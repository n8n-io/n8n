{
	"$schema": "https://turbo.build/schema.json",
	"ui": "stream",
	"globalEnv": ["CI", "COVERAGE_ENABLED"],
	"tasks": {
		"clean": {
			"cache": false
		},
		"build:backend": {
			"dependsOn": ["n8n#build"]
		},
		"build:frontend": {
			"dependsOn": ["n8n-editor-ui#build"]
		},
		"build:nodes": {
			"dependsOn": ["n8n-nodes-base#build", "@n8n/n8n-nodes-langchain#build"]
		},
		"build": {
			"dependsOn": ["^build"],
			"outputs": ["dist/**"]
		},
		"typecheck": {
			"dependsOn": ["^typecheck"]
		},
		"format": {},
		"format:check": {},
		"lint:backend": {
			"dependsOn": [
				"@n8n/api-types#lint",
				"@n8n/config#lint",
<<<<<<< HEAD
				"@n8n/decorators#lint",
=======
				"@n8n/constants#lint",
>>>>>>> 9243e18d
				"@n8n/di#lint",
				"@n8n/client-oauth2#lint",
				"@n8n/imap#lint",
				"@n8n/permissions#lint",
				"@n8n/task-runner#lint",
				"n8n-workflow#lint",
				"n8n-core#lint",
				"n8n-node-dev#lint",
				"n8n#lint"
			]
		},
		"lint:frontend": {
			"dependsOn": [
				"@n8n/chat#lint",
				"@n8n/codemirror-lang#lint",
				"@n8n/storybook#lint",
				"n8n-cypress#lint",
				"@n8n/composables#build",
				"@n8n/design-system#lint",
				"n8n-editor-ui#lint"
			]
		},
		"lint:nodes": {
			"dependsOn": [
				"n8n-nodes-base#lint",
				"@n8n/n8n-nodes-langchain#lint",
				"@n8n/json-schema-to-zod#lint"
			]
		},
		"lint": {},
		"lintfix": {},
		"test:backend": {
			"dependsOn": [
				"@n8n/api-types#test",
				"@n8n/config#test",
				"@n8n/decorators#test",
				"@n8n/di#test",
				"@n8n/client-oauth2#test",
				"@n8n/imap#test",
				"@n8n/permissions#test",
				"@n8n/task-runner#test",
				"n8n-workflow#test",
				"n8n-core#test",
				"n8n#test"
			],
			"outputs": ["coverage/**"],
			"inputs": ["jest.config.js"]
		},
		"test:frontend": {
			"dependsOn": [
				"@n8n/chat#test",
				"@n8n/codemirror-lang#test",
				"@n8n/composables#build",
				"@n8n/design-system#test",
				"n8n-editor-ui#test"
			],
			"outputs": ["coverage/**"],
			"inputs": ["jest.config.js"]
		},
		"test:nodes": {
			"dependsOn": [
				"n8n-nodes-base#test",
				"@n8n/n8n-nodes-langchain#test",
				"@n8n/json-schema-to-zod#test"
			],
			"outputs": ["coverage/**"],
			"inputs": ["jest.config.js"]
		},
		"test": {},
		"watch": {
			"cache": false,
			"persistent": true
		},
		"dev": {
			"cache": false,
			"persistent": true
		}
	}
}<|MERGE_RESOLUTION|>--- conflicted
+++ resolved
@@ -28,11 +28,8 @@
 			"dependsOn": [
 				"@n8n/api-types#lint",
 				"@n8n/config#lint",
-<<<<<<< HEAD
 				"@n8n/decorators#lint",
-=======
 				"@n8n/constants#lint",
->>>>>>> 9243e18d
 				"@n8n/di#lint",
 				"@n8n/client-oauth2#lint",
 				"@n8n/imap#lint",
