--- conflicted
+++ resolved
@@ -37,11 +37,7 @@
 export const MANUAL_TRIGGER_NODE_NAME = 'Manual Trigger';
 export const MANUAL_TRIGGER_NODE_DISPLAY_NAME = 'When clicking ‘Test workflow’';
 export const MANUAL_CHAT_TRIGGER_NODE_NAME = 'Chat Trigger';
-<<<<<<< HEAD
 export const CHAT_TRIGGER_NODE_DISPLAY_NAME = 'When chat message received';
-=======
-export const MANUAL_CHAT_TRIGGER_NODE_DISPLAY_NAME = 'When chat message received';
->>>>>>> 7fb3f62a
 export const SCHEDULE_TRIGGER_NODE_NAME = 'Schedule Trigger';
 export const CODE_NODE_NAME = 'Code';
 export const SET_NODE_NAME = 'Set';
