import { BasePage } from './base';

export class WorkflowPage extends BasePage {
	url = '/workflow/new';
	getters = {
<<<<<<< HEAD
		workflowNameInput: () =>
			cy.getByTestId('workflow-name-input').then(($el) => cy.wrap($el.find('input'))),
=======
		workflowNameInput: () => cy.getByTestId('workflow-name-input', { timeout: 5000 }).then($el => cy.wrap($el.find('input'))),
>>>>>>> 95b97078
		workflowImportInput: () => cy.getByTestId('workflow-import-input'),
		workflowTags: () => cy.getByTestId('workflow-tags'),
		saveButton: () => cy.getByTestId('save-button'),

		nodeCreator: {
			addNodeButton: () => cy.getByTestId('node-creator-add-node-button'),
			searchBar: () => cy.getByTestId('node-creator-search-bar'),
		},

		canvas: {
			addButton: () => cy.getByTestId('canvas-add-button'),
			nodeBox: (nodeTypeName: string) => cy.getByTestId(`canvas-node-box-${nodeTypeName}`),
		},

		ndv: {
			parameterInput: (parameterName: string) => cy.getByTestId(`parameter-input-${parameterName}`),
			executeNodeButton: () => cy.contains('Execute node'),
			outputPanel: () => cy.getByTestId('output-panel'),
		},
	};
}<|MERGE_RESOLUTION|>--- conflicted
+++ resolved
@@ -3,12 +3,10 @@
 export class WorkflowPage extends BasePage {
 	url = '/workflow/new';
 	getters = {
-<<<<<<< HEAD
 		workflowNameInput: () =>
-			cy.getByTestId('workflow-name-input').then(($el) => cy.wrap($el.find('input'))),
-=======
-		workflowNameInput: () => cy.getByTestId('workflow-name-input', { timeout: 5000 }).then($el => cy.wrap($el.find('input'))),
->>>>>>> 95b97078
+			cy
+				.getByTestId('workflow-name-input', { timeout: 5000 })
+				.then(($el) => cy.wrap($el.find('input'))),
 		workflowImportInput: () => cy.getByTestId('workflow-import-input'),
 		workflowTags: () => cy.getByTestId('workflow-tags'),
 		saveButton: () => cy.getByTestId('save-button'),
