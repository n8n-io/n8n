--- conflicted
+++ resolved
@@ -252,16 +252,16 @@
 		openSettings: () => {
 			this.getters.nodeSettingsTab().click();
 		},
-<<<<<<< HEAD
 
 		openCodeEditorFullscreen: () => {
 			this.getters.codeEditorFullscreenButton().click({ force: true });
-=======
+		},
 		changeNodeOperation: (operation: string) => {
 			this.getters.parameterInput('operation').click();
-			cy.get('.el-select-dropdown__item').contains(new RegExp(`^${operation}$`)).click({ force: true });
+			cy.get('.el-select-dropdown__item')
+				.contains(new RegExp(`^${operation}$`))
+				.click({ force: true });
 			this.getters.parameterInput('operation').find('input').should('have.value', operation);
->>>>>>> 39e45d8b
 		},
 	};
 }
