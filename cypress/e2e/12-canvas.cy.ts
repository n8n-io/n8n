import {
	MANUAL_TRIGGER_NODE_NAME,
	CODE_NODE_NAME,
	SCHEDULE_TRIGGER_NODE_NAME,
	SET_NODE_NAME,
} from './../constants';
import { WorkflowPage as WorkflowPageClass } from '../pages/workflow';

const WorkflowPage = new WorkflowPageClass();

const DEFAULT_ZOOM_FACTOR = 1;
const ZOOM_IN_X1_FACTOR = 1.25; // Zoom in factor after one click
const ZOOM_IN_X2_FACTOR = 1.5625; // Zoom in factor after two clicks
const ZOOM_OUT_X1_FACTOR = 0.8;
const ZOOM_OUT_X2_FACTOR = 0.64;
const RENAME_NODE_NAME = 'Something else';

describe('Canvas Actions', () => {
	beforeEach(() => {
		cy.resetAll();
		cy.skipSetup();
		WorkflowPage.actions.visit();
		cy.waitForLoad();
	});

	it('should render canvas', () => {
		WorkflowPage.getters.nodeViewRoot().should('be.visible');
		WorkflowPage.getters.canvasPlusButton().should('be.visible');
		WorkflowPage.getters.zoomToFitButton().should('be.visible');
		WorkflowPage.getters.zoomInButton().should('be.visible');
		WorkflowPage.getters.zoomOutButton().should('be.visible');
		WorkflowPage.getters.executeWorkflowButton().should('be.visible');
	});

	it('should add first step', () => {
		WorkflowPage.getters.canvasPlusButton().should('be.visible');
		WorkflowPage.actions.addInitialNodeToCanvas(MANUAL_TRIGGER_NODE_NAME);
		WorkflowPage.getters.canvasNodes().should('have.length', 1);
	});

	it('should add a connected node using plus endpoint', () => {
		WorkflowPage.actions.addNodeToCanvas(MANUAL_TRIGGER_NODE_NAME);
		cy.get('.plus-endpoint').should('be.visible').click();
		WorkflowPage.getters.nodeCreatorSearchBar().should('be.visible');
		WorkflowPage.getters.nodeCreatorSearchBar().type(CODE_NODE_NAME);
		WorkflowPage.getters.nodeCreatorSearchBar().type('{enter}');
		cy.get('body').type('{esc}');
		WorkflowPage.getters.canvasNodes().should('have.length', 2);
		WorkflowPage.getters.nodeConnections().should('have.length', 1);
	});

	it('should add disconnected node if nothing is selected', () => {
		WorkflowPage.actions.addNodeToCanvas(MANUAL_TRIGGER_NODE_NAME);
		// Deselect nodes
		WorkflowPage.getters.nodeViewBackground().click({ force: true });
		WorkflowPage.actions.addNodeToCanvas(CODE_NODE_NAME);
		WorkflowPage.getters.canvasNodes().should('have.length', 2);
		WorkflowPage.getters.nodeConnections().should('have.length', 0);
	});

	it('should add note between two connected nodes', () => {
		WorkflowPage.actions.addNodeToCanvas(SCHEDULE_TRIGGER_NODE_NAME);
		WorkflowPage.actions.addNodeToCanvas(CODE_NODE_NAME);
		WorkflowPage.getters.nodeConnections().first().realHover();
		cy.get('.connection-actions .add').filter(':visible').should('be.visible').click()
		WorkflowPage.actions.addNodeToCanvas(SET_NODE_NAME, false);
		WorkflowPage.getters.canvasNodes().should('have.length', 3);
		WorkflowPage.getters.nodeConnections().should('have.length', 2);
		// And last node should be pushed to the right
		WorkflowPage.getters
			.canvasNodes()
			.last()
			.should('have.attr', 'style', 'left: 640px; top: 260px;');
	});

	it('should delete node using node action button', () => {
		WorkflowPage.actions.addNodeToCanvas(SCHEDULE_TRIGGER_NODE_NAME);
		WorkflowPage.actions.addNodeToCanvas(CODE_NODE_NAME);
		WorkflowPage.getters
			.canvasNodeByName(CODE_NODE_NAME)
			.find('[data-test-id=delete-node-button]')
			.click({ force: true });
		WorkflowPage.getters.canvasNodes().should('have.length', 1);
		WorkflowPage.getters.nodeConnections().should('have.length', 0);
	});

	it('should delete node using keyboard shortcut', () => {
		WorkflowPage.actions.addNodeToCanvas(SCHEDULE_TRIGGER_NODE_NAME);
		WorkflowPage.actions.addNodeToCanvas(CODE_NODE_NAME);
		WorkflowPage.getters.canvasNodeByName(CODE_NODE_NAME).click();
		cy.get('body').type('{backspace}');
		WorkflowPage.getters.canvasNodes().should('have.length', 1);
		WorkflowPage.getters.nodeConnections().should('have.length', 0);
	});

	it('should delete node between two connected nodes', () => {
		WorkflowPage.actions.addNodeToCanvas(SCHEDULE_TRIGGER_NODE_NAME);
		WorkflowPage.actions.addNodeToCanvas(CODE_NODE_NAME);
		WorkflowPage.actions.addNodeToCanvas(SET_NODE_NAME);
		WorkflowPage.getters.canvasNodes().should('have.length', 3);
		WorkflowPage.getters.nodeConnections().should('have.length', 2);
		WorkflowPage.getters.canvasNodeByName(CODE_NODE_NAME).click();
		WorkflowPage.actions.zoomToFit();
		cy.get('body').type('{backspace}');
		WorkflowPage.getters.canvasNodes().should('have.length', 2);
		WorkflowPage.getters.nodeConnections().should('have.length', 1);
	});

	it('should delete multiple nodes', () => {
		WorkflowPage.actions.addNodeToCanvas(SCHEDULE_TRIGGER_NODE_NAME);
		WorkflowPage.actions.addNodeToCanvas(CODE_NODE_NAME);
		cy.wait(500);
		WorkflowPage.actions.selectAll();
		cy.get('body').type('{backspace}');
		WorkflowPage.getters.canvasNodes().should('have.length', 0);
	});

	it('should move node', () => {
		WorkflowPage.actions.addNodeToCanvas(MANUAL_TRIGGER_NODE_NAME);
		WorkflowPage.actions.addNodeToCanvas(CODE_NODE_NAME);
		WorkflowPage.actions.zoomToFit();
<<<<<<< HEAD
		cy.drag('[data-test-id="canvas-node"].jtk-drag-selected', [50, 150]);
		WorkflowPage.getters.canvasNodes().last().should('have.attr', 'style', 'left: 740px; top: 360px;');
=======
		cy.drag('[data-test-id="canvas-node"].jtk-drag-selected', 50, 150);
		WorkflowPage.getters
			.canvasNodes()
			.last()
			.should('have.attr', 'style', 'left: 740px; top: 360px;');
>>>>>>> e4458b48
	});

	it('should zoom in', () => {
		WorkflowPage.getters.zoomInButton().should('be.visible').click();
		WorkflowPage.getters
			.nodeView()
			.should(
				'have.css',
				'transform',
				`matrix(${ZOOM_IN_X1_FACTOR}, 0, 0, ${ZOOM_IN_X1_FACTOR}, 0, 0)`,
			);
		WorkflowPage.getters.zoomInButton().click();
		WorkflowPage.getters
			.nodeView()
			.should(
				'have.css',
				'transform',
				`matrix(${ZOOM_IN_X2_FACTOR}, 0, 0, ${ZOOM_IN_X2_FACTOR}, 0, 0)`,
			);
	});

	it('should zoom out', () => {
		WorkflowPage.getters.zoomOutButton().should('be.visible').click();
		WorkflowPage.getters
			.nodeView()
			.should(
				'have.css',
				'transform',
				`matrix(${ZOOM_OUT_X1_FACTOR}, 0, 0, ${ZOOM_OUT_X1_FACTOR}, 0, 0)`,
			);
		WorkflowPage.getters.zoomOutButton().click();
		WorkflowPage.getters
			.nodeView()
			.should(
				'have.css',
				'transform',
				`matrix(${ZOOM_OUT_X2_FACTOR}, 0, 0, ${ZOOM_OUT_X2_FACTOR}, 0, 0)`,
			);
	});

	it('should reset zoom', () => {
		// Reset zoom should not appear until zoom level changed
		WorkflowPage.getters.resetZoomButton().should('not.exist');
		WorkflowPage.getters.zoomInButton().click();
		WorkflowPage.getters.resetZoomButton().should('be.visible').click();
		WorkflowPage.getters
			.nodeView()
			.should(
				'have.css',
				'transform',
				`matrix(${DEFAULT_ZOOM_FACTOR}, 0, 0, ${DEFAULT_ZOOM_FACTOR}, 0, 0)`,
			);
	});

	it('should zoom to fit', () => {
		WorkflowPage.actions.addNodeToCanvas(MANUAL_TRIGGER_NODE_NAME);
		WorkflowPage.actions.addNodeToCanvas(CODE_NODE_NAME);
		WorkflowPage.actions.addNodeToCanvas(CODE_NODE_NAME);
		WorkflowPage.actions.addNodeToCanvas(CODE_NODE_NAME);
		// At this point last added node should be off-screen
		WorkflowPage.getters.canvasNodes().last().should('not.be.visible');
		WorkflowPage.getters.zoomToFitButton().click();
		WorkflowPage.getters.canvasNodes().last().should('be.visible');
	});

	it('should select all nodes', () => {
		WorkflowPage.actions.addNodeToCanvas(MANUAL_TRIGGER_NODE_NAME);
		WorkflowPage.actions.addNodeToCanvas(CODE_NODE_NAME);
		WorkflowPage.actions.selectAll();
		WorkflowPage.getters.selectedNodes().should('have.length', 2);
	});

	it('should select nodes using arrow keys', () => {
		WorkflowPage.actions.addNodeToCanvas(MANUAL_TRIGGER_NODE_NAME);
		WorkflowPage.actions.addNodeToCanvas(CODE_NODE_NAME);
		cy.wait(500);
		cy.get('body').type('{leftArrow}');
		WorkflowPage.getters.canvasNodes().first().should('have.class', 'jtk-drag-selected');
		cy.get('body').type('{rightArrow}');
		WorkflowPage.getters.canvasNodes().last().should('have.class', 'jtk-drag-selected');
	});

	it('should select nodes using shift and arrow keys', () => {
		WorkflowPage.actions.addNodeToCanvas(MANUAL_TRIGGER_NODE_NAME);
		WorkflowPage.actions.addNodeToCanvas(CODE_NODE_NAME);
		cy.wait(500);
		cy.get('body').type('{shift}', { release: false }).type('{leftArrow}');
		WorkflowPage.getters.selectedNodes().should('have.length', 2);
	});

	it('should delete connections by pressing the delete button', () => {
		WorkflowPage.actions.addNodeToCanvas(MANUAL_TRIGGER_NODE_NAME);
		WorkflowPage.actions.addNodeToCanvas(CODE_NODE_NAME);
		WorkflowPage.getters.nodeConnections().first().realHover();
		cy.get('.connection-actions .delete').filter(':visible').should('be.visible').click();
		WorkflowPage.getters.nodeConnections().should('have.length', 0);
	});

	it('should delete a connection by moving it away from endpoint', () => {
		WorkflowPage.actions.addNodeToCanvas(MANUAL_TRIGGER_NODE_NAME);
		WorkflowPage.actions.addNodeToCanvas(CODE_NODE_NAME);
		cy.drag('.rect-input-endpoint.jtk-endpoint-connected', [0, -100]);
		WorkflowPage.getters.nodeConnections().should('have.length', 0);
	});

	it('should disable node by pressing the disable button', () => {
		WorkflowPage.actions.addNodeToCanvas(MANUAL_TRIGGER_NODE_NAME);
		WorkflowPage.actions.addNodeToCanvas(CODE_NODE_NAME);
		WorkflowPage.getters
			.canvasNodes()
			.last()
			.find('[data-test-id="disable-node-button"]')
			.click({ force: true });
		WorkflowPage.getters.disabledNodes().should('have.length', 1);
	});

	it('should disable node using keyboard shortcut', () => {
		WorkflowPage.actions.addNodeToCanvas(MANUAL_TRIGGER_NODE_NAME);
		WorkflowPage.actions.addNodeToCanvas(CODE_NODE_NAME);
		WorkflowPage.getters.canvasNodes().last().click();
		WorkflowPage.actions.hitDisableNodeShortcut();
		WorkflowPage.getters.disabledNodes().should('have.length', 1);
	});

	it('should disable multiple nodes', () => {
		WorkflowPage.actions.addNodeToCanvas(MANUAL_TRIGGER_NODE_NAME);
		WorkflowPage.actions.addNodeToCanvas(CODE_NODE_NAME);
		cy.get('body').type('{esc}');
		cy.get('body').type('{esc}');
		WorkflowPage.actions.selectAll();
		WorkflowPage.actions.hitDisableNodeShortcut();
		WorkflowPage.getters.disabledNodes().should('have.length', 2);
	});

	it('should rename node using keyboard shortcut', () => {
		WorkflowPage.actions.addNodeToCanvas(MANUAL_TRIGGER_NODE_NAME);
		WorkflowPage.actions.addNodeToCanvas(CODE_NODE_NAME);
		WorkflowPage.getters.canvasNodes().last().click();
		cy.get('body').trigger('keydown', { key: 'F2' });
		cy.get('.rename-prompt').should('be.visible');
		cy.get('body').type(RENAME_NODE_NAME);
		cy.get('body').type('{enter}');
		WorkflowPage.getters.canvasNodeByName(RENAME_NODE_NAME).should('exist');
	});

	it('should duplicate node', () => {
		WorkflowPage.actions.addNodeToCanvas(MANUAL_TRIGGER_NODE_NAME);
		WorkflowPage.actions.addNodeToCanvas(CODE_NODE_NAME);
		WorkflowPage.getters
			.canvasNodes()
			.last()
			.find('[data-test-id="duplicate-node-button"]')
			.click({ force: true });
		WorkflowPage.getters.canvasNodes().should('have.length', 3);
		WorkflowPage.getters.nodeConnections().should('have.length', 1);
	});

	it('should execute node', () => {
		WorkflowPage.actions.addNodeToCanvas(MANUAL_TRIGGER_NODE_NAME);
		WorkflowPage.actions.addNodeToCanvas(CODE_NODE_NAME);
		WorkflowPage.getters
			.canvasNodes()
			.last()
			.find('[data-test-id="execute-node-button"]')
			.click({ force: true });
		WorkflowPage.getters.successToast().should('contain', 'Node executed successfully');
	});

	it('should copy selected nodes', () => {
		WorkflowPage.actions.addNodeToCanvas(MANUAL_TRIGGER_NODE_NAME);
		WorkflowPage.actions.addNodeToCanvas(CODE_NODE_NAME);
		WorkflowPage.actions.selectAll();
		WorkflowPage.actions.hitCopy();
		WorkflowPage.getters.successToast().should('contain', 'Copied!');
	});
});<|MERGE_RESOLUTION|>--- conflicted
+++ resolved
@@ -119,16 +119,11 @@
 		WorkflowPage.actions.addNodeToCanvas(MANUAL_TRIGGER_NODE_NAME);
 		WorkflowPage.actions.addNodeToCanvas(CODE_NODE_NAME);
 		WorkflowPage.actions.zoomToFit();
-<<<<<<< HEAD
-		cy.drag('[data-test-id="canvas-node"].jtk-drag-selected', [50, 150]);
-		WorkflowPage.getters.canvasNodes().last().should('have.attr', 'style', 'left: 740px; top: 360px;');
-=======
 		cy.drag('[data-test-id="canvas-node"].jtk-drag-selected', 50, 150);
 		WorkflowPage.getters
 			.canvasNodes()
 			.last()
 			.should('have.attr', 'style', 'left: 740px; top: 360px;');
->>>>>>> e4458b48
 	});
 
 	it('should zoom in', () => {
