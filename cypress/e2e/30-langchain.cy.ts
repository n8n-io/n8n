import {
	AGENT_NODE_NAME,
	MANUAL_CHAT_TRIGGER_NODE_NAME,
	AI_LANGUAGE_MODEL_OPENAI_CHAT_MODEL_NODE_NAME,
	MANUAL_TRIGGER_NODE_NAME,
	AI_MEMORY_WINDOW_BUFFER_MEMORY_NODE_NAME,
	AI_TOOL_CALCULATOR_NODE_NAME,
	AI_OUTPUT_PARSER_AUTO_FIXING_NODE_NAME,
	AI_TOOL_CODE_NODE_NAME,
	AI_TOOL_WIKIPEDIA_NODE_NAME,
	BASIC_LLM_CHAIN_NODE_NAME,
} from './../constants';
import { createMockNodeExecutionData, runMockWorkflowExcution } from '../utils';
import {
	addLanguageModelNodeToParent,
	addMemoryNodeToParent,
	addNodeToCanvas,
	addOutputParserNodeToParent,
	addToolNodeToParent,
	clickManualChatButton,
	navigateToNewWorkflowPage,
	openNode,
} from '../composables/workflow';
import {
	clickCreateNewCredential,
	clickExecuteNode,
	clickGetBackToCanvas,
<<<<<<< HEAD
	getOutputPanelTable,
	getParameterInputByName,
	setParameterInputByName,
	setParameterSelectByContent,
=======
>>>>>>> 0e4216d7
	toggleParameterCheckboxInputByName,
} from '../composables/ndv';
import { setCredentialValues } from '../composables/modals/credential-modal';
import {
	closeManualChatModal,
	getManualChatDialog,
	getManualChatMessages,
	getManualChatModalLogs,
	getManualChatModalLogsEntries,
	getManualChatModalLogsTree,
	sendManualChatMessage,
} from '../composables/modals/chat-modal';

describe('Langchain Integration', () => {
	beforeEach(() => {
		navigateToNewWorkflowPage();
	});

	it('should add nodes to all Agent node input types', () => {
		addNodeToCanvas(MANUAL_TRIGGER_NODE_NAME, true);
		addNodeToCanvas(AGENT_NODE_NAME, true, true);
		toggleParameterCheckboxInputByName('hasOutputParser');
		clickGetBackToCanvas();

		addLanguageModelNodeToParent(AI_LANGUAGE_MODEL_OPENAI_CHAT_MODEL_NODE_NAME, AGENT_NODE_NAME, true);
		clickGetBackToCanvas();

		addMemoryNodeToParent(AI_MEMORY_WINDOW_BUFFER_MEMORY_NODE_NAME, AGENT_NODE_NAME);
		clickGetBackToCanvas();

		addToolNodeToParent(AI_TOOL_CALCULATOR_NODE_NAME, AGENT_NODE_NAME);
		clickGetBackToCanvas();

		addOutputParserNodeToParent(AI_OUTPUT_PARSER_AUTO_FIXING_NODE_NAME, AGENT_NODE_NAME);
		clickGetBackToCanvas();
	});

	it('should add multiple tool nodes to Agent node tool input type', () => {
		addNodeToCanvas(MANUAL_TRIGGER_NODE_NAME, true);
		addNodeToCanvas(AGENT_NODE_NAME, true);

		[
			AI_TOOL_CALCULATOR_NODE_NAME,
			AI_TOOL_CODE_NODE_NAME,
			AI_TOOL_CODE_NODE_NAME,
			AI_TOOL_CODE_NODE_NAME,
			AI_TOOL_WIKIPEDIA_NODE_NAME,
		].forEach((tool) => {
			addToolNodeToParent(tool, AGENT_NODE_NAME);
			clickGetBackToCanvas();
		});
	});

	it('should be able to open and execute Basic LLM Chain node', () => {
		addNodeToCanvas(MANUAL_CHAT_TRIGGER_NODE_NAME, true);
		addNodeToCanvas(BASIC_LLM_CHAIN_NODE_NAME, true);

		addLanguageModelNodeToParent(
			AI_LANGUAGE_MODEL_OPENAI_CHAT_MODEL_NODE_NAME,
			BASIC_LLM_CHAIN_NODE_NAME,
			true
		);

		clickCreateNewCredential();
		setCredentialValues({
			apiKey: 'sk_test_123',
		});
		clickGetBackToCanvas();

		openNode(BASIC_LLM_CHAIN_NODE_NAME);
<<<<<<< HEAD

		setParameterSelectByContent('promptType', 'Define below')
		const inputMessage = 'Hello!';
		const outputMessage = 'Hi there! How can I assist you today?';

		setParameterInputByName('text', inputMessage);

=======
		const inputMessage = 'Hello!';
		const outputMessage = 'Hi there! How can I assist you today?';

		clickExecuteNode()
>>>>>>> 0e4216d7
		runMockWorkflowExcution({
			trigger: () => sendManualChatMessage(inputMessage),
			runData: [
				createMockNodeExecutionData(BASIC_LLM_CHAIN_NODE_NAME, {
					jsonData: {
						main: { output: outputMessage },
					},
					metadata: {
						subRun: [{ node: AI_LANGUAGE_MODEL_OPENAI_CHAT_MODEL_NODE_NAME, runIndex: 0 }],
					},
				}),
			],
			lastNodeExecuted: BASIC_LLM_CHAIN_NODE_NAME,
		});

		getManualChatDialog().should('contain', outputMessage);
	});

	it('should be able to open and execute Agent node', () => {
		addNodeToCanvas(MANUAL_CHAT_TRIGGER_NODE_NAME, true);
		addNodeToCanvas(AGENT_NODE_NAME, true);

		addLanguageModelNodeToParent(AI_LANGUAGE_MODEL_OPENAI_CHAT_MODEL_NODE_NAME, AGENT_NODE_NAME, true);

		clickCreateNewCredential();
		setCredentialValues({
			apiKey: 'sk_test_123',
		});
		clickGetBackToCanvas();

		openNode(AGENT_NODE_NAME);

		const inputMessage = 'Hello!';
		const outputMessage = 'Hi there! How can I assist you today?';

<<<<<<< HEAD
		setParameterSelectByContent('promptType', 'Define below')
		setParameterInputByName('text', inputMessage);

=======
		clickExecuteNode()
>>>>>>> 0e4216d7
		runMockWorkflowExcution({
			trigger: () => sendManualChatMessage(inputMessage),
			runData: [
				createMockNodeExecutionData(AGENT_NODE_NAME, {
					jsonData: {
						main: { output: outputMessage },
					},
					metadata: {
						subRun: [{ node: AI_LANGUAGE_MODEL_OPENAI_CHAT_MODEL_NODE_NAME, runIndex: 0 }],
					},
				}),
			],
			lastNodeExecuted: AGENT_NODE_NAME,
		});

		getManualChatDialog().should('contain', outputMessage);
	});

	it('should add and use Manual Chat Trigger node together with Agent node', () => {
		addNodeToCanvas(MANUAL_CHAT_TRIGGER_NODE_NAME, true);
		addNodeToCanvas(AGENT_NODE_NAME, true);

		addLanguageModelNodeToParent(AI_LANGUAGE_MODEL_OPENAI_CHAT_MODEL_NODE_NAME, AGENT_NODE_NAME, true);

		clickCreateNewCredential();
		setCredentialValues({
			apiKey: 'sk_test_123',
		});
		clickGetBackToCanvas();

		clickManualChatButton();

		getManualChatModalLogs().should('not.exist');

		const inputMessage = 'Hello!';
		const outputMessage = 'Hi there! How can I assist you today?';

		runMockWorkflowExcution({
			trigger: () => {
				sendManualChatMessage(inputMessage);
			},
			runData: [
				createMockNodeExecutionData(MANUAL_CHAT_TRIGGER_NODE_NAME, {
					jsonData: {
						main: { input: inputMessage },
					},
				}),
				createMockNodeExecutionData(AI_LANGUAGE_MODEL_OPENAI_CHAT_MODEL_NODE_NAME, {
					jsonData: {
						ai_languageModel: {
							response: {
								generations: [
									{
										text: `{
    "action": "Final Answer",
    "action_input": "${outputMessage}"
}`,
										message: {
											lc: 1,
											type: 'constructor',
											id: ['langchain', 'schema', 'AIMessage'],
											kwargs: {
												content: `{
    "action": "Final Answer",
    "action_input": "${outputMessage}"
}`,
												additional_kwargs: {},
											},
										},
										generationInfo: { finish_reason: 'stop' },
									},
								],
								llmOutput: {
									tokenUsage: {
										completionTokens: 26,
										promptTokens: 519,
										totalTokens: 545,
									},
								},
							},
						},
					},
					inputOverride: {
						ai_languageModel: [
							[
								{
									json: {
										messages: [
											{
												lc: 1,
												type: 'constructor',
												id: ['langchain', 'schema', 'SystemMessage'],
												kwargs: {
													content:
														'Assistant is a large language model trained by OpenAI.\n\nAssistant is designed to be able to assist with a wide range of tasks, from answering simple questions to providing in-depth explanations and discussions on a wide range of topics. As a language model, Assistant is able to generate human-like text based on the input it receives, allowing it to engage in natural-sounding conversations and provide responses that are coherent and relevant to the topic at hand.\n\nAssistant is constantly learning and improving, and its capabilities are constantly evolving. It is able to process and understand large amounts of text, and can use this knowledge to provide accurate and informative responses to a wide range of questions. Additionally, Assistant is able to generate its own text based on the input it receives, allowing it to engage in discussions and provide explanations and descriptions on a wide range of topics.\n\nOverall, Assistant is a powerful system that can help with a wide range of tasks and provide valuable insights and information on a wide range of topics. Whether you need help with a specific question or just want to have a conversation about a particular topic, Assistant is here to assist. However, above all else, all responses must adhere to the format of RESPONSE FORMAT INSTRUCTIONS.',
													additional_kwargs: {},
												},
											},
											{
												lc: 1,
												type: 'constructor',
												id: ['langchain', 'schema', 'HumanMessage'],
												kwargs: {
													content:
														'TOOLS\n------\nAssistant can ask the user to use tools to look up information that may be helpful in answering the users original question. The tools the human can use are:\n\n\n\nRESPONSE FORMAT INSTRUCTIONS\n----------------------------\n\nOutput a JSON markdown code snippet containing a valid JSON object in one of two formats:\n\n**Option 1:**\nUse this if you want the human to use a tool.\nMarkdown code snippet formatted in the following schema:\n\n```json\n{\n    "action": string, // The action to take. Must be one of []\n    "action_input": string // The input to the action. May be a stringified object.\n}\n```\n\n**Option #2:**\nUse this if you want to respond directly and conversationally to the human. Markdown code snippet formatted in the following schema:\n\n```json\n{\n    "action": "Final Answer",\n    "action_input": string // You should put what you want to return to use here and make sure to use valid json newline characters.\n}\n```\n\nFor both options, remember to always include the surrounding markdown code snippet delimiters (begin with "```json" and end with "```")!\n\n\nUSER\'S INPUT\n--------------------\nHere is the user\'s input (remember to respond with a markdown code snippet of a json blob with a single action, and NOTHING else):\n\nHello!',
													additional_kwargs: {},
												},
											},
										],
										options: { stop: ['Observation:'], promptIndex: 0 },
									},
								},
							],
						],
					},
				}),
				createMockNodeExecutionData(AGENT_NODE_NAME, {
					jsonData: {
						main: { output: 'Hi there! How can I assist you today?' },
					},
					metadata: {
						subRun: [{ node: AI_LANGUAGE_MODEL_OPENAI_CHAT_MODEL_NODE_NAME, runIndex: 0 }],
					},
				}),
			],
			lastNodeExecuted: AGENT_NODE_NAME,
		});

		const messages = getManualChatMessages();
		messages.should('have.length', 2);
		messages.should('contain', inputMessage);
		messages.should('contain', outputMessage);

		getManualChatModalLogsTree().should('be.visible');
		getManualChatModalLogsEntries().should('have.length', 1);

		closeManualChatModal();
	});
});<|MERGE_RESOLUTION|>--- conflicted
+++ resolved
@@ -25,13 +25,6 @@
 	clickCreateNewCredential,
 	clickExecuteNode,
 	clickGetBackToCanvas,
-<<<<<<< HEAD
-	getOutputPanelTable,
-	getParameterInputByName,
-	setParameterInputByName,
-	setParameterSelectByContent,
-=======
->>>>>>> 0e4216d7
 	toggleParameterCheckboxInputByName,
 } from '../composables/ndv';
 import { setCredentialValues } from '../composables/modals/credential-modal';
@@ -102,20 +95,10 @@
 		clickGetBackToCanvas();
 
 		openNode(BASIC_LLM_CHAIN_NODE_NAME);
-<<<<<<< HEAD
-
-		setParameterSelectByContent('promptType', 'Define below')
 		const inputMessage = 'Hello!';
 		const outputMessage = 'Hi there! How can I assist you today?';
 
-		setParameterInputByName('text', inputMessage);
-
-=======
-		const inputMessage = 'Hello!';
-		const outputMessage = 'Hi there! How can I assist you today?';
-
 		clickExecuteNode()
->>>>>>> 0e4216d7
 		runMockWorkflowExcution({
 			trigger: () => sendManualChatMessage(inputMessage),
 			runData: [
@@ -151,13 +134,7 @@
 		const inputMessage = 'Hello!';
 		const outputMessage = 'Hi there! How can I assist you today?';
 
-<<<<<<< HEAD
-		setParameterSelectByContent('promptType', 'Define below')
-		setParameterInputByName('text', inputMessage);
-
-=======
 		clickExecuteNode()
->>>>>>> 0e4216d7
 		runMockWorkflowExcution({
 			trigger: () => sendManualChatMessage(inputMessage),
 			runData: [
