--- conflicted
+++ resolved
@@ -1,16 +1,11 @@
 import planData from '../fixtures/Plan_data_opt_in_trial.json';
-<<<<<<< HEAD
-import { MainSidebar, WorkflowPage, visitPublicApiPage, getPublicApiUpgradeCTA } from '../pages';
-=======
 import {
-	BannerStack,
 	MainSidebar,
 	WorkflowPage,
 	visitPublicApiPage,
 	getPublicApiUpgradeCTA,
 	WorkflowsPage,
 } from '../pages';
->>>>>>> b1d17f52
 
 const NUMBER_OF_AI_CREDITS = 100;
 
