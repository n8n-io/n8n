import { WorkflowPage, NDV } from '../pages';
import { v4 as uuid } from 'uuid';
import { getPopper, getVisiblePopper, getVisibleSelect } from '../utils';
import { META_KEY } from '../constants';

const workflowPage = new WorkflowPage();
const ndv = new NDV();

describe('NDV', () => {
	beforeEach(() => {
		workflowPage.actions.visit();
		workflowPage.actions.renameWorkflow(uuid());
		workflowPage.actions.saveWorkflowOnButtonClick();
	});

	it('should show up when double clicked on a node and close when Back to canvas clicked', () => {
		workflowPage.actions.addInitialNodeToCanvas('Manual');
		workflowPage.getters.canvasNodes().first().dblclick();
		ndv.getters.container().should('be.visible');
		ndv.getters.backToCanvas().click();
		ndv.getters.container().should('not.be.visible');
	});

	it('should test webhook node', () => {
		workflowPage.actions.addInitialNodeToCanvas('Webhook');
		workflowPage.getters.canvasNodes().first().dblclick();

		ndv.actions.execute();
		ndv.getters.copyInput().click();

		cy.grantBrowserPermissions('clipboardReadWrite', 'clipboardSanitizedWrite');

		cy.readClipboard().then((url) => {
			cy.request({
				method: 'GET',
				url,
			}).then((resp) => {
				expect(resp.status).to.eq(200);
			});
		});

		ndv.getters.outputDisplayMode().should('have.length.at.least', 1).and('be.visible');
	});

	it('should change input', () => {
		cy.createFixtureWorkflow('NDV-test-select-input.json', `NDV test select input ${uuid()}`);
		workflowPage.actions.zoomToFit();
		workflowPage.getters.canvasNodes().last().dblclick();
		ndv.getters.inputSelect().click();
		ndv.getters.inputOption().last().click();
		ndv.getters.inputDataContainer().find('[class*=schema_]').should('exist');
		ndv.getters.inputDataContainer().should('contain', 'start');
	});

	it('should show correct validation state for resource locator params', () => {
		workflowPage.actions.addNodeToCanvas('Typeform', true, true);
		ndv.getters.container().should('be.visible');
		cy.get('.has-issues').should('have.length', 0);
		cy.get('[class*=hasIssues]').should('have.length', 0);
		ndv.getters.backToCanvas().click();
		// Both credentials and resource locator errors should be visible
		workflowPage.actions.openNode('Typeform');
		cy.get('.has-issues').should('have.length', 1);
		cy.get('[class*=hasIssues]').should('have.length', 1);
	});

	it('should show validation errors only after blur or re-opening of NDV', () => {
		workflowPage.actions.addNodeToCanvas('Manual');
		workflowPage.actions.addNodeToCanvas('Airtable', true, true, 'Search records');
		ndv.getters.container().should('be.visible');
		// cy.get('.has-issues').should('have.length', 0);
		ndv.getters.parameterInput('table').find('input').eq(1).focus().blur();
		ndv.getters.parameterInput('base').find('input').eq(1).focus().blur();
		cy.get('.has-issues').should('have.length', 0);
		ndv.getters.backToCanvas().click();
		workflowPage.actions.openNode('Airtable');
		cy.get('.has-issues').should('have.length', 2);
		cy.get('[class*=hasIssues]').should('have.length', 1);
	});

	it('should show all validation errors when opening pasted node', () => {
		cy.fixture('Test_workflow_ndv_errors.json').then((data) => {
			cy.get('body').paste(JSON.stringify(data));
			workflowPage.getters.canvasNodes().should('have.have.length', 1);
			workflowPage.actions.openNode('Airtable');
			cy.get('.has-issues').should('have.length', 3);
			cy.get('[class*=hasIssues]').should('have.length', 1);
		});
	});

	it('should save workflow using keyboard shortcut from NDV', () => {
		workflowPage.actions.addNodeToCanvas('Manual');
		workflowPage.actions.addNodeToCanvas('Set', true, true);
		ndv.getters.container().should('be.visible');
		workflowPage.actions.saveWorkflowUsingKeyboardShortcut();
		workflowPage.getters.isWorkflowSaved();
	});

	describe('test output schema view', () => {
		const schemaKeys = [
			'id',
			'name',
			'email',
			'notes',
			'country',
			'created',
			'objectValue',
			'prop1',
			'prop2',
		];
		function setupSchemaWorkflow() {
			cy.createFixtureWorkflow('Test_workflow_schema_test.json', `NDV test schema view ${uuid()}`);
			workflowPage.actions.zoomToFit();
			workflowPage.actions.openNode('Set');
			ndv.actions.execute();
		}

		it('should switch to output schema view and validate it', () => {
			setupSchemaWorkflow();
			ndv.getters.outputDisplayMode().children().should('have.length', 3);
			ndv.getters.outputDisplayMode().find('[class*=active]').should('contain', 'Table');
			ndv.actions.switchOutputMode('Schema');
			ndv.getters.outputDisplayMode().find('[class*=active]').should('contain', 'Schema');

			schemaKeys.forEach((key) => {
				ndv.getters
					.outputPanel()
					.find('[data-test-id=run-data-schema-item]')
					.contains(key)
					.should('exist');
			});
		});
		it('should preserve schema view after execution', () => {
			setupSchemaWorkflow();
			ndv.actions.switchOutputMode('Schema');
			ndv.actions.execute();
			ndv.getters.outputDisplayMode().find('[class*=active]').should('contain', 'Schema');
		});
		it('should collapse and expand nested schema object', () => {
			setupSchemaWorkflow();
			const expandedObjectProps = ['prop1', 'prop2'];
			const getObjectValueItem = () =>
				ndv.getters
					.outputPanel()
					.find('[data-test-id=run-data-schema-item]')
					.filter(':contains("objectValue")');
			ndv.actions.switchOutputMode('Schema');

			expandedObjectProps.forEach((key) => {
				ndv.getters
					.outputPanel()
					.find('[data-test-id=run-data-schema-item]')
					.contains(key)
					.should('be.visible');
			});
			getObjectValueItem().find('label').click();
			expandedObjectProps.forEach((key) => {
				ndv.getters
					.outputPanel()
					.find('[data-test-id=run-data-schema-item]')
					.contains(key)
					.should('not.be.visible');
			});
		});
		it('should not display pagination for schema', () => {
			setupSchemaWorkflow();
			ndv.getters.backToCanvas().click();
			workflowPage.getters.canvasNodeByName('Set').click();
			workflowPage.actions.addNodeToCanvas(
				'Customer Datastore (n8n training)',
				true,
				true,
				'Get All People',
			);
			ndv.actions.execute();
			ndv.getters.outputPanel().contains('25 items').should('exist');
			ndv.getters.outputPanel().find('[class*=_pagination]').should('exist');
			ndv.actions.switchOutputMode('Schema');
			ndv.getters.outputPanel().find('[class*=_pagination]').should('not.exist');
			ndv.actions.switchOutputMode('JSON');
			ndv.getters.outputPanel().find('[class*=_pagination]').should('exist');
		});
		it('should display large schema', () => {
			cy.createFixtureWorkflow(
				'Test_workflow_schema_test_pinned_data.json',
				`NDV test schema view ${uuid()}`,
			);
			workflowPage.actions.zoomToFit();
			workflowPage.actions.openNode('Set');

			ndv.getters.outputPanel().contains('20 items').should('exist');
			ndv.getters.outputPanel().find('[class*=_pagination]').should('exist');
			ndv.actions.switchOutputMode('Schema');
			ndv.getters.outputPanel().find('[class*=_pagination]').should('not.exist');
			ndv.getters
				.outputPanel()
				.find('[data-test-id=run-data-schema-item] [data-test-id=run-data-schema-item]')
				.should('have.length', 20);
		});
	});

	it('can link and unlink run selectors between input and output', () => {
		cy.createFixtureWorkflow('Test_workflow_5.json', 'Test');
		workflowPage.actions.zoomToFit();
		workflowPage.actions.executeWorkflow();
		workflowPage.actions.openNode('Set3');

		ndv.getters
			.inputRunSelector()
			.should('exist')
			.find('input')
			.should('include.value', '2 of 2 (6 items)');
		ndv.getters
			.outputRunSelector()
			.should('exist')
			.find('input')
			.should('include.value', '2 of 2 (6 items)');

		ndv.actions.switchInputMode('Table');
		ndv.actions.switchOutputMode('Table');

		ndv.actions.changeOutputRunSelector('1 of 2 (6 items)');
		ndv.getters.inputRunSelector().find('input').should('include.value', '1 of 2 (6 items)');
		ndv.getters.inputTbodyCell(1, 0).should('have.text', '1111');
		ndv.getters.outputTbodyCell(1, 0).should('have.text', '1111');

		ndv.getters.inputTbodyCell(1, 0).click(); // remove tooltip
		ndv.actions.changeInputRunSelector('2 of 2 (6 items)');
		ndv.getters.outputRunSelector().find('input').should('include.value', '2 of 2 (6 items)');

		// unlink
		ndv.actions.toggleOutputRunLinking();
		ndv.getters.inputTbodyCell(1, 0).click(); // remove tooltip
		ndv.actions.changeOutputRunSelector('1 of 2 (6 items)');
		ndv.getters
			.inputRunSelector()
			.should('exist')
			.find('input')
			.should('include.value', '2 of 2 (6 items)');

		// link again
		ndv.actions.toggleOutputRunLinking();
		ndv.getters.inputTbodyCell(1, 0).click(); // remove tooltip
		ndv.getters.inputRunSelector().find('input').should('include.value', '1 of 2 (6 items)');

		// unlink again
		ndv.actions.toggleInputRunLinking();
		ndv.getters.inputTbodyCell(1, 0).click(); // remove tooltip
		ndv.actions.changeInputRunSelector('2 of 2 (6 items)');
		ndv.getters.outputRunSelector().find('input').should('include.value', '1 of 2 (6 items)');

		// link again
		ndv.actions.toggleInputRunLinking();
		ndv.getters.inputTbodyCell(1, 0).click(); // remove tooltip
		ndv.getters.outputRunSelector().find('input').should('include.value', '2 of 2 (6 items)');
	});

	it('should display parameter hints correctly', () => {
		workflowPage.actions.visit();

		cy.createFixtureWorkflow('Test_workflow_3.json', `My test workflow`);
		workflowPage.actions.openNode('Set1');

		ndv.actions.typeIntoParameterInput('value', '='); // switch to expressions

		[
			{
				input: 'hello',
			},
			{
				input: '',
				output: '[empty]',
			},
			{
				input: ' test',
			},
			{
				input: ' ',
			},
			{
				input: '<div></div>',
			},
		].forEach(({ input, output }) => {
			if (input) {
				ndv.actions.typeIntoParameterInput('value', input);
			}
			ndv.getters.parameterInput('name').click(); // remove focus from input, hide expression preview

			ndv.actions.validateExpressionPreview('value', output || input);
			ndv.getters.parameterInput('value').clear();
		});
	});

	it('should not retrieve remote options when required params throw errors', () => {
		workflowPage.actions.addInitialNodeToCanvas('E2e Test', { action: 'Remote Options' });

		ndv.getters.parameterInput('remoteOptions').click();
		getVisibleSelect().find('.el-select-dropdown__item').should('have.length', 3);

		ndv.actions.setInvalidExpression('fieldId');

		ndv.getters.container().click(); // remove focus from input, hide expression preview

		ndv.getters.parameterInput('remoteOptions').click();
		getPopper().should('not.be.visible');

		ndv.getters.parameterInputIssues('remoteOptions').realHover();
		getVisiblePopper().should('include.text', `node doesn't exist`);
	});

	it('should retrieve remote options when non-required params throw errors', () => {
		workflowPage.actions.addInitialNodeToCanvas('E2e Test', { action: 'Remote Options' });

		ndv.getters.parameterInput('remoteOptions').click();
		getVisibleSelect().find('.el-select-dropdown__item').should('have.length', 3);
		ndv.getters.parameterInput('remoteOptions').click();

		ndv.actions.setInvalidExpression('otherField');

		ndv.getters.container().click(); // remove focus from input, hide expression preview

		ndv.getters.parameterInput('remoteOptions').click();
		getVisibleSelect().find('.el-select-dropdown__item').should('have.length', 3);
	});

	it('should flag issues as soon as params are set', () => {
		workflowPage.actions.addInitialNodeToCanvas('Webhook');
		workflowPage.getters.canvasNodes().first().dblclick();

		workflowPage.getters.nodeIssuesByName('Webhook').should('not.exist');
		ndv.getters.nodeExecuteButton().should('not.be.disabled');
		ndv.getters.triggerPanelExecuteButton().should('exist');

		ndv.getters.parameterInput('path').clear();

		ndv.getters.nodeExecuteButton().should('be.disabled');
		ndv.getters.triggerPanelExecuteButton().should('not.exist');
		ndv.actions.close();
		workflowPage.getters.nodeIssuesByName('Webhook').should('exist');

		workflowPage.getters.canvasNodes().first().dblclick();
		ndv.getters.parameterInput('path').type('t');

		ndv.getters.nodeExecuteButton().should('not.be.disabled');
		ndv.getters.triggerPanelExecuteButton().should('exist');

		ndv.actions.close();
		workflowPage.getters.nodeIssuesByName('Webhook').should('not.exist');
	});

<<<<<<< HEAD
	it('should not retrieve remote options when a parameter value changes', () => {
		cy.intercept('/rest/node-parameter-options?**', cy.spy().as('fetchParameterOptions'));
		workflowPage.actions.addInitialNodeToCanvas('E2e Test', { action: 'Remote Options' });
		// Type something into the field
		ndv.actions.typeIntoParameterInput('otherField', 'test');
		// Should call the endpoint only once (on mount), not for every keystroke
		cy.get('@fetchParameterOptions').should('have.been.calledOnce');
=======
	it('should not push NDV header out with a lot of code in Code node editor', () => {
		workflowPage.actions.addInitialNodeToCanvas('Code', { keepNdvOpen: true });
		ndv.getters.parameterInput('jsCode').get('.cm-content').type('{selectall}').type('{backspace}');
		cy.fixture('Dummy_javascript.txt').then((code) => {
			ndv.getters.parameterInput('jsCode').get('.cm-content').paste(code);
		});
		ndv.getters.nodeExecuteButton().should('be.visible');
>>>>>>> 7ed466db
	});
});<|MERGE_RESOLUTION|>--- conflicted
+++ resolved
@@ -348,7 +348,15 @@
 		workflowPage.getters.nodeIssuesByName('Webhook').should('not.exist');
 	});
 
-<<<<<<< HEAD
+	it('should not push NDV header out with a lot of code in Code node editor', () => {
+		workflowPage.actions.addInitialNodeToCanvas('Code', { keepNdvOpen: true });
+		ndv.getters.parameterInput('jsCode').get('.cm-content').type('{selectall}').type('{backspace}');
+		cy.fixture('Dummy_javascript.txt').then((code) => {
+			ndv.getters.parameterInput('jsCode').get('.cm-content').paste(code);
+		});
+		ndv.getters.nodeExecuteButton().should('be.visible');
+	});
+
 	it('should not retrieve remote options when a parameter value changes', () => {
 		cy.intercept('/rest/node-parameter-options?**', cy.spy().as('fetchParameterOptions'));
 		workflowPage.actions.addInitialNodeToCanvas('E2e Test', { action: 'Remote Options' });
@@ -356,14 +364,5 @@
 		ndv.actions.typeIntoParameterInput('otherField', 'test');
 		// Should call the endpoint only once (on mount), not for every keystroke
 		cy.get('@fetchParameterOptions').should('have.been.calledOnce');
-=======
-	it('should not push NDV header out with a lot of code in Code node editor', () => {
-		workflowPage.actions.addInitialNodeToCanvas('Code', { keepNdvOpen: true });
-		ndv.getters.parameterInput('jsCode').get('.cm-content').type('{selectall}').type('{backspace}');
-		cy.fixture('Dummy_javascript.txt').then((code) => {
-			ndv.getters.parameterInput('jsCode').get('.cm-content').paste(code);
-		});
-		ndv.getters.nodeExecuteButton().should('be.visible');
->>>>>>> 7ed466db
 	});
 });