--- conflicted
+++ resolved
@@ -58,41 +58,7 @@
 });
 
 Cypress.Commands.add('interceptREST', (method, url) => {
-<<<<<<< HEAD
-	cy.intercept(method, `http://localhost:5678/rest${url}`);
-});
-
-Cypress.Commands.add('generateToken', (mfaSecret: string) => {
-	return cy.task<string>('generate-otp', mfaSecret);
-})
-
-Cypress.Commands.add('inviteUsers', ({ instanceOwner, users }) => {
-	const settingsUsersPage = new SettingsUsersPage();
-
-	cy.signin(instanceOwner);
-
-	users.forEach((user) => {
-		cy.signin(instanceOwner);
-		cy.visit(settingsUsersPage.url);
-
-		cy.interceptREST('POST', '/users').as('inviteUser');
-
-		settingsUsersPage.getters.inviteButton().click();
-		settingsUsersPage.getters.inviteUsersModal().within((modal) => {
-			settingsUsersPage.getters.inviteUsersModalEmailsInput().type(user.email).type('{enter}');
-		});
-
-		cy.wait('@inviteUser').then((interception) => {
-			const inviteLink = interception.response!.body.data[0].user.inviteAcceptUrl;
-			cy.log(JSON.stringify(interception.response!.body.data[0].user));
-			cy.log(inviteLink);
-			cy.signout();
-			cy.signup({ ...user, url: inviteLink });
-		});
-	});
-=======
 	cy.intercept(method, `${BACKEND_BASE_URL}/rest${url}`);
->>>>>>> 50b0dc21
 });
 
 const setFeature = (feature: string, enabled: boolean) =>
