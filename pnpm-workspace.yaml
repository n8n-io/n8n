--- conflicted
+++ resolved
@@ -87,13 +87,10 @@
   - '@n8n_io/*'
   - 'tsdown@0.16.5'
   - eslint-plugin-storybook
-<<<<<<< HEAD
   - '@langchain/*'
   - 'langchain'
   - '@anthropic-ai/sdk'
   - '@google/generative-ai'
   - '@google/genai'
-=======
   - body-parser
-  - node-forge
->>>>>>> 3edb952a
+  - node-forge