packages:
  - packages/*
  - packages/@n8n/*
  - packages/frontend/**
  - packages/extensions/**
  - packages/testing/**

catalog:
<<<<<<< HEAD
=======
  '@n8n/typeorm': 0.3.20-15
  '@n8n_io/ai-assistant-sdk': 1.17.0
  '@langchain/core': 0.3.68
  '@langchain/openai': 0.6.16
>>>>>>> 404640f1
  '@langchain/anthropic': 0.3.26
  '@langchain/community': 0.3.50
  '@langchain/core': 0.3.68
  '@langchain/openai': 0.6.16
  '@n8n/typeorm': 0.3.20-14
  '@n8n_io/ai-assistant-sdk': 1.17.0
  '@sentry/node': ^9.42.1
  '@types/basic-auth': ^1.1.3
  '@types/express': ^5.0.1
  '@types/jsonwebtoken': ^9.0.9
  '@types/lodash': 4.17.17
  '@types/mime-types': 3.0.1
  '@types/uuid': ^10.0.0
  '@types/xml2js': ^0.4.14
  '@vitest/coverage-v8': 3.2.4
  axios: 1.12.0
  basic-auth: 2.0.1
  callsites: 3.1.0
  chokidar: 4.0.3
  eslint: 9.29.0
  fast-glob: 3.2.12
  fastest-levenshtein: 1.0.16
  flatted: 3.2.7
  form-data: 4.0.0
  http-proxy-agent: 7.0.2
  https-proxy-agent: 7.0.6
  iconv-lite: 0.6.3
  js-base64: 3.7.2
  jsonwebtoken: 9.0.2
  lodash: 4.17.21
  luxon: 3.4.4
  mime-types: 3.0.1
  mysql2: 3.15.0
  nanoid: 3.3.8
  nodemailer: 7.0.10
  picocolors: 1.0.1
  reflect-metadata: 0.2.2
  rimraf: 6.0.1
  run-script-os: 1.1.6
  simple-git: 3.28.0
  tsdown: ^0.15.6
  tsx: ^4.19.3
  typescript: 5.9.2
  uuid: 10.0.0
  vite: npm:rolldown-vite@latest
  vite-plugin-dts: ^4.5.4
  vitest: ^3.1.3
  vitest-mock-extended: ^3.1.0
  xml2js: 0.6.2
  xss: 1.0.15
  zod: 3.25.67
  zod-to-json-schema: 3.23.3

catalogs:
  frontend:
    '@sentry/vue': ^9.42.1
    '@testing-library/jest-dom': ^6.6.3
    '@testing-library/user-event': ^14.6.1
    '@testing-library/vue': ^8.1.0
    '@vitejs/plugin-vue': ^5.2.4
    '@vue/test-utils': ^2.4.6
    '@vue/tsconfig': ^0.7.0
    '@vueuse/core': ^10.11.0
    element-plus: 2.4.3
    highlight.js: ^11.8.0
    pinia: ^2.2.4
    unplugin-icons: ^0.19.0
    vue: ^3.5.13
    vue-i18n: ^11.1.2
    vue-markdown-render: ^2.2.1
    vue-router: ^4.5.0
    vue-tsc: ^2.2.8

minimumReleaseAge: 2880

minimumReleaseAgeExclude:
  - '@n8n/*'
  - '@n8n_io/*'
  - eslint-plugin-storybook<|MERGE_RESOLUTION|>--- conflicted
+++ resolved
@@ -6,18 +6,11 @@
   - packages/testing/**
 
 catalog:
-<<<<<<< HEAD
-=======
-  '@n8n/typeorm': 0.3.20-15
-  '@n8n_io/ai-assistant-sdk': 1.17.0
-  '@langchain/core': 0.3.68
-  '@langchain/openai': 0.6.16
->>>>>>> 404640f1
   '@langchain/anthropic': 0.3.26
   '@langchain/community': 0.3.50
   '@langchain/core': 0.3.68
   '@langchain/openai': 0.6.16
-  '@n8n/typeorm': 0.3.20-14
+  '@n8n/typeorm': 0.3.20-15
   '@n8n_io/ai-assistant-sdk': 1.17.0
   '@sentry/node': ^9.42.1
   '@types/basic-auth': ^1.1.3
