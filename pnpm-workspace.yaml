--- conflicted
+++ resolved
@@ -44,13 +44,9 @@
   picocolors: 1.0.1
   reflect-metadata: 0.2.2
   rimraf: 6.0.1
-<<<<<<< HEAD
-  tsdown: ^0.16.4
-=======
   run-script-os: 1.1.6
   simple-git: 3.28.0
-  tsdown: ^0.15.6
->>>>>>> d9e2dc21
+  tsdown: ^0.16.4
   tsx: ^4.19.3
   typescript: 5.9.2
   uuid: 10.0.0
