name: Test Pull Requests

on: [pull_request]

jobs:
  build:
    runs-on: ubuntu-latest

    timeout-minutes: 30

    strategy:
      matrix:
        node-version: [14.x, 16.x]

    steps:
      - uses: actions/checkout@v3

      - name: Use Node.js ${{ matrix.node-version }}
        uses: actions/setup-node@v3
        with:
          node-version: ${{ matrix.node-version }}
<<<<<<< HEAD

      - name: Install npm and dependencies
        run: npm install -g npm@latest && npm install

      - name: Build
        run: npm run build --if-present

      - name: Test
        run: npm run test

      - name: Fetch base branch for `git diff`
        run: git fetch origin ${{ github.event.pull_request.base.ref }}:${{ github.event.pull_request.base.ref }}

      - name: Run ESLint on changes only
=======
          cache: 'npm'
      - name: npm install, build, and test
        run: |
          npm install -g npm@latest
          npm install
          npm run build --if-present
          npm test
          npm run lint
>>>>>>> e2098244
        env:
          ESLINT_PLUGIN_DIFF_COMMIT: ${{ github.event.pull_request.base.ref }}
        run: npm run lint<|MERGE_RESOLUTION|>--- conflicted
+++ resolved
@@ -19,7 +19,7 @@
         uses: actions/setup-node@v3
         with:
           node-version: ${{ matrix.node-version }}
-<<<<<<< HEAD
+          cache: 'npm'
 
       - name: Install npm and dependencies
         run: npm install -g npm@latest && npm install
@@ -34,16 +34,6 @@
         run: git fetch origin ${{ github.event.pull_request.base.ref }}:${{ github.event.pull_request.base.ref }}
 
       - name: Run ESLint on changes only
-=======
-          cache: 'npm'
-      - name: npm install, build, and test
-        run: |
-          npm install -g npm@latest
-          npm install
-          npm run build --if-present
-          npm test
-          npm run lint
->>>>>>> e2098244
         env:
           ESLINT_PLUGIN_DIFF_COMMIT: ${{ github.event.pull_request.base.ref }}
         run: npm run lint