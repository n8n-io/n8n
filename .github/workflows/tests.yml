--- conflicted
+++ resolved
@@ -11,11 +11,7 @@
 
     strategy:
       matrix:
-<<<<<<< HEAD
         node-version: [14.x, 16.x]
-=======
-        node-version: [16.x]
->>>>>>> e78bf15b
 
     steps:
     - uses: actions/checkout@v1
