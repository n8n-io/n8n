--- conflicted
+++ resolved
@@ -28,15 +28,10 @@
     if: ${{ !inputs.is_fork && inputs.docker_image != '' }}
     uses: ./.github/workflows/playwright-test-reusable.yml
     with:
-<<<<<<< HEAD
       test-mode: docker-pull
       docker-image: ${{ inputs.docker_image }}
       runners-image: ${{ inputs.runners_image }}
-      test-command: pnpm --filter=n8n-playwright exec npx pwc-p -- --project=multi-main:ui
-=======
-      test-mode: docker-build
       test-command: pnpm --filter=n8n-playwright test:container:multi-main:ui
->>>>>>> 3dcb98b6
       shards: '[1, 2, 3, 4, 5, 6, 7, 8]'
       runner: blacksmith-4vcpu-ubuntu-2204
       workers: '1'
@@ -47,15 +42,10 @@
     if: ${{ !inputs.is_fork && inputs.docker_image != '' }}
     uses: ./.github/workflows/playwright-test-reusable.yml
     with:
-<<<<<<< HEAD
       test-mode: docker-pull
       docker-image: ${{ inputs.docker_image }}
       runners-image: ${{ inputs.runners_image }}
-      test-command: pnpm --filter=n8n-playwright exec npx pwc-p -- --project=multi-main:ui:isolated
-=======
-      test-mode: docker-build
       test-command: pnpm --filter=n8n-playwright test:container:multi-main:isolated
->>>>>>> 3dcb98b6
       shards: '[1]'
       runner: blacksmith-4vcpu-ubuntu-2204
       workers: '1'
