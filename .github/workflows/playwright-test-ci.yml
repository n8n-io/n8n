name: E2E Tests for CI

on:
  workflow_call:

jobs:
  # Multi-main: postgres + redis + caddy + 2 mains + 1 worker
  # Only runs for internal PRs (not community/fork PRs)
  multi-main-ui:
    name: 'Multi-Main: UI'
    if: ${{ !github.event.pull_request.head.repo.fork }}
    uses: ./.github/workflows/playwright-test-reusable.yml
    with:
      test-mode: docker-build
<<<<<<< HEAD
      test-command: pnpm --filter=n8n-playwright test:container:multi-main:ui --grep="OIDC"
      shards: '[1]'
=======
      test-command: pnpm --filter=n8n-playwright exec npx pwc-p -- --project=multi-main:ui
      shards: '[1, 2, 3, 4, 5, 6, 7, 8]'
>>>>>>> c9abeff5
      runner: blacksmith-4vcpu-ubuntu-2204
      workers: '1'
    secrets: inherit

  multi-main-isolated:
    name: 'Multi-Main: Isolated'
    if: ${{ !github.event.pull_request.head.repo.fork }}
    uses: ./.github/workflows/playwright-test-reusable.yml
    with:
      test-mode: docker-build
      test-command: pnpm --filter=n8n-playwright exec npx pwc-p -- --project=multi-main:ui:isolated
      shards: '[1]'
      runner: blacksmith-4vcpu-ubuntu-2204
      workers: '1'
    secrets: inherit

  # Community PR tests: Local mode with SQLite (no container building, no secrets required)
  # Runs on GitHub-hosted runners without Currents reporting
  community-ui:
    name: 'Community: UI'
    if: ${{ github.event.pull_request.head.repo.fork }}
    uses: ./.github/workflows/playwright-test-reusable.yml
    with:
      test-mode: local
      test-command: pnpm --filter=n8n-playwright test:local
      shards: '[1, 2, 3, 4, 5]'
      runner: ubuntu-latest
      workers: '2'

  community-isolated:
    name: 'Community: Isolated'
    if: ${{ github.event.pull_request.head.repo.fork }}
    uses: ./.github/workflows/playwright-test-reusable.yml
    with:
      test-mode: local
      test-command: pnpm --filter=n8n-playwright test:local:isolated
      shards: '[1]'
      runner: ubuntu-latest
      workers: '1'<|MERGE_RESOLUTION|>--- conflicted
+++ resolved
@@ -12,13 +12,8 @@
     uses: ./.github/workflows/playwright-test-reusable.yml
     with:
       test-mode: docker-build
-<<<<<<< HEAD
-      test-command: pnpm --filter=n8n-playwright test:container:multi-main:ui --grep="OIDC"
+      test-command: pnpm --filter=n8n-playwright exec npx pwc-p -- --project=multi-main:ui --grep="OIDC"
       shards: '[1]'
-=======
-      test-command: pnpm --filter=n8n-playwright exec npx pwc-p -- --project=multi-main:ui
-      shards: '[1, 2, 3, 4, 5, 6, 7, 8]'
->>>>>>> c9abeff5
       runner: blacksmith-4vcpu-ubuntu-2204
       workers: '1'
     secrets: inherit
