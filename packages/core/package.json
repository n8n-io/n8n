{
  "name": "n8n-core",
  "version": "0.141.0",
  "description": "Core functionality of n8n",
  "license": "SEE LICENSE IN LICENSE.md",
  "homepage": "https://n8n.io",
  "author": {
    "name": "Jan Oberhauser",
    "email": "jan@n8n.io"
  },
  "repository": {
    "type": "git",
    "url": "git+https://github.com/n8n-io/n8n.git"
  },
  "main": "dist/index",
  "types": "dist/index.d.ts",
  "scripts": {
<<<<<<< HEAD
    "clean": "rimraf dist .turbo",
    "build": "tsc",
    "dev": "pnpm watch",
    "format": "prettier **/**.ts --write",
=======
    "typecheck": "tsc",
    "build": "tsc -p tsconfig.build.json",
    "dev": "npm run watch",
    "format": "cd ../.. && node_modules/prettier/bin-prettier.js packages/core/**/**.ts --write",
>>>>>>> 698d96a6
    "lint": "eslint .",
    "lintfix": "eslint . --fix",
    "watch": "tsc --watch",
    "test": "jest"
  },
  "files": [
    "dist"
  ],
  "devDependencies": {
    "@types/cron": "~1.7.1",
    "@types/crypto-js": "^4.0.1",
    "@types/express": "^4.17.6",
    "@types/lodash.get": "^4.4.6",
    "@types/mime-types": "^2.1.0",
    "@types/request-promise-native": "~1.0.15",
    "@types/uuid": "^8.3.2",
    "source-map-support": "^0.5.9"
  },
  "dependencies": {
    "axios": "^0.21.1",
    "client-oauth2": "^4.2.5",
    "cron": "~1.7.2",
    "crypto-js": "~4.1.1",
    "file-type": "^16.5.4",
    "flatted": "^3.2.4",
    "form-data": "^4.0.0",
    "lodash.get": "^4.4.2",
    "mime-types": "^2.1.27",
    "n8n-workflow": "~0.123.0",
    "oauth-1.0a": "^2.2.6",
    "p-cancelable": "^2.0.0",
    "qs": "^6.10.1",
    "request": "^2.88.2",
    "request-promise-native": "^1.0.7",
    "uuid": "^8.3.2"
  }
}<|MERGE_RESOLUTION|>--- conflicted
+++ resolved
@@ -15,17 +15,11 @@
   "main": "dist/index",
   "types": "dist/index.d.ts",
   "scripts": {
-<<<<<<< HEAD
     "clean": "rimraf dist .turbo",
-    "build": "tsc",
+    "typecheck": "tsc",
+    "build": "tsc -p tsconfig.build.json",
     "dev": "pnpm watch",
     "format": "prettier **/**.ts --write",
-=======
-    "typecheck": "tsc",
-    "build": "tsc -p tsconfig.build.json",
-    "dev": "npm run watch",
-    "format": "cd ../.. && node_modules/prettier/bin-prettier.js packages/core/**/**.ts --write",
->>>>>>> 698d96a6
     "lint": "eslint .",
     "lintfix": "eslint . --fix",
     "watch": "tsc --watch",
