{
  "name": "n8n-core",
  "version": "0.144.0",
  "description": "Core functionality of n8n",
  "license": "SEE LICENSE IN LICENSE.md",
  "homepage": "https://n8n.io",
  "author": {
    "name": "Jan Oberhauser",
    "email": "jan@n8n.io"
  },
  "repository": {
    "type": "git",
    "url": "git+https://github.com/n8n-io/n8n.git"
  },
  "main": "dist/index",
  "types": "dist/index.d.ts",
  "bin": {
    "n8n-generate-known": "./bin/generate-known",
    "n8n-generate-ui-types": "./bin/generate-ui-types"
  },
  "scripts": {
    "clean": "rimraf dist .turbo",
    "typecheck": "tsc",
    "build": "tsc -p tsconfig.build.json",
    "dev": "pnpm watch",
<<<<<<< HEAD
    "format": "prettier **/**.ts --write",
=======
    "format": "prettier --write . --ignore-path ../../.prettierignore",
>>>>>>> 4af5c2ce
    "lint": "eslint .",
    "lintfix": "eslint . --fix",
    "watch": "tsc -p tsconfig.build.json --watch",
    "test": "jest"
  },
  "files": [
    "dist",
    "bin"
  ],
  "devDependencies": {
    "@types/cron": "~1.7.1",
    "@types/crypto-js": "^4.0.1",
    "@types/express": "^4.17.6",
    "@types/lodash.get": "^4.4.6",
    "@types/mime-types": "^2.1.0",
    "@types/request-promise-native": "~1.0.15",
<<<<<<< HEAD
    "@types/uuid": "^8.3.2",
    "source-map-support": "^0.5.9"
=======
    "@types/uuid": "^8.3.2"
>>>>>>> 4af5c2ce
  },
  "dependencies": {
    "axios": "^0.21.1",
    "client-oauth2": "^4.2.5",
    "cron": "~1.7.2",
    "crypto-js": "~4.1.1",
    "fast-glob": "^3.2.5",
    "file-type": "^16.5.4",
    "flatted": "^3.2.4",
    "form-data": "^4.0.0",
    "lodash.get": "^4.4.2",
    "mime-types": "^2.1.27",
    "n8n-workflow": "~0.126.0",
    "oauth-1.0a": "^2.2.6",
    "p-cancelable": "^2.0.0",
    "pretty-bytes": "^5.6.0",
    "qs": "^6.10.1",
    "request": "^2.88.2",
    "request-promise-native": "^1.0.7",
    "uuid": "^8.3.2"
  }
}<|MERGE_RESOLUTION|>--- conflicted
+++ resolved
@@ -23,11 +23,7 @@
     "typecheck": "tsc",
     "build": "tsc -p tsconfig.build.json",
     "dev": "pnpm watch",
-<<<<<<< HEAD
-    "format": "prettier **/**.ts --write",
-=======
     "format": "prettier --write . --ignore-path ../../.prettierignore",
->>>>>>> 4af5c2ce
     "lint": "eslint .",
     "lintfix": "eslint . --fix",
     "watch": "tsc -p tsconfig.build.json --watch",
@@ -44,12 +40,7 @@
     "@types/lodash.get": "^4.4.6",
     "@types/mime-types": "^2.1.0",
     "@types/request-promise-native": "~1.0.15",
-<<<<<<< HEAD
-    "@types/uuid": "^8.3.2",
-    "source-map-support": "^0.5.9"
-=======
     "@types/uuid": "^8.3.2"
->>>>>>> 4af5c2ce
   },
   "dependencies": {
     "axios": "^0.21.1",
