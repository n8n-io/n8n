import {
	type INode,
	type INodeParameters,
	type INodeProperties,
	type INodePropertyCollection,
	type INodePropertyOptions,
	type INodeType,
	type NodeParameterValueType,
	isFilterValue,
} from 'n8n-workflow';
<<<<<<< HEAD
import { NodeOperationError, NodeHelpers, LoggerProxy, executeFilter } from 'n8n-workflow';
=======
import { NodeOperationError, NodeHelpers, LoggerProxy, WorkflowOperationError } from 'n8n-workflow';
>>>>>>> 3d5a485b

function findPropertyFromParameterName(
	parameterName: string,
	nodeType: INodeType,
	node: INode,
	nodeParameters: INodeParameters,
): INodePropertyOptions | INodeProperties | INodePropertyCollection {
	let property: INodePropertyOptions | INodeProperties | INodePropertyCollection | undefined;
	const paramParts = parameterName.split('.');
	let currentParamPath = '';

	const findProp = (
		name: string,
		options: Array<INodePropertyOptions | INodeProperties | INodePropertyCollection>,
	): INodePropertyOptions | INodeProperties | INodePropertyCollection | undefined => {
		return options.find(
			(i) =>
				i.name === name &&
				NodeHelpers.displayParameterPath(nodeParameters, i, currentParamPath, node),
		);
	};

	for (const p of paramParts) {
		const param = p.split('[')[0];
		if (!property) {
			property = findProp(param, nodeType.description.properties);
		} else if ('options' in property && property.options) {
			property = findProp(param, property.options);
			currentParamPath += `.${param}`;
		} else if ('values' in property) {
			property = findProp(param, property.values);
			currentParamPath += `.${param}`;
		} else {
			throw new Error(`Couldn't not find property "${parameterName}"`);
		}
		if (!property) {
			throw new Error(`Couldn't not find property "${parameterName}"`);
		}
	}
	if (!property) {
		throw new Error(`Couldn't not find property "${parameterName}"`);
	}

	return property;
}

function executeRegexExtractValue(
	value: string,
	regex: RegExp,
	parameterName: string,
	parameterDisplayName: string,
): NodeParameterValueType | object {
	const extracted = regex.exec(value);
	if (!extracted) {
		throw new WorkflowOperationError(
			`ERROR: ${parameterDisplayName} parameter's value is invalid. This is likely because the URL entered is incorrect`,
		);
	}
	if (extracted.length < 2 || extracted.length > 2) {
		throw new WorkflowOperationError(
			`Property "${parameterName}" has an invalid extractValue regex "${regex.source}". extractValue expects exactly one group to be returned.`,
		);
	}
	return extracted[1];
}

function extractValueRLC(
	value: NodeParameterValueType | object,
	property: INodeProperties,
	parameterName: string,
): NodeParameterValueType | object {
	// Not an RLC value
	if (typeof value !== 'object' || !value || !('mode' in value) || !('value' in value)) {
		return value;
	}
	const modeProp = (property.modes ?? []).find((i) => i.name === value.mode);
	if (!modeProp) {
		return value.value;
	}
	if (!('extractValue' in modeProp) || !modeProp.extractValue) {
		return value.value;
	}

	if (typeof value.value !== 'string') {
		let typeName: string | undefined = value.value?.constructor.name;
		if (value.value === null) {
			typeName = 'null';
		} else if (typeName === undefined) {
			typeName = 'undefined';
		}
		LoggerProxy.error(
			`Only strings can be passed to extractValue. Parameter "${parameterName}" passed "${typeName}"`,
		);
		throw new Error(
			`ERROR: ${property.displayName} parameter's value is invalid. Please enter a valid ${modeProp.displayName}.`,
		);
	}

	if (modeProp.extractValue.type !== 'regex') {
		throw new Error(
			`Property "${parameterName}" has an unknown extractValue type "${
				modeProp.extractValue.type as string
			}"`,
		);
	}

	const regex = new RegExp(modeProp.extractValue.regex);
	return executeRegexExtractValue(value.value, regex, parameterName, property.displayName);
}

function extractValueFilter(
	value: NodeParameterValueType | object,
	property: INodeProperties,
	parameterName: string,
): NodeParameterValueType | object {
	if (!isFilterValue(value)) {
		return value;
	}

	if (property.extractValue?.type) {
		throw new Error(
			`Property "${parameterName}" has an invalid extractValue type. Filter parameters only support extractValue: true`,
		);
	}

	return executeFilter(value);
}

function extractValueOther(
	value: NodeParameterValueType | object,
	property: INodeProperties | INodePropertyCollection,
	parameterName: string,
): NodeParameterValueType | object {
	if (!('extractValue' in property) || !property.extractValue) {
		return value;
	}

	if (typeof value !== 'string') {
		let typeName: string | undefined = value?.constructor.name;
		if (value === null) {
			typeName = 'null';
		} else if (typeName === undefined) {
			typeName = 'undefined';
		}
		LoggerProxy.error(
			`Only strings can be passed to extractValue. Parameter "${parameterName}" passed "${typeName}"`,
		);
		throw new Error(
			`ERROR: ${property.displayName} parameter's value is invalid. Please enter a valid value.`,
		);
	}

	if (property.extractValue.type !== 'regex') {
		throw new Error(
			`Property "${parameterName}" has an unknown extractValue type "${
				property.extractValue.type as string
			}"`,
		);
	}

	const regex = new RegExp(property.extractValue.regex);
	return executeRegexExtractValue(value, regex, parameterName, property.displayName);
}

export function extractValue(
	value: NodeParameterValueType | object,
	parameterName: string,
	node: INode,
	nodeType: INodeType,
): NodeParameterValueType | object {
	let property: INodePropertyOptions | INodeProperties | INodePropertyCollection;
	try {
		property = findPropertyFromParameterName(parameterName, nodeType, node, node.parameters);

		// Definitely doesn't have value extractor
		if (!('type' in property)) {
			return value;
		}

		if (property.type === 'resourceLocator') {
			return extractValueRLC(value, property, parameterName);
		} else if (property.type === 'filter') {
			return extractValueFilter(value, property, parameterName);
		}
		return extractValueOther(value, property, parameterName);
	} catch (error) {
		// eslint-disable-next-line @typescript-eslint/no-unsafe-argument
		throw new NodeOperationError(node, error);
	}
}<|MERGE_RESOLUTION|>--- conflicted
+++ resolved
@@ -1,4 +1,10 @@
 import {
+	LoggerProxy,
+	NodeHelpers,
+	NodeOperationError,
+	WorkflowOperationError,
+	executeFilter,
+	isFilterValue,
 	type INode,
 	type INodeParameters,
 	type INodeProperties,
@@ -6,13 +12,7 @@
 	type INodePropertyOptions,
 	type INodeType,
 	type NodeParameterValueType,
-	isFilterValue,
 } from 'n8n-workflow';
-<<<<<<< HEAD
-import { NodeOperationError, NodeHelpers, LoggerProxy, executeFilter } from 'n8n-workflow';
-=======
-import { NodeOperationError, NodeHelpers, LoggerProxy, WorkflowOperationError } from 'n8n-workflow';
->>>>>>> 3d5a485b
 
 function findPropertyFromParameterName(
 	parameterName: string,
