--- conflicted
+++ resolved
@@ -39,12 +39,9 @@
 	IWorkflowIssues,
 	INodeIssues,
 	INodeType,
-<<<<<<< HEAD
 	ITaskStartedData,
 	AiAgentRequest,
-=======
 	IWorkflowExecutionDataProcess,
->>>>>>> 7754a2d6
 } from 'n8n-workflow';
 import {
 	LoggerProxy as Logger,
@@ -2098,10 +2095,7 @@
 					return fullRunData;
 				});
 
-			return await returnPromise.then((result) => {
-				console.log('Return Promise result: ', JSON.stringify(result, null, 2));
-				return resolve(result);
-			});
+			return await returnPromise.then(resolve);
 		});
 	}
 
