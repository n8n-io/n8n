--- conflicted
+++ resolved
@@ -71,22 +71,10 @@
 			const mimeTypeLookup = lookup(filePath);
 			if (mimeTypeLookup) {
 				mimeType = mimeTypeLookup;
-<<<<<<< HEAD
-=======
 			}
 		}
 
 		if (!mimeType) {
-			// Use buffer to guess mime type
-			const fileTypeData = await fromBuffer(binaryData);
-			if (fileTypeData) {
-				mimeType = fileTypeData.mime;
->>>>>>> 928059c4
-			}
-		}
-
-		if (!mimeType) {
-<<<<<<< HEAD
 			// Use buffer to guess mime type
 			const fileTypeData = await fromBuffer(binaryData);
 			if (fileTypeData) {
@@ -95,8 +83,6 @@
 		}
 
 		if (!mimeType) {
-=======
->>>>>>> 928059c4
 			// Fall back to text
 			mimeType = 'text/plain';
 		}
