/* eslint-disable no-lonely-if */
/* eslint-disable @typescript-eslint/no-explicit-any */
/* eslint-disable no-prototype-builtins */
/* eslint-disable @typescript-eslint/no-unused-vars */
/* eslint-disable @typescript-eslint/prefer-nullish-coalescing */
/* eslint-disable @typescript-eslint/naming-convention */
/* eslint-disable new-cap */
/* eslint-disable @typescript-eslint/no-unsafe-call */
/* eslint-disable @typescript-eslint/no-unsafe-assignment */
/* eslint-disable @typescript-eslint/no-unsafe-return */
/* eslint-disable @typescript-eslint/no-unsafe-member-access */
/* eslint-disable @typescript-eslint/explicit-module-boundary-types */
/* eslint-disable @typescript-eslint/no-non-null-assertion */
/* eslint-disable @typescript-eslint/no-shadow */
/* eslint-disable no-param-reassign */
import {
	GenericValue,
	IAdditionalCredentialOptions,
	IAllExecuteFunctions,
	IBinaryData,
	IContextObject,
	ICredentialDataDecryptedObject,
	ICredentialsExpressionResolveValues,
	IDataObject,
	IExecuteFunctions,
	IExecuteResponsePromiseData,
	IExecuteSingleFunctions,
	IExecuteWorkflowInfo,
	IHttpRequestOptions,
	IN8nHttpFullResponse,
	IN8nHttpResponse,
	INode,
	INodeCredentialDescription,
	INodeCredentialsDetails,
	INodeExecutionData,
	INodeParameters,
	INodeType,
	IOAuth2Options,
	IPollFunctions,
	IRunExecutionData,
	ITaskDataConnections,
	ITriggerFunctions,
	IWebhookData,
	IWebhookDescription,
	IWebhookFunctions,
	IWorkflowDataProxyAdditionalKeys,
	IWorkflowDataProxyData,
	IWorkflowExecuteAdditionalData,
	IWorkflowMetadata,
	LoggerProxy as Logger,
	NodeApiError,
	NodeHelpers,
	NodeOperationError,
	NodeParameterValue,
	Workflow,
	WorkflowActivateMode,
	WorkflowDataProxy,
	WorkflowExecuteMode,
<<<<<<< HEAD
=======
	LoggerProxy as Logger,
	IExecuteData,
	OAuth2GrantType,
	IOAuth2Credentials,
>>>>>>> a6399662
} from 'n8n-workflow';

import { Agent } from 'https';
import { stringify } from 'qs';
import clientOAuth1, { Token } from 'oauth-1.0a';
import clientOAuth2 from 'client-oauth2';
import crypto, { createHmac } from 'crypto';
// eslint-disable-next-line import/no-extraneous-dependencies
import { get } from 'lodash';
// eslint-disable-next-line import/no-extraneous-dependencies
import express from 'express';
import FormData from 'form-data';
import path from 'path';
import { OptionsWithUri, OptionsWithUrl } from 'request';
import requestPromise from 'request-promise-native';
import { fromBuffer } from 'file-type';
import { lookup } from 'mime-types';

import axios, {
	AxiosPromise,
	AxiosProxyConfig,
	AxiosRequestConfig,
	AxiosResponse,
	Method,
} from 'axios';
import url, { URL, URLSearchParams } from 'url';
import { BinaryDataManager } from './BinaryDataManager';
// eslint-disable-next-line import/no-cycle
import {
	ICredentialTestFunctions,
	IHookFunctions,
	ILoadOptionsFunctions,
	IResponseError,
	IWorkflowSettings,
	PLACEHOLDER_EMPTY_EXECUTION_ID,
} from '.';

axios.defaults.timeout = 300000;
// Prevent axios from adding x-form-www-urlencoded headers by default
axios.defaults.headers.post = {};
axios.defaults.headers.put = {};
axios.defaults.headers.patch = {};
axios.defaults.paramsSerializer = (params) => {
	if (params instanceof URLSearchParams) {
		return params.toString();
	}
	return stringify(params, { arrayFormat: 'indices' });
};

const requestPromiseWithDefaults = requestPromise.defaults({
	timeout: 300000, // 5 minutes
});

const pushFormDataValue = (form: FormData, key: string, value: any) => {
	if (value?.hasOwnProperty('value') && value.hasOwnProperty('options')) {
		// @ts-ignore
		form.append(key, value.value, value.options);
	} else {
		form.append(key, value);
	}
};

const createFormDataObject = (data: object) => {
	const formData = new FormData();
	const keys = Object.keys(data);
	keys.forEach((key) => {
		// @ts-ignore
		const formField = data[key];

		if (formField instanceof Array) {
			formField.forEach((item) => {
				pushFormDataValue(formData, key, item);
			});
		} else {
			pushFormDataValue(formData, key, formField);
		}
	});
	return formData;
};

function searchForHeader(headers: IDataObject, headerName: string) {
	if (headers === undefined) {
		return undefined;
	}

	const headerNames = Object.keys(headers);
	headerName = headerName.toLowerCase();
	return headerNames.find((thisHeader) => thisHeader.toLowerCase() === headerName);
}

async function generateContentLengthHeader(formData: FormData, headers: IDataObject) {
	if (!formData || !formData.getLength) {
		return;
	}
	try {
		const length = await new Promise((res, rej) => {
			formData.getLength((error: Error | null, length: number) => {
				if (error) {
					rej(error);
					return;
				}
				res(length);
			});
		});
		headers = Object.assign(headers, {
			'content-length': length,
		});
	} catch (error) {
		Logger.error('Unable to calculate form data length', { error });
	}
}

async function parseRequestObject(requestObject: IDataObject) {
	// This function is a temporary implementation
	// That translates all http requests done via
	// the request library to axios directly
	// We are not using n8n's interface as it would
	// an unnecessary step, considering the `request`
	// helper can be deprecated and removed.
	const axiosConfig: AxiosRequestConfig = {};

	if (requestObject.headers !== undefined) {
		axiosConfig.headers = requestObject.headers as string;
	}

	// Let's start parsing the hardest part, which is the request body.
	// The process here is as following?
	// - Check if we have a `content-type` header. If this was set,
	//   we will follow
	// - Check if the `form` property was set. If yes, then it's x-www-form-urlencoded
	// - Check if the `formData` property exists. If yes, then it's multipart/form-data
	// - Lastly, we should have a regular `body` that is probably a JSON.

	const contentTypeHeaderKeyName =
		axiosConfig.headers &&
		Object.keys(axiosConfig.headers).find(
			(headerName) => headerName.toLowerCase() === 'content-type',
		);
	const contentType =
		contentTypeHeaderKeyName &&
		(axiosConfig.headers[contentTypeHeaderKeyName] as string | undefined);
	if (contentType === 'application/x-www-form-urlencoded' && requestObject.formData === undefined) {
		// there are nodes incorrectly created, informing the content type header
		// and also using formData. Request lib takes precedence for the formData.
		// We will do the same.
		// Merge body and form properties.
		if (typeof requestObject.body === 'string') {
			axiosConfig.data = requestObject.body;
		} else {
			const allData = Object.assign(requestObject.body || {}, requestObject.form || {}) as Record<
				string,
				string
			>;
			if (requestObject.useQuerystring === true) {
				axiosConfig.data = stringify(allData, { arrayFormat: 'repeat' });
			} else {
				axiosConfig.data = stringify(allData);
			}
		}
	} else if (contentType && contentType.includes('multipart/form-data') !== false) {
		if (requestObject.formData !== undefined && requestObject.formData instanceof FormData) {
			axiosConfig.data = requestObject.formData;
		} else {
			const allData = {
				...(requestObject.body as object | undefined),
				...(requestObject.formData as object | undefined),
			};

			axiosConfig.data = createFormDataObject(allData);
		}
		// replace the existing header with a new one that
		// contains the boundary property.
		// @ts-ignore
		delete axiosConfig.headers[contentTypeHeaderKeyName];
		const headers = axiosConfig.data.getHeaders();
		axiosConfig.headers = Object.assign(axiosConfig.headers || {}, headers);
		await generateContentLengthHeader(axiosConfig.data, axiosConfig.headers);
	} else {
		// When using the `form` property it means the content should be x-www-form-urlencoded.
		if (requestObject.form !== undefined && requestObject.body === undefined) {
			// If we have only form
			axiosConfig.data =
				typeof requestObject.form === 'string'
					? stringify(requestObject.form, { format: 'RFC3986' })
					: stringify(requestObject.form).toString();
			if (axiosConfig.headers !== undefined) {
				const headerName = searchForHeader(axiosConfig.headers, 'content-type');
				if (headerName) {
					delete axiosConfig.headers[headerName];
				}
				axiosConfig.headers['Content-Type'] = 'application/x-www-form-urlencoded';
			} else {
				axiosConfig.headers = {
					'Content-Type': 'application/x-www-form-urlencoded',
				};
			}
		} else if (requestObject.formData !== undefined) {
			// remove any "content-type" that might exist.
			if (axiosConfig.headers !== undefined) {
				const headers = Object.keys(axiosConfig.headers);
				headers.forEach((header) =>
					header.toLowerCase() === 'content-type' ? delete axiosConfig.headers[header] : null,
				);
			}

			if (requestObject.formData instanceof FormData) {
				axiosConfig.data = requestObject.formData;
			} else {
				axiosConfig.data = createFormDataObject(requestObject.formData as object);
			}
			// Mix in headers as FormData creates the boundary.
			const headers = axiosConfig.data.getHeaders();
			axiosConfig.headers = Object.assign(axiosConfig.headers || {}, headers);
			await generateContentLengthHeader(axiosConfig.data, axiosConfig.headers);
		} else if (requestObject.body !== undefined) {
			// If we have body and possibly form
			if (requestObject.form !== undefined) {
				// merge both objects when exist.
				requestObject.body = Object.assign(requestObject.body, requestObject.form);
			}
			axiosConfig.data = requestObject.body as FormData | GenericValue | GenericValue[];
		}
	}

	if (requestObject.uri !== undefined) {
		axiosConfig.url = requestObject.uri?.toString() as string;
	}

	if (requestObject.url !== undefined) {
		axiosConfig.url = requestObject.url?.toString() as string;
	}

	if (requestObject.baseURL !== undefined) {
		axiosConfig.baseURL = requestObject.baseURL?.toString() as string;
	}

	if (requestObject.method !== undefined) {
		axiosConfig.method = requestObject.method as Method;
	}

	if (requestObject.qs !== undefined && Object.keys(requestObject.qs as object).length > 0) {
		axiosConfig.params = requestObject.qs as IDataObject;
	}

	if (
		requestObject.useQuerystring === true ||
		// @ts-ignore
		requestObject.qsStringifyOptions?.arrayFormat === 'repeat'
	) {
		axiosConfig.paramsSerializer = (params) => {
			return stringify(params, { arrayFormat: 'repeat' });
		};
	} else if (requestObject.useQuerystring === false) {
		axiosConfig.paramsSerializer = (params) => {
			return stringify(params, { arrayFormat: 'indices' });
		};
	}

	// @ts-ignore
	if (requestObject.qsStringifyOptions?.arrayFormat === 'brackets') {
		axiosConfig.paramsSerializer = (params) => {
			return stringify(params, { arrayFormat: 'brackets' });
		};
	}

	if (requestObject.auth !== undefined) {
		// Check support for sendImmediately
		if ((requestObject.auth as IDataObject).bearer !== undefined) {
			axiosConfig.headers = Object.assign(axiosConfig.headers || {}, {
				// eslint-disable-next-line @typescript-eslint/restrict-template-expressions
				Authorization: `Bearer ${(requestObject.auth as IDataObject).bearer}`,
			});
		} else {
			const authObj = requestObject.auth as IDataObject;
			// Request accepts both user/username and pass/password
			axiosConfig.auth = {
				username: (authObj.user || authObj.username) as string,
				password: (authObj.password || authObj.pass) as string,
			};
		}
	}

	// Only set header if we have a body, otherwise it may fail
	if (requestObject.json === true) {
		// Add application/json headers - do not set charset as it breaks a lot of stuff
		// only add if no other accept headers was sent.
		const acceptHeaderExists =
			axiosConfig.headers === undefined
				? false
				: Object.keys(axiosConfig.headers)
						.map((headerKey) => headerKey.toLowerCase())
						.includes('accept');
		if (!acceptHeaderExists) {
			axiosConfig.headers = Object.assign(axiosConfig.headers || {}, {
				Accept: 'application/json',
			});
		}
	}
	if (requestObject.json === false || requestObject.json === undefined) {
		// Prevent json parsing
		axiosConfig.transformResponse = (res) => res;
	}

	// Axios will follow redirects by default, so we simply tell it otherwise if needed.
	if (
		requestObject.followRedirect === false &&
		((requestObject.method as string | undefined) || 'get').toLowerCase() === 'get'
	) {
		axiosConfig.maxRedirects = 0;
	}
	if (
		requestObject.followAllRedirects === false &&
		((requestObject.method as string | undefined) || 'get').toLowerCase() !== 'get'
	) {
		axiosConfig.maxRedirects = 0;
	}

	if (requestObject.rejectUnauthorized === false) {
		axiosConfig.httpsAgent = new Agent({
			rejectUnauthorized: false,
		});
	}

	if (requestObject.timeout !== undefined) {
		axiosConfig.timeout = requestObject.timeout as number;
	}

	if (requestObject.proxy !== undefined) {
		// try our best to parse the url provided.
		if (typeof requestObject.proxy === 'string') {
			try {
				const url = new URL(requestObject.proxy);
				axiosConfig.proxy = {
					host: url.hostname,
					port: parseInt(url.port, 10),
					protocol: url.protocol,
				};
				if (!url.port) {
					// Sets port to a default if not informed
					if (url.protocol === 'http') {
						axiosConfig.proxy.port = 80;
					} else if (url.protocol === 'https') {
						axiosConfig.proxy.port = 443;
					}
				}
				if (url.username || url.password) {
					axiosConfig.proxy.auth = {
						username: url.username,
						password: url.password,
					};
				}
			} catch (error) {
				// Not a valid URL. We will try to simply parse stuff
				// such as user:pass@host:port without protocol (we'll assume http)
				if (requestObject.proxy.includes('@')) {
					const [userpass, hostport] = requestObject.proxy.split('@');
					const [username, password] = userpass.split(':');
					const [hostname, port] = hostport.split(':');
					axiosConfig.proxy = {
						host: hostname,
						port: parseInt(port, 10),
						protocol: 'http',
						auth: {
							username,
							password,
						},
					};
				} else if (requestObject.proxy.includes(':')) {
					const [hostname, port] = requestObject.proxy.split(':');
					axiosConfig.proxy = {
						host: hostname,
						port: parseInt(port, 10),
						protocol: 'http',
					};
				} else {
					axiosConfig.proxy = {
						host: requestObject.proxy,
						port: 80,
						protocol: 'http',
					};
				}
			}
		} else {
			axiosConfig.proxy = requestObject.proxy as AxiosProxyConfig;
		}
	}

	if (requestObject.encoding === null) {
		// When downloading files, return an arrayBuffer.
		axiosConfig.responseType = 'arraybuffer';
	}

	// If we don't set an accept header
	// Axios forces "application/json, text/plan, */*"
	// Which causes some nodes like NextCloud to break
	// as the service returns XML unless requested otherwise.
	const allHeaders = axiosConfig.headers ? Object.keys(axiosConfig.headers) : [];
	if (!allHeaders.some((headerKey) => headerKey.toLowerCase() === 'accept')) {
		axiosConfig.headers = Object.assign(axiosConfig.headers || {}, { accept: '*/*' });
	}
	if (
		requestObject.json !== false &&
		axiosConfig.data !== undefined &&
		axiosConfig.data !== '' &&
		!(axiosConfig.data instanceof Buffer) &&
		!allHeaders.some((headerKey) => headerKey.toLowerCase() === 'content-type')
	) {
		// Use default header for application/json
		// If we don't specify this here, axios will add
		// application/json; charset=utf-8
		// and this breaks a lot of stuff
		axiosConfig.headers = Object.assign(axiosConfig.headers || {}, {
			'content-type': 'application/json',
		});
	}

	/**
	 * Missing properties:
	 * encoding (need testing)
	 * gzip (ignored - default already works)
	 * resolveWithFullResponse (implemented elsewhere)
	 * simple (???)
	 */

	return axiosConfig;
}

function digestAuthAxiosConfig(
	axiosConfig: AxiosRequestConfig,
	response: AxiosResponse,
	auth: AxiosRequestConfig['auth'],
): AxiosRequestConfig {
	const authDetails = response.headers['www-authenticate']
		.split(',')
		.map((v: string) => v.split('='));
	if (authDetails) {
		const nonceCount = `000000001`;
		const cnonce = crypto.randomBytes(24).toString('hex');
		const realm: string = authDetails
			.find((el: any) => el[0].toLowerCase().indexOf('realm') > -1)[1]
			.replace(/"/g, '');
		const opaque: string = authDetails
			.find((el: any) => el[0].toLowerCase().indexOf('opaque') > -1)[1]
			.replace(/"/g, '');
		const nonce: string = authDetails
			.find((el: any) => el[0].toLowerCase().indexOf('nonce') > -1)[1]
			.replace(/"/g, '');
		const ha1 = crypto
			.createHash('md5')
			.update(`${auth?.username as string}:${realm}:${auth?.password as string}`)
			.digest('hex');
		const path = new url.URL(axiosConfig.url!).pathname;
		const ha2 = crypto
			.createHash('md5')
			.update(`${axiosConfig.method ?? 'GET'}:${path}`)
			.digest('hex');
		const response = crypto
			.createHash('md5')
			.update(`${ha1}:${nonce}:${nonceCount}:${cnonce}:auth:${ha2}`)
			.digest('hex');
		const authorization =
			`Digest username="${auth?.username as string}",realm="${realm}",` +
			`nonce="${nonce}",uri="${path}",qop="auth",algorithm="MD5",` +
			`response="${response}",nc="${nonceCount}",cnonce="${cnonce}",opaque="${opaque}"`;
		if (axiosConfig.headers) {
			axiosConfig.headers.authorization = authorization;
		} else {
			axiosConfig.headers = { authorization };
		}
	}
	return axiosConfig;
}

async function proxyRequestToAxios(
	uriOrObject: string | IDataObject,
	options?: IDataObject,
): Promise<any> {
	// tslint:disable-line:no-any

	// Check if there's a better way of getting this config here
	if (process.env.N8N_USE_DEPRECATED_REQUEST_LIB) {
		// @ts-ignore
		return requestPromiseWithDefaults.call(null, uriOrObject, options);
	}

	let axiosConfig: AxiosRequestConfig = {
		maxBodyLength: Infinity,
		maxContentLength: Infinity,
	};
	let axiosPromise: AxiosPromise;
	type ConfigObject = {
		auth?: { sendImmediately: boolean };
		resolveWithFullResponse?: boolean;
		simple?: boolean;
	};
	let configObject: ConfigObject;
	if (uriOrObject !== undefined && typeof uriOrObject === 'string') {
		axiosConfig.url = uriOrObject;
	}
	if (uriOrObject !== undefined && typeof uriOrObject === 'object') {
		configObject = uriOrObject;
	} else {
		configObject = options || {};
	}

	axiosConfig = Object.assign(axiosConfig, await parseRequestObject(configObject));

	Logger.debug(
		'Proxying request to axios',
		// {
		// 	originalConfig: configObject,
		// 	parsedConfig: axiosConfig,
		// }
	);

	if (configObject.auth?.sendImmediately === false) {
		// for digest-auth
		const { auth } = axiosConfig;
		delete axiosConfig.auth;
		// eslint-disable-next-line no-async-promise-executor
		axiosPromise = new Promise(async (resolve, reject) => {
			try {
				const result = await axios(axiosConfig);
				resolve(result);
			} catch (resp: any) {
				if (
					resp.response === undefined ||
					resp.response.status !== 401 ||
					!resp.response.headers['www-authenticate']?.includes('nonce')
				) {
					reject(resp);
				}
				axiosConfig = digestAuthAxiosConfig(axiosConfig, resp.response, auth);
				resolve(axios(axiosConfig));
			}
		});
	} else {
		axiosPromise = axios(axiosConfig);
	}

	return new Promise((resolve, reject) => {
		axiosPromise
			.then((response) => {
				if (configObject.resolveWithFullResponse === true) {
					let body = response.data;
					if (response.data === '') {
						if (axiosConfig.responseType === 'arraybuffer') {
							body = Buffer.alloc(0);
						} else {
							body = undefined;
						}
					}
					resolve({
						body,
						headers: response.headers,
						statusCode: response.status,
						statusMessage: response.statusText,
						request: response.request,
					});
				} else {
					let body = response.data;
					if (response.data === '') {
						if (axiosConfig.responseType === 'arraybuffer') {
							body = Buffer.alloc(0);
						} else {
							body = undefined;
						}
					}
					resolve(body);
				}
			})
			.catch((error) => {
				if (configObject.simple === false && error.response) {
					if (configObject.resolveWithFullResponse) {
						resolve({
							body: error.response.data,
							headers: error.response.headers,
							statusCode: error.response.status,
							statusMessage: error.response.statusText,
						});
					} else {
						resolve(error.response.data);
					}
					return;
				}

				Logger.debug('Request proxied to Axios failed', { error });

				// Axios hydrates the original error with more data. We extract them.
				// https://github.com/axios/axios/blob/master/lib/core/enhanceError.js
				// Note: `code` is ignored as it's an expected part of the errorData.
				const { request, response, isAxiosError, toJSON, config, ...errorData } = error;
				if (response) {
					error.message = `${response.status as number} - ${JSON.stringify(response.data)}`;
				}

				error.cause = errorData;
				error.error = error.response?.data || errorData;
				error.statusCode = error.response?.status;
				error.options = config || {};

				// Remove not needed data and so also remove circular references
				error.request = undefined;
				error.config = undefined;
				error.options.adapter = undefined;
				error.options.httpsAgent = undefined;
				error.options.paramsSerializer = undefined;
				error.options.transformRequest = undefined;
				error.options.transformResponse = undefined;
				error.options.validateStatus = undefined;

				reject(error);
			});
	});
}

function convertN8nRequestToAxios(n8nRequest: IHttpRequestOptions): AxiosRequestConfig {
	// Destructure properties with the same name first.
	const { headers, method, timeout, auth, proxy, url } = n8nRequest;

	const axiosRequest = {
		headers: headers ?? {},
		method,
		timeout,
		auth,
		proxy,
		url,
	} as AxiosRequestConfig;

	axiosRequest.params = n8nRequest.qs;

	if (n8nRequest.baseURL !== undefined) {
		axiosRequest.baseURL = n8nRequest.baseURL;
	}

	if (n8nRequest.disableFollowRedirect === true) {
		axiosRequest.maxRedirects = 0;
	}

	if (n8nRequest.encoding !== undefined) {
		axiosRequest.responseType = n8nRequest.encoding;
	}

	if (n8nRequest.skipSslCertificateValidation === true) {
		axiosRequest.httpsAgent = new Agent({
			rejectUnauthorized: false,
		});
	}

	if (n8nRequest.arrayFormat !== undefined) {
		axiosRequest.paramsSerializer = (params) => {
			return stringify(params, { arrayFormat: n8nRequest.arrayFormat });
		};
	}

	// if there is a body and it's empty (does not have properties),
	// make sure not to send anything in it as some services fail when
	// sending GET request with empty body.
	if (n8nRequest.body && Object.keys(n8nRequest.body).length) {
		axiosRequest.data = n8nRequest.body;
		// Let's add some useful header standards here.
		const existingContentTypeHeaderKey = searchForHeader(axiosRequest.headers, 'content-type');
		if (existingContentTypeHeaderKey === undefined) {
			// We are only setting content type headers if the user did
			// not set it already manually. We're not overriding, even if it's wrong.
			if (axiosRequest.data instanceof FormData) {
				axiosRequest.headers = axiosRequest.headers || {};
				axiosRequest.headers['Content-Type'] = 'multipart/form-data';
			} else if (axiosRequest.data instanceof URLSearchParams) {
				axiosRequest.headers = axiosRequest.headers || {};
				axiosRequest.headers['Content-Type'] = 'application/x-www-form-urlencoded';
			}
		}
	}

	if (n8nRequest.json) {
		const key = searchForHeader(axiosRequest.headers, 'accept');
		// If key exists, then the user has set both accept
		// header and the json flag. Header should take precedence.
		if (!key) {
			axiosRequest.headers.Accept = 'application/json';
		}
	}

	const userAgentHeader = searchForHeader(axiosRequest.headers, 'user-agent');
	// If key exists, then the user has set both accept
	// header and the json flag. Header should take precedence.
	if (!userAgentHeader) {
		axiosRequest.headers['User-Agent'] = 'n8n';
	}

	if (n8nRequest.ignoreHttpStatusErrors) {
		axiosRequest.validateStatus = () => true;
	}

	return axiosRequest;
}

async function httpRequest(
	requestOptions: IHttpRequestOptions,
): Promise<IN8nHttpFullResponse | IN8nHttpResponse> {
	const axiosRequest = convertN8nRequestToAxios(requestOptions);
	const result = await axios(axiosRequest);
	if (requestOptions.returnFullResponse) {
		return {
			body: result.data,
			headers: result.headers,
			statusCode: result.status,
			statusMessage: result.statusText,
		};
	}
	return result.data;
}

/**
 * Returns binary data buffer for given item index and property name.
 *
 * @export
 * @param {ITaskDataConnections} inputData
 * @param {number} itemIndex
 * @param {string} propertyName
 * @param {number} inputIndex
 * @returns {Promise<Buffer>}
 */
export async function getBinaryDataBuffer(
	inputData: ITaskDataConnections,
	itemIndex: number,
	propertyName: string,
	inputIndex: number,
): Promise<Buffer> {
	const binaryData = inputData.main![inputIndex]![itemIndex]!.binary![propertyName]!;
	return BinaryDataManager.getInstance().retrieveBinaryData(binaryData);
}

/**
 * Takes a buffer and converts it into the format n8n uses. It encodes the binary data as
 * base64 and adds metadata.
 *
 * @export
 * @param {Buffer} binaryData
 * @param {string} [filePath]
 * @param {string} [mimeType]
 * @returns {Promise<IBinaryData>}
 */
export async function prepareBinaryData(
	binaryData: Buffer,
	executionId: string,
	filePath?: string,
	mimeType?: string,
): Promise<IBinaryData> {
	if (!mimeType) {
		// If no mime type is given figure it out

		if (filePath) {
			// Use file path to guess mime type
			const mimeTypeLookup = lookup(filePath);
			if (mimeTypeLookup) {
				mimeType = mimeTypeLookup;
			}
		}

		if (!mimeType) {
			// Use buffer to guess mime type
			const fileTypeData = await fromBuffer(binaryData);
			if (fileTypeData) {
				mimeType = fileTypeData.mime;
			}
		}

		if (!mimeType) {
			// Fall back to text
			mimeType = 'text/plain';
		}
	}

	const returnData: IBinaryData = {
		mimeType,
		data: '',
	};

	if (filePath) {
		if (filePath.includes('?')) {
			// Remove maybe present query parameters
			filePath = filePath.split('?').shift();
		}

		const filePathParts = path.parse(filePath as string);

		if (filePathParts.dir !== '') {
			returnData.directory = filePathParts.dir;
		}
		returnData.fileName = filePathParts.base;

		// Remove the dot
		const fileExtension = filePathParts.ext.slice(1);
		if (fileExtension) {
			returnData.fileExtension = fileExtension;
		}
	}

	return BinaryDataManager.getInstance().storeBinaryData(returnData, binaryData, executionId);
}

/**
 * Makes a request using OAuth data for authentication
 *
 * @export
 * @param {IAllExecuteFunctions} this
 * @param {string} credentialsType
 * @param {(OptionsWithUri | requestPromise.RequestPromiseOptions)} requestOptions
 * @param {INode} node
 * @param {IWorkflowExecuteAdditionalData} additionalData
 *
 * @returns
 */
export async function requestOAuth2(
	this: IAllExecuteFunctions,
	credentialsType: string,
	requestOptions: OptionsWithUri | requestPromise.RequestPromiseOptions | IHttpRequestOptions,
	node: INode,
	additionalData: IWorkflowExecuteAdditionalData,
	oAuth2Options?: IOAuth2Options,
	isN8nRequest = false,
) {
	const credentials = (await this.getCredentials(credentialsType)) as unknown as IOAuth2Credentials;

	// Only the OAuth2 with authorization code grant needs connection
	if (
		credentials.grantType === OAuth2GrantType.authorizationCode &&
		credentials.oauthTokenData === undefined
	) {
		throw new Error('OAuth credentials not connected!');
	}

	const oAuthClient = new clientOAuth2({
		clientId: credentials.clientId,
		clientSecret: credentials.clientSecret,
		accessTokenUri: credentials.accessTokenUrl,
		scopes: credentials.scope.split(' '),
	});

	let oauthTokenData = credentials.oauthTokenData as clientOAuth2.Data;
	// if it's the first time using the credentials, get the access token and save it into the DB.
	if (credentials.grantType === OAuth2GrantType.clientCredentials && oauthTokenData === undefined) {
		const { data } = await oAuthClient.credentials.getToken();

		// Find the credentials
		if (!node.credentials || !node.credentials[credentialsType]) {
			throw new Error(
				`The node "${node.name}" does not have credentials of type "${credentialsType}"!`,
			);
		}

		const nodeCredentials = node.credentials[credentialsType];

		// Save the refreshed token
		await additionalData.credentialsHelper.updateCredentials(
			nodeCredentials,
			credentialsType,
			credentials as unknown as ICredentialDataDecryptedObject,
		);

		oauthTokenData = data;
	}

	const token = oAuthClient.createToken(
		get(oauthTokenData, oAuth2Options?.property as string) || oauthTokenData.accessToken,
		oauthTokenData.refreshToken,
		oAuth2Options?.tokenType || oauthTokenData.tokenType,
		oauthTokenData,
	);
	// Signs the request by adding authorization headers or query parameters depending
	// on the token-type used.
	const newRequestOptions = token.sign(requestOptions as clientOAuth2.RequestObject);

	// If keep bearer is false remove the it from the authorization header
	if (oAuth2Options?.keepBearer === false) {
		// @ts-ignore
		newRequestOptions?.headers?.Authorization =
			// @ts-ignore
			newRequestOptions?.headers?.Authorization.split(' ')[1];
	}

	return this.helpers.request!(newRequestOptions).catch(async (error: IResponseError) => {
		const statusCodeReturned =
			oAuth2Options?.tokenExpiredStatusCode === undefined
				? 401
				: oAuth2Options?.tokenExpiredStatusCode;

		if (error.statusCode === statusCodeReturned) {
			// Token is probably not valid anymore. So try refresh it.

			const tokenRefreshOptions: IDataObject = {};

			if (oAuth2Options?.includeCredentialsOnRefreshOnBody) {
				const body: IDataObject = {
					client_id: credentials.clientId,
					client_secret: credentials.clientSecret,
				};
				tokenRefreshOptions.body = body;
				// Override authorization property so the credentails are not included in it
				tokenRefreshOptions.headers = {
					Authorization: '',
				};
			}

			Logger.debug(
				`OAuth2 token for "${credentialsType}" used by node "${node.name}" expired. Should revalidate.`,
			);

			let newToken;

			// if it's OAuth2 with client credentials grant type, get a new token
			// instead of refreshing it.
			if (OAuth2GrantType.clientCredentials === credentials.grantType) {
				newToken = await token.client.credentials.getToken();
			} else {
				newToken = await token.refresh(tokenRefreshOptions);
			}

			Logger.debug(
				`OAuth2 token for "${credentialsType}" used by node "${node.name}" has been renewed.`,
			);

			credentials.oauthTokenData = newToken.data;

			// Find the credentials
			if (!node.credentials || !node.credentials[credentialsType]) {
				throw new Error(
					`The node "${node.name}" does not have credentials of type "${credentialsType}"!`,
				);
			}
			const nodeCredentials = node.credentials[credentialsType];

			// Save the refreshed token
			await additionalData.credentialsHelper.updateCredentials(
				nodeCredentials,
				credentialsType,
				credentials as unknown as ICredentialDataDecryptedObject,
			);

			Logger.debug(
				`OAuth2 token for "${credentialsType}" used by node "${node.name}" has been saved to database successfully.`,
			);

			// Make the request again with the new token
			const newRequestOptions = newToken.sign(requestOptions as clientOAuth2.RequestObject);
			if (isN8nRequest) {
				return this.helpers.httpRequest(newRequestOptions);
			}
			return this.helpers.request!(newRequestOptions);
		}

		// Unknown error so simply throw it
		throw error;
	});
}

/* Makes a request using OAuth1 data for authentication
 *
 * @export
 * @param {IAllExecuteFunctions} this
 * @param {string} credentialsType
 * @param {(OptionsWithUrl | requestPromise.RequestPromiseOptions)} requestOptionså
 * @returns
 */
export async function requestOAuth1(
	this: IAllExecuteFunctions,
	credentialsType: string,
	requestOptions:
		| OptionsWithUrl
		| OptionsWithUri
		| requestPromise.RequestPromiseOptions
		| IHttpRequestOptions,
	isN8nRequest = false,
) {
	const credentials = await this.getCredentials(credentialsType);

	if (credentials === undefined) {
		throw new Error('No credentials were returned!');
	}

	if (credentials.oauthTokenData === undefined) {
		throw new Error('OAuth credentials not connected!');
	}

	const oauth = new clientOAuth1({
		consumer: {
			key: credentials.consumerKey as string,
			secret: credentials.consumerSecret as string,
		},
		signature_method: credentials.signatureMethod as string,
		hash_function(base, key) {
			const algorithm = credentials.signatureMethod === 'HMAC-SHA1' ? 'sha1' : 'sha256';
			return createHmac(algorithm, key).update(base).digest('base64');
		},
	});

	const oauthTokenData = credentials.oauthTokenData as IDataObject;

	const token: Token = {
		key: oauthTokenData.oauth_token as string,
		secret: oauthTokenData.oauth_token_secret as string,
	};

	// @ts-ignore
	requestOptions.data = { ...requestOptions.qs, ...requestOptions.form };

	// Fixes issue that OAuth1 library only works with "url" property and not with "uri"
	// @ts-ignore
	if (requestOptions.uri && !requestOptions.url) {
		// @ts-ignore
		requestOptions.url = requestOptions.uri;
		// @ts-ignore
		delete requestOptions.uri;
	}

	// @ts-ignore
	requestOptions.headers = oauth.toHeader(oauth.authorize(requestOptions, token));

	if (isN8nRequest) {
		return this.helpers.httpRequest(requestOptions as IHttpRequestOptions);
	}

	return this.helpers.request!(requestOptions).catch(async (error: IResponseError) => {
		// Unknown error so simply throw it
		throw error;
	});
}

export async function httpRequestWithAuthentication(
	this: IAllExecuteFunctions,
	credentialsType: string,
	requestOptions: IHttpRequestOptions,
	workflow: Workflow,
	node: INode,
	additionalData: IWorkflowExecuteAdditionalData,
	additionalCredentialOptions?: IAdditionalCredentialOptions,
) {
	try {
		const parentTypes = additionalData.credentialsHelper.getParentTypes(credentialsType);

		if (parentTypes.includes('oAuth1Api')) {
			return await requestOAuth1.call(this, credentialsType, requestOptions, true);
		}
		if (parentTypes.includes('oAuth2Api')) {
			return await requestOAuth2.call(
				this,
				credentialsType,
				requestOptions,
				node,
				additionalData,
				additionalCredentialOptions?.oauth2,
				true,
			);
		}

		let credentialsDecrypted: ICredentialDataDecryptedObject | undefined;
		if (additionalCredentialOptions?.credentialsDecrypted) {
			credentialsDecrypted = additionalCredentialOptions.credentialsDecrypted.data;
		} else {
			credentialsDecrypted = await this.getCredentials(credentialsType);
		}

		if (credentialsDecrypted === undefined) {
			throw new NodeOperationError(
				node,
				`Node "${node.name}" does not have any credentials of type "${credentialsType}" set!`,
			);
		}

		requestOptions = await additionalData.credentialsHelper.authenticate(
			credentialsDecrypted,
			credentialsType,
			requestOptions,
			workflow,
			node,
			additionalData.timezone,
		);

		return await httpRequest(requestOptions);
	} catch (error) {
		throw new NodeApiError(this.getNode(), error);
	}
}

/**
 * Takes generic input data and brings it into the json format n8n uses.
 *
 * @export
 * @param {(IDataObject | IDataObject[])} jsonData
 * @returns {INodeExecutionData[]}
 */
export function returnJsonArray(jsonData: IDataObject | IDataObject[]): INodeExecutionData[] {
	const returnData: INodeExecutionData[] = [];

	if (!Array.isArray(jsonData)) {
		jsonData = [jsonData];
	}

	jsonData.forEach((data) => {
		returnData.push({ json: data });
	});

	return returnData;
}

/**
 * Automatically put the objects under a 'json' key and don't error,
 * if some objects contain json/binary keys and others don't, throws error 'Inconsistent item format'
 *
 * @export
 * @param {INodeExecutionData | INodeExecutionData[]} executionData
 * @returns {INodeExecutionData[]}
 */
export function normalizeItems(
	executionData: INodeExecutionData | INodeExecutionData[],
): INodeExecutionData[] {
	if (typeof executionData === 'object' && !Array.isArray(executionData)) {
		executionData = [{ json: executionData as IDataObject }];
	}
	if (executionData.every((item) => typeof item === 'object' && 'json' in item)) {
		return executionData;
	}

	if (executionData.some((item) => typeof item === 'object' && 'json' in item)) {
		throw new Error('Inconsistent item format');
	}

	if (executionData.every((item) => typeof item === 'object' && 'binary' in item)) {
		const normalizedItems: INodeExecutionData[] = [];
		executionData.forEach((item) => {
			const json = Object.keys(item).reduce((acc, key) => {
				if (key === 'binary') return acc;
				return { ...acc, [key]: item[key] };
			}, {});

			normalizedItems.push({
				json,
				binary: item.binary,
			});
		});
		return normalizedItems;
	}

	if (executionData.some((item) => typeof item === 'object' && 'binary' in item)) {
		throw new Error('Inconsistent item format');
	}

	return executionData.map((item) => {
		return { json: item };
	});
}

// TODO: Move up later
export async function requestWithAuthentication(
	this: IAllExecuteFunctions,
	credentialsType: string,
	requestOptions: OptionsWithUri | requestPromise.RequestPromiseOptions,
	workflow: Workflow,
	node: INode,
	additionalData: IWorkflowExecuteAdditionalData,
	additionalCredentialOptions?: IAdditionalCredentialOptions,
) {
	try {
		const parentTypes = additionalData.credentialsHelper.getParentTypes(credentialsType);

		if (parentTypes.includes('oAuth1Api')) {
			return await requestOAuth1.call(this, credentialsType, requestOptions, false);
		}
		if (parentTypes.includes('oAuth2Api')) {
			return await requestOAuth2.call(
				this,
				credentialsType,
				requestOptions,
				node,
				additionalData,
				additionalCredentialOptions?.oauth2,
				false,
			);
		}

		let credentialsDecrypted: ICredentialDataDecryptedObject | undefined;
		if (additionalCredentialOptions?.credentialsDecrypted) {
			credentialsDecrypted = additionalCredentialOptions.credentialsDecrypted.data;
		} else {
			credentialsDecrypted = await this.getCredentials(credentialsType);
		}

		if (credentialsDecrypted === undefined) {
			throw new NodeOperationError(
				node,
				`Node "${node.name}" does not have any credentials of type "${credentialsType}" set!`,
			);
		}

		requestOptions = await additionalData.credentialsHelper.authenticate(
			credentialsDecrypted,
			credentialsType,
			requestOptions as IHttpRequestOptions,
			workflow,
			node,
			additionalData.timezone,
		);

		return await proxyRequestToAxios(requestOptions as IDataObject);
	} catch (error) {
		throw new NodeApiError(this.getNode(), error);
	}
}

/**
 * Returns the additional keys for Expressions and Function-Nodes
 *
 * @export
 * @param {IWorkflowExecuteAdditionalData} additionalData
 * @returns {(IWorkflowDataProxyAdditionalKeys)}
 */
export function getAdditionalKeys(
	additionalData: IWorkflowExecuteAdditionalData,
): IWorkflowDataProxyAdditionalKeys {
	const executionId = additionalData.executionId || PLACEHOLDER_EMPTY_EXECUTION_ID;
	return {
		$executionId: executionId,
		$resumeWebhookUrl: `${additionalData.webhookWaitingBaseUrl}/${executionId}`,
	};
}

/**
 * Returns the requested decrypted credentials if the node has access to them.
 *
 * @export
 * @param {Workflow} workflow Workflow which requests the data
 * @param {INode} node Node which request the data
 * @param {string} type The credential type to return
 * @param {IWorkflowExecuteAdditionalData} additionalData
 * @returns {(ICredentialDataDecryptedObject | undefined)}
 */
export async function getCredentials(
	workflow: Workflow,
	node: INode,
	type: string,
	additionalData: IWorkflowExecuteAdditionalData,
	mode: WorkflowExecuteMode,
	runExecutionData?: IRunExecutionData | null,
	runIndex?: number,
	connectionInputData?: INodeExecutionData[],
	itemIndex?: number,
): Promise<ICredentialDataDecryptedObject> {
	// Get the NodeType as it has the information if the credentials are required
	const nodeType = workflow.nodeTypes.getByNameAndVersion(node.type, node.typeVersion);
	if (nodeType === undefined) {
		throw new NodeOperationError(
			node,
			`Node type "${node.type}" is not known so can not get credentials!`,
		);
	}

	// Hardcode for now for security reasons that only a single node can access
	// all credentials
	const fullAccess = ['n8n-nodes-base.httpRequest'].includes(node.type);

	let nodeCredentialDescription: INodeCredentialDescription | undefined;
	if (!fullAccess) {
		if (nodeType.description.credentials === undefined) {
			throw new NodeOperationError(
				node,
				`Node type "${node.type}" does not have any credentials defined!`,
			);
		}

		nodeCredentialDescription = nodeType.description.credentials.find(
			(credentialTypeDescription) => credentialTypeDescription.name === type,
		);
		if (nodeCredentialDescription === undefined) {
			throw new NodeOperationError(
				node,
				`Node type "${node.type}" does not have any credentials of type "${type}" defined!`,
			);
		}

		if (
			!NodeHelpers.displayParameter(
				additionalData.currentNodeParameters || node.parameters,
				nodeCredentialDescription,
				node,
				node.parameters,
			)
		) {
			// Credentials should not be displayed even if they would be defined
			throw new NodeOperationError(node, 'Credentials not found');
		}
	}

	// Check if node has any credentials defined
	if (!fullAccess && (!node.credentials || !node.credentials[type])) {
		// If none are defined check if the credentials are required or not

		if (nodeCredentialDescription?.required === true) {
			// Credentials are required so error
			if (!node.credentials) {
				throw new NodeOperationError(node, 'Node does not have any credentials set!');
			}
			if (!node.credentials[type]) {
				throw new NodeOperationError(node, `Node does not have any credentials set for "${type}"!`);
			}
		} else {
			// Credentials are not required
			throw new NodeOperationError(node, 'Node does not require credentials');
		}
	}

	if (fullAccess && (!node.credentials || !node.credentials[type])) {
		// Make sure that fullAccess nodes still behave like before that if they
		// request access to credentials that are currently not set it returns undefined
		throw new NodeOperationError(node, 'Credentials not found');
	}

	let expressionResolveValues: ICredentialsExpressionResolveValues | undefined;
	if (connectionInputData && runExecutionData && runIndex !== undefined) {
		expressionResolveValues = {
			connectionInputData,
			itemIndex: itemIndex || 0,
			node,
			runExecutionData,
			runIndex,
			workflow,
		} as ICredentialsExpressionResolveValues;
	}

	const nodeCredentials = node.credentials
		? node.credentials[type]
		: ({} as INodeCredentialsDetails);

	// TODO: solve using credentials via expression
	// if (name.charAt(0) === '=') {
	// 	// If the credential name is an expression resolve it
	// 	const additionalKeys = getAdditionalKeys(additionalData);
	// 	name = workflow.expression.getParameterValue(
	// 		name,
	// 		runExecutionData || null,
	// 		runIndex || 0,
	// 		itemIndex || 0,
	// 		node.name,
	// 		connectionInputData || [],
	// 		mode,
	// 		additionalKeys,
	// 	) as string;
	// }

	const decryptedDataObject = await additionalData.credentialsHelper.getDecrypted(
		nodeCredentials,
		type,
		mode,
		additionalData.timezone,
		false,
		expressionResolveValues,
	);

	return decryptedDataObject;
}

/**
 * Returns a copy of the node
 *
 * @export
 * @param {INode} node
 * @returns {INode}
 */
export function getNode(node: INode): INode {
	return JSON.parse(JSON.stringify(node));
}

/**
 * Clean up parameter data to make sure that only valid data gets returned
 * INFO: Currently only converts Luxon Dates as we know for sure it will not be breaking
 */
function cleanupParameterData(
	inputData: NodeParameterValue | INodeParameters | NodeParameterValue[] | INodeParameters[],
): NodeParameterValue | INodeParameters | NodeParameterValue[] | INodeParameters[] {
	if (inputData === null || inputData === undefined) {
		return inputData;
	}

	if (Array.isArray(inputData)) {
		inputData.forEach((value) => cleanupParameterData(value));
		return inputData;
	}

	if (inputData.constructor.name === 'DateTime') {
		// Is a special luxon date so convert to string
		return inputData.toString();
	}

	if (typeof inputData === 'object') {
		Object.keys(inputData).forEach((key) => {
			inputData[key] = cleanupParameterData(inputData[key]);
		});
	}

	return inputData;
}

/**
 * Returns the requested resolved (all expressions replaced) node parameters.
 *
 * @export
 * @param {Workflow} workflow
 * @param {(IRunExecutionData | null)} runExecutionData
 * @param {number} runIndex
 * @param {INodeExecutionData[]} connectionInputData
 * @param {INode} node
 * @param {string} parameterName
 * @param {number} itemIndex
 * @param {*} [fallbackValue]
 * @returns {(NodeParameterValue | INodeParameters | NodeParameterValue[] | INodeParameters[] | object)}
 */
export function getNodeParameter(
	workflow: Workflow,
	runExecutionData: IRunExecutionData | null,
	runIndex: number,
	connectionInputData: INodeExecutionData[],
	node: INode,
	parameterName: string,
	itemIndex: number,
	mode: WorkflowExecuteMode,
	timezone: string,
	additionalKeys: IWorkflowDataProxyAdditionalKeys,
	executeData?: IExecuteData,
	fallbackValue?: any,
): NodeParameterValue | INodeParameters | NodeParameterValue[] | INodeParameters[] | object {
	const nodeType = workflow.nodeTypes.getByNameAndVersion(node.type, node.typeVersion);
	if (nodeType === undefined) {
		throw new Error(`Node type "${node.type}" is not known so can not return paramter value!`);
	}

	const value = get(node.parameters, parameterName, fallbackValue);

	if (value === undefined) {
		throw new Error(`Could not get parameter "${parameterName}"!`);
	}

	let returnData;
	try {
		returnData = workflow.expression.getParameterValue(
			value,
			runExecutionData,
			runIndex,
			itemIndex,
			node.name,
			connectionInputData,
			mode,
			timezone,
			additionalKeys,
			executeData,
		);

		returnData = cleanupParameterData(returnData);
	} catch (e) {
		if (e.context) e.context.parameter = parameterName;
		e.cause = value;
		throw e;
	}

	return returnData;
}

/**
 * Returns if execution should be continued even if there was an error.
 *
 * @export
 * @param {INode} node
 * @returns {boolean}
 */
export function continueOnFail(node: INode): boolean {
	return get(node, 'continueOnFail', false);
}

/**
 * Returns the webhook URL of the webhook with the given name
 *
 * @export
 * @param {string} name
 * @param {Workflow} workflow
 * @param {INode} node
 * @param {IWorkflowExecuteAdditionalData} additionalData
 * @param {boolean} [isTest]
 * @returns {(string | undefined)}
 */
export function getNodeWebhookUrl(
	name: string,
	workflow: Workflow,
	node: INode,
	additionalData: IWorkflowExecuteAdditionalData,
	mode: WorkflowExecuteMode,
	timezone: string,
	additionalKeys: IWorkflowDataProxyAdditionalKeys,
	isTest?: boolean,
): string | undefined {
	let baseUrl = additionalData.webhookBaseUrl;
	if (isTest === true) {
		baseUrl = additionalData.webhookTestBaseUrl;
	}

	// eslint-disable-next-line @typescript-eslint/no-use-before-define
	const webhookDescription = getWebhookDescription(name, workflow, node);
	if (webhookDescription === undefined) {
		return undefined;
	}

	const path = workflow.expression.getSimpleParameterValue(
		node,
		webhookDescription.path,
		mode,
		timezone,
		additionalKeys,
	);
	if (path === undefined) {
		return undefined;
	}

	const isFullPath: boolean = workflow.expression.getSimpleParameterValue(
		node,
		webhookDescription.isFullPath,
		mode,
		timezone,
		additionalKeys,
		undefined,
		false,
	) as boolean;
	return NodeHelpers.getNodeWebhookUrl(baseUrl, workflow.id!, node, path.toString(), isFullPath);
}

/**
 * Returns the timezone for the workflow
 *
 * @export
 * @param {Workflow} workflow
 * @param {IWorkflowExecuteAdditionalData} additionalData
 * @returns {string}
 */
export function getTimezone(
	workflow: Workflow,
	additionalData: IWorkflowExecuteAdditionalData,
): string {
	// eslint-disable-next-line @typescript-eslint/prefer-optional-chain
	if (workflow.settings !== undefined && workflow.settings.timezone !== undefined) {
		return (workflow.settings as IWorkflowSettings).timezone as string;
	}
	return additionalData.timezone;
}

/**
 * Returns the full webhook description of the webhook with the given name
 *
 * @export
 * @param {string} name
 * @param {Workflow} workflow
 * @param {INode} node
 * @returns {(IWebhookDescription | undefined)}
 */
export function getWebhookDescription(
	name: string,
	workflow: Workflow,
	node: INode,
): IWebhookDescription | undefined {
	const nodeType = workflow.nodeTypes.getByNameAndVersion(node.type, node.typeVersion) as INodeType;

	if (nodeType.description.webhooks === undefined) {
		// Node does not have any webhooks so return
		return undefined;
	}

	// eslint-disable-next-line no-restricted-syntax
	for (const webhookDescription of nodeType.description.webhooks) {
		if (webhookDescription.name === name) {
			return webhookDescription;
		}
	}

	return undefined;
}

/**
 * Returns the workflow metadata
 *
 * @export
 * @param {Workflow} workflow
 * @returns {IWorkflowMetadata}
 */
export function getWorkflowMetadata(workflow: Workflow): IWorkflowMetadata {
	return {
		id: workflow.id,
		name: workflow.name,
		active: workflow.active,
	};
}

/**
 * Returns the execute functions the poll nodes have access to.
 *
 * @export
 * @param {Workflow} workflow
 * @param {INode} node
 * @param {IWorkflowExecuteAdditionalData} additionalData
 * @param {WorkflowExecuteMode} mode
 * @returns {ITriggerFunctions}
 */
// TODO: Check if I can get rid of: additionalData, and so then maybe also at ActiveWorkflowRunner.add
export function getExecutePollFunctions(
	workflow: Workflow,
	node: INode,
	additionalData: IWorkflowExecuteAdditionalData,
	mode: WorkflowExecuteMode,
	activation: WorkflowActivateMode,
): IPollFunctions {
	return ((workflow: Workflow, node: INode) => {
		return {
			__emit: (data: INodeExecutionData[][]): void => {
				throw new Error('Overwrite NodeExecuteFunctions.getExecutePullFunctions.__emit function!');
			},
			async getCredentials(type: string): Promise<ICredentialDataDecryptedObject> {
				return getCredentials(workflow, node, type, additionalData, mode);
			},
			getMode: (): WorkflowExecuteMode => {
				return mode;
			},
			getActivationMode: (): WorkflowActivateMode => {
				return activation;
			},
			getNode: () => {
				return getNode(node);
			},
			getNodeParameter: (
				parameterName: string,
				fallbackValue?: any,
			):
				| NodeParameterValue
				| INodeParameters
				| NodeParameterValue[]
				| INodeParameters[]
				| object => {
				const runExecutionData: IRunExecutionData | null = null;
				const itemIndex = 0;
				const runIndex = 0;
				const connectionInputData: INodeExecutionData[] = [];

				return getNodeParameter(
					workflow,
					runExecutionData,
					runIndex,
					connectionInputData,
					node,
					parameterName,
					itemIndex,
					mode,
					additionalData.timezone,
					getAdditionalKeys(additionalData),
					undefined,
					fallbackValue,
				);
			},
			getRestApiUrl: (): string => {
				return additionalData.restApiUrl;
			},
			getTimezone: (): string => {
				return getTimezone(workflow, additionalData);
			},
			getWorkflow: () => {
				return getWorkflowMetadata(workflow);
			},
			getWorkflowStaticData(type: string): IDataObject {
				return workflow.getStaticData(type, node);
			},
			helpers: {
				httpRequest,
				async prepareBinaryData(
					binaryData: Buffer,
					filePath?: string,
					mimeType?: string,
				): Promise<IBinaryData> {
					return prepareBinaryData.call(
						this,
						binaryData,
						additionalData.executionId!,
						filePath,
						mimeType,
					);
				},
				request: proxyRequestToAxios,
				async requestWithAuthentication(
					this: IAllExecuteFunctions,
					credentialsType: string,
					requestOptions: OptionsWithUri | requestPromise.RequestPromiseOptions,
					additionalCredentialOptions?: IAdditionalCredentialOptions,
				): Promise<any> {
					return requestWithAuthentication.call(
						this,
						credentialsType,
						requestOptions,
						workflow,
						node,
						additionalData,
						additionalCredentialOptions,
					);
				},
				async requestOAuth2(
					this: IAllExecuteFunctions,
					credentialsType: string,
					requestOptions: OptionsWithUri | requestPromise.RequestPromiseOptions,
					oAuth2Options?: IOAuth2Options,
				): Promise<any> {
					return requestOAuth2.call(
						this,
						credentialsType,
						requestOptions,
						node,
						additionalData,
						oAuth2Options,
					);
				},
				async requestOAuth1(
					this: IAllExecuteFunctions,
					credentialsType: string,
					requestOptions: OptionsWithUrl | requestPromise.RequestPromiseOptions,
				): Promise<any> {
					return requestOAuth1.call(this, credentialsType, requestOptions);
				},
				async httpRequestWithAuthentication(
					this: IAllExecuteFunctions,
					credentialsType: string,
					requestOptions: IHttpRequestOptions,
					additionalCredentialOptions?: IAdditionalCredentialOptions,
				): Promise<any> {
					return httpRequestWithAuthentication.call(
						this,
						credentialsType,
						requestOptions,
						workflow,
						node,
						additionalData,
						additionalCredentialOptions,
					);
				},
				returnJsonArray,
			},
		};
	})(workflow, node);
}

/**
 * Returns the execute functions the trigger nodes have access to.
 *
 * @export
 * @param {Workflow} workflow
 * @param {INode} node
 * @param {IWorkflowExecuteAdditionalData} additionalData
 * @param {WorkflowExecuteMode} mode
 * @returns {ITriggerFunctions}
 */
// TODO: Check if I can get rid of: additionalData, and so then maybe also at ActiveWorkflowRunner.add
export function getExecuteTriggerFunctions(
	workflow: Workflow,
	node: INode,
	additionalData: IWorkflowExecuteAdditionalData,
	mode: WorkflowExecuteMode,
	activation: WorkflowActivateMode,
): ITriggerFunctions {
	return ((workflow: Workflow, node: INode) => {
		return {
			emit: (data: INodeExecutionData[][]): void => {
				throw new Error('Overwrite NodeExecuteFunctions.getExecuteTriggerFunctions.emit function!');
			},
			emitError: (error: Error): void => {
				throw new Error('Overwrite NodeExecuteFunctions.getExecuteTriggerFunctions.emit function!');
			},
			async getCredentials(type: string): Promise<ICredentialDataDecryptedObject> {
				return getCredentials(workflow, node, type, additionalData, mode);
			},
			getNode: () => {
				return getNode(node);
			},
			getMode: (): WorkflowExecuteMode => {
				return mode;
			},
			getActivationMode: (): WorkflowActivateMode => {
				return activation;
			},
			getNodeParameter: (
				parameterName: string,
				fallbackValue?: any,
			):
				| NodeParameterValue
				| INodeParameters
				| NodeParameterValue[]
				| INodeParameters[]
				| object => {
				const runExecutionData: IRunExecutionData | null = null;
				const itemIndex = 0;
				const runIndex = 0;
				const connectionInputData: INodeExecutionData[] = [];

				return getNodeParameter(
					workflow,
					runExecutionData,
					runIndex,
					connectionInputData,
					node,
					parameterName,
					itemIndex,
					mode,
					additionalData.timezone,
					getAdditionalKeys(additionalData),
					undefined,
					fallbackValue,
				);
			},
			getRestApiUrl: (): string => {
				return additionalData.restApiUrl;
			},
			getTimezone: (): string => {
				return getTimezone(workflow, additionalData);
			},
			getWorkflow: () => {
				return getWorkflowMetadata(workflow);
			},
			getWorkflowStaticData(type: string): IDataObject {
				return workflow.getStaticData(type, node);
			},
			helpers: {
				httpRequest,
				async requestWithAuthentication(
					this: IAllExecuteFunctions,
					credentialsType: string,
					requestOptions: OptionsWithUri | requestPromise.RequestPromiseOptions,
					additionalCredentialOptions?: IAdditionalCredentialOptions,
				): Promise<any> {
					return requestWithAuthentication.call(
						this,
						credentialsType,
						requestOptions,
						workflow,
						node,
						additionalData,
						additionalCredentialOptions,
					);
				},
				async prepareBinaryData(
					binaryData: Buffer,
					filePath?: string,
					mimeType?: string,
				): Promise<IBinaryData> {
					return prepareBinaryData.call(
						this,
						binaryData,
						additionalData.executionId!,
						filePath,
						mimeType,
					);
				},
				request: proxyRequestToAxios,
				async requestOAuth2(
					this: IAllExecuteFunctions,
					credentialsType: string,
					requestOptions: OptionsWithUri | requestPromise.RequestPromiseOptions,
					oAuth2Options?: IOAuth2Options,
				): Promise<any> {
					return requestOAuth2.call(
						this,
						credentialsType,
						requestOptions,
						node,
						additionalData,
						oAuth2Options,
					);
				},
				async requestOAuth1(
					this: IAllExecuteFunctions,
					credentialsType: string,
					requestOptions: OptionsWithUrl | requestPromise.RequestPromiseOptions,
				): Promise<any> {
					return requestOAuth1.call(this, credentialsType, requestOptions);
				},
				async httpRequestWithAuthentication(
					this: IAllExecuteFunctions,
					credentialsType: string,
					requestOptions: IHttpRequestOptions,
					additionalCredentialOptions?: IAdditionalCredentialOptions,
				): Promise<any> {
					return httpRequestWithAuthentication.call(
						this,
						credentialsType,
						requestOptions,
						workflow,
						node,
						additionalData,
						additionalCredentialOptions,
					);
				},
				returnJsonArray,
			},
		};
	})(workflow, node);
}

/**
 * Returns the execute functions regular nodes have access to.
 *
 * @export
 * @param {Workflow} workflow
 * @param {IRunExecutionData} runExecutionData
 * @param {number} runIndex
 * @param {INodeExecutionData[]} connectionInputData
 * @param {ITaskDataConnections} inputData
 * @param {INode} node
 * @param {IWorkflowExecuteAdditionalData} additionalData
 * @param {WorkflowExecuteMode} mode
 * @returns {IExecuteFunctions}
 */
export function getExecuteFunctions(
	workflow: Workflow,
	runExecutionData: IRunExecutionData,
	runIndex: number,
	connectionInputData: INodeExecutionData[],
	inputData: ITaskDataConnections,
	node: INode,
	additionalData: IWorkflowExecuteAdditionalData,
	executeData: IExecuteData,
	mode: WorkflowExecuteMode,
): IExecuteFunctions {
	return ((workflow, runExecutionData, connectionInputData, inputData, node) => {
		return {
			continueOnFail: () => {
				return continueOnFail(node);
			},
			evaluateExpression: (expression: string, itemIndex: number) => {
				return workflow.expression.resolveSimpleParameterValue(
					`=${expression}`,
					{},
					runExecutionData,
					runIndex,
					itemIndex,
					node.name,
					connectionInputData,
					mode,
					additionalData.timezone,
					getAdditionalKeys(additionalData),
					executeData,
				);
			},
			async executeWorkflow(
				workflowInfo: IExecuteWorkflowInfo,
				inputData?: INodeExecutionData[],
			): Promise<any> {
				return additionalData
					.executeWorkflow(workflowInfo, additionalData, inputData)
					.then(async (result) =>
						BinaryDataManager.getInstance().duplicateBinaryData(
							result,
							additionalData.executionId!,
						),
					);
			},
			getContext(type: string): IContextObject {
				return NodeHelpers.getContext(runExecutionData, type, node);
			},
			async getCredentials(
				type: string,
				itemIndex?: number,
			): Promise<ICredentialDataDecryptedObject> {
				return getCredentials(
					workflow,
					node,
					type,
					additionalData,
					mode,
					runExecutionData,
					runIndex,
					connectionInputData,
					itemIndex,
				);
			},
			getExecutionId: (): string => {
				return additionalData.executionId!;
			},
			getInputData: (inputIndex = 0, inputName = 'main') => {
				if (!inputData.hasOwnProperty(inputName)) {
					// Return empty array because else it would throw error when nothing is connected to input
					return [];
				}

				// TODO: Check if nodeType has input with that index defined
				if (inputData[inputName].length < inputIndex) {
					throw new Error(`Could not get input index "${inputIndex}" of input "${inputName}"!`);
				}

				if (inputData[inputName][inputIndex] === null) {
					// return [];
					throw new Error(`Value "${inputIndex}" of input "${inputName}" did not get set!`);
				}

				return inputData[inputName][inputIndex] as INodeExecutionData[];
			},
			getNodeParameter: (
				parameterName: string,
				itemIndex: number,
				fallbackValue?: any,
			):
				| NodeParameterValue
				| INodeParameters
				| NodeParameterValue[]
				| INodeParameters[]
				| object => {
				return getNodeParameter(
					workflow,
					runExecutionData,
					runIndex,
					connectionInputData,
					node,
					parameterName,
					itemIndex,
					mode,
					additionalData.timezone,
					getAdditionalKeys(additionalData),
					executeData,
					fallbackValue,
				);
			},
			getMode: (): WorkflowExecuteMode => {
				return mode;
			},
			getNode: () => {
				return getNode(node);
			},
			getRestApiUrl: (): string => {
				return additionalData.restApiUrl;
			},
			getTimezone: (): string => {
				return getTimezone(workflow, additionalData);
			},
			getExecuteData: (): IExecuteData => {
				return executeData;
			},
			getWorkflow: () => {
				return getWorkflowMetadata(workflow);
			},
			getWorkflowDataProxy: (itemIndex: number): IWorkflowDataProxyData => {
				const dataProxy = new WorkflowDataProxy(
					workflow,
					runExecutionData,
					runIndex,
					itemIndex,
					node.name,
					connectionInputData,
					{},
					mode,
					additionalData.timezone,
					getAdditionalKeys(additionalData),
					executeData,
				);
				return dataProxy.getDataProxy();
			},
			getWorkflowStaticData(type: string): IDataObject {
				return workflow.getStaticData(type, node);
			},
			prepareOutputData: NodeHelpers.prepareOutputData,
			async putExecutionToWait(waitTill: Date): Promise<void> {
				runExecutionData.waitTill = waitTill;
			},
			sendMessageToUI(...args: any[]): void {
				if (mode !== 'manual') {
					return;
				}
				try {
					if (additionalData.sendMessageToUI) {
						additionalData.sendMessageToUI(node.name, args);
					}
				} catch (error) {
					// eslint-disable-next-line @typescript-eslint/restrict-template-expressions
					Logger.warn(`There was a problem sending messsage to UI: ${error.message}`);
				}
			},
			async sendResponse(response: IExecuteResponsePromiseData): Promise<void> {
				await additionalData.hooks?.executeHookFunctions('sendResponse', [response]);
			},
			helpers: {
				httpRequest,
				async requestWithAuthentication(
					this: IAllExecuteFunctions,
					credentialsType: string,
					requestOptions: OptionsWithUri | requestPromise.RequestPromiseOptions,
					additionalCredentialOptions?: IAdditionalCredentialOptions,
				): Promise<any> {
					return requestWithAuthentication.call(
						this,
						credentialsType,
						requestOptions,
						workflow,
						node,
						additionalData,
						additionalCredentialOptions,
					);
				},
				async prepareBinaryData(
					binaryData: Buffer,
					filePath?: string,
					mimeType?: string,
				): Promise<IBinaryData> {
					return prepareBinaryData.call(
						this,
						binaryData,
						additionalData.executionId!,
						filePath,
						mimeType,
					);
				},
				async getBinaryDataBuffer(
					itemIndex: number,
					propertyName: string,
					inputIndex = 0,
				): Promise<Buffer> {
					return getBinaryDataBuffer.call(this, inputData, itemIndex, propertyName, inputIndex);
				},
				request: proxyRequestToAxios,
				async requestOAuth2(
					this: IAllExecuteFunctions,
					credentialsType: string,
					requestOptions: OptionsWithUri | requestPromise.RequestPromiseOptions,
					oAuth2Options?: IOAuth2Options,
				): Promise<any> {
					return requestOAuth2.call(
						this,
						credentialsType,
						requestOptions,
						node,
						additionalData,
						oAuth2Options,
					);
				},
				async requestOAuth1(
					this: IAllExecuteFunctions,
					credentialsType: string,
					requestOptions: OptionsWithUrl | requestPromise.RequestPromiseOptions,
				): Promise<any> {
					return requestOAuth1.call(this, credentialsType, requestOptions);
				},
				async httpRequestWithAuthentication(
					this: IAllExecuteFunctions,
					credentialsType: string,
					requestOptions: IHttpRequestOptions,
					additionalCredentialOptions?: IAdditionalCredentialOptions,
				): Promise<any> {
					return httpRequestWithAuthentication.call(
						this,
						credentialsType,
						requestOptions,
						workflow,
						node,
						additionalData,
						additionalCredentialOptions,
					);
				},
				returnJsonArray,
				normalizeItems,
			},
		};
	})(workflow, runExecutionData, connectionInputData, inputData, node);
}

/**
 * Returns the execute functions regular nodes have access to when single-function is defined.
 *
 * @export
 * @param {Workflow} workflow
 * @param {IRunExecutionData} runExecutionData
 * @param {number} runIndex
 * @param {INodeExecutionData[]} connectionInputData
 * @param {ITaskDataConnections} inputData
 * @param {INode} node
 * @param {number} itemIndex
 * @param {IWorkflowExecuteAdditionalData} additionalData
 * @param {WorkflowExecuteMode} mode
 * @returns {IExecuteSingleFunctions}
 */
export function getExecuteSingleFunctions(
	workflow: Workflow,
	runExecutionData: IRunExecutionData,
	runIndex: number,
	connectionInputData: INodeExecutionData[],
	inputData: ITaskDataConnections,
	node: INode,
	itemIndex: number,
	additionalData: IWorkflowExecuteAdditionalData,
	executeData: IExecuteData,
	mode: WorkflowExecuteMode,
): IExecuteSingleFunctions {
	return ((workflow, runExecutionData, connectionInputData, inputData, node, itemIndex) => {
		return {
			continueOnFail: () => {
				return continueOnFail(node);
			},
			evaluateExpression: (expression: string, evaluateItemIndex: number | undefined) => {
				evaluateItemIndex = evaluateItemIndex === undefined ? itemIndex : evaluateItemIndex;
				return workflow.expression.resolveSimpleParameterValue(
					`=${expression}`,
					{},
					runExecutionData,
					runIndex,
					evaluateItemIndex,
					node.name,
					connectionInputData,
					mode,
					additionalData.timezone,
					getAdditionalKeys(additionalData),
					executeData,
				);
			},
			getContext(type: string): IContextObject {
				return NodeHelpers.getContext(runExecutionData, type, node);
			},
			async getCredentials(type: string): Promise<ICredentialDataDecryptedObject> {
				return getCredentials(
					workflow,
					node,
					type,
					additionalData,
					mode,
					runExecutionData,
					runIndex,
					connectionInputData,
					itemIndex,
				);
			},
			getInputData: (inputIndex = 0, inputName = 'main') => {
				if (!inputData.hasOwnProperty(inputName)) {
					// Return empty array because else it would throw error when nothing is connected to input
					return { json: {} };
				}

				// TODO: Check if nodeType has input with that index defined
				if (inputData[inputName].length < inputIndex) {
					throw new Error(`Could not get input index "${inputIndex}" of input "${inputName}"!`);
				}

				const allItems = inputData[inputName][inputIndex];

				if (allItems === null) {
					// return [];
					throw new Error(`Value "${inputIndex}" of input "${inputName}" did not get set!`);
				}

				if (allItems[itemIndex] === null) {
					// return [];
					throw new Error(
						`Value "${inputIndex}" of input "${inputName}" with itemIndex "${itemIndex}" did not get set!`,
					);
				}

				return allItems[itemIndex];
			},
			getMode: (): WorkflowExecuteMode => {
				return mode;
			},
			getNode: () => {
				return getNode(node);
			},
			getRestApiUrl: (): string => {
				return additionalData.restApiUrl;
			},
			getTimezone: (): string => {
				return getTimezone(workflow, additionalData);
			},
			getExecuteData: (): IExecuteData => {
				return executeData;
			},
			getNodeParameter: (
				parameterName: string,
				fallbackValue?: any,
			):
				| NodeParameterValue
				| INodeParameters
				| NodeParameterValue[]
				| INodeParameters[]
				| object => {
				return getNodeParameter(
					workflow,
					runExecutionData,
					runIndex,
					connectionInputData,
					node,
					parameterName,
					itemIndex,
					mode,
					additionalData.timezone,
					getAdditionalKeys(additionalData),
					executeData,
					fallbackValue,
				);
			},
			getWorkflow: () => {
				return getWorkflowMetadata(workflow);
			},
			getWorkflowDataProxy: (): IWorkflowDataProxyData => {
				const dataProxy = new WorkflowDataProxy(
					workflow,
					runExecutionData,
					runIndex,
					itemIndex,
					node.name,
					connectionInputData,
					{},
					mode,
					additionalData.timezone,
					getAdditionalKeys(additionalData),
					executeData,
				);
				return dataProxy.getDataProxy();
			},
			getWorkflowStaticData(type: string): IDataObject {
				return workflow.getStaticData(type, node);
			},
			helpers: {
				httpRequest,
				async requestWithAuthentication(
					this: IAllExecuteFunctions,
					credentialsType: string,
					requestOptions: OptionsWithUri | requestPromise.RequestPromiseOptions,
					additionalCredentialOptions?: IAdditionalCredentialOptions,
				): Promise<any> {
					return requestWithAuthentication.call(
						this,
						credentialsType,
						requestOptions,
						workflow,
						node,
						additionalData,
						additionalCredentialOptions,
					);
				},
				async prepareBinaryData(
					binaryData: Buffer,
					filePath?: string,
					mimeType?: string,
				): Promise<IBinaryData> {
					return prepareBinaryData.call(
						this,
						binaryData,
						additionalData.executionId!,
						filePath,
						mimeType,
					);
				},
				request: proxyRequestToAxios,
				async requestOAuth2(
					this: IAllExecuteFunctions,
					credentialsType: string,
					requestOptions: OptionsWithUri | requestPromise.RequestPromiseOptions,
					oAuth2Options?: IOAuth2Options,
				): Promise<any> {
					return requestOAuth2.call(
						this,
						credentialsType,
						requestOptions,
						node,
						additionalData,
						oAuth2Options,
					);
				},
				async requestOAuth1(
					this: IAllExecuteFunctions,
					credentialsType: string,
					requestOptions: OptionsWithUrl | requestPromise.RequestPromiseOptions,
				): Promise<any> {
					return requestOAuth1.call(this, credentialsType, requestOptions);
				},
				async httpRequestWithAuthentication(
					this: IAllExecuteFunctions,
					credentialsType: string,
					requestOptions: IHttpRequestOptions,
					additionalCredentialOptions?: IAdditionalCredentialOptions,
				): Promise<any> {
					return httpRequestWithAuthentication.call(
						this,
						credentialsType,
						requestOptions,
						workflow,
						node,
						additionalData,
						additionalCredentialOptions,
					);
				},
			},
		};
	})(workflow, runExecutionData, connectionInputData, inputData, node, itemIndex);
}

export function getCredentialTestFunctions(): ICredentialTestFunctions {
	return {
		helpers: {
			request: requestPromiseWithDefaults,
		},
	};
}

/**
 * Returns the execute functions regular nodes have access to in load-options-function.
 *
 * @export
 * @param {Workflow} workflow
 * @param {INode} node
 * @param {IWorkflowExecuteAdditionalData} additionalData
 * @returns {ILoadOptionsFunctions}
 */
export function getLoadOptionsFunctions(
	workflow: Workflow,
	node: INode,
	path: string,
	additionalData: IWorkflowExecuteAdditionalData,
): ILoadOptionsFunctions {
	return ((workflow: Workflow, node: INode, path: string) => {
		const that = {
			async getCredentials(type: string): Promise<ICredentialDataDecryptedObject> {
				return getCredentials(workflow, node, type, additionalData, 'internal');
			},
			getCurrentNodeParameter: (
				parameterPath: string,
			):
				| NodeParameterValue
				| INodeParameters
				| NodeParameterValue[]
				| INodeParameters[]
				| object
				| undefined => {
				const nodeParameters = additionalData.currentNodeParameters;

				if (parameterPath.charAt(0) === '&') {
					parameterPath = `${path.split('.').slice(1, -1).join('.')}.${parameterPath.slice(1)}`;
				}

				return get(nodeParameters, parameterPath);
			},
			getCurrentNodeParameters: (): INodeParameters | undefined => {
				return additionalData.currentNodeParameters;
			},
			getNode: () => {
				return getNode(node);
			},
			getNodeParameter: (
				parameterName: string,
				fallbackValue?: any,
			):
				| NodeParameterValue
				| INodeParameters
				| NodeParameterValue[]
				| INodeParameters[]
				| object => {
				const runExecutionData: IRunExecutionData | null = null;
				const itemIndex = 0;
				const runIndex = 0;
				const connectionInputData: INodeExecutionData[] = [];

				return getNodeParameter(
					workflow,
					runExecutionData,
					runIndex,
					connectionInputData,
					node,
					parameterName,
					itemIndex,
					'internal' as WorkflowExecuteMode,
					additionalData.timezone,
					getAdditionalKeys(additionalData),
					undefined,
					fallbackValue,
				);
			},
			getTimezone: (): string => {
				return getTimezone(workflow, additionalData);
			},
			getRestApiUrl: (): string => {
				return additionalData.restApiUrl;
			},
			helpers: {
				httpRequest,
				async requestWithAuthentication(
					this: IAllExecuteFunctions,
					credentialsType: string,
					requestOptions: OptionsWithUri | requestPromise.RequestPromiseOptions,
					additionalCredentialOptions?: IAdditionalCredentialOptions,
				): Promise<any> {
					return requestWithAuthentication.call(
						this,
						credentialsType,
						requestOptions,
						workflow,
						node,
						additionalData,
						additionalCredentialOptions,
					);
				},
				request: proxyRequestToAxios,
				async requestOAuth2(
					this: IAllExecuteFunctions,
					credentialsType: string,
					requestOptions: OptionsWithUri | requestPromise.RequestPromiseOptions,
					oAuth2Options?: IOAuth2Options,
				): Promise<any> {
					return requestOAuth2.call(
						this,
						credentialsType,
						requestOptions,
						node,
						additionalData,
						oAuth2Options,
					);
				},
				async requestOAuth1(
					this: IAllExecuteFunctions,
					credentialsType: string,
					requestOptions: OptionsWithUrl | requestPromise.RequestPromiseOptions,
				): Promise<any> {
					return requestOAuth1.call(this, credentialsType, requestOptions);
				},
				async httpRequestWithAuthentication(
					this: IAllExecuteFunctions,
					credentialsType: string,
					requestOptions: IHttpRequestOptions,
					additionalCredentialOptions?: IAdditionalCredentialOptions,
				): Promise<any> {
					return httpRequestWithAuthentication.call(
						this,
						credentialsType,
						requestOptions,
						workflow,
						node,
						additionalData,
						additionalCredentialOptions,
					);
				},
			},
		};
		return that;
	})(workflow, node, path);
}

/**
 * Returns the execute functions regular nodes have access to in hook-function.
 *
 * @export
 * @param {Workflow} workflow
 * @param {INode} node
 * @param {IWorkflowExecuteAdditionalData} additionalData
 * @param {WorkflowExecuteMode} mode
 * @returns {IHookFunctions}
 */
export function getExecuteHookFunctions(
	workflow: Workflow,
	node: INode,
	additionalData: IWorkflowExecuteAdditionalData,
	mode: WorkflowExecuteMode,
	activation: WorkflowActivateMode,
	isTest?: boolean,
	webhookData?: IWebhookData,
): IHookFunctions {
	return ((workflow: Workflow, node: INode) => {
		const that = {
			async getCredentials(type: string): Promise<ICredentialDataDecryptedObject> {
				return getCredentials(workflow, node, type, additionalData, mode);
			},
			getMode: (): WorkflowExecuteMode => {
				return mode;
			},
			getActivationMode: (): WorkflowActivateMode => {
				return activation;
			},
			getNode: () => {
				return getNode(node);
			},
			getNodeParameter: (
				parameterName: string,
				fallbackValue?: any,
			):
				| NodeParameterValue
				| INodeParameters
				| NodeParameterValue[]
				| INodeParameters[]
				| object => {
				const runExecutionData: IRunExecutionData | null = null;
				const itemIndex = 0;
				const runIndex = 0;
				const connectionInputData: INodeExecutionData[] = [];

				return getNodeParameter(
					workflow,
					runExecutionData,
					runIndex,
					connectionInputData,
					node,
					parameterName,
					itemIndex,
					mode,
					additionalData.timezone,
					getAdditionalKeys(additionalData),
					undefined,
					fallbackValue,
				);
			},
			getNodeWebhookUrl: (name: string): string | undefined => {
				return getNodeWebhookUrl(
					name,
					workflow,
					node,
					additionalData,
					mode,
					additionalData.timezone,
					getAdditionalKeys(additionalData),
					isTest,
				);
			},
			getTimezone: (): string => {
				return getTimezone(workflow, additionalData);
			},
			getWebhookName(): string {
				if (webhookData === undefined) {
					throw new Error('Is only supported in webhook functions!');
				}
				return webhookData.webhookDescription.name;
			},
			getWebhookDescription(name: string): IWebhookDescription | undefined {
				return getWebhookDescription(name, workflow, node);
			},
			getWorkflow: () => {
				return getWorkflowMetadata(workflow);
			},
			getWorkflowStaticData(type: string): IDataObject {
				return workflow.getStaticData(type, node);
			},
			helpers: {
				httpRequest,
				async requestWithAuthentication(
					this: IAllExecuteFunctions,
					credentialsType: string,
					requestOptions: OptionsWithUri | requestPromise.RequestPromiseOptions,
					additionalCredentialOptions?: IAdditionalCredentialOptions,
				): Promise<any> {
					return requestWithAuthentication.call(
						this,
						credentialsType,
						requestOptions,
						workflow,
						node,
						additionalData,
						additionalCredentialOptions,
					);
				},
				request: proxyRequestToAxios,
				async requestOAuth2(
					this: IAllExecuteFunctions,
					credentialsType: string,
					requestOptions: OptionsWithUri | requestPromise.RequestPromiseOptions,
					oAuth2Options?: IOAuth2Options,
				): Promise<any> {
					return requestOAuth2.call(
						this,
						credentialsType,
						requestOptions,
						node,
						additionalData,
						oAuth2Options,
					);
				},
				async requestOAuth1(
					this: IAllExecuteFunctions,
					credentialsType: string,
					requestOptions: OptionsWithUrl | requestPromise.RequestPromiseOptions,
				): Promise<any> {
					return requestOAuth1.call(this, credentialsType, requestOptions);
				},
				async httpRequestWithAuthentication(
					this: IAllExecuteFunctions,
					credentialsType: string,
					requestOptions: IHttpRequestOptions,
					additionalCredentialOptions?: IAdditionalCredentialOptions,
				): Promise<any> {
					return httpRequestWithAuthentication.call(
						this,
						credentialsType,
						requestOptions,
						workflow,
						node,
						additionalData,
						additionalCredentialOptions,
					);
				},
			},
		};
		return that;
	})(workflow, node);
}

/**
 * Returns the execute functions regular nodes have access to when webhook-function is defined.
 *
 * @export
 * @param {Workflow} workflow
 * @param {IRunExecutionData} runExecutionData
 * @param {INode} node
 * @param {IWorkflowExecuteAdditionalData} additionalData
 * @param {WorkflowExecuteMode} mode
 * @returns {IWebhookFunctions}
 */
export function getExecuteWebhookFunctions(
	workflow: Workflow,
	node: INode,
	additionalData: IWorkflowExecuteAdditionalData,
	mode: WorkflowExecuteMode,
	webhookData: IWebhookData,
): IWebhookFunctions {
	return ((workflow: Workflow, node: INode) => {
		return {
			getBodyData(): IDataObject {
				if (additionalData.httpRequest === undefined) {
					throw new Error('Request is missing!');
				}
				return additionalData.httpRequest.body;
			},
			async getCredentials(type: string): Promise<ICredentialDataDecryptedObject> {
				return getCredentials(workflow, node, type, additionalData, mode);
			},
			getHeaderData(): object {
				if (additionalData.httpRequest === undefined) {
					throw new Error('Request is missing!');
				}
				return additionalData.httpRequest.headers;
			},
			getMode: (): WorkflowExecuteMode => {
				return mode;
			},
			getNode: () => {
				return getNode(node);
			},
			getNodeParameter: (
				parameterName: string,
				fallbackValue?: any,
			):
				| NodeParameterValue
				| INodeParameters
				| NodeParameterValue[]
				| INodeParameters[]
				| object => {
				const runExecutionData: IRunExecutionData | null = null;
				const itemIndex = 0;
				const runIndex = 0;
				const connectionInputData: INodeExecutionData[] = [];

				return getNodeParameter(
					workflow,
					runExecutionData,
					runIndex,
					connectionInputData,
					node,
					parameterName,
					itemIndex,
					mode,
					additionalData.timezone,
					getAdditionalKeys(additionalData),
					undefined,
					fallbackValue,
				);
			},
			getParamsData(): object {
				if (additionalData.httpRequest === undefined) {
					throw new Error('Request is missing!');
				}
				return additionalData.httpRequest.params;
			},
			getQueryData(): object {
				if (additionalData.httpRequest === undefined) {
					throw new Error('Request is missing!');
				}
				return additionalData.httpRequest.query;
			},
			getRequestObject(): express.Request {
				if (additionalData.httpRequest === undefined) {
					throw new Error('Request is missing!');
				}
				return additionalData.httpRequest;
			},
			getResponseObject(): express.Response {
				if (additionalData.httpResponse === undefined) {
					throw new Error('Response is missing!');
				}
				return additionalData.httpResponse;
			},
			getNodeWebhookUrl: (name: string): string | undefined => {
				return getNodeWebhookUrl(
					name,
					workflow,
					node,
					additionalData,
					mode,
					additionalData.timezone,
					getAdditionalKeys(additionalData),
				);
			},
			getTimezone: (): string => {
				return getTimezone(workflow, additionalData);
			},
			getWorkflow: () => {
				return getWorkflowMetadata(workflow);
			},
			getWorkflowStaticData(type: string): IDataObject {
				return workflow.getStaticData(type, node);
			},
			getWebhookName(): string {
				return webhookData.webhookDescription.name;
			},
			prepareOutputData: NodeHelpers.prepareOutputData,
			helpers: {
				httpRequest,
				async requestWithAuthentication(
					this: IAllExecuteFunctions,
					credentialsType: string,
					requestOptions: OptionsWithUri | requestPromise.RequestPromiseOptions,
					additionalCredentialOptions?: IAdditionalCredentialOptions,
				): Promise<any> {
					return requestWithAuthentication.call(
						this,
						credentialsType,
						requestOptions,
						workflow,
						node,
						additionalData,
						additionalCredentialOptions,
					);
				},
				async prepareBinaryData(
					binaryData: Buffer,
					filePath?: string,
					mimeType?: string,
				): Promise<IBinaryData> {
					return prepareBinaryData.call(
						this,
						binaryData,
						additionalData.executionId!,
						filePath,
						mimeType,
					);
				},
				request: proxyRequestToAxios,
				async requestOAuth2(
					this: IAllExecuteFunctions,
					credentialsType: string,
					requestOptions: OptionsWithUri | requestPromise.RequestPromiseOptions,
					oAuth2Options?: IOAuth2Options,
				): Promise<any> {
					return requestOAuth2.call(
						this,
						credentialsType,
						requestOptions,
						node,
						additionalData,
						oAuth2Options,
					);
				},
				async requestOAuth1(
					this: IAllExecuteFunctions,
					credentialsType: string,
					requestOptions: OptionsWithUrl | requestPromise.RequestPromiseOptions,
				): Promise<any> {
					return requestOAuth1.call(this, credentialsType, requestOptions);
				},
				async httpRequestWithAuthentication(
					this: IAllExecuteFunctions,
					credentialsType: string,
					requestOptions: IHttpRequestOptions,
					additionalCredentialOptions?: IAdditionalCredentialOptions,
				): Promise<any> {
					return httpRequestWithAuthentication.call(
						this,
						credentialsType,
						requestOptions,
						workflow,
						node,
						additionalData,
						additionalCredentialOptions,
					);
				},
				returnJsonArray,
			},
		};
	})(workflow, node);
}<|MERGE_RESOLUTION|>--- conflicted
+++ resolved
@@ -56,13 +56,10 @@
 	WorkflowActivateMode,
 	WorkflowDataProxy,
 	WorkflowExecuteMode,
-<<<<<<< HEAD
-=======
 	LoggerProxy as Logger,
 	IExecuteData,
 	OAuth2GrantType,
 	IOAuth2Credentials,
->>>>>>> a6399662
 } from 'n8n-workflow';
 
 import { Agent } from 'https';
