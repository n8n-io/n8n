--- conflicted
+++ resolved
@@ -71,12 +71,8 @@
 import { lookup } from 'mime-types';
 
 import axios, { AxiosProxyConfig, AxiosRequestConfig, Method } from 'axios';
-<<<<<<< HEAD
-import { URLSearchParams } from 'url';
+import { URL, URLSearchParams } from 'url';
 import { BinaryDataHelper } from './BinaryDataManager';
-=======
-import { URL, URLSearchParams } from 'url';
->>>>>>> 2a164cab
 // eslint-disable-next-line import/no-cycle
 import {
 	BINARY_ENCODING,
