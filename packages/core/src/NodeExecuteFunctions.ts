/* eslint-disable @typescript-eslint/no-unsafe-argument */
/* eslint-disable @typescript-eslint/no-explicit-any */
/* eslint-disable @typescript-eslint/no-unused-vars */
/* eslint-disable @typescript-eslint/prefer-nullish-coalescing */
/* eslint-disable @typescript-eslint/naming-convention */

/* eslint-disable @typescript-eslint/no-unsafe-call */
/* eslint-disable @typescript-eslint/no-unsafe-assignment */
/* eslint-disable @typescript-eslint/no-unsafe-return */
/* eslint-disable @typescript-eslint/no-unsafe-member-access */

/* eslint-disable @typescript-eslint/no-shadow */

import type {
	ClientOAuth2Options,
	ClientOAuth2RequestObject,
	ClientOAuth2TokenData,
} from '@n8n/client-oauth2';
import { ClientOAuth2 } from '@n8n/client-oauth2';
import type {
	AxiosError,
	AxiosPromise,
	AxiosProxyConfig,
	AxiosRequestConfig,
	AxiosResponse,
	Method,
} from 'axios';
import axios from 'axios';
import crypto, { createHmac } from 'crypto';
import type { Request, Response } from 'express';
import FileType from 'file-type';
import FormData from 'form-data';
import { createReadStream } from 'fs';
import { access as fsAccess, writeFile as fsWriteFile } from 'fs/promises';
import { IncomingMessage, type IncomingHttpHeaders } from 'http';
import { Agent } from 'https';
import get from 'lodash/get';
import pick from 'lodash/pick';
import { extension, lookup } from 'mime-types';
import type {
	BinaryHelperFunctions,
	BinaryMetadata,
	FieldType,
	FileSystemHelperFunctions,
	FunctionsBase,
	GenericValue,
	IAdditionalCredentialOptions,
	IAllExecuteFunctions,
	IBinaryData,
	IContextObject,
	ICredentialDataDecryptedObject,
	ICredentialTestFunctions,
	ICredentialsExpressionResolveValues,
	IDataObject,
	IExecuteData,
	IExecuteFunctions,
	IExecuteResponsePromiseData,
	IExecuteSingleFunctions,
	IExecuteWorkflowInfo,
	IGetNodeParameterOptions,
	IHookFunctions,
	IHttpRequestOptions,
	ILoadOptionsFunctions,
	IN8nHttpFullResponse,
	IN8nHttpResponse,
	INode,
	INodeCredentialDescription,
	INodeCredentialsDetails,
	INodeExecutionData,
	INodeProperties,
	INodePropertyCollection,
	INodePropertyOptions,
	INodeType,
	IOAuth2Options,
	IPairedItemData,
	IPollFunctions,
	IRunExecutionData,
	ISourceData,
	ITaskDataConnections,
	ITriggerFunctions,
	IWebhookData,
	IWebhookDescription,
	IWebhookFunctions,
	IWorkflowDataProxyAdditionalKeys,
	IWorkflowDataProxyData,
	IWorkflowExecuteAdditionalData,
	NodeExecutionWithMetadata,
	NodeHelperFunctions,
	NodeParameterValueType,
	RequestHelperFunctions,
	Workflow,
	WorkflowActivateMode,
	WorkflowExecuteMode,
} from 'n8n-workflow';
import {
	ExpressionError,
	LoggerProxy as Logger,
	NodeApiError,
	NodeHelpers,
	NodeOperationError,
	NodeSSLError,
	OAuth2GrantType,
	WorkflowDataProxy,
	createDeferredPromise,
	deepCopy,
	fileTypeFromMimeType,
	isObjectEmpty,
	isResourceMapperValue,
	validateFieldType,
} from 'n8n-workflow';
import type { Token } from 'oauth-1.0a';
import clientOAuth1 from 'oauth-1.0a';
import path from 'path';
import { stringify } from 'qs';
import type { OptionsWithUri, OptionsWithUrl } from 'request';
import type { RequestPromiseOptions } from 'request-promise-native';
import { Readable } from 'stream';
import url, { URL, URLSearchParams } from 'url';

import { BinaryDataService } from './BinaryData/BinaryData.service';
import {
	BINARY_DATA_STORAGE_PATH,
	BLOCK_FILE_ACCESS_TO_N8N_FILES,
	CONFIG_FILES,
	CUSTOM_EXTENSION_ENV,
	PLACEHOLDER_EMPTY_EXECUTION_ID,
	RESTRICT_FILE_ACCESS_TO,
	UM_EMAIL_TEMPLATES_INVITE,
	UM_EMAIL_TEMPLATES_PWRESET,
} from './Constants';
import { extractValue } from './ExtractValue';
import type { ExtendedValidationResult, IResponseError, IWorkflowSettings } from './Interfaces';
import { getClientCredentialsToken } from './OAuth2Helper';
import {
	getAllWorkflowExecutionMetadata,
	getWorkflowExecutionMetadata,
	setAllWorkflowExecutionMetadata,
	setWorkflowExecutionMetadata,
} from './WorkflowExecutionMetadata';
import { getSecretsProxy } from './Secrets';
<<<<<<< HEAD
import { getUserN8nFolderPath, getInstanceId } from './UserSettings';
=======
import { getUserN8nFolderPath } from './UserSettings';
import Container from 'typedi';
>>>>>>> 6d6e2488

axios.defaults.timeout = 300000;
// Prevent axios from adding x-form-www-urlencoded headers by default
axios.defaults.headers.post = {};
axios.defaults.headers.put = {};
axios.defaults.headers.patch = {};
axios.defaults.paramsSerializer = (params) => {
	if (params instanceof URLSearchParams) {
		return params.toString();
	}
	return stringify(params, { arrayFormat: 'indices' });
};

const pushFormDataValue = (form: FormData, key: string, value: any) => {
	if (value?.hasOwnProperty('value') && value.hasOwnProperty('options')) {
		form.append(key, value.value, value.options);
	} else {
		form.append(key, value);
	}
};

const createFormDataObject = (data: Record<string, unknown>) => {
	const formData = new FormData();
	const keys = Object.keys(data);
	keys.forEach((key) => {
		const formField = data[key];

		if (formField instanceof Array) {
			formField.forEach((item) => {
				pushFormDataValue(formData, key, item);
			});
		} else {
			pushFormDataValue(formData, key, formField);
		}
	});
	return formData;
};
function searchForHeader(headers: IDataObject, headerName: string) {
	if (headers === undefined) {
		return undefined;
	}

	const headerNames = Object.keys(headers);
	headerName = headerName.toLowerCase();
	return headerNames.find((thisHeader) => thisHeader.toLowerCase() === headerName);
}

async function generateContentLengthHeader(formData: FormData, headers: IDataObject) {
	if (!formData?.getLength) {
		return;
	}
	try {
		const length = await new Promise((res, rej) => {
			formData.getLength((error: Error | null, length: number) => {
				if (error) {
					rej(error);
					return;
				}
				res(length);
			});
		});
		headers = Object.assign(headers, {
			'content-length': length,
		});
	} catch (error) {
		Logger.error('Unable to calculate form data length', { error });
	}
}

async function parseRequestObject(requestObject: IDataObject) {
	// This function is a temporary implementation
	// That translates all http requests done via
	// the request library to axios directly
	// We are not using n8n's interface as it would
	// an unnecessary step, considering the `request`
	// helper can be deprecated and removed.
	const axiosConfig: AxiosRequestConfig = {};

	if (requestObject.headers !== undefined) {
		axiosConfig.headers = requestObject.headers as string;
	}

	// Let's start parsing the hardest part, which is the request body.
	// The process here is as following?
	// - Check if we have a `content-type` header. If this was set,
	//   we will follow
	// - Check if the `form` property was set. If yes, then it's x-www-form-urlencoded
	// - Check if the `formData` property exists. If yes, then it's multipart/form-data
	// - Lastly, we should have a regular `body` that is probably a JSON.

	const contentTypeHeaderKeyName =
		axiosConfig.headers &&
		Object.keys(axiosConfig.headers).find(
			(headerName) => headerName.toLowerCase() === 'content-type',
		);
	const contentType =
		contentTypeHeaderKeyName &&
		(axiosConfig.headers[contentTypeHeaderKeyName] as string | undefined);
	if (contentType === 'application/x-www-form-urlencoded' && requestObject.formData === undefined) {
		// there are nodes incorrectly created, informing the content type header
		// and also using formData. Request lib takes precedence for the formData.
		// We will do the same.
		// Merge body and form properties.
		if (typeof requestObject.body === 'string') {
			axiosConfig.data = requestObject.body;
		} else {
			const allData = Object.assign(requestObject.body || {}, requestObject.form || {}) as Record<
				string,
				string
			>;
			if (requestObject.useQuerystring === true) {
				axiosConfig.data = stringify(allData, { arrayFormat: 'repeat' });
			} else {
				axiosConfig.data = stringify(allData);
			}
		}
	} else if (contentType && contentType.includes('multipart/form-data') !== false) {
		if (requestObject.formData !== undefined && requestObject.formData instanceof FormData) {
			axiosConfig.data = requestObject.formData;
		} else {
			const allData: Partial<FormData> = {
				...(requestObject.body as object | undefined),
				...(requestObject.formData as object | undefined),
			};

			axiosConfig.data = createFormDataObject(allData);
		}
		// replace the existing header with a new one that
		// contains the boundary property.
		delete axiosConfig.headers[contentTypeHeaderKeyName];
		const headers = axiosConfig.data.getHeaders();
		axiosConfig.headers = Object.assign(axiosConfig.headers || {}, headers);
		await generateContentLengthHeader(axiosConfig.data, axiosConfig.headers);
	} else {
		// When using the `form` property it means the content should be x-www-form-urlencoded.
		if (requestObject.form !== undefined && requestObject.body === undefined) {
			// If we have only form
			axiosConfig.data =
				typeof requestObject.form === 'string'
					? stringify(requestObject.form, { format: 'RFC3986' })
					: stringify(requestObject.form).toString();
			if (axiosConfig.headers !== undefined) {
				const headerName = searchForHeader(axiosConfig.headers, 'content-type');
				if (headerName) {
					delete axiosConfig.headers[headerName];
				}
				axiosConfig.headers['Content-Type'] = 'application/x-www-form-urlencoded';
			} else {
				axiosConfig.headers = {
					'Content-Type': 'application/x-www-form-urlencoded',
				};
			}
		} else if (requestObject.formData !== undefined) {
			// remove any "content-type" that might exist.
			if (axiosConfig.headers !== undefined) {
				const headers = Object.keys(axiosConfig.headers);
				headers.forEach((header) =>
					header.toLowerCase() === 'content-type' ? delete axiosConfig.headers[header] : null,
				);
			}

			if (requestObject.formData instanceof FormData) {
				axiosConfig.data = requestObject.formData;
			} else {
				axiosConfig.data = createFormDataObject(requestObject.formData as Record<string, unknown>);
			}
			// Mix in headers as FormData creates the boundary.
			const headers = axiosConfig.data.getHeaders();
			axiosConfig.headers = Object.assign(axiosConfig.headers || {}, headers);
			await generateContentLengthHeader(axiosConfig.data, axiosConfig.headers);
		} else if (requestObject.body !== undefined) {
			// If we have body and possibly form
			if (requestObject.form !== undefined && requestObject.body) {
				// merge both objects when exist.
				requestObject.body = Object.assign(requestObject.body, requestObject.form);
			}
			axiosConfig.data = requestObject.body as FormData | GenericValue | GenericValue[];
		}
	}

	if (requestObject.uri !== undefined) {
		axiosConfig.url = requestObject.uri?.toString() as string;
	}

	if (requestObject.url !== undefined) {
		axiosConfig.url = requestObject.url?.toString() as string;
	}

	if (requestObject.baseURL !== undefined) {
		axiosConfig.baseURL = requestObject.baseURL?.toString() as string;
	}

	if (requestObject.method !== undefined) {
		axiosConfig.method = requestObject.method as Method;
	}

	if (requestObject.qs !== undefined && Object.keys(requestObject.qs as object).length > 0) {
		axiosConfig.params = requestObject.qs as IDataObject;
	}

	function hasArrayFormatOptions(
		arg: IDataObject,
	): arg is IDataObject & { qsStringifyOptions: { arrayFormat: 'repeat' | 'brackets' } } {
		if (
			typeof arg.qsStringifyOptions === 'object' &&
			arg.qsStringifyOptions !== null &&
			!Array.isArray(arg.qsStringifyOptions) &&
			'arrayFormat' in arg.qsStringifyOptions
		) {
			return true;
		}

		return false;
	}

	if (
		requestObject.useQuerystring === true ||
		(hasArrayFormatOptions(requestObject) &&
			requestObject.qsStringifyOptions.arrayFormat === 'repeat')
	) {
		axiosConfig.paramsSerializer = (params) => {
			return stringify(params, { arrayFormat: 'repeat' });
		};
	} else if (requestObject.useQuerystring === false) {
		axiosConfig.paramsSerializer = (params) => {
			return stringify(params, { arrayFormat: 'indices' });
		};
	}

	if (
		hasArrayFormatOptions(requestObject) &&
		requestObject.qsStringifyOptions.arrayFormat === 'brackets'
	) {
		axiosConfig.paramsSerializer = (params) => {
			return stringify(params, { arrayFormat: 'brackets' });
		};
	}

	if (requestObject.auth !== undefined) {
		// Check support for sendImmediately
		if ((requestObject.auth as IDataObject).bearer !== undefined) {
			axiosConfig.headers = Object.assign(axiosConfig.headers || {}, {
				// eslint-disable-next-line @typescript-eslint/restrict-template-expressions
				Authorization: `Bearer ${(requestObject.auth as IDataObject).bearer}`,
			});
		} else {
			const authObj = requestObject.auth as IDataObject;
			// Request accepts both user/username and pass/password
			axiosConfig.auth = {
				username: (authObj.user || authObj.username) as string,
				password: (authObj.password || authObj.pass) as string,
			};
		}
	}

	// Only set header if we have a body, otherwise it may fail
	if (requestObject.json === true) {
		// Add application/json headers - do not set charset as it breaks a lot of stuff
		// only add if no other accept headers was sent.
		const acceptHeaderExists =
			axiosConfig.headers === undefined
				? false
				: Object.keys(axiosConfig.headers)
						.map((headerKey) => headerKey.toLowerCase())
						.includes('accept');
		if (!acceptHeaderExists) {
			axiosConfig.headers = Object.assign(axiosConfig.headers || {}, {
				Accept: 'application/json',
			});
		}
	}
	if (requestObject.json === false || requestObject.json === undefined) {
		// Prevent json parsing
		axiosConfig.transformResponse = (res) => res;
	}

	// Axios will follow redirects by default, so we simply tell it otherwise if needed.
	if (
		requestObject.followRedirect === false &&
		((requestObject.method as string | undefined) || 'get').toLowerCase() === 'get'
	) {
		axiosConfig.maxRedirects = 0;
	}
	if (
		requestObject.followAllRedirects === false &&
		((requestObject.method as string | undefined) || 'get').toLowerCase() !== 'get'
	) {
		axiosConfig.maxRedirects = 0;
	}

	if (requestObject.rejectUnauthorized === false) {
		axiosConfig.httpsAgent = new Agent({
			rejectUnauthorized: false,
			secureOptions: crypto.constants.SSL_OP_LEGACY_SERVER_CONNECT,
		});
	}

	if (requestObject.timeout !== undefined) {
		axiosConfig.timeout = requestObject.timeout as number;
	}

	if (requestObject.proxy !== undefined) {
		// try our best to parse the url provided.
		if (typeof requestObject.proxy === 'string') {
			try {
				const url = new URL(requestObject.proxy);
				axiosConfig.proxy = {
					host: url.hostname,
					port: parseInt(url.port, 10),
					protocol: url.protocol,
				};
				if (!url.port) {
					// Sets port to a default if not informed
					if (url.protocol === 'http') {
						axiosConfig.proxy.port = 80;
					} else if (url.protocol === 'https') {
						axiosConfig.proxy.port = 443;
					}
				}
				if (url.username || url.password) {
					axiosConfig.proxy.auth = {
						username: url.username,
						password: url.password,
					};
				}
			} catch (error) {
				// Not a valid URL. We will try to simply parse stuff
				// such as user:pass@host:port without protocol (we'll assume http)
				if (requestObject.proxy.includes('@')) {
					const [userpass, hostport] = requestObject.proxy.split('@');
					const [username, password] = userpass.split(':');
					const [hostname, port] = hostport.split(':');
					axiosConfig.proxy = {
						host: hostname,
						port: parseInt(port, 10),
						protocol: 'http',
						auth: {
							username,
							password,
						},
					};
				} else if (requestObject.proxy.includes(':')) {
					const [hostname, port] = requestObject.proxy.split(':');
					axiosConfig.proxy = {
						host: hostname,
						port: parseInt(port, 10),
						protocol: 'http',
					};
				} else {
					axiosConfig.proxy = {
						host: requestObject.proxy,
						port: 80,
						protocol: 'http',
					};
				}
			}
		} else {
			axiosConfig.proxy = requestObject.proxy as AxiosProxyConfig;
		}
	}

	if (requestObject.useStream) {
		axiosConfig.responseType = 'stream';
	} else if (requestObject.encoding === null) {
		// When downloading files, return an arrayBuffer.
		axiosConfig.responseType = 'arraybuffer';
	}

	// If we don't set an accept header
	// Axios forces "application/json, text/plan, */*"
	// Which causes some nodes like NextCloud to break
	// as the service returns XML unless requested otherwise.
	const allHeaders = axiosConfig.headers ? Object.keys(axiosConfig.headers) : [];
	if (!allHeaders.some((headerKey) => headerKey.toLowerCase() === 'accept')) {
		axiosConfig.headers = Object.assign(axiosConfig.headers || {}, { accept: '*/*' });
	}
	if (
		requestObject.json !== false &&
		axiosConfig.data !== undefined &&
		axiosConfig.data !== '' &&
		!(axiosConfig.data instanceof Buffer) &&
		!allHeaders.some((headerKey) => headerKey.toLowerCase() === 'content-type')
	) {
		// Use default header for application/json
		// If we don't specify this here, axios will add
		// application/json; charset=utf-8
		// and this breaks a lot of stuff
		axiosConfig.headers = Object.assign(axiosConfig.headers || {}, {
			'content-type': 'application/json',
		});
	}

	if (requestObject.simple === false) {
		axiosConfig.validateStatus = () => true;
	}

	/**
	 * Missing properties:
	 * encoding (need testing)
	 * gzip (ignored - default already works)
	 * resolveWithFullResponse (implemented elsewhere)
	 */
	return axiosConfig;
}

function digestAuthAxiosConfig(
	axiosConfig: AxiosRequestConfig,
	response: AxiosResponse,
	auth: AxiosRequestConfig['auth'],
): AxiosRequestConfig {
	const authDetails = response.headers['www-authenticate']
		.split(',')
		.map((v: string) => v.split('='));
	if (authDetails) {
		const nonceCount = '000000001';
		const cnonce = crypto.randomBytes(24).toString('hex');
		const realm: string = authDetails
			.find((el: any) => el[0].toLowerCase().indexOf('realm') > -1)[1]
			.replace(/"/g, '');
		// If authDetails does not have opaque, we should not add it to authorization.
		const opaqueKV = authDetails.find((el: any) => el[0].toLowerCase().indexOf('opaque') > -1);
		const opaque: string = opaqueKV ? opaqueKV[1].replace(/"/g, '') : undefined;
		const nonce: string = authDetails
			.find((el: any) => el[0].toLowerCase().indexOf('nonce') > -1)[1]
			.replace(/"/g, '');
		const ha1 = crypto
			.createHash('md5')
			.update(`${auth?.username as string}:${realm}:${auth?.password as string}`)
			.digest('hex');
		const urlURL = new url.URL(axios.getUri(axiosConfig));
		const path = urlURL.pathname + urlURL.search;
		const ha2 = crypto
			.createHash('md5')
			.update(`${axiosConfig.method ?? 'GET'}:${path}`)
			.digest('hex');
		const response = crypto
			.createHash('md5')
			.update(`${ha1}:${nonce}:${nonceCount}:${cnonce}:auth:${ha2}`)
			.digest('hex');
		let authorization =
			`Digest username="${auth?.username as string}",realm="${realm}",` +
			`nonce="${nonce}",uri="${path}",qop="auth",algorithm="MD5",` +
			`response="${response}",nc="${nonceCount}",cnonce="${cnonce}"`;
		// Only when opaque exists, add it to authorization.
		if (opaque) {
			authorization += `,opaque="${opaque}"`;
		}
		if (axiosConfig.headers) {
			axiosConfig.headers.authorization = authorization;
		} else {
			axiosConfig.headers = { authorization };
		}
	}
	return axiosConfig;
}

type ConfigObject = {
	auth?: { sendImmediately: boolean };
	resolveWithFullResponse?: boolean;
	simple?: boolean;
};

interface IContentType {
	type: string;
	parameters: {
		charset: string;
		[key: string]: string;
	};
}

interface IContentDisposition {
	type: string;
	filename?: string;
}

function parseHeaderParameters(parameters: string[]): Record<string, string> {
	return parameters.reduce(
		(acc, param) => {
			const [key, value] = param.split('=');
			acc[key.toLowerCase().trim()] = decodeURIComponent(value);
			return acc;
		},
		{} as Record<string, string>,
	);
}

function parseContentType(contentType?: string): IContentType | null {
	if (!contentType) {
		return null;
	}

	const [type, ...parameters] = contentType.split(';');

	return {
		type: type.toLowerCase(),
		parameters: { charset: 'utf-8', ...parseHeaderParameters(parameters) },
	};
}

function parseFileName(filename?: string): string | undefined {
	if (filename?.startsWith('"') && filename?.endsWith('"')) {
		return filename.slice(1, -1);
	}

	return filename;
}

// https://datatracker.ietf.org/doc/html/rfc5987
function parseFileNameStar(filename?: string): string | undefined {
	const [_encoding, _locale, content] = parseFileName(filename)?.split("'") ?? [];

	return content;
}

function parseContentDisposition(contentDisposition?: string): IContentDisposition | null {
	if (!contentDisposition) {
		return null;
	}

	// This is invalid syntax, but common
	// Example 'filename="example.png"' (instead of 'attachment; filename="example.png"')
	if (!contentDisposition.startsWith('attachment') && !contentDisposition.startsWith('inline')) {
		contentDisposition = `attachment; ${contentDisposition}`;
	}

	const [type, ...parameters] = contentDisposition.split(';');

	const parsedParameters = parseHeaderParameters(parameters);

	return {
		type,
		filename:
			parseFileNameStar(parsedParameters['filename*']) ?? parseFileName(parsedParameters.filename),
	};
}

export function parseIncomingMessage(message: IncomingMessage) {
	const contentType = parseContentType(message.headers['content-type']);
	if (contentType) {
		const { type, parameters } = contentType;
		message.contentType = type;
		message.encoding = parameters.charset.toLowerCase() as BufferEncoding;
	}

	const contentDisposition = parseContentDisposition(message.headers['content-disposition']);
	if (contentDisposition) {
		message.contentDisposition = contentDisposition;
	}
}

export async function proxyRequestToAxios(
	workflow: Workflow | undefined,
	additionalData: IWorkflowExecuteAdditionalData | undefined,
	node: INode | undefined,
	uriOrObject: string | object,
	options?: object,
): Promise<any> {
	let axiosConfig: AxiosRequestConfig = {
		maxBodyLength: Infinity,
		maxContentLength: Infinity,
	};
	let configObject: ConfigObject;
	if (uriOrObject !== undefined && typeof uriOrObject === 'string') {
		axiosConfig.url = uriOrObject;
	}
	if (uriOrObject !== undefined && typeof uriOrObject === 'object') {
		configObject = uriOrObject;
	} else {
		configObject = options || {};
	}

	axiosConfig = Object.assign(axiosConfig, await parseRequestObject(configObject));

	Logger.debug(
		'Proxying request to axios',
		// {
		// 	originalConfig: configObject,
		// 	parsedConfig: axiosConfig,
		// }
	);

	let requestFn: () => AxiosPromise;
	if (configObject.auth?.sendImmediately === false) {
		// for digest-auth
		requestFn = async () => {
			try {
				return await axios(axiosConfig);
			} catch (error) {
				const { response } = error;
				if (response?.status !== 401 || !response.headers['www-authenticate']?.includes('nonce')) {
					throw error;
				}
				const { auth } = axiosConfig;
				delete axiosConfig.auth;
				axiosConfig = digestAuthAxiosConfig(axiosConfig, response, auth);
				return await axios(axiosConfig);
			}
		};
	} else {
		requestFn = async () => axios(axiosConfig);
	}

	try {
		const response = await requestFn();
		let body = response.data;
		if (body instanceof IncomingMessage && axiosConfig.responseType === 'stream') {
			parseIncomingMessage(body);
		} else if (body === '') {
			body = axiosConfig.responseType === 'arraybuffer' ? Buffer.alloc(0) : undefined;
		}
		await additionalData?.hooks?.executeHookFunctions('nodeFetchedData', [workflow?.id, node]);
		return configObject.resolveWithFullResponse
			? {
					body,
					headers: response.headers,
					statusCode: response.status,
					statusMessage: response.statusText,
					request: response.request,
			  }
			: body;
	} catch (error) {
		const { config, response } = error;

		// Axios hydrates the original error with more data. We extract them.
		// https://github.com/axios/axios/blob/master/lib/core/enhanceError.js
		// Note: `code` is ignored as it's an expected part of the errorData.
		if (error.isAxiosError) {
			error.config = error.request = undefined;
			error.options = pick(config ?? {}, ['url', 'method', 'data', 'headers']);
			if (response) {
				Logger.debug('Request proxied to Axios failed', { status: response.status });
				let responseData = response.data;

				if (Buffer.isBuffer(responseData) || responseData instanceof Readable) {
					responseData = await Container.get(BinaryDataService)
						.binaryToBuffer(responseData)
						.then((buffer) => buffer.toString('utf-8'));
				}

				if (configObject.simple === false) {
					if (configObject.resolveWithFullResponse) {
						return {
							body: responseData,
							headers: response.headers,
							statusCode: response.status,
							statusMessage: response.statusText,
						};
					} else {
						return responseData;
					}
				}

				error.message = `${response.status as number} - ${JSON.stringify(responseData)}`;
				throw Object.assign(error, {
					statusCode: response.status,
					error: responseData,
					response: pick(response, ['headers', 'status', 'statusText']),
				});
			} else if ('rejectUnauthorized' in configObject && error.code?.includes('CERT')) {
				throw new NodeSSLError(error);
			}
		}

		throw error;
	}
}

function convertN8nRequestToAxios(n8nRequest: IHttpRequestOptions): AxiosRequestConfig {
	// Destructure properties with the same name first.
	const { headers, method, timeout, auth, proxy, url } = n8nRequest;

	const axiosRequest: AxiosRequestConfig = {
		headers: headers ?? {},
		method,
		timeout,
		auth,
		proxy,
		url,
		maxBodyLength: Infinity,
		maxContentLength: Infinity,
	} as AxiosRequestConfig;

	axiosRequest.params = n8nRequest.qs;

	if (n8nRequest.baseURL !== undefined) {
		axiosRequest.baseURL = n8nRequest.baseURL;
	}

	if (n8nRequest.disableFollowRedirect === true) {
		axiosRequest.maxRedirects = 0;
	}

	if (n8nRequest.encoding !== undefined) {
		axiosRequest.responseType = n8nRequest.encoding;
	}

	if (n8nRequest.skipSslCertificateValidation === true) {
		axiosRequest.httpsAgent = new Agent({
			rejectUnauthorized: false,
		});
	}

	if (n8nRequest.arrayFormat !== undefined) {
		axiosRequest.paramsSerializer = (params) => {
			return stringify(params, { arrayFormat: n8nRequest.arrayFormat });
		};
	}

	const { body } = n8nRequest;
	if (body) {
		// Let's add some useful header standards here.
		const existingContentTypeHeaderKey = searchForHeader(axiosRequest.headers, 'content-type');
		if (existingContentTypeHeaderKey === undefined) {
			axiosRequest.headers = axiosRequest.headers || {};
			// We are only setting content type headers if the user did
			// not set it already manually. We're not overriding, even if it's wrong.
			if (body instanceof FormData) {
				axiosRequest.headers = {
					...axiosRequest.headers,
					...body.getHeaders(),
				};
			} else if (body instanceof URLSearchParams) {
				axiosRequest.headers['Content-Type'] = 'application/x-www-form-urlencoded';
			}
		} else if (
			axiosRequest.headers[existingContentTypeHeaderKey] === 'application/x-www-form-urlencoded'
		) {
			axiosRequest.data = new URLSearchParams(n8nRequest.body as Record<string, string>);
		}
		// if there is a body and it's empty (does not have properties),
		// make sure not to send anything in it as some services fail when
		// sending GET request with empty body.
		if (typeof body === 'string' || (typeof body === 'object' && !isObjectEmpty(body))) {
			axiosRequest.data = body;
		}
	}

	if (n8nRequest.json) {
		const key = searchForHeader(axiosRequest.headers, 'accept');
		// If key exists, then the user has set both accept
		// header and the json flag. Header should take precedence.
		if (!key) {
			axiosRequest.headers.Accept = 'application/json';
		}
	}

	const userAgentHeader = searchForHeader(axiosRequest.headers, 'user-agent');
	// If key exists, then the user has set both accept
	// header and the json flag. Header should take precedence.
	if (!userAgentHeader) {
		axiosRequest.headers['User-Agent'] = 'n8n';
	}

	if (n8nRequest.ignoreHttpStatusErrors) {
		axiosRequest.validateStatus = () => true;
	}

	return axiosRequest;
}

async function httpRequest(
	requestOptions: IHttpRequestOptions,
): Promise<IN8nHttpFullResponse | IN8nHttpResponse> {
	let axiosRequest = convertN8nRequestToAxios(requestOptions);
	if (
		axiosRequest.data === undefined ||
		(axiosRequest.method !== undefined && axiosRequest.method.toUpperCase() === 'GET')
	) {
		delete axiosRequest.data;
	}
	let result: AxiosResponse<any>;
	try {
		result = await axios(axiosRequest);
	} catch (error) {
		if (requestOptions.auth?.sendImmediately === false) {
			const { response } = error;
			if (response?.status !== 401 || !response.headers['www-authenticate']?.includes('nonce')) {
				throw error;
			}

			const { auth } = axiosRequest;
			delete axiosRequest.auth;
			axiosRequest = digestAuthAxiosConfig(axiosRequest, response, auth);
			result = await axios(axiosRequest);
		}
		throw error;
	}

	if (requestOptions.returnFullResponse) {
		return {
			body: result.data,
			headers: result.headers,
			statusCode: result.status,
			statusMessage: result.statusText,
		};
	}

	return result.data;
}

export function getBinaryPath(binaryDataId: string): string {
	return Container.get(BinaryDataService).getPath(binaryDataId);
}

/**
 * Returns binary file metadata
 */
export async function getBinaryMetadata(binaryDataId: string): Promise<BinaryMetadata> {
	return Container.get(BinaryDataService).getMetadata(binaryDataId);
}

/**
 * Returns binary file stream for piping
 */
export function getBinaryStream(binaryDataId: string, chunkSize?: number): Readable {
	return Container.get(BinaryDataService).getAsStream(binaryDataId, chunkSize);
}

export function assertBinaryData(
	inputData: ITaskDataConnections,
	node: INode,
	itemIndex: number,
	propertyName: string,
	inputIndex: number,
): IBinaryData {
	const binaryKeyData = inputData.main[inputIndex]![itemIndex]!.binary;
	if (binaryKeyData === undefined) {
		throw new NodeOperationError(node, 'No binary data exists on item!', {
			itemIndex,
		});
	}

	const binaryPropertyData = binaryKeyData[propertyName];
	if (binaryPropertyData === undefined) {
		throw new NodeOperationError(node, `Item has no binary property called "${propertyName}"`, {
			itemIndex,
		});
	}

	return binaryPropertyData;
}

/**
 * Returns binary data buffer for given item index and property name.
 */
export async function getBinaryDataBuffer(
	inputData: ITaskDataConnections,
	itemIndex: number,
	propertyName: string,
	inputIndex: number,
): Promise<Buffer> {
	const binaryData = inputData.main[inputIndex]![itemIndex]!.binary![propertyName]!;
	return Container.get(BinaryDataService).getBinaryDataBuffer(binaryData);
}

/**
 * Store an incoming IBinaryData & related buffer using the configured binary data manager.
 *
 * @export
 * @param {IBinaryData} data
 * @param {Buffer | Readable} binaryData
 * @returns {Promise<IBinaryData>}
 */
export async function setBinaryDataBuffer(
	data: IBinaryData,
	binaryData: Buffer | Readable,
	executionId: string,
): Promise<IBinaryData> {
	return Container.get(BinaryDataService).store(data, binaryData, executionId);
}

export async function copyBinaryFile(
	executionId: string,
	filePath: string,
	fileName: string,
	mimeType?: string,
): Promise<IBinaryData> {
	let fileExtension: string | undefined;
	if (!mimeType) {
		// If no mime type is given figure it out

		if (filePath) {
			// Use file path to guess mime type
			const mimeTypeLookup = lookup(filePath);
			if (mimeTypeLookup) {
				mimeType = mimeTypeLookup;
			}
		}

		if (!mimeType) {
			// read the first bytes of the file to guess mime type
			const fileTypeData = await FileType.fromFile(filePath);
			if (fileTypeData) {
				mimeType = fileTypeData.mime;
				fileExtension = fileTypeData.ext;
			}
		}
	}

	if (!fileExtension && mimeType) {
		fileExtension = extension(mimeType) || undefined;
	}

	if (!mimeType) {
		// Fall back to text
		mimeType = 'text/plain';
	}

	const returnData: IBinaryData = {
		mimeType,
		fileType: fileTypeFromMimeType(mimeType),
		fileExtension,
		data: '',
	};

	if (fileName) {
		returnData.fileName = fileName;
	} else if (filePath) {
		returnData.fileName = path.parse(filePath).base;
	}

	return Container.get(BinaryDataService).copyBinaryFile(returnData, filePath, executionId);
}

/**
 * Takes a buffer and converts it into the format n8n uses. It encodes the binary data as
 * base64 and adds metadata.
 */
async function prepareBinaryData(
	binaryData: Buffer | Readable,
	executionId: string,
	filePath?: string,
	mimeType?: string,
): Promise<IBinaryData> {
	let fileExtension: string | undefined;
	if (binaryData instanceof IncomingMessage) {
		if (!filePath) {
			try {
				const { responseUrl } = binaryData;
				filePath =
					binaryData.contentDisposition?.filename ??
					((responseUrl && new URL(responseUrl).pathname) ?? binaryData.req?.path)?.slice(1);
			} catch {}
		}
		if (!mimeType) {
			mimeType = binaryData.contentType;
		}
	}

	if (!mimeType) {
		// If no mime type is given figure it out

		if (filePath) {
			// Use file path to guess mime type
			const mimeTypeLookup = lookup(filePath);
			if (mimeTypeLookup) {
				mimeType = mimeTypeLookup;
			}
		}

		if (!mimeType) {
			if (Buffer.isBuffer(binaryData)) {
				// Use buffer to guess mime type
				const fileTypeData = await FileType.fromBuffer(binaryData);
				if (fileTypeData) {
					mimeType = fileTypeData.mime;
					fileExtension = fileTypeData.ext;
				}
			} else if (binaryData instanceof IncomingMessage) {
				mimeType = binaryData.headers['content-type'];
			} else {
				// TODO: detect filetype from other kind of streams
			}
		}
	}

	if (!fileExtension && mimeType) {
		fileExtension = extension(mimeType) || undefined;
	}

	if (!mimeType) {
		// Fall back to text
		mimeType = 'text/plain';
	}

	const returnData: IBinaryData = {
		mimeType,
		fileType: fileTypeFromMimeType(mimeType),
		fileExtension,
		data: '',
	};

	if (filePath) {
		if (filePath.includes('?')) {
			// Remove maybe present query parameters
			filePath = filePath.split('?').shift();
		}

		const filePathParts = path.parse(filePath as string);

		if (filePathParts.dir !== '') {
			returnData.directory = filePathParts.dir;
		}
		returnData.fileName = filePathParts.base;

		// Remove the dot
		const fileExtension = filePathParts.ext.slice(1);
		if (fileExtension) {
			returnData.fileExtension = fileExtension;
		}
	}

	return setBinaryDataBuffer(returnData, binaryData, executionId);
}

/**
 * Makes a request using OAuth data for authentication
 *
 * @param {(OptionsWithUri | RequestPromiseOptions)} requestOptions
 *
 */
export async function requestOAuth2(
	this: IAllExecuteFunctions,
	credentialsType: string,
	requestOptions: OptionsWithUri | RequestPromiseOptions | IHttpRequestOptions,
	node: INode,
	additionalData: IWorkflowExecuteAdditionalData,
	oAuth2Options?: IOAuth2Options,
	isN8nRequest = false,
) {
	const credentials = await this.getCredentials(credentialsType);

	// Only the OAuth2 with authorization code grant needs connection
	if (
		credentials.grantType === OAuth2GrantType.authorizationCode &&
		credentials.oauthTokenData === undefined
	) {
		throw new Error('OAuth credentials not connected!');
	}

	const oAuthClient = new ClientOAuth2({
		clientId: credentials.clientId as string,
		clientSecret: credentials.clientSecret as string,
		accessTokenUri: credentials.accessTokenUrl as string,
		scopes: (credentials.scope as string).split(' '),
		ignoreSSLIssues: credentials.ignoreSSLIssues as boolean,
	});

	let oauthTokenData = credentials.oauthTokenData as ClientOAuth2TokenData;
	// if it's the first time using the credentials, get the access token and save it into the DB.
	if (
		credentials.grantType === OAuth2GrantType.clientCredentials &&
		(oauthTokenData === undefined || Object.keys(oauthTokenData).length === 0)
	) {
		const { data } = await getClientCredentialsToken(oAuthClient, credentials);
		// Find the credentials
		if (!node.credentials?.[credentialsType]) {
			throw new Error(
				`The node "${node.name}" does not have credentials of type "${credentialsType}"!`,
			);
		}

		const nodeCredentials = node.credentials[credentialsType];

		// Save the refreshed token
		await additionalData.credentialsHelper.updateCredentials(
			nodeCredentials,
			credentialsType,
			Object.assign(credentials, { oauthTokenData: data }),
		);

		oauthTokenData = data;
	}

	const accessToken =
		get(oauthTokenData, oAuth2Options?.property as string) || oauthTokenData.accessToken;
	const refreshToken = oauthTokenData.refreshToken;
	const token = oAuthClient.createToken(
		{
			...oauthTokenData,
			...(accessToken ? { access_token: accessToken } : {}),
			...(refreshToken ? { refresh_token: refreshToken } : {}),
		},
		oAuth2Options?.tokenType || oauthTokenData.tokenType,
	);

	(requestOptions as OptionsWithUri).rejectUnauthorized = !credentials.ignoreSSLIssues;

	// Signs the request by adding authorization headers or query parameters depending
	// on the token-type used.
	const newRequestOptions = token.sign(requestOptions as ClientOAuth2RequestObject);
	const newRequestHeaders = (newRequestOptions.headers = newRequestOptions.headers ?? {});
	// If keep bearer is false remove the it from the authorization header
	if (oAuth2Options?.keepBearer === false && typeof newRequestHeaders.Authorization === 'string') {
		newRequestHeaders.Authorization = newRequestHeaders.Authorization.split(' ')[1];
	}
	if (oAuth2Options?.keyToIncludeInAccessTokenHeader) {
		Object.assign(newRequestHeaders, {
			[oAuth2Options.keyToIncludeInAccessTokenHeader]: token.accessToken,
		});
	}
	if (isN8nRequest) {
		return this.helpers.httpRequest(newRequestOptions).catch(async (error: AxiosError) => {
			if (error.response?.status === 401) {
				Logger.debug(
					`OAuth2 token for "${credentialsType}" used by node "${node.name}" expired. Should revalidate.`,
				);
				const tokenRefreshOptions: IDataObject = {};
				if (oAuth2Options?.includeCredentialsOnRefreshOnBody) {
					const body: IDataObject = {
						client_id: credentials.clientId as string,
						...(credentials.grantType === 'authorizationCode' && {
							client_secret: credentials.clientSecret as string,
						}),
					};
					tokenRefreshOptions.body = body;
					tokenRefreshOptions.headers = {
						Authorization: '',
					};
				}

				let newToken;

				Logger.debug(
					`OAuth2 token for "${credentialsType}" used by node "${node.name}" has been renewed.`,
				);
				// if it's OAuth2 with client credentials grant type, get a new token
				// instead of refreshing it.
				if (OAuth2GrantType.clientCredentials === credentials.grantType) {
					newToken = await getClientCredentialsToken(token.client, credentials);
				} else {
					newToken = await token.refresh(tokenRefreshOptions as unknown as ClientOAuth2Options);
				}

				Logger.debug(
					`OAuth2 token for "${credentialsType}" used by node "${node.name}" has been renewed.`,
				);

				credentials.oauthTokenData = newToken.data;
				// Find the credentials
				if (!node.credentials?.[credentialsType]) {
					throw new Error(
						`The node "${node.name}" does not have credentials of type "${credentialsType}"!`,
					);
				}
				const nodeCredentials = node.credentials[credentialsType];
				await additionalData.credentialsHelper.updateCredentials(
					nodeCredentials,
					credentialsType,
					credentials,
				);
				const refreshedRequestOption = newToken.sign(requestOptions as ClientOAuth2RequestObject);

				if (oAuth2Options?.keyToIncludeInAccessTokenHeader) {
					Object.assign(newRequestHeaders, {
						[oAuth2Options.keyToIncludeInAccessTokenHeader]: token.accessToken,
					});
				}

				return this.helpers.httpRequest(refreshedRequestOption);
			}
			throw error;
		});
	}
	const tokenExpiredStatusCode =
		oAuth2Options?.tokenExpiredStatusCode === undefined
			? 401
			: oAuth2Options?.tokenExpiredStatusCode;

	return this.helpers
		.request(newRequestOptions)
		.then((response) => {
			const requestOptions = newRequestOptions as any;
			if (
				requestOptions.resolveWithFullResponse === true &&
				requestOptions.simple === false &&
				response.statusCode === tokenExpiredStatusCode
			) {
				throw response;
			}
			return response;
		})
		.catch(async (error: IResponseError) => {
			if (error.statusCode === tokenExpiredStatusCode) {
				// Token is probably not valid anymore. So try refresh it.
				const tokenRefreshOptions: IDataObject = {};
				if (oAuth2Options?.includeCredentialsOnRefreshOnBody) {
					const body: IDataObject = {
						client_id: credentials.clientId,
						client_secret: credentials.clientSecret,
					};
					tokenRefreshOptions.body = body;
					// Override authorization property so the credentials are not included in it
					tokenRefreshOptions.headers = {
						Authorization: '',
					};
				}
				Logger.debug(
					`OAuth2 token for "${credentialsType}" used by node "${node.name}" expired. Should revalidate.`,
				);

				let newToken;

				// if it's OAuth2 with client credentials grant type, get a new token
				// instead of refreshing it.
				if (OAuth2GrantType.clientCredentials === credentials.grantType) {
					newToken = await getClientCredentialsToken(token.client, credentials);
				} else {
					newToken = await token.refresh(tokenRefreshOptions as unknown as ClientOAuth2Options);
				}
				Logger.debug(
					`OAuth2 token for "${credentialsType}" used by node "${node.name}" has been renewed.`,
				);

				credentials.oauthTokenData = newToken.data;

				// Find the credentials
				if (!node.credentials?.[credentialsType]) {
					throw new Error(
						`The node "${node.name}" does not have credentials of type "${credentialsType}"!`,
					);
				}
				const nodeCredentials = node.credentials[credentialsType];

				// Save the refreshed token
				await additionalData.credentialsHelper.updateCredentials(
					nodeCredentials,
					credentialsType,
					credentials as unknown as ICredentialDataDecryptedObject,
				);

				Logger.debug(
					`OAuth2 token for "${credentialsType}" used by node "${node.name}" has been saved to database successfully.`,
				);

				// Make the request again with the new token
				const newRequestOptions = newToken.sign(requestOptions as ClientOAuth2RequestObject);
				newRequestOptions.headers = newRequestOptions.headers ?? {};

				if (oAuth2Options?.keyToIncludeInAccessTokenHeader) {
					Object.assign(newRequestOptions.headers, {
						[oAuth2Options.keyToIncludeInAccessTokenHeader]: token.accessToken,
					});
				}

				return this.helpers.request(newRequestOptions);
			}

			// Unknown error so simply throw it
			throw error;
		});
}

/**
 * Makes a request using OAuth1 data for authentication
 */
export async function requestOAuth1(
	this: IAllExecuteFunctions,
	credentialsType: string,
	requestOptions: OptionsWithUrl | OptionsWithUri | RequestPromiseOptions | IHttpRequestOptions,
	isN8nRequest = false,
) {
	const credentials = await this.getCredentials(credentialsType);

	if (credentials === undefined) {
		throw new Error('No credentials were returned!');
	}

	if (credentials.oauthTokenData === undefined) {
		throw new Error('OAuth credentials not connected!');
	}

	const oauth = new clientOAuth1({
		consumer: {
			key: credentials.consumerKey as string,
			secret: credentials.consumerSecret as string,
		},
		signature_method: credentials.signatureMethod as string,
		hash_function(base, key) {
			let algorithm: string;
			switch (credentials.signatureMethod) {
				case 'HMAC-SHA256':
					algorithm = 'sha256';
					break;
				case 'HMAC-SHA512':
					algorithm = 'sha512';
					break;
				default:
					algorithm = 'sha1';
					break;
			}
			return createHmac(algorithm, key).update(base).digest('base64');
		},
	});

	const oauthTokenData = credentials.oauthTokenData as IDataObject;

	const token: Token = {
		key: oauthTokenData.oauth_token as string,
		secret: oauthTokenData.oauth_token_secret as string,
	};

	// @ts-expect-error @TECH_DEBT: Remove request library
	requestOptions.data = { ...requestOptions.qs, ...requestOptions.form };

	// Fixes issue that OAuth1 library only works with "url" property and not with "uri"
	// @ts-expect-error @TECH_DEBT: Remove request library
	if (requestOptions.uri && !requestOptions.url) {
		// @ts-expect-error @TECH_DEBT: Remove request library
		requestOptions.url = requestOptions.uri;
		// @ts-expect-error @TECH_DEBT: Remove request library
		delete requestOptions.uri;
	}

	requestOptions.headers = oauth.toHeader(
		oauth.authorize(requestOptions as unknown as clientOAuth1.RequestOptions, token),
	);
	if (isN8nRequest) {
		return this.helpers.httpRequest(requestOptions as IHttpRequestOptions);
	}

	return this.helpers.request(requestOptions).catch(async (error: IResponseError) => {
		// Unknown error so simply throw it
		throw error;
	});
}

export async function httpRequestWithAuthentication(
	this: IAllExecuteFunctions,
	credentialsType: string,
	requestOptions: IHttpRequestOptions,
	workflow: Workflow,
	node: INode,
	additionalData: IWorkflowExecuteAdditionalData,
	additionalCredentialOptions?: IAdditionalCredentialOptions,
) {
	let credentialsDecrypted: ICredentialDataDecryptedObject | undefined;
	try {
		const parentTypes = additionalData.credentialsHelper.getParentTypes(credentialsType);
		if (parentTypes.includes('oAuth1Api')) {
			return await requestOAuth1.call(this, credentialsType, requestOptions, true);
		}
		if (parentTypes.includes('oAuth2Api')) {
			return await requestOAuth2.call(
				this,
				credentialsType,
				requestOptions,
				node,
				additionalData,
				additionalCredentialOptions?.oauth2,
				true,
			);
		}

		if (additionalCredentialOptions?.credentialsDecrypted) {
			credentialsDecrypted = additionalCredentialOptions.credentialsDecrypted.data;
		} else {
			credentialsDecrypted = await this.getCredentials(credentialsType);
		}

		if (credentialsDecrypted === undefined) {
			throw new NodeOperationError(
				node,
				`Node "${node.name}" does not have any credentials of type "${credentialsType}" set!`,
				{ severity: 'warning' },
			);
		}

		const data = await additionalData.credentialsHelper.preAuthentication(
			{ helpers: this.helpers },
			credentialsDecrypted,
			credentialsType,
			node,
			false,
		);

		if (data) {
			// make the updated property in the credentials
			// available to the authenticate method
			Object.assign(credentialsDecrypted, data);
		}

		requestOptions = await additionalData.credentialsHelper.authenticate(
			credentialsDecrypted,
			credentialsType,
			requestOptions,
			workflow,
			node,
			additionalData.timezone,
		);
		return await httpRequest(requestOptions);
	} catch (error) {
		// if there is a pre authorization method defined and
		// the method failed due to unauthorized request
		if (
			error.response?.status === 401 &&
			additionalData.credentialsHelper.preAuthentication !== undefined
		) {
			try {
				if (credentialsDecrypted !== undefined) {
					// try to refresh the credentials
					const data = await additionalData.credentialsHelper.preAuthentication(
						{ helpers: this.helpers },
						credentialsDecrypted,
						credentialsType,
						node,
						true,
					);

					if (data) {
						// make the updated property in the credentials
						// available to the authenticate method
						Object.assign(credentialsDecrypted, data);
					}

					requestOptions = await additionalData.credentialsHelper.authenticate(
						credentialsDecrypted,
						credentialsType,
						requestOptions,
						workflow,
						node,
						additionalData.timezone,
					);
				}
				// retry the request
				return await httpRequest(requestOptions);
			} catch (error) {
				throw new NodeApiError(this.getNode(), error);
			}
		}

		throw new NodeApiError(this.getNode(), error);
	}
}

/**
 * Takes generic input data and brings it into the json format n8n uses.
 *
 * @param {(IDataObject | IDataObject[])} jsonData
 */
export function returnJsonArray(jsonData: IDataObject | IDataObject[]): INodeExecutionData[] {
	const returnData: INodeExecutionData[] = [];

	if (!Array.isArray(jsonData)) {
		jsonData = [jsonData];
	}

	jsonData.forEach((data: IDataObject & { json?: IDataObject }) => {
		if (data?.json) {
			// We already have the JSON key so avoid double wrapping
			returnData.push({ ...data, json: data.json });
		} else {
			returnData.push({ json: data });
		}
	});

	return returnData;
}

/**
 * Takes generic input data and brings it into the new json, pairedItem format n8n uses.
 * @param {(IPairedItemData)} itemData
 * @param {(INodeExecutionData[])} inputData
 */
export function constructExecutionMetaData(
	inputData: INodeExecutionData[],
	options: { itemData: IPairedItemData | IPairedItemData[] },
): NodeExecutionWithMetadata[] {
	const { itemData } = options;
	return inputData.map((data: INodeExecutionData) => {
		const { json, ...rest } = data;
		return { json, pairedItem: itemData, ...rest } as NodeExecutionWithMetadata;
	});
}

/**
 * Automatically put the objects under a 'json' key and don't error,
 * if some objects contain json/binary keys and others don't, throws error 'Inconsistent item format'
 *
 * @param {INodeExecutionData | INodeExecutionData[]} executionData
 */
export function normalizeItems(
	executionData: INodeExecutionData | INodeExecutionData[],
): INodeExecutionData[] {
	if (typeof executionData === 'object' && !Array.isArray(executionData)) {
		executionData = executionData.json ? [executionData] : [{ json: executionData as IDataObject }];
	}

	if (executionData.every((item) => typeof item === 'object' && 'json' in item))
		return executionData;

	if (executionData.some((item) => typeof item === 'object' && 'json' in item)) {
		throw new Error('Inconsistent item format');
	}

	if (executionData.every((item) => typeof item === 'object' && 'binary' in item)) {
		const normalizedItems: INodeExecutionData[] = [];
		executionData.forEach((item) => {
			const json = Object.keys(item).reduce((acc, key) => {
				if (key === 'binary') return acc;
				return { ...acc, [key]: item[key] };
			}, {});

			normalizedItems.push({
				json,
				binary: item.binary,
			});
		});
		return normalizedItems;
	}

	if (executionData.some((item) => typeof item === 'object' && 'binary' in item)) {
		throw new Error('Inconsistent item format');
	}

	return executionData.map((item) => {
		return { json: item };
	});
}

// TODO: Move up later
export async function requestWithAuthentication(
	this: IAllExecuteFunctions,
	credentialsType: string,
	requestOptions: OptionsWithUri | RequestPromiseOptions,
	workflow: Workflow,
	node: INode,
	additionalData: IWorkflowExecuteAdditionalData,
	additionalCredentialOptions?: IAdditionalCredentialOptions,
) {
	let credentialsDecrypted: ICredentialDataDecryptedObject | undefined;

	try {
		const parentTypes = additionalData.credentialsHelper.getParentTypes(credentialsType);

		if (parentTypes.includes('oAuth1Api')) {
			return await requestOAuth1.call(this, credentialsType, requestOptions, false);
		}
		if (parentTypes.includes('oAuth2Api')) {
			return await requestOAuth2.call(
				this,
				credentialsType,
				requestOptions,
				node,
				additionalData,
				additionalCredentialOptions?.oauth2,
				false,
			);
		}

		if (additionalCredentialOptions?.credentialsDecrypted) {
			credentialsDecrypted = additionalCredentialOptions.credentialsDecrypted.data;
		} else {
			credentialsDecrypted = await this.getCredentials(credentialsType);
		}

		if (credentialsDecrypted === undefined) {
			throw new NodeOperationError(
				node,
				`Node "${node.name}" does not have any credentials of type "${credentialsType}" set!`,
				{ severity: 'warning' },
			);
		}

		const data = await additionalData.credentialsHelper.preAuthentication(
			{ helpers: this.helpers },
			credentialsDecrypted,
			credentialsType,
			node,
			false,
		);

		if (data) {
			// make the updated property in the credentials
			// available to the authenticate method
			Object.assign(credentialsDecrypted, data);
		}

		requestOptions = await additionalData.credentialsHelper.authenticate(
			credentialsDecrypted,
			credentialsType,
			requestOptions as IHttpRequestOptions,
			workflow,
			node,
			additionalData.timezone,
		);
		return await proxyRequestToAxios(workflow, additionalData, node, requestOptions as IDataObject);
	} catch (error) {
		try {
			if (credentialsDecrypted !== undefined) {
				// try to refresh the credentials
				const data = await additionalData.credentialsHelper.preAuthentication(
					{ helpers: this.helpers },
					credentialsDecrypted,
					credentialsType,
					node,
					true,
				);

				if (data) {
					// make the updated property in the credentials
					// available to the authenticate method
					Object.assign(credentialsDecrypted, data);
					requestOptions = await additionalData.credentialsHelper.authenticate(
						credentialsDecrypted,
						credentialsType,
						requestOptions as IHttpRequestOptions,
						workflow,
						node,
						additionalData.timezone,
					);
					// retry the request
					return await proxyRequestToAxios(
						workflow,
						additionalData,
						node,
						requestOptions as IDataObject,
					);
				}
			}
			throw error;
		} catch (error) {
			throw new NodeApiError(this.getNode(), error);
		}
	}
}

/**
 * Returns the additional keys for Expressions and Function-Nodes
 *
 */
export function getAdditionalKeys(
	additionalData: IWorkflowExecuteAdditionalData,
	mode: WorkflowExecuteMode,
	runExecutionData: IRunExecutionData | null,
	options?: { secretsEnabled?: boolean },
): IWorkflowDataProxyAdditionalKeys {
	const executionId = additionalData.executionId || PLACEHOLDER_EMPTY_EXECUTION_ID;
	const resumeUrl = `${additionalData.webhookWaitingBaseUrl}/${executionId}`;
	return {
		$execution: {
			id: executionId,
			mode: mode === 'manual' ? 'test' : 'production',
			resumeUrl,
			customData: runExecutionData
				? {
						set(key: string, value: string): void {
							try {
								setWorkflowExecutionMetadata(runExecutionData, key, value);
							} catch (e) {
								if (mode === 'manual') {
									throw e;
								}
								Logger.verbose(e.message);
							}
						},
						setAll(obj: Record<string, string>): void {
							try {
								setAllWorkflowExecutionMetadata(runExecutionData, obj);
							} catch (e) {
								if (mode === 'manual') {
									throw e;
								}
								Logger.verbose(e.message);
							}
						},
						get(key: string): string {
							return getWorkflowExecutionMetadata(runExecutionData, key);
						},
						getAll(): Record<string, string> {
							return getAllWorkflowExecutionMetadata(runExecutionData);
						},
				  }
				: undefined,
		},
		$vars: additionalData.variables,
		$secrets: options?.secretsEnabled ? getSecretsProxy(additionalData) : undefined,

		// deprecated
		$executionId: executionId,
		$resumeWebhookUrl: resumeUrl,
	};
}

/**
 * Returns the requested decrypted credentials if the node has access to them.
 *
 * @param {Workflow} workflow Workflow which requests the data
 * @param {INode} node Node which request the data
 * @param {string} type The credential type to return
 */
export async function getCredentials(
	workflow: Workflow,
	node: INode,
	type: string,
	additionalData: IWorkflowExecuteAdditionalData,
	mode: WorkflowExecuteMode,
	runExecutionData?: IRunExecutionData | null,
	runIndex?: number,
	connectionInputData?: INodeExecutionData[],
	itemIndex?: number,
): Promise<ICredentialDataDecryptedObject> {
	// Get the NodeType as it has the information if the credentials are required
	const nodeType = workflow.nodeTypes.getByNameAndVersion(node.type, node.typeVersion);
	if (nodeType === undefined) {
		throw new NodeOperationError(
			node,
			`Node type "${node.type}" is not known so can not get credentials!`,
		);
	}

	// Hardcode for now for security reasons that only a single node can access
	// all credentials
	const fullAccess = ['n8n-nodes-base.httpRequest'].includes(node.type);

	let nodeCredentialDescription: INodeCredentialDescription | undefined;
	if (!fullAccess) {
		if (nodeType.description.credentials === undefined) {
			throw new NodeOperationError(
				node,
				`Node type "${node.type}" does not have any credentials defined!`,
				{ severity: 'warning' },
			);
		}

		nodeCredentialDescription = nodeType.description.credentials.find(
			(credentialTypeDescription) => credentialTypeDescription.name === type,
		);
		if (nodeCredentialDescription === undefined) {
			throw new NodeOperationError(
				node,
				`Node type "${node.type}" does not have any credentials of type "${type}" defined!`,
				{ severity: 'warning' },
			);
		}

		if (
			!NodeHelpers.displayParameter(
				additionalData.currentNodeParameters || node.parameters,
				nodeCredentialDescription,
				node,
				node.parameters,
			)
		) {
			// Credentials should not be displayed even if they would be defined
			throw new NodeOperationError(node, 'Credentials not found');
		}
	}

	// Check if node has any credentials defined
	if (!fullAccess && !node.credentials?.[type]) {
		// If none are defined check if the credentials are required or not

		if (nodeCredentialDescription?.required === true) {
			// Credentials are required so error
			if (!node.credentials) {
				throw new NodeOperationError(node, 'Node does not have any credentials set!', {
					severity: 'warning',
				});
			}
			if (!node.credentials[type]) {
				throw new NodeOperationError(
					node,
					`Node does not have any credentials set for "${type}"!`,
					{ severity: 'warning' },
				);
			}
		} else {
			// Credentials are not required
			throw new NodeOperationError(node, 'Node does not require credentials');
		}
	}

	if (fullAccess && !node.credentials?.[type]) {
		// Make sure that fullAccess nodes still behave like before that if they
		// request access to credentials that are currently not set it returns undefined
		throw new NodeOperationError(node, 'Credentials not found');
	}

	let expressionResolveValues: ICredentialsExpressionResolveValues | undefined;
	if (connectionInputData && runExecutionData && runIndex !== undefined) {
		expressionResolveValues = {
			connectionInputData,
			itemIndex: itemIndex || 0,
			node,
			runExecutionData,
			runIndex,
			workflow,
		} as ICredentialsExpressionResolveValues;
	}

	const nodeCredentials = node.credentials
		? node.credentials[type]
		: ({} as INodeCredentialsDetails);

	// TODO: solve using credentials via expression
	// if (name.charAt(0) === '=') {
	// 	// If the credential name is an expression resolve it
	// 	const additionalKeys = getAdditionalKeys(additionalData, mode);
	// 	name = workflow.expression.getParameterValue(
	// 		name,
	// 		runExecutionData || null,
	// 		runIndex || 0,
	// 		itemIndex || 0,
	// 		node.name,
	// 		connectionInputData || [],
	// 		mode,
	// 		additionalKeys,
	// 	) as string;
	// }

	const decryptedDataObject = await additionalData.credentialsHelper.getDecrypted(
		additionalData,
		nodeCredentials,
		type,
		mode,
		additionalData.timezone,
		false,
		expressionResolveValues,
	);

	return decryptedDataObject;
}

/**
 * Clean up parameter data to make sure that only valid data gets returned
 * INFO: Currently only converts Luxon Dates as we know for sure it will not be breaking
 */
function cleanupParameterData(inputData: NodeParameterValueType): void {
	if (typeof inputData !== 'object' || inputData === null) {
		return;
	}

	if (Array.isArray(inputData)) {
		inputData.forEach((value) => cleanupParameterData(value as NodeParameterValueType));
		return;
	}

	if (typeof inputData === 'object') {
		Object.keys(inputData).forEach((key) => {
			if (typeof inputData[key as keyof typeof inputData] === 'object') {
				if (inputData[key as keyof typeof inputData]?.constructor.name === 'DateTime') {
					// Is a special luxon date so convert to string
					inputData[key as keyof typeof inputData] =
						inputData[key as keyof typeof inputData]?.toString();
				} else {
					cleanupParameterData(inputData[key as keyof typeof inputData]);
				}
			}
		});
	}
}

const validateResourceMapperValue = (
	parameterName: string,
	paramValues: { [key: string]: unknown },
	node: INode,
	skipRequiredCheck = false,
): ExtendedValidationResult => {
	const result: ExtendedValidationResult = { valid: true, newValue: paramValues };
	const paramNameParts = parameterName.split('.');
	if (paramNameParts.length !== 2) {
		return result;
	}
	const resourceMapperParamName = paramNameParts[0];
	const resourceMapperField = node.parameters[resourceMapperParamName];
	if (!resourceMapperField || !isResourceMapperValue(resourceMapperField)) {
		return result;
	}
	const schema = resourceMapperField.schema;
	const paramValueNames = Object.keys(paramValues);
	for (let i = 0; i < paramValueNames.length; i++) {
		const key = paramValueNames[i];
		const resolvedValue = paramValues[key];
		const schemaEntry = schema.find((s) => s.id === key);

		if (
			!skipRequiredCheck &&
			schemaEntry?.required === true &&
			schemaEntry.type !== 'boolean' &&
			!resolvedValue
		) {
			return {
				valid: false,
				errorMessage: `The value "${String(key)}" is required but not set`,
				fieldName: key,
			};
		}

		if (schemaEntry?.type) {
			const validationResult = validateFieldType(
				key,
				resolvedValue,
				schemaEntry.type,
				schemaEntry.options,
			);
			if (!validationResult.valid) {
				return { ...validationResult, fieldName: key };
			} else {
				// If it's valid, set the casted value
				paramValues[key] = validationResult.newValue;
			}
		}
	}
	return result;
};

const validateCollection = (
	node: INode,
	runIndex: number,
	itemIndex: number,
	propertyDescription: INodeProperties,
	parameterPath: string[],
	validationResult: ExtendedValidationResult,
): ExtendedValidationResult => {
	let nestedDescriptions: INodeProperties[] | undefined;

	if (propertyDescription.type === 'fixedCollection') {
		nestedDescriptions = (propertyDescription.options as INodePropertyCollection[]).find(
			(entry) => entry.name === parameterPath[1],
		)?.values;
	}

	if (propertyDescription.type === 'collection') {
		nestedDescriptions = propertyDescription.options as INodeProperties[];
	}

	if (!nestedDescriptions) {
		return validationResult;
	}

	const validationMap: {
		[key: string]: { type: FieldType; displayName: string; options?: INodePropertyOptions[] };
	} = {};

	for (const prop of nestedDescriptions) {
		if (!prop.validateType || prop.ignoreValidationDuringExecution) continue;

		validationMap[prop.name] = {
			type: prop.validateType,
			displayName: prop.displayName,
			options:
				prop.validateType === 'options' ? (prop.options as INodePropertyOptions[]) : undefined,
		};
	}

	if (!Object.keys(validationMap).length) {
		return validationResult;
	}

	for (const value of Array.isArray(validationResult.newValue)
		? (validationResult.newValue as IDataObject[])
		: [validationResult.newValue as IDataObject]) {
		for (const key of Object.keys(value)) {
			if (!validationMap[key]) continue;

			const fieldValidationResult = validateFieldType(
				key,
				value[key],
				validationMap[key].type,
				validationMap[key].options,
			);

			if (!fieldValidationResult.valid) {
				throw new ExpressionError(
					`Invalid input for field '${validationMap[key].displayName}' inside '${propertyDescription.displayName}' in [item ${itemIndex}]`,
					{
						description: fieldValidationResult.errorMessage,
						runIndex,
						itemIndex,
						nodeCause: node.name,
					},
				);
			}
			value[key] = fieldValidationResult.newValue;
		}
	}

	return validationResult;
};

export const validateValueAgainstSchema = (
	node: INode,
	nodeType: INodeType,
	parameterValue: string | number | boolean | object | null | undefined,
	parameterName: string,
	runIndex: number,
	itemIndex: number,
) => {
	const parameterPath = parameterName.split('.');

	const propertyDescription = nodeType.description.properties.find(
		(prop) =>
			parameterPath[0] === prop.name && NodeHelpers.displayParameter(node.parameters, prop, node),
	);

	if (!propertyDescription) {
		return parameterValue;
	}

	let validationResult: ExtendedValidationResult = { valid: true, newValue: parameterValue };

	if (
		parameterPath.length === 1 &&
		propertyDescription.validateType &&
		!propertyDescription.ignoreValidationDuringExecution
	) {
		validationResult = validateFieldType(
			parameterName,
			parameterValue,
			propertyDescription.validateType,
		);
	} else if (
		propertyDescription.type === 'resourceMapper' &&
		parameterPath[1] === 'value' &&
		typeof parameterValue === 'object'
	) {
		validationResult = validateResourceMapperValue(
			parameterName,
			parameterValue as { [key: string]: unknown },
			node,
			propertyDescription.typeOptions?.resourceMapper?.mode !== 'add',
		);
	} else if (['fixedCollection', 'collection'].includes(propertyDescription.type)) {
		validationResult = validateCollection(
			node,
			runIndex,
			itemIndex,
			propertyDescription,
			parameterPath,
			validationResult,
		);
	}

	if (!validationResult.valid) {
		throw new ExpressionError(
			`Invalid input for '${
				validationResult.fieldName
					? String(validationResult.fieldName)
					: propertyDescription.displayName
			}' [item ${itemIndex}]`,
			{
				description: validationResult.errorMessage,
				runIndex,
				itemIndex,
				nodeCause: node.name,
			},
		);
	}
	return validationResult.newValue;
};

/**
 * Returns the requested resolved (all expressions replaced) node parameters.
 *
 * @param {(IRunExecutionData | null)} runExecutionData
 */
export function getNodeParameter(
	workflow: Workflow,
	runExecutionData: IRunExecutionData | null,
	runIndex: number,
	connectionInputData: INodeExecutionData[],
	node: INode,
	parameterName: string,
	itemIndex: number,
	mode: WorkflowExecuteMode,
	timezone: string,
	additionalKeys: IWorkflowDataProxyAdditionalKeys,
	executeData?: IExecuteData,
	fallbackValue?: any,
	options?: IGetNodeParameterOptions,
): NodeParameterValueType | object {
	const nodeType = workflow.nodeTypes.getByNameAndVersion(node.type, node.typeVersion);
	if (nodeType === undefined) {
		throw new Error(`Node type "${node.type}" is not known so can not return parameter value!`);
	}

	const value = get(node.parameters, parameterName, fallbackValue);

	if (value === undefined) {
		throw new Error(`Could not get parameter "${parameterName}"!`);
	}

	if (options?.rawExpressions) {
		return value;
	}

	let returnData;
	try {
		returnData = workflow.expression.getParameterValue(
			value,
			runExecutionData,
			runIndex,
			itemIndex,
			node.name,
			connectionInputData,
			mode,
			timezone,
			additionalKeys,
			executeData,
		);
		cleanupParameterData(returnData);
	} catch (e) {
		if (e instanceof ExpressionError && node.continueOnFail && node.type === 'n8n-nodes-base.set') {
			// https://linear.app/n8n/issue/PAY-684
			returnData = [{ name: undefined, value: undefined }];
		} else {
			if (e.context) e.context.parameter = parameterName;
			e.cause = value;
			throw e;
		}
	}

	// This is outside the try/catch because it throws errors with proper messages
	if (options?.extractValue) {
		returnData = extractValue(returnData, parameterName, node, nodeType);
	}

	// Validate parameter value if it has a schema defined(RMC) or validateType defined
	returnData = validateValueAgainstSchema(
		node,
		nodeType,
		returnData,
		parameterName,
		runIndex,
		itemIndex,
	);

	return returnData;
}

/**
 * Returns if execution should be continued even if there was an error.
 *
 */
export function continueOnFail(node: INode): boolean {
	return get(node, 'continueOnFail', false);
}

/**
 * Returns the webhook URL of the webhook with the given name
 *
 */
export function getNodeWebhookUrl(
	name: string,
	workflow: Workflow,
	node: INode,
	additionalData: IWorkflowExecuteAdditionalData,
	mode: WorkflowExecuteMode,
	timezone: string,
	additionalKeys: IWorkflowDataProxyAdditionalKeys,
	isTest?: boolean,
): string | undefined {
	let baseUrl = additionalData.webhookBaseUrl;
	if (isTest === true) {
		baseUrl = additionalData.webhookTestBaseUrl;
	}

	// eslint-disable-next-line @typescript-eslint/no-use-before-define
	const webhookDescription = getWebhookDescription(name, workflow, node);
	if (webhookDescription === undefined) {
		return undefined;
	}

	const path = workflow.expression.getSimpleParameterValue(
		node,
		webhookDescription.path,
		mode,
		timezone,
		additionalKeys,
	);
	if (path === undefined) {
		return undefined;
	}

	const isFullPath: boolean = workflow.expression.getSimpleParameterValue(
		node,
		webhookDescription.isFullPath,
		mode,
		timezone,
		additionalKeys,
		undefined,
		false,
	) as boolean;
	return NodeHelpers.getNodeWebhookUrl(baseUrl, workflow.id!, node, path.toString(), isFullPath);
}

/**
 * Returns the timezone for the workflow
 *
 */
export function getTimezone(
	workflow: Workflow,
	additionalData: IWorkflowExecuteAdditionalData,
): string {
	// eslint-disable-next-line @typescript-eslint/prefer-optional-chain
	if (workflow.settings !== undefined && workflow.settings.timezone !== undefined) {
		return (workflow.settings as IWorkflowSettings).timezone as string;
	}
	return additionalData.timezone;
}

/**
 * Returns the full webhook description of the webhook with the given name
 *
 */
export function getWebhookDescription(
	name: string,
	workflow: Workflow,
	node: INode,
): IWebhookDescription | undefined {
	const nodeType = workflow.nodeTypes.getByNameAndVersion(node.type, node.typeVersion);

	if (nodeType.description.webhooks === undefined) {
		// Node does not have any webhooks so return
		return undefined;
	}

	for (const webhookDescription of nodeType.description.webhooks) {
		if (webhookDescription.name === name) {
			return webhookDescription;
		}
	}

	return undefined;
}

const getCommonWorkflowFunctions = (
	workflow: Workflow,
	node: INode,
	additionalData: IWorkflowExecuteAdditionalData,
): Omit<FunctionsBase, 'getCredentials'> => ({
	logger: Logger,
	getExecutionId: () => additionalData.executionId!,
	getNode: () => deepCopy(node),
	getWorkflow: () => ({
		id: workflow.id,
		name: workflow.name,
		active: workflow.active,
	}),
	getWorkflowStaticData: (type) => workflow.getStaticData(type, node),

	getRestApiUrl: () => additionalData.restApiUrl,
	getInstanceBaseUrl: () => additionalData.instanceBaseUrl,
	getInstanceId: async () => getInstanceId(),
	getTimezone: () => getTimezone(workflow, additionalData),

	prepareOutputData: async (outputData) => [outputData],
});

const getRequestHelperFunctions = (
	workflow: Workflow,
	node: INode,
	additionalData: IWorkflowExecuteAdditionalData,
): RequestHelperFunctions => ({
	httpRequest,

	async httpRequestWithAuthentication(
		this,
		credentialsType,
		requestOptions,
		additionalCredentialOptions,
	): Promise<any> {
		return httpRequestWithAuthentication.call(
			this,
			credentialsType,
			requestOptions,
			workflow,
			node,
			additionalData,
			additionalCredentialOptions,
		);
	},

	request: async (uriOrObject, options) =>
		proxyRequestToAxios(workflow, additionalData, node, uriOrObject, options),

	async requestWithAuthentication(
		this,
		credentialsType,
		requestOptions,
		additionalCredentialOptions,
	): Promise<any> {
		return requestWithAuthentication.call(
			this,
			credentialsType,
			requestOptions,
			workflow,
			node,
			additionalData,
			additionalCredentialOptions,
		);
	},

	async requestOAuth1(
		this: IAllExecuteFunctions,
		credentialsType: string,
		requestOptions: OptionsWithUrl | RequestPromiseOptions,
	): Promise<any> {
		return requestOAuth1.call(this, credentialsType, requestOptions);
	},

	async requestOAuth2(
		this: IAllExecuteFunctions,
		credentialsType: string,
		requestOptions: OptionsWithUri | RequestPromiseOptions,
		oAuth2Options?: IOAuth2Options,
	): Promise<any> {
		return requestOAuth2.call(
			this,
			credentialsType,
			requestOptions,
			node,
			additionalData,
			oAuth2Options,
		);
	},
});

const getAllowedPaths = () => {
	const restrictFileAccessTo = process.env[RESTRICT_FILE_ACCESS_TO];
	if (!restrictFileAccessTo) {
		return [];
	}
	const allowedPaths = restrictFileAccessTo
		.split(';')
		.map((path) => path.trim())
		.filter((path) => path);
	return allowedPaths;
};

function isFilePathBlocked(filePath: string): boolean {
	const allowedPaths = getAllowedPaths();
	const resolvedFilePath = path.resolve(filePath);
	const userFolder = getUserN8nFolderPath();
	const blockFileAccessToN8nFiles = process.env[BLOCK_FILE_ACCESS_TO_N8N_FILES] !== 'false';

	//if allowed paths are defined, allow access only to those paths
	if (allowedPaths.length) {
		for (const path of allowedPaths) {
			if (resolvedFilePath.startsWith(path)) {
				return false;
			}
		}

		return true;
	}

	//restrict access to .n8n folder and other .env config related paths
	if (blockFileAccessToN8nFiles) {
		const restrictedPaths: string[] = [userFolder];

		if (process.env[CONFIG_FILES]) {
			restrictedPaths.push(...process.env[CONFIG_FILES].split(','));
		}

		if (process.env[CUSTOM_EXTENSION_ENV]) {
			const customExtensionFolders = process.env[CUSTOM_EXTENSION_ENV].split(';');
			restrictedPaths.push(...customExtensionFolders);
		}

		if (process.env[BINARY_DATA_STORAGE_PATH]) {
			restrictedPaths.push(process.env[BINARY_DATA_STORAGE_PATH]);
		}

		if (process.env[UM_EMAIL_TEMPLATES_INVITE]) {
			restrictedPaths.push(process.env[UM_EMAIL_TEMPLATES_INVITE]);
		}

		if (process.env[UM_EMAIL_TEMPLATES_PWRESET]) {
			restrictedPaths.push(process.env[UM_EMAIL_TEMPLATES_PWRESET]);
		}

		//check if the file path is restricted
		for (const path of restrictedPaths) {
			if (resolvedFilePath.startsWith(path)) {
				return true;
			}
		}
	}

	//path is not restricted
	return false;
}

const getFileSystemHelperFunctions = (node: INode): FileSystemHelperFunctions => ({
	async createReadStream(filePath) {
		try {
			await fsAccess(filePath);
		} catch (error) {
			throw error.code === 'ENOENT'
				? new NodeOperationError(node, error, {
						message: `The file "${String(filePath)}" could not be accessed.`,
						severity: 'warning',
				  })
				: error;
		}
		if (isFilePathBlocked(filePath as string)) {
			const allowedPaths = getAllowedPaths();
			const message = allowedPaths.length ? ` Allowed paths: ${allowedPaths.join(', ')}` : '';
			throw new NodeOperationError(node, `Access to the file is not allowed.${message}`, {
				severity: 'warning',
			});
		}
		return createReadStream(filePath);
	},

	getStoragePath() {
		return path.join(getUserN8nFolderPath(), `storage/${node.type}`);
	},

	async writeContentToFile(filePath, content, flag) {
		if (isFilePathBlocked(filePath as string)) {
			throw new NodeOperationError(node, `The file "${String(filePath)}" is not writable.`, {
				severity: 'warning',
			});
		}
		return fsWriteFile(filePath, content, { encoding: 'binary', flag });
	},
});

const getNodeHelperFunctions = ({
	executionId,
}: IWorkflowExecuteAdditionalData): NodeHelperFunctions => ({
	copyBinaryFile: async (filePath, fileName, mimeType) =>
		copyBinaryFile(executionId!, filePath, fileName, mimeType),
});

const getBinaryHelperFunctions = ({
	executionId,
}: IWorkflowExecuteAdditionalData): BinaryHelperFunctions => ({
	getBinaryPath,
	getBinaryStream,
	getBinaryMetadata,
	binaryToBuffer: async (body: Buffer | Readable) =>
		Container.get(BinaryDataService).binaryToBuffer(body),
	prepareBinaryData: async (binaryData, filePath, mimeType) =>
		prepareBinaryData(binaryData, executionId!, filePath, mimeType),
	setBinaryDataBuffer: async (data, binaryData) =>
		setBinaryDataBuffer(data, binaryData, executionId!),
	copyBinaryFile: async () => {
		throw new Error('copyBinaryFile has been removed. Please upgrade this node');
	},
});

/**
 * Returns the execute functions the poll nodes have access to.
 */
// TODO: Check if I can get rid of: additionalData, and so then maybe also at ActiveWorkflowRunner.add
export function getExecutePollFunctions(
	workflow: Workflow,
	node: INode,
	additionalData: IWorkflowExecuteAdditionalData,
	mode: WorkflowExecuteMode,
	activation: WorkflowActivateMode,
): IPollFunctions {
	return ((workflow: Workflow, node: INode) => {
		return {
			...getCommonWorkflowFunctions(workflow, node, additionalData),
			__emit: (data: INodeExecutionData[][]): void => {
				throw new Error('Overwrite NodeExecuteFunctions.getExecutePollFunctions.__emit function!');
			},
			__emitError(error: Error) {
				throw new Error(
					'Overwrite NodeExecuteFunctions.getExecutePollFunctions.__emitError function!',
				);
			},
			getMode: () => mode,
			getActivationMode: () => activation,
			getCredentials: async (type) => getCredentials(workflow, node, type, additionalData, mode),
			getNodeParameter: (
				parameterName: string,
				fallbackValue?: any,
				options?: IGetNodeParameterOptions,
			): NodeParameterValueType | object => {
				const runExecutionData: IRunExecutionData | null = null;
				const itemIndex = 0;
				const runIndex = 0;
				const connectionInputData: INodeExecutionData[] = [];

				return getNodeParameter(
					workflow,
					runExecutionData,
					runIndex,
					connectionInputData,
					node,
					parameterName,
					itemIndex,
					mode,
					additionalData.timezone,
					getAdditionalKeys(additionalData, mode, runExecutionData),
					undefined,
					fallbackValue,
					options,
				);
			},
			helpers: {
				createDeferredPromise,
				...getRequestHelperFunctions(workflow, node, additionalData),
				...getBinaryHelperFunctions(additionalData),
				returnJsonArray,
			},
		};
	})(workflow, node);
}

/**
 * Returns the execute functions the trigger nodes have access to.
 */
// TODO: Check if I can get rid of: additionalData, and so then maybe also at ActiveWorkflowRunner.add
export function getExecuteTriggerFunctions(
	workflow: Workflow,
	node: INode,
	additionalData: IWorkflowExecuteAdditionalData,
	mode: WorkflowExecuteMode,
	activation: WorkflowActivateMode,
): ITriggerFunctions {
	return ((workflow: Workflow, node: INode) => {
		return {
			...getCommonWorkflowFunctions(workflow, node, additionalData),
			emit: (data: INodeExecutionData[][]): void => {
				throw new Error('Overwrite NodeExecuteFunctions.getExecuteTriggerFunctions.emit function!');
			},
			emitError: (error: Error): void => {
				throw new Error('Overwrite NodeExecuteFunctions.getExecuteTriggerFunctions.emit function!');
			},
			getMode: () => mode,
			getActivationMode: () => activation,
			getCredentials: async (type) => getCredentials(workflow, node, type, additionalData, mode),
			getNodeParameter: (
				parameterName: string,
				fallbackValue?: any,
				options?: IGetNodeParameterOptions,
			): NodeParameterValueType | object => {
				const runExecutionData: IRunExecutionData | null = null;
				const itemIndex = 0;
				const runIndex = 0;
				const connectionInputData: INodeExecutionData[] = [];

				return getNodeParameter(
					workflow,
					runExecutionData,
					runIndex,
					connectionInputData,
					node,
					parameterName,
					itemIndex,
					mode,
					additionalData.timezone,
					getAdditionalKeys(additionalData, mode, runExecutionData),
					undefined,
					fallbackValue,
					options,
				);
			},
			helpers: {
				createDeferredPromise,
				...getRequestHelperFunctions(workflow, node, additionalData),
				...getBinaryHelperFunctions(additionalData),
				returnJsonArray,
			},
		};
	})(workflow, node);
}

/**
 * Returns the execute functions regular nodes have access to.
 */
export function getExecuteFunctions(
	workflow: Workflow,
	runExecutionData: IRunExecutionData,
	runIndex: number,
	connectionInputData: INodeExecutionData[],
	inputData: ITaskDataConnections,
	node: INode,
	additionalData: IWorkflowExecuteAdditionalData,
	executeData: IExecuteData,
	mode: WorkflowExecuteMode,
): IExecuteFunctions {
	return ((workflow, runExecutionData, connectionInputData, inputData, node) => {
		return {
			...getCommonWorkflowFunctions(workflow, node, additionalData),
			getMode: () => mode,
			getCredentials: async (type, itemIndex) =>
				getCredentials(
					workflow,
					node,
					type,
					additionalData,
					mode,
					runExecutionData,
					runIndex,
					connectionInputData,
					itemIndex,
				),
			getExecuteData: () => executeData,
			continueOnFail: () => continueOnFail(node),
			evaluateExpression: (expression: string, itemIndex: number) => {
				return workflow.expression.resolveSimpleParameterValue(
					`=${expression}`,
					{},
					runExecutionData,
					runIndex,
					itemIndex,
					node.name,
					connectionInputData,
					mode,
					additionalData.timezone,
					getAdditionalKeys(additionalData, mode, runExecutionData),
					executeData,
				);
			},
			async executeWorkflow(
				workflowInfo: IExecuteWorkflowInfo,
				inputData?: INodeExecutionData[],
			): Promise<any> {
				return additionalData
					.executeWorkflow(workflowInfo, additionalData, {
						parentWorkflowId: workflow.id?.toString(),
						inputData,
						parentWorkflowSettings: workflow.settings,
					})
					.then(async (result) =>
						Container.get(BinaryDataService).duplicateBinaryData(
							result,
							additionalData.executionId!,
						),
					);
			},
			getContext(type: string): IContextObject {
				return NodeHelpers.getContext(runExecutionData, type, node);
			},
			getInputData: (inputIndex = 0, inputName = 'main') => {
				if (!inputData.hasOwnProperty(inputName)) {
					// Return empty array because else it would throw error when nothing is connected to input
					return [];
				}

				// TODO: Check if nodeType has input with that index defined
				if (inputData[inputName].length < inputIndex) {
					throw new Error(`Could not get input index "${inputIndex}" of input "${inputName}"!`);
				}

				if (inputData[inputName][inputIndex] === null) {
					// return [];
					throw new Error(`Value "${inputIndex}" of input "${inputName}" did not get set!`);
				}

				return inputData[inputName][inputIndex] as INodeExecutionData[];
			},
			getInputSourceData: (inputIndex = 0, inputName = 'main') => {
				if (executeData?.source === null) {
					// Should never happen as n8n sets it automatically
					throw new Error('Source data is missing!');
				}
				return executeData.source[inputName][inputIndex];
			},
			getNodeParameter: (
				parameterName: string,
				itemIndex: number,
				fallbackValue?: any,
				options?: IGetNodeParameterOptions,
			): NodeParameterValueType | object => {
				return getNodeParameter(
					workflow,
					runExecutionData,
					runIndex,
					connectionInputData,
					node,
					parameterName,
					itemIndex,
					mode,
					additionalData.timezone,
					getAdditionalKeys(additionalData, mode, runExecutionData),
					executeData,
					fallbackValue,
					options,
				);
			},
			getWorkflowDataProxy: (itemIndex: number): IWorkflowDataProxyData => {
				const dataProxy = new WorkflowDataProxy(
					workflow,
					runExecutionData,
					runIndex,
					itemIndex,
					node.name,
					connectionInputData,
					{},
					mode,
					additionalData.timezone,
					getAdditionalKeys(additionalData, mode, runExecutionData),
					executeData,
				);
				return dataProxy.getDataProxy();
			},
			binaryToBuffer: async (body: Buffer | Readable) =>
				Container.get(BinaryDataService).binaryToBuffer(body),
			async putExecutionToWait(waitTill: Date): Promise<void> {
				runExecutionData.waitTill = waitTill;
				if (additionalData.setExecutionStatus) {
					additionalData.setExecutionStatus('waiting');
				}
			},
			sendMessageToUI(...args: any[]): void {
				if (mode !== 'manual') {
					return;
				}
				try {
					if (additionalData.sendMessageToUI) {
						args = args.map((arg) => {
							// prevent invalid dates from being logged as null
							if (arg.isLuxonDateTime && arg.invalidReason) return { ...arg };

							// log valid dates in human readable format, as in browser
							if (arg.isLuxonDateTime) return new Date(arg.ts).toString();
							if (arg instanceof Date) return arg.toString();

							return arg;
						});

						additionalData.sendMessageToUI(node.name, args);
					}
				} catch (error) {
					Logger.warn(`There was a problem sending message to UI: ${error.message}`);
				}
			},
			async sendResponse(response: IExecuteResponsePromiseData): Promise<void> {
				await additionalData.hooks?.executeHookFunctions('sendResponse', [response]);
			},
			helpers: {
				createDeferredPromise,
				...getRequestHelperFunctions(workflow, node, additionalData),
				...getFileSystemHelperFunctions(node),
				...getBinaryHelperFunctions(additionalData),
				assertBinaryData: (itemIndex, propertyName) =>
					assertBinaryData(inputData, node, itemIndex, propertyName, 0),
				getBinaryDataBuffer: async (itemIndex, propertyName) =>
					getBinaryDataBuffer(inputData, itemIndex, propertyName, 0),

				returnJsonArray,
				normalizeItems,
				constructExecutionMetaData,
			},
			nodeHelpers: getNodeHelperFunctions(additionalData),
		};
	})(workflow, runExecutionData, connectionInputData, inputData, node) as IExecuteFunctions;
}

/**
 * Returns the execute functions regular nodes have access to when single-function is defined.
 */
export function getExecuteSingleFunctions(
	workflow: Workflow,
	runExecutionData: IRunExecutionData,
	runIndex: number,
	connectionInputData: INodeExecutionData[],
	inputData: ITaskDataConnections,
	node: INode,
	itemIndex: number,
	additionalData: IWorkflowExecuteAdditionalData,
	executeData: IExecuteData,
	mode: WorkflowExecuteMode,
): IExecuteSingleFunctions {
	return ((workflow, runExecutionData, connectionInputData, inputData, node, itemIndex) => {
		return {
			...getCommonWorkflowFunctions(workflow, node, additionalData),
			continueOnFail: () => continueOnFail(node),
			evaluateExpression: (expression: string, evaluateItemIndex: number | undefined) => {
				evaluateItemIndex = evaluateItemIndex === undefined ? itemIndex : evaluateItemIndex;
				return workflow.expression.resolveSimpleParameterValue(
					`=${expression}`,
					{},
					runExecutionData,
					runIndex,
					evaluateItemIndex,
					node.name,
					connectionInputData,
					mode,
					additionalData.timezone,
					getAdditionalKeys(additionalData, mode, runExecutionData),
					executeData,
				);
			},
			getContext(type: string): IContextObject {
				return NodeHelpers.getContext(runExecutionData, type, node);
			},
			getCredentials: async (type) =>
				getCredentials(
					workflow,
					node,
					type,
					additionalData,
					mode,
					runExecutionData,
					runIndex,
					connectionInputData,
					itemIndex,
				),
			getInputData: (inputIndex = 0, inputName = 'main') => {
				if (!inputData.hasOwnProperty(inputName)) {
					// Return empty array because else it would throw error when nothing is connected to input
					return { json: {} };
				}

				// TODO: Check if nodeType has input with that index defined
				if (inputData[inputName].length < inputIndex) {
					throw new Error(`Could not get input index "${inputIndex}" of input "${inputName}"!`);
				}

				const allItems = inputData[inputName][inputIndex];

				if (allItems === null) {
					// return [];
					throw new Error(`Value "${inputIndex}" of input "${inputName}" did not get set!`);
				}

				if (allItems[itemIndex] === null) {
					// return [];
					throw new Error(
						`Value "${inputIndex}" of input "${inputName}" with itemIndex "${itemIndex}" did not get set!`,
					);
				}

				return allItems[itemIndex];
			},
			getInputSourceData: (inputIndex = 0, inputName = 'main') => {
				if (executeData?.source === null) {
					// Should never happen as n8n sets it automatically
					throw new Error('Source data is missing!');
				}
				return executeData.source[inputName][inputIndex] as ISourceData;
			},
			getItemIndex: () => itemIndex,
			getMode: () => mode,
			getExecuteData: () => executeData,
			getNodeParameter: (
				parameterName: string,
				fallbackValue?: any,
				options?: IGetNodeParameterOptions,
			): NodeParameterValueType | object => {
				return getNodeParameter(
					workflow,
					runExecutionData,
					runIndex,
					connectionInputData,
					node,
					parameterName,
					itemIndex,
					mode,
					additionalData.timezone,
					getAdditionalKeys(additionalData, mode, runExecutionData),
					executeData,
					fallbackValue,
					options,
				);
			},
			getWorkflowDataProxy: (): IWorkflowDataProxyData => {
				const dataProxy = new WorkflowDataProxy(
					workflow,
					runExecutionData,
					runIndex,
					itemIndex,
					node.name,
					connectionInputData,
					{},
					mode,
					additionalData.timezone,
					getAdditionalKeys(additionalData, mode, runExecutionData),
					executeData,
				);
				return dataProxy.getDataProxy();
			},
			helpers: {
				createDeferredPromise,
				...getRequestHelperFunctions(workflow, node, additionalData),
				...getBinaryHelperFunctions(additionalData),

				assertBinaryData: (propertyName, inputIndex = 0) =>
					assertBinaryData(inputData, node, itemIndex, propertyName, inputIndex),
				getBinaryDataBuffer: async (propertyName, inputIndex = 0) =>
					getBinaryDataBuffer(inputData, itemIndex, propertyName, inputIndex),
			},
		};
	})(workflow, runExecutionData, connectionInputData, inputData, node, itemIndex);
}

export function getCredentialTestFunctions(): ICredentialTestFunctions {
	return {
		helpers: {
			request: async (uriOrObject: string | object, options?: object) => {
				return proxyRequestToAxios(undefined, undefined, undefined, uriOrObject, options);
			},
		},
	};
}

/**
 * Returns the execute functions regular nodes have access to in load-options-function.
 */
export function getLoadOptionsFunctions(
	workflow: Workflow,
	node: INode,
	path: string,
	additionalData: IWorkflowExecuteAdditionalData,
): ILoadOptionsFunctions {
	return ((workflow: Workflow, node: INode, path: string) => {
		return {
			...getCommonWorkflowFunctions(workflow, node, additionalData),
			getCredentials: async (type) =>
				getCredentials(workflow, node, type, additionalData, 'internal'),
			getCurrentNodeParameter: (
				parameterPath: string,
				options?: IGetNodeParameterOptions,
			): NodeParameterValueType | object | undefined => {
				const nodeParameters = additionalData.currentNodeParameters;

				if (parameterPath.charAt(0) === '&') {
					parameterPath = `${path.split('.').slice(1, -1).join('.')}.${parameterPath.slice(1)}`;
				}

				let returnData = get(nodeParameters, parameterPath);

				// This is outside the try/catch because it throws errors with proper messages
				if (options?.extractValue) {
					const nodeType = workflow.nodeTypes.getByNameAndVersion(node.type, node.typeVersion);
					if (nodeType === undefined) {
						throw new Error(
							`Node type "${node.type}" is not known so can not return parameter value!`,
						);
					}
					returnData = extractValue(
						returnData,
						parameterPath,
						node,
						nodeType,
					) as NodeParameterValueType;
				}

				return returnData;
			},
			getCurrentNodeParameters: () => additionalData.currentNodeParameters,
			getNodeParameter: (
				parameterName: string,
				fallbackValue?: any,
				options?: IGetNodeParameterOptions,
			): NodeParameterValueType | object => {
				const runExecutionData: IRunExecutionData | null = null;
				const itemIndex = 0;
				const runIndex = 0;
				const mode = 'internal' as WorkflowExecuteMode;
				const connectionInputData: INodeExecutionData[] = [];

				return getNodeParameter(
					workflow,
					runExecutionData,
					runIndex,
					connectionInputData,
					node,
					parameterName,
					itemIndex,
					mode,
					additionalData.timezone,
					getAdditionalKeys(additionalData, mode, runExecutionData),
					undefined,
					fallbackValue,
					options,
				);
			},
			helpers: getRequestHelperFunctions(workflow, node, additionalData),
		};
	})(workflow, node, path);
}

/**
 * Returns the execute functions regular nodes have access to in hook-function.
 */
export function getExecuteHookFunctions(
	workflow: Workflow,
	node: INode,
	additionalData: IWorkflowExecuteAdditionalData,
	mode: WorkflowExecuteMode,
	activation: WorkflowActivateMode,
	isTest?: boolean,
	webhookData?: IWebhookData,
): IHookFunctions {
	return ((workflow: Workflow, node: INode) => {
		return {
			...getCommonWorkflowFunctions(workflow, node, additionalData),
			getCredentials: async (type) => getCredentials(workflow, node, type, additionalData, mode),
			getMode: () => mode,
			getActivationMode: () => activation,
			getNodeParameter: (
				parameterName: string,
				fallbackValue?: any,
				options?: IGetNodeParameterOptions,
			): NodeParameterValueType | object => {
				const runExecutionData: IRunExecutionData | null = null;
				const itemIndex = 0;
				const runIndex = 0;
				const connectionInputData: INodeExecutionData[] = [];

				return getNodeParameter(
					workflow,
					runExecutionData,
					runIndex,
					connectionInputData,
					node,
					parameterName,
					itemIndex,
					mode,
					additionalData.timezone,
					getAdditionalKeys(additionalData, mode, runExecutionData),
					undefined,
					fallbackValue,
					options,
				);
			},
			getNodeWebhookUrl: (name: string): string | undefined => {
				return getNodeWebhookUrl(
					name,
					workflow,
					node,
					additionalData,
					mode,
					additionalData.timezone,
					getAdditionalKeys(additionalData, mode, null),
					isTest,
				);
			},
			getWebhookName(): string {
				if (webhookData === undefined) {
					throw new Error('Is only supported in webhook functions!');
				}
				return webhookData.webhookDescription.name;
			},
			getWebhookDescription: (name) => getWebhookDescription(name, workflow, node),
			helpers: getRequestHelperFunctions(workflow, node, additionalData),
		};
	})(workflow, node);
}

/**
 * Returns the execute functions regular nodes have access to when webhook-function is defined.
 */
export function getExecuteWebhookFunctions(
	workflow: Workflow,
	node: INode,
	additionalData: IWorkflowExecuteAdditionalData,
	mode: WorkflowExecuteMode,
	webhookData: IWebhookData,
): IWebhookFunctions {
	return ((workflow: Workflow, node: INode) => {
		return {
			...getCommonWorkflowFunctions(workflow, node, additionalData),
			getBodyData(): IDataObject {
				if (additionalData.httpRequest === undefined) {
					throw new Error('Request is missing!');
				}
				return additionalData.httpRequest.body;
			},
			getCredentials: async (type) => getCredentials(workflow, node, type, additionalData, mode),
			getHeaderData(): IncomingHttpHeaders {
				if (additionalData.httpRequest === undefined) {
					throw new Error('Request is missing!');
				}
				return additionalData.httpRequest.headers;
			},
			getMode: () => mode,
			getNodeParameter: (
				parameterName: string,
				fallbackValue?: any,
				options?: IGetNodeParameterOptions,
			): NodeParameterValueType | object => {
				const runExecutionData: IRunExecutionData | null = null;
				const itemIndex = 0;
				const runIndex = 0;
				const connectionInputData: INodeExecutionData[] = [];

				return getNodeParameter(
					workflow,
					runExecutionData,
					runIndex,
					connectionInputData,
					node,
					parameterName,
					itemIndex,
					mode,
					additionalData.timezone,
					getAdditionalKeys(additionalData, mode, null),
					undefined,
					fallbackValue,
					options,
				);
			},
			getParamsData(): object {
				if (additionalData.httpRequest === undefined) {
					throw new Error('Request is missing!');
				}
				return additionalData.httpRequest.params;
			},
			getQueryData(): object {
				if (additionalData.httpRequest === undefined) {
					throw new Error('Request is missing!');
				}
				return additionalData.httpRequest.query;
			},
			getRequestObject(): Request {
				if (additionalData.httpRequest === undefined) {
					throw new Error('Request is missing!');
				}
				return additionalData.httpRequest;
			},
			getResponseObject(): Response {
				if (additionalData.httpResponse === undefined) {
					throw new Error('Response is missing!');
				}
				return additionalData.httpResponse;
			},
			getNodeWebhookUrl: (name: string): string | undefined =>
				getNodeWebhookUrl(
					name,
					workflow,
					node,
					additionalData,
					mode,
					additionalData.timezone,
					getAdditionalKeys(additionalData, mode, null),
				),
			getWebhookName: () => webhookData.webhookDescription.name,
			helpers: {
				createDeferredPromise,
				...getRequestHelperFunctions(workflow, node, additionalData),
				...getBinaryHelperFunctions(additionalData),
				returnJsonArray,
			},
			nodeHelpers: getNodeHelperFunctions(additionalData),
		};
	})(workflow, node);
}<|MERGE_RESOLUTION|>--- conflicted
+++ resolved
@@ -138,12 +138,8 @@
 	setWorkflowExecutionMetadata,
 } from './WorkflowExecutionMetadata';
 import { getSecretsProxy } from './Secrets';
-<<<<<<< HEAD
 import { getUserN8nFolderPath, getInstanceId } from './UserSettings';
-=======
-import { getUserN8nFolderPath } from './UserSettings';
 import Container from 'typedi';
->>>>>>> 6d6e2488
 
 axios.defaults.timeout = 300000;
 // Prevent axios from adding x-form-www-urlencoded headers by default
