/* eslint-disable @typescript-eslint/no-unsafe-argument */
/* eslint-disable @typescript-eslint/no-explicit-any */
/* eslint-disable @typescript-eslint/prefer-nullish-coalescing */
/* eslint-disable @typescript-eslint/no-unsafe-call */
/* eslint-disable @typescript-eslint/no-unsafe-assignment */
/* eslint-disable @typescript-eslint/no-unsafe-return */
/* eslint-disable @typescript-eslint/no-unsafe-member-access */
/* eslint-disable @typescript-eslint/no-shadow */
import type {
	ClientOAuth2Options,
	ClientOAuth2RequestObject,
	ClientOAuth2TokenData,
	OAuth2CredentialData,
} from '@n8n/client-oauth2';
import { ClientOAuth2 } from '@n8n/client-oauth2';
import type { AxiosError, AxiosHeaders, AxiosRequestConfig, AxiosResponse } from 'axios';
import axios from 'axios';
import chardet from 'chardet';
import crypto, { createHmac } from 'crypto';
import FileType from 'file-type';
import FormData from 'form-data';
import { createReadStream } from 'fs';
import { access as fsAccess, writeFile as fsWriteFile } from 'fs/promises';
import { IncomingMessage } from 'http';
import { Agent, type AgentOptions } from 'https';
import iconv from 'iconv-lite';
import get from 'lodash/get';
import isEmpty from 'lodash/isEmpty';
import merge from 'lodash/merge';
import pick from 'lodash/pick';
import { extension, lookup } from 'mime-types';
import type {
	BinaryHelperFunctions,
	FileSystemHelperFunctions,
	GenericValue,
	IAdditionalCredentialOptions,
	IAllExecuteFunctions,
	IBinaryData,
	ICredentialDataDecryptedObject,
	ICredentialTestFunctions,
	IDataObject,
	IExecuteData,
	IExecuteFunctions,
	IHttpRequestOptions,
	IN8nHttpFullResponse,
	IN8nHttpResponse,
	INode,
	INodeExecutionData,
	IOAuth2Options,
	IPairedItemData,
	IPollFunctions,
	IRequestOptions,
	IRunExecutionData,
	ITaskDataConnections,
	ITriggerFunctions,
	IWebhookDescription,
	IWorkflowDataProxyAdditionalKeys,
	IWorkflowExecuteAdditionalData,
	NodeExecutionWithMetadata,
	NodeHelperFunctions,
	NodeParameterValueType,
	PaginationOptions,
	RequestHelperFunctions,
	Workflow,
	WorkflowActivateMode,
	WorkflowExecuteMode,
	SSHTunnelFunctions,
	DeduplicationHelperFunctions,
	IDeduplicationOutput,
	IDeduplicationOutputItems,
	ICheckProcessedOptions,
	DeduplicationScope,
	DeduplicationItemTypes,
	ICheckProcessedContextData,
	WebhookType,
	SchedulingFunctions,
} from 'n8n-workflow';
import {
<<<<<<< HEAD
	NodeConnectionType,
=======
	LoggerProxy as Logger,
>>>>>>> a8dd35b0
	NodeApiError,
	NodeHelpers,
	NodeOperationError,
	NodeSslError,
	deepCopy,
	fileTypeFromMimeType,
	isObjectEmpty,
	ExecutionBaseError,
	jsonParse,
	ApplicationError,
	sleep,
} from 'n8n-workflow';
import type { Token } from 'oauth-1.0a';
import clientOAuth1 from 'oauth-1.0a';
import path from 'path';
import { stringify } from 'qs';
import { Readable } from 'stream';
import Container from 'typedi';
import url, { URL, URLSearchParams } from 'url';

import { Logger } from '@/logging/logger';

import { BinaryDataService } from './BinaryData/BinaryData.service';
import type { BinaryData } from './BinaryData/types';
import { binaryToBuffer } from './BinaryData/utils';
import {
	BINARY_DATA_STORAGE_PATH,
	BLOCK_FILE_ACCESS_TO_N8N_FILES,
	CONFIG_FILES,
	CUSTOM_EXTENSION_ENV,
	RESTRICT_FILE_ACCESS_TO,
	UM_EMAIL_TEMPLATES_INVITE,
	UM_EMAIL_TEMPLATES_PWRESET,
} from './Constants';
import { DataDeduplicationService } from './data-deduplication-service';
import { InstanceSettings } from './InstanceSettings';
import type { IResponseError } from './Interfaces';
// eslint-disable-next-line import/no-cycle
import { PollContext, TriggerContext } from './node-execution-context';
import { ScheduledTaskManager } from './ScheduledTaskManager';
import { SSHClientsManager } from './SSHClientsManager';

axios.defaults.timeout = 300000;
// Prevent axios from adding x-form-www-urlencoded headers by default
axios.defaults.headers.post = {};
axios.defaults.headers.put = {};
axios.defaults.headers.patch = {};
axios.defaults.paramsSerializer = (params) => {
	if (params instanceof URLSearchParams) {
		return params.toString();
	}
	return stringify(params, { arrayFormat: 'indices' });
};
axios.interceptors.request.use((config) => {
	// If no content-type is set by us, prevent axios from force-setting the content-type to `application/x-www-form-urlencoded`
	if (config.data === undefined) {
		config.headers.setContentType(false, false);
	}
	return config;
});

const pushFormDataValue = (form: FormData, key: string, value: any) => {
	if (value?.hasOwnProperty('value') && value.hasOwnProperty('options')) {
		form.append(key, value.value, value.options);
	} else {
		form.append(key, value);
	}
};

const createFormDataObject = (data: Record<string, unknown>) => {
	const formData = new FormData();
	const keys = Object.keys(data);
	keys.forEach((key) => {
		const formField = data[key];

		if (formField instanceof Array) {
			formField.forEach((item) => {
				pushFormDataValue(formData, key, item);
			});
		} else {
			pushFormDataValue(formData, key, formField);
		}
	});
	return formData;
};

export const validateUrl = (url?: string): boolean => {
	if (!url) return false;

	try {
		new URL(url);
		return true;
	} catch (error) {
		return false;
	}
};

function searchForHeader(config: AxiosRequestConfig, headerName: string) {
	if (config.headers === undefined) {
		return undefined;
	}

	const headerNames = Object.keys(config.headers);
	headerName = headerName.toLowerCase();
	return headerNames.find((thisHeader) => thisHeader.toLowerCase() === headerName);
}

async function generateContentLengthHeader(config: AxiosRequestConfig) {
	if (!(config.data instanceof FormData)) {
		return;
	}
	try {
		const length = await new Promise<number>((res, rej) => {
			config.data.getLength((error: Error | null, length: number) => {
				if (error) {
					rej(error);
					return;
				}
				res(length);
			});
		});
		config.headers = {
			...config.headers,
			'content-length': length,
		};
	} catch (error) {
		Container.get(Logger).error('Unable to calculate form data length', { error });
	}
}

const getHostFromRequestObject = (
	requestObject: Partial<{
		url: string;
		uri: string;
		baseURL: string;
	}>,
): string | null => {
	try {
		const url = (requestObject.url ?? requestObject.uri) as string;
		return new URL(url, requestObject.baseURL).hostname;
	} catch (error) {
		return null;
	}
};

const getBeforeRedirectFn =
	(agentOptions: AgentOptions, axiosConfig: AxiosRequestConfig) =>
	(redirectedRequest: Record<string, any>) => {
		const redirectAgent = new Agent({
			...agentOptions,
			servername: redirectedRequest.hostname,
		});
		redirectedRequest.agent = redirectAgent;
		redirectedRequest.agents.https = redirectAgent;

		if (axiosConfig.headers?.Authorization) {
			redirectedRequest.headers.Authorization = axiosConfig.headers.Authorization;
		}
		if (axiosConfig.auth) {
			redirectedRequest.auth = `${axiosConfig.auth.username}:${axiosConfig.auth.password}`;
		}
	};

// eslint-disable-next-line complexity
export async function parseRequestObject(requestObject: IRequestOptions) {
	// This function is a temporary implementation
	// That translates all http requests done via
	// the request library to axios directly
	// We are not using n8n's interface as it would
	// an unnecessary step, considering the `request`
	// helper can be deprecated and removed.
	const axiosConfig: AxiosRequestConfig = {};

	if (requestObject.headers !== undefined) {
		axiosConfig.headers = requestObject.headers as AxiosHeaders;
	}

	// Let's start parsing the hardest part, which is the request body.
	// The process here is as following?
	// - Check if we have a `content-type` header. If this was set,
	//   we will follow
	// - Check if the `form` property was set. If yes, then it's x-www-form-urlencoded
	// - Check if the `formData` property exists. If yes, then it's multipart/form-data
	// - Lastly, we should have a regular `body` that is probably a JSON.

	const contentTypeHeaderKeyName =
		axiosConfig.headers &&
		Object.keys(axiosConfig.headers).find(
			(headerName) => headerName.toLowerCase() === 'content-type',
		);
	const contentType =
		contentTypeHeaderKeyName &&
		(axiosConfig.headers?.[contentTypeHeaderKeyName] as string | undefined);
	if (contentType === 'application/x-www-form-urlencoded' && requestObject.formData === undefined) {
		// there are nodes incorrectly created, informing the content type header
		// and also using formData. Request lib takes precedence for the formData.
		// We will do the same.
		// Merge body and form properties.
		if (typeof requestObject.body === 'string') {
			axiosConfig.data = requestObject.body;
		} else {
			const allData = Object.assign(requestObject.body || {}, requestObject.form || {}) as Record<
				string,
				string
			>;
			if (requestObject.useQuerystring === true) {
				axiosConfig.data = stringify(allData, { arrayFormat: 'repeat' });
			} else {
				axiosConfig.data = stringify(allData);
			}
		}
	} else if (contentType?.includes('multipart/form-data')) {
		if (requestObject.formData !== undefined && requestObject.formData instanceof FormData) {
			axiosConfig.data = requestObject.formData;
		} else {
			const allData: Partial<FormData> = {
				...(requestObject.body as object | undefined),
				...(requestObject.formData as object | undefined),
			};

			axiosConfig.data = createFormDataObject(allData);
		}
		// replace the existing header with a new one that
		// contains the boundary property.
		delete axiosConfig.headers?.[contentTypeHeaderKeyName!];
		const headers = axiosConfig.data.getHeaders();
		axiosConfig.headers = Object.assign(axiosConfig.headers || {}, headers);
		await generateContentLengthHeader(axiosConfig);
	} else {
		// When using the `form` property it means the content should be x-www-form-urlencoded.
		if (requestObject.form !== undefined && requestObject.body === undefined) {
			// If we have only form
			axiosConfig.data =
				typeof requestObject.form === 'string'
					? stringify(requestObject.form, { format: 'RFC3986' })
					: stringify(requestObject.form).toString();
			if (axiosConfig.headers !== undefined) {
				const headerName = searchForHeader(axiosConfig, 'content-type');
				if (headerName) {
					delete axiosConfig.headers[headerName];
				}
				axiosConfig.headers['Content-Type'] = 'application/x-www-form-urlencoded';
			} else {
				axiosConfig.headers = {
					'Content-Type': 'application/x-www-form-urlencoded',
				};
			}
		} else if (requestObject.formData !== undefined) {
			// remove any "content-type" that might exist.
			if (axiosConfig.headers !== undefined) {
				const headers = Object.keys(axiosConfig.headers);
				headers.forEach((header) => {
					if (header.toLowerCase() === 'content-type') {
						delete axiosConfig.headers?.[header];
					}
				});
			}

			if (requestObject.formData instanceof FormData) {
				axiosConfig.data = requestObject.formData;
			} else {
				axiosConfig.data = createFormDataObject(requestObject.formData as Record<string, unknown>);
			}
			// Mix in headers as FormData creates the boundary.
			const headers = axiosConfig.data.getHeaders();
			axiosConfig.headers = Object.assign(axiosConfig.headers || {}, headers);
			await generateContentLengthHeader(axiosConfig);
		} else if (requestObject.body !== undefined) {
			// If we have body and possibly form
			if (requestObject.form !== undefined && requestObject.body) {
				// merge both objects when exist.
				requestObject.body = Object.assign(requestObject.body, requestObject.form);
			}
			axiosConfig.data = requestObject.body as FormData | GenericValue | GenericValue[];
		}
	}

	if (requestObject.uri !== undefined) {
		axiosConfig.url = requestObject.uri?.toString();
	}

	if (requestObject.url !== undefined) {
		axiosConfig.url = requestObject.url?.toString();
	}

	if (requestObject.baseURL !== undefined) {
		axiosConfig.baseURL = requestObject.baseURL?.toString();
	}

	if (requestObject.method !== undefined) {
		axiosConfig.method = requestObject.method;
	}

	if (requestObject.qs !== undefined && Object.keys(requestObject.qs as object).length > 0) {
		axiosConfig.params = requestObject.qs;
	}

	function hasArrayFormatOptions(
		arg: IRequestOptions,
	): arg is Required<Pick<IRequestOptions, 'qsStringifyOptions'>> {
		if (
			typeof arg.qsStringifyOptions === 'object' &&
			arg.qsStringifyOptions !== null &&
			!Array.isArray(arg.qsStringifyOptions) &&
			'arrayFormat' in arg.qsStringifyOptions
		) {
			return true;
		}

		return false;
	}

	if (
		requestObject.useQuerystring === true ||
		(hasArrayFormatOptions(requestObject) &&
			requestObject.qsStringifyOptions.arrayFormat === 'repeat')
	) {
		axiosConfig.paramsSerializer = (params) => {
			return stringify(params, { arrayFormat: 'repeat' });
		};
	} else if (requestObject.useQuerystring === false) {
		axiosConfig.paramsSerializer = (params) => {
			return stringify(params, { arrayFormat: 'indices' });
		};
	}

	if (
		hasArrayFormatOptions(requestObject) &&
		requestObject.qsStringifyOptions.arrayFormat === 'brackets'
	) {
		axiosConfig.paramsSerializer = (params) => {
			return stringify(params, { arrayFormat: 'brackets' });
		};
	}

	if (requestObject.auth !== undefined) {
		// Check support for sendImmediately
		if (requestObject.auth.bearer !== undefined) {
			axiosConfig.headers = Object.assign(axiosConfig.headers || {}, {
				Authorization: `Bearer ${requestObject.auth.bearer}`,
			});
		} else {
			const authObj = requestObject.auth;
			// Request accepts both user/username and pass/password
			axiosConfig.auth = {
				username: (authObj.user || authObj.username) as string,
				password: (authObj.password || authObj.pass) as string,
			};
		}
	}

	// Only set header if we have a body, otherwise it may fail
	if (requestObject.json === true) {
		// Add application/json headers - do not set charset as it breaks a lot of stuff
		// only add if no other accept headers was sent.
		const acceptHeaderExists =
			axiosConfig.headers === undefined
				? false
				: Object.keys(axiosConfig.headers)
						.map((headerKey) => headerKey.toLowerCase())
						.includes('accept');
		if (!acceptHeaderExists) {
			axiosConfig.headers = Object.assign(axiosConfig.headers || {}, {
				Accept: 'application/json',
			});
		}
	}
	if (requestObject.json === false || requestObject.json === undefined) {
		// Prevent json parsing
		axiosConfig.transformResponse = (res) => res;
	}

	// Axios will follow redirects by default, so we simply tell it otherwise if needed.
	const { method } = requestObject;
	if (
		(requestObject.followRedirect !== false &&
			(!method || method === 'GET' || method === 'HEAD')) ||
		requestObject.followAllRedirects
	) {
		axiosConfig.maxRedirects = requestObject.maxRedirects;
	} else {
		axiosConfig.maxRedirects = 0;
	}

	const host = getHostFromRequestObject(requestObject);
	const agentOptions: AgentOptions = { ...requestObject.agentOptions };
	if (host) {
		agentOptions.servername = host;
	}
	if (requestObject.rejectUnauthorized === false) {
		agentOptions.rejectUnauthorized = false;
		agentOptions.secureOptions = crypto.constants.SSL_OP_LEGACY_SERVER_CONNECT;
	}

	axiosConfig.httpsAgent = new Agent(agentOptions);

	axiosConfig.beforeRedirect = getBeforeRedirectFn(agentOptions, axiosConfig);

	if (requestObject.timeout !== undefined) {
		axiosConfig.timeout = requestObject.timeout;
	}

	if (requestObject.proxy !== undefined) {
		// try our best to parse the url provided.
		if (typeof requestObject.proxy === 'string') {
			try {
				const url = new URL(requestObject.proxy);
				const host = url.hostname.startsWith('[') ? url.hostname.slice(1, -1) : url.hostname;
				axiosConfig.proxy = {
					host,
					port: parseInt(url.port, 10),
					protocol: url.protocol,
				};
				if (!url.port) {
					// Sets port to a default if not informed
					if (url.protocol === 'http') {
						axiosConfig.proxy.port = 80;
					} else if (url.protocol === 'https') {
						axiosConfig.proxy.port = 443;
					}
				}
				if (url.username || url.password) {
					axiosConfig.proxy.auth = {
						username: url.username,
						password: url.password,
					};
				}
			} catch (error) {
				// Not a valid URL. We will try to simply parse stuff
				// such as user:pass@host:port without protocol (we'll assume http)
				if (requestObject.proxy.includes('@')) {
					const [userpass, hostport] = requestObject.proxy.split('@');
					const [username, password] = userpass.split(':');
					const [hostname, port] = hostport.split(':');
					const host = hostname.startsWith('[') ? hostname.slice(1, -1) : hostname;
					axiosConfig.proxy = {
						host,
						port: parseInt(port, 10),
						protocol: 'http',
						auth: {
							username,
							password,
						},
					};
				} else if (requestObject.proxy.includes(':')) {
					const [hostname, port] = requestObject.proxy.split(':');
					axiosConfig.proxy = {
						host: hostname,
						port: parseInt(port, 10),
						protocol: 'http',
					};
				} else {
					axiosConfig.proxy = {
						host: requestObject.proxy,
						port: 80,
						protocol: 'http',
					};
				}
			}
		} else {
			axiosConfig.proxy = requestObject.proxy;
		}
	}

	if (requestObject.useStream) {
		axiosConfig.responseType = 'stream';
	} else if (requestObject.encoding === null) {
		// When downloading files, return an arrayBuffer.
		axiosConfig.responseType = 'arraybuffer';
	}

	// If we don't set an accept header
	// Axios forces "application/json, text/plan, */*"
	// Which causes some nodes like NextCloud to break
	// as the service returns XML unless requested otherwise.
	const allHeaders = axiosConfig.headers ? Object.keys(axiosConfig.headers) : [];
	if (!allHeaders.some((headerKey) => headerKey.toLowerCase() === 'accept')) {
		axiosConfig.headers = Object.assign(axiosConfig.headers || {}, { accept: '*/*' });
	}
	if (
		requestObject.json !== false &&
		axiosConfig.data !== undefined &&
		axiosConfig.data !== '' &&
		!(axiosConfig.data instanceof Buffer) &&
		!allHeaders.some((headerKey) => headerKey.toLowerCase() === 'content-type')
	) {
		// Use default header for application/json
		// If we don't specify this here, axios will add
		// application/json; charset=utf-8
		// and this breaks a lot of stuff
		axiosConfig.headers = Object.assign(axiosConfig.headers || {}, {
			'content-type': 'application/json',
		});
	}

	if (requestObject.simple === false) {
		axiosConfig.validateStatus = () => true;
	}

	/**
	 * Missing properties:
	 * encoding (need testing)
	 * gzip (ignored - default already works)
	 * resolveWithFullResponse (implemented elsewhere)
	 */
	return axiosConfig;
}

function digestAuthAxiosConfig(
	axiosConfig: AxiosRequestConfig,
	response: AxiosResponse,
	auth: AxiosRequestConfig['auth'],
): AxiosRequestConfig {
	const authDetails = response.headers['www-authenticate']
		.split(',')
		.map((v: string) => v.split('='));
	if (authDetails) {
		const nonceCount = '000000001';
		const cnonce = crypto.randomBytes(24).toString('hex');
		const realm: string = authDetails
			.find((el: any) => el[0].toLowerCase().indexOf('realm') > -1)[1]
			.replace(/"/g, '');
		// If authDetails does not have opaque, we should not add it to authorization.
		const opaqueKV = authDetails.find((el: any) => el[0].toLowerCase().indexOf('opaque') > -1);
		const opaque: string = opaqueKV ? opaqueKV[1].replace(/"/g, '') : undefined;
		const nonce: string = authDetails
			.find((el: any) => el[0].toLowerCase().indexOf('nonce') > -1)[1]
			.replace(/"/g, '');
		const ha1 = crypto
			.createHash('md5')
			.update(`${auth?.username as string}:${realm}:${auth?.password as string}`)
			.digest('hex');
		const urlURL = new url.URL(axios.getUri(axiosConfig));
		const path = urlURL.pathname + urlURL.search;
		const ha2 = crypto
			.createHash('md5')
			.update(`${axiosConfig.method ?? 'GET'}:${path}`)
			.digest('hex');
		const response = crypto
			.createHash('md5')
			.update(`${ha1}:${nonce}:${nonceCount}:${cnonce}:auth:${ha2}`)
			.digest('hex');
		let authorization =
			`Digest username="${auth?.username as string}",realm="${realm}",` +
			`nonce="${nonce}",uri="${path}",qop="auth",algorithm="MD5",` +
			`response="${response}",nc="${nonceCount}",cnonce="${cnonce}"`;
		// Only when opaque exists, add it to authorization.
		if (opaque) {
			authorization += `,opaque="${opaque}"`;
		}
		if (axiosConfig.headers) {
			axiosConfig.headers.authorization = authorization;
		} else {
			axiosConfig.headers = { authorization };
		}
	}
	return axiosConfig;
}

interface IContentType {
	type: string;
	parameters: {
		charset: string;
		[key: string]: string;
	};
}

interface IContentDisposition {
	type: string;
	filename?: string;
}

function parseHeaderParameters(parameters: string[]): Record<string, string> {
	return parameters.reduce(
		(acc, param) => {
			const [key, value] = param.split('=');
			let decodedValue = decodeURIComponent(value).trim();
			if (decodedValue.startsWith('"') && decodedValue.endsWith('"')) {
				decodedValue = decodedValue.slice(1, -1);
			}
			acc[key.toLowerCase().trim()] = decodedValue;
			return acc;
		},
		{} as Record<string, string>,
	);
}

export function parseContentType(contentType?: string): IContentType | null {
	if (!contentType) {
		return null;
	}

	const [type, ...parameters] = contentType.split(';');

	return {
		type: type.toLowerCase(),
		parameters: { charset: 'utf-8', ...parseHeaderParameters(parameters) },
	};
}

export function parseContentDisposition(contentDisposition?: string): IContentDisposition | null {
	if (!contentDisposition) {
		return null;
	}

	// This is invalid syntax, but common
	// Example 'filename="example.png"' (instead of 'attachment; filename="example.png"')
	if (!contentDisposition.startsWith('attachment') && !contentDisposition.startsWith('inline')) {
		contentDisposition = `attachment; ${contentDisposition}`;
	}

	const [type, ...parameters] = contentDisposition.split(';');

	const parsedParameters = parseHeaderParameters(parameters);

	let { filename } = parsedParameters;
	const wildcard = parsedParameters['filename*'];
	if (wildcard) {
		// https://datatracker.ietf.org/doc/html/rfc5987
		const [_encoding, _locale, content] = wildcard?.split("'") ?? [];
		filename = content;
	}

	return { type, filename };
}

export function parseIncomingMessage(message: IncomingMessage) {
	const contentType = parseContentType(message.headers['content-type']);
	if (contentType) {
		const { type, parameters } = contentType;
		message.contentType = type;
		message.encoding = parameters.charset.toLowerCase() as BufferEncoding;
	}

	const contentDisposition = parseContentDisposition(message.headers['content-disposition']);
	if (contentDisposition) {
		message.contentDisposition = contentDisposition;
	}
}

export async function binaryToString(body: Buffer | Readable, encoding?: string) {
	if (!encoding && body instanceof IncomingMessage) {
		parseIncomingMessage(body);
		encoding = body.encoding;
	}
	const buffer = await binaryToBuffer(body);
	return iconv.decode(buffer, encoding ?? 'utf-8');
}

export async function invokeAxios(
	axiosConfig: AxiosRequestConfig,
	authOptions: IRequestOptions['auth'] = {},
) {
	try {
		return await axios(axiosConfig);
	} catch (error) {
		if (authOptions.sendImmediately !== false || !(error instanceof axios.AxiosError)) throw error;
		// for digest-auth
		const { response } = error;
		if (response?.status !== 401 || !response.headers['www-authenticate']?.includes('nonce')) {
			throw error;
		}
		const { auth } = axiosConfig;
		delete axiosConfig.auth;
		axiosConfig = digestAuthAxiosConfig(axiosConfig, response, auth);
		return await axios(axiosConfig);
	}
}

export async function proxyRequestToAxios(
	workflow: Workflow | undefined,
	additionalData: IWorkflowExecuteAdditionalData | undefined,
	node: INode | undefined,
	uriOrObject: string | IRequestOptions,
	options?: IRequestOptions,
): Promise<any> {
	let axiosConfig: AxiosRequestConfig = {
		maxBodyLength: Infinity,
		maxContentLength: Infinity,
	};
	let configObject: IRequestOptions;
	if (typeof uriOrObject === 'string') {
		configObject = { uri: uriOrObject, ...options };
	} else {
		configObject = uriOrObject ?? {};
	}

	axiosConfig = Object.assign(axiosConfig, await parseRequestObject(configObject));

	try {
		const response = await invokeAxios(axiosConfig, configObject.auth);
		let body = response.data;
		if (body instanceof IncomingMessage && axiosConfig.responseType === 'stream') {
			parseIncomingMessage(body);
		} else if (body === '') {
			body = axiosConfig.responseType === 'arraybuffer' ? Buffer.alloc(0) : undefined;
		}
		await additionalData?.hooks?.executeHookFunctions('nodeFetchedData', [workflow?.id, node]);
		return configObject.resolveWithFullResponse
			? {
					body,
					headers: { ...response.headers },
					statusCode: response.status,
					statusMessage: response.statusText,
					request: response.request,
				}
			: body;
	} catch (error) {
		const { config, response } = error;

		// Axios hydrates the original error with more data. We extract them.
		// https://github.com/axios/axios/blob/master/lib/core/enhanceError.js
		// Note: `code` is ignored as it's an expected part of the errorData.
		if (error.isAxiosError) {
			error.config = error.request = undefined;
			error.options = pick(config ?? {}, ['url', 'method', 'data', 'headers']);
			if (response) {
				Container.get(Logger).debug('Request proxied to Axios failed', { status: response.status });
				let responseData = response.data;

				if (Buffer.isBuffer(responseData) || responseData instanceof Readable) {
					responseData = await binaryToString(responseData);
				}

				if (configObject.simple === false) {
					if (configObject.resolveWithFullResponse) {
						return {
							body: responseData,
							headers: response.headers,
							statusCode: response.status,
							statusMessage: response.statusText,
						};
					} else {
						return responseData;
					}
				}

				error.message = `${response.status as number} - ${JSON.stringify(responseData)}`;
				throw Object.assign(error, {
					statusCode: response.status,
					/**
					 * Axios adds `status` when serializing, causing `status` to be available only to the client.
					 * Hence we add it explicitly to allow the backend to use it when resolving expressions.
					 */
					status: response.status,
					error: responseData,
					response: pick(response, ['headers', 'status', 'statusText']),
				});
			} else if ('rejectUnauthorized' in configObject && error.code?.includes('CERT')) {
				throw new NodeSslError(error);
			}
		}

		throw error;
	}
}

// eslint-disable-next-line complexity
function convertN8nRequestToAxios(n8nRequest: IHttpRequestOptions): AxiosRequestConfig {
	// Destructure properties with the same name first.
	const { headers, method, timeout, auth, proxy, url } = n8nRequest;

	const axiosRequest: AxiosRequestConfig = {
		headers: headers ?? {},
		method,
		timeout,
		auth,
		proxy,
		url,
		maxBodyLength: Infinity,
		maxContentLength: Infinity,
	} as AxiosRequestConfig;

	axiosRequest.params = n8nRequest.qs;

	if (n8nRequest.abortSignal) {
		axiosRequest.signal = n8nRequest.abortSignal;
	}

	if (n8nRequest.baseURL !== undefined) {
		axiosRequest.baseURL = n8nRequest.baseURL;
	}

	if (n8nRequest.disableFollowRedirect === true) {
		axiosRequest.maxRedirects = 0;
	}

	if (n8nRequest.encoding !== undefined) {
		axiosRequest.responseType = n8nRequest.encoding;
	}

	const host = getHostFromRequestObject(n8nRequest);
	const agentOptions: AgentOptions = {};
	if (host) {
		agentOptions.servername = host;
	}
	if (n8nRequest.skipSslCertificateValidation === true) {
		agentOptions.rejectUnauthorized = false;
	}
	axiosRequest.httpsAgent = new Agent(agentOptions);

	axiosRequest.beforeRedirect = getBeforeRedirectFn(agentOptions, axiosRequest);

	if (n8nRequest.arrayFormat !== undefined) {
		axiosRequest.paramsSerializer = (params) => {
			return stringify(params, { arrayFormat: n8nRequest.arrayFormat });
		};
	}

	const { body } = n8nRequest;
	if (body) {
		// Let's add some useful header standards here.
		const existingContentTypeHeaderKey = searchForHeader(axiosRequest, 'content-type');
		if (existingContentTypeHeaderKey === undefined) {
			axiosRequest.headers = axiosRequest.headers || {};
			// We are only setting content type headers if the user did
			// not set it already manually. We're not overriding, even if it's wrong.
			if (body instanceof FormData) {
				axiosRequest.headers = {
					...axiosRequest.headers,
					...body.getHeaders(),
				};
			} else if (body instanceof URLSearchParams) {
				axiosRequest.headers['Content-Type'] = 'application/x-www-form-urlencoded';
			}
		} else if (
			axiosRequest.headers?.[existingContentTypeHeaderKey] === 'application/x-www-form-urlencoded'
		) {
			axiosRequest.data = new URLSearchParams(n8nRequest.body as Record<string, string>);
		}
		// if there is a body and it's empty (does not have properties),
		// make sure not to send anything in it as some services fail when
		// sending GET request with empty body.
		if (typeof body === 'string' || (typeof body === 'object' && !isObjectEmpty(body))) {
			axiosRequest.data = body;
		}
	}

	if (n8nRequest.json) {
		const key = searchForHeader(axiosRequest, 'accept');
		// If key exists, then the user has set both accept
		// header and the json flag. Header should take precedence.
		if (!key) {
			axiosRequest.headers = {
				...axiosRequest.headers,
				Accept: 'application/json',
			};
		}
	}

	const userAgentHeader = searchForHeader(axiosRequest, 'user-agent');
	// If key exists, then the user has set both accept
	// header and the json flag. Header should take precedence.
	if (!userAgentHeader) {
		axiosRequest.headers = {
			...axiosRequest.headers,
			'User-Agent': 'n8n',
		};
	}

	if (n8nRequest.ignoreHttpStatusErrors) {
		axiosRequest.validateStatus = () => true;
	}

	return axiosRequest;
}

const NoBodyHttpMethods = ['GET', 'HEAD', 'OPTIONS'];

/** Remove empty request body on GET, HEAD, and OPTIONS requests */
export const removeEmptyBody = (requestOptions: IHttpRequestOptions | IRequestOptions) => {
	const method = requestOptions.method || 'GET';
	if (NoBodyHttpMethods.includes(method) && isEmpty(requestOptions.body)) {
		delete requestOptions.body;
	}
};

export async function httpRequest(
	requestOptions: IHttpRequestOptions,
): Promise<IN8nHttpFullResponse | IN8nHttpResponse> {
	removeEmptyBody(requestOptions);

	const axiosRequest = convertN8nRequestToAxios(requestOptions);
	if (
		axiosRequest.data === undefined ||
		(axiosRequest.method !== undefined && axiosRequest.method.toUpperCase() === 'GET')
	) {
		delete axiosRequest.data;
	}

	const result = await invokeAxios(axiosRequest, requestOptions.auth);

	if (requestOptions.returnFullResponse) {
		return {
			body: result.data,
			headers: result.headers,
			statusCode: result.status,
			statusMessage: result.statusText,
		};
	}

	return result.data;
}

export function getBinaryPath(binaryDataId: string): string {
	return Container.get(BinaryDataService).getPath(binaryDataId);
}

/**
 * Returns binary file metadata
 */
export async function getBinaryMetadata(binaryDataId: string): Promise<BinaryData.Metadata> {
	return await Container.get(BinaryDataService).getMetadata(binaryDataId);
}

/**
 * Returns binary file stream for piping
 */
export async function getBinaryStream(binaryDataId: string, chunkSize?: number): Promise<Readable> {
	return await Container.get(BinaryDataService).getAsStream(binaryDataId, chunkSize);
}

export function assertBinaryData(
	inputData: ITaskDataConnections,
	node: INode,
	itemIndex: number,
	propertyName: string,
	inputIndex: number,
): IBinaryData {
	const binaryKeyData = inputData.main[inputIndex]![itemIndex].binary;
	if (binaryKeyData === undefined) {
		throw new NodeOperationError(
			node,
			`This operation expects the node's input data to contain a binary file '${propertyName}', but none was found [item ${itemIndex}]`,
			{
				itemIndex,
				description: 'Make sure that the previous node outputs a binary file',
			},
		);
	}

	const binaryPropertyData = binaryKeyData[propertyName];
	if (binaryPropertyData === undefined) {
		throw new NodeOperationError(
			node,
			`The item has no binary field '${propertyName}' [item ${itemIndex}]`,
			{
				itemIndex,
				description:
					'Check that the parameter where you specified the input binary field name is correct, and that it matches a field in the binary input',
			},
		);
	}

	return binaryPropertyData;
}

/**
 * Returns binary data buffer for given item index and property name.
 */
export async function getBinaryDataBuffer(
	inputData: ITaskDataConnections,
	itemIndex: number,
	propertyName: string,
	inputIndex: number,
): Promise<Buffer> {
	const binaryData = inputData.main[inputIndex]![itemIndex].binary![propertyName];
	return await Container.get(BinaryDataService).getAsBuffer(binaryData);
}

export function detectBinaryEncoding(buffer: Buffer): string {
	return chardet.detect(buffer) as string;
}

/**
 * Store an incoming IBinaryData & related buffer using the configured binary data manager.
 *
 * @export
 * @param {IBinaryData} binaryData
 * @param {Buffer | Readable} bufferOrStream
 * @returns {Promise<IBinaryData>}
 */
export async function setBinaryDataBuffer(
	binaryData: IBinaryData,
	bufferOrStream: Buffer | Readable,
	workflowId: string,
	executionId: string,
): Promise<IBinaryData> {
	return await Container.get(BinaryDataService).store(
		workflowId,
		executionId,
		bufferOrStream,
		binaryData,
	);
}

export async function copyBinaryFile(
	workflowId: string,
	executionId: string,
	filePath: string,
	fileName: string,
	mimeType?: string,
): Promise<IBinaryData> {
	let fileExtension: string | undefined;
	if (!mimeType) {
		// If no mime type is given figure it out

		if (filePath) {
			// Use file path to guess mime type
			const mimeTypeLookup = lookup(filePath);
			if (mimeTypeLookup) {
				mimeType = mimeTypeLookup;
			}
		}

		if (!mimeType) {
			// read the first bytes of the file to guess mime type
			const fileTypeData = await FileType.fromFile(filePath);
			if (fileTypeData) {
				mimeType = fileTypeData.mime;
				fileExtension = fileTypeData.ext;
			}
		}
	}

	if (!fileExtension && mimeType) {
		fileExtension = extension(mimeType) || undefined;
	}

	if (!mimeType) {
		// Fall back to text
		mimeType = 'text/plain';
	}

	const returnData: IBinaryData = {
		mimeType,
		fileType: fileTypeFromMimeType(mimeType),
		fileExtension,
		data: '',
	};

	if (fileName) {
		returnData.fileName = fileName;
	} else if (filePath) {
		returnData.fileName = path.parse(filePath).base;
	}

	return await Container.get(BinaryDataService).copyBinaryFile(
		workflowId,
		executionId,
		returnData,
		filePath,
	);
}

/**
 * Takes a buffer and converts it into the format n8n uses. It encodes the binary data as
 * base64 and adds metadata.
 */
// eslint-disable-next-line complexity
export async function prepareBinaryData(
	binaryData: Buffer | Readable,
	executionId: string,
	workflowId: string,
	filePath?: string,
	mimeType?: string,
): Promise<IBinaryData> {
	let fileExtension: string | undefined;
	if (binaryData instanceof IncomingMessage) {
		if (!filePath) {
			try {
				const { responseUrl } = binaryData;
				filePath =
					binaryData.contentDisposition?.filename ??
					((responseUrl && new URL(responseUrl).pathname) ?? binaryData.req?.path)?.slice(1);
			} catch {}
		}
		if (!mimeType) {
			mimeType = binaryData.contentType;
		}
	}

	if (!mimeType) {
		// If no mime type is given figure it out

		if (filePath) {
			// Use file path to guess mime type
			const mimeTypeLookup = lookup(filePath);
			if (mimeTypeLookup) {
				mimeType = mimeTypeLookup;
			}
		}

		if (!mimeType) {
			if (Buffer.isBuffer(binaryData)) {
				// Use buffer to guess mime type
				const fileTypeData = await FileType.fromBuffer(binaryData);
				if (fileTypeData) {
					mimeType = fileTypeData.mime;
					fileExtension = fileTypeData.ext;
				}
			} else if (binaryData instanceof IncomingMessage) {
				mimeType = binaryData.headers['content-type'];
			} else {
				// TODO: detect filetype from other kind of streams
			}
		}
	}

	if (!fileExtension && mimeType) {
		fileExtension = extension(mimeType) || undefined;
	}

	if (!mimeType) {
		// Fall back to text
		mimeType = 'text/plain';
	}

	const returnData: IBinaryData = {
		mimeType,
		fileType: fileTypeFromMimeType(mimeType),
		fileExtension,
		data: '',
	};

	if (filePath) {
		if (filePath.includes('?')) {
			// Remove maybe present query parameters
			filePath = filePath.split('?').shift();
		}

		const filePathParts = path.parse(filePath as string);

		if (filePathParts.dir !== '') {
			returnData.directory = filePathParts.dir;
		}
		returnData.fileName = filePathParts.base;

		// Remove the dot
		const fileExtension = filePathParts.ext.slice(1);
		if (fileExtension) {
			returnData.fileExtension = fileExtension;
		}
	}

	return await setBinaryDataBuffer(returnData, binaryData, workflowId, executionId);
}

export async function checkProcessedAndRecord(
	items: DeduplicationItemTypes[],
	scope: DeduplicationScope,
	contextData: ICheckProcessedContextData,
	options: ICheckProcessedOptions,
): Promise<IDeduplicationOutput> {
	return await DataDeduplicationService.getInstance().checkProcessedAndRecord(
		items,
		scope,
		contextData,
		options,
	);
}

export async function checkProcessedItemsAndRecord(
	key: string,
	items: IDataObject[],
	scope: DeduplicationScope,
	contextData: ICheckProcessedContextData,
	options: ICheckProcessedOptions,
): Promise<IDeduplicationOutputItems> {
	return await DataDeduplicationService.getInstance().checkProcessedItemsAndRecord(
		key,
		items,
		scope,
		contextData,
		options,
	);
}

export async function removeProcessed(
	items: DeduplicationItemTypes[],
	scope: DeduplicationScope,
	contextData: ICheckProcessedContextData,
	options: ICheckProcessedOptions,
): Promise<void> {
	return await DataDeduplicationService.getInstance().removeProcessed(
		items,
		scope,
		contextData,
		options,
	);
}

export async function clearAllProcessedItems(
	scope: DeduplicationScope,
	contextData: ICheckProcessedContextData,
	options: ICheckProcessedOptions,
): Promise<void> {
	return await DataDeduplicationService.getInstance().clearAllProcessedItems(
		scope,
		contextData,
		options,
	);
}

export async function getProcessedDataCount(
	scope: DeduplicationScope,
	contextData: ICheckProcessedContextData,
	options: ICheckProcessedOptions,
): Promise<number> {
	return await DataDeduplicationService.getInstance().getProcessedDataCount(
		scope,
		contextData,
		options,
	);
}

export function applyPaginationRequestData(
	requestData: IRequestOptions,
	paginationRequestData: PaginationOptions['request'],
): IRequestOptions {
	const preparedPaginationData: Partial<IRequestOptions> = {
		...paginationRequestData,
		uri: paginationRequestData.url,
	};

	if ('formData' in requestData) {
		preparedPaginationData.formData = paginationRequestData.body;
		delete preparedPaginationData.body;
	} else if ('form' in requestData) {
		preparedPaginationData.form = paginationRequestData.body;
		delete preparedPaginationData.body;
	}

	return merge({}, requestData, preparedPaginationData);
}

/**
 * Makes a request using OAuth data for authentication
 *
 * @param {(IHttpRequestOptions | IRequestOptions)} requestOptions
 *
 */
export async function requestOAuth2(
	this: IAllExecuteFunctions,
	credentialsType: string,
	requestOptions: IHttpRequestOptions | IRequestOptions,
	node: INode,
	additionalData: IWorkflowExecuteAdditionalData,
	oAuth2Options?: IOAuth2Options,
	isN8nRequest = false,
) {
	removeEmptyBody(requestOptions);

	const credentials = (await this.getCredentials(
		credentialsType,
	)) as unknown as OAuth2CredentialData;

	// Only the OAuth2 with authorization code grant needs connection
	if (credentials.grantType === 'authorizationCode' && credentials.oauthTokenData === undefined) {
		throw new ApplicationError('OAuth credentials not connected');
	}

	const oAuthClient = new ClientOAuth2({
		clientId: credentials.clientId,
		clientSecret: credentials.clientSecret,
		accessTokenUri: credentials.accessTokenUrl,
		scopes: (credentials.scope as string).split(' '),
		ignoreSSLIssues: credentials.ignoreSSLIssues,
		authentication: credentials.authentication ?? 'header',
	});

	let oauthTokenData = credentials.oauthTokenData as ClientOAuth2TokenData;
	// if it's the first time using the credentials, get the access token and save it into the DB.
	if (
		credentials.grantType === 'clientCredentials' &&
		(oauthTokenData === undefined ||
			Object.keys(oauthTokenData).length === 0 ||
			oauthTokenData.access_token === '') // stub
	) {
		const { data } = await oAuthClient.credentials.getToken();
		// Find the credentials
		if (!node.credentials?.[credentialsType]) {
			throw new ApplicationError('Node does not have credential type', {
				extra: { nodeName: node.name },
				tags: { credentialType: credentialsType },
			});
		}

		const nodeCredentials = node.credentials[credentialsType];
		credentials.oauthTokenData = data;

		// Save the refreshed token
		await additionalData.credentialsHelper.updateCredentials(
			nodeCredentials,
			credentialsType,
			credentials as unknown as ICredentialDataDecryptedObject,
		);

		oauthTokenData = data;
	}

	const accessToken =
		get(oauthTokenData, oAuth2Options?.property as string) || oauthTokenData.accessToken;
	const refreshToken = oauthTokenData.refreshToken;
	const token = oAuthClient.createToken(
		{
			...oauthTokenData,
			...(accessToken ? { access_token: accessToken } : {}),
			...(refreshToken ? { refresh_token: refreshToken } : {}),
		},
		oAuth2Options?.tokenType || oauthTokenData.tokenType,
	);

	(requestOptions as IRequestOptions).rejectUnauthorized = !credentials.ignoreSSLIssues;

	// Signs the request by adding authorization headers or query parameters depending
	// on the token-type used.
	const newRequestOptions = token.sign(requestOptions as ClientOAuth2RequestObject);
	const newRequestHeaders = (newRequestOptions.headers = newRequestOptions.headers ?? {});
	// If keep bearer is false remove the it from the authorization header
	if (oAuth2Options?.keepBearer === false && typeof newRequestHeaders.Authorization === 'string') {
		newRequestHeaders.Authorization = newRequestHeaders.Authorization.split(' ')[1];
	}
	if (oAuth2Options?.keyToIncludeInAccessTokenHeader) {
		Object.assign(newRequestHeaders, {
			[oAuth2Options.keyToIncludeInAccessTokenHeader]: token.accessToken,
		});
	}
	if (isN8nRequest) {
		return await this.helpers.httpRequest(newRequestOptions).catch(async (error: AxiosError) => {
			if (error.response?.status === 401) {
				this.logger.debug(
					`OAuth2 token for "${credentialsType}" used by node "${node.name}" expired. Should revalidate.`,
				);
				const tokenRefreshOptions: IDataObject = {};
				if (oAuth2Options?.includeCredentialsOnRefreshOnBody) {
					const body: IDataObject = {
						client_id: credentials.clientId,
						...(credentials.grantType === 'authorizationCode' && {
							client_secret: credentials.clientSecret as string,
						}),
					};
					tokenRefreshOptions.body = body;
					tokenRefreshOptions.headers = {
						Authorization: '',
					};
				}

				let newToken;

				this.logger.debug(
					`OAuth2 token for "${credentialsType}" used by node "${node.name}" has been renewed.`,
				);
				// if it's OAuth2 with client credentials grant type, get a new token
				// instead of refreshing it.
				if (credentials.grantType === 'clientCredentials') {
					newToken = await token.client.credentials.getToken();
				} else {
					newToken = await token.refresh(tokenRefreshOptions as unknown as ClientOAuth2Options);
				}

				this.logger.debug(
					`OAuth2 token for "${credentialsType}" used by node "${node.name}" has been renewed.`,
				);

				credentials.oauthTokenData = newToken.data;
				// Find the credentials
				if (!node.credentials?.[credentialsType]) {
					throw new ApplicationError('Node does not have credential type', {
						extra: { nodeName: node.name, credentialType: credentialsType },
					});
				}
				const nodeCredentials = node.credentials[credentialsType];
				await additionalData.credentialsHelper.updateCredentials(
					nodeCredentials,
					credentialsType,
					credentials as unknown as ICredentialDataDecryptedObject,
				);
				const refreshedRequestOption = newToken.sign(requestOptions as ClientOAuth2RequestObject);

				if (oAuth2Options?.keyToIncludeInAccessTokenHeader) {
					Object.assign(newRequestHeaders, {
						[oAuth2Options.keyToIncludeInAccessTokenHeader]: token.accessToken,
					});
				}

				return await this.helpers.httpRequest(refreshedRequestOption);
			}
			throw error;
		});
	}
	const tokenExpiredStatusCode =
		oAuth2Options?.tokenExpiredStatusCode === undefined
			? 401
			: oAuth2Options?.tokenExpiredStatusCode;

	return await this.helpers
		.request(newRequestOptions as IRequestOptions)
		.then((response) => {
			const requestOptions = newRequestOptions as any;
			if (
				requestOptions.resolveWithFullResponse === true &&
				requestOptions.simple === false &&
				response.statusCode === tokenExpiredStatusCode
			) {
				throw response;
			}
			return response;
		})
		.catch(async (error: IResponseError) => {
			if (error.statusCode === tokenExpiredStatusCode) {
				// Token is probably not valid anymore. So try refresh it.
				const tokenRefreshOptions: IDataObject = {};
				if (oAuth2Options?.includeCredentialsOnRefreshOnBody) {
					const body: IDataObject = {
						client_id: credentials.clientId,
						client_secret: credentials.clientSecret,
					};
					tokenRefreshOptions.body = body;
					// Override authorization property so the credentials are not included in it
					tokenRefreshOptions.headers = {
						Authorization: '',
					};
				}
				this.logger.debug(
					`OAuth2 token for "${credentialsType}" used by node "${node.name}" expired. Should revalidate.`,
				);

				let newToken;

				// if it's OAuth2 with client credentials grant type, get a new token
				// instead of refreshing it.
				if (credentials.grantType === 'clientCredentials') {
					newToken = await token.client.credentials.getToken();
				} else {
					newToken = await token.refresh(tokenRefreshOptions as unknown as ClientOAuth2Options);
				}
				this.logger.debug(
					`OAuth2 token for "${credentialsType}" used by node "${node.name}" has been renewed.`,
				);

				credentials.oauthTokenData = newToken.data;

				// Find the credentials
				if (!node.credentials?.[credentialsType]) {
					throw new ApplicationError('Node does not have credential type', {
						tags: { credentialType: credentialsType },
						extra: { nodeName: node.name },
					});
				}
				const nodeCredentials = node.credentials[credentialsType];

				// Save the refreshed token
				await additionalData.credentialsHelper.updateCredentials(
					nodeCredentials,
					credentialsType,
					credentials as unknown as ICredentialDataDecryptedObject,
				);

				this.logger.debug(
					`OAuth2 token for "${credentialsType}" used by node "${node.name}" has been saved to database successfully.`,
				);

				// Make the request again with the new token
				const newRequestOptions = newToken.sign(requestOptions as ClientOAuth2RequestObject);
				newRequestOptions.headers = newRequestOptions.headers ?? {};

				if (oAuth2Options?.keyToIncludeInAccessTokenHeader) {
					Object.assign(newRequestOptions.headers, {
						[oAuth2Options.keyToIncludeInAccessTokenHeader]: token.accessToken,
					});
				}

				return await this.helpers.request(newRequestOptions as IRequestOptions);
			}

			// Unknown error so simply throw it
			throw error;
		});
}

/**
 * Makes a request using OAuth1 data for authentication
 */
export async function requestOAuth1(
	this: IAllExecuteFunctions,
	credentialsType: string,
	requestOptions: IHttpRequestOptions | IRequestOptions,
	isN8nRequest = false,
) {
	removeEmptyBody(requestOptions);

	const credentials = await this.getCredentials(credentialsType);

	if (credentials === undefined) {
		throw new ApplicationError('No credentials were returned');
	}

	if (credentials.oauthTokenData === undefined) {
		throw new ApplicationError('OAuth credentials not connected');
	}

	const oauth = new clientOAuth1({
		consumer: {
			key: credentials.consumerKey as string,
			secret: credentials.consumerSecret as string,
		},
		signature_method: credentials.signatureMethod as string,
		hash_function(base, key) {
			let algorithm: string;
			switch (credentials.signatureMethod) {
				case 'HMAC-SHA256':
					algorithm = 'sha256';
					break;
				case 'HMAC-SHA512':
					algorithm = 'sha512';
					break;
				default:
					algorithm = 'sha1';
					break;
			}
			return createHmac(algorithm, key).update(base).digest('base64');
		},
	});

	const oauthTokenData = credentials.oauthTokenData as IDataObject;

	const token: Token = {
		key: oauthTokenData.oauth_token as string,
		secret: oauthTokenData.oauth_token_secret as string,
	};

	// @ts-expect-error @TECH_DEBT: Remove request library
	requestOptions.data = { ...requestOptions.qs, ...requestOptions.form };

	// Fixes issue that OAuth1 library only works with "url" property and not with "uri"
	if ('uri' in requestOptions && !requestOptions.url) {
		requestOptions.url = requestOptions.uri;
		delete requestOptions.uri;
	}

	requestOptions.headers = oauth.toHeader(
		oauth.authorize(requestOptions as unknown as clientOAuth1.RequestOptions, token),
	) as unknown as Record<string, string>;
	if (isN8nRequest) {
		return await this.helpers.httpRequest(requestOptions as IHttpRequestOptions);
	}

	return await this.helpers
		.request(requestOptions as IRequestOptions)
		.catch(async (error: IResponseError) => {
			// Unknown error so simply throw it
			throw error;
		});
}

export async function httpRequestWithAuthentication(
	this: IAllExecuteFunctions,
	credentialsType: string,
	requestOptions: IHttpRequestOptions,
	workflow: Workflow,
	node: INode,
	additionalData: IWorkflowExecuteAdditionalData,
	additionalCredentialOptions?: IAdditionalCredentialOptions,
) {
	removeEmptyBody(requestOptions);

	// Cancel this request on execution cancellation
	if ('getExecutionCancelSignal' in this) {
		requestOptions.abortSignal = this.getExecutionCancelSignal();
	}

	let credentialsDecrypted: ICredentialDataDecryptedObject | undefined;
	try {
		const parentTypes = additionalData.credentialsHelper.getParentTypes(credentialsType);

		if (parentTypes.includes('oAuth1Api')) {
			return await requestOAuth1.call(this, credentialsType, requestOptions, true);
		}
		if (parentTypes.includes('oAuth2Api')) {
			return await requestOAuth2.call(
				this,
				credentialsType,
				requestOptions,
				node,
				additionalData,
				additionalCredentialOptions?.oauth2,
				true,
			);
		}

		if (additionalCredentialOptions?.credentialsDecrypted) {
			credentialsDecrypted = additionalCredentialOptions.credentialsDecrypted.data;
		} else {
			credentialsDecrypted =
				await this.getCredentials<ICredentialDataDecryptedObject>(credentialsType);
		}

		if (credentialsDecrypted === undefined) {
			throw new NodeOperationError(
				node,
				`Node "${node.name}" does not have any credentials of type "${credentialsType}" set`,
				{ level: 'warning' },
			);
		}

		const data = await additionalData.credentialsHelper.preAuthentication(
			{ helpers: this.helpers },
			credentialsDecrypted,
			credentialsType,
			node,
			false,
		);

		if (data) {
			// make the updated property in the credentials
			// available to the authenticate method
			Object.assign(credentialsDecrypted, data);
		}

		requestOptions = await additionalData.credentialsHelper.authenticate(
			credentialsDecrypted,
			credentialsType,
			requestOptions,
			workflow,
			node,
		);
		return await httpRequest(requestOptions);
	} catch (error) {
		// if there is a pre authorization method defined and
		// the method failed due to unauthorized request
		if (
			error.response?.status === 401 &&
			additionalData.credentialsHelper.preAuthentication !== undefined
		) {
			try {
				if (credentialsDecrypted !== undefined) {
					// try to refresh the credentials
					const data = await additionalData.credentialsHelper.preAuthentication(
						{ helpers: this.helpers },
						credentialsDecrypted,
						credentialsType,
						node,
						true,
					);

					if (data) {
						// make the updated property in the credentials
						// available to the authenticate method
						Object.assign(credentialsDecrypted, data);
					}

					requestOptions = await additionalData.credentialsHelper.authenticate(
						credentialsDecrypted,
						credentialsType,
						requestOptions,
						workflow,
						node,
					);
				}
				// retry the request
				return await httpRequest(requestOptions);
			} catch (error) {
				throw new NodeApiError(this.getNode(), error);
			}
		}

		throw new NodeApiError(this.getNode(), error);
	}
}

/**
 * Takes generic input data and brings it into the json format n8n uses.
 *
 * @param {(IDataObject | IDataObject[])} jsonData
 */
export function returnJsonArray(jsonData: IDataObject | IDataObject[]): INodeExecutionData[] {
	const returnData: INodeExecutionData[] = [];

	if (!Array.isArray(jsonData)) {
		jsonData = [jsonData];
	}

	jsonData.forEach((data: IDataObject & { json?: IDataObject }) => {
		if (data?.json) {
			// We already have the JSON key so avoid double wrapping
			returnData.push({ ...data, json: data.json });
		} else {
			returnData.push({ json: data });
		}
	});

	return returnData;
}

/**
 * Takes generic input data and brings it into the new json, pairedItem format n8n uses.
 * @param {(IPairedItemData)} itemData
 * @param {(INodeExecutionData[])} inputData
 */
export function constructExecutionMetaData(
	inputData: INodeExecutionData[],
	options: { itemData: IPairedItemData | IPairedItemData[] },
): NodeExecutionWithMetadata[] {
	const { itemData } = options;
	return inputData.map((data: INodeExecutionData) => {
		const { json, ...rest } = data;
		return { json, pairedItem: itemData, ...rest } as NodeExecutionWithMetadata;
	});
}

/**
 * Automatically put the objects under a 'json' key and don't error,
 * if some objects contain json/binary keys and others don't, throws error 'Inconsistent item format'
 *
 * @param {INodeExecutionData | INodeExecutionData[]} executionData
 */
export function normalizeItems(
	executionData: INodeExecutionData | INodeExecutionData[],
): INodeExecutionData[] {
	if (typeof executionData === 'object' && !Array.isArray(executionData)) {
		executionData = executionData.json ? [executionData] : [{ json: executionData as IDataObject }];
	}

	if (executionData.every((item) => typeof item === 'object' && 'json' in item))
		return executionData;

	if (executionData.some((item) => typeof item === 'object' && 'json' in item)) {
		throw new ApplicationError('Inconsistent item format');
	}

	if (executionData.every((item) => typeof item === 'object' && 'binary' in item)) {
		const normalizedItems: INodeExecutionData[] = [];
		executionData.forEach((item) => {
			const json = Object.keys(item).reduce((acc, key) => {
				if (key === 'binary') return acc;
				return { ...acc, [key]: item[key] };
			}, {});

			normalizedItems.push({
				json,
				binary: item.binary,
			});
		});
		return normalizedItems;
	}

	if (executionData.some((item) => typeof item === 'object' && 'binary' in item)) {
		throw new ApplicationError('Inconsistent item format');
	}

	return executionData.map((item) => {
		return { json: item };
	});
}

// TODO: Move up later
export async function requestWithAuthentication(
	this: IAllExecuteFunctions,
	credentialsType: string,
	requestOptions: IRequestOptions,
	workflow: Workflow,
	node: INode,
	additionalData: IWorkflowExecuteAdditionalData,
	additionalCredentialOptions?: IAdditionalCredentialOptions,
	itemIndex?: number,
) {
	removeEmptyBody(requestOptions);

	let credentialsDecrypted: ICredentialDataDecryptedObject | undefined;

	try {
		const parentTypes = additionalData.credentialsHelper.getParentTypes(credentialsType);

		if (credentialsType === 'oAuth1Api' || parentTypes.includes('oAuth1Api')) {
			return await requestOAuth1.call(this, credentialsType, requestOptions, false);
		}
		if (credentialsType === 'oAuth2Api' || parentTypes.includes('oAuth2Api')) {
			return await requestOAuth2.call(
				this,
				credentialsType,
				requestOptions,
				node,
				additionalData,
				additionalCredentialOptions?.oauth2,
				false,
			);
		}

		if (additionalCredentialOptions?.credentialsDecrypted) {
			credentialsDecrypted = additionalCredentialOptions.credentialsDecrypted.data;
		} else {
			credentialsDecrypted = await this.getCredentials<ICredentialDataDecryptedObject>(
				credentialsType,
				itemIndex,
			);
		}

		if (credentialsDecrypted === undefined) {
			throw new NodeOperationError(
				node,
				`Node "${node.name}" does not have any credentials of type "${credentialsType}" set`,
				{ level: 'warning' },
			);
		}

		const data = await additionalData.credentialsHelper.preAuthentication(
			{ helpers: this.helpers },
			credentialsDecrypted,
			credentialsType,
			node,
			false,
		);

		if (data) {
			// make the updated property in the credentials
			// available to the authenticate method
			Object.assign(credentialsDecrypted, data);
		}

		requestOptions = (await additionalData.credentialsHelper.authenticate(
			credentialsDecrypted,
			credentialsType,
			requestOptions as IHttpRequestOptions,
			workflow,
			node,
		)) as IRequestOptions;
		return await proxyRequestToAxios(workflow, additionalData, node, requestOptions);
	} catch (error) {
		try {
			if (credentialsDecrypted !== undefined) {
				// try to refresh the credentials
				const data = await additionalData.credentialsHelper.preAuthentication(
					{ helpers: this.helpers },
					credentialsDecrypted,
					credentialsType,
					node,
					true,
				);

				if (data) {
					// make the updated property in the credentials
					// available to the authenticate method
					Object.assign(credentialsDecrypted, data);
					requestOptions = (await additionalData.credentialsHelper.authenticate(
						credentialsDecrypted,
						credentialsType,
						requestOptions as IHttpRequestOptions,
						workflow,
						node,
					)) as IRequestOptions;
					// retry the request
					return await proxyRequestToAxios(workflow, additionalData, node, requestOptions);
				}
			}
			throw error;
		} catch (error) {
			if (error instanceof ExecutionBaseError) throw error;

			throw new NodeApiError(this.getNode(), error);
		}
	}
}

/**
 * Returns the webhook URL of the webhook with the given name
 */
export function getNodeWebhookUrl(
	name: WebhookType,
	workflow: Workflow,
	node: INode,
	additionalData: IWorkflowExecuteAdditionalData,
	mode: WorkflowExecuteMode,
	additionalKeys: IWorkflowDataProxyAdditionalKeys,
	isTest?: boolean,
): string | undefined {
	let baseUrl = additionalData.webhookBaseUrl;
	if (isTest === true) {
		baseUrl = additionalData.webhookTestBaseUrl;
	}

	// eslint-disable-next-line @typescript-eslint/no-use-before-define
	const webhookDescription = getWebhookDescription(name, workflow, node);
	if (webhookDescription === undefined) {
		return undefined;
	}

	const path = workflow.expression.getSimpleParameterValue(
		node,
		webhookDescription.path,
		mode,
		additionalKeys,
	);
	if (path === undefined) {
		return undefined;
	}

	const isFullPath: boolean = workflow.expression.getSimpleParameterValue(
		node,
		webhookDescription.isFullPath,
		mode,
		additionalKeys,
		undefined,
		false,
	) as boolean;
	return NodeHelpers.getNodeWebhookUrl(baseUrl, workflow.id, node, path.toString(), isFullPath);
}

/**
 * Returns the full webhook description of the webhook with the given name
 */
export function getWebhookDescription(
	name: WebhookType,
	workflow: Workflow,
	node: INode,
): IWebhookDescription | undefined {
	const nodeType = workflow.nodeTypes.getByNameAndVersion(node.type, node.typeVersion);

	if (nodeType.description.webhooks === undefined) {
		// Node does not have any webhooks so return
		return undefined;
	}

	for (const webhookDescription of nodeType.description.webhooks) {
		if (webhookDescription.name === name) {
			return webhookDescription;
		}
	}

	return undefined;
}

export const getRequestHelperFunctions = (
	workflow: Workflow,
	node: INode,
	additionalData: IWorkflowExecuteAdditionalData,
	runExecutionData: IRunExecutionData | null = null,
	connectionInputData: INodeExecutionData[] = [],
): RequestHelperFunctions => {
	const getResolvedValue = (
		parameterValue: NodeParameterValueType,
		itemIndex: number,
		runIndex: number,
		executeData: IExecuteData,
		additionalKeys?: IWorkflowDataProxyAdditionalKeys,
		returnObjectAsString = false,
	): NodeParameterValueType => {
		const mode: WorkflowExecuteMode = 'internal';

		if (
			typeof parameterValue === 'object' ||
			(typeof parameterValue === 'string' && parameterValue.charAt(0) === '=')
		) {
			return workflow.expression.getParameterValue(
				parameterValue,
				runExecutionData,
				runIndex,
				itemIndex,
				node.name,
				connectionInputData,
				mode,
				additionalKeys ?? {},
				executeData,
				returnObjectAsString,
			);
		}

		return parameterValue;
	};

	return {
		httpRequest,
		// eslint-disable-next-line complexity
		async requestWithAuthenticationPaginated(
			this: IExecuteFunctions,
			requestOptions: IRequestOptions,
			itemIndex: number,
			paginationOptions: PaginationOptions,
			credentialsType?: string,
			additionalCredentialOptions?: IAdditionalCredentialOptions,
		): Promise<any[]> {
			const responseData = [];
			if (!requestOptions.qs) {
				requestOptions.qs = {};
			}
			requestOptions.resolveWithFullResponse = true;
			requestOptions.simple = false;

			let tempResponseData: IN8nHttpFullResponse;
			let makeAdditionalRequest: boolean;
			let paginateRequestData: PaginationOptions['request'];

			const runIndex = 0;

			const additionalKeys: IWorkflowDataProxyAdditionalKeys = {
				$request: requestOptions,
				$response: {} as IN8nHttpFullResponse,
				$version: node.typeVersion,
				$pageCount: 0,
			};

			const executeData: IExecuteData = {
				data: {},
				node,
				source: null,
			};

			const hashData = {
				identicalCount: 0,
				previousLength: 0,
				previousHash: '',
			};
			do {
				paginateRequestData = getResolvedValue(
					paginationOptions.request as unknown as NodeParameterValueType,
					itemIndex,
					runIndex,
					executeData,
					additionalKeys,
					false,
				) as object as PaginationOptions['request'];

				const tempRequestOptions = applyPaginationRequestData(requestOptions, paginateRequestData);

				if (!validateUrl(tempRequestOptions.uri as string)) {
					throw new NodeOperationError(node, `'${paginateRequestData.url}' is not a valid URL.`, {
						itemIndex,
						runIndex,
						type: 'invalid_url',
					});
				}

				if (credentialsType) {
					tempResponseData = await this.helpers.requestWithAuthentication.call(
						this,
						credentialsType,
						tempRequestOptions,
						additionalCredentialOptions,
					);
				} else {
					tempResponseData = await this.helpers.request(tempRequestOptions);
				}

				const newResponse: IN8nHttpFullResponse = Object.assign(
					{
						body: {},
						headers: {},
						statusCode: 0,
					},
					pick(tempResponseData, ['body', 'headers', 'statusCode']),
				);

				let contentBody: Exclude<IN8nHttpResponse, Buffer>;

				if (newResponse.body instanceof Readable && paginationOptions.binaryResult !== true) {
					// Keep the original string version that we can use it to hash if needed
					contentBody = await binaryToString(newResponse.body as Buffer | Readable);

					const responseContentType = newResponse.headers['content-type']?.toString() ?? '';
					if (responseContentType.includes('application/json')) {
						newResponse.body = jsonParse(contentBody, { fallbackValue: {} });
					} else {
						newResponse.body = contentBody;
					}
					tempResponseData.__bodyResolved = true;
					tempResponseData.body = newResponse.body;
				} else {
					contentBody = newResponse.body;
				}

				if (paginationOptions.binaryResult !== true || tempResponseData.headers.etag) {
					// If the data is not binary (and so not a stream), or an etag is present,
					// we check via etag or hash if identical data is received

					let contentLength = 0;
					if ('content-length' in tempResponseData.headers) {
						contentLength = parseInt(tempResponseData.headers['content-length'] as string) || 0;
					}

					if (hashData.previousLength === contentLength) {
						let hash: string;
						if (tempResponseData.headers.etag) {
							// If an etag is provided, we use it as "hash"
							hash = tempResponseData.headers.etag as string;
						} else {
							// If there is no etag, we calculate a hash from the data in the body
							if (typeof contentBody !== 'string') {
								contentBody = JSON.stringify(contentBody);
							}
							hash = crypto.createHash('md5').update(contentBody).digest('base64');
						}

						if (hashData.previousHash === hash) {
							hashData.identicalCount += 1;
							if (hashData.identicalCount > 2) {
								// Length was identical 5x and hash 3x
								throw new NodeOperationError(
									node,
									'The returned response was identical 5x, so requests got stopped',
									{
										itemIndex,
										description:
											'Check if "Pagination Completed When" has been configured correctly.',
									},
								);
							}
						} else {
							hashData.identicalCount = 0;
						}
						hashData.previousHash = hash;
					} else {
						hashData.identicalCount = 0;
					}
					hashData.previousLength = contentLength;
				}

				responseData.push(tempResponseData);

				additionalKeys.$response = newResponse;
				additionalKeys.$pageCount = (additionalKeys.$pageCount ?? 0) + 1;

				const maxRequests = getResolvedValue(
					paginationOptions.maxRequests,
					itemIndex,
					runIndex,
					executeData,
					additionalKeys,
					false,
				) as number;

				if (maxRequests && additionalKeys.$pageCount >= maxRequests) {
					break;
				}

				makeAdditionalRequest = getResolvedValue(
					paginationOptions.continue,
					itemIndex,
					runIndex,
					executeData,
					additionalKeys,
					false,
				) as boolean;

				if (makeAdditionalRequest) {
					if (paginationOptions.requestInterval) {
						const requestInterval = getResolvedValue(
							paginationOptions.requestInterval,
							itemIndex,
							runIndex,
							executeData,
							additionalKeys,
							false,
						) as number;

						await sleep(requestInterval);
					}
					if (tempResponseData.statusCode < 200 || tempResponseData.statusCode >= 300) {
						// We have it configured to let all requests pass no matter the response code
						// via "requestOptions.simple = false" to not by default fail if it is for example
						// configured to stop on 404 response codes. For that reason we have to throw here
						// now an error manually if the response code is not a success one.
						let data = tempResponseData.body;
						if (data instanceof Readable && paginationOptions.binaryResult !== true) {
							data = await binaryToString(data as Buffer | Readable);
						} else if (typeof data === 'object') {
							data = JSON.stringify(data);
						}

						throw Object.assign(
							new Error(`${tempResponseData.statusCode} - "${data?.toString()}"`),
							{
								statusCode: tempResponseData.statusCode,
								error: data,
								isAxiosError: true,
								response: {
									headers: tempResponseData.headers,
									status: tempResponseData.statusCode,
									statusText: tempResponseData.statusMessage,
								},
							},
						);
					}
				}
			} while (makeAdditionalRequest);

			return responseData;
		},
		async httpRequestWithAuthentication(
			this,
			credentialsType,
			requestOptions,
			additionalCredentialOptions,
		): Promise<any> {
			return await httpRequestWithAuthentication.call(
				this,
				credentialsType,
				requestOptions,
				workflow,
				node,
				additionalData,
				additionalCredentialOptions,
			);
		},

		request: async (uriOrObject, options) =>
			await proxyRequestToAxios(workflow, additionalData, node, uriOrObject, options),

		async requestWithAuthentication(
			this,
			credentialsType,
			requestOptions,
			additionalCredentialOptions,
			itemIndex,
		): Promise<any> {
			return await requestWithAuthentication.call(
				this,
				credentialsType,
				requestOptions,
				workflow,
				node,
				additionalData,
				additionalCredentialOptions,
				itemIndex,
			);
		},

		async requestOAuth1(
			this: IAllExecuteFunctions,
			credentialsType: string,
			requestOptions: IRequestOptions,
		): Promise<any> {
			return await requestOAuth1.call(this, credentialsType, requestOptions);
		},

		async requestOAuth2(
			this: IAllExecuteFunctions,
			credentialsType: string,
			requestOptions: IRequestOptions,
			oAuth2Options?: IOAuth2Options,
		): Promise<any> {
			return await requestOAuth2.call(
				this,
				credentialsType,
				requestOptions,
				node,
				additionalData,
				oAuth2Options,
			);
		},
	};
};

export const getSSHTunnelFunctions = (): SSHTunnelFunctions => ({
	getSSHClient: async (credentials) =>
		await Container.get(SSHClientsManager).getClient(credentials),
});

export const getSchedulingFunctions = (workflow: Workflow): SchedulingFunctions => {
	const scheduledTaskManager = Container.get(ScheduledTaskManager);
	return {
		registerCron: (cronExpression, onTick) =>
			scheduledTaskManager.registerCron(workflow, cronExpression, onTick),
	};
};

const getAllowedPaths = () => {
	const restrictFileAccessTo = process.env[RESTRICT_FILE_ACCESS_TO];
	if (!restrictFileAccessTo) {
		return [];
	}
	const allowedPaths = restrictFileAccessTo
		.split(';')
		.map((path) => path.trim())
		.filter((path) => path);
	return allowedPaths;
};

export function isFilePathBlocked(filePath: string): boolean {
	const allowedPaths = getAllowedPaths();
	const resolvedFilePath = path.resolve(filePath);
	const blockFileAccessToN8nFiles = process.env[BLOCK_FILE_ACCESS_TO_N8N_FILES] !== 'false';

	//if allowed paths are defined, allow access only to those paths
	if (allowedPaths.length) {
		for (const path of allowedPaths) {
			if (resolvedFilePath.startsWith(path)) {
				return false;
			}
		}

		return true;
	}

	//restrict access to .n8n folder, ~/.cache/n8n/public, and other .env config related paths
	if (blockFileAccessToN8nFiles) {
		const { n8nFolder, staticCacheDir } = Container.get(InstanceSettings);
		const restrictedPaths = [n8nFolder, staticCacheDir];

		if (process.env[CONFIG_FILES]) {
			restrictedPaths.push(...process.env[CONFIG_FILES].split(','));
		}

		if (process.env[CUSTOM_EXTENSION_ENV]) {
			const customExtensionFolders = process.env[CUSTOM_EXTENSION_ENV].split(';');
			restrictedPaths.push(...customExtensionFolders);
		}

		if (process.env[BINARY_DATA_STORAGE_PATH]) {
			restrictedPaths.push(process.env[BINARY_DATA_STORAGE_PATH]);
		}

		if (process.env[UM_EMAIL_TEMPLATES_INVITE]) {
			restrictedPaths.push(process.env[UM_EMAIL_TEMPLATES_INVITE]);
		}

		if (process.env[UM_EMAIL_TEMPLATES_PWRESET]) {
			restrictedPaths.push(process.env[UM_EMAIL_TEMPLATES_PWRESET]);
		}

		//check if the file path is restricted
		for (const path of restrictedPaths) {
			if (resolvedFilePath.startsWith(path)) {
				return true;
			}
		}
	}

	//path is not restricted
	return false;
}

export const getFileSystemHelperFunctions = (node: INode): FileSystemHelperFunctions => ({
	async createReadStream(filePath) {
		try {
			await fsAccess(filePath);
		} catch (error) {
			throw error.code === 'ENOENT'
				? new NodeOperationError(node, error, {
						message: `The file "${String(filePath)}" could not be accessed.`,
						level: 'warning',
					})
				: error;
		}
		if (isFilePathBlocked(filePath as string)) {
			const allowedPaths = getAllowedPaths();
			const message = allowedPaths.length ? ` Allowed paths: ${allowedPaths.join(', ')}` : '';
			throw new NodeOperationError(node, `Access to the file is not allowed.${message}`, {
				level: 'warning',
			});
		}
		return createReadStream(filePath);
	},

	getStoragePath() {
		return path.join(Container.get(InstanceSettings).n8nFolder, `storage/${node.type}`);
	},

	async writeContentToFile(filePath, content, flag) {
		if (isFilePathBlocked(filePath as string)) {
			throw new NodeOperationError(node, `The file "${String(filePath)}" is not writable.`, {
				level: 'warning',
			});
		}
		return await fsWriteFile(filePath, content, { encoding: 'binary', flag });
	},
});

export const getNodeHelperFunctions = (
	{ executionId }: IWorkflowExecuteAdditionalData,
	workflowId: string,
): NodeHelperFunctions => ({
	copyBinaryFile: async (filePath, fileName, mimeType) =>
		await copyBinaryFile(workflowId, executionId!, filePath, fileName, mimeType),
});

export const getBinaryHelperFunctions = (
	{ executionId }: IWorkflowExecuteAdditionalData,
	workflowId: string,
): BinaryHelperFunctions => ({
	getBinaryPath,
	getBinaryStream,
	getBinaryMetadata,
	binaryToBuffer,
	binaryToString,
	prepareBinaryData: async (binaryData, filePath, mimeType) =>
		await prepareBinaryData(binaryData, executionId!, workflowId, filePath, mimeType),
	setBinaryDataBuffer: async (data, binaryData) =>
		await setBinaryDataBuffer(data, binaryData, workflowId, executionId!),
	copyBinaryFile: async () => {
		throw new ApplicationError('`copyBinaryFile` has been removed. Please upgrade this node.');
	},
});

export const getCheckProcessedHelperFunctions = (
	workflow: Workflow,
	node: INode,
): DeduplicationHelperFunctions => ({
	async checkProcessedAndRecord(
		items: DeduplicationItemTypes[],
		scope: DeduplicationScope,
		options: ICheckProcessedOptions,
	): Promise<IDeduplicationOutput> {
		return await checkProcessedAndRecord(items, scope, { node, workflow }, options);
	},
	async checkProcessedItemsAndRecord(
		propertyName: string,
		items: IDataObject[],
		scope: DeduplicationScope,
		options: ICheckProcessedOptions,
	): Promise<IDeduplicationOutputItems> {
		return await checkProcessedItemsAndRecord(
			propertyName,
			items,
			scope,
			{ node, workflow },
			options,
		);
	},
	async removeProcessed(
		items: DeduplicationItemTypes[],
		scope: DeduplicationScope,
		options: ICheckProcessedOptions,
	): Promise<void> {
		return await removeProcessed(items, scope, { node, workflow }, options);
	},
	async clearAllProcessedItems(
		scope: DeduplicationScope,
		options: ICheckProcessedOptions,
	): Promise<void> {
		return await clearAllProcessedItems(scope, { node, workflow }, options);
	},
	async getProcessedDataCount(
		scope: DeduplicationScope,
		options: ICheckProcessedOptions,
	): Promise<number> {
		return await getProcessedDataCount(scope, { node, workflow }, options);
	},
});

/**
 * Returns a copy of the items which only contains the json data and
 * of that only the defined properties
 */
export function copyInputItems(items: INodeExecutionData[], properties: string[]): IDataObject[] {
	return items.map((item) => {
		const newItem: IDataObject = {};
		for (const property of properties) {
			if (item.json[property] === undefined) {
				newItem[property] = null;
			} else {
				newItem[property] = deepCopy(item.json[property]);
			}
		}
		return newItem;
	});
}

/**
 * Returns the execute functions the poll nodes have access to.
 */
// TODO: Check if I can get rid of: additionalData, and so then maybe also at ActiveWorkflowManager.add
export function getExecutePollFunctions(
	workflow: Workflow,
	node: INode,
	additionalData: IWorkflowExecuteAdditionalData,
	mode: WorkflowExecuteMode,
	activation: WorkflowActivateMode,
): IPollFunctions {
	return new PollContext(workflow, node, additionalData, mode, activation);
}

/**
 * Returns the execute functions the trigger nodes have access to.
 */
// TODO: Check if I can get rid of: additionalData, and so then maybe also at ActiveWorkflowManager.add
export function getExecuteTriggerFunctions(
	workflow: Workflow,
	node: INode,
	additionalData: IWorkflowExecuteAdditionalData,
	mode: WorkflowExecuteMode,
	activation: WorkflowActivateMode,
): ITriggerFunctions {
	return new TriggerContext(workflow, node, additionalData, mode, activation);
}

export function getCredentialTestFunctions(): ICredentialTestFunctions {
	return {
		logger: Container.get(Logger),
		helpers: {
			...getSSHTunnelFunctions(),
			request: async (uriOrObject: string | object, options?: object) => {
				return await proxyRequestToAxios(undefined, undefined, undefined, uriOrObject, options);
			},
		},
	};
}<|MERGE_RESOLUTION|>--- conflicted
+++ resolved
@@ -76,11 +76,6 @@
 	SchedulingFunctions,
 } from 'n8n-workflow';
 import {
-<<<<<<< HEAD
-	NodeConnectionType,
-=======
-	LoggerProxy as Logger,
->>>>>>> a8dd35b0
 	NodeApiError,
 	NodeHelpers,
 	NodeOperationError,
