--- conflicted
+++ resolved
@@ -1683,17 +1683,9 @@
  * Clean up parameter data to make sure that only valid data gets returned
  * INFO: Currently only converts Luxon Dates as we know for sure it will not be breaking
  */
-<<<<<<< HEAD
-function cleanupParameterData(
-	inputData: NodeParameterValue | INodeParameters | NodeParameterValue[] | INodeParameters[],
-): void {
+function cleanupParameterData(inputData: NodeParameterValueType): void {
 	if (typeof inputData !== 'object' || inputData === null) {
 		return;
-=======
-function cleanupParameterData(inputData: NodeParameterValueType): NodeParameterValueType {
-	if (inputData === null || inputData === undefined) {
-		return inputData;
->>>>>>> 2b3a0901
 	}
 
 	if (Array.isArray(inputData)) {
@@ -1703,20 +1695,15 @@
 
 	if (typeof inputData === 'object') {
 		Object.keys(inputData).forEach((key) => {
-<<<<<<< HEAD
-			if (typeof inputData[key] === 'object') {
-				if (inputData[key]?.constructor.name === 'DateTime') {
+			if (typeof inputData[key as keyof typeof inputData] === 'object') {
+				if (inputData[key as keyof typeof inputData]?.constructor.name === 'DateTime') {
 					// Is a special luxon date so convert to string
-					inputData[key] = inputData[key]?.toString();
+					inputData[key as keyof typeof inputData] =
+						inputData[key as keyof typeof inputData]?.toString();
 				} else {
-					cleanupParameterData(inputData[key]);
+					cleanupParameterData(inputData[key as keyof typeof inputData]);
 				}
 			}
-=======
-			inputData[key as keyof typeof inputData] = cleanupParameterData(
-				inputData[key as keyof typeof inputData],
-			);
->>>>>>> 2b3a0901
 		});
 	}
 }
