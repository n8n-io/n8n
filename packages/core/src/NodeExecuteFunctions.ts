/* eslint-disable @typescript-eslint/no-unsafe-argument */
/* eslint-disable @typescript-eslint/no-explicit-any */
/* eslint-disable @typescript-eslint/no-unused-vars */
/* eslint-disable @typescript-eslint/prefer-nullish-coalescing */
/* eslint-disable @typescript-eslint/naming-convention */

/* eslint-disable @typescript-eslint/no-unsafe-call */
/* eslint-disable @typescript-eslint/no-unsafe-assignment */
/* eslint-disable @typescript-eslint/no-unsafe-return */
/* eslint-disable @typescript-eslint/no-unsafe-member-access */

/* eslint-disable @typescript-eslint/no-shadow */

import type {
	ClientOAuth2Options,
	ClientOAuth2RequestObject,
	ClientOAuth2TokenData,
} from '@n8n/client-oauth2';
import { ClientOAuth2 } from '@n8n/client-oauth2';
import type {
	AxiosError,
	AxiosPromise,
	AxiosProxyConfig,
	AxiosRequestConfig,
	AxiosResponse,
	Method,
} from 'axios';
import axios from 'axios';
import crypto, { createHmac } from 'crypto';
import type { Request, Response } from 'express';
import FileType from 'file-type';
import FormData from 'form-data';
import { createReadStream } from 'fs';
import { access as fsAccess, writeFile as fsWriteFile } from 'fs/promises';
import { IncomingMessage, type IncomingHttpHeaders } from 'http';
import { Agent } from 'https';
import get from 'lodash/get';
import pick from 'lodash/pick';
import { extension, lookup } from 'mime-types';
import type {
	BinaryHelperFunctions,
	BinaryMetadata,
	FieldType,
	FileSystemHelperFunctions,
	FunctionsBase,
	GenericValue,
	IAdditionalCredentialOptions,
	IAllExecuteFunctions,
	IBinaryData,
	IContextObject,
	ICredentialDataDecryptedObject,
	ICredentialTestFunctions,
	ICredentialsExpressionResolveValues,
	IDataObject,
	IExecuteData,
	IExecuteFunctions,
	IExecuteResponsePromiseData,
	IExecuteSingleFunctions,
	IExecuteWorkflowInfo,
	IGetNodeParameterOptions,
	IHookFunctions,
	IHttpRequestOptions,
	ILoadOptionsFunctions,
	IN8nHttpFullResponse,
	IN8nHttpResponse,
	INode,
	INodeCredentialDescription,
	INodeCredentialsDetails,
	INodeExecutionData,
	INodeProperties,
	INodePropertyCollection,
	INodePropertyOptions,
	INodeType,
	IOAuth2Options,
	IPairedItemData,
	IPollFunctions,
	IRunExecutionData,
	ISourceData,
	ITaskDataConnections,
	ITriggerFunctions,
	IWebhookData,
	IWebhookDescription,
	IWebhookFunctions,
	IWorkflowDataProxyAdditionalKeys,
	IWorkflowDataProxyData,
	IWorkflowExecuteAdditionalData,
	NodeExecutionWithMetadata,
	NodeHelperFunctions,
	NodeParameterValueType,
	RequestHelperFunctions,
	Workflow,
	WorkflowActivateMode,
	WorkflowExecuteMode,
} from 'n8n-workflow';
import {
	ExpressionError,
	LoggerProxy as Logger,
	NodeApiError,
	NodeHelpers,
	NodeOperationError,
	NodeSSLError,
	OAuth2GrantType,
	WorkflowDataProxy,
	createDeferredPromise,
	deepCopy,
	fileTypeFromMimeType,
	isObjectEmpty,
	isResourceMapperValue,
	validateFieldType,
} from 'n8n-workflow';
import type { Token } from 'oauth-1.0a';
import clientOAuth1 from 'oauth-1.0a';
import path from 'path';
import { stringify } from 'qs';
import type { OptionsWithUri, OptionsWithUrl } from 'request';
import type { RequestPromiseOptions } from 'request-promise-native';
import { Readable } from 'stream';
import url, { URL, URLSearchParams } from 'url';

import { BinaryDataManager } from './BinaryDataManager';
import { binaryToBuffer } from './BinaryDataManager/utils';
import {
	BINARY_DATA_STORAGE_PATH,
	BLOCK_FILE_ACCESS_TO_N8N_FILES,
	CONFIG_FILES,
	CUSTOM_EXTENSION_ENV,
	PLACEHOLDER_EMPTY_EXECUTION_ID,
	RESTRICT_FILE_ACCESS_TO,
	UM_EMAIL_TEMPLATES_INVITE,
	UM_EMAIL_TEMPLATES_PWRESET,
} from './Constants';
import { extractValue } from './ExtractValue';
import type { ExtendedValidationResult, IResponseError, IWorkflowSettings } from './Interfaces';
import { getClientCredentialsToken } from './OAuth2Helper';
import { getSecretsProxy } from './Secrets';
import { getUserN8nFolderPath } from './UserSettings';
import {
	getAllWorkflowExecutionMetadata,
	getWorkflowExecutionMetadata,
	setAllWorkflowExecutionMetadata,
	setWorkflowExecutionMetadata,
} from './WorkflowExecutionMetadata';
<<<<<<< HEAD
import { getSecretsProxy } from './Secrets';
import { getUserN8nFolderPath, getInstanceId } from './UserSettings';
=======
>>>>>>> 2491ccf4

axios.defaults.timeout = 300000;
// Prevent axios from adding x-form-www-urlencoded headers by default
axios.defaults.headers.post = {};
axios.defaults.headers.put = {};
axios.defaults.headers.patch = {};
axios.defaults.paramsSerializer = (params) => {
	if (params instanceof URLSearchParams) {
		return params.toString();
	}
	return stringify(params, { arrayFormat: 'indices' });
};

const pushFormDataValue = (form: FormData, key: string, value: any) => {
	if (value?.hasOwnProperty('value') && value.hasOwnProperty('options')) {
		form.append(key, value.value, value.options);
	} else {
		form.append(key, value);
	}
};

const createFormDataObject = (data: Record<string, unknown>) => {
	const formData = new FormData();
	const keys = Object.keys(data);
	keys.forEach((key) => {
		const formField = data[key];

		if (formField instanceof Array) {
			formField.forEach((item) => {
				pushFormDataValue(formData, key, item);
			});
		} else {
			pushFormDataValue(formData, key, formField);
		}
	});
	return formData;
};
function searchForHeader(headers: IDataObject, headerName: string) {
	if (headers === undefined) {
		return undefined;
	}

	const headerNames = Object.keys(headers);
	headerName = headerName.toLowerCase();
	return headerNames.find((thisHeader) => thisHeader.toLowerCase() === headerName);
}

async function generateContentLengthHeader(formData: FormData, headers: IDataObject) {
	if (!formData?.getLength) {
		return;
	}
	try {
		const length = await new Promise((res, rej) => {
			formData.getLength((error: Error | null, length: number) => {
				if (error) {
					rej(error);
					return;
				}
				res(length);
			});
		});
		headers = Object.assign(headers, {
			'content-length': length,
		});
	} catch (error) {
		Logger.error('Unable to calculate form data length', { error });
	}
}

async function parseRequestObject(requestObject: IDataObject) {
	// This function is a temporary implementation
	// That translates all http requests done via
	// the request library to axios directly
	// We are not using n8n's interface as it would
	// an unnecessary step, considering the `request`
	// helper can be deprecated and removed.
	const axiosConfig: AxiosRequestConfig = {};

	if (requestObject.headers !== undefined) {
		axiosConfig.headers = requestObject.headers as string;
	}

	// Let's start parsing the hardest part, which is the request body.
	// The process here is as following?
	// - Check if we have a `content-type` header. If this was set,
	//   we will follow
	// - Check if the `form` property was set. If yes, then it's x-www-form-urlencoded
	// - Check if the `formData` property exists. If yes, then it's multipart/form-data
	// - Lastly, we should have a regular `body` that is probably a JSON.

	const contentTypeHeaderKeyName =
		axiosConfig.headers &&
		Object.keys(axiosConfig.headers).find(
			(headerName) => headerName.toLowerCase() === 'content-type',
		);
	const contentType =
		contentTypeHeaderKeyName &&
		(axiosConfig.headers[contentTypeHeaderKeyName] as string | undefined);
	if (contentType === 'application/x-www-form-urlencoded' && requestObject.formData === undefined) {
		// there are nodes incorrectly created, informing the content type header
		// and also using formData. Request lib takes precedence for the formData.
		// We will do the same.
		// Merge body and form properties.
		if (typeof requestObject.body === 'string') {
			axiosConfig.data = requestObject.body;
		} else {
			const allData = Object.assign(requestObject.body || {}, requestObject.form || {}) as Record<
				string,
				string
			>;
			if (requestObject.useQuerystring === true) {
				axiosConfig.data = stringify(allData, { arrayFormat: 'repeat' });
			} else {
				axiosConfig.data = stringify(allData);
			}
		}
	} else if (contentType && contentType.includes('multipart/form-data') !== false) {
		if (requestObject.formData !== undefined && requestObject.formData instanceof FormData) {
			axiosConfig.data = requestObject.formData;
		} else {
			const allData: Partial<FormData> = {
				...(requestObject.body as object | undefined),
				...(requestObject.formData as object | undefined),
			};

			axiosConfig.data = createFormDataObject(allData);
		}
		// replace the existing header with a new one that
		// contains the boundary property.
		delete axiosConfig.headers[contentTypeHeaderKeyName];
		const headers = axiosConfig.data.getHeaders();
		axiosConfig.headers = Object.assign(axiosConfig.headers || {}, headers);
		await generateContentLengthHeader(axiosConfig.data, axiosConfig.headers);
	} else {
		// When using the `form` property it means the content should be x-www-form-urlencoded.
		if (requestObject.form !== undefined && requestObject.body === undefined) {
			// If we have only form
			axiosConfig.data =
				typeof requestObject.form === 'string'
					? stringify(requestObject.form, { format: 'RFC3986' })
					: stringify(requestObject.form).toString();
			if (axiosConfig.headers !== undefined) {
				const headerName = searchForHeader(axiosConfig.headers, 'content-type');
				if (headerName) {
					delete axiosConfig.headers[headerName];
				}
				axiosConfig.headers['Content-Type'] = 'application/x-www-form-urlencoded';
			} else {
				axiosConfig.headers = {
					'Content-Type': 'application/x-www-form-urlencoded',
				};
			}
		} else if (requestObject.formData !== undefined) {
			// remove any "content-type" that might exist.
			if (axiosConfig.headers !== undefined) {
				const headers = Object.keys(axiosConfig.headers);
				headers.forEach((header) =>
					header.toLowerCase() === 'content-type' ? delete axiosConfig.headers[header] : null,
				);
			}

			if (requestObject.formData instanceof FormData) {
				axiosConfig.data = requestObject.formData;
			} else {
				axiosConfig.data = createFormDataObject(requestObject.formData as Record<string, unknown>);
			}
			// Mix in headers as FormData creates the boundary.
			const headers = axiosConfig.data.getHeaders();
			axiosConfig.headers = Object.assign(axiosConfig.headers || {}, headers);
			await generateContentLengthHeader(axiosConfig.data, axiosConfig.headers);
		} else if (requestObject.body !== undefined) {
			// If we have body and possibly form
			if (requestObject.form !== undefined && requestObject.body) {
				// merge both objects when exist.
				requestObject.body = Object.assign(requestObject.body, requestObject.form);
			}
			axiosConfig.data = requestObject.body as FormData | GenericValue | GenericValue[];
		}
	}

	if (requestObject.uri !== undefined) {
		axiosConfig.url = requestObject.uri?.toString() as string;
	}

	if (requestObject.url !== undefined) {
		axiosConfig.url = requestObject.url?.toString() as string;
	}

	if (requestObject.baseURL !== undefined) {
		axiosConfig.baseURL = requestObject.baseURL?.toString() as string;
	}

	if (requestObject.method !== undefined) {
		axiosConfig.method = requestObject.method as Method;
	}

	if (requestObject.qs !== undefined && Object.keys(requestObject.qs as object).length > 0) {
		axiosConfig.params = requestObject.qs as IDataObject;
	}

	function hasArrayFormatOptions(
		arg: IDataObject,
	): arg is IDataObject & { qsStringifyOptions: { arrayFormat: 'repeat' | 'brackets' } } {
		if (
			typeof arg.qsStringifyOptions === 'object' &&
			arg.qsStringifyOptions !== null &&
			!Array.isArray(arg.qsStringifyOptions) &&
			'arrayFormat' in arg.qsStringifyOptions
		) {
			return true;
		}

		return false;
	}

	if (
		requestObject.useQuerystring === true ||
		(hasArrayFormatOptions(requestObject) &&
			requestObject.qsStringifyOptions.arrayFormat === 'repeat')
	) {
		axiosConfig.paramsSerializer = (params) => {
			return stringify(params, { arrayFormat: 'repeat' });
		};
	} else if (requestObject.useQuerystring === false) {
		axiosConfig.paramsSerializer = (params) => {
			return stringify(params, { arrayFormat: 'indices' });
		};
	}

	if (
		hasArrayFormatOptions(requestObject) &&
		requestObject.qsStringifyOptions.arrayFormat === 'brackets'
	) {
		axiosConfig.paramsSerializer = (params) => {
			return stringify(params, { arrayFormat: 'brackets' });
		};
	}

	if (requestObject.auth !== undefined) {
		// Check support for sendImmediately
		if ((requestObject.auth as IDataObject).bearer !== undefined) {
			axiosConfig.headers = Object.assign(axiosConfig.headers || {}, {
				// eslint-disable-next-line @typescript-eslint/restrict-template-expressions
				Authorization: `Bearer ${(requestObject.auth as IDataObject).bearer}`,
			});
		} else {
			const authObj = requestObject.auth as IDataObject;
			// Request accepts both user/username and pass/password
			axiosConfig.auth = {
				username: (authObj.user || authObj.username) as string,
				password: (authObj.password || authObj.pass) as string,
			};
		}
	}

	// Only set header if we have a body, otherwise it may fail
	if (requestObject.json === true) {
		// Add application/json headers - do not set charset as it breaks a lot of stuff
		// only add if no other accept headers was sent.
		const acceptHeaderExists =
			axiosConfig.headers === undefined
				? false
				: Object.keys(axiosConfig.headers)
						.map((headerKey) => headerKey.toLowerCase())
						.includes('accept');
		if (!acceptHeaderExists) {
			axiosConfig.headers = Object.assign(axiosConfig.headers || {}, {
				Accept: 'application/json',
			});
		}
	}
	if (requestObject.json === false || requestObject.json === undefined) {
		// Prevent json parsing
		axiosConfig.transformResponse = (res) => res;
	}

	// Axios will follow redirects by default, so we simply tell it otherwise if needed.
	if (
		requestObject.followRedirect === false &&
		((requestObject.method as string | undefined) || 'get').toLowerCase() === 'get'
	) {
		axiosConfig.maxRedirects = 0;
	}
	if (
		requestObject.followAllRedirects === false &&
		((requestObject.method as string | undefined) || 'get').toLowerCase() !== 'get'
	) {
		axiosConfig.maxRedirects = 0;
	}

	if (requestObject.rejectUnauthorized === false) {
		axiosConfig.httpsAgent = new Agent({
			rejectUnauthorized: false,
			secureOptions: crypto.constants.SSL_OP_LEGACY_SERVER_CONNECT,
		});
	}

	if (requestObject.timeout !== undefined) {
		axiosConfig.timeout = requestObject.timeout as number;
	}

	if (requestObject.proxy !== undefined) {
		// try our best to parse the url provided.
		if (typeof requestObject.proxy === 'string') {
			try {
				const url = new URL(requestObject.proxy);
				axiosConfig.proxy = {
					host: url.hostname,
					port: parseInt(url.port, 10),
					protocol: url.protocol,
				};
				if (!url.port) {
					// Sets port to a default if not informed
					if (url.protocol === 'http') {
						axiosConfig.proxy.port = 80;
					} else if (url.protocol === 'https') {
						axiosConfig.proxy.port = 443;
					}
				}
				if (url.username || url.password) {
					axiosConfig.proxy.auth = {
						username: url.username,
						password: url.password,
					};
				}
			} catch (error) {
				// Not a valid URL. We will try to simply parse stuff
				// such as user:pass@host:port without protocol (we'll assume http)
				if (requestObject.proxy.includes('@')) {
					const [userpass, hostport] = requestObject.proxy.split('@');
					const [username, password] = userpass.split(':');
					const [hostname, port] = hostport.split(':');
					axiosConfig.proxy = {
						host: hostname,
						port: parseInt(port, 10),
						protocol: 'http',
						auth: {
							username,
							password,
						},
					};
				} else if (requestObject.proxy.includes(':')) {
					const [hostname, port] = requestObject.proxy.split(':');
					axiosConfig.proxy = {
						host: hostname,
						port: parseInt(port, 10),
						protocol: 'http',
					};
				} else {
					axiosConfig.proxy = {
						host: requestObject.proxy,
						port: 80,
						protocol: 'http',
					};
				}
			}
		} else {
			axiosConfig.proxy = requestObject.proxy as AxiosProxyConfig;
		}
	}

	if (requestObject.useStream) {
		axiosConfig.responseType = 'stream';
	} else if (requestObject.encoding === null) {
		// When downloading files, return an arrayBuffer.
		axiosConfig.responseType = 'arraybuffer';
	}

	// If we don't set an accept header
	// Axios forces "application/json, text/plan, */*"
	// Which causes some nodes like NextCloud to break
	// as the service returns XML unless requested otherwise.
	const allHeaders = axiosConfig.headers ? Object.keys(axiosConfig.headers) : [];
	if (!allHeaders.some((headerKey) => headerKey.toLowerCase() === 'accept')) {
		axiosConfig.headers = Object.assign(axiosConfig.headers || {}, { accept: '*/*' });
	}
	if (
		requestObject.json !== false &&
		axiosConfig.data !== undefined &&
		axiosConfig.data !== '' &&
		!(axiosConfig.data instanceof Buffer) &&
		!allHeaders.some((headerKey) => headerKey.toLowerCase() === 'content-type')
	) {
		// Use default header for application/json
		// If we don't specify this here, axios will add
		// application/json; charset=utf-8
		// and this breaks a lot of stuff
		axiosConfig.headers = Object.assign(axiosConfig.headers || {}, {
			'content-type': 'application/json',
		});
	}

	if (requestObject.simple === false) {
		axiosConfig.validateStatus = () => true;
	}

	/**
	 * Missing properties:
	 * encoding (need testing)
	 * gzip (ignored - default already works)
	 * resolveWithFullResponse (implemented elsewhere)
	 */
	return axiosConfig;
}

function digestAuthAxiosConfig(
	axiosConfig: AxiosRequestConfig,
	response: AxiosResponse,
	auth: AxiosRequestConfig['auth'],
): AxiosRequestConfig {
	const authDetails = response.headers['www-authenticate']
		.split(',')
		.map((v: string) => v.split('='));
	if (authDetails) {
		const nonceCount = '000000001';
		const cnonce = crypto.randomBytes(24).toString('hex');
		const realm: string = authDetails
			.find((el: any) => el[0].toLowerCase().indexOf('realm') > -1)[1]
			.replace(/"/g, '');
		// If authDetails does not have opaque, we should not add it to authorization.
		const opaqueKV = authDetails.find((el: any) => el[0].toLowerCase().indexOf('opaque') > -1);
		const opaque: string = opaqueKV ? opaqueKV[1].replace(/"/g, '') : undefined;
		const nonce: string = authDetails
			.find((el: any) => el[0].toLowerCase().indexOf('nonce') > -1)[1]
			.replace(/"/g, '');
		const ha1 = crypto
			.createHash('md5')
			.update(`${auth?.username as string}:${realm}:${auth?.password as string}`)
			.digest('hex');
		const urlURL = new url.URL(axios.getUri(axiosConfig));
		const path = urlURL.pathname + urlURL.search;
		const ha2 = crypto
			.createHash('md5')
			.update(`${axiosConfig.method ?? 'GET'}:${path}`)
			.digest('hex');
		const response = crypto
			.createHash('md5')
			.update(`${ha1}:${nonce}:${nonceCount}:${cnonce}:auth:${ha2}`)
			.digest('hex');
		let authorization =
			`Digest username="${auth?.username as string}",realm="${realm}",` +
			`nonce="${nonce}",uri="${path}",qop="auth",algorithm="MD5",` +
			`response="${response}",nc="${nonceCount}",cnonce="${cnonce}"`;
		// Only when opaque exists, add it to authorization.
		if (opaque) {
			authorization += `,opaque="${opaque}"`;
		}
		if (axiosConfig.headers) {
			axiosConfig.headers.authorization = authorization;
		} else {
			axiosConfig.headers = { authorization };
		}
	}
	return axiosConfig;
}

type ConfigObject = {
	auth?: { sendImmediately: boolean };
	resolveWithFullResponse?: boolean;
	simple?: boolean;
};

interface IContentType {
	type: string;
	parameters: {
		charset: string;
		[key: string]: string;
	};
}

interface IContentDisposition {
	type: string;
	filename?: string;
}

function parseHeaderParameters(parameters: string[]): Record<string, string> {
	return parameters.reduce(
		(acc, param) => {
			const [key, value] = param.split('=');
			acc[key.toLowerCase().trim()] = decodeURIComponent(value);
			return acc;
		},
		{} as Record<string, string>,
	);
}

function parseContentType(contentType?: string): IContentType | null {
	if (!contentType) {
		return null;
	}

	const [type, ...parameters] = contentType.split(';');

	return {
		type: type.toLowerCase(),
		parameters: { charset: 'utf-8', ...parseHeaderParameters(parameters) },
	};
}

function parseFileName(filename?: string): string | undefined {
	if (filename?.startsWith('"') && filename?.endsWith('"')) {
		return filename.slice(1, -1);
	}

	return filename;
}

// https://datatracker.ietf.org/doc/html/rfc5987
function parseFileNameStar(filename?: string): string | undefined {
	const [_encoding, _locale, content] = filename?.split("'") ?? [];

	return content;
}

function parseContentDisposition(contentDisposition?: string): IContentDisposition | null {
	if (!contentDisposition) {
		return null;
	}

	// This is invalid syntax, but common
	// Example 'filename="example.png"' (instead of 'attachment; filename="example.png"')
	if (!contentDisposition.startsWith('attachment') && !contentDisposition.startsWith('inline')) {
		contentDisposition = `attachment; ${contentDisposition}`;
	}

	const [type, ...parameters] = contentDisposition.split(';');

	const parsedParameters = parseHeaderParameters(parameters);

	return {
		type,
		filename:
			parseFileNameStar(parsedParameters['filename*']) ?? parseFileName(parsedParameters.filename),
	};
}

export function parseIncomingMessage(message: IncomingMessage) {
	const contentType = parseContentType(message.headers['content-type']);
	if (contentType) {
		const { type, parameters } = contentType;
		message.contentType = type;
		message.encoding = parameters.charset.toLowerCase() as BufferEncoding;
	}

	const contentDisposition = parseContentDisposition(message.headers['content-disposition']);
	if (contentDisposition) {
		message.contentDisposition = contentDisposition;
	}
}

export async function proxyRequestToAxios(
	workflow: Workflow | undefined,
	additionalData: IWorkflowExecuteAdditionalData | undefined,
	node: INode | undefined,
	uriOrObject: string | object,
	options?: object,
): Promise<any> {
	let axiosConfig: AxiosRequestConfig = {
		maxBodyLength: Infinity,
		maxContentLength: Infinity,
	};
	let configObject: ConfigObject;
	if (uriOrObject !== undefined && typeof uriOrObject === 'string') {
		axiosConfig.url = uriOrObject;
	}
	if (uriOrObject !== undefined && typeof uriOrObject === 'object') {
		configObject = uriOrObject;
	} else {
		configObject = options || {};
	}

	axiosConfig = Object.assign(axiosConfig, await parseRequestObject(configObject));

	Logger.debug(
		'Proxying request to axios',
		// {
		// 	originalConfig: configObject,
		// 	parsedConfig: axiosConfig,
		// }
	);

	let requestFn: () => AxiosPromise;
	if (configObject.auth?.sendImmediately === false) {
		// for digest-auth
		requestFn = async () => {
			try {
				return await axios(axiosConfig);
			} catch (error) {
				const { response } = error;
				if (response?.status !== 401 || !response.headers['www-authenticate']?.includes('nonce')) {
					throw error;
				}
				const { auth } = axiosConfig;
				delete axiosConfig.auth;
				axiosConfig = digestAuthAxiosConfig(axiosConfig, response, auth);
				return await axios(axiosConfig);
			}
		};
	} else {
		requestFn = async () => axios(axiosConfig);
	}

	try {
		const response = await requestFn();
		let body = response.data;
		if (body instanceof IncomingMessage && axiosConfig.responseType === 'stream') {
			parseIncomingMessage(body);
		} else if (body === '') {
			body = axiosConfig.responseType === 'arraybuffer' ? Buffer.alloc(0) : undefined;
		}
		await additionalData?.hooks?.executeHookFunctions('nodeFetchedData', [workflow?.id, node]);
		return configObject.resolveWithFullResponse
			? {
					body,
					headers: response.headers,
					statusCode: response.status,
					statusMessage: response.statusText,
					request: response.request,
			  }
			: body;
	} catch (error) {
		const { config, response } = error;

		// Axios hydrates the original error with more data. We extract them.
		// https://github.com/axios/axios/blob/master/lib/core/enhanceError.js
		// Note: `code` is ignored as it's an expected part of the errorData.
		if (error.isAxiosError) {
			error.config = error.request = undefined;
			error.options = pick(config ?? {}, ['url', 'method', 'data', 'headers']);
			if (response) {
				Logger.debug('Request proxied to Axios failed', { status: response.status });
				let responseData = response.data;

				if (Buffer.isBuffer(responseData) || responseData instanceof Readable) {
					responseData = await binaryToBuffer(responseData).then((buffer) =>
						buffer.toString('utf-8'),
					);
				}

				if (configObject.simple === false) {
					if (configObject.resolveWithFullResponse) {
						return {
							body: responseData,
							headers: response.headers,
							statusCode: response.status,
							statusMessage: response.statusText,
						};
					} else {
						return responseData;
					}
				}

				error.message = `${response.status as number} - ${JSON.stringify(responseData)}`;
				throw Object.assign(error, {
					statusCode: response.status,
					error: responseData,
					response: pick(response, ['headers', 'status', 'statusText']),
				});
			} else if ('rejectUnauthorized' in configObject && error.code?.includes('CERT')) {
				throw new NodeSSLError(error);
			}
		}

		throw error;
	}
}

function convertN8nRequestToAxios(n8nRequest: IHttpRequestOptions): AxiosRequestConfig {
	// Destructure properties with the same name first.
	const { headers, method, timeout, auth, proxy, url } = n8nRequest;

	const axiosRequest: AxiosRequestConfig = {
		headers: headers ?? {},
		method,
		timeout,
		auth,
		proxy,
		url,
		maxBodyLength: Infinity,
		maxContentLength: Infinity,
	} as AxiosRequestConfig;

	axiosRequest.params = n8nRequest.qs;

	if (n8nRequest.baseURL !== undefined) {
		axiosRequest.baseURL = n8nRequest.baseURL;
	}

	if (n8nRequest.disableFollowRedirect === true) {
		axiosRequest.maxRedirects = 0;
	}

	if (n8nRequest.encoding !== undefined) {
		axiosRequest.responseType = n8nRequest.encoding;
	}

	if (n8nRequest.skipSslCertificateValidation === true) {
		axiosRequest.httpsAgent = new Agent({
			rejectUnauthorized: false,
		});
	}

	if (n8nRequest.arrayFormat !== undefined) {
		axiosRequest.paramsSerializer = (params) => {
			return stringify(params, { arrayFormat: n8nRequest.arrayFormat });
		};
	}

	const { body } = n8nRequest;
	if (body) {
		// Let's add some useful header standards here.
		const existingContentTypeHeaderKey = searchForHeader(axiosRequest.headers, 'content-type');
		if (existingContentTypeHeaderKey === undefined) {
			axiosRequest.headers = axiosRequest.headers || {};
			// We are only setting content type headers if the user did
			// not set it already manually. We're not overriding, even if it's wrong.
			if (body instanceof FormData) {
				axiosRequest.headers = {
					...axiosRequest.headers,
					...body.getHeaders(),
				};
			} else if (body instanceof URLSearchParams) {
				axiosRequest.headers['Content-Type'] = 'application/x-www-form-urlencoded';
			}
		} else if (
			axiosRequest.headers[existingContentTypeHeaderKey] === 'application/x-www-form-urlencoded'
		) {
			axiosRequest.data = new URLSearchParams(n8nRequest.body as Record<string, string>);
		}
		// if there is a body and it's empty (does not have properties),
		// make sure not to send anything in it as some services fail when
		// sending GET request with empty body.
		if (typeof body === 'string' || (typeof body === 'object' && !isObjectEmpty(body))) {
			axiosRequest.data = body;
		}
	}

	if (n8nRequest.json) {
		const key = searchForHeader(axiosRequest.headers, 'accept');
		// If key exists, then the user has set both accept
		// header and the json flag. Header should take precedence.
		if (!key) {
			axiosRequest.headers.Accept = 'application/json';
		}
	}

	const userAgentHeader = searchForHeader(axiosRequest.headers, 'user-agent');
	// If key exists, then the user has set both accept
	// header and the json flag. Header should take precedence.
	if (!userAgentHeader) {
		axiosRequest.headers['User-Agent'] = 'n8n';
	}

	if (n8nRequest.ignoreHttpStatusErrors) {
		axiosRequest.validateStatus = () => true;
	}

	return axiosRequest;
}

async function httpRequest(
	requestOptions: IHttpRequestOptions,
): Promise<IN8nHttpFullResponse | IN8nHttpResponse> {
	let axiosRequest = convertN8nRequestToAxios(requestOptions);
	if (
		axiosRequest.data === undefined ||
		(axiosRequest.method !== undefined && axiosRequest.method.toUpperCase() === 'GET')
	) {
		delete axiosRequest.data;
	}
	let result: AxiosResponse<any>;
	try {
		result = await axios(axiosRequest);
	} catch (error) {
		if (requestOptions.auth?.sendImmediately === false) {
			const { response } = error;
			if (response?.status !== 401 || !response.headers['www-authenticate']?.includes('nonce')) {
				throw error;
			}

			const { auth } = axiosRequest;
			delete axiosRequest.auth;
			axiosRequest = digestAuthAxiosConfig(axiosRequest, response, auth);
			result = await axios(axiosRequest);
		}
		throw error;
	}

	if (requestOptions.returnFullResponse) {
		return {
			body: result.data,
			headers: result.headers,
			statusCode: result.status,
			statusMessage: result.statusText,
		};
	}

	return result.data;
}

export function getBinaryPath(binaryDataId: string): string {
	return BinaryDataManager.getInstance().getBinaryPath(binaryDataId);
}

/**
 * Returns binary file metadata
 */
export async function getBinaryMetadata(binaryDataId: string): Promise<BinaryMetadata> {
	return BinaryDataManager.getInstance().getBinaryMetadata(binaryDataId);
}

/**
 * Returns binary file stream for piping
 */
export function getBinaryStream(binaryDataId: string, chunkSize?: number): Readable {
	return BinaryDataManager.getInstance().getBinaryStream(binaryDataId, chunkSize);
}

export function assertBinaryData(
	inputData: ITaskDataConnections,
	node: INode,
	itemIndex: number,
	propertyName: string,
	inputIndex: number,
): IBinaryData {
	const binaryKeyData = inputData.main[inputIndex]![itemIndex]!.binary;
	if (binaryKeyData === undefined) {
		throw new NodeOperationError(node, 'No binary data exists on item!', {
			itemIndex,
		});
	}

	const binaryPropertyData = binaryKeyData[propertyName];
	if (binaryPropertyData === undefined) {
		throw new NodeOperationError(node, `Item has no binary property called "${propertyName}"`, {
			itemIndex,
		});
	}

	return binaryPropertyData;
}

/**
 * Returns binary data buffer for given item index and property name.
 */
export async function getBinaryDataBuffer(
	inputData: ITaskDataConnections,
	itemIndex: number,
	propertyName: string,
	inputIndex: number,
): Promise<Buffer> {
	const binaryData = inputData.main[inputIndex]![itemIndex]!.binary![propertyName]!;
	return BinaryDataManager.getInstance().getBinaryDataBuffer(binaryData);
}

/**
 * Store an incoming IBinaryData & related buffer using the configured binary data manager.
 *
 * @export
 * @param {IBinaryData} data
 * @param {Buffer | Readable} binaryData
 * @returns {Promise<IBinaryData>}
 */
export async function setBinaryDataBuffer(
	data: IBinaryData,
	binaryData: Buffer | Readable,
	executionId: string,
): Promise<IBinaryData> {
	return BinaryDataManager.getInstance().storeBinaryData(data, binaryData, executionId);
}

export async function copyBinaryFile(
	executionId: string,
	filePath: string,
	fileName: string,
	mimeType?: string,
): Promise<IBinaryData> {
	let fileExtension: string | undefined;
	if (!mimeType) {
		// If no mime type is given figure it out

		if (filePath) {
			// Use file path to guess mime type
			const mimeTypeLookup = lookup(filePath);
			if (mimeTypeLookup) {
				mimeType = mimeTypeLookup;
			}
		}

		if (!mimeType) {
			// read the first bytes of the file to guess mime type
			const fileTypeData = await FileType.fromFile(filePath);
			if (fileTypeData) {
				mimeType = fileTypeData.mime;
				fileExtension = fileTypeData.ext;
			}
		}
	}

	if (!fileExtension && mimeType) {
		fileExtension = extension(mimeType) || undefined;
	}

	if (!mimeType) {
		// Fall back to text
		mimeType = 'text/plain';
	}

	const returnData: IBinaryData = {
		mimeType,
		fileType: fileTypeFromMimeType(mimeType),
		fileExtension,
		data: '',
	};

	if (fileName) {
		returnData.fileName = fileName;
	} else if (filePath) {
		returnData.fileName = path.parse(filePath).base;
	}

	return BinaryDataManager.getInstance().copyBinaryFile(returnData, filePath, executionId);
}

/**
 * Takes a buffer and converts it into the format n8n uses. It encodes the binary data as
 * base64 and adds metadata.
 */
async function prepareBinaryData(
	binaryData: Buffer | Readable,
	executionId: string,
	filePath?: string,
	mimeType?: string,
): Promise<IBinaryData> {
	let fileExtension: string | undefined;
	if (binaryData instanceof IncomingMessage) {
		if (!filePath) {
			try {
				const { responseUrl } = binaryData;
				filePath =
					binaryData.contentDisposition?.filename ??
					((responseUrl && new URL(responseUrl).pathname) ?? binaryData.req?.path)?.slice(1);
			} catch {}
		}
		if (!mimeType) {
			mimeType = binaryData.contentType;
		}
	}

	if (!mimeType) {
		// If no mime type is given figure it out

		if (filePath) {
			// Use file path to guess mime type
			const mimeTypeLookup = lookup(filePath);
			if (mimeTypeLookup) {
				mimeType = mimeTypeLookup;
			}
		}

		if (!mimeType) {
			if (Buffer.isBuffer(binaryData)) {
				// Use buffer to guess mime type
				const fileTypeData = await FileType.fromBuffer(binaryData);
				if (fileTypeData) {
					mimeType = fileTypeData.mime;
					fileExtension = fileTypeData.ext;
				}
			} else if (binaryData instanceof IncomingMessage) {
				mimeType = binaryData.headers['content-type'];
			} else {
				// TODO: detect filetype from other kind of streams
			}
		}
	}

	if (!fileExtension && mimeType) {
		fileExtension = extension(mimeType) || undefined;
	}

	if (!mimeType) {
		// Fall back to text
		mimeType = 'text/plain';
	}

	const returnData: IBinaryData = {
		mimeType,
		fileType: fileTypeFromMimeType(mimeType),
		fileExtension,
		data: '',
	};

	if (filePath) {
		if (filePath.includes('?')) {
			// Remove maybe present query parameters
			filePath = filePath.split('?').shift();
		}

		const filePathParts = path.parse(filePath as string);

		if (filePathParts.dir !== '') {
			returnData.directory = filePathParts.dir;
		}
		returnData.fileName = filePathParts.base;

		// Remove the dot
		const fileExtension = filePathParts.ext.slice(1);
		if (fileExtension) {
			returnData.fileExtension = fileExtension;
		}
	}

	return setBinaryDataBuffer(returnData, binaryData, executionId);
}

/**
 * Makes a request using OAuth data for authentication
 *
 * @param {(OptionsWithUri | RequestPromiseOptions)} requestOptions
 *
 */
export async function requestOAuth2(
	this: IAllExecuteFunctions,
	credentialsType: string,
	requestOptions: OptionsWithUri | RequestPromiseOptions | IHttpRequestOptions,
	node: INode,
	additionalData: IWorkflowExecuteAdditionalData,
	oAuth2Options?: IOAuth2Options,
	isN8nRequest = false,
) {
	const credentials = await this.getCredentials(credentialsType);

	// Only the OAuth2 with authorization code grant needs connection
	if (
		credentials.grantType === OAuth2GrantType.authorizationCode &&
		credentials.oauthTokenData === undefined
	) {
		throw new Error('OAuth credentials not connected!');
	}

	const oAuthClient = new ClientOAuth2({
		clientId: credentials.clientId as string,
		clientSecret: credentials.clientSecret as string,
		accessTokenUri: credentials.accessTokenUrl as string,
		scopes: (credentials.scope as string).split(' '),
		ignoreSSLIssues: credentials.ignoreSSLIssues as boolean,
	});

	let oauthTokenData = credentials.oauthTokenData as ClientOAuth2TokenData;
	// if it's the first time using the credentials, get the access token and save it into the DB.
	if (
		credentials.grantType === OAuth2GrantType.clientCredentials &&
		(oauthTokenData === undefined || Object.keys(oauthTokenData).length === 0)
	) {
		const { data } = await getClientCredentialsToken(oAuthClient, credentials);
		// Find the credentials
		if (!node.credentials?.[credentialsType]) {
			throw new Error(
				`The node "${node.name}" does not have credentials of type "${credentialsType}"!`,
			);
		}

		const nodeCredentials = node.credentials[credentialsType];

		// Save the refreshed token
		await additionalData.credentialsHelper.updateCredentials(
			nodeCredentials,
			credentialsType,
			Object.assign(credentials, { oauthTokenData: data }),
		);

		oauthTokenData = data;
	}

	const accessToken =
		get(oauthTokenData, oAuth2Options?.property as string) || oauthTokenData.accessToken;
	const refreshToken = oauthTokenData.refreshToken;
	const token = oAuthClient.createToken(
		{
			...oauthTokenData,
			...(accessToken ? { access_token: accessToken } : {}),
			...(refreshToken ? { refresh_token: refreshToken } : {}),
		},
		oAuth2Options?.tokenType || oauthTokenData.tokenType,
	);

	(requestOptions as OptionsWithUri).rejectUnauthorized = !credentials.ignoreSSLIssues;

	// Signs the request by adding authorization headers or query parameters depending
	// on the token-type used.
	const newRequestOptions = token.sign(requestOptions as ClientOAuth2RequestObject);
	const newRequestHeaders = (newRequestOptions.headers = newRequestOptions.headers ?? {});
	// If keep bearer is false remove the it from the authorization header
	if (oAuth2Options?.keepBearer === false && typeof newRequestHeaders.Authorization === 'string') {
		newRequestHeaders.Authorization = newRequestHeaders.Authorization.split(' ')[1];
	}
	if (oAuth2Options?.keyToIncludeInAccessTokenHeader) {
		Object.assign(newRequestHeaders, {
			[oAuth2Options.keyToIncludeInAccessTokenHeader]: token.accessToken,
		});
	}
	if (isN8nRequest) {
		return this.helpers.httpRequest(newRequestOptions).catch(async (error: AxiosError) => {
			if (error.response?.status === 401) {
				Logger.debug(
					`OAuth2 token for "${credentialsType}" used by node "${node.name}" expired. Should revalidate.`,
				);
				const tokenRefreshOptions: IDataObject = {};
				if (oAuth2Options?.includeCredentialsOnRefreshOnBody) {
					const body: IDataObject = {
						client_id: credentials.clientId as string,
						...(credentials.grantType === 'authorizationCode' && {
							client_secret: credentials.clientSecret as string,
						}),
					};
					tokenRefreshOptions.body = body;
					tokenRefreshOptions.headers = {
						Authorization: '',
					};
				}

				let newToken;

				Logger.debug(
					`OAuth2 token for "${credentialsType}" used by node "${node.name}" has been renewed.`,
				);
				// if it's OAuth2 with client credentials grant type, get a new token
				// instead of refreshing it.
				if (OAuth2GrantType.clientCredentials === credentials.grantType) {
					newToken = await getClientCredentialsToken(token.client, credentials);
				} else {
					newToken = await token.refresh(tokenRefreshOptions as unknown as ClientOAuth2Options);
				}

				Logger.debug(
					`OAuth2 token for "${credentialsType}" used by node "${node.name}" has been renewed.`,
				);

				credentials.oauthTokenData = newToken.data;
				// Find the credentials
				if (!node.credentials?.[credentialsType]) {
					throw new Error(
						`The node "${node.name}" does not have credentials of type "${credentialsType}"!`,
					);
				}
				const nodeCredentials = node.credentials[credentialsType];
				await additionalData.credentialsHelper.updateCredentials(
					nodeCredentials,
					credentialsType,
					credentials,
				);
				const refreshedRequestOption = newToken.sign(requestOptions as ClientOAuth2RequestObject);

				if (oAuth2Options?.keyToIncludeInAccessTokenHeader) {
					Object.assign(newRequestHeaders, {
						[oAuth2Options.keyToIncludeInAccessTokenHeader]: token.accessToken,
					});
				}

				return this.helpers.httpRequest(refreshedRequestOption);
			}
			throw error;
		});
	}
	const tokenExpiredStatusCode =
		oAuth2Options?.tokenExpiredStatusCode === undefined
			? 401
			: oAuth2Options?.tokenExpiredStatusCode;

	return this.helpers
		.request(newRequestOptions)
		.then((response) => {
			const requestOptions = newRequestOptions as any;
			if (
				requestOptions.resolveWithFullResponse === true &&
				requestOptions.simple === false &&
				response.statusCode === tokenExpiredStatusCode
			) {
				throw response;
			}
			return response;
		})
		.catch(async (error: IResponseError) => {
			if (error.statusCode === tokenExpiredStatusCode) {
				// Token is probably not valid anymore. So try refresh it.
				const tokenRefreshOptions: IDataObject = {};
				if (oAuth2Options?.includeCredentialsOnRefreshOnBody) {
					const body: IDataObject = {
						client_id: credentials.clientId,
						client_secret: credentials.clientSecret,
					};
					tokenRefreshOptions.body = body;
					// Override authorization property so the credentials are not included in it
					tokenRefreshOptions.headers = {
						Authorization: '',
					};
				}
				Logger.debug(
					`OAuth2 token for "${credentialsType}" used by node "${node.name}" expired. Should revalidate.`,
				);

				let newToken;

				// if it's OAuth2 with client credentials grant type, get a new token
				// instead of refreshing it.
				if (OAuth2GrantType.clientCredentials === credentials.grantType) {
					newToken = await getClientCredentialsToken(token.client, credentials);
				} else {
					newToken = await token.refresh(tokenRefreshOptions as unknown as ClientOAuth2Options);
				}
				Logger.debug(
					`OAuth2 token for "${credentialsType}" used by node "${node.name}" has been renewed.`,
				);

				credentials.oauthTokenData = newToken.data;

				// Find the credentials
				if (!node.credentials?.[credentialsType]) {
					throw new Error(
						`The node "${node.name}" does not have credentials of type "${credentialsType}"!`,
					);
				}
				const nodeCredentials = node.credentials[credentialsType];

				// Save the refreshed token
				await additionalData.credentialsHelper.updateCredentials(
					nodeCredentials,
					credentialsType,
					credentials as unknown as ICredentialDataDecryptedObject,
				);

				Logger.debug(
					`OAuth2 token for "${credentialsType}" used by node "${node.name}" has been saved to database successfully.`,
				);

				// Make the request again with the new token
				const newRequestOptions = newToken.sign(requestOptions as ClientOAuth2RequestObject);
				newRequestOptions.headers = newRequestOptions.headers ?? {};

				if (oAuth2Options?.keyToIncludeInAccessTokenHeader) {
					Object.assign(newRequestOptions.headers, {
						[oAuth2Options.keyToIncludeInAccessTokenHeader]: token.accessToken,
					});
				}

				return this.helpers.request(newRequestOptions);
			}

			// Unknown error so simply throw it
			throw error;
		});
}

/**
 * Makes a request using OAuth1 data for authentication
 */
export async function requestOAuth1(
	this: IAllExecuteFunctions,
	credentialsType: string,
	requestOptions: OptionsWithUrl | OptionsWithUri | RequestPromiseOptions | IHttpRequestOptions,
	isN8nRequest = false,
) {
	const credentials = await this.getCredentials(credentialsType);

	if (credentials === undefined) {
		throw new Error('No credentials were returned!');
	}

	if (credentials.oauthTokenData === undefined) {
		throw new Error('OAuth credentials not connected!');
	}

	const oauth = new clientOAuth1({
		consumer: {
			key: credentials.consumerKey as string,
			secret: credentials.consumerSecret as string,
		},
		signature_method: credentials.signatureMethod as string,
		hash_function(base, key) {
			let algorithm: string;
			switch (credentials.signatureMethod) {
				case 'HMAC-SHA256':
					algorithm = 'sha256';
					break;
				case 'HMAC-SHA512':
					algorithm = 'sha512';
					break;
				default:
					algorithm = 'sha1';
					break;
			}
			return createHmac(algorithm, key).update(base).digest('base64');
		},
	});

	const oauthTokenData = credentials.oauthTokenData as IDataObject;

	const token: Token = {
		key: oauthTokenData.oauth_token as string,
		secret: oauthTokenData.oauth_token_secret as string,
	};

	// @ts-expect-error @TECH_DEBT: Remove request library
	requestOptions.data = { ...requestOptions.qs, ...requestOptions.form };

	// Fixes issue that OAuth1 library only works with "url" property and not with "uri"
	// @ts-expect-error @TECH_DEBT: Remove request library
	if (requestOptions.uri && !requestOptions.url) {
		// @ts-expect-error @TECH_DEBT: Remove request library
		requestOptions.url = requestOptions.uri;
		// @ts-expect-error @TECH_DEBT: Remove request library
		delete requestOptions.uri;
	}

	requestOptions.headers = oauth.toHeader(
		oauth.authorize(requestOptions as unknown as clientOAuth1.RequestOptions, token),
	);
	if (isN8nRequest) {
		return this.helpers.httpRequest(requestOptions as IHttpRequestOptions);
	}

	return this.helpers.request(requestOptions).catch(async (error: IResponseError) => {
		// Unknown error so simply throw it
		throw error;
	});
}

export async function httpRequestWithAuthentication(
	this: IAllExecuteFunctions,
	credentialsType: string,
	requestOptions: IHttpRequestOptions,
	workflow: Workflow,
	node: INode,
	additionalData: IWorkflowExecuteAdditionalData,
	additionalCredentialOptions?: IAdditionalCredentialOptions,
) {
	let credentialsDecrypted: ICredentialDataDecryptedObject | undefined;
	try {
		const parentTypes = additionalData.credentialsHelper.getParentTypes(credentialsType);
		if (parentTypes.includes('oAuth1Api')) {
			return await requestOAuth1.call(this, credentialsType, requestOptions, true);
		}
		if (parentTypes.includes('oAuth2Api')) {
			return await requestOAuth2.call(
				this,
				credentialsType,
				requestOptions,
				node,
				additionalData,
				additionalCredentialOptions?.oauth2,
				true,
			);
		}

		if (additionalCredentialOptions?.credentialsDecrypted) {
			credentialsDecrypted = additionalCredentialOptions.credentialsDecrypted.data;
		} else {
			credentialsDecrypted = await this.getCredentials(credentialsType);
		}

		if (credentialsDecrypted === undefined) {
			throw new NodeOperationError(
				node,
				`Node "${node.name}" does not have any credentials of type "${credentialsType}" set!`,
				{ severity: 'warning' },
			);
		}

		const data = await additionalData.credentialsHelper.preAuthentication(
			{ helpers: this.helpers },
			credentialsDecrypted,
			credentialsType,
			node,
			false,
		);

		if (data) {
			// make the updated property in the credentials
			// available to the authenticate method
			Object.assign(credentialsDecrypted, data);
		}

		requestOptions = await additionalData.credentialsHelper.authenticate(
			credentialsDecrypted,
			credentialsType,
			requestOptions,
			workflow,
			node,
			additionalData.timezone,
		);
		return await httpRequest(requestOptions);
	} catch (error) {
		// if there is a pre authorization method defined and
		// the method failed due to unauthorized request
		if (
			error.response?.status === 401 &&
			additionalData.credentialsHelper.preAuthentication !== undefined
		) {
			try {
				if (credentialsDecrypted !== undefined) {
					// try to refresh the credentials
					const data = await additionalData.credentialsHelper.preAuthentication(
						{ helpers: this.helpers },
						credentialsDecrypted,
						credentialsType,
						node,
						true,
					);

					if (data) {
						// make the updated property in the credentials
						// available to the authenticate method
						Object.assign(credentialsDecrypted, data);
					}

					requestOptions = await additionalData.credentialsHelper.authenticate(
						credentialsDecrypted,
						credentialsType,
						requestOptions,
						workflow,
						node,
						additionalData.timezone,
					);
				}
				// retry the request
				return await httpRequest(requestOptions);
			} catch (error) {
				throw new NodeApiError(this.getNode(), error);
			}
		}

		throw new NodeApiError(this.getNode(), error);
	}
}

/**
 * Takes generic input data and brings it into the json format n8n uses.
 *
 * @param {(IDataObject | IDataObject[])} jsonData
 */
export function returnJsonArray(jsonData: IDataObject | IDataObject[]): INodeExecutionData[] {
	const returnData: INodeExecutionData[] = [];

	if (!Array.isArray(jsonData)) {
		jsonData = [jsonData];
	}

	jsonData.forEach((data: IDataObject & { json?: IDataObject }) => {
		if (data?.json) {
			// We already have the JSON key so avoid double wrapping
			returnData.push({ ...data, json: data.json });
		} else {
			returnData.push({ json: data });
		}
	});

	return returnData;
}

/**
 * Takes generic input data and brings it into the new json, pairedItem format n8n uses.
 * @param {(IPairedItemData)} itemData
 * @param {(INodeExecutionData[])} inputData
 */
export function constructExecutionMetaData(
	inputData: INodeExecutionData[],
	options: { itemData: IPairedItemData | IPairedItemData[] },
): NodeExecutionWithMetadata[] {
	const { itemData } = options;
	return inputData.map((data: INodeExecutionData) => {
		const { json, ...rest } = data;
		return { json, pairedItem: itemData, ...rest } as NodeExecutionWithMetadata;
	});
}

/**
 * Automatically put the objects under a 'json' key and don't error,
 * if some objects contain json/binary keys and others don't, throws error 'Inconsistent item format'
 *
 * @param {INodeExecutionData | INodeExecutionData[]} executionData
 */
export function normalizeItems(
	executionData: INodeExecutionData | INodeExecutionData[],
): INodeExecutionData[] {
	if (typeof executionData === 'object' && !Array.isArray(executionData)) {
		executionData = executionData.json ? [executionData] : [{ json: executionData as IDataObject }];
	}

	if (executionData.every((item) => typeof item === 'object' && 'json' in item))
		return executionData;

	if (executionData.some((item) => typeof item === 'object' && 'json' in item)) {
		throw new Error('Inconsistent item format');
	}

	if (executionData.every((item) => typeof item === 'object' && 'binary' in item)) {
		const normalizedItems: INodeExecutionData[] = [];
		executionData.forEach((item) => {
			const json = Object.keys(item).reduce((acc, key) => {
				if (key === 'binary') return acc;
				return { ...acc, [key]: item[key] };
			}, {});

			normalizedItems.push({
				json,
				binary: item.binary,
			});
		});
		return normalizedItems;
	}

	if (executionData.some((item) => typeof item === 'object' && 'binary' in item)) {
		throw new Error('Inconsistent item format');
	}

	return executionData.map((item) => {
		return { json: item };
	});
}

// TODO: Move up later
export async function requestWithAuthentication(
	this: IAllExecuteFunctions,
	credentialsType: string,
	requestOptions: OptionsWithUri | RequestPromiseOptions,
	workflow: Workflow,
	node: INode,
	additionalData: IWorkflowExecuteAdditionalData,
	additionalCredentialOptions?: IAdditionalCredentialOptions,
) {
	let credentialsDecrypted: ICredentialDataDecryptedObject | undefined;

	try {
		const parentTypes = additionalData.credentialsHelper.getParentTypes(credentialsType);

		if (parentTypes.includes('oAuth1Api')) {
			return await requestOAuth1.call(this, credentialsType, requestOptions, false);
		}
		if (parentTypes.includes('oAuth2Api')) {
			return await requestOAuth2.call(
				this,
				credentialsType,
				requestOptions,
				node,
				additionalData,
				additionalCredentialOptions?.oauth2,
				false,
			);
		}

		if (additionalCredentialOptions?.credentialsDecrypted) {
			credentialsDecrypted = additionalCredentialOptions.credentialsDecrypted.data;
		} else {
			credentialsDecrypted = await this.getCredentials(credentialsType);
		}

		if (credentialsDecrypted === undefined) {
			throw new NodeOperationError(
				node,
				`Node "${node.name}" does not have any credentials of type "${credentialsType}" set!`,
				{ severity: 'warning' },
			);
		}

		const data = await additionalData.credentialsHelper.preAuthentication(
			{ helpers: this.helpers },
			credentialsDecrypted,
			credentialsType,
			node,
			false,
		);

		if (data) {
			// make the updated property in the credentials
			// available to the authenticate method
			Object.assign(credentialsDecrypted, data);
		}

		requestOptions = await additionalData.credentialsHelper.authenticate(
			credentialsDecrypted,
			credentialsType,
			requestOptions as IHttpRequestOptions,
			workflow,
			node,
			additionalData.timezone,
		);
		return await proxyRequestToAxios(workflow, additionalData, node, requestOptions as IDataObject);
	} catch (error) {
		try {
			if (credentialsDecrypted !== undefined) {
				// try to refresh the credentials
				const data = await additionalData.credentialsHelper.preAuthentication(
					{ helpers: this.helpers },
					credentialsDecrypted,
					credentialsType,
					node,
					true,
				);

				if (data) {
					// make the updated property in the credentials
					// available to the authenticate method
					Object.assign(credentialsDecrypted, data);
					requestOptions = await additionalData.credentialsHelper.authenticate(
						credentialsDecrypted,
						credentialsType,
						requestOptions as IHttpRequestOptions,
						workflow,
						node,
						additionalData.timezone,
					);
					// retry the request
					return await proxyRequestToAxios(
						workflow,
						additionalData,
						node,
						requestOptions as IDataObject,
					);
				}
			}
			throw error;
		} catch (error) {
			throw new NodeApiError(this.getNode(), error);
		}
	}
}

/**
 * Returns the additional keys for Expressions and Function-Nodes
 *
 */
export function getAdditionalKeys(
	additionalData: IWorkflowExecuteAdditionalData,
	mode: WorkflowExecuteMode,
	runExecutionData: IRunExecutionData | null,
	options?: { secretsEnabled?: boolean },
): IWorkflowDataProxyAdditionalKeys {
	const executionId = additionalData.executionId || PLACEHOLDER_EMPTY_EXECUTION_ID;
	const resumeUrl = `${additionalData.webhookWaitingBaseUrl}/${executionId}`;
	return {
		$execution: {
			id: executionId,
			mode: mode === 'manual' ? 'test' : 'production',
			resumeUrl,
			customData: runExecutionData
				? {
						set(key: string, value: string): void {
							try {
								setWorkflowExecutionMetadata(runExecutionData, key, value);
							} catch (e) {
								if (mode === 'manual') {
									throw e;
								}
								Logger.verbose(e.message);
							}
						},
						setAll(obj: Record<string, string>): void {
							try {
								setAllWorkflowExecutionMetadata(runExecutionData, obj);
							} catch (e) {
								if (mode === 'manual') {
									throw e;
								}
								Logger.verbose(e.message);
							}
						},
						get(key: string): string {
							return getWorkflowExecutionMetadata(runExecutionData, key);
						},
						getAll(): Record<string, string> {
							return getAllWorkflowExecutionMetadata(runExecutionData);
						},
				  }
				: undefined,
		},
		$vars: additionalData.variables,
		$secrets: options?.secretsEnabled ? getSecretsProxy(additionalData) : undefined,

		// deprecated
		$executionId: executionId,
		$resumeWebhookUrl: resumeUrl,
	};
}

/**
 * Returns the requested decrypted credentials if the node has access to them.
 *
 * @param {Workflow} workflow Workflow which requests the data
 * @param {INode} node Node which request the data
 * @param {string} type The credential type to return
 */
export async function getCredentials(
	workflow: Workflow,
	node: INode,
	type: string,
	additionalData: IWorkflowExecuteAdditionalData,
	mode: WorkflowExecuteMode,
	runExecutionData?: IRunExecutionData | null,
	runIndex?: number,
	connectionInputData?: INodeExecutionData[],
	itemIndex?: number,
): Promise<ICredentialDataDecryptedObject> {
	// Get the NodeType as it has the information if the credentials are required
	const nodeType = workflow.nodeTypes.getByNameAndVersion(node.type, node.typeVersion);
	if (nodeType === undefined) {
		throw new NodeOperationError(
			node,
			`Node type "${node.type}" is not known so can not get credentials!`,
		);
	}

	// Hardcode for now for security reasons that only a single node can access
	// all credentials
	const fullAccess = ['n8n-nodes-base.httpRequest'].includes(node.type);

	let nodeCredentialDescription: INodeCredentialDescription | undefined;
	if (!fullAccess) {
		if (nodeType.description.credentials === undefined) {
			throw new NodeOperationError(
				node,
				`Node type "${node.type}" does not have any credentials defined!`,
				{ severity: 'warning' },
			);
		}

		nodeCredentialDescription = nodeType.description.credentials.find(
			(credentialTypeDescription) => credentialTypeDescription.name === type,
		);
		if (nodeCredentialDescription === undefined) {
			throw new NodeOperationError(
				node,
				`Node type "${node.type}" does not have any credentials of type "${type}" defined!`,
				{ severity: 'warning' },
			);
		}

		if (
			!NodeHelpers.displayParameter(
				additionalData.currentNodeParameters || node.parameters,
				nodeCredentialDescription,
				node,
				node.parameters,
			)
		) {
			// Credentials should not be displayed even if they would be defined
			throw new NodeOperationError(node, 'Credentials not found');
		}
	}

	// Check if node has any credentials defined
	if (!fullAccess && !node.credentials?.[type]) {
		// If none are defined check if the credentials are required or not

		if (nodeCredentialDescription?.required === true) {
			// Credentials are required so error
			if (!node.credentials) {
				throw new NodeOperationError(node, 'Node does not have any credentials set!', {
					severity: 'warning',
				});
			}
			if (!node.credentials[type]) {
				throw new NodeOperationError(
					node,
					`Node does not have any credentials set for "${type}"!`,
					{ severity: 'warning' },
				);
			}
		} else {
			// Credentials are not required
			throw new NodeOperationError(node, 'Node does not require credentials');
		}
	}

	if (fullAccess && !node.credentials?.[type]) {
		// Make sure that fullAccess nodes still behave like before that if they
		// request access to credentials that are currently not set it returns undefined
		throw new NodeOperationError(node, 'Credentials not found');
	}

	let expressionResolveValues: ICredentialsExpressionResolveValues | undefined;
	if (connectionInputData && runExecutionData && runIndex !== undefined) {
		expressionResolveValues = {
			connectionInputData,
			itemIndex: itemIndex || 0,
			node,
			runExecutionData,
			runIndex,
			workflow,
		} as ICredentialsExpressionResolveValues;
	}

	const nodeCredentials = node.credentials
		? node.credentials[type]
		: ({} as INodeCredentialsDetails);

	// TODO: solve using credentials via expression
	// if (name.charAt(0) === '=') {
	// 	// If the credential name is an expression resolve it
	// 	const additionalKeys = getAdditionalKeys(additionalData, mode);
	// 	name = workflow.expression.getParameterValue(
	// 		name,
	// 		runExecutionData || null,
	// 		runIndex || 0,
	// 		itemIndex || 0,
	// 		node.name,
	// 		connectionInputData || [],
	// 		mode,
	// 		additionalKeys,
	// 	) as string;
	// }

	const decryptedDataObject = await additionalData.credentialsHelper.getDecrypted(
		additionalData,
		nodeCredentials,
		type,
		mode,
		additionalData.timezone,
		false,
		expressionResolveValues,
	);

	return decryptedDataObject;
}

/**
 * Clean up parameter data to make sure that only valid data gets returned
 * INFO: Currently only converts Luxon Dates as we know for sure it will not be breaking
 */
function cleanupParameterData(inputData: NodeParameterValueType): void {
	if (typeof inputData !== 'object' || inputData === null) {
		return;
	}

	if (Array.isArray(inputData)) {
		inputData.forEach((value) => cleanupParameterData(value as NodeParameterValueType));
		return;
	}

	if (typeof inputData === 'object') {
		Object.keys(inputData).forEach((key) => {
			if (typeof inputData[key as keyof typeof inputData] === 'object') {
				if (inputData[key as keyof typeof inputData]?.constructor.name === 'DateTime') {
					// Is a special luxon date so convert to string
					inputData[key as keyof typeof inputData] =
						inputData[key as keyof typeof inputData]?.toString();
				} else {
					cleanupParameterData(inputData[key as keyof typeof inputData]);
				}
			}
		});
	}
}

const validateResourceMapperValue = (
	parameterName: string,
	paramValues: { [key: string]: unknown },
	node: INode,
	skipRequiredCheck = false,
): ExtendedValidationResult => {
	const result: ExtendedValidationResult = { valid: true, newValue: paramValues };
	const paramNameParts = parameterName.split('.');
	if (paramNameParts.length !== 2) {
		return result;
	}
	const resourceMapperParamName = paramNameParts[0];
	const resourceMapperField = node.parameters[resourceMapperParamName];
	if (!resourceMapperField || !isResourceMapperValue(resourceMapperField)) {
		return result;
	}
	const schema = resourceMapperField.schema;
	const paramValueNames = Object.keys(paramValues);
	for (let i = 0; i < paramValueNames.length; i++) {
		const key = paramValueNames[i];
		const resolvedValue = paramValues[key];
		const schemaEntry = schema.find((s) => s.id === key);

		if (
			!skipRequiredCheck &&
			schemaEntry?.required === true &&
			schemaEntry.type !== 'boolean' &&
			!resolvedValue
		) {
			return {
				valid: false,
				errorMessage: `The value "${String(key)}" is required but not set`,
				fieldName: key,
			};
		}

		if (schemaEntry?.type) {
			const validationResult = validateFieldType(
				key,
				resolvedValue,
				schemaEntry.type,
				schemaEntry.options,
			);
			if (!validationResult.valid) {
				return { ...validationResult, fieldName: key };
			} else {
				// If it's valid, set the casted value
				paramValues[key] = validationResult.newValue;
			}
		}
	}
	return result;
};

const validateCollection = (
	node: INode,
	runIndex: number,
	itemIndex: number,
	propertyDescription: INodeProperties,
	parameterPath: string[],
	validationResult: ExtendedValidationResult,
): ExtendedValidationResult => {
	let nestedDescriptions: INodeProperties[] | undefined;

	if (propertyDescription.type === 'fixedCollection') {
		nestedDescriptions = (propertyDescription.options as INodePropertyCollection[]).find(
			(entry) => entry.name === parameterPath[1],
		)?.values;
	}

	if (propertyDescription.type === 'collection') {
		nestedDescriptions = propertyDescription.options as INodeProperties[];
	}

	if (!nestedDescriptions) {
		return validationResult;
	}

	const validationMap: {
		[key: string]: { type: FieldType; displayName: string; options?: INodePropertyOptions[] };
	} = {};

	for (const prop of nestedDescriptions) {
		if (!prop.validateType || prop.ignoreValidationDuringExecution) continue;

		validationMap[prop.name] = {
			type: prop.validateType,
			displayName: prop.displayName,
			options:
				prop.validateType === 'options' ? (prop.options as INodePropertyOptions[]) : undefined,
		};
	}

	if (!Object.keys(validationMap).length) {
		return validationResult;
	}

	for (const value of Array.isArray(validationResult.newValue)
		? (validationResult.newValue as IDataObject[])
		: [validationResult.newValue as IDataObject]) {
		for (const key of Object.keys(value)) {
			if (!validationMap[key]) continue;

			const fieldValidationResult = validateFieldType(
				key,
				value[key],
				validationMap[key].type,
				validationMap[key].options,
			);

			if (!fieldValidationResult.valid) {
				throw new ExpressionError(
					`Invalid input for field '${validationMap[key].displayName}' inside '${propertyDescription.displayName}' in [item ${itemIndex}]`,
					{
						description: fieldValidationResult.errorMessage,
						runIndex,
						itemIndex,
						nodeCause: node.name,
					},
				);
			}
			value[key] = fieldValidationResult.newValue;
		}
	}

	return validationResult;
};

export const validateValueAgainstSchema = (
	node: INode,
	nodeType: INodeType,
	parameterValue: string | number | boolean | object | null | undefined,
	parameterName: string,
	runIndex: number,
	itemIndex: number,
) => {
	const parameterPath = parameterName.split('.');

	const propertyDescription = nodeType.description.properties.find(
		(prop) =>
			parameterPath[0] === prop.name && NodeHelpers.displayParameter(node.parameters, prop, node),
	);

	if (!propertyDescription) {
		return parameterValue;
	}

	let validationResult: ExtendedValidationResult = { valid: true, newValue: parameterValue };

	if (
		parameterPath.length === 1 &&
		propertyDescription.validateType &&
		!propertyDescription.ignoreValidationDuringExecution
	) {
		validationResult = validateFieldType(
			parameterName,
			parameterValue,
			propertyDescription.validateType,
		);
	} else if (
		propertyDescription.type === 'resourceMapper' &&
		parameterPath[1] === 'value' &&
		typeof parameterValue === 'object'
	) {
		validationResult = validateResourceMapperValue(
			parameterName,
			parameterValue as { [key: string]: unknown },
			node,
			propertyDescription.typeOptions?.resourceMapper?.mode !== 'add',
		);
	} else if (['fixedCollection', 'collection'].includes(propertyDescription.type)) {
		validationResult = validateCollection(
			node,
			runIndex,
			itemIndex,
			propertyDescription,
			parameterPath,
			validationResult,
		);
	}

	if (!validationResult.valid) {
		throw new ExpressionError(
			`Invalid input for '${
				validationResult.fieldName
					? String(validationResult.fieldName)
					: propertyDescription.displayName
			}' [item ${itemIndex}]`,
			{
				description: validationResult.errorMessage,
				runIndex,
				itemIndex,
				nodeCause: node.name,
			},
		);
	}
	return validationResult.newValue;
};

/**
 * Returns the requested resolved (all expressions replaced) node parameters.
 *
 * @param {(IRunExecutionData | null)} runExecutionData
 */
export function getNodeParameter(
	workflow: Workflow,
	runExecutionData: IRunExecutionData | null,
	runIndex: number,
	connectionInputData: INodeExecutionData[],
	node: INode,
	parameterName: string,
	itemIndex: number,
	mode: WorkflowExecuteMode,
	timezone: string,
	additionalKeys: IWorkflowDataProxyAdditionalKeys,
	executeData?: IExecuteData,
	fallbackValue?: any,
	options?: IGetNodeParameterOptions,
): NodeParameterValueType | object {
	const nodeType = workflow.nodeTypes.getByNameAndVersion(node.type, node.typeVersion);
	if (nodeType === undefined) {
		throw new Error(`Node type "${node.type}" is not known so can not return parameter value!`);
	}

	const value = get(node.parameters, parameterName, fallbackValue);

	if (value === undefined) {
		throw new Error(`Could not get parameter "${parameterName}"!`);
	}

	if (options?.rawExpressions) {
		return value;
	}

	let returnData;
	try {
		returnData = workflow.expression.getParameterValue(
			value,
			runExecutionData,
			runIndex,
			itemIndex,
			node.name,
			connectionInputData,
			mode,
			timezone,
			additionalKeys,
			executeData,
		);
		cleanupParameterData(returnData);
	} catch (e) {
		if (e instanceof ExpressionError && node.continueOnFail && node.type === 'n8n-nodes-base.set') {
			// https://linear.app/n8n/issue/PAY-684
			returnData = [{ name: undefined, value: undefined }];
		} else {
			if (e.context) e.context.parameter = parameterName;
			e.cause = value;
			throw e;
		}
	}

	// This is outside the try/catch because it throws errors with proper messages
	if (options?.extractValue) {
		returnData = extractValue(returnData, parameterName, node, nodeType);
	}

	// Validate parameter value if it has a schema defined(RMC) or validateType defined
	returnData = validateValueAgainstSchema(
		node,
		nodeType,
		returnData,
		parameterName,
		runIndex,
		itemIndex,
	);

	return returnData;
}

/**
 * Returns if execution should be continued even if there was an error.
 *
 */
export function continueOnFail(node: INode): boolean {
	return get(node, 'continueOnFail', false);
}

/**
 * Returns the webhook URL of the webhook with the given name
 *
 */
export function getNodeWebhookUrl(
	name: string,
	workflow: Workflow,
	node: INode,
	additionalData: IWorkflowExecuteAdditionalData,
	mode: WorkflowExecuteMode,
	timezone: string,
	additionalKeys: IWorkflowDataProxyAdditionalKeys,
	isTest?: boolean,
): string | undefined {
	let baseUrl = additionalData.webhookBaseUrl;
	if (isTest === true) {
		baseUrl = additionalData.webhookTestBaseUrl;
	}

	// eslint-disable-next-line @typescript-eslint/no-use-before-define
	const webhookDescription = getWebhookDescription(name, workflow, node);
	if (webhookDescription === undefined) {
		return undefined;
	}

	const path = workflow.expression.getSimpleParameterValue(
		node,
		webhookDescription.path,
		mode,
		timezone,
		additionalKeys,
	);
	if (path === undefined) {
		return undefined;
	}

	const isFullPath: boolean = workflow.expression.getSimpleParameterValue(
		node,
		webhookDescription.isFullPath,
		mode,
		timezone,
		additionalKeys,
		undefined,
		false,
	) as boolean;
	return NodeHelpers.getNodeWebhookUrl(baseUrl, workflow.id!, node, path.toString(), isFullPath);
}

/**
 * Returns the timezone for the workflow
 *
 */
export function getTimezone(
	workflow: Workflow,
	additionalData: IWorkflowExecuteAdditionalData,
): string {
	// eslint-disable-next-line @typescript-eslint/prefer-optional-chain
	if (workflow.settings !== undefined && workflow.settings.timezone !== undefined) {
		return (workflow.settings as IWorkflowSettings).timezone as string;
	}
	return additionalData.timezone;
}

/**
 * Returns the full webhook description of the webhook with the given name
 *
 */
export function getWebhookDescription(
	name: string,
	workflow: Workflow,
	node: INode,
): IWebhookDescription | undefined {
	const nodeType = workflow.nodeTypes.getByNameAndVersion(node.type, node.typeVersion);

	if (nodeType.description.webhooks === undefined) {
		// Node does not have any webhooks so return
		return undefined;
	}

	for (const webhookDescription of nodeType.description.webhooks) {
		if (webhookDescription.name === name) {
			return webhookDescription;
		}
	}

	return undefined;
}

const getCommonWorkflowFunctions = (
	workflow: Workflow,
	node: INode,
	additionalData: IWorkflowExecuteAdditionalData,
): Omit<FunctionsBase, 'getCredentials'> => ({
	logger: Logger,
	getExecutionId: () => additionalData.executionId!,
	getNode: () => deepCopy(node),
	getWorkflow: () => ({
		id: workflow.id,
		name: workflow.name,
		active: workflow.active,
	}),
	getWorkflowStaticData: (type) => workflow.getStaticData(type, node),

	getRestApiUrl: () => additionalData.restApiUrl,
	getInstanceBaseUrl: () => additionalData.instanceBaseUrl,
	getInstanceId: async () => getInstanceId(),
	getTimezone: () => getTimezone(workflow, additionalData),

	prepareOutputData: async (outputData) => [outputData],
});

const getRequestHelperFunctions = (
	workflow: Workflow,
	node: INode,
	additionalData: IWorkflowExecuteAdditionalData,
): RequestHelperFunctions => ({
	httpRequest,

	async httpRequestWithAuthentication(
		this,
		credentialsType,
		requestOptions,
		additionalCredentialOptions,
	): Promise<any> {
		return httpRequestWithAuthentication.call(
			this,
			credentialsType,
			requestOptions,
			workflow,
			node,
			additionalData,
			additionalCredentialOptions,
		);
	},

	request: async (uriOrObject, options) =>
		proxyRequestToAxios(workflow, additionalData, node, uriOrObject, options),

	async requestWithAuthentication(
		this,
		credentialsType,
		requestOptions,
		additionalCredentialOptions,
	): Promise<any> {
		return requestWithAuthentication.call(
			this,
			credentialsType,
			requestOptions,
			workflow,
			node,
			additionalData,
			additionalCredentialOptions,
		);
	},

	async requestOAuth1(
		this: IAllExecuteFunctions,
		credentialsType: string,
		requestOptions: OptionsWithUrl | RequestPromiseOptions,
	): Promise<any> {
		return requestOAuth1.call(this, credentialsType, requestOptions);
	},

	async requestOAuth2(
		this: IAllExecuteFunctions,
		credentialsType: string,
		requestOptions: OptionsWithUri | RequestPromiseOptions,
		oAuth2Options?: IOAuth2Options,
	): Promise<any> {
		return requestOAuth2.call(
			this,
			credentialsType,
			requestOptions,
			node,
			additionalData,
			oAuth2Options,
		);
	},
});

const getAllowedPaths = () => {
	const restrictFileAccessTo = process.env[RESTRICT_FILE_ACCESS_TO];
	if (!restrictFileAccessTo) {
		return [];
	}
	const allowedPaths = restrictFileAccessTo
		.split(';')
		.map((path) => path.trim())
		.filter((path) => path);
	return allowedPaths;
};

function isFilePathBlocked(filePath: string): boolean {
	const allowedPaths = getAllowedPaths();
	const resolvedFilePath = path.resolve(filePath);
	const userFolder = getUserN8nFolderPath();
	const blockFileAccessToN8nFiles = process.env[BLOCK_FILE_ACCESS_TO_N8N_FILES] !== 'false';

	//if allowed paths are defined, allow access only to those paths
	if (allowedPaths.length) {
		for (const path of allowedPaths) {
			if (resolvedFilePath.startsWith(path)) {
				return false;
			}
		}

		return true;
	}

	//restrict access to .n8n folder and other .env config related paths
	if (blockFileAccessToN8nFiles) {
		const restrictedPaths: string[] = [userFolder];

		if (process.env[CONFIG_FILES]) {
			restrictedPaths.push(...process.env[CONFIG_FILES].split(','));
		}

		if (process.env[CUSTOM_EXTENSION_ENV]) {
			const customExtensionFolders = process.env[CUSTOM_EXTENSION_ENV].split(';');
			restrictedPaths.push(...customExtensionFolders);
		}

		if (process.env[BINARY_DATA_STORAGE_PATH]) {
			restrictedPaths.push(process.env[BINARY_DATA_STORAGE_PATH]);
		}

		if (process.env[UM_EMAIL_TEMPLATES_INVITE]) {
			restrictedPaths.push(process.env[UM_EMAIL_TEMPLATES_INVITE]);
		}

		if (process.env[UM_EMAIL_TEMPLATES_PWRESET]) {
			restrictedPaths.push(process.env[UM_EMAIL_TEMPLATES_PWRESET]);
		}

		//check if the file path is restricted
		for (const path of restrictedPaths) {
			if (resolvedFilePath.startsWith(path)) {
				return true;
			}
		}
	}

	//path is not restricted
	return false;
}

const getFileSystemHelperFunctions = (node: INode): FileSystemHelperFunctions => ({
	async createReadStream(filePath) {
		try {
			await fsAccess(filePath);
		} catch (error) {
			throw error.code === 'ENOENT'
				? new NodeOperationError(node, error, {
						message: `The file "${String(filePath)}" could not be accessed.`,
						severity: 'warning',
				  })
				: error;
		}
		if (isFilePathBlocked(filePath as string)) {
			const allowedPaths = getAllowedPaths();
			const message = allowedPaths.length ? ` Allowed paths: ${allowedPaths.join(', ')}` : '';
			throw new NodeOperationError(node, `Access to the file is not allowed.${message}`, {
				severity: 'warning',
			});
		}
		return createReadStream(filePath);
	},

	getStoragePath() {
		return path.join(getUserN8nFolderPath(), `storage/${node.type}`);
	},

	async writeContentToFile(filePath, content, flag) {
		if (isFilePathBlocked(filePath as string)) {
			throw new NodeOperationError(node, `The file "${String(filePath)}" is not writable.`, {
				severity: 'warning',
			});
		}
		return fsWriteFile(filePath, content, { encoding: 'binary', flag });
	},
});

const getNodeHelperFunctions = ({
	executionId,
}: IWorkflowExecuteAdditionalData): NodeHelperFunctions => ({
	copyBinaryFile: async (filePath, fileName, mimeType) =>
		copyBinaryFile(executionId!, filePath, fileName, mimeType),
});

const getBinaryHelperFunctions = ({
	executionId,
}: IWorkflowExecuteAdditionalData): BinaryHelperFunctions => ({
	getBinaryPath,
	getBinaryStream,
	getBinaryMetadata,
	binaryToBuffer,
	prepareBinaryData: async (binaryData, filePath, mimeType) =>
		prepareBinaryData(binaryData, executionId!, filePath, mimeType),
	setBinaryDataBuffer: async (data, binaryData) =>
		setBinaryDataBuffer(data, binaryData, executionId!),
	copyBinaryFile: async () => {
		throw new Error('copyBinaryFile has been removed. Please upgrade this node');
	},
});

/**
 * Returns the execute functions the poll nodes have access to.
 */
// TODO: Check if I can get rid of: additionalData, and so then maybe also at ActiveWorkflowRunner.add
export function getExecutePollFunctions(
	workflow: Workflow,
	node: INode,
	additionalData: IWorkflowExecuteAdditionalData,
	mode: WorkflowExecuteMode,
	activation: WorkflowActivateMode,
): IPollFunctions {
	return ((workflow: Workflow, node: INode) => {
		return {
			...getCommonWorkflowFunctions(workflow, node, additionalData),
			__emit: (data: INodeExecutionData[][]): void => {
				throw new Error('Overwrite NodeExecuteFunctions.getExecutePollFunctions.__emit function!');
			},
			__emitError(error: Error) {
				throw new Error(
					'Overwrite NodeExecuteFunctions.getExecutePollFunctions.__emitError function!',
				);
			},
			getMode: () => mode,
			getActivationMode: () => activation,
			getCredentials: async (type) => getCredentials(workflow, node, type, additionalData, mode),
			getNodeParameter: (
				parameterName: string,
				fallbackValue?: any,
				options?: IGetNodeParameterOptions,
			): NodeParameterValueType | object => {
				const runExecutionData: IRunExecutionData | null = null;
				const itemIndex = 0;
				const runIndex = 0;
				const connectionInputData: INodeExecutionData[] = [];

				return getNodeParameter(
					workflow,
					runExecutionData,
					runIndex,
					connectionInputData,
					node,
					parameterName,
					itemIndex,
					mode,
					additionalData.timezone,
					getAdditionalKeys(additionalData, mode, runExecutionData),
					undefined,
					fallbackValue,
					options,
				);
			},
			helpers: {
				createDeferredPromise,
				...getRequestHelperFunctions(workflow, node, additionalData),
				...getBinaryHelperFunctions(additionalData),
				returnJsonArray,
			},
		};
	})(workflow, node);
}

/**
 * Returns the execute functions the trigger nodes have access to.
 */
// TODO: Check if I can get rid of: additionalData, and so then maybe also at ActiveWorkflowRunner.add
export function getExecuteTriggerFunctions(
	workflow: Workflow,
	node: INode,
	additionalData: IWorkflowExecuteAdditionalData,
	mode: WorkflowExecuteMode,
	activation: WorkflowActivateMode,
): ITriggerFunctions {
	return ((workflow: Workflow, node: INode) => {
		return {
			...getCommonWorkflowFunctions(workflow, node, additionalData),
			emit: (data: INodeExecutionData[][]): void => {
				throw new Error('Overwrite NodeExecuteFunctions.getExecuteTriggerFunctions.emit function!');
			},
			emitError: (error: Error): void => {
				throw new Error('Overwrite NodeExecuteFunctions.getExecuteTriggerFunctions.emit function!');
			},
			getMode: () => mode,
			getActivationMode: () => activation,
			getCredentials: async (type) => getCredentials(workflow, node, type, additionalData, mode),
			getNodeParameter: (
				parameterName: string,
				fallbackValue?: any,
				options?: IGetNodeParameterOptions,
			): NodeParameterValueType | object => {
				const runExecutionData: IRunExecutionData | null = null;
				const itemIndex = 0;
				const runIndex = 0;
				const connectionInputData: INodeExecutionData[] = [];

				return getNodeParameter(
					workflow,
					runExecutionData,
					runIndex,
					connectionInputData,
					node,
					parameterName,
					itemIndex,
					mode,
					additionalData.timezone,
					getAdditionalKeys(additionalData, mode, runExecutionData),
					undefined,
					fallbackValue,
					options,
				);
			},
			helpers: {
				createDeferredPromise,
				...getRequestHelperFunctions(workflow, node, additionalData),
				...getBinaryHelperFunctions(additionalData),
				returnJsonArray,
			},
		};
	})(workflow, node);
}

/**
 * Returns the execute functions regular nodes have access to.
 */
export function getExecuteFunctions(
	workflow: Workflow,
	runExecutionData: IRunExecutionData,
	runIndex: number,
	connectionInputData: INodeExecutionData[],
	inputData: ITaskDataConnections,
	node: INode,
	additionalData: IWorkflowExecuteAdditionalData,
	executeData: IExecuteData,
	mode: WorkflowExecuteMode,
): IExecuteFunctions {
	return ((workflow, runExecutionData, connectionInputData, inputData, node) => {
		return {
			...getCommonWorkflowFunctions(workflow, node, additionalData),
			getMode: () => mode,
			getCredentials: async (type, itemIndex) =>
				getCredentials(
					workflow,
					node,
					type,
					additionalData,
					mode,
					runExecutionData,
					runIndex,
					connectionInputData,
					itemIndex,
				),
			getExecuteData: () => executeData,
			continueOnFail: () => continueOnFail(node),
			evaluateExpression: (expression: string, itemIndex: number) => {
				return workflow.expression.resolveSimpleParameterValue(
					`=${expression}`,
					{},
					runExecutionData,
					runIndex,
					itemIndex,
					node.name,
					connectionInputData,
					mode,
					additionalData.timezone,
					getAdditionalKeys(additionalData, mode, runExecutionData),
					executeData,
				);
			},
			async executeWorkflow(
				workflowInfo: IExecuteWorkflowInfo,
				inputData?: INodeExecutionData[],
			): Promise<any> {
				return additionalData
					.executeWorkflow(workflowInfo, additionalData, {
						parentWorkflowId: workflow.id?.toString(),
						inputData,
						parentWorkflowSettings: workflow.settings,
					})
					.then(async (result) =>
						BinaryDataManager.getInstance().duplicateBinaryData(
							result,
							additionalData.executionId!,
						),
					);
			},
			getContext(type: string): IContextObject {
				return NodeHelpers.getContext(runExecutionData, type, node);
			},
			getInputData: (inputIndex = 0, inputName = 'main') => {
				if (!inputData.hasOwnProperty(inputName)) {
					// Return empty array because else it would throw error when nothing is connected to input
					return [];
				}

				// TODO: Check if nodeType has input with that index defined
				if (inputData[inputName].length < inputIndex) {
					throw new Error(`Could not get input index "${inputIndex}" of input "${inputName}"!`);
				}

				if (inputData[inputName][inputIndex] === null) {
					// return [];
					throw new Error(`Value "${inputIndex}" of input "${inputName}" did not get set!`);
				}

				return inputData[inputName][inputIndex] as INodeExecutionData[];
			},
			getInputSourceData: (inputIndex = 0, inputName = 'main') => {
				if (executeData?.source === null) {
					// Should never happen as n8n sets it automatically
					throw new Error('Source data is missing!');
				}
				return executeData.source[inputName][inputIndex];
			},
			getNodeParameter: (
				parameterName: string,
				itemIndex: number,
				fallbackValue?: any,
				options?: IGetNodeParameterOptions,
			): NodeParameterValueType | object => {
				return getNodeParameter(
					workflow,
					runExecutionData,
					runIndex,
					connectionInputData,
					node,
					parameterName,
					itemIndex,
					mode,
					additionalData.timezone,
					getAdditionalKeys(additionalData, mode, runExecutionData),
					executeData,
					fallbackValue,
					options,
				);
			},
			getWorkflowDataProxy: (itemIndex: number): IWorkflowDataProxyData => {
				const dataProxy = new WorkflowDataProxy(
					workflow,
					runExecutionData,
					runIndex,
					itemIndex,
					node.name,
					connectionInputData,
					{},
					mode,
					additionalData.timezone,
					getAdditionalKeys(additionalData, mode, runExecutionData),
					executeData,
				);
				return dataProxy.getDataProxy();
			},
			binaryToBuffer,
			async putExecutionToWait(waitTill: Date): Promise<void> {
				runExecutionData.waitTill = waitTill;
				if (additionalData.setExecutionStatus) {
					additionalData.setExecutionStatus('waiting');
				}
			},
			sendMessageToUI(...args: any[]): void {
				if (mode !== 'manual') {
					return;
				}
				try {
					if (additionalData.sendMessageToUI) {
						args = args.map((arg) => {
							// prevent invalid dates from being logged as null
							if (arg.isLuxonDateTime && arg.invalidReason) return { ...arg };

							// log valid dates in human readable format, as in browser
							if (arg.isLuxonDateTime) return new Date(arg.ts).toString();
							if (arg instanceof Date) return arg.toString();

							return arg;
						});

						additionalData.sendMessageToUI(node.name, args);
					}
				} catch (error) {
					Logger.warn(`There was a problem sending message to UI: ${error.message}`);
				}
			},
			async sendResponse(response: IExecuteResponsePromiseData): Promise<void> {
				await additionalData.hooks?.executeHookFunctions('sendResponse', [response]);
			},
			helpers: {
				createDeferredPromise,
				...getRequestHelperFunctions(workflow, node, additionalData),
				...getFileSystemHelperFunctions(node),
				...getBinaryHelperFunctions(additionalData),
				assertBinaryData: (itemIndex, propertyName) =>
					assertBinaryData(inputData, node, itemIndex, propertyName, 0),
				getBinaryDataBuffer: async (itemIndex, propertyName) =>
					getBinaryDataBuffer(inputData, itemIndex, propertyName, 0),

				returnJsonArray,
				normalizeItems,
				constructExecutionMetaData,
			},
			nodeHelpers: getNodeHelperFunctions(additionalData),
		};
	})(workflow, runExecutionData, connectionInputData, inputData, node) as IExecuteFunctions;
}

/**
 * Returns the execute functions regular nodes have access to when single-function is defined.
 */
export function getExecuteSingleFunctions(
	workflow: Workflow,
	runExecutionData: IRunExecutionData,
	runIndex: number,
	connectionInputData: INodeExecutionData[],
	inputData: ITaskDataConnections,
	node: INode,
	itemIndex: number,
	additionalData: IWorkflowExecuteAdditionalData,
	executeData: IExecuteData,
	mode: WorkflowExecuteMode,
): IExecuteSingleFunctions {
	return ((workflow, runExecutionData, connectionInputData, inputData, node, itemIndex) => {
		return {
			...getCommonWorkflowFunctions(workflow, node, additionalData),
			continueOnFail: () => continueOnFail(node),
			evaluateExpression: (expression: string, evaluateItemIndex: number | undefined) => {
				evaluateItemIndex = evaluateItemIndex === undefined ? itemIndex : evaluateItemIndex;
				return workflow.expression.resolveSimpleParameterValue(
					`=${expression}`,
					{},
					runExecutionData,
					runIndex,
					evaluateItemIndex,
					node.name,
					connectionInputData,
					mode,
					additionalData.timezone,
					getAdditionalKeys(additionalData, mode, runExecutionData),
					executeData,
				);
			},
			getContext(type: string): IContextObject {
				return NodeHelpers.getContext(runExecutionData, type, node);
			},
			getCredentials: async (type) =>
				getCredentials(
					workflow,
					node,
					type,
					additionalData,
					mode,
					runExecutionData,
					runIndex,
					connectionInputData,
					itemIndex,
				),
			getInputData: (inputIndex = 0, inputName = 'main') => {
				if (!inputData.hasOwnProperty(inputName)) {
					// Return empty array because else it would throw error when nothing is connected to input
					return { json: {} };
				}

				// TODO: Check if nodeType has input with that index defined
				if (inputData[inputName].length < inputIndex) {
					throw new Error(`Could not get input index "${inputIndex}" of input "${inputName}"!`);
				}

				const allItems = inputData[inputName][inputIndex];

				if (allItems === null) {
					// return [];
					throw new Error(`Value "${inputIndex}" of input "${inputName}" did not get set!`);
				}

				if (allItems[itemIndex] === null) {
					// return [];
					throw new Error(
						`Value "${inputIndex}" of input "${inputName}" with itemIndex "${itemIndex}" did not get set!`,
					);
				}

				return allItems[itemIndex];
			},
			getInputSourceData: (inputIndex = 0, inputName = 'main') => {
				if (executeData?.source === null) {
					// Should never happen as n8n sets it automatically
					throw new Error('Source data is missing!');
				}
				return executeData.source[inputName][inputIndex] as ISourceData;
			},
			getItemIndex: () => itemIndex,
			getMode: () => mode,
			getExecuteData: () => executeData,
			getNodeParameter: (
				parameterName: string,
				fallbackValue?: any,
				options?: IGetNodeParameterOptions,
			): NodeParameterValueType | object => {
				return getNodeParameter(
					workflow,
					runExecutionData,
					runIndex,
					connectionInputData,
					node,
					parameterName,
					itemIndex,
					mode,
					additionalData.timezone,
					getAdditionalKeys(additionalData, mode, runExecutionData),
					executeData,
					fallbackValue,
					options,
				);
			},
			getWorkflowDataProxy: (): IWorkflowDataProxyData => {
				const dataProxy = new WorkflowDataProxy(
					workflow,
					runExecutionData,
					runIndex,
					itemIndex,
					node.name,
					connectionInputData,
					{},
					mode,
					additionalData.timezone,
					getAdditionalKeys(additionalData, mode, runExecutionData),
					executeData,
				);
				return dataProxy.getDataProxy();
			},
			helpers: {
				createDeferredPromise,
				...getRequestHelperFunctions(workflow, node, additionalData),
				...getBinaryHelperFunctions(additionalData),

				assertBinaryData: (propertyName, inputIndex = 0) =>
					assertBinaryData(inputData, node, itemIndex, propertyName, inputIndex),
				getBinaryDataBuffer: async (propertyName, inputIndex = 0) =>
					getBinaryDataBuffer(inputData, itemIndex, propertyName, inputIndex),
			},
		};
	})(workflow, runExecutionData, connectionInputData, inputData, node, itemIndex);
}

export function getCredentialTestFunctions(): ICredentialTestFunctions {
	return {
		helpers: {
			request: async (uriOrObject: string | object, options?: object) => {
				return proxyRequestToAxios(undefined, undefined, undefined, uriOrObject, options);
			},
		},
	};
}

/**
 * Returns the execute functions regular nodes have access to in load-options-function.
 */
export function getLoadOptionsFunctions(
	workflow: Workflow,
	node: INode,
	path: string,
	additionalData: IWorkflowExecuteAdditionalData,
): ILoadOptionsFunctions {
	return ((workflow: Workflow, node: INode, path: string) => {
		return {
			...getCommonWorkflowFunctions(workflow, node, additionalData),
			getCredentials: async (type) =>
				getCredentials(workflow, node, type, additionalData, 'internal'),
			getCurrentNodeParameter: (
				parameterPath: string,
				options?: IGetNodeParameterOptions,
			): NodeParameterValueType | object | undefined => {
				const nodeParameters = additionalData.currentNodeParameters;

				if (parameterPath.charAt(0) === '&') {
					parameterPath = `${path.split('.').slice(1, -1).join('.')}.${parameterPath.slice(1)}`;
				}

				let returnData = get(nodeParameters, parameterPath);

				// This is outside the try/catch because it throws errors with proper messages
				if (options?.extractValue) {
					const nodeType = workflow.nodeTypes.getByNameAndVersion(node.type, node.typeVersion);
					if (nodeType === undefined) {
						throw new Error(
							`Node type "${node.type}" is not known so can not return parameter value!`,
						);
					}
					returnData = extractValue(
						returnData,
						parameterPath,
						node,
						nodeType,
					) as NodeParameterValueType;
				}

				return returnData;
			},
			getCurrentNodeParameters: () => additionalData.currentNodeParameters,
			getNodeParameter: (
				parameterName: string,
				fallbackValue?: any,
				options?: IGetNodeParameterOptions,
			): NodeParameterValueType | object => {
				const runExecutionData: IRunExecutionData | null = null;
				const itemIndex = 0;
				const runIndex = 0;
				const mode = 'internal' as WorkflowExecuteMode;
				const connectionInputData: INodeExecutionData[] = [];

				return getNodeParameter(
					workflow,
					runExecutionData,
					runIndex,
					connectionInputData,
					node,
					parameterName,
					itemIndex,
					mode,
					additionalData.timezone,
					getAdditionalKeys(additionalData, mode, runExecutionData),
					undefined,
					fallbackValue,
					options,
				);
			},
			helpers: getRequestHelperFunctions(workflow, node, additionalData),
		};
	})(workflow, node, path);
}

/**
 * Returns the execute functions regular nodes have access to in hook-function.
 */
export function getExecuteHookFunctions(
	workflow: Workflow,
	node: INode,
	additionalData: IWorkflowExecuteAdditionalData,
	mode: WorkflowExecuteMode,
	activation: WorkflowActivateMode,
	isTest?: boolean,
	webhookData?: IWebhookData,
): IHookFunctions {
	return ((workflow: Workflow, node: INode) => {
		return {
			...getCommonWorkflowFunctions(workflow, node, additionalData),
			getCredentials: async (type) => getCredentials(workflow, node, type, additionalData, mode),
			getMode: () => mode,
			getActivationMode: () => activation,
			getNodeParameter: (
				parameterName: string,
				fallbackValue?: any,
				options?: IGetNodeParameterOptions,
			): NodeParameterValueType | object => {
				const runExecutionData: IRunExecutionData | null = null;
				const itemIndex = 0;
				const runIndex = 0;
				const connectionInputData: INodeExecutionData[] = [];

				return getNodeParameter(
					workflow,
					runExecutionData,
					runIndex,
					connectionInputData,
					node,
					parameterName,
					itemIndex,
					mode,
					additionalData.timezone,
					getAdditionalKeys(additionalData, mode, runExecutionData),
					undefined,
					fallbackValue,
					options,
				);
			},
			getNodeWebhookUrl: (name: string): string | undefined => {
				return getNodeWebhookUrl(
					name,
					workflow,
					node,
					additionalData,
					mode,
					additionalData.timezone,
					getAdditionalKeys(additionalData, mode, null),
					isTest,
				);
			},
			getWebhookName(): string {
				if (webhookData === undefined) {
					throw new Error('Is only supported in webhook functions!');
				}
				return webhookData.webhookDescription.name;
			},
			getWebhookDescription: (name) => getWebhookDescription(name, workflow, node),
			helpers: getRequestHelperFunctions(workflow, node, additionalData),
		};
	})(workflow, node);
}

/**
 * Returns the execute functions regular nodes have access to when webhook-function is defined.
 */
export function getExecuteWebhookFunctions(
	workflow: Workflow,
	node: INode,
	additionalData: IWorkflowExecuteAdditionalData,
	mode: WorkflowExecuteMode,
	webhookData: IWebhookData,
): IWebhookFunctions {
	return ((workflow: Workflow, node: INode) => {
		return {
			...getCommonWorkflowFunctions(workflow, node, additionalData),
			getBodyData(): IDataObject {
				if (additionalData.httpRequest === undefined) {
					throw new Error('Request is missing!');
				}
				return additionalData.httpRequest.body;
			},
			getCredentials: async (type) => getCredentials(workflow, node, type, additionalData, mode),
			getHeaderData(): IncomingHttpHeaders {
				if (additionalData.httpRequest === undefined) {
					throw new Error('Request is missing!');
				}
				return additionalData.httpRequest.headers;
			},
			getMode: () => mode,
			getNodeParameter: (
				parameterName: string,
				fallbackValue?: any,
				options?: IGetNodeParameterOptions,
			): NodeParameterValueType | object => {
				const runExecutionData: IRunExecutionData | null = null;
				const itemIndex = 0;
				const runIndex = 0;
				const connectionInputData: INodeExecutionData[] = [];

				return getNodeParameter(
					workflow,
					runExecutionData,
					runIndex,
					connectionInputData,
					node,
					parameterName,
					itemIndex,
					mode,
					additionalData.timezone,
					getAdditionalKeys(additionalData, mode, null),
					undefined,
					fallbackValue,
					options,
				);
			},
			getParamsData(): object {
				if (additionalData.httpRequest === undefined) {
					throw new Error('Request is missing!');
				}
				return additionalData.httpRequest.params;
			},
			getQueryData(): object {
				if (additionalData.httpRequest === undefined) {
					throw new Error('Request is missing!');
				}
				return additionalData.httpRequest.query;
			},
			getRequestObject(): Request {
				if (additionalData.httpRequest === undefined) {
					throw new Error('Request is missing!');
				}
				return additionalData.httpRequest;
			},
			getResponseObject(): Response {
				if (additionalData.httpResponse === undefined) {
					throw new Error('Response is missing!');
				}
				return additionalData.httpResponse;
			},
			getNodeWebhookUrl: (name: string): string | undefined =>
				getNodeWebhookUrl(
					name,
					workflow,
					node,
					additionalData,
					mode,
					additionalData.timezone,
					getAdditionalKeys(additionalData, mode, null),
				),
			getWebhookName: () => webhookData.webhookDescription.name,
			helpers: {
				createDeferredPromise,
				...getRequestHelperFunctions(workflow, node, additionalData),
				...getBinaryHelperFunctions(additionalData),
				returnJsonArray,
			},
			nodeHelpers: getNodeHelperFunctions(additionalData),
		};
	})(workflow, node);
}<|MERGE_RESOLUTION|>--- conflicted
+++ resolved
@@ -133,18 +133,13 @@
 import type { ExtendedValidationResult, IResponseError, IWorkflowSettings } from './Interfaces';
 import { getClientCredentialsToken } from './OAuth2Helper';
 import { getSecretsProxy } from './Secrets';
-import { getUserN8nFolderPath } from './UserSettings';
+import { getUserN8nFolderPath, getInstanceId } from './UserSettings';
 import {
 	getAllWorkflowExecutionMetadata,
 	getWorkflowExecutionMetadata,
 	setAllWorkflowExecutionMetadata,
 	setWorkflowExecutionMetadata,
 } from './WorkflowExecutionMetadata';
-<<<<<<< HEAD
-import { getSecretsProxy } from './Secrets';
-import { getUserN8nFolderPath, getInstanceId } from './UserSettings';
-=======
->>>>>>> 2491ccf4
 
 axios.defaults.timeout = 300000;
 // Prevent axios from adding x-form-www-urlencoded headers by default
