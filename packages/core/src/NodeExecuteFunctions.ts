/* eslint-disable no-lonely-if */
/* eslint-disable @typescript-eslint/no-explicit-any */
/* eslint-disable no-prototype-builtins */
/* eslint-disable @typescript-eslint/no-unused-vars */
/* eslint-disable @typescript-eslint/prefer-nullish-coalescing */
/* eslint-disable @typescript-eslint/naming-convention */
/* eslint-disable new-cap */
/* eslint-disable @typescript-eslint/no-unsafe-call */
/* eslint-disable @typescript-eslint/no-unsafe-assignment */
/* eslint-disable @typescript-eslint/no-unsafe-return */
/* eslint-disable @typescript-eslint/no-unsafe-member-access */
/* eslint-disable @typescript-eslint/explicit-module-boundary-types */
/* eslint-disable @typescript-eslint/no-non-null-assertion */
/* eslint-disable @typescript-eslint/no-shadow */
/* eslint-disable no-param-reassign */
import {
	GenericValue,
	IAdditionalCredentialOptions,
	IAllExecuteFunctions,
	IBinaryData,
	IContextObject,
	ICredentialDataDecryptedObject,
	ICredentialsExpressionResolveValues,
	IDataObject,
	IExecuteFunctions,
	IExecuteResponsePromiseData,
	IExecuteSingleFunctions,
	IExecuteWorkflowInfo,
	IHttpRequestOptions,
	IN8nHttpFullResponse,
	IN8nHttpResponse,
	INode,
	INodeCredentialDescription,
	INodeCredentialsDetails,
	INodeExecutionData,
	INodeParameters,
	INodeType,
	IOAuth2Options,
	IPollFunctions,
	IRunExecutionData,
	ITaskDataConnections,
	ITriggerFunctions,
	IWebhookData,
	IWebhookDescription,
	IWebhookFunctions,
	IWorkflowDataProxyAdditionalKeys,
	IWorkflowDataProxyData,
	IWorkflowExecuteAdditionalData,
	IWorkflowMetadata,
	NodeApiError,
	NodeHelpers,
	NodeOperationError,
	NodeParameterValue,
	Workflow,
	WorkflowActivateMode,
	WorkflowDataProxy,
	WorkflowExecuteMode,
	LoggerProxy as Logger,
	IExecuteData,
	OAuth2GrantType,
	IOAuth2Credentials,
} from 'n8n-workflow';

import { Agent } from 'https';
import { stringify } from 'qs';
import clientOAuth1, { Token } from 'oauth-1.0a';
import clientOAuth2 from 'client-oauth2';
import crypto, { createHmac } from 'crypto';
// eslint-disable-next-line import/no-extraneous-dependencies
import { get } from 'lodash';
// eslint-disable-next-line import/no-extraneous-dependencies
import express from 'express';
import FormData from 'form-data';
import path from 'path';
import { OptionsWithUri, OptionsWithUrl } from 'request';
import requestPromise from 'request-promise-native';
import { fromBuffer } from 'file-type';
import { lookup } from 'mime-types';

import axios, {
	AxiosError,
	AxiosPromise,
	AxiosProxyConfig,
	AxiosRequestConfig,
	AxiosResponse,
	Method,
} from 'axios';
import url, { URL, URLSearchParams } from 'url';
import { BinaryDataManager } from './BinaryDataManager';
// eslint-disable-next-line import/no-cycle
import {
	ICredentialTestFunctions,
	IHookFunctions,
	ILoadOptionsFunctions,
	IResponseError,
	IWorkflowSettings,
	PLACEHOLDER_EMPTY_EXECUTION_ID,
} from '.';

axios.defaults.timeout = 300000;
// Prevent axios from adding x-form-www-urlencoded headers by default
axios.defaults.headers.post = {};
axios.defaults.headers.put = {};
axios.defaults.headers.patch = {};
axios.defaults.paramsSerializer = (params) => {
	if (params instanceof URLSearchParams) {
		return params.toString();
	}
	return stringify(params, { arrayFormat: 'indices' });
};

const requestPromiseWithDefaults = requestPromise.defaults({
	timeout: 300000, // 5 minutes
});

const pushFormDataValue = (form: FormData, key: string, value: any) => {
	if (value?.hasOwnProperty('value') && value.hasOwnProperty('options')) {
		// @ts-ignore
		form.append(key, value.value, value.options);
	} else {
		form.append(key, value);
	}
};

const createFormDataObject = (data: object) => {
	const formData = new FormData();
	const keys = Object.keys(data);
	keys.forEach((key) => {
		// @ts-ignore
		const formField = data[key];

		if (formField instanceof Array) {
			formField.forEach((item) => {
				pushFormDataValue(formData, key, item);
			});
		} else {
			pushFormDataValue(formData, key, formField);
		}
	});
	return formData;
};

function searchForHeader(headers: IDataObject, headerName: string) {
	if (headers === undefined) {
		return undefined;
	}

	const headerNames = Object.keys(headers);
	headerName = headerName.toLowerCase();
	return headerNames.find((thisHeader) => thisHeader.toLowerCase() === headerName);
}

async function generateContentLengthHeader(formData: FormData, headers: IDataObject) {
	if (!formData || !formData.getLength) {
		return;
	}
	try {
		const length = await new Promise((res, rej) => {
			formData.getLength((error: Error | null, length: number) => {
				if (error) {
					rej(error);
					return;
				}
				res(length);
			});
		});
		headers = Object.assign(headers, {
			'content-length': length,
		});
	} catch (error) {
		Logger.error('Unable to calculate form data length', { error });
	}
}

async function parseRequestObject(requestObject: IDataObject) {
	// This function is a temporary implementation
	// That translates all http requests done via
	// the request library to axios directly
	// We are not using n8n's interface as it would
	// an unnecessary step, considering the `request`
	// helper can be deprecated and removed.
	const axiosConfig: AxiosRequestConfig = {};

	if (requestObject.headers !== undefined) {
		axiosConfig.headers = requestObject.headers as string;
	}

	// Let's start parsing the hardest part, which is the request body.
	// The process here is as following?
	// - Check if we have a `content-type` header. If this was set,
	//   we will follow
	// - Check if the `form` property was set. If yes, then it's x-www-form-urlencoded
	// - Check if the `formData` property exists. If yes, then it's multipart/form-data
	// - Lastly, we should have a regular `body` that is probably a JSON.

	const contentTypeHeaderKeyName =
		axiosConfig.headers &&
		Object.keys(axiosConfig.headers).find(
			(headerName) => headerName.toLowerCase() === 'content-type',
		);
	const contentType =
		contentTypeHeaderKeyName &&
		(axiosConfig.headers[contentTypeHeaderKeyName] as string | undefined);
	if (contentType === 'application/x-www-form-urlencoded' && requestObject.formData === undefined) {
		// there are nodes incorrectly created, informing the content type header
		// and also using formData. Request lib takes precedence for the formData.
		// We will do the same.
		// Merge body and form properties.
		if (typeof requestObject.body === 'string') {
			axiosConfig.data = requestObject.body;
		} else {
			const allData = Object.assign(requestObject.body || {}, requestObject.form || {}) as Record<
				string,
				string
			>;
			if (requestObject.useQuerystring === true) {
				axiosConfig.data = stringify(allData, { arrayFormat: 'repeat' });
			} else {
				axiosConfig.data = stringify(allData);
			}
		}
	} else if (contentType && contentType.includes('multipart/form-data') !== false) {
		if (requestObject.formData !== undefined && requestObject.formData instanceof FormData) {
			axiosConfig.data = requestObject.formData;
		} else {
			const allData = {
				...(requestObject.body as object | undefined),
				...(requestObject.formData as object | undefined),
			};

			axiosConfig.data = createFormDataObject(allData);
		}
		// replace the existing header with a new one that
		// contains the boundary property.
		// @ts-ignore
		delete axiosConfig.headers[contentTypeHeaderKeyName];
		const headers = axiosConfig.data.getHeaders();
		axiosConfig.headers = Object.assign(axiosConfig.headers || {}, headers);
		await generateContentLengthHeader(axiosConfig.data, axiosConfig.headers);
	} else {
		// When using the `form` property it means the content should be x-www-form-urlencoded.
		if (requestObject.form !== undefined && requestObject.body === undefined) {
			// If we have only form
			axiosConfig.data =
				typeof requestObject.form === 'string'
					? stringify(requestObject.form, { format: 'RFC3986' })
					: stringify(requestObject.form).toString();
			if (axiosConfig.headers !== undefined) {
				const headerName = searchForHeader(axiosConfig.headers, 'content-type');
				if (headerName) {
					delete axiosConfig.headers[headerName];
				}
				axiosConfig.headers['Content-Type'] = 'application/x-www-form-urlencoded';
			} else {
				axiosConfig.headers = {
					'Content-Type': 'application/x-www-form-urlencoded',
				};
			}
		} else if (requestObject.formData !== undefined) {
			// remove any "content-type" that might exist.
			if (axiosConfig.headers !== undefined) {
				const headers = Object.keys(axiosConfig.headers);
				headers.forEach((header) =>
					header.toLowerCase() === 'content-type' ? delete axiosConfig.headers[header] : null,
				);
			}

			if (requestObject.formData instanceof FormData) {
				axiosConfig.data = requestObject.formData;
			} else {
				axiosConfig.data = createFormDataObject(requestObject.formData as object);
			}
			// Mix in headers as FormData creates the boundary.
			const headers = axiosConfig.data.getHeaders();
			axiosConfig.headers = Object.assign(axiosConfig.headers || {}, headers);
			await generateContentLengthHeader(axiosConfig.data, axiosConfig.headers);
		} else if (requestObject.body !== undefined) {
			// If we have body and possibly form
			if (requestObject.form !== undefined) {
				// merge both objects when exist.
				requestObject.body = Object.assign(requestObject.body, requestObject.form);
			}
			axiosConfig.data = requestObject.body as FormData | GenericValue | GenericValue[];
		}
	}

	if (requestObject.uri !== undefined) {
		axiosConfig.url = requestObject.uri?.toString() as string;
	}

	if (requestObject.url !== undefined) {
		axiosConfig.url = requestObject.url?.toString() as string;
	}

	if (requestObject.baseURL !== undefined) {
		axiosConfig.baseURL = requestObject.baseURL?.toString() as string;
	}

	if (requestObject.method !== undefined) {
		axiosConfig.method = requestObject.method as Method;
	}

	if (requestObject.qs !== undefined && Object.keys(requestObject.qs as object).length > 0) {
		axiosConfig.params = requestObject.qs as IDataObject;
	}

	if (
		requestObject.useQuerystring === true ||
		// @ts-ignore
		requestObject.qsStringifyOptions?.arrayFormat === 'repeat'
	) {
		axiosConfig.paramsSerializer = (params) => {
			return stringify(params, { arrayFormat: 'repeat' });
		};
	} else if (requestObject.useQuerystring === false) {
		axiosConfig.paramsSerializer = (params) => {
			return stringify(params, { arrayFormat: 'indices' });
		};
	}

	// @ts-ignore
	if (requestObject.qsStringifyOptions?.arrayFormat === 'brackets') {
		axiosConfig.paramsSerializer = (params) => {
			return stringify(params, { arrayFormat: 'brackets' });
		};
	}

	if (requestObject.auth !== undefined) {
		// Check support for sendImmediately
		if ((requestObject.auth as IDataObject).bearer !== undefined) {
			axiosConfig.headers = Object.assign(axiosConfig.headers || {}, {
				// eslint-disable-next-line @typescript-eslint/restrict-template-expressions
				Authorization: `Bearer ${(requestObject.auth as IDataObject).bearer}`,
			});
		} else {
			const authObj = requestObject.auth as IDataObject;
			// Request accepts both user/username and pass/password
			axiosConfig.auth = {
				username: (authObj.user || authObj.username) as string,
				password: (authObj.password || authObj.pass) as string,
			};
		}
	}

	// Only set header if we have a body, otherwise it may fail
	if (requestObject.json === true) {
		// Add application/json headers - do not set charset as it breaks a lot of stuff
		// only add if no other accept headers was sent.
		const acceptHeaderExists =
			axiosConfig.headers === undefined
				? false
				: Object.keys(axiosConfig.headers)
						.map((headerKey) => headerKey.toLowerCase())
						.includes('accept');
		if (!acceptHeaderExists) {
			axiosConfig.headers = Object.assign(axiosConfig.headers || {}, {
				Accept: 'application/json',
			});
		}
	}
	if (requestObject.json === false || requestObject.json === undefined) {
		// Prevent json parsing
		axiosConfig.transformResponse = (res) => res;
	}

	// Axios will follow redirects by default, so we simply tell it otherwise if needed.
	if (
		requestObject.followRedirect === false &&
		((requestObject.method as string | undefined) || 'get').toLowerCase() === 'get'
	) {
		axiosConfig.maxRedirects = 0;
	}
	if (
		requestObject.followAllRedirects === false &&
		((requestObject.method as string | undefined) || 'get').toLowerCase() !== 'get'
	) {
		axiosConfig.maxRedirects = 0;
	}

	if (requestObject.rejectUnauthorized === false) {
		axiosConfig.httpsAgent = new Agent({
			rejectUnauthorized: false,
		});
	}

	if (requestObject.timeout !== undefined) {
		axiosConfig.timeout = requestObject.timeout as number;
	}

	if (requestObject.proxy !== undefined) {
		// try our best to parse the url provided.
		if (typeof requestObject.proxy === 'string') {
			try {
				const url = new URL(requestObject.proxy);
				axiosConfig.proxy = {
					host: url.hostname,
					port: parseInt(url.port, 10),
					protocol: url.protocol,
				};
				if (!url.port) {
					// Sets port to a default if not informed
					if (url.protocol === 'http') {
						axiosConfig.proxy.port = 80;
					} else if (url.protocol === 'https') {
						axiosConfig.proxy.port = 443;
					}
				}
				if (url.username || url.password) {
					axiosConfig.proxy.auth = {
						username: url.username,
						password: url.password,
					};
				}
			} catch (error) {
				// Not a valid URL. We will try to simply parse stuff
				// such as user:pass@host:port without protocol (we'll assume http)
				if (requestObject.proxy.includes('@')) {
					const [userpass, hostport] = requestObject.proxy.split('@');
					const [username, password] = userpass.split(':');
					const [hostname, port] = hostport.split(':');
					axiosConfig.proxy = {
						host: hostname,
						port: parseInt(port, 10),
						protocol: 'http',
						auth: {
							username,
							password,
						},
					};
				} else if (requestObject.proxy.includes(':')) {
					const [hostname, port] = requestObject.proxy.split(':');
					axiosConfig.proxy = {
						host: hostname,
						port: parseInt(port, 10),
						protocol: 'http',
					};
				} else {
					axiosConfig.proxy = {
						host: requestObject.proxy,
						port: 80,
						protocol: 'http',
					};
				}
			}
		} else {
			axiosConfig.proxy = requestObject.proxy as AxiosProxyConfig;
		}
	}

	if (requestObject.encoding === null) {
		// When downloading files, return an arrayBuffer.
		axiosConfig.responseType = 'arraybuffer';
	}

	// If we don't set an accept header
	// Axios forces "application/json, text/plan, */*"
	// Which causes some nodes like NextCloud to break
	// as the service returns XML unless requested otherwise.
	const allHeaders = axiosConfig.headers ? Object.keys(axiosConfig.headers) : [];
	if (!allHeaders.some((headerKey) => headerKey.toLowerCase() === 'accept')) {
		axiosConfig.headers = Object.assign(axiosConfig.headers || {}, { accept: '*/*' });
	}
	if (
		requestObject.json !== false &&
		axiosConfig.data !== undefined &&
		axiosConfig.data !== '' &&
		!(axiosConfig.data instanceof Buffer) &&
		!allHeaders.some((headerKey) => headerKey.toLowerCase() === 'content-type')
	) {
		// Use default header for application/json
		// If we don't specify this here, axios will add
		// application/json; charset=utf-8
		// and this breaks a lot of stuff
		axiosConfig.headers = Object.assign(axiosConfig.headers || {}, {
			'content-type': 'application/json',
		});
	}

	/**
	 * Missing properties:
	 * encoding (need testing)
	 * gzip (ignored - default already works)
	 * resolveWithFullResponse (implemented elsewhere)
	 * simple (???)
	 */

	return axiosConfig;
}

function digestAuthAxiosConfig(
	axiosConfig: AxiosRequestConfig,
	response: AxiosResponse,
	auth: AxiosRequestConfig['auth'],
): AxiosRequestConfig {
	const authDetails = response.headers['www-authenticate']
		.split(',')
		.map((v: string) => v.split('='));
	if (authDetails) {
		const nonceCount = `000000001`;
		const cnonce = crypto.randomBytes(24).toString('hex');
		const realm: string = authDetails
			.find((el: any) => el[0].toLowerCase().indexOf('realm') > -1)[1]
			.replace(/"/g, '');
		const opaque: string = authDetails
			.find((el: any) => el[0].toLowerCase().indexOf('opaque') > -1)[1]
			.replace(/"/g, '');
		const nonce: string = authDetails
			.find((el: any) => el[0].toLowerCase().indexOf('nonce') > -1)[1]
			.replace(/"/g, '');
		const ha1 = crypto
			.createHash('md5')
			.update(`${auth?.username as string}:${realm}:${auth?.password as string}`)
			.digest('hex');
		const path = new url.URL(axiosConfig.url!).pathname;
		const ha2 = crypto
			.createHash('md5')
			.update(`${axiosConfig.method ?? 'GET'}:${path}`)
			.digest('hex');
		const response = crypto
			.createHash('md5')
			.update(`${ha1}:${nonce}:${nonceCount}:${cnonce}:auth:${ha2}`)
			.digest('hex');
		const authorization =
			`Digest username="${auth?.username as string}",realm="${realm}",` +
			`nonce="${nonce}",uri="${path}",qop="auth",algorithm="MD5",` +
			`response="${response}",nc="${nonceCount}",cnonce="${cnonce}",opaque="${opaque}"`;
		if (axiosConfig.headers) {
			axiosConfig.headers.authorization = authorization;
		} else {
			axiosConfig.headers = { authorization };
		}
	}
	return axiosConfig;
}

async function proxyRequestToAxios(
	uriOrObject: string | IDataObject,
	options?: IDataObject,
): Promise<any> {
	// tslint:disable-line:no-any

	// Check if there's a better way of getting this config here
	if (process.env.N8N_USE_DEPRECATED_REQUEST_LIB) {
		// @ts-ignore
		return requestPromiseWithDefaults.call(null, uriOrObject, options);
	}

	let axiosConfig: AxiosRequestConfig = {
		maxBodyLength: Infinity,
		maxContentLength: Infinity,
	};
	let axiosPromise: AxiosPromise;
	type ConfigObject = {
		auth?: { sendImmediately: boolean };
		resolveWithFullResponse?: boolean;
		simple?: boolean;
	};
	let configObject: ConfigObject;
	if (uriOrObject !== undefined && typeof uriOrObject === 'string') {
		axiosConfig.url = uriOrObject;
	}
	if (uriOrObject !== undefined && typeof uriOrObject === 'object') {
		configObject = uriOrObject;
	} else {
		configObject = options || {};
	}

	axiosConfig = Object.assign(axiosConfig, await parseRequestObject(configObject));

	Logger.debug(
		'Proxying request to axios',
		// {
		// 	originalConfig: configObject,
		// 	parsedConfig: axiosConfig,
		// }
	);

	if (configObject.auth?.sendImmediately === false) {
		// for digest-auth
		const { auth } = axiosConfig;
		delete axiosConfig.auth;
		// eslint-disable-next-line no-async-promise-executor
		axiosPromise = new Promise(async (resolve, reject) => {
			try {
				const result = await axios(axiosConfig);
				resolve(result);
			} catch (resp: any) {
				if (
					resp.response === undefined ||
					resp.response.status !== 401 ||
					!resp.response.headers['www-authenticate']?.includes('nonce')
				) {
					reject(resp);
				}
				axiosConfig = digestAuthAxiosConfig(axiosConfig, resp.response, auth);
				resolve(axios(axiosConfig));
			}
		});
	} else {
		axiosPromise = axios(axiosConfig);
	}

	return new Promise((resolve, reject) => {
		axiosPromise
			.then((response) => {
				if (configObject.resolveWithFullResponse === true) {
					let body = response.data;
					if (response.data === '') {
						if (axiosConfig.responseType === 'arraybuffer') {
							body = Buffer.alloc(0);
						} else {
							body = undefined;
						}
					}
					resolve({
						body,
						headers: response.headers,
						statusCode: response.status,
						statusMessage: response.statusText,
						request: response.request,
					});
				} else {
					let body = response.data;
					if (response.data === '') {
						if (axiosConfig.responseType === 'arraybuffer') {
							body = Buffer.alloc(0);
						} else {
							body = undefined;
						}
					}
					resolve(body);
				}
			})
			.catch((error) => {
				if (configObject.simple === false && error.response) {
					if (configObject.resolveWithFullResponse) {
						resolve({
							body: error.response.data,
							headers: error.response.headers,
							statusCode: error.response.status,
							statusMessage: error.response.statusText,
						});
					} else {
						resolve(error.response.data);
					}
					return;
				}

				Logger.debug('Request proxied to Axios failed', { error });

				// Axios hydrates the original error with more data. We extract them.
				// https://github.com/axios/axios/blob/master/lib/core/enhanceError.js
				// Note: `code` is ignored as it's an expected part of the errorData.
				const { request, response, isAxiosError, toJSON, config, ...errorData } = error;
				if (response) {
					error.message = `${response.status as number} - ${JSON.stringify(response.data)}`;
				}

				error.cause = errorData;
				error.error = error.response?.data || errorData;
				error.statusCode = error.response?.status;
				error.options = config || {};

				// Remove not needed data and so also remove circular references
				error.request = undefined;
				error.config = undefined;
				error.options.adapter = undefined;
				error.options.httpsAgent = undefined;
				error.options.paramsSerializer = undefined;
				error.options.transformRequest = undefined;
				error.options.transformResponse = undefined;
				error.options.validateStatus = undefined;

				reject(error);
			});
	});
}

function convertN8nRequestToAxios(n8nRequest: IHttpRequestOptions): AxiosRequestConfig {
	// Destructure properties with the same name first.
	const { headers, method, timeout, auth, proxy, url } = n8nRequest;

	const axiosRequest = {
		headers: headers ?? {},
		method,
		timeout,
		auth,
		proxy,
		url,
	} as AxiosRequestConfig;

	axiosRequest.params = n8nRequest.qs;

	if (n8nRequest.baseURL !== undefined) {
		axiosRequest.baseURL = n8nRequest.baseURL;
	}

	if (n8nRequest.disableFollowRedirect === true) {
		axiosRequest.maxRedirects = 0;
	}

	if (n8nRequest.encoding !== undefined) {
		axiosRequest.responseType = n8nRequest.encoding;
	}

	if (n8nRequest.skipSslCertificateValidation === true) {
		axiosRequest.httpsAgent = new Agent({
			rejectUnauthorized: false,
		});
	}

	if (n8nRequest.arrayFormat !== undefined) {
		axiosRequest.paramsSerializer = (params) => {
			return stringify(params, { arrayFormat: n8nRequest.arrayFormat });
		};
	}
<<<<<<< HEAD
	if (n8nRequest.body) {
=======

	// if there is a body and it's empty (does not have properties),
	// make sure not to send anything in it as some services fail when
	// sending GET request with empty body.
	if (n8nRequest.body && Object.keys(n8nRequest.body).length) {
>>>>>>> a6399662
		axiosRequest.data = n8nRequest.body;
		// Let's add some useful header standards here.
		const existingContentTypeHeaderKey = searchForHeader(axiosRequest.headers, 'content-type');
		if (existingContentTypeHeaderKey === undefined) {
			// We are only setting content type headers if the user did
			// not set it already manually. We're not overriding, even if it's wrong.
			if (axiosRequest.data instanceof FormData) {
				axiosRequest.headers = axiosRequest.headers || {};
				axiosRequest.headers['Content-Type'] = 'multipart/form-data';
			} else if (axiosRequest.data instanceof URLSearchParams) {
				axiosRequest.headers = axiosRequest.headers || {};
				axiosRequest.headers['Content-Type'] = 'application/x-www-form-urlencoded';
			}
		} else if (
			axiosRequest.headers[existingContentTypeHeaderKey] === 'application/x-www-form-urlencoded'
		) {
			axiosRequest.data = new URLSearchParams(n8nRequest.body as Record<string, string>);
		}
	}

	if (n8nRequest.json) {
		const key = searchForHeader(axiosRequest.headers, 'accept');
		// If key exists, then the user has set both accept
		// header and the json flag. Header should take precedence.
		if (!key) {
			axiosRequest.headers.Accept = 'application/json';
		}
	}

	const userAgentHeader = searchForHeader(axiosRequest.headers, 'user-agent');
	// If key exists, then the user has set both accept
	// header and the json flag. Header should take precedence.
	if (!userAgentHeader) {
		axiosRequest.headers['User-Agent'] = 'n8n';
	}

	if (n8nRequest.ignoreHttpStatusErrors) {
		axiosRequest.validateStatus = () => true;
	}

	return axiosRequest;
}

async function httpRequest(
	requestOptions: IHttpRequestOptions,
): Promise<IN8nHttpFullResponse | IN8nHttpResponse> {
	const axiosRequest = convertN8nRequestToAxios(requestOptions);
	if (
		axiosRequest.data === undefined ||
		(axiosRequest.method !== undefined && axiosRequest.method.toUpperCase() === 'GET')
	) {
		delete axiosRequest.data;
	}
	const result = await axios(axiosRequest);
	if (requestOptions.returnFullResponse) {
		return {
			body: result.data,
			headers: result.headers,
			statusCode: result.status,
			statusMessage: result.statusText,
		};
	}
	return result.data;
}

/**
 * Returns binary data buffer for given item index and property name.
 *
 * @export
 * @param {ITaskDataConnections} inputData
 * @param {number} itemIndex
 * @param {string} propertyName
 * @param {number} inputIndex
 * @returns {Promise<Buffer>}
 */
export async function getBinaryDataBuffer(
	inputData: ITaskDataConnections,
	itemIndex: number,
	propertyName: string,
	inputIndex: number,
): Promise<Buffer> {
	const binaryData = inputData.main![inputIndex]![itemIndex]!.binary![propertyName]!;
	return BinaryDataManager.getInstance().retrieveBinaryData(binaryData);
}

/**
 * Takes a buffer and converts it into the format n8n uses. It encodes the binary data as
 * base64 and adds metadata.
 *
 * @export
 * @param {Buffer} binaryData
 * @param {string} [filePath]
 * @param {string} [mimeType]
 * @returns {Promise<IBinaryData>}
 */
export async function prepareBinaryData(
	binaryData: Buffer,
	executionId: string,
	filePath?: string,
	mimeType?: string,
): Promise<IBinaryData> {
	if (!mimeType) {
		// If no mime type is given figure it out

		if (filePath) {
			// Use file path to guess mime type
			const mimeTypeLookup = lookup(filePath);
			if (mimeTypeLookup) {
				mimeType = mimeTypeLookup;
			}
		}

		if (!mimeType) {
			// Use buffer to guess mime type
			const fileTypeData = await fromBuffer(binaryData);
			if (fileTypeData) {
				mimeType = fileTypeData.mime;
			}
		}

		if (!mimeType) {
			// Fall back to text
			mimeType = 'text/plain';
		}
	}

	const returnData: IBinaryData = {
		mimeType,
		data: '',
	};

	if (filePath) {
		if (filePath.includes('?')) {
			// Remove maybe present query parameters
			filePath = filePath.split('?').shift();
		}

		const filePathParts = path.parse(filePath as string);

		if (filePathParts.dir !== '') {
			returnData.directory = filePathParts.dir;
		}
		returnData.fileName = filePathParts.base;

		// Remove the dot
		const fileExtension = filePathParts.ext.slice(1);
		if (fileExtension) {
			returnData.fileExtension = fileExtension;
		}
	}

	return BinaryDataManager.getInstance().storeBinaryData(returnData, binaryData, executionId);
}

/**
 * Makes a request using OAuth data for authentication
 *
 * @export
 * @param {IAllExecuteFunctions} this
 * @param {string} credentialsType
 * @param {(OptionsWithUri | requestPromise.RequestPromiseOptions)} requestOptions
 * @param {INode} node
 * @param {IWorkflowExecuteAdditionalData} additionalData
 *
 * @returns
 */
export async function requestOAuth2(
	this: IAllExecuteFunctions,
	credentialsType: string,
	requestOptions: OptionsWithUri | requestPromise.RequestPromiseOptions | IHttpRequestOptions,
	node: INode,
	additionalData: IWorkflowExecuteAdditionalData,
	oAuth2Options?: IOAuth2Options,
	isN8nRequest = false,
) {
<<<<<<< HEAD
	const credentials = (await this.getCredentials(
		credentialsType,
	)) as ICredentialDataDecryptedObject;
	if (credentials === undefined) {
		throw new Error('No credentials were returned!');
	}
=======
	const credentials = (await this.getCredentials(credentialsType)) as unknown as IOAuth2Credentials;
>>>>>>> a6399662

	// Only the OAuth2 with authorization code grant needs connection
	if (
		credentials.grantType === OAuth2GrantType.authorizationCode &&
		credentials.oauthTokenData === undefined
	) {
		throw new Error('OAuth credentials not connected!');
	}

	const oAuthClient = new clientOAuth2({
		clientId: credentials.clientId,
		clientSecret: credentials.clientSecret,
		accessTokenUri: credentials.accessTokenUrl,
		scopes: credentials.scope.split(' '),
	});

	let oauthTokenData = credentials.oauthTokenData as clientOAuth2.Data;
	// if it's the first time using the credentials, get the access token and save it into the DB.
	if (credentials.grantType === OAuth2GrantType.clientCredentials && oauthTokenData === undefined) {
		const { data } = await oAuthClient.credentials.getToken();

		// Find the credentials
		if (!node.credentials || !node.credentials[credentialsType]) {
			throw new Error(
				`The node "${node.name}" does not have credentials of type "${credentialsType}"!`,
			);
		}

		const nodeCredentials = node.credentials[credentialsType];

		// Save the refreshed token
		await additionalData.credentialsHelper.updateCredentials(
			nodeCredentials,
			credentialsType,
			credentials as unknown as ICredentialDataDecryptedObject,
		);

		oauthTokenData = data;
	}

	const token = oAuthClient.createToken(
		get(oauthTokenData, oAuth2Options?.property as string) || oauthTokenData.accessToken,
		oauthTokenData.refreshToken,
		oAuth2Options?.tokenType || oauthTokenData.tokenType,
		oauthTokenData,
	);
	// Signs the request by adding authorization headers or query parameters depending
	// on the token-type used.
	const newRequestOptions = token.sign(requestOptions as clientOAuth2.RequestObject);
	// If keep bearer is false remove the it from the authorization header
	if (oAuth2Options?.keepBearer === false) {
		// @ts-ignore
		newRequestOptions?.headers?.Authorization =
			// @ts-ignore
			newRequestOptions?.headers?.Authorization.split(' ')[1];
	}
	if (isN8nRequest) {
		return this.helpers.httpRequest(newRequestOptions).catch(async (error: AxiosError) => {
			if (error.response?.status === 401) {
				Logger.debug(
					`OAuth2 token for "${credentialsType}" used by node "${node.name}" expired. Should revalidate.`,
				);
				const tokenRefreshOptions: IDataObject = {};
				if (oAuth2Options?.includeCredentialsOnRefreshOnBody) {
					const body: IDataObject = {
						client_id: credentials.clientId as string,
						client_secret: credentials.clientSecret as string,
					};
					tokenRefreshOptions.body = body;
					tokenRefreshOptions.headers = {
						Authorization: '',
					};
				}
				const newToken = await token.refresh(tokenRefreshOptions);
				Logger.debug(
					`OAuth2 token for "${credentialsType}" used by node "${node.name}" has been renewed.`,
				);
				credentials.oauthTokenData = newToken.data;
				// Find the credentials
				if (!node.credentials || !node.credentials[credentialsType]) {
					throw new Error(
						`The node "${node.name}" does not have credentials of type "${credentialsType}"!`,
					);
				}
				const nodeCredentials = node.credentials[credentialsType];
				await additionalData.credentialsHelper.updateCredentials(
					nodeCredentials,
					credentialsType,
					credentials,
				);
				const refreshedRequestOption = newToken.sign(requestOptions as clientOAuth2.RequestObject);
				return this.helpers.httpRequest(refreshedRequestOption);
			}
			throw error;
		});
	}
	return this.helpers.request!(newRequestOptions).catch(async (error: IResponseError) => {
		const statusCodeReturned =
			oAuth2Options?.tokenExpiredStatusCode === undefined
				? 401
				: oAuth2Options?.tokenExpiredStatusCode;

		if (error.statusCode === statusCodeReturned) {
			// Token is probably not valid anymore. So try refresh it.

			const tokenRefreshOptions: IDataObject = {};

			if (oAuth2Options?.includeCredentialsOnRefreshOnBody) {
				const body: IDataObject = {
					client_id: credentials.clientId,
					client_secret: credentials.clientSecret,
				};
				tokenRefreshOptions.body = body;
				// Override authorization property so the credentails are not included in it
				tokenRefreshOptions.headers = {
					Authorization: '',
				};
			}

			Logger.debug(
				`OAuth2 token for "${credentialsType}" used by node "${node.name}" expired. Should revalidate.`,
			);

			let newToken;

			// if it's OAuth2 with client credentials grant type, get a new token
			// instead of refreshing it.
			if (OAuth2GrantType.clientCredentials === credentials.grantType) {
				newToken = await token.client.credentials.getToken();
			} else {
				newToken = await token.refresh(tokenRefreshOptions);
			}

			Logger.debug(
				`OAuth2 token for "${credentialsType}" used by node "${node.name}" has been renewed.`,
			);

			credentials.oauthTokenData = newToken.data;

			// Find the credentials
			if (!node.credentials || !node.credentials[credentialsType]) {
				throw new Error(
					`The node "${node.name}" does not have credentials of type "${credentialsType}"!`,
				);
			}
			const nodeCredentials = node.credentials[credentialsType];

			// Save the refreshed token
			await additionalData.credentialsHelper.updateCredentials(
				nodeCredentials,
				credentialsType,
				credentials as unknown as ICredentialDataDecryptedObject,
			);

			Logger.debug(
				`OAuth2 token for "${credentialsType}" used by node "${node.name}" has been saved to database successfully.`,
			);

			// Make the request again with the new token
			const newRequestOptions = newToken.sign(requestOptions as clientOAuth2.RequestObject);
			if (isN8nRequest) {
				return this.helpers.httpRequest(newRequestOptions);
			}
			return this.helpers.request!(newRequestOptions);
		}

		// Unknown error so simply throw it
		throw error;
	});
}

/* Makes a request using OAuth1 data for authentication
 *
 * @export
 * @param {IAllExecuteFunctions} this
 * @param {string} credentialsType
 * @param {(OptionsWithUrl | requestPromise.RequestPromiseOptions)} requestOptionså
 * @returns
 */
export async function requestOAuth1(
	this: IAllExecuteFunctions,
	credentialsType: string,
	requestOptions:
		| OptionsWithUrl
		| OptionsWithUri
		| requestPromise.RequestPromiseOptions
		| IHttpRequestOptions,
	isN8nRequest = false,
) {
	const credentials = await this.getCredentials(credentialsType);

	if (credentials === undefined) {
		throw new Error('No credentials were returned!');
	}

	if (credentials.oauthTokenData === undefined) {
		throw new Error('OAuth credentials not connected!');
	}

	const oauth = new clientOAuth1({
		consumer: {
			key: credentials.consumerKey as string,
			secret: credentials.consumerSecret as string,
		},
		signature_method: credentials.signatureMethod as string,
		hash_function(base, key) {
			const algorithm = credentials.signatureMethod === 'HMAC-SHA1' ? 'sha1' : 'sha256';
			return createHmac(algorithm, key).update(base).digest('base64');
		},
	});

	const oauthTokenData = credentials.oauthTokenData as IDataObject;

	const token: Token = {
		key: oauthTokenData.oauth_token as string,
		secret: oauthTokenData.oauth_token_secret as string,
	};

	// @ts-ignore
	requestOptions.data = { ...requestOptions.qs, ...requestOptions.form };

	// Fixes issue that OAuth1 library only works with "url" property and not with "uri"
	// @ts-ignore
	if (requestOptions.uri && !requestOptions.url) {
		// @ts-ignore
		requestOptions.url = requestOptions.uri;
		// @ts-ignore
		delete requestOptions.uri;
	}

	// @ts-ignore
	requestOptions.headers = oauth.toHeader(oauth.authorize(requestOptions, token));
	if (isN8nRequest) {
		return this.helpers.httpRequest(requestOptions as IHttpRequestOptions);
	}

	return this.helpers.request!(requestOptions).catch(async (error: IResponseError) => {
		// Unknown error so simply throw it
		throw error;
	});
}

export async function httpRequestWithAuthentication(
	this: IAllExecuteFunctions,
	credentialsType: string,
	requestOptions: IHttpRequestOptions,
	workflow: Workflow,
	node: INode,
	additionalData: IWorkflowExecuteAdditionalData,
	additionalCredentialOptions?: IAdditionalCredentialOptions,
) {
	try {
		const parentTypes = additionalData.credentialsHelper.getParentTypes(credentialsType);
		if (parentTypes.includes('oAuth1Api')) {
			return await requestOAuth1.call(this, credentialsType, requestOptions, true);
		}
		if (parentTypes.includes('oAuth2Api')) {
			return await requestOAuth2.call(
				this,
				credentialsType,
				requestOptions,
				node,
				additionalData,
				additionalCredentialOptions?.oauth2,
				true,
			);
		}

		let credentialsDecrypted: ICredentialDataDecryptedObject | undefined;
		if (additionalCredentialOptions?.credentialsDecrypted) {
			credentialsDecrypted = additionalCredentialOptions.credentialsDecrypted.data;
		} else {
			credentialsDecrypted = await this.getCredentials(credentialsType);
		}

		if (credentialsDecrypted === undefined) {
			throw new NodeOperationError(
				node,
				`Node "${node.name}" does not have any credentials of type "${credentialsType}" set!`,
			);
		}

		requestOptions = await additionalData.credentialsHelper.authenticate(
			credentialsDecrypted,
			credentialsType,
			requestOptions,
			workflow,
			node,
			additionalData.timezone,
		);
		return await httpRequest(requestOptions);
	} catch (error) {
		throw new NodeApiError(this.getNode(), error);
	}
}

/**
 * Takes generic input data and brings it into the json format n8n uses.
 *
 * @export
 * @param {(IDataObject | IDataObject[])} jsonData
 * @returns {INodeExecutionData[]}
 */
export function returnJsonArray(jsonData: IDataObject | IDataObject[]): INodeExecutionData[] {
	const returnData: INodeExecutionData[] = [];

	if (!Array.isArray(jsonData)) {
		jsonData = [jsonData];
	}

	jsonData.forEach((data) => {
		returnData.push({ json: data });
	});

	return returnData;
}

/**
 * Automatically put the objects under a 'json' key and don't error,
 * if some objects contain json/binary keys and others don't, throws error 'Inconsistent item format'
 *
 * @export
 * @param {INodeExecutionData | INodeExecutionData[]} executionData
 * @returns {INodeExecutionData[]}
 */
export function normalizeItems(
	executionData: INodeExecutionData | INodeExecutionData[],
): INodeExecutionData[] {
	if (typeof executionData === 'object' && !Array.isArray(executionData))
		executionData = [{ json: executionData as IDataObject }];
	if (executionData.every((item) => typeof item === 'object' && 'json' in item))
		return executionData;

	if (executionData.some((item) => typeof item === 'object' && 'json' in item)) {
		throw new Error('Inconsistent item format');
	}

	if (executionData.every((item) => typeof item === 'object' && 'binary' in item)) {
		const normalizedItems: INodeExecutionData[] = [];
		executionData.forEach((item) => {
			const json = Object.keys(item).reduce((acc, key) => {
				if (key === 'binary') return acc;
				return { ...acc, [key]: item[key] };
			}, {});

			normalizedItems.push({
				json,
				binary: item.binary,
			});
		});
		return normalizedItems;
	}

	if (executionData.some((item) => typeof item === 'object' && 'binary' in item)) {
		throw new Error('Inconsistent item format');
	}

	return executionData.map((item) => {
		return { json: item };
	});
}

// TODO: Move up later
export async function requestWithAuthentication(
	this: IAllExecuteFunctions,
	credentialsType: string,
	requestOptions: OptionsWithUri | requestPromise.RequestPromiseOptions,
	workflow: Workflow,
	node: INode,
	additionalData: IWorkflowExecuteAdditionalData,
	additionalCredentialOptions?: IAdditionalCredentialOptions,
) {
	try {
		const parentTypes = additionalData.credentialsHelper.getParentTypes(credentialsType);

		if (parentTypes.includes('oAuth1Api')) {
			return await requestOAuth1.call(this, credentialsType, requestOptions, false);
		}
		if (parentTypes.includes('oAuth2Api')) {
			return await requestOAuth2.call(
				this,
				credentialsType,
				requestOptions,
				node,
				additionalData,
				additionalCredentialOptions?.oauth2,
				false,
			);
		}

		let credentialsDecrypted: ICredentialDataDecryptedObject | undefined;
		if (additionalCredentialOptions?.credentialsDecrypted) {
			credentialsDecrypted = additionalCredentialOptions.credentialsDecrypted.data;
		} else {
			credentialsDecrypted = await this.getCredentials(credentialsType);
		}

		if (credentialsDecrypted === undefined) {
			throw new NodeOperationError(
				node,
				`Node "${node.name}" does not have any credentials of type "${credentialsType}" set!`,
			);
		}

		requestOptions = await additionalData.credentialsHelper.authenticate(
			credentialsDecrypted,
			credentialsType,
			requestOptions as IHttpRequestOptions,
			workflow,
			node,
			additionalData.timezone,
		);

		return await proxyRequestToAxios(requestOptions as IDataObject);
	} catch (error) {
		throw new NodeApiError(this.getNode(), error);
	}
}

/**
 * Returns the additional keys for Expressions and Function-Nodes
 *
 * @export
 * @param {IWorkflowExecuteAdditionalData} additionalData
 * @returns {(IWorkflowDataProxyAdditionalKeys)}
 */
export function getAdditionalKeys(
	additionalData: IWorkflowExecuteAdditionalData,
): IWorkflowDataProxyAdditionalKeys {
	const executionId = additionalData.executionId || PLACEHOLDER_EMPTY_EXECUTION_ID;
	return {
		$executionId: executionId,
		$resumeWebhookUrl: `${additionalData.webhookWaitingBaseUrl}/${executionId}`,
	};
}

/**
 * Returns the requested decrypted credentials if the node has access to them.
 *
 * @export
 * @param {Workflow} workflow Workflow which requests the data
 * @param {INode} node Node which request the data
 * @param {string} type The credential type to return
 * @param {IWorkflowExecuteAdditionalData} additionalData
 * @returns {(ICredentialDataDecryptedObject | undefined)}
 */
export async function getCredentials(
	workflow: Workflow,
	node: INode,
	type: string,
	additionalData: IWorkflowExecuteAdditionalData,
	mode: WorkflowExecuteMode,
	runExecutionData?: IRunExecutionData | null,
	runIndex?: number,
	connectionInputData?: INodeExecutionData[],
	itemIndex?: number,
): Promise<ICredentialDataDecryptedObject> {
	// Get the NodeType as it has the information if the credentials are required
	const nodeType = workflow.nodeTypes.getByNameAndVersion(node.type, node.typeVersion);
	if (nodeType === undefined) {
		throw new NodeOperationError(
			node,
			`Node type "${node.type}" is not known so can not get credentials!`,
		);
	}

	// Hardcode for now for security reasons that only a single node can access
	// all credentials
	const fullAccess = ['n8n-nodes-base.httpRequest'].includes(node.type);

	let nodeCredentialDescription: INodeCredentialDescription | undefined;
	if (!fullAccess) {
		if (nodeType.description.credentials === undefined) {
			throw new NodeOperationError(
				node,
				`Node type "${node.type}" does not have any credentials defined!`,
			);
		}

		nodeCredentialDescription = nodeType.description.credentials.find(
			(credentialTypeDescription) => credentialTypeDescription.name === type,
		);
		if (nodeCredentialDescription === undefined) {
			throw new NodeOperationError(
				node,
				`Node type "${node.type}" does not have any credentials of type "${type}" defined!`,
			);
		}

		if (
			!NodeHelpers.displayParameter(
				additionalData.currentNodeParameters || node.parameters,
				nodeCredentialDescription,
				node,
				node.parameters,
			)
		) {
			// Credentials should not be displayed even if they would be defined
			throw new NodeOperationError(node, 'Credentials not found');
		}
	}

	// Check if node has any credentials defined
	if (!fullAccess && (!node.credentials || !node.credentials[type])) {
		// If none are defined check if the credentials are required or not

		if (nodeCredentialDescription?.required === true) {
			// Credentials are required so error
			if (!node.credentials) {
				throw new NodeOperationError(node, 'Node does not have any credentials set!');
			}
			if (!node.credentials[type]) {
				throw new NodeOperationError(node, `Node does not have any credentials set for "${type}"!`);
			}
		} else {
			// Credentials are not required
			throw new NodeOperationError(node, 'Node does not require credentials');
		}
	}

	if (fullAccess && (!node.credentials || !node.credentials[type])) {
		// Make sure that fullAccess nodes still behave like before that if they
		// request access to credentials that are currently not set it returns undefined
		throw new NodeOperationError(node, 'Credentials not found');
	}

	let expressionResolveValues: ICredentialsExpressionResolveValues | undefined;
	if (connectionInputData && runExecutionData && runIndex !== undefined) {
		expressionResolveValues = {
			connectionInputData,
			itemIndex: itemIndex || 0,
			node,
			runExecutionData,
			runIndex,
			workflow,
		} as ICredentialsExpressionResolveValues;
	}

	const nodeCredentials = node.credentials
		? node.credentials[type]
		: ({} as INodeCredentialsDetails);

	// TODO: solve using credentials via expression
	// if (name.charAt(0) === '=') {
	// 	// If the credential name is an expression resolve it
	// 	const additionalKeys = getAdditionalKeys(additionalData);
	// 	name = workflow.expression.getParameterValue(
	// 		name,
	// 		runExecutionData || null,
	// 		runIndex || 0,
	// 		itemIndex || 0,
	// 		node.name,
	// 		connectionInputData || [],
	// 		mode,
	// 		additionalKeys,
	// 	) as string;
	// }

	const decryptedDataObject = await additionalData.credentialsHelper.getDecrypted(
		nodeCredentials,
		type,
		mode,
		additionalData.timezone,
		false,
		expressionResolveValues,
	);

	return decryptedDataObject;
}

/**
 * Returns a copy of the node
 *
 * @export
 * @param {INode} node
 * @returns {INode}
 */
export function getNode(node: INode): INode {
	return JSON.parse(JSON.stringify(node));
}

/**
 * Clean up parameter data to make sure that only valid data gets returned
 * INFO: Currently only converts Luxon Dates as we know for sure it will not be breaking
 */
function cleanupParameterData(
	inputData: NodeParameterValue | INodeParameters | NodeParameterValue[] | INodeParameters[],
): NodeParameterValue | INodeParameters | NodeParameterValue[] | INodeParameters[] {
	if (inputData === null || inputData === undefined) {
		return inputData;
	}

	if (Array.isArray(inputData)) {
		inputData.forEach((value) => cleanupParameterData(value));
		return inputData;
	}

	if (inputData.constructor.name === 'DateTime') {
		// Is a special luxon date so convert to string
		return inputData.toString();
	}

	if (typeof inputData === 'object') {
		Object.keys(inputData).forEach((key) => {
			inputData[key] = cleanupParameterData(inputData[key]);
		});
	}

	return inputData;
}

/**
 * Returns the requested resolved (all expressions replaced) node parameters.
 *
 * @export
 * @param {Workflow} workflow
 * @param {(IRunExecutionData | null)} runExecutionData
 * @param {number} runIndex
 * @param {INodeExecutionData[]} connectionInputData
 * @param {INode} node
 * @param {string} parameterName
 * @param {number} itemIndex
 * @param {*} [fallbackValue]
 * @returns {(NodeParameterValue | INodeParameters | NodeParameterValue[] | INodeParameters[] | object)}
 */
export function getNodeParameter(
	workflow: Workflow,
	runExecutionData: IRunExecutionData | null,
	runIndex: number,
	connectionInputData: INodeExecutionData[],
	node: INode,
	parameterName: string,
	itemIndex: number,
	mode: WorkflowExecuteMode,
	timezone: string,
	additionalKeys: IWorkflowDataProxyAdditionalKeys,
	executeData?: IExecuteData,
	fallbackValue?: any,
): NodeParameterValue | INodeParameters | NodeParameterValue[] | INodeParameters[] | object {
	const nodeType = workflow.nodeTypes.getByNameAndVersion(node.type, node.typeVersion);
	if (nodeType === undefined) {
		throw new Error(`Node type "${node.type}" is not known so can not return paramter value!`);
	}

	const value = get(node.parameters, parameterName, fallbackValue);

	if (value === undefined) {
		throw new Error(`Could not get parameter "${parameterName}"!`);
	}

	let returnData;
	try {
		returnData = workflow.expression.getParameterValue(
			value,
			runExecutionData,
			runIndex,
			itemIndex,
			node.name,
			connectionInputData,
			mode,
			timezone,
			additionalKeys,
			executeData,
		);

		returnData = cleanupParameterData(returnData);
	} catch (e) {
		if (e.context) e.context.parameter = parameterName;
		e.cause = value;
		throw e;
	}

	return returnData;
}

/**
 * Returns if execution should be continued even if there was an error.
 *
 * @export
 * @param {INode} node
 * @returns {boolean}
 */
export function continueOnFail(node: INode): boolean {
	return get(node, 'continueOnFail', false);
}

/**
 * Returns the webhook URL of the webhook with the given name
 *
 * @export
 * @param {string} name
 * @param {Workflow} workflow
 * @param {INode} node
 * @param {IWorkflowExecuteAdditionalData} additionalData
 * @param {boolean} [isTest]
 * @returns {(string | undefined)}
 */
export function getNodeWebhookUrl(
	name: string,
	workflow: Workflow,
	node: INode,
	additionalData: IWorkflowExecuteAdditionalData,
	mode: WorkflowExecuteMode,
	timezone: string,
	additionalKeys: IWorkflowDataProxyAdditionalKeys,
	isTest?: boolean,
): string | undefined {
	let baseUrl = additionalData.webhookBaseUrl;
	if (isTest === true) {
		baseUrl = additionalData.webhookTestBaseUrl;
	}

	// eslint-disable-next-line @typescript-eslint/no-use-before-define
	const webhookDescription = getWebhookDescription(name, workflow, node);
	if (webhookDescription === undefined) {
		return undefined;
	}

	const path = workflow.expression.getSimpleParameterValue(
		node,
		webhookDescription.path,
		mode,
		timezone,
		additionalKeys,
	);
	if (path === undefined) {
		return undefined;
	}

	const isFullPath: boolean = workflow.expression.getSimpleParameterValue(
		node,
		webhookDescription.isFullPath,
		mode,
		timezone,
		additionalKeys,
		undefined,
		false,
	) as boolean;
	return NodeHelpers.getNodeWebhookUrl(baseUrl, workflow.id!, node, path.toString(), isFullPath);
}

/**
 * Returns the timezone for the workflow
 *
 * @export
 * @param {Workflow} workflow
 * @param {IWorkflowExecuteAdditionalData} additionalData
 * @returns {string}
 */
export function getTimezone(
	workflow: Workflow,
	additionalData: IWorkflowExecuteAdditionalData,
): string {
	// eslint-disable-next-line @typescript-eslint/prefer-optional-chain
	if (workflow.settings !== undefined && workflow.settings.timezone !== undefined) {
		return (workflow.settings as IWorkflowSettings).timezone as string;
	}
	return additionalData.timezone;
}

/**
 * Returns the full webhook description of the webhook with the given name
 *
 * @export
 * @param {string} name
 * @param {Workflow} workflow
 * @param {INode} node
 * @returns {(IWebhookDescription | undefined)}
 */
export function getWebhookDescription(
	name: string,
	workflow: Workflow,
	node: INode,
): IWebhookDescription | undefined {
	const nodeType = workflow.nodeTypes.getByNameAndVersion(node.type, node.typeVersion) as INodeType;

	if (nodeType.description.webhooks === undefined) {
		// Node does not have any webhooks so return
		return undefined;
	}

	// eslint-disable-next-line no-restricted-syntax
	for (const webhookDescription of nodeType.description.webhooks) {
		if (webhookDescription.name === name) {
			return webhookDescription;
		}
	}

	return undefined;
}

/**
 * Returns the workflow metadata
 *
 * @export
 * @param {Workflow} workflow
 * @returns {IWorkflowMetadata}
 */
export function getWorkflowMetadata(workflow: Workflow): IWorkflowMetadata {
	return {
		id: workflow.id,
		name: workflow.name,
		active: workflow.active,
	};
}

/**
 * Returns the execute functions the poll nodes have access to.
 *
 * @export
 * @param {Workflow} workflow
 * @param {INode} node
 * @param {IWorkflowExecuteAdditionalData} additionalData
 * @param {WorkflowExecuteMode} mode
 * @returns {ITriggerFunctions}
 */
// TODO: Check if I can get rid of: additionalData, and so then maybe also at ActiveWorkflowRunner.add
export function getExecutePollFunctions(
	workflow: Workflow,
	node: INode,
	additionalData: IWorkflowExecuteAdditionalData,
	mode: WorkflowExecuteMode,
	activation: WorkflowActivateMode,
): IPollFunctions {
	return ((workflow: Workflow, node: INode) => {
		return {
			__emit: (data: INodeExecutionData[][]): void => {
				throw new Error('Overwrite NodeExecuteFunctions.getExecutePullFunctions.__emit function!');
			},
			async getCredentials(type: string): Promise<ICredentialDataDecryptedObject> {
				return getCredentials(workflow, node, type, additionalData, mode);
			},
			getMode: (): WorkflowExecuteMode => {
				return mode;
			},
			getActivationMode: (): WorkflowActivateMode => {
				return activation;
			},
			getNode: () => {
				return getNode(node);
			},
			getNodeParameter: (
				parameterName: string,
				fallbackValue?: any,
			):
				| NodeParameterValue
				| INodeParameters
				| NodeParameterValue[]
				| INodeParameters[]
				| object => {
				const runExecutionData: IRunExecutionData | null = null;
				const itemIndex = 0;
				const runIndex = 0;
				const connectionInputData: INodeExecutionData[] = [];

				return getNodeParameter(
					workflow,
					runExecutionData,
					runIndex,
					connectionInputData,
					node,
					parameterName,
					itemIndex,
					mode,
					additionalData.timezone,
					getAdditionalKeys(additionalData),
					undefined,
					fallbackValue,
				);
			},
			getRestApiUrl: (): string => {
				return additionalData.restApiUrl;
			},
			getTimezone: (): string => {
				return getTimezone(workflow, additionalData);
			},
			getWorkflow: () => {
				return getWorkflowMetadata(workflow);
			},
			getWorkflowStaticData(type: string): IDataObject {
				return workflow.getStaticData(type, node);
			},
			helpers: {
				httpRequest,
				async prepareBinaryData(
					binaryData: Buffer,
					filePath?: string,
					mimeType?: string,
				): Promise<IBinaryData> {
					return prepareBinaryData.call(
						this,
						binaryData,
						additionalData.executionId!,
						filePath,
						mimeType,
					);
				},
				request: proxyRequestToAxios,
				async requestWithAuthentication(
					this: IAllExecuteFunctions,
					credentialsType: string,
					requestOptions: OptionsWithUri | requestPromise.RequestPromiseOptions,
					additionalCredentialOptions?: IAdditionalCredentialOptions,
				): Promise<any> {
					return requestWithAuthentication.call(
						this,
						credentialsType,
						requestOptions,
						workflow,
						node,
						additionalData,
						additionalCredentialOptions,
					);
				},
				async requestOAuth2(
					this: IAllExecuteFunctions,
					credentialsType: string,
					requestOptions: OptionsWithUri | requestPromise.RequestPromiseOptions,
					oAuth2Options?: IOAuth2Options,
				): Promise<any> {
					return requestOAuth2.call(
						this,
						credentialsType,
						requestOptions,
						node,
						additionalData,
						oAuth2Options,
					);
				},
				async requestOAuth1(
					this: IAllExecuteFunctions,
					credentialsType: string,
					requestOptions: OptionsWithUrl | requestPromise.RequestPromiseOptions,
				): Promise<any> {
					return requestOAuth1.call(this, credentialsType, requestOptions);
				},
				async httpRequestWithAuthentication(
					this: IAllExecuteFunctions,
					credentialsType: string,
					requestOptions: IHttpRequestOptions,
					additionalCredentialOptions?: IAdditionalCredentialOptions,
				): Promise<any> {
					return httpRequestWithAuthentication.call(
						this,
						credentialsType,
						requestOptions,
						workflow,
						node,
						additionalData,
						additionalCredentialOptions,
					);
				},
				returnJsonArray,
			},
		};
	})(workflow, node);
}

/**
 * Returns the execute functions the trigger nodes have access to.
 *
 * @export
 * @param {Workflow} workflow
 * @param {INode} node
 * @param {IWorkflowExecuteAdditionalData} additionalData
 * @param {WorkflowExecuteMode} mode
 * @returns {ITriggerFunctions}
 */
// TODO: Check if I can get rid of: additionalData, and so then maybe also at ActiveWorkflowRunner.add
export function getExecuteTriggerFunctions(
	workflow: Workflow,
	node: INode,
	additionalData: IWorkflowExecuteAdditionalData,
	mode: WorkflowExecuteMode,
	activation: WorkflowActivateMode,
): ITriggerFunctions {
	return ((workflow: Workflow, node: INode) => {
		return {
			emit: (data: INodeExecutionData[][]): void => {
				throw new Error('Overwrite NodeExecuteFunctions.getExecuteTriggerFunctions.emit function!');
			},
			emitError: (error: Error): void => {
				throw new Error('Overwrite NodeExecuteFunctions.getExecuteTriggerFunctions.emit function!');
			},
			async getCredentials(type: string): Promise<ICredentialDataDecryptedObject> {
				return getCredentials(workflow, node, type, additionalData, mode);
			},
			getNode: () => {
				return getNode(node);
			},
			getMode: (): WorkflowExecuteMode => {
				return mode;
			},
			getActivationMode: (): WorkflowActivateMode => {
				return activation;
			},
			getNodeParameter: (
				parameterName: string,
				fallbackValue?: any,
			):
				| NodeParameterValue
				| INodeParameters
				| NodeParameterValue[]
				| INodeParameters[]
				| object => {
				const runExecutionData: IRunExecutionData | null = null;
				const itemIndex = 0;
				const runIndex = 0;
				const connectionInputData: INodeExecutionData[] = [];

				return getNodeParameter(
					workflow,
					runExecutionData,
					runIndex,
					connectionInputData,
					node,
					parameterName,
					itemIndex,
					mode,
					additionalData.timezone,
					getAdditionalKeys(additionalData),
					undefined,
					fallbackValue,
				);
			},
			getRestApiUrl: (): string => {
				return additionalData.restApiUrl;
			},
			getTimezone: (): string => {
				return getTimezone(workflow, additionalData);
			},
			getWorkflow: () => {
				return getWorkflowMetadata(workflow);
			},
			getWorkflowStaticData(type: string): IDataObject {
				return workflow.getStaticData(type, node);
			},
			helpers: {
				httpRequest,
				async requestWithAuthentication(
					this: IAllExecuteFunctions,
					credentialsType: string,
					requestOptions: OptionsWithUri | requestPromise.RequestPromiseOptions,
					additionalCredentialOptions?: IAdditionalCredentialOptions,
				): Promise<any> {
					return requestWithAuthentication.call(
						this,
						credentialsType,
						requestOptions,
						workflow,
						node,
						additionalData,
						additionalCredentialOptions,
					);
				},
				async prepareBinaryData(
					binaryData: Buffer,
					filePath?: string,
					mimeType?: string,
				): Promise<IBinaryData> {
					return prepareBinaryData.call(
						this,
						binaryData,
						additionalData.executionId!,
						filePath,
						mimeType,
					);
				},
				request: proxyRequestToAxios,
				async requestOAuth2(
					this: IAllExecuteFunctions,
					credentialsType: string,
					requestOptions: OptionsWithUri | requestPromise.RequestPromiseOptions,
					oAuth2Options?: IOAuth2Options,
				): Promise<any> {
					return requestOAuth2.call(
						this,
						credentialsType,
						requestOptions,
						node,
						additionalData,
						oAuth2Options,
					);
				},
				async requestOAuth1(
					this: IAllExecuteFunctions,
					credentialsType: string,
					requestOptions: OptionsWithUrl | requestPromise.RequestPromiseOptions,
				): Promise<any> {
					return requestOAuth1.call(this, credentialsType, requestOptions);
				},
				async httpRequestWithAuthentication(
					this: IAllExecuteFunctions,
					credentialsType: string,
					requestOptions: IHttpRequestOptions,
					additionalCredentialOptions?: IAdditionalCredentialOptions,
				): Promise<any> {
					return httpRequestWithAuthentication.call(
						this,
						credentialsType,
						requestOptions,
						workflow,
						node,
						additionalData,
						additionalCredentialOptions,
					);
				},
				returnJsonArray,
			},
		};
	})(workflow, node);
}

/**
 * Returns the execute functions regular nodes have access to.
 *
 * @export
 * @param {Workflow} workflow
 * @param {IRunExecutionData} runExecutionData
 * @param {number} runIndex
 * @param {INodeExecutionData[]} connectionInputData
 * @param {ITaskDataConnections} inputData
 * @param {INode} node
 * @param {IWorkflowExecuteAdditionalData} additionalData
 * @param {WorkflowExecuteMode} mode
 * @returns {IExecuteFunctions}
 */
export function getExecuteFunctions(
	workflow: Workflow,
	runExecutionData: IRunExecutionData,
	runIndex: number,
	connectionInputData: INodeExecutionData[],
	inputData: ITaskDataConnections,
	node: INode,
	additionalData: IWorkflowExecuteAdditionalData,
	executeData: IExecuteData,
	mode: WorkflowExecuteMode,
): IExecuteFunctions {
	return ((workflow, runExecutionData, connectionInputData, inputData, node) => {
		return {
			continueOnFail: () => {
				return continueOnFail(node);
			},
			evaluateExpression: (expression: string, itemIndex: number) => {
				return workflow.expression.resolveSimpleParameterValue(
					`=${expression}`,
					{},
					runExecutionData,
					runIndex,
					itemIndex,
					node.name,
					connectionInputData,
					mode,
					additionalData.timezone,
					getAdditionalKeys(additionalData),
					executeData,
				);
			},
			async executeWorkflow(
				workflowInfo: IExecuteWorkflowInfo,
				inputData?: INodeExecutionData[],
			): Promise<any> {
				return additionalData
					.executeWorkflow(workflowInfo, additionalData, inputData)
					.then(async (result) =>
						BinaryDataManager.getInstance().duplicateBinaryData(
							result,
							additionalData.executionId!,
						),
					);
			},
			getContext(type: string): IContextObject {
				return NodeHelpers.getContext(runExecutionData, type, node);
			},
			async getCredentials(
				type: string,
				itemIndex?: number,
			): Promise<ICredentialDataDecryptedObject> {
				return getCredentials(
					workflow,
					node,
					type,
					additionalData,
					mode,
					runExecutionData,
					runIndex,
					connectionInputData,
					itemIndex,
				);
			},
			getExecutionId: (): string => {
				return additionalData.executionId!;
			},
			getInputData: (inputIndex = 0, inputName = 'main') => {
				if (!inputData.hasOwnProperty(inputName)) {
					// Return empty array because else it would throw error when nothing is connected to input
					return [];
				}

				// TODO: Check if nodeType has input with that index defined
				if (inputData[inputName].length < inputIndex) {
					throw new Error(`Could not get input index "${inputIndex}" of input "${inputName}"!`);
				}

				if (inputData[inputName][inputIndex] === null) {
					// return [];
					throw new Error(`Value "${inputIndex}" of input "${inputName}" did not get set!`);
				}

				return inputData[inputName][inputIndex] as INodeExecutionData[];
			},
			getNodeParameter: (
				parameterName: string,
				itemIndex: number,
				fallbackValue?: any,
			):
				| NodeParameterValue
				| INodeParameters
				| NodeParameterValue[]
				| INodeParameters[]
				| object => {
				return getNodeParameter(
					workflow,
					runExecutionData,
					runIndex,
					connectionInputData,
					node,
					parameterName,
					itemIndex,
					mode,
					additionalData.timezone,
					getAdditionalKeys(additionalData),
					executeData,
					fallbackValue,
				);
			},
			getMode: (): WorkflowExecuteMode => {
				return mode;
			},
			getNode: () => {
				return getNode(node);
			},
			getRestApiUrl: (): string => {
				return additionalData.restApiUrl;
			},
			getTimezone: (): string => {
				return getTimezone(workflow, additionalData);
			},
			getExecuteData: (): IExecuteData => {
				return executeData;
			},
			getWorkflow: () => {
				return getWorkflowMetadata(workflow);
			},
			getWorkflowDataProxy: (itemIndex: number): IWorkflowDataProxyData => {
				const dataProxy = new WorkflowDataProxy(
					workflow,
					runExecutionData,
					runIndex,
					itemIndex,
					node.name,
					connectionInputData,
					{},
					mode,
					additionalData.timezone,
					getAdditionalKeys(additionalData),
					executeData,
				);
				return dataProxy.getDataProxy();
			},
			getWorkflowStaticData(type: string): IDataObject {
				return workflow.getStaticData(type, node);
			},
			prepareOutputData: NodeHelpers.prepareOutputData,
			async putExecutionToWait(waitTill: Date): Promise<void> {
				runExecutionData.waitTill = waitTill;
			},
			sendMessageToUI(...args: any[]): void {
				if (mode !== 'manual') {
					return;
				}
				try {
					if (additionalData.sendMessageToUI) {
						additionalData.sendMessageToUI(node.name, args);
					}
				} catch (error) {
					// eslint-disable-next-line @typescript-eslint/restrict-template-expressions
					Logger.warn(`There was a problem sending messsage to UI: ${error.message}`);
				}
			},
			async sendResponse(response: IExecuteResponsePromiseData): Promise<void> {
				await additionalData.hooks?.executeHookFunctions('sendResponse', [response]);
			},
			helpers: {
				httpRequest,
				async requestWithAuthentication(
					this: IAllExecuteFunctions,
					credentialsType: string,
					requestOptions: OptionsWithUri | requestPromise.RequestPromiseOptions,
					additionalCredentialOptions?: IAdditionalCredentialOptions,
				): Promise<any> {
					return requestWithAuthentication.call(
						this,
						credentialsType,
						requestOptions,
						workflow,
						node,
						additionalData,
						additionalCredentialOptions,
					);
				},
				async prepareBinaryData(
					binaryData: Buffer,
					filePath?: string,
					mimeType?: string,
				): Promise<IBinaryData> {
					return prepareBinaryData.call(
						this,
						binaryData,
						additionalData.executionId!,
						filePath,
						mimeType,
					);
				},
				async getBinaryDataBuffer(
					itemIndex: number,
					propertyName: string,
					inputIndex = 0,
				): Promise<Buffer> {
					return getBinaryDataBuffer.call(this, inputData, itemIndex, propertyName, inputIndex);
				},
				request: proxyRequestToAxios,
				async requestOAuth2(
					this: IAllExecuteFunctions,
					credentialsType: string,
					requestOptions: OptionsWithUri | requestPromise.RequestPromiseOptions,
					oAuth2Options?: IOAuth2Options,
				): Promise<any> {
					return requestOAuth2.call(
						this,
						credentialsType,
						requestOptions,
						node,
						additionalData,
						oAuth2Options,
					);
				},
				async requestOAuth1(
					this: IAllExecuteFunctions,
					credentialsType: string,
					requestOptions: OptionsWithUrl | requestPromise.RequestPromiseOptions,
				): Promise<any> {
					return requestOAuth1.call(this, credentialsType, requestOptions);
				},
				async httpRequestWithAuthentication(
					this: IAllExecuteFunctions,
					credentialsType: string,
					requestOptions: IHttpRequestOptions,
					additionalCredentialOptions?: IAdditionalCredentialOptions,
				): Promise<any> {
					return httpRequestWithAuthentication.call(
						this,
						credentialsType,
						requestOptions,
						workflow,
						node,
						additionalData,
						additionalCredentialOptions,
					);
				},
				returnJsonArray,
				normalizeItems,
			},
		};
	})(workflow, runExecutionData, connectionInputData, inputData, node);
}

/**
 * Returns the execute functions regular nodes have access to when single-function is defined.
 *
 * @export
 * @param {Workflow} workflow
 * @param {IRunExecutionData} runExecutionData
 * @param {number} runIndex
 * @param {INodeExecutionData[]} connectionInputData
 * @param {ITaskDataConnections} inputData
 * @param {INode} node
 * @param {number} itemIndex
 * @param {IWorkflowExecuteAdditionalData} additionalData
 * @param {WorkflowExecuteMode} mode
 * @returns {IExecuteSingleFunctions}
 */
export function getExecuteSingleFunctions(
	workflow: Workflow,
	runExecutionData: IRunExecutionData,
	runIndex: number,
	connectionInputData: INodeExecutionData[],
	inputData: ITaskDataConnections,
	node: INode,
	itemIndex: number,
	additionalData: IWorkflowExecuteAdditionalData,
	executeData: IExecuteData,
	mode: WorkflowExecuteMode,
): IExecuteSingleFunctions {
	return ((workflow, runExecutionData, connectionInputData, inputData, node, itemIndex) => {
		return {
			continueOnFail: () => {
				return continueOnFail(node);
			},
			evaluateExpression: (expression: string, evaluateItemIndex: number | undefined) => {
				evaluateItemIndex = evaluateItemIndex === undefined ? itemIndex : evaluateItemIndex;
				return workflow.expression.resolveSimpleParameterValue(
					`=${expression}`,
					{},
					runExecutionData,
					runIndex,
					evaluateItemIndex,
					node.name,
					connectionInputData,
					mode,
					additionalData.timezone,
					getAdditionalKeys(additionalData),
					executeData,
				);
			},
			getContext(type: string): IContextObject {
				return NodeHelpers.getContext(runExecutionData, type, node);
			},
			async getCredentials(type: string): Promise<ICredentialDataDecryptedObject> {
				return getCredentials(
					workflow,
					node,
					type,
					additionalData,
					mode,
					runExecutionData,
					runIndex,
					connectionInputData,
					itemIndex,
				);
			},
			getInputData: (inputIndex = 0, inputName = 'main') => {
				if (!inputData.hasOwnProperty(inputName)) {
					// Return empty array because else it would throw error when nothing is connected to input
					return { json: {} };
				}

				// TODO: Check if nodeType has input with that index defined
				if (inputData[inputName].length < inputIndex) {
					throw new Error(`Could not get input index "${inputIndex}" of input "${inputName}"!`);
				}

				const allItems = inputData[inputName][inputIndex];

				if (allItems === null) {
					// return [];
					throw new Error(`Value "${inputIndex}" of input "${inputName}" did not get set!`);
				}

				if (allItems[itemIndex] === null) {
					// return [];
					throw new Error(
						`Value "${inputIndex}" of input "${inputName}" with itemIndex "${itemIndex}" did not get set!`,
					);
				}

				return allItems[itemIndex];
			},
			getMode: (): WorkflowExecuteMode => {
				return mode;
			},
			getNode: () => {
				return getNode(node);
			},
			getRestApiUrl: (): string => {
				return additionalData.restApiUrl;
			},
			getTimezone: (): string => {
				return getTimezone(workflow, additionalData);
			},
			getExecuteData: (): IExecuteData => {
				return executeData;
			},
			getNodeParameter: (
				parameterName: string,
				fallbackValue?: any,
			):
				| NodeParameterValue
				| INodeParameters
				| NodeParameterValue[]
				| INodeParameters[]
				| object => {
				return getNodeParameter(
					workflow,
					runExecutionData,
					runIndex,
					connectionInputData,
					node,
					parameterName,
					itemIndex,
					mode,
					additionalData.timezone,
					getAdditionalKeys(additionalData),
					executeData,
					fallbackValue,
				);
			},
			getWorkflow: () => {
				return getWorkflowMetadata(workflow);
			},
			getWorkflowDataProxy: (): IWorkflowDataProxyData => {
				const dataProxy = new WorkflowDataProxy(
					workflow,
					runExecutionData,
					runIndex,
					itemIndex,
					node.name,
					connectionInputData,
					{},
					mode,
					additionalData.timezone,
					getAdditionalKeys(additionalData),
					executeData,
				);
				return dataProxy.getDataProxy();
			},
			getWorkflowStaticData(type: string): IDataObject {
				return workflow.getStaticData(type, node);
			},
			helpers: {
				httpRequest,
				async requestWithAuthentication(
					this: IAllExecuteFunctions,
					credentialsType: string,
					requestOptions: OptionsWithUri | requestPromise.RequestPromiseOptions,
					additionalCredentialOptions?: IAdditionalCredentialOptions,
				): Promise<any> {
					return requestWithAuthentication.call(
						this,
						credentialsType,
						requestOptions,
						workflow,
						node,
						additionalData,
						additionalCredentialOptions,
					);
				},
				async prepareBinaryData(
					binaryData: Buffer,
					filePath?: string,
					mimeType?: string,
				): Promise<IBinaryData> {
					return prepareBinaryData.call(
						this,
						binaryData,
						additionalData.executionId!,
						filePath,
						mimeType,
					);
				},
				request: proxyRequestToAxios,
				async requestOAuth2(
					this: IAllExecuteFunctions,
					credentialsType: string,
					requestOptions: OptionsWithUri | requestPromise.RequestPromiseOptions,
					oAuth2Options?: IOAuth2Options,
				): Promise<any> {
					return requestOAuth2.call(
						this,
						credentialsType,
						requestOptions,
						node,
						additionalData,
						oAuth2Options,
					);
				},
				async requestOAuth1(
					this: IAllExecuteFunctions,
					credentialsType: string,
					requestOptions: OptionsWithUrl | requestPromise.RequestPromiseOptions,
				): Promise<any> {
					return requestOAuth1.call(this, credentialsType, requestOptions);
				},
				async httpRequestWithAuthentication(
					this: IAllExecuteFunctions,
					credentialsType: string,
					requestOptions: IHttpRequestOptions,
					additionalCredentialOptions?: IAdditionalCredentialOptions,
				): Promise<any> {
					return httpRequestWithAuthentication.call(
						this,
						credentialsType,
						requestOptions,
						workflow,
						node,
						additionalData,
						additionalCredentialOptions,
					);
				},
			},
		};
	})(workflow, runExecutionData, connectionInputData, inputData, node, itemIndex);
}

export function getCredentialTestFunctions(): ICredentialTestFunctions {
	return {
		helpers: {
			request: requestPromiseWithDefaults,
		},
	};
}

/**
 * Returns the execute functions regular nodes have access to in load-options-function.
 *
 * @export
 * @param {Workflow} workflow
 * @param {INode} node
 * @param {IWorkflowExecuteAdditionalData} additionalData
 * @returns {ILoadOptionsFunctions}
 */
export function getLoadOptionsFunctions(
	workflow: Workflow,
	node: INode,
	path: string,
	additionalData: IWorkflowExecuteAdditionalData,
): ILoadOptionsFunctions {
	return ((workflow: Workflow, node: INode, path: string) => {
		const that = {
			async getCredentials(type: string): Promise<ICredentialDataDecryptedObject> {
				return getCredentials(workflow, node, type, additionalData, 'internal');
			},
			getCurrentNodeParameter: (
				parameterPath: string,
			):
				| NodeParameterValue
				| INodeParameters
				| NodeParameterValue[]
				| INodeParameters[]
				| object
				| undefined => {
				const nodeParameters = additionalData.currentNodeParameters;

				if (parameterPath.charAt(0) === '&') {
					parameterPath = `${path.split('.').slice(1, -1).join('.')}.${parameterPath.slice(1)}`;
				}

				return get(nodeParameters, parameterPath);
			},
			getCurrentNodeParameters: (): INodeParameters | undefined => {
				return additionalData.currentNodeParameters;
			},
			getNode: () => {
				return getNode(node);
			},
			getNodeParameter: (
				parameterName: string,
				fallbackValue?: any,
			):
				| NodeParameterValue
				| INodeParameters
				| NodeParameterValue[]
				| INodeParameters[]
				| object => {
				const runExecutionData: IRunExecutionData | null = null;
				const itemIndex = 0;
				const runIndex = 0;
				const connectionInputData: INodeExecutionData[] = [];

				return getNodeParameter(
					workflow,
					runExecutionData,
					runIndex,
					connectionInputData,
					node,
					parameterName,
					itemIndex,
					'internal' as WorkflowExecuteMode,
					additionalData.timezone,
					getAdditionalKeys(additionalData),
					undefined,
					fallbackValue,
				);
			},
			getTimezone: (): string => {
				return getTimezone(workflow, additionalData);
			},
			getRestApiUrl: (): string => {
				return additionalData.restApiUrl;
			},
			helpers: {
				httpRequest,
				async requestWithAuthentication(
					this: IAllExecuteFunctions,
					credentialsType: string,
					requestOptions: OptionsWithUri | requestPromise.RequestPromiseOptions,
					additionalCredentialOptions?: IAdditionalCredentialOptions,
				): Promise<any> {
					return requestWithAuthentication.call(
						this,
						credentialsType,
						requestOptions,
						workflow,
						node,
						additionalData,
						additionalCredentialOptions,
					);
				},
				request: proxyRequestToAxios,
				async requestOAuth2(
					this: IAllExecuteFunctions,
					credentialsType: string,
					requestOptions: OptionsWithUri | requestPromise.RequestPromiseOptions,
					oAuth2Options?: IOAuth2Options,
				): Promise<any> {
					return requestOAuth2.call(
						this,
						credentialsType,
						requestOptions,
						node,
						additionalData,
						oAuth2Options,
					);
				},
				async requestOAuth1(
					this: IAllExecuteFunctions,
					credentialsType: string,
					requestOptions: OptionsWithUrl | requestPromise.RequestPromiseOptions,
				): Promise<any> {
					return requestOAuth1.call(this, credentialsType, requestOptions);
				},
				async httpRequestWithAuthentication(
					this: IAllExecuteFunctions,
					credentialsType: string,
					requestOptions: IHttpRequestOptions,
					additionalCredentialOptions?: IAdditionalCredentialOptions,
				): Promise<any> {
					return httpRequestWithAuthentication.call(
						this,
						credentialsType,
						requestOptions,
						workflow,
						node,
						additionalData,
						additionalCredentialOptions,
					);
				},
			},
		};
		return that;
	})(workflow, node, path);
}

/**
 * Returns the execute functions regular nodes have access to in hook-function.
 *
 * @export
 * @param {Workflow} workflow
 * @param {INode} node
 * @param {IWorkflowExecuteAdditionalData} additionalData
 * @param {WorkflowExecuteMode} mode
 * @returns {IHookFunctions}
 */
export function getExecuteHookFunctions(
	workflow: Workflow,
	node: INode,
	additionalData: IWorkflowExecuteAdditionalData,
	mode: WorkflowExecuteMode,
	activation: WorkflowActivateMode,
	isTest?: boolean,
	webhookData?: IWebhookData,
): IHookFunctions {
	return ((workflow: Workflow, node: INode) => {
		const that = {
			async getCredentials(type: string): Promise<ICredentialDataDecryptedObject> {
				return getCredentials(workflow, node, type, additionalData, mode);
			},
			getMode: (): WorkflowExecuteMode => {
				return mode;
			},
			getActivationMode: (): WorkflowActivateMode => {
				return activation;
			},
			getNode: () => {
				return getNode(node);
			},
			getNodeParameter: (
				parameterName: string,
				fallbackValue?: any,
			):
				| NodeParameterValue
				| INodeParameters
				| NodeParameterValue[]
				| INodeParameters[]
				| object => {
				const runExecutionData: IRunExecutionData | null = null;
				const itemIndex = 0;
				const runIndex = 0;
				const connectionInputData: INodeExecutionData[] = [];

				return getNodeParameter(
					workflow,
					runExecutionData,
					runIndex,
					connectionInputData,
					node,
					parameterName,
					itemIndex,
					mode,
					additionalData.timezone,
					getAdditionalKeys(additionalData),
					undefined,
					fallbackValue,
				);
			},
			getNodeWebhookUrl: (name: string): string | undefined => {
				return getNodeWebhookUrl(
					name,
					workflow,
					node,
					additionalData,
					mode,
					additionalData.timezone,
					getAdditionalKeys(additionalData),
					isTest,
				);
			},
			getTimezone: (): string => {
				return getTimezone(workflow, additionalData);
			},
			getWebhookName(): string {
				if (webhookData === undefined) {
					throw new Error('Is only supported in webhook functions!');
				}
				return webhookData.webhookDescription.name;
			},
			getWebhookDescription(name: string): IWebhookDescription | undefined {
				return getWebhookDescription(name, workflow, node);
			},
			getWorkflow: () => {
				return getWorkflowMetadata(workflow);
			},
			getWorkflowStaticData(type: string): IDataObject {
				return workflow.getStaticData(type, node);
			},
			helpers: {
				httpRequest,
				async requestWithAuthentication(
					this: IAllExecuteFunctions,
					credentialsType: string,
					requestOptions: OptionsWithUri | requestPromise.RequestPromiseOptions,
					additionalCredentialOptions?: IAdditionalCredentialOptions,
				): Promise<any> {
					return requestWithAuthentication.call(
						this,
						credentialsType,
						requestOptions,
						workflow,
						node,
						additionalData,
						additionalCredentialOptions,
					);
				},
				request: proxyRequestToAxios,
				async requestOAuth2(
					this: IAllExecuteFunctions,
					credentialsType: string,
					requestOptions: OptionsWithUri | requestPromise.RequestPromiseOptions,
					oAuth2Options?: IOAuth2Options,
				): Promise<any> {
					return requestOAuth2.call(
						this,
						credentialsType,
						requestOptions,
						node,
						additionalData,
						oAuth2Options,
					);
				},
				async requestOAuth1(
					this: IAllExecuteFunctions,
					credentialsType: string,
					requestOptions: OptionsWithUrl | requestPromise.RequestPromiseOptions,
				): Promise<any> {
					return requestOAuth1.call(this, credentialsType, requestOptions);
				},
				async httpRequestWithAuthentication(
					this: IAllExecuteFunctions,
					credentialsType: string,
					requestOptions: IHttpRequestOptions,
					additionalCredentialOptions?: IAdditionalCredentialOptions,
				): Promise<any> {
					return httpRequestWithAuthentication.call(
						this,
						credentialsType,
						requestOptions,
						workflow,
						node,
						additionalData,
						additionalCredentialOptions,
					);
				},
			},
		};
		return that;
	})(workflow, node);
}

/**
 * Returns the execute functions regular nodes have access to when webhook-function is defined.
 *
 * @export
 * @param {Workflow} workflow
 * @param {IRunExecutionData} runExecutionData
 * @param {INode} node
 * @param {IWorkflowExecuteAdditionalData} additionalData
 * @param {WorkflowExecuteMode} mode
 * @returns {IWebhookFunctions}
 */
export function getExecuteWebhookFunctions(
	workflow: Workflow,
	node: INode,
	additionalData: IWorkflowExecuteAdditionalData,
	mode: WorkflowExecuteMode,
	webhookData: IWebhookData,
): IWebhookFunctions {
	return ((workflow: Workflow, node: INode) => {
		return {
			getBodyData(): IDataObject {
				if (additionalData.httpRequest === undefined) {
					throw new Error('Request is missing!');
				}
				return additionalData.httpRequest.body;
			},
			async getCredentials(type: string): Promise<ICredentialDataDecryptedObject> {
				return getCredentials(workflow, node, type, additionalData, mode);
			},
			getHeaderData(): object {
				if (additionalData.httpRequest === undefined) {
					throw new Error('Request is missing!');
				}
				return additionalData.httpRequest.headers;
			},
			getMode: (): WorkflowExecuteMode => {
				return mode;
			},
			getNode: () => {
				return getNode(node);
			},
			getNodeParameter: (
				parameterName: string,
				fallbackValue?: any,
			):
				| NodeParameterValue
				| INodeParameters
				| NodeParameterValue[]
				| INodeParameters[]
				| object => {
				const runExecutionData: IRunExecutionData | null = null;
				const itemIndex = 0;
				const runIndex = 0;
				const connectionInputData: INodeExecutionData[] = [];

				return getNodeParameter(
					workflow,
					runExecutionData,
					runIndex,
					connectionInputData,
					node,
					parameterName,
					itemIndex,
					mode,
					additionalData.timezone,
					getAdditionalKeys(additionalData),
					undefined,
					fallbackValue,
				);
			},
			getParamsData(): object {
				if (additionalData.httpRequest === undefined) {
					throw new Error('Request is missing!');
				}
				return additionalData.httpRequest.params;
			},
			getQueryData(): object {
				if (additionalData.httpRequest === undefined) {
					throw new Error('Request is missing!');
				}
				return additionalData.httpRequest.query;
			},
			getRequestObject(): express.Request {
				if (additionalData.httpRequest === undefined) {
					throw new Error('Request is missing!');
				}
				return additionalData.httpRequest;
			},
			getResponseObject(): express.Response {
				if (additionalData.httpResponse === undefined) {
					throw new Error('Response is missing!');
				}
				return additionalData.httpResponse;
			},
			getNodeWebhookUrl: (name: string): string | undefined => {
				return getNodeWebhookUrl(
					name,
					workflow,
					node,
					additionalData,
					mode,
					additionalData.timezone,
					getAdditionalKeys(additionalData),
				);
			},
			getTimezone: (): string => {
				return getTimezone(workflow, additionalData);
			},
			getWorkflow: () => {
				return getWorkflowMetadata(workflow);
			},
			getWorkflowStaticData(type: string): IDataObject {
				return workflow.getStaticData(type, node);
			},
			getWebhookName(): string {
				return webhookData.webhookDescription.name;
			},
			prepareOutputData: NodeHelpers.prepareOutputData,
			helpers: {
				httpRequest,
				async requestWithAuthentication(
					this: IAllExecuteFunctions,
					credentialsType: string,
					requestOptions: OptionsWithUri | requestPromise.RequestPromiseOptions,
					additionalCredentialOptions?: IAdditionalCredentialOptions,
				): Promise<any> {
					return requestWithAuthentication.call(
						this,
						credentialsType,
						requestOptions,
						workflow,
						node,
						additionalData,
						additionalCredentialOptions,
					);
				},
				async prepareBinaryData(
					binaryData: Buffer,
					filePath?: string,
					mimeType?: string,
				): Promise<IBinaryData> {
					return prepareBinaryData.call(
						this,
						binaryData,
						additionalData.executionId!,
						filePath,
						mimeType,
					);
				},
				request: proxyRequestToAxios,
				async requestOAuth2(
					this: IAllExecuteFunctions,
					credentialsType: string,
					requestOptions: OptionsWithUri | requestPromise.RequestPromiseOptions,
					oAuth2Options?: IOAuth2Options,
				): Promise<any> {
					return requestOAuth2.call(
						this,
						credentialsType,
						requestOptions,
						node,
						additionalData,
						oAuth2Options,
					);
				},
				async requestOAuth1(
					this: IAllExecuteFunctions,
					credentialsType: string,
					requestOptions: OptionsWithUrl | requestPromise.RequestPromiseOptions,
				): Promise<any> {
					return requestOAuth1.call(this, credentialsType, requestOptions);
				},
				async httpRequestWithAuthentication(
					this: IAllExecuteFunctions,
					credentialsType: string,
					requestOptions: IHttpRequestOptions,
					additionalCredentialOptions?: IAdditionalCredentialOptions,
				): Promise<any> {
					return httpRequestWithAuthentication.call(
						this,
						credentialsType,
						requestOptions,
						workflow,
						node,
						additionalData,
						additionalCredentialOptions,
					);
				},
				returnJsonArray,
			},
		};
	})(workflow, node);
}<|MERGE_RESOLUTION|>--- conflicted
+++ resolved
@@ -58,7 +58,6 @@
 	LoggerProxy as Logger,
 	IExecuteData,
 	OAuth2GrantType,
-	IOAuth2Credentials,
 } from 'n8n-workflow';
 
 import { Agent } from 'https';
@@ -714,15 +713,11 @@
 			return stringify(params, { arrayFormat: n8nRequest.arrayFormat });
 		};
 	}
-<<<<<<< HEAD
-	if (n8nRequest.body) {
-=======
 
 	// if there is a body and it's empty (does not have properties),
 	// make sure not to send anything in it as some services fail when
 	// sending GET request with empty body.
 	if (n8nRequest.body && Object.keys(n8nRequest.body).length) {
->>>>>>> a6399662
 		axiosRequest.data = n8nRequest.body;
 		// Let's add some useful header standards here.
 		const existingContentTypeHeaderKey = searchForHeader(axiosRequest.headers, 'content-type');
@@ -898,16 +893,7 @@
 	oAuth2Options?: IOAuth2Options,
 	isN8nRequest = false,
 ) {
-<<<<<<< HEAD
-	const credentials = (await this.getCredentials(
-		credentialsType,
-	)) as ICredentialDataDecryptedObject;
-	if (credentials === undefined) {
-		throw new Error('No credentials were returned!');
-	}
-=======
-	const credentials = (await this.getCredentials(credentialsType)) as unknown as IOAuth2Credentials;
->>>>>>> a6399662
+	const credentials = await this.getCredentials(credentialsType);
 
 	// Only the OAuth2 with authorization code grant needs connection
 	if (
@@ -918,10 +904,10 @@
 	}
 
 	const oAuthClient = new clientOAuth2({
-		clientId: credentials.clientId,
-		clientSecret: credentials.clientSecret,
-		accessTokenUri: credentials.accessTokenUrl,
-		scopes: credentials.scope.split(' '),
+		clientId: credentials.clientId as string,
+		clientSecret: credentials.clientSecret as string,
+		accessTokenUri: credentials.accessTokenUrl as string,
+		scopes: (credentials.scope as string).split(' '),
 	});
 
 	let oauthTokenData = credentials.oauthTokenData as clientOAuth2.Data;
