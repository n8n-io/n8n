--- conflicted
+++ resolved
@@ -769,14 +769,10 @@
 				return workflow.getStaticData(type, node);
 			},
 			prepareOutputData: NodeHelpers.prepareOutputData,
-<<<<<<< HEAD
 			async putExecutionToSleep(sleepTill: Date): Promise<void> {
 				runExecutionData.sleepTill = sleepTill;
 			},
-			sendMessageToUI(message: string): void {
-=======
-			sendMessageToUI(message: any): void { // tslint:disable-line:no-any
->>>>>>> 7c34a7dc
+			sendMessageToUI(message	: any): void { // tslint:disable-line:no-any
 				if (mode !== 'manual') {
 					return;
 				}
