/* eslint-disable no-param-reassign */
/* eslint-disable @typescript-eslint/no-use-before-define */
/* eslint-disable @typescript-eslint/no-unsafe-call */
/* eslint-disable @typescript-eslint/no-unsafe-assignment */
import * as fs from 'fs';
import * as path from 'path';
import { randomBytes } from 'crypto';
// eslint-disable-next-line import/no-cycle
import {
	ENCRYPTION_KEY_ENV_OVERWRITE,
	EXTENSIONS_SUBDIRECTORY,
	IUserSettings,
	USER_FOLDER_ENV_OVERWRITE,
	USER_SETTINGS_FILE_NAME,
	USER_SETTINGS_SUBFOLDER,
} from '.';

// eslint-disable-next-line @typescript-eslint/no-var-requires
const { promisify } = require('util');

const fsAccess = promisify(fs.access);
const fsReadFile = promisify(fs.readFile);
const fsMkdir = promisify(fs.mkdir);
const fsWriteFile = promisify(fs.writeFile);

let settingsCache: IUserSettings | undefined;

/**
 * Creates the user settings if they do not exist yet
 *
 * @export
 */
export async function prepareUserSettings(): Promise<IUserSettings> {
	const settingsPath = getUserSettingsPath();

	let userSettings = await getUserSettings(settingsPath);
	if (userSettings !== undefined) {
		// Settings already exist, check if they contain the encryptionKey
		if (userSettings.encryptionKey !== undefined) {
			// Key already exists so return
			return userSettings;
		}
	} else {
		userSettings = {};
	}

	if (process.env[ENCRYPTION_KEY_ENV_OVERWRITE] !== undefined) {
		// Use the encryption key which got set via environment
		userSettings.encryptionKey = process.env[ENCRYPTION_KEY_ENV_OVERWRITE];
	} else {
		// Generate a new encryption key
		userSettings.encryptionKey = randomBytes(24).toString('base64');
	}

<<<<<<< HEAD
	// eslint-disable-next-line no-console
	console.log(`UserSettings got generated and saved to: ${settingsPath}`);
=======
	console.log(`UserSettings were generated and saved to: ${settingsPath}`);
>>>>>>> 8dd0d547

	return writeUserSettings(userSettings, settingsPath);
}

/**
 * Returns the encryption key which is used to encrypt
 * the credentials.
 *
 * @export
 * @returns
 */
// eslint-disable-next-line @typescript-eslint/explicit-module-boundary-types
export async function getEncryptionKey() {
	if (process.env[ENCRYPTION_KEY_ENV_OVERWRITE] !== undefined) {
		return process.env[ENCRYPTION_KEY_ENV_OVERWRITE];
	}

	const userSettings = await getUserSettings();

	if (userSettings === undefined) {
		return undefined;
	}

	if (userSettings.encryptionKey === undefined) {
		return undefined;
	}

	return userSettings.encryptionKey;
}

/**
 * Adds/Overwrite the given settings in the currently
 * saved user settings
 *
 * @export
 * @param {IUserSettings} addSettings  The settings to add/overwrite
 * @param {string} [settingsPath] Optional settings file path
 * @returns {Promise<IUserSettings>}
 */
export async function addToUserSettings(
	addSettings: IUserSettings,
	settingsPath?: string,
): Promise<IUserSettings> {
	if (settingsPath === undefined) {
		settingsPath = getUserSettingsPath();
	}

	let userSettings = await getUserSettings(settingsPath);

	if (userSettings === undefined) {
		userSettings = {};
	}

	// Add the settings
	Object.assign(userSettings, addSettings);

	return writeUserSettings(userSettings, settingsPath);
}

/**
 * Writes a user settings file
 *
 * @export
 * @param {IUserSettings} userSettings The settings to write
 * @param {string} [settingsPath] Optional settings file path
 * @returns {Promise<IUserSettings>}
 */
export async function writeUserSettings(
	userSettings: IUserSettings,
	settingsPath?: string,
): Promise<IUserSettings> {
	if (settingsPath === undefined) {
		settingsPath = getUserSettingsPath();
	}

	if (userSettings === undefined) {
		userSettings = {};
	}

	// Check if parent folder exists if not create it.
	try {
		await fsAccess(path.dirname(settingsPath));
	} catch (error) {
		// Parent folder does not exist so create
		await fsMkdir(path.dirname(settingsPath));
	}

	await fsWriteFile(settingsPath, JSON.stringify(userSettings, null, '\t'));
	settingsCache = JSON.parse(JSON.stringify(userSettings));

	return userSettings;
}

/**
 * Returns the content of the user settings
 *
 * @export
 * @returns {UserSettings}
 */
export async function getUserSettings(
	settingsPath?: string,
	ignoreCache?: boolean,
): Promise<IUserSettings | undefined> {
	if (settingsCache !== undefined && ignoreCache !== true) {
		return settingsCache;
	}

	if (settingsPath === undefined) {
		settingsPath = getUserSettingsPath();
	}

	try {
		await fsAccess(settingsPath);
	} catch (error) {
		// The file does not exist
		return undefined;
	}

	const settingsFile = await fsReadFile(settingsPath, 'utf8');

	try {
		settingsCache = JSON.parse(settingsFile);
	} catch (error) {
		throw new Error(
			`Error parsing n8n-config file "${settingsPath}". It does not seem to be valid JSON.`,
		);
	}

	return settingsCache as IUserSettings;
}

/**
 * Returns the path to the user settings
 *
 * @export
 * @returns {string}
 */
export function getUserSettingsPath(): string {
	const n8nFolder = getUserN8nFolderPath();

	return path.join(n8nFolder, USER_SETTINGS_FILE_NAME);
}

/**
 * Retruns the path to the n8n folder in which all n8n
 * related data gets saved
 *
 * @export
 * @returns {string}
 */
export function getUserN8nFolderPath(): string {
	let userFolder;
	if (process.env[USER_FOLDER_ENV_OVERWRITE] !== undefined) {
		userFolder = process.env[USER_FOLDER_ENV_OVERWRITE] as string;
	} else {
		userFolder = getUserHome();
	}

	return path.join(userFolder, USER_SETTINGS_SUBFOLDER);
}

/**
 * Returns the path to the n8n user folder with the custom
 * extensions like nodes and credentials
 *
 * @export
 * @returns {string}
 */
export function getUserN8nFolderCustomExtensionPath(): string {
	return path.join(getUserN8nFolderPath(), EXTENSIONS_SUBDIRECTORY);
}

/**
 * Returns the home folder path of the user if
 * none can be found it falls back to the current
 * working directory
 *
 * @export
 * @returns {string}
 */
export function getUserHome(): string {
	let variableName = 'HOME';
	if (process.platform === 'win32') {
		variableName = 'USERPROFILE';
	}

	if (process.env[variableName] === undefined) {
		// If for some reason the variable does not exist
		// fall back to current folder
		return process.cwd();
	}

	return process.env[variableName] as string;
}<|MERGE_RESOLUTION|>--- conflicted
+++ resolved
@@ -52,12 +52,8 @@
 		userSettings.encryptionKey = randomBytes(24).toString('base64');
 	}
 
-<<<<<<< HEAD
 	// eslint-disable-next-line no-console
-	console.log(`UserSettings got generated and saved to: ${settingsPath}`);
-=======
 	console.log(`UserSettings were generated and saved to: ${settingsPath}`);
->>>>>>> 8dd0d547
 
 	return writeUserSettings(userSettings, settingsPath);
 }
