/* eslint-disable @typescript-eslint/no-explicit-any */
import {
	IAdditionalCredentialOptions,
	IAllExecuteFunctions,
	IBinaryData,
	ICredentialTestFunctions as ICredentialTestFunctionsBase,
	ICredentialType,
	IDataObject,
	IExecuteFunctions as IExecuteFunctionsBase,
	IExecuteSingleFunctions as IExecuteSingleFunctionsBase,
	IHookFunctions as IHookFunctionsBase,
	IHttpRequestOptions,
	ILoadOptionsFunctions as ILoadOptionsFunctionsBase,
	INodeExecutionData,
<<<<<<< HEAD
	INodeExecutionPairedData,
=======
	INodeExecutionMetaData,
>>>>>>> b7c8cd3f
	INodeType,
	IOAuth2Options,
	IPairedItemData,
	IPollFunctions as IPollFunctionsBase,
	IPollResponse,
	ITriggerFunctions as ITriggerFunctionsBase,
	ITriggerResponse,
	IWebhookFunctions as IWebhookFunctionsBase,
	IWorkflowSettings as IWorkflowSettingsWorkflow,
} from 'n8n-workflow';

import { OptionsWithUri, OptionsWithUrl } from 'request';
import requestPromise from 'request-promise-native';

interface Constructable<T> {
	new (): T;
}

export interface IProcessMessage {
	data?: any;
	type: string;
}

export interface IExecuteFunctions extends IExecuteFunctionsBase {
	helpers: {
		httpRequest(requestOptions: IHttpRequestOptions): Promise<any>; // tslint:disable-line:no-any
		prepareBinaryData(
			binaryData: Buffer,
			filePath?: string,
			mimeType?: string,
		): Promise<IBinaryData>;
		getBinaryDataBuffer(itemIndex: number, propertyName: string): Promise<Buffer>;
		request: (uriOrObject: string | IDataObject | any, options?: IDataObject) => Promise<any>; // tslint:disable-line:no-any
		requestWithAuthentication(
			this: IAllExecuteFunctions,
			credentialsType: string,
			requestOptions: OptionsWithUri | requestPromise.RequestPromiseOptions,
			additionalCredentialOptions?: IAdditionalCredentialOptions,
		): Promise<any>;
		requestOAuth2(
			this: IAllExecuteFunctions,
			credentialsType: string,
			requestOptions: OptionsWithUri | requestPromise.RequestPromiseOptions,
			oAuth2Options?: IOAuth2Options,
		): Promise<any>; // tslint:disable-line:no-any
		requestOAuth1(
			this: IAllExecuteFunctions,
			credentialsType: string,
			requestOptions: OptionsWithUrl | requestPromise.RequestPromiseOptions,
		): Promise<any>; // tslint:disable-line:no-any
		returnJsonArray(jsonData: IDataObject | IDataObject[]): INodeExecutionData[];
		normalizeItems(items: INodeExecutionData | INodeExecutionData[]): INodeExecutionData[];
		httpRequestWithAuthentication(
			this: IAllExecuteFunctions,
			credentialsType: string,
			requestOptions: IHttpRequestOptions,
		): Promise<any>;
<<<<<<< HEAD
		preparePairedOutputData(
			data: IDataObject | IDataObject[],
			isBinary?: boolean,
			pairedItem?: IPairedItemData,
		): INodeExecutionPairedData[];
=======
		constructExecutionMetaData(
			itemData: IPairedItemData,
			inputData: INodeExecutionData[],
		): INodeExecutionMetaData[];
>>>>>>> b7c8cd3f
	};
}

export interface IExecuteSingleFunctions extends IExecuteSingleFunctionsBase {
	helpers: {
		getBinaryDataBuffer(propertyName: string, inputIndex?: number): Promise<Buffer>;
		httpRequest(requestOptions: IHttpRequestOptions): Promise<any>; // tslint:disable-line:no-any
		prepareBinaryData(
			binaryData: Buffer,
			filePath?: string,
			mimeType?: string,
		): Promise<IBinaryData>;
		request: (uriOrObject: string | IDataObject | any, options?: IDataObject) => Promise<any>; // tslint:disable-line:no-any
		requestWithAuthentication(
			this: IAllExecuteFunctions,
			credentialsType: string,
			requestOptions: OptionsWithUri | requestPromise.RequestPromiseOptions,
			additionalCredentialOptions?: IAdditionalCredentialOptions,
		): Promise<any>;
		requestOAuth2(
			this: IAllExecuteFunctions,
			credentialsType: string,
			requestOptions: OptionsWithUri | requestPromise.RequestPromiseOptions,
			oAuth2Options?: IOAuth2Options,
		): Promise<any>; // tslint:disable-line:no-any
		requestOAuth1(
			this: IAllExecuteFunctions,
			credentialsType: string,
			requestOptions: OptionsWithUrl | requestPromise.RequestPromiseOptions,
		): Promise<any>; // tslint:disable-line:no-any
		httpRequestWithAuthentication(
			this: IAllExecuteFunctions,
			credentialsType: string,
			requestOptions: IHttpRequestOptions,
		): Promise<any>;
	};
}

export interface IPollFunctions extends IPollFunctionsBase {
	helpers: {
		httpRequest(requestOptions: IHttpRequestOptions): Promise<any>; // tslint:disable-line:no-any
		prepareBinaryData(
			binaryData: Buffer,
			filePath?: string,
			mimeType?: string,
		): Promise<IBinaryData>;
		request: (uriOrObject: string | IDataObject | any, options?: IDataObject) => Promise<any>; // tslint:disable-line:no-any
		requestWithAuthentication(
			this: IAllExecuteFunctions,
			credentialsType: string,
			requestOptions: OptionsWithUri | requestPromise.RequestPromiseOptions,
			additionalCredentialOptions?: IAdditionalCredentialOptions,
		): Promise<any>;
		requestOAuth2(
			this: IAllExecuteFunctions,
			credentialsType: string,
			requestOptions: OptionsWithUri | requestPromise.RequestPromiseOptions,
			oAuth2Options?: IOAuth2Options,
		): Promise<any>; // tslint:disable-line:no-any
		requestOAuth1(
			this: IAllExecuteFunctions,
			credentialsType: string,
			requestOptions: OptionsWithUrl | requestPromise.RequestPromiseOptions,
		): Promise<any>; // tslint:disable-line:no-any
		returnJsonArray(jsonData: IDataObject | IDataObject[]): INodeExecutionData[];
		httpRequestWithAuthentication(
			this: IAllExecuteFunctions,
			credentialsType: string,
			requestOptions: IHttpRequestOptions,
		): Promise<any>;
	};
}

export interface IResponseError extends Error {
	statusCode?: number;
}

export interface ITriggerFunctions extends ITriggerFunctionsBase {
	helpers: {
		httpRequest(requestOptions: IHttpRequestOptions): Promise<any>; // tslint:disable-line:no-any
		prepareBinaryData(
			binaryData: Buffer,
			filePath?: string,
			mimeType?: string,
		): Promise<IBinaryData>;
		request: (uriOrObject: string | IDataObject | any, options?: IDataObject) => Promise<any>; // tslint:disable-line:no-any
		requestWithAuthentication(
			this: IAllExecuteFunctions,
			credentialsType: string,
			requestOptions: OptionsWithUri | requestPromise.RequestPromiseOptions,
			additionalCredentialOptions?: IAdditionalCredentialOptions,
		): Promise<any>;
		requestOAuth2(
			this: IAllExecuteFunctions,
			credentialsType: string,
			requestOptions: OptionsWithUri | requestPromise.RequestPromiseOptions,
			oAuth2Options?: IOAuth2Options,
		): Promise<any>; // tslint:disable-line:no-any
		requestOAuth1(
			this: IAllExecuteFunctions,
			credentialsType: string,
			requestOptions: OptionsWithUrl | requestPromise.RequestPromiseOptions,
		): Promise<any>; // tslint:disable-line:no-any
		returnJsonArray(jsonData: IDataObject | IDataObject[]): INodeExecutionData[];
		httpRequestWithAuthentication(
			this: IAllExecuteFunctions,
			credentialsType: string,
			requestOptions: IHttpRequestOptions,
		): Promise<any>;
	};
}

export interface ITriggerTime {
	mode: string;
	hour: number;
	minute: number;
	dayOfMonth: number;
	weekeday: number;
	[key: string]: string | number;
}

export interface IUserSettings {
	encryptionKey?: string;
	tunnelSubdomain?: string;
	instanceId?: string;
}

export interface ILoadOptionsFunctions extends ILoadOptionsFunctionsBase {
	helpers: {
		httpRequest(requestOptions: IHttpRequestOptions): Promise<any>; // tslint:disable-line:no-any
		request?: (uriOrObject: string | IDataObject | any, options?: IDataObject) => Promise<any>; // tslint:disable-line:no-any
		requestWithAuthentication(
			this: IAllExecuteFunctions,
			credentialsType: string,
			requestOptions: OptionsWithUri | requestPromise.RequestPromiseOptions,
			additionalCredentialOptions?: IAdditionalCredentialOptions,
		): Promise<any>;
		requestOAuth2?: (
			this: IAllExecuteFunctions,
			credentialsType: string,
			requestOptions: OptionsWithUri | requestPromise.RequestPromiseOptions,
			oAuth2Options?: IOAuth2Options,
		) => Promise<any>; // tslint:disable-line:no-any
		requestOAuth1?(
			this: IAllExecuteFunctions,
			credentialsType: string,
			requestOptions: OptionsWithUrl | requestPromise.RequestPromiseOptions,
		): Promise<any>; // tslint:disable-line:no-any
		httpRequestWithAuthentication(
			this: IAllExecuteFunctions,
			credentialsType: string,
			requestOptions: IHttpRequestOptions,
		): Promise<any>;
	};
}

export interface ICredentialTestFunctions extends ICredentialTestFunctionsBase {
	helpers: {
		request: requestPromise.RequestPromiseAPI;
	};
}

export interface IHookFunctions extends IHookFunctionsBase {
	helpers: {
		httpRequest(requestOptions: IHttpRequestOptions): Promise<any>; // tslint:disable-line:no-any
		request: (uriOrObject: string | IDataObject | any, options?: IDataObject) => Promise<any>; // tslint:disable-line:no-any
		requestWithAuthentication(
			this: IAllExecuteFunctions,
			credentialsType: string,
			requestOptions: OptionsWithUri | requestPromise.RequestPromiseOptions,
			additionalCredentialOptions?: IAdditionalCredentialOptions,
		): Promise<any>;
		requestOAuth2(
			this: IAllExecuteFunctions,
			credentialsType: string,
			requestOptions: OptionsWithUri | requestPromise.RequestPromiseOptions,
			oAuth2Options?: IOAuth2Options,
		): Promise<any>; // tslint:disable-line:no-any
		requestOAuth1(
			this: IAllExecuteFunctions,
			credentialsType: string,
			requestOptions: OptionsWithUrl | requestPromise.RequestPromiseOptions,
		): Promise<any>; // tslint:disable-line:no-any
		httpRequestWithAuthentication(
			this: IAllExecuteFunctions,
			credentialsType: string,
			requestOptions: IHttpRequestOptions,
		): Promise<any>;
	};
}

export interface IWebhookFunctions extends IWebhookFunctionsBase {
	helpers: {
		httpRequest(requestOptions: IHttpRequestOptions): Promise<any>; // tslint:disable-line:no-any
		prepareBinaryData(
			binaryData: Buffer,
			filePath?: string,
			mimeType?: string,
		): Promise<IBinaryData>;
		request: (uriOrObject: string | IDataObject | any, options?: IDataObject) => Promise<any>; // tslint:disable-line:no-any
		requestWithAuthentication(
			this: IAllExecuteFunctions,
			credentialsType: string,
			requestOptions: OptionsWithUri | requestPromise.RequestPromiseOptions,
			additionalCredentialOptions?: IAdditionalCredentialOptions,
		): Promise<any>;
		requestOAuth2(
			this: IAllExecuteFunctions,
			credentialsType: string,
			requestOptions: OptionsWithUri | requestPromise.RequestPromiseOptions,
			oAuth2Options?: IOAuth2Options,
		): Promise<any>; // tslint:disable-line:no-any
		requestOAuth1(
			this: IAllExecuteFunctions,
			credentialsType: string,
			requestOptions: OptionsWithUrl | requestPromise.RequestPromiseOptions,
		): Promise<any>; // tslint:disable-line:no-any
		returnJsonArray(jsonData: IDataObject | IDataObject[]): INodeExecutionData[];
		httpRequestWithAuthentication(
			this: IAllExecuteFunctions,
			credentialsType: string,
			requestOptions: IHttpRequestOptions,
		): Promise<any>;
	};
}

export interface IWorkflowSettings extends IWorkflowSettingsWorkflow {
	errorWorkflow?: string;
	timezone?: string;
	saveManualRuns?: boolean;
}

// New node definition in file
export interface INodeDefinitionFile {
	[key: string]: Constructable<INodeType | ICredentialType>;
}

// Is identical to TaskDataConnections but does not allow null value to be used as input for nodes
export interface INodeInputDataConnections {
	[key: string]: INodeExecutionData[][];
}

export interface IWorkflowData {
	pollResponses?: IPollResponse[];
	triggerResponses?: ITriggerResponse[];
}

export interface IBinaryDataConfig {
	mode: 'default' | 'filesystem';
	availableModes: string;
	localStoragePath: string;
	binaryDataTTL: number;
	persistedBinaryDataTTL: number;
}

export interface IBinaryDataManager {
	init(startPurger: boolean): Promise<void>;
	storeBinaryData(binaryBuffer: Buffer, executionId: string): Promise<string>;
	retrieveBinaryDataByIdentifier(identifier: string): Promise<Buffer>;
	markDataForDeletionByExecutionId(executionId: string): Promise<void>;
	deleteMarkedFiles(): Promise<unknown>;
	deleteBinaryDataByIdentifier(identifier: string): Promise<void>;
	duplicateBinaryDataByIdentifier(binaryDataId: string, prefix: string): Promise<string>;
	deleteBinaryDataByExecutionId(executionId: string): Promise<void>;
	persistBinaryDataForExecutionId(executionId: string): Promise<void>;
}<|MERGE_RESOLUTION|>--- conflicted
+++ resolved
@@ -12,11 +12,7 @@
 	IHttpRequestOptions,
 	ILoadOptionsFunctions as ILoadOptionsFunctionsBase,
 	INodeExecutionData,
-<<<<<<< HEAD
-	INodeExecutionPairedData,
-=======
 	INodeExecutionMetaData,
->>>>>>> b7c8cd3f
 	INodeType,
 	IOAuth2Options,
 	IPairedItemData,
@@ -74,18 +70,10 @@
 			credentialsType: string,
 			requestOptions: IHttpRequestOptions,
 		): Promise<any>;
-<<<<<<< HEAD
-		preparePairedOutputData(
-			data: IDataObject | IDataObject[],
-			isBinary?: boolean,
-			pairedItem?: IPairedItemData,
-		): INodeExecutionPairedData[];
-=======
 		constructExecutionMetaData(
 			itemData: IPairedItemData,
 			inputData: INodeExecutionData[],
 		): INodeExecutionMetaData[];
->>>>>>> b7c8cd3f
 	};
 }
 
