--- conflicted
+++ resolved
@@ -55,11 +55,8 @@
 import PCancelable from 'p-cancelable';
 import Container from 'typedi';
 
-<<<<<<< HEAD
+import { ErrorReporter } from './error-reporter';
 import { ExecuteContext, PollContext } from './node-execution-context';
-=======
-import { ErrorReporter } from './error-reporter';
->>>>>>> 77e2c75c
 import * as NodeExecuteFunctions from './NodeExecuteFunctions';
 import {
 	DirectedGraph,
