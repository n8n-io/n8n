--- conflicted
+++ resolved
@@ -19,14 +19,10 @@
 export * from './LoadNodeListSearch';
 export * from './NodeExecuteFunctions';
 export * from './WorkflowExecute';
-<<<<<<< HEAD
 export { eventEmitter, NodeExecuteFunctions, UserSettings };
-=======
-export { NodeExecuteFunctions, UserSettings };
 
 declare module 'http' {
 	export interface IncomingMessage {
 		rawBody: Buffer;
 	}
-}
->>>>>>> 88baaa0e
+}