import type { Page } from '@playwright/test';

import { AIAssistantPage } from './AIAssistantPage';
import { BecomeCreatorCTAPage } from './BecomeCreatorCTAPage';
import { CanvasPage } from './CanvasPage';
import { CommunityNodesPage } from './CommunityNodesPage';
import { CredentialsPage } from './CredentialsPage';
import { DataStoreDetails } from './DataStoreDetails';
import { DataStoreView } from './DataStoreView';
import { DemoPage } from './DemoPage';
import { ExecutionsPage } from './ExecutionsPage';
import { IframePage } from './IframePage';
import { InteractionsPage } from './InteractionsPage';
import { MfaLoginPage } from './MfaLoginPage';
import { MfaSetupModal } from './MfaSetupModal';
import { NodeDetailsViewPage } from './NodeDetailsViewPage';
import { NotificationsPage } from './NotificationsPage';
import { NpsSurveyPage } from './NpsSurveyPage';
import { ProjectSettingsPage } from './ProjectSettingsPage';
import { SettingsLogStreamingPage } from './SettingsLogStreamingPage';
import { SettingsPersonalPage } from './SettingsPersonalPage';
import { SidebarPage } from './SidebarPage';
import { SignInPage } from './SignInPage';
import { TemplateCredentialSetupPage } from './TemplateCredentialSetupPage';
import { TemplatesPage } from './TemplatesPage';
import { VariablesPage } from './VariablesPage';
import { VersionsPage } from './VersionsPage';
import { WorkerViewPage } from './WorkerViewPage';
import { WorkflowActivationModal } from './WorkflowActivationModal';
import { WorkflowCredentialSetupModal } from './WorkflowCredentialSetupModal';
import { WorkflowSettingsModal } from './WorkflowSettingsModal';
import { WorkflowSharingModal } from './WorkflowSharingModal';
import { WorkflowsPage } from './WorkflowsPage';
import { CanvasComposer } from '../composables/CanvasComposer';
<<<<<<< HEAD
import { DataTableComposer } from '../composables/DataTablesComposer';
=======
import { CredentialsComposer } from '../composables/CredentialsComposer';
import { MfaComposer } from '../composables/MfaComposer';
import { NodeDetailsViewComposer } from '../composables/NodeDetailsViewComposer';
import { PartialExecutionComposer } from '../composables/PartialExecutionComposer';
>>>>>>> dd5ad34a
import { ProjectComposer } from '../composables/ProjectComposer';
import { TemplatesComposer } from '../composables/TemplatesComposer';
import { TestEntryComposer } from '../composables/TestEntryComposer';
import { WorkflowComposer } from '../composables/WorkflowComposer';
import { NavigationHelper } from '../helpers/NavigationHelper';
import { ApiHelpers } from '../services/api-helper';
import { BaseModal } from './components/BaseModal';
import { Breadcrumbs } from './components/Breadcrumbs';
import { SettingsUsersPage } from './SettingsUsersPage';

// eslint-disable-next-line @typescript-eslint/naming-convention
export class n8nPage {
	readonly page: Page;
	readonly api: ApiHelpers;

	// Pages
	readonly aiAssistant: AIAssistantPage;
	readonly becomeCreatorCTA: BecomeCreatorCTAPage;
	readonly canvas: CanvasPage;
	readonly communityNodes: CommunityNodesPage;
	readonly demo: DemoPage;
	readonly iframe: IframePage;
	readonly interactions: InteractionsPage;
	readonly mfaLogin: MfaLoginPage;
	readonly ndv: NodeDetailsViewPage;
	readonly npsSurvey: NpsSurveyPage;
	readonly projectSettings: ProjectSettingsPage;
	readonly settingsPersonal: SettingsPersonalPage;
	readonly settingsLogStreaming: SettingsLogStreamingPage;
	readonly templateCredentialSetup: TemplateCredentialSetupPage;
	readonly templates: TemplatesPage;
	readonly variables: VariablesPage;
	readonly versions: VersionsPage;
	readonly workerView: WorkerViewPage;
	readonly workflows: WorkflowsPage;
	readonly notifications: NotificationsPage;
	readonly credentials: CredentialsPage;
	readonly executions: ExecutionsPage;
	readonly sideBar: SidebarPage;
<<<<<<< HEAD
	readonly dataTable: DataStoreView;
	readonly dataTableDetails: DataStoreDetails;

=======
	readonly signIn: SignInPage;
	readonly settingsUsers: SettingsUsersPage;
>>>>>>> dd5ad34a
	// Modals
	readonly workflowActivationModal: WorkflowActivationModal;
	readonly workflowCredentialSetupModal: WorkflowCredentialSetupModal;
	readonly workflowSettingsModal: WorkflowSettingsModal;
	readonly workflowSharingModal: WorkflowSharingModal;
	readonly mfaSetupModal: MfaSetupModal;
	readonly modal: BaseModal;

	// Composables
	readonly workflowComposer: WorkflowComposer;
	readonly projectComposer: ProjectComposer;
	readonly canvasComposer: CanvasComposer;
	readonly credentialsComposer: CredentialsComposer;
	readonly mfaComposer: MfaComposer;
	readonly partialExecutionComposer: PartialExecutionComposer;
	readonly ndvComposer: NodeDetailsViewComposer;
	readonly templatesComposer: TemplatesComposer;
	readonly start: TestEntryComposer;
	readonly dataTableComposer: DataTableComposer;

	// Helpers
	readonly navigate: NavigationHelper;
	readonly breadcrumbs: Breadcrumbs;

	constructor(page: Page) {
		this.page = page;
		this.api = new ApiHelpers(page.context().request);

		// Pages
		this.aiAssistant = new AIAssistantPage(page);
		this.becomeCreatorCTA = new BecomeCreatorCTAPage(page);
		this.canvas = new CanvasPage(page);
		this.communityNodes = new CommunityNodesPage(page);
		this.demo = new DemoPage(page);
		this.iframe = new IframePage(page);
		this.interactions = new InteractionsPage(page);
		this.mfaLogin = new MfaLoginPage(page);
		this.ndv = new NodeDetailsViewPage(page);
		this.npsSurvey = new NpsSurveyPage(page);
		this.projectSettings = new ProjectSettingsPage(page);
		this.settingsPersonal = new SettingsPersonalPage(page);
		this.settingsLogStreaming = new SettingsLogStreamingPage(page);
		this.templateCredentialSetup = new TemplateCredentialSetupPage(page);
		this.templates = new TemplatesPage(page);
		this.variables = new VariablesPage(page);
		this.versions = new VersionsPage(page);
		this.workerView = new WorkerViewPage(page);
		this.workflows = new WorkflowsPage(page);
		this.notifications = new NotificationsPage(page);
		this.credentials = new CredentialsPage(page);
		this.executions = new ExecutionsPage(page);
		this.sideBar = new SidebarPage(page);
		this.signIn = new SignInPage(page);
		this.workflowSharingModal = new WorkflowSharingModal(page);
<<<<<<< HEAD
		this.dataTable = new DataStoreView(page);
		this.dataTableDetails = new DataStoreDetails(page);

=======
		this.settingsUsers = new SettingsUsersPage(page);
>>>>>>> dd5ad34a
		// Modals
		this.workflowActivationModal = new WorkflowActivationModal(page);
		this.workflowCredentialSetupModal = new WorkflowCredentialSetupModal(page);
		this.workflowSettingsModal = new WorkflowSettingsModal(page);
		this.mfaSetupModal = new MfaSetupModal(page);
		this.modal = new BaseModal(page);

		// Composables
		this.workflowComposer = new WorkflowComposer(this);
		this.projectComposer = new ProjectComposer(this);
		this.canvasComposer = new CanvasComposer(this);
		this.credentialsComposer = new CredentialsComposer(this);
		this.mfaComposer = new MfaComposer(this);
		this.partialExecutionComposer = new PartialExecutionComposer(this);
		this.ndvComposer = new NodeDetailsViewComposer(this);
		this.templatesComposer = new TemplatesComposer(this);
		this.start = new TestEntryComposer(this);
<<<<<<< HEAD
		this.dataTableComposer = new DataTableComposer(this);
=======

		// Helpers
		this.navigate = new NavigationHelper(page);
		this.breadcrumbs = new Breadcrumbs(page);
>>>>>>> dd5ad34a
	}

	async goHome() {
		await this.page.goto('/');
	}
}<|MERGE_RESOLUTION|>--- conflicted
+++ resolved
@@ -4,6 +4,8 @@
 import { BecomeCreatorCTAPage } from './BecomeCreatorCTAPage';
 import { CanvasPage } from './CanvasPage';
 import { CommunityNodesPage } from './CommunityNodesPage';
+import { BaseModal } from './components/BaseModal';
+import { Breadcrumbs } from './components/Breadcrumbs';
 import { CredentialsPage } from './CredentialsPage';
 import { DataStoreDetails } from './DataStoreDetails';
 import { DataStoreView } from './DataStoreView';
@@ -19,6 +21,7 @@
 import { ProjectSettingsPage } from './ProjectSettingsPage';
 import { SettingsLogStreamingPage } from './SettingsLogStreamingPage';
 import { SettingsPersonalPage } from './SettingsPersonalPage';
+import { SettingsUsersPage } from './SettingsUsersPage';
 import { SidebarPage } from './SidebarPage';
 import { SignInPage } from './SignInPage';
 import { TemplateCredentialSetupPage } from './TemplateCredentialSetupPage';
@@ -32,23 +35,17 @@
 import { WorkflowSharingModal } from './WorkflowSharingModal';
 import { WorkflowsPage } from './WorkflowsPage';
 import { CanvasComposer } from '../composables/CanvasComposer';
-<<<<<<< HEAD
+import { CredentialsComposer } from '../composables/CredentialsComposer';
 import { DataTableComposer } from '../composables/DataTablesComposer';
-=======
-import { CredentialsComposer } from '../composables/CredentialsComposer';
 import { MfaComposer } from '../composables/MfaComposer';
 import { NodeDetailsViewComposer } from '../composables/NodeDetailsViewComposer';
 import { PartialExecutionComposer } from '../composables/PartialExecutionComposer';
->>>>>>> dd5ad34a
 import { ProjectComposer } from '../composables/ProjectComposer';
 import { TemplatesComposer } from '../composables/TemplatesComposer';
 import { TestEntryComposer } from '../composables/TestEntryComposer';
 import { WorkflowComposer } from '../composables/WorkflowComposer';
 import { NavigationHelper } from '../helpers/NavigationHelper';
 import { ApiHelpers } from '../services/api-helper';
-import { BaseModal } from './components/BaseModal';
-import { Breadcrumbs } from './components/Breadcrumbs';
-import { SettingsUsersPage } from './SettingsUsersPage';
 
 // eslint-disable-next-line @typescript-eslint/naming-convention
 export class n8nPage {
@@ -79,14 +76,11 @@
 	readonly credentials: CredentialsPage;
 	readonly executions: ExecutionsPage;
 	readonly sideBar: SidebarPage;
-<<<<<<< HEAD
 	readonly dataTable: DataStoreView;
 	readonly dataTableDetails: DataStoreDetails;
 
-=======
 	readonly signIn: SignInPage;
 	readonly settingsUsers: SettingsUsersPage;
->>>>>>> dd5ad34a
 	// Modals
 	readonly workflowActivationModal: WorkflowActivationModal;
 	readonly workflowCredentialSetupModal: WorkflowCredentialSetupModal;
@@ -141,13 +135,10 @@
 		this.sideBar = new SidebarPage(page);
 		this.signIn = new SignInPage(page);
 		this.workflowSharingModal = new WorkflowSharingModal(page);
-<<<<<<< HEAD
 		this.dataTable = new DataStoreView(page);
 		this.dataTableDetails = new DataStoreDetails(page);
 
-=======
 		this.settingsUsers = new SettingsUsersPage(page);
->>>>>>> dd5ad34a
 		// Modals
 		this.workflowActivationModal = new WorkflowActivationModal(page);
 		this.workflowCredentialSetupModal = new WorkflowCredentialSetupModal(page);
@@ -165,14 +156,11 @@
 		this.ndvComposer = new NodeDetailsViewComposer(this);
 		this.templatesComposer = new TemplatesComposer(this);
 		this.start = new TestEntryComposer(this);
-<<<<<<< HEAD
 		this.dataTableComposer = new DataTableComposer(this);
-=======
 
 		// Helpers
 		this.navigate = new NavigationHelper(page);
 		this.breadcrumbs = new Breadcrumbs(page);
->>>>>>> dd5ad34a
 	}
 
 	async goHome() {
