import type { Page } from '@playwright/test';

import { AIAssistantPage } from './AIAssistantPage';
import { BecomeCreatorCTAPage } from './BecomeCreatorCTAPage';
import { CanvasPage } from './CanvasPage';
import { CommunityNodesPage } from './CommunityNodesPage';
import { CredentialsPage } from './CredentialsPage';
import { DemoPage } from './DemoPage';
import { ExecutionsPage } from './ExecutionsPage';
import { IframePage } from './IframePage';
import { InteractionsPage } from './InteractionsPage';
import { MfaLoginPage } from './MfaLoginPage';
import { MfaSetupModal } from './MfaSetupModal';
import { NodeDetailsViewPage } from './NodeDetailsViewPage';
import { NotificationsPage } from './NotificationsPage';
import { NpsSurveyPage } from './NpsSurveyPage';
import { ProjectSettingsPage } from './ProjectSettingsPage';
import { SettingsLogStreamingPage } from './SettingsLogStreamingPage';
import { SettingsPage } from './SettingsPage';
import { SidebarPage } from './SidebarPage';
import { SignInPage } from './SignInPage';
import { VariablesPage } from './VariablesPage';
import { VersionsPage } from './VersionsPage';
import { WorkerViewPage } from './WorkerViewPage';
import { WorkflowActivationModal } from './WorkflowActivationModal';
import { WorkflowSettingsModal } from './WorkflowSettingsModal';
import { WorkflowSharingModal } from './WorkflowSharingModal';
import { WorkflowsPage } from './WorkflowsPage';
import { CanvasComposer } from '../composables/CanvasComposer';
import { CredentialsComposer } from '../composables/CredentialsComposer';
import { MfaComposer } from '../composables/MfaComposer';
import { PartialExecutionComposer } from '../composables/PartialExecutionComposer';
import { ProjectComposer } from '../composables/ProjectComposer';
import { TestEntryComposer } from '../composables/TestEntryComposer';
import { WorkflowComposer } from '../composables/WorkflowComposer';
import { NavigationHelper } from '../helpers/NavigationHelper';
import type { ApiHelpers } from '../services/api-helper';
import { BaseModal } from './components/BaseModal';

// eslint-disable-next-line @typescript-eslint/naming-convention
export class n8nPage {
	readonly page: Page;
	readonly api: ApiHelpers;

	// Pages
	readonly aiAssistant: AIAssistantPage;
	readonly becomeCreatorCTA: BecomeCreatorCTAPage;
	readonly canvas: CanvasPage;
	readonly communityNodes: CommunityNodesPage;
	readonly demo: DemoPage;
	readonly iframe: IframePage;
	readonly interactions: InteractionsPage;
	readonly mfaLogin: MfaLoginPage;
	readonly ndv: NodeDetailsViewPage;
	readonly npsSurvey: NpsSurveyPage;
	readonly projectSettings: ProjectSettingsPage;
	readonly settings: SettingsPage;
	readonly settingsLogStreaming: SettingsLogStreamingPage;
	readonly variables: VariablesPage;
	readonly versions: VersionsPage;
	readonly workerView: WorkerViewPage;
	readonly workflows: WorkflowsPage;
	readonly notifications: NotificationsPage;
	readonly credentials: CredentialsPage;
	readonly executions: ExecutionsPage;
	readonly sideBar: SidebarPage;
	readonly signIn: SignInPage;

	// Modals
	readonly workflowActivationModal: WorkflowActivationModal;
	readonly workflowSettingsModal: WorkflowSettingsModal;
	readonly workflowSharingModal: WorkflowSharingModal;
	readonly mfaSetupModal: MfaSetupModal;
<<<<<<< HEAD
=======
	readonly modal: BaseModal;
>>>>>>> 2687403c

	// Composables
	readonly workflowComposer: WorkflowComposer;
	readonly projectComposer: ProjectComposer;
	readonly canvasComposer: CanvasComposer;
	readonly credentialsComposer: CredentialsComposer;
	readonly mfaComposer: MfaComposer;
	readonly partialExecutionComposer: PartialExecutionComposer;
	readonly start: TestEntryComposer;

	// Helpers
	readonly navigate: NavigationHelper;

	constructor(page: Page, api: ApiHelpers) {
		this.page = page;
		this.api = api;

		// Pages
		this.aiAssistant = new AIAssistantPage(page);
		this.becomeCreatorCTA = new BecomeCreatorCTAPage(page);
		this.canvas = new CanvasPage(page);
		this.communityNodes = new CommunityNodesPage(page);
		this.demo = new DemoPage(page);
		this.iframe = new IframePage(page);
		this.interactions = new InteractionsPage(page);
		this.mfaLogin = new MfaLoginPage(page);
		this.ndv = new NodeDetailsViewPage(page);
		this.npsSurvey = new NpsSurveyPage(page);
		this.projectSettings = new ProjectSettingsPage(page);
		this.settings = new SettingsPage(page);
		this.settingsLogStreaming = new SettingsLogStreamingPage(page);
		this.variables = new VariablesPage(page);
		this.versions = new VersionsPage(page);
		this.workerView = new WorkerViewPage(page);
		this.workflows = new WorkflowsPage(page);
		this.notifications = new NotificationsPage(page);
		this.credentials = new CredentialsPage(page);
		this.executions = new ExecutionsPage(page);
		this.sideBar = new SidebarPage(page);
		this.signIn = new SignInPage(page);
		this.workflowSharingModal = new WorkflowSharingModal(page);
		// Modals
		this.workflowActivationModal = new WorkflowActivationModal(page);
		this.workflowSettingsModal = new WorkflowSettingsModal(page);
		this.mfaSetupModal = new MfaSetupModal(page);
<<<<<<< HEAD
=======
		this.modal = new BaseModal(page);
>>>>>>> 2687403c

		// Composables
		this.workflowComposer = new WorkflowComposer(this);
		this.projectComposer = new ProjectComposer(this);
		this.canvasComposer = new CanvasComposer(this);
		this.credentialsComposer = new CredentialsComposer(this);
		this.mfaComposer = new MfaComposer(this);
		this.partialExecutionComposer = new PartialExecutionComposer(this);
		this.start = new TestEntryComposer(this);

		// Helpers
		this.navigate = new NavigationHelper(page);
	}

	async goHome() {
		await this.page.goto('/');
	}
}<|MERGE_RESOLUTION|>--- conflicted
+++ resolved
@@ -71,10 +71,7 @@
 	readonly workflowSettingsModal: WorkflowSettingsModal;
 	readonly workflowSharingModal: WorkflowSharingModal;
 	readonly mfaSetupModal: MfaSetupModal;
-<<<<<<< HEAD
-=======
 	readonly modal: BaseModal;
->>>>>>> 2687403c
 
 	// Composables
 	readonly workflowComposer: WorkflowComposer;
@@ -120,10 +117,7 @@
 		this.workflowActivationModal = new WorkflowActivationModal(page);
 		this.workflowSettingsModal = new WorkflowSettingsModal(page);
 		this.mfaSetupModal = new MfaSetupModal(page);
-<<<<<<< HEAD
-=======
 		this.modal = new BaseModal(page);
->>>>>>> 2687403c
 
 		// Composables
 		this.workflowComposer = new WorkflowComposer(this);
