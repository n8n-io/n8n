--- conflicted
+++ resolved
@@ -885,7 +885,6 @@
 	getCredentialLabel(credentialType: string) {
 		return this.page.getByText(credentialType);
 	}
-<<<<<<< HEAD
 
 	getFilterComponent(paramName: string) {
 		return this.page.getByTestId(`filter-${paramName}`);
@@ -925,7 +924,8 @@
 
 	async removeFilterCondition(paramName: string, index: number) {
 		await this.getFilterConditionRemove(paramName, index).click();
-=======
+	}
+
 	getWebhookTestEvent() {
 		return this.page.getByText('Listening for test event');
 	}
@@ -952,6 +952,5 @@
 
 		// Step 3: Set the parameter value
 		await this.setupHelper.setParameter(parameterName, parameterValue);
->>>>>>> 185fc41c
 	}
 }