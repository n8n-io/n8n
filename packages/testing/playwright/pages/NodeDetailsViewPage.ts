import type { Page } from '@playwright/test';
import { expect } from '@playwright/test';

import { BasePage } from './BasePage';
import { RunDataPanel } from './components/RunDataPanel';
import { NodeParameterHelper } from '../helpers/NodeParameterHelper';
import { EditFieldsNode } from './nodes/EditFieldsNode';

export class NodeDetailsViewPage extends BasePage {
	readonly setupHelper: NodeParameterHelper;
	readonly editFields: EditFieldsNode;
	readonly inputPanel = new RunDataPanel(this.page.getByTestId('ndv-input-panel'));
	readonly outputPanel = new RunDataPanel(this.page.getByTestId('output-panel'));

	constructor(page: Page) {
		super(page);
		this.setupHelper = new NodeParameterHelper(this);
		this.editFields = new EditFieldsNode(page);
	}

	async clickBackToCanvasButton() {
		await this.clickByTestId('back-to-canvas');
	}

	getParameterByLabel(labelName: string) {
		return this.getContainer().locator('.parameter-item').filter({ hasText: labelName });
	}

	async fillParameterInput(labelName: string, value: string) {
		await this.getParameterByLabel(labelName).getByTestId('parameter-input-field').fill(value);
	}

	async selectWorkflowResource(createItemText: string, searchText: string = '') {
		await this.clickByTestId('rlc-input');

		if (searchText) {
			await this.fillByTestId('rlc-search', searchText);
		}

		await this.clickByText(createItemText);
	}

	async togglePinData() {
		await this.clickByTestId('ndv-pin-data');
	}

	async close() {
		await this.clickBackToCanvasButton();
	}

	async execute() {
		await this.clickByTestId('node-execute-button');
	}

	getContainer() {
		return this.page.getByTestId('ndv');
	}

	getParameterExpressionPreviewValue() {
		return this.page.getByTestId('parameter-expression-preview-value');
	}

	getInlineExpressionEditorPreview() {
		return this.page.getByTestId('inline-expression-editor-output');
	}

	async activateParameterExpressionEditor(parameterName: string) {
		const parameterInput = this.getParameterInput(parameterName);
		await parameterInput.click();
		await this.page
			.getByTestId(`${parameterName}-parameter-input-options-container`)
			.getByTestId('radio-button-expression')
			.click();
	}

	getEditPinnedDataButton() {
		return this.page.getByTestId('ndv-edit-pinned-data');
	}

	getRunDataPaneHeader() {
		return this.page.getByTestId('run-data-pane-header');
	}

	async setPinnedData(data: object | string) {
		const pinnedData = typeof data === 'string' ? data : JSON.stringify(data);
		await this.getEditPinnedDataButton().click();

		const editor = this.outputPanel.get().locator('[contenteditable="true"]');
		await editor.waitFor();
		await editor.click();
		await editor.fill(pinnedData);

		await this.savePinnedData();
	}

	async pastePinnedData(data: object) {
		await this.getEditPinnedDataButton().click();

		const editor = this.outputPanel.get().locator('[contenteditable="true"]');
		await editor.waitFor();
		await editor.click();
		await editor.fill('');

		await this.page.evaluate(async (jsonData) => {
			await navigator.clipboard.writeText(JSON.stringify(jsonData));
		}, data);
		await this.page.keyboard.press('ControlOrMeta+V');

		await this.savePinnedData();
	}

	async savePinnedData() {
		await this.getRunDataPaneHeader().locator('button:visible').filter({ hasText: 'Save' }).click();
	}

	getAssignmentCollectionAdd(paramName: string) {
		return this.page
			.getByTestId(`assignment-collection-${paramName}`)
			.getByTestId('assignment-collection-drop-area');
	}

	getAssignmentValue(paramName: string) {
		return this.page
			.getByTestId(`assignment-collection-${paramName}`)
			.getByTestId('assignment-value');
	}

	getInlineExpressionEditorInput() {
		return this.page.getByTestId('inline-expression-editor-input');
	}

	getNodeParameters() {
		return this.page.getByTestId('node-parameters');
	}

	getParameterInputHint() {
		return this.page.getByTestId('parameter-input-hint');
	}

	async makeWebhookRequest(path: string) {
		return await this.page.request.get(path);
	}

	getWebhookUrl() {
		return this.page.locator('.webhook-url').textContent();
	}

	getVisiblePoppers() {
		return this.page.locator('.el-popper:visible');
	}

	async clearExpressionEditor() {
		const editor = this.getInlineExpressionEditorInput();
		await editor.click();
		await this.page.keyboard.press('ControlOrMeta+A');
		await this.page.keyboard.press('Delete');
	}

	async typeInExpressionEditor(text: string) {
		const editor = this.getInlineExpressionEditorInput();
		await editor.click();
		await editor.type(text);
	}

	getParameterInput(parameterName: string) {
		return this.page.getByTestId(`parameter-input-${parameterName}`);
	}

	getParameterInputField(parameterName: string) {
		return this.getParameterInput(parameterName).locator('input');
	}

	async selectOptionInParameterDropdown(parameterName: string, optionText: string) {
		const dropdown = this.getParameterInput(parameterName);
		await dropdown.click();

		await this.page.getByRole('option', { name: optionText }).click();
	}

	async clickParameterDropdown(parameterName: string): Promise<void> {
		await this.clickByTestId(`parameter-input-${parameterName}`);
	}

	async selectFromVisibleDropdown(optionText: string): Promise<void> {
		await this.page.getByRole('option', { name: optionText }).click();
	}

	async fillParameterInputByName(parameterName: string, value: string): Promise<void> {
		const input = this.getParameterInputField(parameterName);
		await input.click();
		await input.fill(value);
	}

	async clickParameterOptions(): Promise<void> {
		await this.page.locator('.param-options').click();
	}

	getVisiblePopper() {
		return this.page.locator('.el-popper:visible');
	}

	async waitForParameterDropdown(parameterName: string): Promise<void> {
		const dropdown = this.getParameterInput(parameterName);
		await dropdown.waitFor({ state: 'visible' });
		await expect(dropdown).toBeEnabled();
	}

	async clickFloatingNode(nodeName: string) {
		await this.page.locator(`[data-test-id="floating-node"][data-node-name="${nodeName}"]`).click();
	}

	async executePrevious() {
		await this.clickByTestId('execute-previous-node');
	}

	async clickAskAiTab() {
		await this.page.locator('#tab-ask-ai').click();
	}

	getAskAiTabPanel() {
		return this.page.getByTestId('code-node-tab-ai');
	}

	getAskAiCtaButton() {
		return this.page.getByTestId('ask-ai-cta');
	}

	getAskAiPromptInput() {
		return this.page.getByTestId('ask-ai-prompt-input');
	}

	getAskAiPromptCounter() {
		return this.page.getByTestId('ask-ai-prompt-counter');
	}

	getAskAiCtaTooltipNoInputData() {
		return this.page.getByTestId('ask-ai-cta-tooltip-no-input-data');
	}

	getAskAiCtaTooltipNoPrompt() {
		return this.page.getByTestId('ask-ai-cta-tooltip-no-prompt');
	}

	getAskAiCtaTooltipPromptTooShort() {
		return this.page.getByTestId('ask-ai-cta-tooltip-prompt-too-short');
	}

	getCodeTabPanel() {
		return this.page.getByTestId('code-node-tab-code');
	}

	getCodeTab() {
		return this.page.locator('#tab-code');
	}

	getCodeEditor() {
		return this.getParameterInput('jsCode').locator('.cm-content');
	}

	getLintErrors() {
		return this.getParameterInput('jsCode').locator('.cm-lintRange-error');
	}

	getLintTooltip() {
		return this.page.locator('.cm-tooltip-lint');
	}

	getPlaceholderText(text: string) {
		return this.page.getByText(text);
	}

	getHeyAiText() {
		return this.page.locator('text=Hey AI, generate JavaScript');
	}

	getCodeGenerationCompletedText() {
		return this.page.locator('text=Code generation completed');
	}

	getErrorMessageText(message: string) {
		return this.page.locator(`text=${message}`);
	}

	async setParameterDropdown(parameterName: string, optionText: string): Promise<void> {
		await this.getParameterInput(parameterName).click();

		await this.page.getByRole('option', { name: optionText }).click();
	}

	async changeNodeOperation(operationName: string): Promise<void> {
		await this.setParameterDropdown('operation', operationName);
	}

	async setParameterInput(parameterName: string, value: string): Promise<void> {
		await this.fillParameterInputByName(parameterName, value);
	}

	async setParameterSwitch(parameterName: string, enabled: boolean): Promise<void> {
		const switchElement = this.getParameterInput(parameterName).locator('.el-switch');
		const isCurrentlyEnabled = (await switchElement.getAttribute('aria-checked')) === 'true';
		if (isCurrentlyEnabled !== enabled) {
			await switchElement.click();
		}
	}

	async setMultipleParameters(
		parameters: Record<string, string | number | boolean>,
	): Promise<void> {
		for (const [parameterName, value] of Object.entries(parameters)) {
			if (typeof value === 'string') {
				const parameterType = await this.setupHelper.detectParameterType(parameterName);
				if (parameterType === 'dropdown') {
					await this.setParameterDropdown(parameterName, value);
				} else {
					await this.setParameterInput(parameterName, value);
				}
			} else if (typeof value === 'boolean') {
				await this.setParameterSwitch(parameterName, value);
			} else if (typeof value === 'number') {
				await this.setParameterInput(parameterName, value.toString());
			}
		}
	}

	async getParameterValue(parameterName: string): Promise<string> {
		const parameterType = await this.setupHelper.detectParameterType(parameterName);

		switch (parameterType) {
			case 'text':
				return await this.getTextParameterValue(parameterName);
			case 'dropdown':
				return await this.getDropdownParameterValue(parameterName);
			case 'switch':
				return await this.getSwitchParameterValue(parameterName);
			default:
				return (await this.getParameterInput(parameterName).textContent()) ?? '';
		}
	}

	private async getTextParameterValue(parameterName: string): Promise<string> {
		const parameterContainer = this.getParameterInput(parameterName);
		const input = parameterContainer.locator('input').first();
		return await input.inputValue();
	}

	private async getDropdownParameterValue(parameterName: string): Promise<string> {
		const selectedOption = this.getParameterInput(parameterName).locator('.el-select__tags-text');
		return (await selectedOption.textContent()) ?? '';
	}

	private async getSwitchParameterValue(parameterName: string): Promise<string> {
		const switchElement = this.getParameterInput(parameterName).locator('.el-switch');
		const isEnabled = (await switchElement.getAttribute('aria-checked')) === 'true';
		return isEnabled ? 'true' : 'false';
	}

	async validateParameter(parameterName: string, expectedValue: string): Promise<void> {
		const actualValue = await this.getParameterValue(parameterName);
		if (actualValue !== expectedValue) {
			throw new Error(
				`Parameter ${parameterName} has value "${actualValue}", expected "${expectedValue}"`,
			);
		}
	}

	getAssignmentCollectionContainer(paramName: string) {
		return this.page.getByTestId(`assignment-collection-${paramName}`);
	}

	async selectInputNode(nodeName: string) {
		const inputSelect = this.inputPanel.getNodeInputOptions();
		await inputSelect.click();
		await this.page.getByRole('option', { name: nodeName }).click();
	}

	getAssignmentName(paramName: string, index = 0) {
		return this.getAssignmentCollectionContainer(paramName)
			.getByTestId('assignment')
			.nth(index)
			.getByTestId('assignment-name');
	}

	getResourceMapperFieldsContainer() {
		return this.page.getByTestId('mapping-fields-container');
	}

	getResourceMapperParameterInputs() {
		return this.getResourceMapperFieldsContainer().getByTestId('parameter-input');
	}

	getResourceMapperSelectColumn() {
		return this.page.getByTestId('matching-column-select');
	}

	getResourceMapperColumnsOptionsButton() {
		return this.page.getByTestId('columns-parameter-input-options-container');
	}

	getResourceMapperRemoveFieldButton(fieldName: string) {
		return this.page.getByTestId(`remove-field-button-${fieldName}`);
	}

	getResourceMapperRemoveAllFieldsOption() {
		return this.page.getByTestId('action-removeAllFields');
	}

	async refreshResourceMapperColumns() {
		const selectColumn = this.getResourceMapperSelectColumn();
		await selectColumn.hover();
		await selectColumn.getByTestId('action-toggle').click();
		await expect(this.getVisiblePopper().getByTestId('action-refreshFieldList')).toBeVisible();
		await this.getVisiblePopper().getByTestId('action-refreshFieldList').click();
	}

	getAddValueButton() {
		return this.getNodeParameters().locator('input[placeholder*="Add Value"]');
	}

	getParameterSwitch(parameterName: string) {
		return this.getParameterInput(parameterName).locator('.el-switch');
	}

	getParameterTextInput(parameterName: string) {
		return this.getParameterInput(parameterName).locator('input[type="text"]');
	}

	getInlineExpressionEditorContent() {
		return this.getInlineExpressionEditorInput().locator('.cm-content');
	}

	getInlineExpressionEditorOutput() {
		return this.page.getByTestId('inline-expression-editor-output');
	}

	getInlineExpressionEditorItemInput() {
		return this.page.getByTestId('inline-expression-editor-item-input').locator('input');
	}

	getInlineExpressionEditorItemPrevButton() {
		return this.page.getByTestId('inline-expression-editor-item-prev');
	}

	getInlineExpressionEditorItemNextButton() {
		return this.page.getByTestId('inline-expression-editor-item-next');
	}

	async expressionSelectNextItem() {
		await this.getInlineExpressionEditorItemNextButton().click();
	}

	async expressionSelectPrevItem() {
		await this.getInlineExpressionEditorItemPrevButton().click();
	}

	async typeIntoParameterInput(parameterName: string, content: string): Promise<void> {
		const input = this.getParameterInput(parameterName);
		await input.type(content);
	}

	getAddFieldToSortByButton() {
		return this.getNodeParameters().getByText('Add Field To Sort By');
	}

	async toggleCodeMode(switchTo: 'Run Once for Each Item' | 'Run Once for All Items') {
		await this.getParameterInput('mode').click();
		await this.page.getByRole('option', { name: switchTo }).click();
		// eslint-disable-next-line playwright/no-wait-for-timeout
		await this.page.waitForTimeout(2500);
	}

	getOutputPagination() {
		return this.outputPanel.get().getByTestId('ndv-data-pagination');
	}

	getOutputPaginationPages() {
		return this.getOutputPagination().locator('.el-pager li.number');
	}

	async navigateToOutputPage(pageNumber: number): Promise<void> {
		const pages = this.getOutputPaginationPages();
		await pages.nth(pageNumber - 1).click();
	}

	async getCurrentOutputPage(): Promise<number> {
		const activePage = this.getOutputPagination().locator('.el-pager li.is-active').first();
		const pageText = await activePage.textContent();
		return parseInt(pageText ?? '1', 10);
	}

	async setParameterInputValue(parameterName: string, value: string): Promise<void> {
		const input = this.getParameterInput(parameterName).locator('input');
		await input.clear();
		await input.fill(value);
	}

	getNodeRunErrorMessage() {
		return this.page.getByTestId('node-error-message');
	}

	getNodeRunErrorDescription() {
		return this.page.getByTestId('node-error-description');
	}

	async isOutputRunLinkingEnabled() {
		const linkButton = this.outputPanel.getLinkRun();
		const classList = await linkButton.getAttribute('class');
		return classList?.includes('linked') ?? false;
	}

	async ensureOutputRunLinking(shouldBeLinked: boolean = true) {
		const isLinked = await this.isOutputRunLinkingEnabled();
		if (isLinked !== shouldBeLinked) {
			await this.outputPanel.getLinkRun().click();
		}
	}

	async changeInputRunSelector(value: string) {
		const selector = this.inputPanel.getRunSelector();
		await selector.click();
		await this.page.getByRole('option', { name: value }).click();
	}

	async changeOutputRunSelector(value: string) {
		const selector = this.outputPanel.getRunSelector();
		await selector.click();
		await this.page.getByRole('option', { name: value }).click();
	}

	async getInputRunSelectorValue() {
		return await this.inputPanel.getRunSelectorInput().inputValue();
	}

	async getOutputRunSelectorValue() {
		return await this.outputPanel.getRunSelectorInput().inputValue();
	}

	async expandSchemaItem(itemText: string) {
		const item = this.outputPanel.getSchemaItem(itemText);
		await item.locator('.toggle').click();
	}

	getExecuteNodeButton() {
		return this.page.getByTestId('node-execute-button');
	}

	getTriggerPanelExecuteButton() {
		return this.page.getByTestId('trigger-execute-button');
	}

	async openCodeEditorFullscreen() {
		await this.page.getByTestId('code-editor-fullscreen-button').click();
	}

	getCodeEditorFullscreen() {
		return this.page.getByTestId('code-editor-fullscreen').locator('.cm-content');
	}

	getCodeEditorDialog() {
		return this.page.locator('.el-dialog');
	}

	async closeCodeEditorDialog() {
		await this.getCodeEditorDialog().locator('.el-dialog__close').click();
	}

	getWebhookTriggerListening() {
		return this.page.getByTestId('trigger-listening');
	}

	getNodeRunSuccessIndicator() {
		return this.page.getByTestId('node-run-status-success');
	}

	getNodeRunErrorIndicator() {
		return this.page.getByTestId('node-run-status-danger');
	}

	getNodeRunTooltipIndicator() {
		return this.page.getByTestId('node-run-info');
	}

	async openSettings() {
		await this.page.getByTestId('tab-settings').click();
	}

	getNodeVersion() {
		return this.page.getByTestId('node-version');
	}

	async searchOutputData(searchTerm: string) {
		const searchInput = this.outputPanel.getSearchInput();
		await searchInput.click();
		await searchInput.fill(searchTerm);
	}

	async searchInputData(searchTerm: string) {
		const searchInput = this.inputPanel.getSearchInput();
		await searchInput.click();
		await searchInput.fill(searchTerm);
	}

	/**
	 * Type multiple values into the first available text parameter field
	 * Useful for testing multiple parameter changes
	 */
	async fillFirstAvailableTextParameterMultipleTimes(values: string[]) {
		const firstTextField = this.getNodeParameters().locator('input[type="text"]').first();
		await firstTextField.click();

		for (const value of values) {
			await firstTextField.fill(value);
		}
	}

	getFloatingNodeByPosition(position: 'inputMain' | 'outputMain' | 'inputSub' | 'outputSub') {
		return this.page.locator(`[data-node-placement="${position}"]`);
	}

	getNodeNameContainer() {
		return this.getContainer().getByTestId('node-title-container');
	}

	async clickFloatingNodeByPosition(
		position: 'inputMain' | 'outputMain' | 'inputSub' | 'outputSub',
	) {
		// eslint-disable-next-line playwright/no-force-option
		await this.getFloatingNodeByPosition(position).click({ force: true });
	}

	async navigateToNextFloatingNodeWithKeyboard() {
		await this.page.keyboard.press('Shift+Meta+Alt+ArrowRight');
	}

	async navigateToPreviousFloatingNodeWithKeyboard() {
		await this.page.keyboard.press('Shift+Meta+Alt+ArrowLeft');
	}

	async verifyFloatingNodeName(
		position: 'inputMain' | 'outputMain' | 'inputSub' | 'outputSub',
		nodeName: string,
		index: number = 0,
	) {
		const floatingNode = this.getFloatingNodeByPosition(position).nth(index);
		await expect(floatingNode).toHaveAttribute('data-node-name', nodeName);
	}

	async getFloatingNodeCount(position: 'inputMain' | 'outputMain' | 'inputSub' | 'outputSub') {
		return await this.getFloatingNodeByPosition(position).count();
	}

	getAddSubNodeButton(connectionType: string, index: number = 0) {
		return this.page.getByTestId(`add-subnode-${connectionType}-${index}`);
	}

	getSubNodeConnectionGroup(connectionType: string, index: number = 0) {
		return this.page.getByTestId(`subnode-connection-group-${connectionType}-${index}`);
	}

	getFloatingSubNodes(connectionType: string, index: number = 0) {
		return this.getSubNodeConnectionGroup(connectionType, index).getByTestId('floating-subnode');
	}

	getNodesWithIssues() {
		return this.page.locator('[class*="hasIssues"]');
	}

	async connectAISubNode(connectionType: string, nodeName: string, index: number = 0) {
		await this.getAddSubNodeButton(connectionType, index).click();
		await this.page.getByText(nodeName).click();
		await this.getFloatingNode().click();
	}

	getFloatingNode() {
		return this.page.getByTestId('floating-node');
	}

	async getNodesWithIssuesCount() {
		return await this.getNodesWithIssues().count();
	}

	async addItemToFixedCollection(collectionName: string) {
		await this.page.getByTestId(`fixed-collection-${collectionName}`).click();
	}

	async clickParameterItemAction(actionText: string) {
		await this.page.getByTestId('parameter-item').getByText(actionText).click();
	}

	getParameterItemWithText(text: string) {
		return this.page.getByTestId('parameter-item').getByText(text);
	}

	getParameterInputWithIssues(parameterPath: string) {
		return this.page.locator(
			`[data-test-id="parameter-input-field"][title*="${parameterPath}"][title*="has issues"]`,
		);
	}

	getResourceLocator(paramName: string) {
		return this.page.getByTestId(`resource-locator-${paramName}`);
	}

	getResourceLocatorInput(paramName: string) {
		return this.getResourceLocator(paramName).getByTestId('rlc-input-container');
	}

	getResourceLocatorModeSelector(paramName: string) {
		return this.getResourceLocator(paramName).getByTestId('rlc-mode-selector');
	}

	async setRLCValue(paramName: string, value: string): Promise<void> {
		await this.getResourceLocatorModeSelector(paramName).click();

		const visibleOptions = this.page.locator('.el-popper:visible .el-select-dropdown__item');
		await visibleOptions.last().click();

		const input = this.getResourceLocatorInput(paramName).locator('input');
		await input.fill(value);
	}

	async clickNodeCreatorInsertOneButton() {
		await this.page.getByText('Insert one').click();
	}

	getInputSelect() {
		return this.page.getByTestId('ndv-input-select').locator('input');
	}
<<<<<<< HEAD

	getInputTableRows() {
		return this.getInputTable().locator('tr');
	}

	getOutputRunSelectorInput() {
		return this.getOutputPanel().locator('[data-test-id="run-selector"] input');
	}

	getCredentialLabel(credentialType: string) {
		return this.page.getByText(credentialType);
	}
=======
>>>>>>> 70254526
}<|MERGE_RESOLUTION|>--- conflicted
+++ resolved
@@ -725,19 +725,7 @@
 	getInputSelect() {
 		return this.page.getByTestId('ndv-input-select').locator('input');
 	}
-<<<<<<< HEAD
-
-	getInputTableRows() {
-		return this.getInputTable().locator('tr');
-	}
-
-	getOutputRunSelectorInput() {
-		return this.getOutputPanel().locator('[data-test-id="run-selector"] input');
-	}
-
 	getCredentialLabel(credentialType: string) {
 		return this.page.getByText(credentialType);
 	}
-=======
->>>>>>> 70254526
 }