import { expect, type Locator, type Page } from '@playwright/test';

export class SidebarPage {
	readonly page: Page;

	constructor(page: Page) {
		this.page = page;
	}

	async clickAddProjectButton() {
		await this.page.getByTestId('project-plus-button').click();
	}

	async clickHomeButton() {
		await this.page.getByTestId('project-home-menu-item').click();
	}

	async universalAdd() {
		await this.page.getByTestId('universal-add').click();
	}

	async addProjectFromUniversalAdd() {
		await this.universalAdd();
		await this.page.getByTestId('navigation-menu-item').filter({ hasText: 'Project' }).click();
	}

	async addWorkflowFromUniversalAdd(projectName: string) {
		await this.universalAdd();
		await this.page.getByTestId('universal-add').getByText('Workflow').click();
		await this.page.getByTestId('universal-add').getByRole('link', { name: projectName }).click();
	}

	async openNewCredentialDialogForProject(projectName: string) {
		await this.universalAdd();
		await this.page.getByTestId('universal-add').getByText('Credential', { exact: true }).click();
		await this.page.getByTestId('universal-add').getByRole('link', { name: projectName }).click();
	}

	getProjectMenuItems(): Locator {
		return this.page.getByTestId('project-menu-item');
	}

	async clickProjectMenuItem(projectName: string) {
		await this.getProjectMenuItems().filter({ hasText: projectName }).click();
	}

	getAddFirstProjectButton(): Locator {
		return this.page.getByTestId('add-first-project-button');
	}

	getUserMenu(): Locator {
		return this.page.getByTestId('user-menu');
	}

	getLogoutMenuItem(): Locator {
		return this.page.getByTestId('user-menu-item-logout');
	}

<<<<<<< HEAD
=======
	getAdminPanel(): Locator {
		return this.page.getByRole('menuitem', { name: 'Admin Panel' });
	}

	getTrialBanner(): Locator {
		return this.page.getByTestId('banners-TRIAL');
	}

>>>>>>> 2687403c
	async openUserMenu(): Promise<void> {
		await this.getUserMenu().click();
	}

	async clickSignout(): Promise<void> {
		await this.expand();
		await this.openUserMenu();
		await this.getLogoutMenuItem().click();
	}

	async signOutFromWorkflows(): Promise<void> {
		await this.page.goto('/workflows');
		await this.clickSignout();
	}

	async goToWorkflows(): Promise<void> {
		await this.page.goto('/workflows');
	}

	async expand() {
		const collapseButton = this.page.locator('#collapse-change-button');
		const chevronRight = this.page.locator(
			'#collapse-change-button svg[data-icon="chevron-right"]',
		);

		await expect(collapseButton).toBeVisible();
		if (await chevronRight.isVisible()) {
			await collapseButton.click();
		}
	}
}<|MERGE_RESOLUTION|>--- conflicted
+++ resolved
@@ -56,8 +56,6 @@
 		return this.page.getByTestId('user-menu-item-logout');
 	}
 
-<<<<<<< HEAD
-=======
 	getAdminPanel(): Locator {
 		return this.page.getByRole('menuitem', { name: 'Admin Panel' });
 	}
@@ -66,7 +64,6 @@
 		return this.page.getByTestId('banners-TRIAL');
 	}
 
->>>>>>> 2687403c
 	async openUserMenu(): Promise<void> {
 		await this.getUserMenu().click();
 	}
