--- conflicted
+++ resolved
@@ -559,16 +559,14 @@
 		await this.getManualChatInput().fill(message);
 		await this.getManualChatModal().locator('.chat-input-send-button').click();
 	}
-
-<<<<<<< HEAD
 	/**
 	 * Get all currently selected nodes on the canvas
 	 */
 	getSelectedNodes() {
 		return this.page.locator('[data-test-id="canvas-node"].selected');
-=======
+	}
+
 	async openExecutions() {
 		await this.page.getByTestId('radio-button-executions').click();
->>>>>>> f7479bb2
 	}
 }