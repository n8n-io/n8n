import type { Locator } from '@playwright/test';
import { nanoid } from 'nanoid';

import { BasePage } from './BasePage';
import { ROUTES } from '../config/constants';
import { resolveFromRoot } from '../utils/path-helper';
import { LogsPanel } from './components/LogsPanel';
import { StickyComponent } from './components/StickyComponent';

export class CanvasPage extends BasePage {
	readonly sticky = new StickyComponent(this.page);
	readonly logsPanel = new LogsPanel(this.page.getByTestId('logs-panel'));

	saveWorkflowButton(): Locator {
		return this.page.getByRole('button', { name: 'Save' });
	}

	nodeCreatorItemByName(text: string): Locator {
		return this.page.getByTestId('node-creator-item-name').getByText(text, { exact: true });
	}

	nodeCreatorSubItem(subItemText: string): Locator {
		return this.page.getByTestId('node-creator-item-name').getByText(subItemText, { exact: true });
	}

	getNthCreatorItem(index: number): Locator {
		return this.page.getByTestId('node-creator-item').nth(index);
	}

	getNodeCreatorHeader(text?: string) {
		const header = this.page.getByTestId('nodes-list-header');
		return text ? header.filter({ hasText: text }) : header.first();
	}

	async selectNodeCreatorItemByText(nodeName: string) {
		await this.page.getByText(nodeName).click();
	}

	nodeByName(nodeName: string): Locator {
		return this.page.locator(`[data-test-id="canvas-node"][data-node-name="${nodeName}"]`);
	}

	nodeToolbar(nodeName: string): Locator {
		return this.nodeByName(nodeName).getByTestId('canvas-node-toolbar');
	}

	nodeDeleteButton(nodeName: string): Locator {
		return this.nodeToolbar(nodeName).getByTestId('delete-node-button');
	}

	nodeDisableButton(nodeName: string): Locator {
		return this.nodeToolbar(nodeName).getByTestId('disable-node-button');
	}

	async clickCanvasPlusButton(): Promise<void> {
		await this.clickByTestId('canvas-plus-button');
	}

	getCanvasNodes() {
		return this.page.getByTestId('canvas-node');
	}

	async clickNodeCreatorPlusButton(): Promise<void> {
		await this.clickByTestId('node-creator-plus-button');
	}

	async clickSaveWorkflowButton(): Promise<void> {
		await this.saveWorkflowButton().click();
	}

	async fillNodeCreatorSearchBar(text: string): Promise<void> {
		await this.nodeCreatorSearchBar().fill(text);
	}

	async clickNodeCreatorItemName(text: string): Promise<void> {
		await this.nodeCreatorItemByName(text).click();
	}

	/**
	 * Add a node to the canvas with flexible options
	 * @param nodeName - The name of the node to search for and add
	 * @param options - Configuration options for node addition
	 * @param options.closeNDV - Whether to close the NDV after adding (default: false, keeps open)
	 * @param options.action - Specific action to select (Actions tab is default)
	 * @param options.trigger - Specific trigger to select (will switch to Triggers)
	 * @example
	 * // Basic node addition
	 * await canvas.addNode('Code');
	 *
	 * // Add with specific action
	 * await canvas.addNode('Linear', { action: 'Create an issue' });
	 *
	 * // Add with trigger
	 * await canvas.addNode('Jira', { trigger: 'On issue created' });
	 *
	 * // Add and explicitly close with back button
	 * await canvas.addNode('Code', { closeNDV: true });
	 */
	async addNode(
		nodeName: string,
		options?: {
			closeNDV?: boolean;
			action?: string;
			trigger?: string;
		},
	): Promise<void> {
		// Always start with canvas plus button
		await this.clickNodeCreatorPlusButton();

		// Search for and select the node, works on exact name match only
		await this.fillNodeCreatorSearchBar(nodeName);
		await this.clickNodeCreatorItemName(nodeName);

		if (options?.action) {
			// Check if Actions category is collapsed and expand if needed
			const actionsCategory = this.page
				.getByTestId('node-creator-category-item')
				.getByText('Actions');
			if ((await actionsCategory.getAttribute('data-category-collapsed')) === 'true') {
				await actionsCategory.click();
			}
			await this.nodeCreatorSubItem(options.action).click();
		} else if (options?.trigger) {
			// Check if Triggers category is collapsed and expand if needed
			const triggersCategory = this.page
				.getByTestId('node-creator-category-item')
				.getByText('Triggers');
			if ((await triggersCategory.getAttribute('data-category-collapsed')) === 'true') {
				await triggersCategory.click();
			}
			await this.nodeCreatorSubItem(options.trigger).click();
		}
		if (options?.closeNDV) {
			await this.page.getByTestId('back-to-canvas').click();
		}
	}

	async deleteNodeByName(nodeName: string): Promise<void> {
		await this.nodeDeleteButton(nodeName).click();
	}

	async saveWorkflow(): Promise<void> {
		await this.clickSaveWorkflowButton();
	}

	getExecuteWorkflowButton(): Locator {
		return this.page.getByTestId('execute-workflow-button');
	}

	async clickExecuteWorkflowButton(): Promise<void> {
		await this.page.getByTestId('execute-workflow-button').click();
	}

	async clickDebugInEditorButton(): Promise<void> {
		await this.page.getByRole('button', { name: 'Debug in editor' }).click();
	}

	async pinNode(nodeName: string): Promise<void> {
		await this.nodeByName(nodeName).click({ button: 'right' });
		await this.page.getByTestId('context-menu').getByText('Pin').click();
	}

	async unpinNode(nodeName: string): Promise<void> {
		await this.nodeByName(nodeName).click({ button: 'right' });
		await this.page.getByText('Unpin').click();
	}

	async openNode(nodeName: string): Promise<void> {
		await this.nodeByName(nodeName).dblclick();
	}

	/**
	 * Get the names of all pinned nodes on the canvas.
	 * @returns An array of node names.
	 */
	async getPinnedNodeNames(): Promise<string[]> {
		const pinnedNodesLocator = this.page
			.getByTestId('canvas-node')
			.filter({ has: this.page.getByTestId('canvas-node-status-pinned') });

		const names: string[] = [];
		const count = await pinnedNodesLocator.count();

		for (let i = 0; i < count; i++) {
			const node = pinnedNodesLocator.nth(i);
			const name = await node.getAttribute('data-node-name');
			if (name) {
				names.push(name);
			}
		}

		return names;
	}

	async clickExecutionsTab(): Promise<void> {
		await this.page.getByRole('radio', { name: 'Executions' }).click();
	}
	async setWorkflowName(name: string): Promise<void> {
		await this.clickByTestId('inline-edit-preview');
		await this.fillByTestId('inline-edit-input', name);
	}

	/**
	 * Import a workflow from a fixture file
	 * @param fixtureKey - The key of the fixture file to import
	 * @param workflowName - The name of the workflow to import
	 * Naming the file causes the workflow to save so we don't need to click save
	 */
	async importWorkflow(fixtureKey: string, workflowName: string) {
		await this.clickByTestId('workflow-menu');

		const [fileChooser] = await Promise.all([
			this.page.waitForEvent('filechooser'),
			this.clickByText('Import from File...'),
		]);
		await fileChooser.setFiles(resolveFromRoot('workflows', fixtureKey));

		await this.clickByTestId('inline-edit-preview');
		await this.fillByTestId('inline-edit-input', workflowName);
		await this.page.getByTestId('inline-edit-input').press('Enter');
	}

	getWorkflowTags() {
		return this.page.getByTestId('workflow-tags').locator('.el-tag');
	}
	async activateWorkflow() {
		const switchElement = this.page.getByTestId('workflow-activate-switch');
		const statusElement = this.page.getByTestId('workflow-activator-status');

		const responsePromise = this.page.waitForResponse(
			(response) =>
				response.url().includes('/rest/workflows/') && response.request().method() === 'PATCH',
		);

		await switchElement.click();
		await statusElement.locator('span').filter({ hasText: 'Active' }).waitFor({ state: 'visible' });
		await responsePromise;
	}

	async clickZoomToFitButton(): Promise<void> {
		await this.clickByTestId('zoom-to-fit');
	}

	/**
	 * Get node issues for a specific node
	 */
	getNodeIssuesByName(nodeName: string) {
		return this.nodeByName(nodeName).getByTestId('node-issues');
	}

	/**
	 * Add tags to the workflow
	 * @param count - The number of tags to add
	 * @returns An array of tag names
	 */
	async addTags(count: number = 1): Promise<string[]> {
		const tags: string[] = [];

		for (let i = 0; i < count; i++) {
			const tag = `tag-${nanoid(8)}-${i}`;
			tags.push(tag);

			if (i === 0) {
				await this.clickByText('Add tag');
			} else {
				await this.page
					.getByTestId('tags-dropdown')
					.getByText(tags[i - 1])
					.click();
			}

			await this.page.getByRole('combobox').first().fill(tag);
			await this.page.getByRole('combobox').first().press('Enter');
		}

		await this.page.click('body');

		return tags;
	}

	getWorkflowSaveButton(): Locator {
		return this.page.getByTestId('workflow-save-button');
	}

	// Production Checklist methods
	getProductionChecklistButton(): Locator {
		return this.page.getByTestId('suggested-action-count');
	}

	getProductionChecklistPopover(): Locator {
		return this.page.locator('[data-reka-popper-content-wrapper=""]').filter({ hasText: /./ });
	}

	getProductionChecklistActionItem(text?: string): Locator {
		const items = this.page.getByTestId('suggested-action-item');
		if (text) {
			return items.getByText(text);
		}
		return items;
	}

	getProductionChecklistIgnoreAllButton(): Locator {
		return this.page.getByTestId('suggested-action-ignore-all');
	}

	getErrorActionItem(): Locator {
		return this.getProductionChecklistActionItem('Set up error notifications');
	}

	getTimeSavedActionItem(): Locator {
		return this.getProductionChecklistActionItem('Track time saved');
	}

	getEvaluationsActionItem(): Locator {
		return this.getProductionChecklistActionItem('Test reliability of AI steps');
	}

	async clickProductionChecklistButton(): Promise<void> {
		await this.getProductionChecklistButton().click();
	}

	async clickProductionChecklistIgnoreAll(): Promise<void> {
		await this.getProductionChecklistIgnoreAllButton().click();
	}

	async clickProductionChecklistAction(actionText: string): Promise<void> {
		await this.getProductionChecklistActionItem(actionText).click();
	}

	async duplicateNode(nodeName: string): Promise<void> {
		await this.nodeByName(nodeName).click({ button: 'right' });
		await this.page.getByTestId('context-menu').getByText('Duplicate').click();
	}

	nodeConnections(): Locator {
		return this.page.locator('[data-test-id="edge"]');
	}

	canvasNodePlusEndpointByName(nodeName: string): Locator {
		return this.page
			.locator(
				`[data-test-id="canvas-node-output-handle"][data-node-name="${nodeName}"] [data-test-id="canvas-handle-plus"]`,
			)
			.first();
	}

	nodeCreatorSearchBar(): Locator {
		return this.page.getByTestId('node-creator-search-bar');
	}

	nodeCreatorNodeItems(): Locator {
		return this.page.getByTestId('node-creator-item-name');
	}

	nodeCreatorActionItems(): Locator {
		return this.page.getByTestId('node-creator-action-item');
	}

	nodeCreatorCategoryItems(): Locator {
		return this.page.getByTestId('node-creator-category-item');
	}

	selectedNodes(): Locator {
		return this.page
			.locator('[data-test-id="canvas-node"]')
			.locator('xpath=..')
			.locator('.selected');
	}

	disabledNodes(): Locator {
		return this.page.locator('[data-canvas-node-render-type][class*="disabled"]');
	}

	nodeExecuteButton(nodeName: string): Locator {
		return this.nodeToolbar(nodeName).getByTestId('execute-node-button');
	}

	canvasPane(): Locator {
		return this.page.getByTestId('canvas-wrapper');
	}

	canvasBody(): Locator {
		return this.page.getByTestId('canvas');
	}

	toggleFocusPanelButton(): Locator {
		return this.page.getByTestId('toggle-focus-panel-button');
	}

	// Actions

	async addInitialNodeToCanvas(nodeName: string): Promise<void> {
		await this.clickCanvasPlusButton();
		await this.fillNodeCreatorSearchBar(nodeName);
		await this.clickNodeCreatorItemName(nodeName);
	}

	async clickNodePlusEndpoint(nodeName: string): Promise<void> {
		await this.canvasNodePlusEndpointByName(nodeName).click();
	}

	async executeNode(nodeName: string): Promise<void> {
		await this.nodeByName(nodeName).hover();
		await this.nodeExecuteButton(nodeName).click();
	}

	async selectAll(): Promise<void> {
		await this.page.keyboard.press('ControlOrMeta+a');
	}

	async copyNodes(): Promise<void> {
		await this.page.keyboard.press('ControlOrMeta+c');
	}

	async deselectAll(): Promise<void> {
		await this.canvasPane().click({ position: { x: 10, y: 10 } });
	}

	getNodeLeftPosition(nodeLocator: Locator): Promise<number> {
		return nodeLocator.evaluate((el) => el.getBoundingClientRect().left);
	}

	// Connection helpers
	connectionBetweenNodes(sourceNodeName: string, targetNodeName: string): Locator {
		return this.page.locator(
			`[data-test-id="edge"][data-source-node-name="${sourceNodeName}"][data-target-node-name="${targetNodeName}"]`,
		);
	}

	connectionToolbarBetweenNodes(sourceNodeName: string, targetNodeName: string): Locator {
		return this.page.locator(
			`[data-test-id="edge-label"][data-source-node-name="${sourceNodeName}"][data-target-node-name="${targetNodeName}"] [data-test-id="canvas-edge-toolbar"]`,
		);
	}

	// Canvas action helpers
	async addNodeBetweenNodes(
		sourceNodeName: string,
		targetNodeName: string,
		newNodeName: string,
	): Promise<void> {
		const specificConnection = this.connectionBetweenNodes(sourceNodeName, targetNodeName);
		// eslint-disable-next-line playwright/no-force-option
		await specificConnection.hover({ force: true });

		const addNodeButton = this.connectionToolbarBetweenNodes(
			sourceNodeName,
			targetNodeName,
		).getByTestId('add-connection-button');

		await addNodeButton.click();
		await this.fillNodeCreatorSearchBar(newNodeName);
		await this.clickNodeCreatorItemName(newNodeName);
		await this.page.keyboard.press('Escape');
	}

	async deleteConnectionBetweenNodes(
		sourceNodeName: string,
		targetNodeName: string,
	): Promise<void> {
		const specificConnection = this.connectionBetweenNodes(sourceNodeName, targetNodeName);
		// eslint-disable-next-line playwright/no-force-option
		await specificConnection.hover({ force: true });

		const deleteButton = this.connectionToolbarBetweenNodes(
			sourceNodeName,
			targetNodeName,
		).getByTestId('delete-connection-button');

		await deleteButton.click();
	}

	async navigateNodesWithArrows(direction: 'left' | 'right' | 'up' | 'down'): Promise<void> {
		const keyMap = {
			left: 'ArrowLeft',
			right: 'ArrowRight',
			up: 'ArrowUp',
			down: 'ArrowDown',
		};
		await this.canvasPane().focus();
		await this.page.keyboard.press(keyMap[direction]);
	}

	async extendSelectionWithArrows(direction: 'left' | 'right' | 'up' | 'down'): Promise<void> {
		const keyMap = {
			left: 'Shift+ArrowLeft',
			right: 'Shift+ArrowRight',
			up: 'Shift+ArrowUp',
			down: 'Shift+ArrowDown',
		};
		await this.canvasPane().focus();
		await this.page.keyboard.press(keyMap[direction]);
	}

	async openNewWorkflow(): Promise<void> {
		await this.page.goto('/workflow/new');
	}
	/**
	 * Visit the workflow page with a specific timestamp for NPS survey testing.
	 * Uses Playwright's clock API to set a fixed time.
	 */
	async visitWithTimestamp(timestamp: number): Promise<void> {
		// Set fixed time using Playwright's clock API
		await this.page.clock.setFixedTime(timestamp);

		await this.openNewWorkflow();
	}

	async addNodeWithSubItem(searchText: string, subItemText: string): Promise<void> {
		await this.addNode(searchText);
		await this.nodeCreatorSubItem(subItemText).click();
	}

	async openNewWorkflow() {
		await this.page.goto(ROUTES.NEW_WORKFLOW_PAGE);
	}

	getRagCalloutTip(): Locator {
		return this.page.getByText('Tip: Get a feel for vector stores in n8n with our');
	}

	getRagTemplateLink(): Locator {
		return this.page.getByText('RAG starter template');
	}

	async clickRagTemplateLink(): Promise<void> {
		await this.getRagTemplateLink().click();
	}

	async rightClickNode(nodeName: string): Promise<void> {
		await this.nodeByName(nodeName).click({ button: 'right' });
	}

	async clickContextMenuAction(actionText: string): Promise<void> {
		await this.page.getByTestId('context-menu').getByText(actionText).click();
	}

	async executeNodeFromContextMenu(nodeName: string): Promise<void> {
		await this.rightClickNode(nodeName);
		await this.clickContextMenuAction('execute');
	}

<<<<<<< HEAD
	async clearExecutionData(): Promise<void> {
		await this.page.getByTestId('clear-execution-data-button').click();
	}

	getManualChatModal(): Locator {
		return this.page.getByTestId('canvas-chat');
	}

	getManualChatInput(): Locator {
		return this.getManualChatModal().locator('.chat-inputs textarea');
	}

	getManualChatMessages(): Locator {
		return this.getManualChatModal().locator('.chat-messages-list .chat-message');
	}

	getManualChatLatestBotMessage(): Locator {
		return this.getManualChatModal()
			.locator('.chat-messages-list .chat-message.chat-message-from-bot')
			.last();
	}

=======
>>>>>>> 70254526
	getNodesWithSpinner(): Locator {
		return this.page.getByTestId('canvas-node').filter({
			has: this.page.locator('[data-icon=refresh-cw]'),
		});
	}

	getWaitingNodes(): Locator {
		return this.page.getByTestId('canvas-node').filter({
			has: this.page.locator('[data-icon=clock]'),
		});
	}

	/**
	 * Get all currently selected nodes on the canvas
	 */
	getSelectedNodes() {
		return this.page.locator('[data-test-id="canvas-node"].selected');
	}

	// Disable node via context menu
	async disableNodeFromContextMenu(nodeName: string): Promise<void> {
		await this.rightClickNode(nodeName);
		await this.page
			.getByTestId('context-menu')
			.getByTestId('context-menu-item-toggle_activation')
			.click();
	}

	// Chat open/close buttons (manual chat)
	async clickManualChatButton(): Promise<void> {
		await this.page.getByTestId('workflow-chat-button').click();
		await this.getManualChatModal().waitFor({ state: 'visible' });
	}

	async closeManualChatModal(): Promise<void> {
		// Same toggle button closes the chat
		await this.page.getByTestId('workflow-chat-button').click();
	}

	// Input plus endpoints (to add supplemental nodes to parent inputs)
	getInputPlusEndpointByType(nodeName: string, endpointType: string) {
		return this.page
			.locator(
				`[data-test-id="canvas-node-input-handle"][data-connection-type="${endpointType}"][data-node-name="${nodeName}"] [data-test-id="canvas-handle-plus"]`,
			)
			.first();
	}

	// Generic supplemental node addition, then wrappers for specific types
	async addSupplementalNodeToParent(
		childNodeName: string,
		endpointType:
			| 'main'
			| 'ai_chain'
			| 'ai_document'
			| 'ai_embedding'
			| 'ai_languageModel'
			| 'ai_memory'
			| 'ai_outputParser'
			| 'ai_tool'
			| 'ai_retriever'
			| 'ai_textSplitter'
			| 'ai_vectorRetriever'
			| 'ai_vectorStore',
		parentNodeName: string,
		{ closeNDV = false, exactMatch = false }: { closeNDV?: boolean; exactMatch?: boolean } = {},
	): Promise<void> {
		await this.getInputPlusEndpointByType(parentNodeName, endpointType).click();

		if (exactMatch) {
			await this.nodeCreatorNodeItems().getByText(childNodeName, { exact: true }).click();
		} else {
			await this.nodeCreatorNodeItems().filter({ hasText: childNodeName }).first().click();
		}

		if (closeNDV) {
			await this.page.keyboard.press('Escape');
		}
	}

	// Logs panel helpers
	getOverviewPanel() {
		return this.page.getByTestId('logs-overview');
	}

	getOverviewPanelBody() {
		return this.page.getByTestId('logs-overview-body');
	}

	getLogEntries() {
		return this.page.getByTestId('logs-overview-body').locator('[role="treeitem"]');
	}

	getSelectedLogEntry() {
		return this.page
			.getByTestId('logs-overview-body')
			.locator('[role="treeitem"][aria-selected="true"]');
	}

	getLogsOutputPanel() {
		return this.page.getByTestId('log-details-output');
	}

	async openExecutions() {
		await this.page.getByTestId('radio-button-executions').click();
	}
}<|MERGE_RESOLUTION|>--- conflicted
+++ resolved
@@ -540,7 +540,6 @@
 		await this.clickContextMenuAction('execute');
 	}
 
-<<<<<<< HEAD
 	async clearExecutionData(): Promise<void> {
 		await this.page.getByTestId('clear-execution-data-button').click();
 	}
@@ -563,8 +562,6 @@
 			.last();
 	}
 
-=======
->>>>>>> 70254526
 	getNodesWithSpinner(): Locator {
 		return this.page.getByTestId('canvas-node').filter({
 			has: this.page.locator('[data-icon=refresh-cw]'),
