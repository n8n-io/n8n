--- conflicted
+++ resolved
@@ -534,12 +534,12 @@
 		return this.getManualChatModal().locator('.chat-messages-list .chat-message');
 	}
 
-<<<<<<< HEAD
 	getManualChatLatestBotMessage(): Locator {
 		return this.getManualChatModal()
 			.locator('.chat-messages-list .chat-message.chat-message-from-bot')
 			.last();
-=======
+	}
+
 	getNodesWithSpinner(): Locator {
 		return this.page.getByTestId('canvas-node').filter({
 			has: this.page.locator('[data-icon=refresh-cw]'),
@@ -550,7 +550,6 @@
 		return this.page.getByTestId('canvas-node').filter({
 			has: this.page.locator('[data-icon=clock]'),
 		});
->>>>>>> 4313aa31
 	}
 
 	async sendManualChatMessage(message: string): Promise<void> {
@@ -558,7 +557,6 @@
 		await this.getManualChatModal().locator('.chat-input-send-button').click();
 	}
 
-<<<<<<< HEAD
 	// Disable node via context menu
 	async disableNode(nodeName: string): Promise<void> {
 		await this.rightClickNode(nodeName);
@@ -645,9 +643,9 @@
 				data,
 			},
 		});
-=======
+	}
+
 	async openExecutions() {
 		await this.page.getByTestId('radio-button-executions').click();
->>>>>>> 4313aa31
 	}
 }