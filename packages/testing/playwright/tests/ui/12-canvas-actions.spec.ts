import {
	MANUAL_TRIGGER_NODE_NAME,
	MANUAL_TRIGGER_NODE_DISPLAY_NAME,
	CODE_NODE_NAME,
	HTTP_REQUEST_NODE_NAME,
	CODE_NODE_DISPLAY_NAME,
} from '../../config/constants';
import { test, expect } from '../../fixtures/base';

test.describe('Canvas Actions', () => {
	test.beforeEach(async ({ n8n }) => {
		await n8n.goHome();
		await n8n.workflows.clickAddWorkflowButton();
	});

	test('should add first step', async ({ n8n }) => {
		await n8n.canvas.addNode(MANUAL_TRIGGER_NODE_NAME);
		await expect(n8n.canvas.getCanvasNodes()).toHaveCount(1);
	});

	test('should add a connected node using plus endpoint', async ({ n8n }) => {
		await n8n.canvas.addNode(MANUAL_TRIGGER_NODE_NAME);
		await n8n.canvas.clickNodePlusEndpoint(MANUAL_TRIGGER_NODE_DISPLAY_NAME);
		await n8n.canvas.fillNodeCreatorSearchBar(CODE_NODE_NAME);
		await n8n.page.keyboard.press('Enter');
		await n8n.canvas.nodeCreatorSubItem(CODE_NODE_DISPLAY_NAME).click();
		await n8n.page.keyboard.press('Escape');

		await expect(n8n.canvas.getCanvasNodes()).toHaveCount(2);
		await expect(n8n.canvas.nodeConnections()).toHaveCount(1);
	});

	test('should add a connected node dragging from node creator', async ({ n8n }) => {
		await n8n.canvas.addNode(MANUAL_TRIGGER_NODE_NAME);
		await n8n.canvas.clickNodePlusEndpoint(MANUAL_TRIGGER_NODE_DISPLAY_NAME);
		await n8n.canvas.fillNodeCreatorSearchBar(CODE_NODE_NAME);
		await n8n.page.keyboard.press('Enter');
		await n8n.canvas
			.nodeCreatorSubItem(CODE_NODE_DISPLAY_NAME)
			.dragTo(n8n.canvas.canvasPane(), { targetPosition: { x: 100, y: 100 } });

		await expect(n8n.canvas.getCanvasNodes()).toHaveCount(2);
		await expect(n8n.canvas.nodeConnections()).toHaveCount(1);
	});

	test('should open a category when trying to drag and drop it on the canvas', async ({ n8n }) => {
		await n8n.canvas.addNode(MANUAL_TRIGGER_NODE_NAME);
		await n8n.canvas.clickNodePlusEndpoint(MANUAL_TRIGGER_NODE_DISPLAY_NAME);
		await n8n.canvas.fillNodeCreatorSearchBar(CODE_NODE_NAME);

		const categoryItem = n8n.canvas.nodeCreatorActionItems().first();
		await categoryItem.dragTo(n8n.canvas.canvasPane(), {
			targetPosition: { x: 100, y: 100 },
		});

		await expect(n8n.canvas.nodeCreatorCategoryItems()).toHaveCount(1);
		await expect(n8n.canvas.getCanvasNodes()).toHaveCount(1);
		await expect(n8n.canvas.nodeConnections()).toHaveCount(0);
	});

	test('should add disconnected node if nothing is selected', async ({ n8n }) => {
		await n8n.canvas.addNode(MANUAL_TRIGGER_NODE_NAME);
		await n8n.canvas.deselectAll();
<<<<<<< HEAD
		await n8n.canvas.addNodeAndCloseNDV(CODE_NODE_NAME, CODE_NODE_DISPLAY_NAME);
=======
		await n8n.canvas.addNode(CODE_NODE_NAME, { closeNDV: true });
>>>>>>> 1da5acee

		await expect(n8n.canvas.getCanvasNodes()).toHaveCount(2);
		await expect(n8n.canvas.nodeConnections()).toHaveCount(0);
	});

	test('should add node between two connected nodes', async ({ n8n }) => {
		await n8n.canvas.addNode(MANUAL_TRIGGER_NODE_NAME);
		await n8n.canvas.nodeByName(MANUAL_TRIGGER_NODE_DISPLAY_NAME).click();
<<<<<<< HEAD
		await n8n.canvas.addNodeAndCloseNDV(CODE_NODE_NAME, CODE_NODE_DISPLAY_NAME);
=======
		await n8n.canvas.addNode(CODE_NODE_NAME, { closeNDV: true });
>>>>>>> 1da5acee

		await expect(n8n.canvas.getCanvasNodes()).toHaveCount(2);
		await expect(n8n.canvas.nodeConnections()).toHaveCount(1);

		await n8n.canvas.addNodeBetweenNodes(
			MANUAL_TRIGGER_NODE_DISPLAY_NAME,
			CODE_NODE_DISPLAY_NAME,
			HTTP_REQUEST_NODE_NAME,
		);

		await expect(n8n.canvas.getCanvasNodes()).toHaveCount(3);
		await expect(n8n.canvas.nodeConnections()).toHaveCount(2);
	});

	test('should delete node by pressing keyboard backspace', async ({ n8n }) => {
		await n8n.canvas.addNode(MANUAL_TRIGGER_NODE_NAME);
		await n8n.canvas.nodeByName(MANUAL_TRIGGER_NODE_DISPLAY_NAME).click();
		await n8n.page.keyboard.press('Backspace');

		await expect(n8n.canvas.nodeConnections()).toHaveCount(0);
	});

	test('should delete connections by clicking on the delete button', async ({ n8n }) => {
		await n8n.canvas.addNode(MANUAL_TRIGGER_NODE_NAME);
		await n8n.canvas.nodeByName(MANUAL_TRIGGER_NODE_DISPLAY_NAME).click();
<<<<<<< HEAD
		await n8n.canvas.addNodeAndCloseNDV(CODE_NODE_NAME, CODE_NODE_DISPLAY_NAME);
		await n8n.canvas.deleteConnectionBetweenNodes(
			MANUAL_TRIGGER_NODE_DISPLAY_NAME,
			CODE_NODE_DISPLAY_NAME,
		);
=======
		await n8n.canvas.addNode(CODE_NODE_NAME, { closeNDV: true });
		await n8n.canvas.deleteConnectionBetweenNodes(MANUAL_TRIGGER_NODE_DISPLAY_NAME, CODE_NODE_NAME);
>>>>>>> 1da5acee

		await expect(n8n.canvas.nodeConnections()).toHaveCount(0);
		await expect(n8n.canvas.getCanvasNodes()).toHaveCount(2);
	});

	test.describe('Node hover actions', () => {
		test('should execute node', async ({ n8n }) => {
			await n8n.canvas.addNode(MANUAL_TRIGGER_NODE_NAME);
			await n8n.canvas.executeNode(MANUAL_TRIGGER_NODE_DISPLAY_NAME);

			await expect(
				n8n.notifications.getNotificationByTitle('Node executed successfully'),
			).toHaveCount(1);
			await expect(n8n.canvas.getCanvasNodes()).toHaveCount(1);
		});

		test('should disable and enable node', async ({ n8n }) => {
			await n8n.canvas.addNode(MANUAL_TRIGGER_NODE_NAME);
<<<<<<< HEAD
			await n8n.canvas.addNodeAndCloseNDV(CODE_NODE_NAME, CODE_NODE_DISPLAY_NAME);
=======
			await n8n.canvas.addNode(CODE_NODE_NAME, { closeNDV: true });
>>>>>>> 1da5acee

			const disableButton = n8n.canvas.nodeDisableButton(CODE_NODE_DISPLAY_NAME);
			await disableButton.click();

			await expect(n8n.canvas.disabledNodes()).toHaveCount(1);

			await disableButton.click();

			await expect(n8n.canvas.disabledNodes()).toHaveCount(0);
		});

		test('should delete node', async ({ n8n }) => {
			await n8n.canvas.addNode(MANUAL_TRIGGER_NODE_NAME);
<<<<<<< HEAD
			await n8n.canvas.addNodeAndCloseNDV(CODE_NODE_NAME, CODE_NODE_DISPLAY_NAME);
			await n8n.canvas.deleteNodeByName(CODE_NODE_DISPLAY_NAME);
=======
			await n8n.canvas.addNode(CODE_NODE_NAME, { closeNDV: true });
			await n8n.canvas.deleteNodeByName(CODE_NODE_NAME);
>>>>>>> 1da5acee

			await expect(n8n.canvas.getCanvasNodes()).toHaveCount(1);
			await expect(n8n.canvas.nodeByName(MANUAL_TRIGGER_NODE_DISPLAY_NAME)).toBeVisible();
		});
	});

	test('should copy selected nodes', async ({ n8n }) => {
		await n8n.canvas.addNode(MANUAL_TRIGGER_NODE_NAME);
<<<<<<< HEAD
		await n8n.canvas.addNodeAndCloseNDV(CODE_NODE_NAME, CODE_NODE_DISPLAY_NAME);
=======
		await n8n.canvas.addNode(CODE_NODE_NAME, { closeNDV: true });
>>>>>>> 1da5acee
		await n8n.canvasComposer.selectAllAndCopy();
		await n8n.canvas.nodeByName(CODE_NODE_DISPLAY_NAME).click();
		await n8n.canvasComposer.copySelectedNodesWithToast();

		await expect(n8n.canvas.getCanvasNodes()).toHaveCount(2);
	});

	test('should select/deselect all nodes', async ({ n8n }) => {
		await n8n.canvas.addNode(MANUAL_TRIGGER_NODE_NAME);
<<<<<<< HEAD
		await n8n.canvas.addNodeAndCloseNDV(CODE_NODE_NAME, CODE_NODE_DISPLAY_NAME);
=======
		await n8n.canvas.addNode(CODE_NODE_NAME, { closeNDV: true });
>>>>>>> 1da5acee
		await n8n.canvas.selectAll();

		await expect(n8n.canvas.selectedNodes()).toHaveCount(2);

		await n8n.canvas.deselectAll();
		await expect(n8n.canvas.selectedNodes()).toHaveCount(0);
	});

	test('should select nodes using arrow keys', async ({ n8n }) => {
		await n8n.canvas.addNode(MANUAL_TRIGGER_NODE_NAME);
		await n8n.canvas.nodeByName(MANUAL_TRIGGER_NODE_DISPLAY_NAME).click();
		await n8n.canvas.addNode(CODE_NODE_NAME, { closeNDV: true });
		await n8n.canvas.getCanvasNodes().first().waitFor();
		await n8n.canvas.navigateNodesWithArrows('left');

		const selectedNodes = n8n.canvas.selectedNodes();
		await expect(selectedNodes.first()).toHaveClass(/selected/);

		await n8n.canvas.navigateNodesWithArrows('right');

		await expect(selectedNodes.last()).toHaveClass(/selected/);
	});

	test('should select nodes using shift and arrow keys', async ({ n8n }) => {
		await n8n.canvas.addNode(MANUAL_TRIGGER_NODE_NAME);
		await n8n.canvas.nodeByName(MANUAL_TRIGGER_NODE_DISPLAY_NAME).click();
<<<<<<< HEAD
		await n8n.canvas.addNodeAndCloseNDV(CODE_NODE_NAME, CODE_NODE_DISPLAY_NAME);
=======
		await n8n.canvas.addNode(CODE_NODE_NAME, { closeNDV: true });
>>>>>>> 1da5acee
		await n8n.canvas.getCanvasNodes().first().waitFor();
		await n8n.canvas.extendSelectionWithArrows('left');

		await expect(n8n.canvas.selectedNodes()).toHaveCount(2);
	});
});<|MERGE_RESOLUTION|>--- conflicted
+++ resolved
@@ -61,11 +61,7 @@
 	test('should add disconnected node if nothing is selected', async ({ n8n }) => {
 		await n8n.canvas.addNode(MANUAL_TRIGGER_NODE_NAME);
 		await n8n.canvas.deselectAll();
-<<<<<<< HEAD
-		await n8n.canvas.addNodeAndCloseNDV(CODE_NODE_NAME, CODE_NODE_DISPLAY_NAME);
-=======
-		await n8n.canvas.addNode(CODE_NODE_NAME, { closeNDV: true });
->>>>>>> 1da5acee
+		await n8n.canvas.addNode(CODE_NODE_NAME, { action: CODE_NODE_DISPLAY_NAME, closeNDV: true });
 
 		await expect(n8n.canvas.getCanvasNodes()).toHaveCount(2);
 		await expect(n8n.canvas.nodeConnections()).toHaveCount(0);
@@ -74,11 +70,7 @@
 	test('should add node between two connected nodes', async ({ n8n }) => {
 		await n8n.canvas.addNode(MANUAL_TRIGGER_NODE_NAME);
 		await n8n.canvas.nodeByName(MANUAL_TRIGGER_NODE_DISPLAY_NAME).click();
-<<<<<<< HEAD
-		await n8n.canvas.addNodeAndCloseNDV(CODE_NODE_NAME, CODE_NODE_DISPLAY_NAME);
-=======
-		await n8n.canvas.addNode(CODE_NODE_NAME, { closeNDV: true });
->>>>>>> 1da5acee
+		await n8n.canvas.addNode(CODE_NODE_NAME, { action: CODE_NODE_DISPLAY_NAME, closeNDV: true });
 
 		await expect(n8n.canvas.getCanvasNodes()).toHaveCount(2);
 		await expect(n8n.canvas.nodeConnections()).toHaveCount(1);
@@ -104,16 +96,11 @@
 	test('should delete connections by clicking on the delete button', async ({ n8n }) => {
 		await n8n.canvas.addNode(MANUAL_TRIGGER_NODE_NAME);
 		await n8n.canvas.nodeByName(MANUAL_TRIGGER_NODE_DISPLAY_NAME).click();
-<<<<<<< HEAD
-		await n8n.canvas.addNodeAndCloseNDV(CODE_NODE_NAME, CODE_NODE_DISPLAY_NAME);
+		await n8n.canvas.addNode(CODE_NODE_NAME, { action: CODE_NODE_DISPLAY_NAME, closeNDV: true });
 		await n8n.canvas.deleteConnectionBetweenNodes(
 			MANUAL_TRIGGER_NODE_DISPLAY_NAME,
 			CODE_NODE_DISPLAY_NAME,
 		);
-=======
-		await n8n.canvas.addNode(CODE_NODE_NAME, { closeNDV: true });
-		await n8n.canvas.deleteConnectionBetweenNodes(MANUAL_TRIGGER_NODE_DISPLAY_NAME, CODE_NODE_NAME);
->>>>>>> 1da5acee
 
 		await expect(n8n.canvas.nodeConnections()).toHaveCount(0);
 		await expect(n8n.canvas.getCanvasNodes()).toHaveCount(2);
@@ -132,11 +119,7 @@
 
 		test('should disable and enable node', async ({ n8n }) => {
 			await n8n.canvas.addNode(MANUAL_TRIGGER_NODE_NAME);
-<<<<<<< HEAD
-			await n8n.canvas.addNodeAndCloseNDV(CODE_NODE_NAME, CODE_NODE_DISPLAY_NAME);
-=======
-			await n8n.canvas.addNode(CODE_NODE_NAME, { closeNDV: true });
->>>>>>> 1da5acee
+			await n8n.canvas.addNode(CODE_NODE_NAME, { action: CODE_NODE_DISPLAY_NAME, closeNDV: true });
 
 			const disableButton = n8n.canvas.nodeDisableButton(CODE_NODE_DISPLAY_NAME);
 			await disableButton.click();
@@ -150,13 +133,8 @@
 
 		test('should delete node', async ({ n8n }) => {
 			await n8n.canvas.addNode(MANUAL_TRIGGER_NODE_NAME);
-<<<<<<< HEAD
-			await n8n.canvas.addNodeAndCloseNDV(CODE_NODE_NAME, CODE_NODE_DISPLAY_NAME);
+			await n8n.canvas.addNode(CODE_NODE_NAME, { action: CODE_NODE_DISPLAY_NAME, closeNDV: true });
 			await n8n.canvas.deleteNodeByName(CODE_NODE_DISPLAY_NAME);
-=======
-			await n8n.canvas.addNode(CODE_NODE_NAME, { closeNDV: true });
-			await n8n.canvas.deleteNodeByName(CODE_NODE_NAME);
->>>>>>> 1da5acee
 
 			await expect(n8n.canvas.getCanvasNodes()).toHaveCount(1);
 			await expect(n8n.canvas.nodeByName(MANUAL_TRIGGER_NODE_DISPLAY_NAME)).toBeVisible();
@@ -165,11 +143,7 @@
 
 	test('should copy selected nodes', async ({ n8n }) => {
 		await n8n.canvas.addNode(MANUAL_TRIGGER_NODE_NAME);
-<<<<<<< HEAD
-		await n8n.canvas.addNodeAndCloseNDV(CODE_NODE_NAME, CODE_NODE_DISPLAY_NAME);
-=======
-		await n8n.canvas.addNode(CODE_NODE_NAME, { closeNDV: true });
->>>>>>> 1da5acee
+		await n8n.canvas.addNode(CODE_NODE_NAME, { action: CODE_NODE_DISPLAY_NAME, closeNDV: true });
 		await n8n.canvasComposer.selectAllAndCopy();
 		await n8n.canvas.nodeByName(CODE_NODE_DISPLAY_NAME).click();
 		await n8n.canvasComposer.copySelectedNodesWithToast();
@@ -179,11 +153,7 @@
 
 	test('should select/deselect all nodes', async ({ n8n }) => {
 		await n8n.canvas.addNode(MANUAL_TRIGGER_NODE_NAME);
-<<<<<<< HEAD
-		await n8n.canvas.addNodeAndCloseNDV(CODE_NODE_NAME, CODE_NODE_DISPLAY_NAME);
-=======
-		await n8n.canvas.addNode(CODE_NODE_NAME, { closeNDV: true });
->>>>>>> 1da5acee
+		await n8n.canvas.addNode(CODE_NODE_NAME, { action: CODE_NODE_DISPLAY_NAME, closeNDV: true });
 		await n8n.canvas.selectAll();
 
 		await expect(n8n.canvas.selectedNodes()).toHaveCount(2);
@@ -210,11 +180,7 @@
 	test('should select nodes using shift and arrow keys', async ({ n8n }) => {
 		await n8n.canvas.addNode(MANUAL_TRIGGER_NODE_NAME);
 		await n8n.canvas.nodeByName(MANUAL_TRIGGER_NODE_DISPLAY_NAME).click();
-<<<<<<< HEAD
-		await n8n.canvas.addNodeAndCloseNDV(CODE_NODE_NAME, CODE_NODE_DISPLAY_NAME);
-=======
-		await n8n.canvas.addNode(CODE_NODE_NAME, { closeNDV: true });
->>>>>>> 1da5acee
+		await n8n.canvas.addNode(CODE_NODE_NAME, { action: CODE_NODE_DISPLAY_NAME, closeNDV: true });
 		await n8n.canvas.getCanvasNodes().first().waitFor();
 		await n8n.canvas.extendSelectionWithArrows('left');
 
