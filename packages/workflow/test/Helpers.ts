--- conflicted
+++ resolved
@@ -1,13 +1,9 @@
-<<<<<<< HEAD
 import {
 	INodeType,
 	INodeTypeData,
 	INodeTypes,
 	NodeHelpers,
 } from '../src';
-=======
-import { INodeType, INodeTypeData, INodeTypes } from '../src';
->>>>>>> 63e2bd25
 
 export interface INodeTypesObject {
 	[key: string]: INodeType;
