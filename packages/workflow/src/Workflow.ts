/* eslint-disable @typescript-eslint/no-use-before-define */

/* eslint-disable @typescript-eslint/no-unsafe-member-access */

/* eslint-disable @typescript-eslint/no-unsafe-return */
/* eslint-disable @typescript-eslint/no-for-in-array */

/* eslint-disable @typescript-eslint/prefer-nullish-coalescing */

import {
	MANUAL_CHAT_TRIGGER_LANGCHAIN_NODE_TYPE,
	NODES_WITH_RENAMABLE_CONTENT,
	STARTING_NODE_TYPES,
} from './Constants';
import { ApplicationError } from './errors/application.error';
import { Expression } from './Expression';
import { getGlobalState } from './GlobalState';
import type {
	IConnections,
	INode,
	INodeExecutionData,
	INodeParameters,
	INodes,
	INodeType,
	INodeTypes,
	IPinData,
	IWorkflowSettings,
	IConnection,
	IConnectedNode,
	IDataObject,
	INodeConnection,
	IObservableObject,
	NodeParameterValueType,
	INodeOutputConfiguration,
} from './Interfaces';
import { NodeConnectionType } from './Interfaces';
import * as NodeHelpers from './NodeHelpers';
import * as ObservableObject from './ObservableObject';

function dedupe<T>(arr: T[]): T[] {
	return [...new Set(arr)];
}

export interface WorkflowParameters {
	id?: string;
	name?: string;
	nodes: INode[];
	connections: IConnections;
	active: boolean;
	nodeTypes: INodeTypes;
	staticData?: IDataObject;
	settings?: IWorkflowSettings;
	pinData?: IPinData;
}

export class Workflow {
	id: string;

	name: string | undefined;

	nodes: INodes = {};

	connectionsBySourceNode: IConnections;

	connectionsByDestinationNode: IConnections;

	nodeTypes: INodeTypes;

	expression: Expression;

	active: boolean;

	settings: IWorkflowSettings;

	readonly timezone: string;

	// To save workflow specific static data like for example
	// ids of registered webhooks of nodes
	staticData: IDataObject;

	testStaticData: IDataObject | undefined;

	pinData?: IPinData;

	constructor(parameters: WorkflowParameters) {
		this.id = parameters.id as string; // @tech_debt Ensure this is not optional
		this.name = parameters.name;
		this.nodeTypes = parameters.nodeTypes;
		this.pinData = parameters.pinData;

		// Save nodes in workflow as object to be able to get the
		// nodes easily by its name.
		// Also directly add the default values of the node type.
		let nodeType: INodeType | undefined;
		for (const node of parameters.nodes) {
			this.nodes[node.name] = node;

			nodeType = this.nodeTypes.getByNameAndVersion(node.type, node.typeVersion);

			if (nodeType === undefined) {
				// Go on to next node when its type is not known.
				// For now do not error because that causes problems with
				// expression resolution also then when the unknown node
				// does not get used.
				continue;
				// throw new ApplicationError(`Node with unknown node type`, {
				// 	tags: { nodeType: node.type },
				// 	extra: { node },
				// });
			}

			// Add default values
			const nodeParameters = NodeHelpers.getNodeParameters(
				nodeType.description.properties,
				node.parameters,
				true,
				false,
				node,
			);
			node.parameters = nodeParameters !== null ? nodeParameters : {};
		}
		this.connectionsBySourceNode = parameters.connections;

		// Save also the connections by the destination nodes
		this.connectionsByDestinationNode = this.__getConnectionsByDestination(parameters.connections);

		this.active = parameters.active || false;

		this.staticData = ObservableObject.create(parameters.staticData || {}, undefined, {
			ignoreEmptyOnFirstChild: true,
		});

		this.settings = parameters.settings || {};
		this.timezone = this.settings.timezone ?? getGlobalState().defaultTimezone;

		this.expression = new Expression(this);
	}

	/**
	 * The default connections are by source node. This function rewrites them by destination nodes
	 * to easily find parent nodes.
	 *
	 */
	__getConnectionsByDestination(connections: IConnections): IConnections {
		const returnConnection: IConnections = {};

		let connectionInfo;
		let maxIndex: number;
		for (const sourceNode in connections) {
			if (!connections.hasOwnProperty(sourceNode)) {
				continue;
			}

			for (const type of Object.keys(connections[sourceNode]) as NodeConnectionType[]) {
				if (!connections[sourceNode].hasOwnProperty(type)) {
					continue;
				}
				for (const inputIndex in connections[sourceNode][type]) {
					if (!connections[sourceNode][type].hasOwnProperty(inputIndex)) {
						continue;
					}

					for (connectionInfo of connections[sourceNode][type][inputIndex] ?? []) {
						if (!returnConnection.hasOwnProperty(connectionInfo.node)) {
							returnConnection[connectionInfo.node] = {};
						}
						if (!returnConnection[connectionInfo.node].hasOwnProperty(connectionInfo.type)) {
							returnConnection[connectionInfo.node][connectionInfo.type] = [];
						}

						maxIndex = returnConnection[connectionInfo.node][connectionInfo.type].length - 1;
						for (let j = maxIndex; j < connectionInfo.index; j++) {
							returnConnection[connectionInfo.node][connectionInfo.type].push([]);
						}

						returnConnection[connectionInfo.node][connectionInfo.type][connectionInfo.index]?.push({
							node: sourceNode,
							type,
							index: parseInt(inputIndex, 10),
						});
					}
				}
			}
		}

		return returnConnection;
	}

	/**
	 * Returns the static data of the workflow.
	 * It gets saved with the workflow and will be the same for
	 * all workflow-executions.
	 *
	 * @param {string} type The type of data to return ("global"|"node")
	 * @param {INode} [node] If type is set to "node" then the node has to be provided
	 */
	getStaticData(type: string, node?: INode): IDataObject {
		let key: string;
		if (type === 'global') {
			key = 'global';
		} else if (type === 'node') {
			if (node === undefined) {
				throw new ApplicationError(
					'The request data of context type "node" the node parameter has to be set!',
				);
			}
			key = `node:${node.name}`;
		} else {
			throw new ApplicationError('Unknown context type. Only `global` and `node` are supported.', {
				extra: { contextType: type },
			});
		}

		if (this.testStaticData?.[key]) return this.testStaticData[key] as IDataObject;

		if (this.staticData[key] === undefined) {
			// Create it as ObservableObject that we can easily check if the data changed
			// to know if the workflow with its data has to be saved afterwards or not.
			this.staticData[key] = ObservableObject.create({}, this.staticData as IObservableObject);
		}

		return this.staticData[key] as IDataObject;
	}

	setTestStaticData(testStaticData: IDataObject) {
		this.testStaticData = testStaticData;
	}

	/**
	 * Returns all the trigger nodes in the workflow.
	 *
	 */
	getTriggerNodes(): INode[] {
		return this.queryNodes((nodeType: INodeType) => !!nodeType.trigger);
	}

	/**
	 * Returns all the poll nodes in the workflow
	 *
	 */
	getPollNodes(): INode[] {
		return this.queryNodes((nodeType: INodeType) => !!nodeType.poll);
	}

	/**
	 * Returns all the nodes in the workflow for which the given
	 * checkFunction return true
	 *
	 * @param {(nodeType: INodeType) => boolean} checkFunction
	 */
	queryNodes(checkFunction: (nodeType: INodeType) => boolean): INode[] {
		const returnNodes: INode[] = [];

		// Check if it has any of them
		let node: INode;
		let nodeType: INodeType | undefined;

		for (const nodeName of Object.keys(this.nodes)) {
			node = this.nodes[nodeName];

			if (node.disabled === true) {
				continue;
			}

			nodeType = this.nodeTypes.getByNameAndVersion(node.type, node.typeVersion);

			if (nodeType !== undefined && checkFunction(nodeType)) {
				returnNodes.push(node);
			}
		}

		return returnNodes;
	}

	/**
	 * Returns the node with the given name if it exists else null
	 *
	 * @param {string} nodeName Name of the node to return
	 */
	getNode(nodeName: string): INode | null {
		if (this.nodes.hasOwnProperty(nodeName)) {
			return this.nodes[nodeName];
		}

		return null;
	}

	/**
	 * Returns the pinData of the node with the given name if it exists
	 *
	 * @param {string} nodeName Name of the node to return the pinData of
	 */
	getPinDataOfNode(nodeName: string): INodeExecutionData[] | undefined {
		return this.pinData ? this.pinData[nodeName] : undefined;
	}

	renameNodeInParameterValue(
		parameterValue: NodeParameterValueType,
		currentName: string,
		newName: string,
		{ hasRenamableContent } = { hasRenamableContent: false },
	): NodeParameterValueType {
		if (typeof parameterValue !== 'object') {
			// Reached the actual value
			if (
				typeof parameterValue === 'string' &&
				(parameterValue.charAt(0) === '=' || hasRenamableContent)
			) {
				// Is expression so has to be rewritten
				// To not run the "expensive" regex stuff when it is not needed
				// make a simple check first if it really contains the node-name
				if (parameterValue.includes(currentName)) {
					// Really contains node-name (even though we do not know yet if really as $node-expression)

					const escapedOldName = backslashEscape(currentName); // for match
					const escapedNewName = dollarEscape(newName); // for replacement

					const setNewName = (expression: string, oldPattern: string) =>
						expression.replace(new RegExp(oldPattern, 'g'), `$1${escapedNewName}$2`);

					if (parameterValue.includes('$(')) {
						const oldPattern = String.raw`(\$\(['"])${escapedOldName}(['"]\))`;
						parameterValue = setNewName(parameterValue, oldPattern);
					}

					if (parameterValue.includes('$node[')) {
						const oldPattern = String.raw`(\$node\[['"])${escapedOldName}(['"]\])`;
						parameterValue = setNewName(parameterValue, oldPattern);
					}

					if (parameterValue.includes('$node.')) {
						const oldPattern = String.raw`(\$node\.)${escapedOldName}(\.?)`;
						parameterValue = setNewName(parameterValue, oldPattern);

						if (hasDotNotationBannedChar(newName)) {
							const regex = new RegExp(`.${backslashEscape(newName)}( |\\.)`, 'g');
							parameterValue = parameterValue.replace(regex, `["${escapedNewName}"]$1`);
						}
					}

					if (parameterValue.includes('$items(')) {
						const oldPattern = String.raw`(\$items\(['"])${escapedOldName}(['"],|['"]\))`;
						parameterValue = setNewName(parameterValue, oldPattern);
					}
				}
			}

			return parameterValue;
		}

		if (Array.isArray(parameterValue)) {
			// eslint-disable-next-line @typescript-eslint/no-explicit-any
			const returnArray: any[] = [];

			for (const currentValue of parameterValue) {
				returnArray.push(
					this.renameNodeInParameterValue(
						currentValue as NodeParameterValueType,
						currentName,
						newName,
					),
				);
			}

			return returnArray;
		}

		// eslint-disable-next-line @typescript-eslint/no-explicit-any
		const returnData: any = {};

		for (const parameterName of Object.keys(parameterValue || {})) {
			returnData[parameterName] = this.renameNodeInParameterValue(
				parameterValue![parameterName as keyof typeof parameterValue],
				currentName,
				newName,
				{ hasRenamableContent },
			);
		}

		return returnData;
	}

	/**
	 * Rename a node in the workflow
	 *
	 * @param {string} currentName The current name of the node
	 * @param {string} newName The new name
	 */
	renameNode(currentName: string, newName: string) {
		// Rename the node itself
		if (this.nodes[currentName] !== undefined) {
			this.nodes[newName] = this.nodes[currentName];
			this.nodes[newName].name = newName;
			delete this.nodes[currentName];
		}

		// Update the expressions which reference the node
		// with its old name
		for (const node of Object.values(this.nodes)) {
			node.parameters = this.renameNodeInParameterValue(
				node.parameters,
				currentName,
				newName,
			) as INodeParameters;

			if (NODES_WITH_RENAMABLE_CONTENT.has(node.type)) {
				node.parameters.jsCode = this.renameNodeInParameterValue(
					node.parameters.jsCode,
					currentName,
					newName,
					{ hasRenamableContent: true },
				);
			}
		}

		// Change all source connections
		if (this.connectionsBySourceNode.hasOwnProperty(currentName)) {
			this.connectionsBySourceNode[newName] = this.connectionsBySourceNode[currentName];
			delete this.connectionsBySourceNode[currentName];
		}

		// Change all destination connections
		let sourceNode: string;
		let type: string;
		let sourceIndex: string;
		let connectionIndex: string;
		let connectionData: IConnection | undefined;
		for (sourceNode of Object.keys(this.connectionsBySourceNode)) {
			for (type of Object.keys(this.connectionsBySourceNode[sourceNode])) {
				for (sourceIndex of Object.keys(this.connectionsBySourceNode[sourceNode][type])) {
					for (connectionIndex of Object.keys(
						this.connectionsBySourceNode[sourceNode][type][parseInt(sourceIndex, 10)] || [],
					)) {
						connectionData =
							this.connectionsBySourceNode[sourceNode][type][parseInt(sourceIndex, 10)]?.[
								parseInt(connectionIndex, 10)
							];
						if (connectionData?.node === currentName) {
							connectionData.node = newName;
						}
					}
				}
			}
		}

		// Use the updated connections to create updated connections by destination nodes
		this.connectionsByDestinationNode = this.__getConnectionsByDestination(
			this.connectionsBySourceNode,
		);
	}

	/**
	 * Finds the highest parent nodes of the node with the given name
	 *
	 * @param {NodeConnectionType} [type='main']
	 */
	getHighestNode(
		nodeName: string,
		type: NodeConnectionType = NodeConnectionType.Main,
		nodeConnectionIndex?: number,
		checkedNodes?: string[],
	): string[] {
		const currentHighest: string[] = [];
		if (this.nodes[nodeName].disabled === false) {
			// If the current node is not disabled itself is the highest
			currentHighest.push(nodeName);
		}

		if (!this.connectionsByDestinationNode.hasOwnProperty(nodeName)) {
			// Node does not have incoming connections
			return currentHighest;
		}

		if (!this.connectionsByDestinationNode[nodeName].hasOwnProperty(type)) {
			// Node does not have incoming connections of given type
			return currentHighest;
		}

		checkedNodes = checkedNodes || [];

		if (checkedNodes.includes(nodeName)) {
			// Node got checked already before
			return currentHighest;
		}

		checkedNodes.push(nodeName);

		const returnNodes: string[] = [];
		let addNodes: string[];

		let connectionsByIndex: IConnection[] | null;
		for (
			let connectionIndex = 0;
			connectionIndex < this.connectionsByDestinationNode[nodeName][type].length;
			connectionIndex++
		) {
			if (nodeConnectionIndex !== undefined && nodeConnectionIndex !== connectionIndex) {
				// If a connection-index is given ignore all other ones
				continue;
			}
			connectionsByIndex = this.connectionsByDestinationNode[nodeName][type][connectionIndex];
			// eslint-disable-next-line @typescript-eslint/no-loop-func
			connectionsByIndex?.forEach((connection) => {
				if (checkedNodes.includes(connection.node)) {
					// Node got checked already before
					return;
				}

				addNodes = this.getHighestNode(connection.node, type, undefined, checkedNodes);

				if (addNodes.length === 0) {
					// The checked node does not have any further parents so add it
					// if it is not disabled
					if (this.nodes[connection.node].disabled !== true) {
						addNodes = [connection.node];
					}
				}

				addNodes.forEach((name) => {
					// Only add if node is not on the list already anyway
					if (returnNodes.indexOf(name) === -1) {
						returnNodes.push(name);
					}
				});
			});
		}

		return returnNodes;
	}

	/**
	 * Returns all the after the given one
	 *
	 * @param {string} [type='main']
	 * @param {*} [depth=-1]
	 */
	getChildNodes(
		nodeName: string,
		type: NodeConnectionType | 'ALL' | 'ALL_NON_MAIN' = NodeConnectionType.Main,
		depth = -1,
	): string[] {
		return this.getConnectedNodes(this.connectionsBySourceNode, nodeName, type, depth);
	}

	/**
	 * Returns all the nodes before the given one
	 *
	 * @param {NodeConnectionType} [type='main']
	 * @param {*} [depth=-1]
	 */
	getParentNodes(
		nodeName: string,
		type: NodeConnectionType | 'ALL' | 'ALL_NON_MAIN' = NodeConnectionType.Main,
		depth = -1,
	): string[] {
		return this.getConnectedNodes(this.connectionsByDestinationNode, nodeName, type, depth);
	}

	/**
	 * Gets all the nodes which are connected nodes starting from
	 * the given one
	 *
	 * @param {NodeConnectionType} [type='main']
	 * @param {*} [depth=-1]
	 */
	getConnectedNodes(
		connections: IConnections,
		nodeName: string,
		connectionType: NodeConnectionType | 'ALL' | 'ALL_NON_MAIN' = NodeConnectionType.Main,
		depth = -1,
		checkedNodesIncoming?: string[],
	): string[] {
		depth = depth === -1 ? -1 : depth;
		const newDepth = depth === -1 ? depth : depth - 1;
		if (depth === 0) {
			// Reached max depth
			return [];
		}

		if (!connections.hasOwnProperty(nodeName)) {
			// Node does not have incoming connections
			return [];
		}

		let types: NodeConnectionType[];
		if (connectionType === 'ALL') {
			types = Object.keys(connections[nodeName]) as NodeConnectionType[];
		} else if (connectionType === 'ALL_NON_MAIN') {
			types = Object.keys(connections[nodeName]).filter(
				(type) => type !== 'main',
			) as NodeConnectionType[];
		} else {
			types = [connectionType];
		}

		let addNodes: string[];
		let nodeIndex: number;
		let i: number;
		let parentNodeName: string;
		const returnNodes: string[] = [];

		types.forEach((type) => {
			if (!connections[nodeName].hasOwnProperty(type)) {
				// Node does not have incoming connections of given type
				return;
			}

			const checkedNodes = checkedNodesIncoming ? [...checkedNodesIncoming] : [];

			if (checkedNodes.includes(nodeName)) {
				// Node got checked already before
				return;
			}

			checkedNodes.push(nodeName);

			connections[nodeName][type].forEach((connectionsByIndex) => {
				connectionsByIndex?.forEach((connection) => {
					if (checkedNodes.includes(connection.node)) {
						// Node got checked already before
						return;
					}

					returnNodes.unshift(connection.node);

					addNodes = this.getConnectedNodes(
						connections,
						connection.node,
						connectionType,
						newDepth,
						checkedNodes,
					);

					for (i = addNodes.length; i--; i > 0) {
						// Because nodes can have multiple parents it is possible that
						// parts of the tree is parent of both and to not add nodes
						// twice check first if they already got added before.
						parentNodeName = addNodes[i];
						nodeIndex = returnNodes.indexOf(parentNodeName);

						if (nodeIndex !== -1) {
							// Node got found before so remove it from current location
							// that node-order stays correct
							returnNodes.splice(nodeIndex, 1);
						}

						returnNodes.unshift(parentNodeName);
					}
				});
			});
		});

		return returnNodes;
	}

	/**
	 * Returns all the nodes before the given one
	 *
	 * @param {*} [maxDepth=-1]
	 */
	getParentNodesByDepth(nodeName: string, maxDepth = -1): IConnectedNode[] {
		return this.searchNodesBFS(this.connectionsByDestinationNode, nodeName, maxDepth);
	}

	/**
	 * Gets all the nodes which are connected nodes starting from
	 * the given one
	 * Uses BFS traversal
	 *
	 * @param {*} [maxDepth=-1]
	 */
	searchNodesBFS(connections: IConnections, sourceNode: string, maxDepth = -1): IConnectedNode[] {
		const returnConns: IConnectedNode[] = [];

		const type: NodeConnectionType = NodeConnectionType.Main;
		let queue: IConnectedNode[] = [];
		queue.push({
			name: sourceNode,
			depth: 0,
			indicies: [],
		});

		const visited: { [key: string]: IConnectedNode } = {};

		let depth = 0;
		while (queue.length > 0) {
			if (maxDepth !== -1 && depth > maxDepth) {
				break;
			}
			depth++;

			const toAdd = [...queue];
			queue = [];

			// eslint-disable-next-line @typescript-eslint/no-loop-func
			toAdd.forEach((curr) => {
				if (visited[curr.name]) {
					visited[curr.name].indicies = dedupe(visited[curr.name].indicies.concat(curr.indicies));
					return;
				}

				visited[curr.name] = curr;
				if (curr.name !== sourceNode) {
					returnConns.push(curr);
				}

				if (
					!connections.hasOwnProperty(curr.name) ||
					!connections[curr.name].hasOwnProperty(type)
				) {
					return;
				}

				connections[curr.name][type].forEach((connectionsByIndex) => {
					connectionsByIndex?.forEach((connection) => {
						queue.push({
							name: connection.node,
							indicies: [connection.index],
							depth,
						});
					});
				});
			});
		}

		return returnConns;
	}

	getParentMainInputNode(node: INode): INode {
		if (node) {
			const nodeType = this.nodeTypes.getByNameAndVersion(node.type, node.typeVersion);
			const outputs = NodeHelpers.getNodeOutputs(this, node, nodeType.description);

			if (
				!!outputs.find(
					(output) =>
						((output as INodeOutputConfiguration)?.type ?? output) !== NodeConnectionType.Main,
				)
			) {
				// Get the first node which is connected to a non-main output
				const nonMainNodesConnected = outputs?.reduce((acc, outputName) => {
					const parentNodes = this.getChildNodes(
						node.name,
						(outputName as INodeOutputConfiguration)?.type ?? outputName,
					);
					if (parentNodes.length > 0) {
						acc.push(...parentNodes);
					}
					return acc;
				}, [] as string[]);

				if (nonMainNodesConnected.length) {
					const returnNode = this.getNode(nonMainNodesConnected[0]);
					if (returnNode === null) {
						// This should theoretically never happen as the node is connected
						// but who knows and it makes TS happy
						throw new ApplicationError(`Node "${nonMainNodesConnected[0]}" not found`);
					}

					// The chain of non-main nodes is potentially not finished yet so
					// keep on going
					return this.getParentMainInputNode(returnNode);
				}
			}
		}

		return node;
	}

	/**
	 * Returns via which output of the parent-node and index the current node
	 * they are connected
	 *
	 * @param {string} nodeName The node to check how it is connected with parent node
	 * @param {string} parentNodeName The parent node to get the output index of
	 * @param {string} [type='main']
	 * @param {*} [depth=-1]
	 */
	getNodeConnectionIndexes(
		nodeName: string,
		parentNodeName: string,
		type: NodeConnectionType = NodeConnectionType.Main,
		depth = -1,
		checkedNodes?: string[],
	): INodeConnection | undefined {
		const node = this.getNode(parentNodeName);
		if (node === null) {
			return undefined;
		}

		depth = depth === -1 ? -1 : depth;
		const newDepth = depth === -1 ? depth : depth - 1;
		if (depth === 0) {
			// Reached max depth
			return undefined;
		}

		if (!this.connectionsByDestinationNode.hasOwnProperty(nodeName)) {
			// Node does not have incoming connections
			return undefined;
		}

		if (!this.connectionsByDestinationNode[nodeName].hasOwnProperty(type)) {
			// Node does not have incoming connections of given type
			return undefined;
		}

		checkedNodes = checkedNodes || [];

		if (checkedNodes.includes(nodeName)) {
			// Node got checked already before
			return undefined;
		}

		checkedNodes.push(nodeName);

		let outputIndex: INodeConnection | undefined;
		for (const connectionsByIndex of this.connectionsByDestinationNode[nodeName][type]) {
			if (!connectionsByIndex) {
				continue;
			}

			for (
				let destinationIndex = 0;
				destinationIndex < connectionsByIndex.length;
				destinationIndex++
			) {
				const connection = connectionsByIndex[destinationIndex];
				if (parentNodeName === connection.node) {
					return {
						sourceIndex: connection.index,
						destinationIndex,
					};
				}

				if (checkedNodes.includes(connection.node)) {
					// Node got checked already before so continue with the next one
					continue;
				}

				outputIndex = this.getNodeConnectionIndexes(
					connection.node,
					parentNodeName,
					type,
					newDepth,
					checkedNodes,
				);

				if (outputIndex !== undefined) {
					return outputIndex;
				}
			}
		}

		return undefined;
	}

	/**
	 * Returns from which of the given nodes the workflow should get started from
	 *
	 * @param {string[]} nodeNames The potential start nodes
	 */
	__getStartNode(nodeNames: string[]): INode | undefined {
		// Check if there are any trigger or poll nodes and then return the first one
		let node: INode;
		let nodeType: INodeType;
		for (const nodeName of nodeNames) {
			node = this.nodes[nodeName];

			if (nodeNames.length === 1 && !node.disabled) {
				return node;
			}

			nodeType = this.nodeTypes.getByNameAndVersion(node.type, node.typeVersion);

			// TODO: Identify later differently
			if (nodeType.description.name === MANUAL_CHAT_TRIGGER_LANGCHAIN_NODE_TYPE) {
				continue;
			}

			if (nodeType && (nodeType.trigger !== undefined || nodeType.poll !== undefined)) {
				if (node.disabled === true) {
					continue;
				}
				return node;
			}
		}

		const sortedNodeNames = Object.values(this.nodes)
			.sort((a, b) => STARTING_NODE_TYPES.indexOf(a.type) - STARTING_NODE_TYPES.indexOf(b.type))
			.map((n) => n.name);

		for (const nodeName of sortedNodeNames) {
			node = this.nodes[nodeName];
			if (STARTING_NODE_TYPES.includes(node.type)) {
				if (node.disabled === true) {
					continue;
				}
				return node;
			}
		}

		return undefined;
	}

	/**
	 * Returns the start node to start the workflow from
	 *
	 */
	getStartNode(destinationNode?: string): INode | undefined {
		if (destinationNode) {
			// Find the highest parent nodes of the given one
			const nodeNames = this.getHighestNode(destinationNode);

			if (nodeNames.length === 0) {
				// If no parent nodes have been found then only the destination-node
				// is in the tree so add that one
				nodeNames.push(destinationNode);
			}

			// Check which node to return as start node
			const node = this.__getStartNode(nodeNames);
			if (node !== undefined) {
				return node;
			}

			// If none of the above did find anything simply return the
			// first parent node in the list
			return this.nodes[nodeNames[0]];
		}

		return this.__getStartNode(Object.keys(this.nodes));
	}
<<<<<<< HEAD
=======

	async createWebhookIfNotExists(
		webhookData: IWebhookData,
		nodeExecuteFunctions: INodeExecuteFunctions,
		mode: WorkflowExecuteMode,
		activation: WorkflowActivateMode,
	): Promise<void> {
		const webhookExists = await this.runWebhookMethod(
			'checkExists',
			webhookData,
			nodeExecuteFunctions,
			mode,
			activation,
		);
		if (!webhookExists) {
			// If webhook does not exist yet create it
			await this.runWebhookMethod('create', webhookData, nodeExecuteFunctions, mode, activation);
		}
	}

	async deleteWebhook(
		webhookData: IWebhookData,
		nodeExecuteFunctions: INodeExecuteFunctions,
		mode: WorkflowExecuteMode,
		activation: WorkflowActivateMode,
	) {
		await this.runWebhookMethod('delete', webhookData, nodeExecuteFunctions, mode, activation);
	}

	private async runWebhookMethod(
		method: WebhookSetupMethodNames,
		webhookData: IWebhookData,
		nodeExecuteFunctions: INodeExecuteFunctions,
		mode: WorkflowExecuteMode,
		activation: WorkflowActivateMode,
	): Promise<boolean | undefined> {
		const node = this.getNode(webhookData.node);

		if (!node) return;

		const nodeType = this.nodeTypes.getByNameAndVersion(node.type, node.typeVersion);

		const webhookFn = nodeType.webhookMethods?.[webhookData.webhookDescription.name]?.[method];
		if (webhookFn === undefined) return;

		const thisArgs = nodeExecuteFunctions.getExecuteHookFunctions(
			this,
			node,
			webhookData.workflowExecuteAdditionalData,
			mode,
			activation,
			webhookData,
		);

		return await webhookFn.call(thisArgs);
	}

	/**
	 * Runs the given trigger node so that it can trigger the workflow
	 * when the node has data.
	 *
	 */
	async runTrigger(
		node: INode,
		getTriggerFunctions: IGetExecuteTriggerFunctions,
		additionalData: IWorkflowExecuteAdditionalData,
		mode: WorkflowExecuteMode,
		activation: WorkflowActivateMode,
	): Promise<ITriggerResponse | undefined> {
		const triggerFunctions = getTriggerFunctions(this, node, additionalData, mode, activation);

		const nodeType = this.nodeTypes.getByNameAndVersion(node.type, node.typeVersion);

		if (nodeType === undefined) {
			throw new ApplicationError('Node with unknown node type', {
				extra: { nodeName: node.name },
				tags: { nodeType: node.type },
			});
		}

		if (!nodeType.trigger) {
			throw new ApplicationError('Node type does not have a trigger function defined', {
				extra: { nodeName: node.name },
				tags: { nodeType: node.type },
			});
		}

		if (mode === 'manual') {
			// In manual mode we do not just start the trigger function we also
			// want to be able to get informed as soon as the first data got emitted
			const triggerResponse = await nodeType.trigger.call(triggerFunctions);

			// Add the manual trigger response which resolves when the first time data got emitted
			triggerResponse!.manualTriggerResponse = new Promise((resolve, reject) => {
				triggerFunctions.emit = (
					(resolveEmit) =>
					(
						data: INodeExecutionData[][],
						responsePromise?: IDeferredPromise<IExecuteResponsePromiseData>,
						donePromise?: IDeferredPromise<IRun>,
					) => {
						additionalData.hooks!.hookFunctions.sendResponse = [
							async (response: IExecuteResponsePromiseData): Promise<void> => {
								if (responsePromise) {
									responsePromise.resolve(response);
								}
							},
						];

						if (donePromise) {
							additionalData.hooks!.hookFunctions.workflowExecuteAfter?.unshift(
								async (runData: IRun): Promise<void> => {
									return donePromise.resolve(runData);
								},
							);
						}

						resolveEmit(data);
					}
				)(resolve);
				triggerFunctions.emitError = (
					(rejectEmit) =>
					(error: Error, responsePromise?: IDeferredPromise<IExecuteResponsePromiseData>) => {
						additionalData.hooks!.hookFunctions.sendResponse = [
							async (): Promise<void> => {
								if (responsePromise) {
									responsePromise.reject(error);
								}
							},
						];

						rejectEmit(error);
					}
				)(reject);
			});

			return triggerResponse;
		}
		// In all other modes simply start the trigger
		return await nodeType.trigger.call(triggerFunctions);
	}

	/**
	 * Runs the given trigger node so that it can trigger the workflow
	 * when the node has data.
	 *
	 */

	async runPoll(
		node: INode,
		pollFunctions: IPollFunctions,
	): Promise<INodeExecutionData[][] | null> {
		const nodeType = this.nodeTypes.getByNameAndVersion(node.type, node.typeVersion);

		if (nodeType === undefined) {
			throw new ApplicationError('Node with unknown node type', {
				extra: { nodeName: node.name },
				tags: { nodeType: node.type },
			});
		}

		if (!nodeType.poll) {
			throw new ApplicationError('Node type does not have a poll function defined', {
				extra: { nodeName: node.name },
				tags: { nodeType: node.type },
			});
		}

		return await nodeType.poll.call(pollFunctions);
	}

	/**
	 * Executes the webhook data to see what it should return and if the
	 * workflow should be started or not
	 *
	 */
	async runWebhook(
		webhookData: IWebhookData,
		node: INode,
		additionalData: IWorkflowExecuteAdditionalData,
		nodeExecuteFunctions: INodeExecuteFunctions,
		mode: WorkflowExecuteMode,
		runExecutionData: IRunExecutionData | null,
	): Promise<IWebhookResponseData> {
		const nodeType = this.nodeTypes.getByNameAndVersion(node.type, node.typeVersion);
		if (nodeType === undefined) {
			throw new ApplicationError('Unknown node type of webhook node', {
				extra: { nodeName: node.name },
			});
		} else if (nodeType.webhook === undefined) {
			throw new ApplicationError('Node does not have any webhooks defined', {
				extra: { nodeName: node.name },
			});
		}

		const closeFunctions: CloseFunction[] = [];

		const context = nodeExecuteFunctions.getExecuteWebhookFunctions(
			this,
			node,
			additionalData,
			mode,
			webhookData,
			closeFunctions,
			runExecutionData,
		);
		return nodeType instanceof Node
			? await nodeType.webhook(context)
			: await nodeType.webhook.call(context);
	}

	/**
	 * Executes the given node.
	 *
	 */
	// eslint-disable-next-line complexity
	async runNode(
		executionData: IExecuteData,
		runExecutionData: IRunExecutionData,
		runIndex: number,
		additionalData: IWorkflowExecuteAdditionalData,
		nodeExecuteFunctions: INodeExecuteFunctions,
		mode: WorkflowExecuteMode,
		abortSignal?: AbortSignal,
	): Promise<IRunNodeResponse> {
		const { node } = executionData;
		let inputData = executionData.data;

		if (node.disabled === true) {
			// If node is disabled simply pass the data through
			// return NodeRunHelpers.
			if (inputData.hasOwnProperty('main') && inputData.main.length > 0) {
				// If the node is disabled simply return the data from the first main input
				if (inputData.main[0] === null) {
					return { data: undefined };
				}
				return { data: [inputData.main[0]] };
			}
			return { data: undefined };
		}

		const nodeType = this.nodeTypes.getByNameAndVersion(node.type, node.typeVersion);
		if (nodeType === undefined) {
			throw new ApplicationError('Node type is unknown so cannot run it', {
				tags: { nodeType: node.type },
			});
		}

		let connectionInputData: INodeExecutionData[] = [];
		if (nodeType.execute || (!nodeType.poll && !nodeType.trigger && !nodeType.webhook)) {
			// Only stop if first input is empty for execute runs. For all others run anyways
			// because then it is a trigger node. As they only pass data through and so the input-data
			// becomes output-data it has to be possible.

			if (inputData.main?.length > 0) {
				// We always use the data of main input and the first input for execute
				connectionInputData = inputData.main[0] as INodeExecutionData[];
			}

			const forceInputNodeExecution = this.settings.executionOrder !== 'v1';
			if (!forceInputNodeExecution) {
				// If the nodes do not get force executed data of some inputs may be missing
				// for that reason do we use the data of the first one that contains any
				for (const mainData of inputData.main) {
					if (mainData?.length) {
						connectionInputData = mainData;
						break;
					}
				}
			}

			if (connectionInputData.length === 0) {
				// No data for node so return
				return { data: undefined };
			}
		}

		if (
			runExecutionData.resultData.lastNodeExecuted === node.name &&
			runExecutionData.resultData.error !== undefined
		) {
			// The node did already fail. So throw an error here that it displays and logs it correctly.
			// Does get used by webhook and trigger nodes in case they throw an error that it is possible
			// to log the error and display in Editor-UI.
			if (
				runExecutionData.resultData.error.name === 'NodeOperationError' ||
				runExecutionData.resultData.error.name === 'NodeApiError'
			) {
				throw runExecutionData.resultData.error;
			}

			const error = new Error(runExecutionData.resultData.error.message);
			error.stack = runExecutionData.resultData.error.stack;
			throw error;
		}

		if (node.executeOnce === true) {
			// If node should be executed only once so use only the first input item
			const newInputData: ITaskDataConnections = {};
			for (const connectionType of Object.keys(inputData)) {
				newInputData[connectionType] = inputData[connectionType].map((input) => {
					// eslint-disable-next-line @typescript-eslint/prefer-optional-chain
					return input && input.slice(0, 1);
				});
			}
			inputData = newInputData;
		}

		if (nodeType.execute) {
			const closeFunctions: CloseFunction[] = [];
			const context = nodeExecuteFunctions.getExecuteFunctions(
				this,
				runExecutionData,
				runIndex,
				connectionInputData,
				inputData,
				node,
				additionalData,
				executionData,
				mode,
				closeFunctions,
				abortSignal,
			);
			const data =
				nodeType instanceof Node
					? await nodeType.execute(context)
					: await nodeType.execute.call(context);

			const closeFunctionsResults = await Promise.allSettled(
				closeFunctions.map(async (fn) => await fn()),
			);

			const closingErrors = closeFunctionsResults
				.filter((result): result is PromiseRejectedResult => result.status === 'rejected')
				.map((result) => result.reason);

			if (closingErrors.length > 0) {
				if (closingErrors[0] instanceof Error) throw closingErrors[0];
				throw new ApplicationError("Error on execution node's close function(s)", {
					extra: { nodeName: node.name },
					tags: { nodeType: node.type },
					cause: closingErrors,
				});
			}

			return { data };
		} else if (nodeType.poll) {
			if (mode === 'manual') {
				// In manual mode run the poll function
				const thisArgs = nodeExecuteFunctions.getExecutePollFunctions(
					this,
					node,
					additionalData,
					mode,
					'manual',
				);
				return { data: await nodeType.poll.call(thisArgs) };
			}
			// In any other mode pass data through as it already contains the result of the poll
			return { data: inputData.main as INodeExecutionData[][] };
		} else if (nodeType.trigger) {
			if (mode === 'manual') {
				// In manual mode start the trigger
				const triggerResponse = await this.runTrigger(
					node,
					nodeExecuteFunctions.getExecuteTriggerFunctions,
					additionalData,
					mode,
					'manual',
				);

				if (triggerResponse === undefined) {
					return { data: null };
				}

				let closeFunction;
				if (triggerResponse.closeFunction) {
					// In manual mode we return the trigger closeFunction. That allows it to be called directly
					// but we do not have to wait for it to finish. That is important for things like queue-nodes.
					// There the full close will may be delayed till a message gets acknowledged after the execution.
					// If we would not be able to wait for it to close would it cause problems with "own" mode as the
					// process would be killed directly after it and so the acknowledge would not have been finished yet.
					closeFunction = triggerResponse.closeFunction;

					// Manual testing of Trigger nodes creates an execution. If the execution is cancelled, `closeFunction` should be called to cleanup any open connections/consumers
					abortSignal?.addEventListener('abort', closeFunction);
				}

				if (triggerResponse.manualTriggerFunction !== undefined) {
					// If a manual trigger function is defined call it and wait till it did run
					await triggerResponse.manualTriggerFunction();
				}

				const response = await triggerResponse.manualTriggerResponse!;

				if (response.length === 0) {
					return { data: null, closeFunction };
				}

				return { data: response, closeFunction };
			}
			// For trigger nodes in any mode except "manual" do we simply pass the data through
			return { data: inputData.main as INodeExecutionData[][] };
		} else if (nodeType.webhook) {
			// For webhook nodes always simply pass the data through
			return { data: inputData.main as INodeExecutionData[][] };
		} else {
			// For nodes which have routing information on properties

			const routingNode = new RoutingNode(
				this,
				node,
				connectionInputData,
				runExecutionData ?? null,
				additionalData,
				mode,
			);

			return {
				data: await routingNode.runNode(
					inputData,
					runIndex,
					nodeType,
					executionData,
					nodeExecuteFunctions,
					undefined,
					abortSignal,
				),
			};
		}
	}
>>>>>>> ec54333f
}

function hasDotNotationBannedChar(nodeName: string) {
	const DOT_NOTATION_BANNED_CHARS = /^(\d)|[\\ `!@#$%^&*()_+\-=[\]{};':"\\|,.<>?~]/g;

	return DOT_NOTATION_BANNED_CHARS.test(nodeName);
}

function backslashEscape(nodeName: string) {
	const BACKSLASH_ESCAPABLE_CHARS = /[.*+?^${}()|[\]\\]/g;

	return nodeName.replace(BACKSLASH_ESCAPABLE_CHARS, (char) => `\\${char}`);
}

function dollarEscape(nodeName: string) {
	return nodeName.replace(new RegExp('\\$', 'g'), '$$$$');
}<|MERGE_RESOLUTION|>--- conflicted
+++ resolved
@@ -1,12 +1,7 @@
 /* eslint-disable @typescript-eslint/no-use-before-define */
-
 /* eslint-disable @typescript-eslint/no-unsafe-member-access */
-
 /* eslint-disable @typescript-eslint/no-unsafe-return */
 /* eslint-disable @typescript-eslint/no-for-in-array */
-
-/* eslint-disable @typescript-eslint/prefer-nullish-coalescing */
-
 import {
 	MANUAL_CHAT_TRIGGER_LANGCHAIN_NODE_TYPE,
 	NODES_WITH_RENAMABLE_CONTENT,
@@ -931,440 +926,6 @@
 
 		return this.__getStartNode(Object.keys(this.nodes));
 	}
-<<<<<<< HEAD
-=======
-
-	async createWebhookIfNotExists(
-		webhookData: IWebhookData,
-		nodeExecuteFunctions: INodeExecuteFunctions,
-		mode: WorkflowExecuteMode,
-		activation: WorkflowActivateMode,
-	): Promise<void> {
-		const webhookExists = await this.runWebhookMethod(
-			'checkExists',
-			webhookData,
-			nodeExecuteFunctions,
-			mode,
-			activation,
-		);
-		if (!webhookExists) {
-			// If webhook does not exist yet create it
-			await this.runWebhookMethod('create', webhookData, nodeExecuteFunctions, mode, activation);
-		}
-	}
-
-	async deleteWebhook(
-		webhookData: IWebhookData,
-		nodeExecuteFunctions: INodeExecuteFunctions,
-		mode: WorkflowExecuteMode,
-		activation: WorkflowActivateMode,
-	) {
-		await this.runWebhookMethod('delete', webhookData, nodeExecuteFunctions, mode, activation);
-	}
-
-	private async runWebhookMethod(
-		method: WebhookSetupMethodNames,
-		webhookData: IWebhookData,
-		nodeExecuteFunctions: INodeExecuteFunctions,
-		mode: WorkflowExecuteMode,
-		activation: WorkflowActivateMode,
-	): Promise<boolean | undefined> {
-		const node = this.getNode(webhookData.node);
-
-		if (!node) return;
-
-		const nodeType = this.nodeTypes.getByNameAndVersion(node.type, node.typeVersion);
-
-		const webhookFn = nodeType.webhookMethods?.[webhookData.webhookDescription.name]?.[method];
-		if (webhookFn === undefined) return;
-
-		const thisArgs = nodeExecuteFunctions.getExecuteHookFunctions(
-			this,
-			node,
-			webhookData.workflowExecuteAdditionalData,
-			mode,
-			activation,
-			webhookData,
-		);
-
-		return await webhookFn.call(thisArgs);
-	}
-
-	/**
-	 * Runs the given trigger node so that it can trigger the workflow
-	 * when the node has data.
-	 *
-	 */
-	async runTrigger(
-		node: INode,
-		getTriggerFunctions: IGetExecuteTriggerFunctions,
-		additionalData: IWorkflowExecuteAdditionalData,
-		mode: WorkflowExecuteMode,
-		activation: WorkflowActivateMode,
-	): Promise<ITriggerResponse | undefined> {
-		const triggerFunctions = getTriggerFunctions(this, node, additionalData, mode, activation);
-
-		const nodeType = this.nodeTypes.getByNameAndVersion(node.type, node.typeVersion);
-
-		if (nodeType === undefined) {
-			throw new ApplicationError('Node with unknown node type', {
-				extra: { nodeName: node.name },
-				tags: { nodeType: node.type },
-			});
-		}
-
-		if (!nodeType.trigger) {
-			throw new ApplicationError('Node type does not have a trigger function defined', {
-				extra: { nodeName: node.name },
-				tags: { nodeType: node.type },
-			});
-		}
-
-		if (mode === 'manual') {
-			// In manual mode we do not just start the trigger function we also
-			// want to be able to get informed as soon as the first data got emitted
-			const triggerResponse = await nodeType.trigger.call(triggerFunctions);
-
-			// Add the manual trigger response which resolves when the first time data got emitted
-			triggerResponse!.manualTriggerResponse = new Promise((resolve, reject) => {
-				triggerFunctions.emit = (
-					(resolveEmit) =>
-					(
-						data: INodeExecutionData[][],
-						responsePromise?: IDeferredPromise<IExecuteResponsePromiseData>,
-						donePromise?: IDeferredPromise<IRun>,
-					) => {
-						additionalData.hooks!.hookFunctions.sendResponse = [
-							async (response: IExecuteResponsePromiseData): Promise<void> => {
-								if (responsePromise) {
-									responsePromise.resolve(response);
-								}
-							},
-						];
-
-						if (donePromise) {
-							additionalData.hooks!.hookFunctions.workflowExecuteAfter?.unshift(
-								async (runData: IRun): Promise<void> => {
-									return donePromise.resolve(runData);
-								},
-							);
-						}
-
-						resolveEmit(data);
-					}
-				)(resolve);
-				triggerFunctions.emitError = (
-					(rejectEmit) =>
-					(error: Error, responsePromise?: IDeferredPromise<IExecuteResponsePromiseData>) => {
-						additionalData.hooks!.hookFunctions.sendResponse = [
-							async (): Promise<void> => {
-								if (responsePromise) {
-									responsePromise.reject(error);
-								}
-							},
-						];
-
-						rejectEmit(error);
-					}
-				)(reject);
-			});
-
-			return triggerResponse;
-		}
-		// In all other modes simply start the trigger
-		return await nodeType.trigger.call(triggerFunctions);
-	}
-
-	/**
-	 * Runs the given trigger node so that it can trigger the workflow
-	 * when the node has data.
-	 *
-	 */
-
-	async runPoll(
-		node: INode,
-		pollFunctions: IPollFunctions,
-	): Promise<INodeExecutionData[][] | null> {
-		const nodeType = this.nodeTypes.getByNameAndVersion(node.type, node.typeVersion);
-
-		if (nodeType === undefined) {
-			throw new ApplicationError('Node with unknown node type', {
-				extra: { nodeName: node.name },
-				tags: { nodeType: node.type },
-			});
-		}
-
-		if (!nodeType.poll) {
-			throw new ApplicationError('Node type does not have a poll function defined', {
-				extra: { nodeName: node.name },
-				tags: { nodeType: node.type },
-			});
-		}
-
-		return await nodeType.poll.call(pollFunctions);
-	}
-
-	/**
-	 * Executes the webhook data to see what it should return and if the
-	 * workflow should be started or not
-	 *
-	 */
-	async runWebhook(
-		webhookData: IWebhookData,
-		node: INode,
-		additionalData: IWorkflowExecuteAdditionalData,
-		nodeExecuteFunctions: INodeExecuteFunctions,
-		mode: WorkflowExecuteMode,
-		runExecutionData: IRunExecutionData | null,
-	): Promise<IWebhookResponseData> {
-		const nodeType = this.nodeTypes.getByNameAndVersion(node.type, node.typeVersion);
-		if (nodeType === undefined) {
-			throw new ApplicationError('Unknown node type of webhook node', {
-				extra: { nodeName: node.name },
-			});
-		} else if (nodeType.webhook === undefined) {
-			throw new ApplicationError('Node does not have any webhooks defined', {
-				extra: { nodeName: node.name },
-			});
-		}
-
-		const closeFunctions: CloseFunction[] = [];
-
-		const context = nodeExecuteFunctions.getExecuteWebhookFunctions(
-			this,
-			node,
-			additionalData,
-			mode,
-			webhookData,
-			closeFunctions,
-			runExecutionData,
-		);
-		return nodeType instanceof Node
-			? await nodeType.webhook(context)
-			: await nodeType.webhook.call(context);
-	}
-
-	/**
-	 * Executes the given node.
-	 *
-	 */
-	// eslint-disable-next-line complexity
-	async runNode(
-		executionData: IExecuteData,
-		runExecutionData: IRunExecutionData,
-		runIndex: number,
-		additionalData: IWorkflowExecuteAdditionalData,
-		nodeExecuteFunctions: INodeExecuteFunctions,
-		mode: WorkflowExecuteMode,
-		abortSignal?: AbortSignal,
-	): Promise<IRunNodeResponse> {
-		const { node } = executionData;
-		let inputData = executionData.data;
-
-		if (node.disabled === true) {
-			// If node is disabled simply pass the data through
-			// return NodeRunHelpers.
-			if (inputData.hasOwnProperty('main') && inputData.main.length > 0) {
-				// If the node is disabled simply return the data from the first main input
-				if (inputData.main[0] === null) {
-					return { data: undefined };
-				}
-				return { data: [inputData.main[0]] };
-			}
-			return { data: undefined };
-		}
-
-		const nodeType = this.nodeTypes.getByNameAndVersion(node.type, node.typeVersion);
-		if (nodeType === undefined) {
-			throw new ApplicationError('Node type is unknown so cannot run it', {
-				tags: { nodeType: node.type },
-			});
-		}
-
-		let connectionInputData: INodeExecutionData[] = [];
-		if (nodeType.execute || (!nodeType.poll && !nodeType.trigger && !nodeType.webhook)) {
-			// Only stop if first input is empty for execute runs. For all others run anyways
-			// because then it is a trigger node. As they only pass data through and so the input-data
-			// becomes output-data it has to be possible.
-
-			if (inputData.main?.length > 0) {
-				// We always use the data of main input and the first input for execute
-				connectionInputData = inputData.main[0] as INodeExecutionData[];
-			}
-
-			const forceInputNodeExecution = this.settings.executionOrder !== 'v1';
-			if (!forceInputNodeExecution) {
-				// If the nodes do not get force executed data of some inputs may be missing
-				// for that reason do we use the data of the first one that contains any
-				for (const mainData of inputData.main) {
-					if (mainData?.length) {
-						connectionInputData = mainData;
-						break;
-					}
-				}
-			}
-
-			if (connectionInputData.length === 0) {
-				// No data for node so return
-				return { data: undefined };
-			}
-		}
-
-		if (
-			runExecutionData.resultData.lastNodeExecuted === node.name &&
-			runExecutionData.resultData.error !== undefined
-		) {
-			// The node did already fail. So throw an error here that it displays and logs it correctly.
-			// Does get used by webhook and trigger nodes in case they throw an error that it is possible
-			// to log the error and display in Editor-UI.
-			if (
-				runExecutionData.resultData.error.name === 'NodeOperationError' ||
-				runExecutionData.resultData.error.name === 'NodeApiError'
-			) {
-				throw runExecutionData.resultData.error;
-			}
-
-			const error = new Error(runExecutionData.resultData.error.message);
-			error.stack = runExecutionData.resultData.error.stack;
-			throw error;
-		}
-
-		if (node.executeOnce === true) {
-			// If node should be executed only once so use only the first input item
-			const newInputData: ITaskDataConnections = {};
-			for (const connectionType of Object.keys(inputData)) {
-				newInputData[connectionType] = inputData[connectionType].map((input) => {
-					// eslint-disable-next-line @typescript-eslint/prefer-optional-chain
-					return input && input.slice(0, 1);
-				});
-			}
-			inputData = newInputData;
-		}
-
-		if (nodeType.execute) {
-			const closeFunctions: CloseFunction[] = [];
-			const context = nodeExecuteFunctions.getExecuteFunctions(
-				this,
-				runExecutionData,
-				runIndex,
-				connectionInputData,
-				inputData,
-				node,
-				additionalData,
-				executionData,
-				mode,
-				closeFunctions,
-				abortSignal,
-			);
-			const data =
-				nodeType instanceof Node
-					? await nodeType.execute(context)
-					: await nodeType.execute.call(context);
-
-			const closeFunctionsResults = await Promise.allSettled(
-				closeFunctions.map(async (fn) => await fn()),
-			);
-
-			const closingErrors = closeFunctionsResults
-				.filter((result): result is PromiseRejectedResult => result.status === 'rejected')
-				.map((result) => result.reason);
-
-			if (closingErrors.length > 0) {
-				if (closingErrors[0] instanceof Error) throw closingErrors[0];
-				throw new ApplicationError("Error on execution node's close function(s)", {
-					extra: { nodeName: node.name },
-					tags: { nodeType: node.type },
-					cause: closingErrors,
-				});
-			}
-
-			return { data };
-		} else if (nodeType.poll) {
-			if (mode === 'manual') {
-				// In manual mode run the poll function
-				const thisArgs = nodeExecuteFunctions.getExecutePollFunctions(
-					this,
-					node,
-					additionalData,
-					mode,
-					'manual',
-				);
-				return { data: await nodeType.poll.call(thisArgs) };
-			}
-			// In any other mode pass data through as it already contains the result of the poll
-			return { data: inputData.main as INodeExecutionData[][] };
-		} else if (nodeType.trigger) {
-			if (mode === 'manual') {
-				// In manual mode start the trigger
-				const triggerResponse = await this.runTrigger(
-					node,
-					nodeExecuteFunctions.getExecuteTriggerFunctions,
-					additionalData,
-					mode,
-					'manual',
-				);
-
-				if (triggerResponse === undefined) {
-					return { data: null };
-				}
-
-				let closeFunction;
-				if (triggerResponse.closeFunction) {
-					// In manual mode we return the trigger closeFunction. That allows it to be called directly
-					// but we do not have to wait for it to finish. That is important for things like queue-nodes.
-					// There the full close will may be delayed till a message gets acknowledged after the execution.
-					// If we would not be able to wait for it to close would it cause problems with "own" mode as the
-					// process would be killed directly after it and so the acknowledge would not have been finished yet.
-					closeFunction = triggerResponse.closeFunction;
-
-					// Manual testing of Trigger nodes creates an execution. If the execution is cancelled, `closeFunction` should be called to cleanup any open connections/consumers
-					abortSignal?.addEventListener('abort', closeFunction);
-				}
-
-				if (triggerResponse.manualTriggerFunction !== undefined) {
-					// If a manual trigger function is defined call it and wait till it did run
-					await triggerResponse.manualTriggerFunction();
-				}
-
-				const response = await triggerResponse.manualTriggerResponse!;
-
-				if (response.length === 0) {
-					return { data: null, closeFunction };
-				}
-
-				return { data: response, closeFunction };
-			}
-			// For trigger nodes in any mode except "manual" do we simply pass the data through
-			return { data: inputData.main as INodeExecutionData[][] };
-		} else if (nodeType.webhook) {
-			// For webhook nodes always simply pass the data through
-			return { data: inputData.main as INodeExecutionData[][] };
-		} else {
-			// For nodes which have routing information on properties
-
-			const routingNode = new RoutingNode(
-				this,
-				node,
-				connectionInputData,
-				runExecutionData ?? null,
-				additionalData,
-				mode,
-			);
-
-			return {
-				data: await routingNode.runNode(
-					inputData,
-					runIndex,
-					nodeType,
-					executionData,
-					nodeExecuteFunctions,
-					undefined,
-					abortSignal,
-				),
-			};
-		}
-	}
->>>>>>> ec54333f
 }
 
 function hasDotNotationBannedChar(nodeName: string) {
