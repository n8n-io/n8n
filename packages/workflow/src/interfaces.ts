/* eslint-disable @typescript-eslint/no-explicit-any */
import type { CallbackManager as CallbackManagerLC } from '@langchain/core/callbacks/manager';
import type { LogScope } from '@n8n/config';
import type { AxiosProxyConfig, GenericAbortSignal } from 'axios';
import type * as express from 'express';
import type FormData from 'form-data';
import type { PathLike } from 'fs';
import type { IncomingHttpHeaders } from 'http';
import type { ReplyHeaders, RequestBodyMatcher, RequestHeaderMatcher } from 'nock';
import type { Client as SSHClient } from 'ssh2';
import type { Readable } from 'stream';
import type { SecureContextOptions } from 'tls';
import type { URLSearchParams } from 'url';

import type { CODE_EXECUTION_MODES, CODE_LANGUAGES, LOG_LEVELS } from './constants';
import type {
	IDataTableProjectAggregateService,
	IDataTableProjectService,
} from './data-table.types';
import type { IDeferredPromise } from './deferred-promise';
import type { ExecutionCancelledError } from './errors';
import type { ExpressionError } from './errors/expression.error';
import type { NodeApiError } from './errors/node-api.error';
import type { NodeOperationError } from './errors/node-operation.error';
import type { WorkflowActivationError } from './errors/workflow-activation.error';
import type { WorkflowOperationError } from './errors/workflow-operation.error';
import type {
	IExecutionContext,
	WorkflowExecuteModeValues as WorkflowExecuteMode,
} from './execution-context';
import type { ExecutionStatus } from './execution-status';
import type { Result } from './result';
import type { Workflow } from './workflow';
import type { EnvProviderState } from './workflow-data-proxy-env-provider';
import type { IRunExecutionData } from '.';

export type { WorkflowExecuteModeValues as WorkflowExecuteMode } from './execution-context';

export interface IAdditionalCredentialOptions {
	oauth2?: IOAuth2Options;
	credentialsDecrypted?: ICredentialsDecrypted;
}

export type IAllExecuteFunctions =
	| IExecuteFunctions
	| IExecutePaginationFunctions
	| IExecuteSingleFunctions
	| ISupplyDataFunctions
	| IHookFunctions
	| ILoadOptionsFunctions
	| IPollFunctions
	| ITriggerFunctions
	| IWebhookFunctions;

export type BinaryFileType = 'text' | 'json' | 'image' | 'audio' | 'video' | 'pdf' | 'html';
export interface IBinaryData {
	[key: string]: string | number | undefined;
	data: string;
	mimeType: string;
	fileType?: BinaryFileType;
	fileName?: string;
	directory?: string;
	fileExtension?: string;
	fileSize?: string; // TODO: change this to number and store the actual value
	id?: string;
}

// All properties in this interface except for
// "includeCredentialsOnRefreshOnBody" will get
// removed once we add the OAuth2 hooks to the
// credentials file.
export interface IOAuth2Options {
	includeCredentialsOnRefreshOnBody?: boolean;
	property?: string;
	tokenType?: string;
	keepBearer?: boolean;
	tokenExpiredStatusCode?: number;
	keyToIncludeInAccessTokenHeader?: string;
}

export interface IConnection {
	// The node the connection is to
	node: string;

	// The type of the input on destination node (for example "main")
	type: NodeConnectionType;

	// The output/input-index of destination node (if node has multiple inputs/outputs of the same type)
	index: number;
}

export type ExecutionError =
	| ExpressionError
	| WorkflowActivationError
	| WorkflowOperationError
	| ExecutionCancelledError
	| NodeOperationError
	| NodeApiError;

// Get used to gives nodes access to credentials
export interface IGetCredentials {
	get(type: string, id: string | null): Promise<ICredentialsEncrypted>;
}

export abstract class ICredentials<T extends object = ICredentialDataDecryptedObject> {
	id?: string;

	name: string;

	type: string;

	data: string | undefined;

	constructor(nodeCredentials: INodeCredentialsDetails, type: string, data?: string) {
		this.id = nodeCredentials.id ?? undefined;
		this.name = nodeCredentials.name;
		this.type = type;
		this.data = data;
	}

	abstract getData(nodeType?: string): T;

	abstract getDataToSave(): ICredentialsEncrypted;

	abstract setData(data: T): void;
}

export interface IUser {
	id: string;
	email: string;
	firstName: string;
	lastName: string;
}

export type ProjectSharingData = {
	id: string;
	name: string | null;
	icon: { type: 'emoji' | 'icon'; value: string } | null;
	type: 'personal' | 'team' | 'public';
	createdAt: string;
	updatedAt: string;
};

export interface ICredentialsDecrypted<T extends object = ICredentialDataDecryptedObject> {
	id: string;
	name: string;
	type: string;
	data?: T;
	homeProject?: ProjectSharingData;
	sharedWithProjects?: ProjectSharingData[];
}

export interface ICredentialsEncrypted {
	id?: string;
	name: string;
	type: string;
	data?: string;
}

export interface ICredentialsExpressionResolveValues {
	connectionInputData: INodeExecutionData[];
	itemIndex: number;
	node: INode;
	runExecutionData: IRunExecutionData | null;
	runIndex: number;
	workflow: Workflow;
}

// Simplified options of request library
export interface IRequestOptionsSimplified {
	auth?: {
		username: string;
		password: string;
		sendImmediately?: boolean;
	};
	body: IDataObject;
	headers: IDataObject;
	qs: IDataObject;
}

export interface IRequestOptionsSimplifiedAuth {
	auth?: {
		username: string;
		password: string;
		sendImmediately?: boolean;
	};
	body?: IDataObject;
	headers?: IDataObject;
	qs?: IDataObject;
	url?: string;
	skipSslCertificateValidation?: boolean | string;
}

export interface IHttpRequestHelper {
	helpers: { httpRequest: IAllExecuteFunctions['helpers']['httpRequest'] };
}
export abstract class ICredentialsHelper {
	abstract getParentTypes(name: string): string[];

	abstract authenticate(
		credentials: ICredentialDataDecryptedObject,
		typeName: string,
		requestOptions: IHttpRequestOptions | IRequestOptionsSimplified,
		workflow: Workflow,
		node: INode,
	): Promise<IHttpRequestOptions>;

	abstract preAuthentication(
		helpers: IHttpRequestHelper,
		credentials: ICredentialDataDecryptedObject,
		typeName: string,
		node: INode,
		credentialsExpired: boolean,
	): Promise<ICredentialDataDecryptedObject | undefined>;

	abstract getCredentials(
		nodeCredentials: INodeCredentialsDetails,
		type: string,
	): Promise<ICredentials>;

	abstract getDecrypted(
		additionalData: IWorkflowExecuteAdditionalData,
		nodeCredentials: INodeCredentialsDetails,
		type: string,
		mode: WorkflowExecuteMode,
		executeData?: IExecuteData,
		raw?: boolean,
		expressionResolveValues?: ICredentialsExpressionResolveValues,
	): Promise<ICredentialDataDecryptedObject>;

	abstract updateCredentials(
		nodeCredentials: INodeCredentialsDetails,
		type: string,
		data: ICredentialDataDecryptedObject,
	): Promise<void>;

	abstract updateCredentialsOauthTokenData(
		nodeCredentials: INodeCredentialsDetails,
		type: string,
		data: ICredentialDataDecryptedObject,
	): Promise<void>;

	abstract getCredentialsProperties(type: string): INodeProperties[];
}

export interface IAuthenticateBase {
	type: string;
	properties:
		| {
				[key: string]: string;
		  }
		| IRequestOptionsSimplifiedAuth;
}

export interface IAuthenticateGeneric extends IAuthenticateBase {
	type: 'generic';
	properties: IRequestOptionsSimplifiedAuth;
}

export type IAuthenticate =
	| ((
			credentials: ICredentialDataDecryptedObject,
			requestOptions: IHttpRequestOptions,
	  ) => Promise<IHttpRequestOptions>)
	| IAuthenticateGeneric;

export interface IAuthenticateRuleBase {
	type: string;
	properties: {
		[key: string]: string | number;
	};
	errorMessage?: string;
}

export interface IAuthenticateRuleResponseCode extends IAuthenticateRuleBase {
	type: 'responseCode';
	properties: {
		value: number;
		message: string;
	};
}

export interface IAuthenticateRuleResponseSuccessBody extends IAuthenticateRuleBase {
	type: 'responseSuccessBody';
	properties: {
		message: string;
		key: string;
		value: any;
	};
}

type Override<A extends object, B extends object> = Omit<A, keyof B> & B;

export namespace DeclarativeRestApiSettings {
	// The type below might be extended
	// with new options that need to be parsed as expressions
	export type HttpRequestOptions = Override<
		IHttpRequestOptions,
		{ skipSslCertificateValidation?: string | boolean; url?: string }
	>;

	export type ResultOptions = {
		maxResults?: number | string;
		options: HttpRequestOptions;
		paginate?: boolean | string;
		preSend: PreSendAction[];
		postReceive: Array<{
			data: {
				parameterValue: string | IDataObject | undefined;
			};
			actions: PostReceiveAction[];
		}>;
		requestOperations?: IN8nRequestOperations;
	};
}

export interface ICredentialTestRequest {
	request: DeclarativeRestApiSettings.HttpRequestOptions;
	rules?: IAuthenticateRuleResponseCode[] | IAuthenticateRuleResponseSuccessBody[];
}

export interface ICredentialTestRequestData {
	nodeType?: INodeType;
	testRequest: ICredentialTestRequest;
}

type ICredentialHttpRequestNode = {
	name: string;
	docsUrl: string;
	hidden?: boolean;
} & ({ apiBaseUrl: string } | { apiBaseUrlPlaceholder: string });

export interface ICredentialType {
	name: string;
	displayName: string;
	icon?: Icon;
	iconColor?: ThemeIconColor;
	iconUrl?: Themed<string>;
	/**
	 * Base path for resolving file icons from expressions.
	 * Used when icon is an expression that resolves to `file:filename.svg`
	 * Format: `icons/${packageName}/${nodeDirPath}`
	 */
	iconBasePath?: string;
	extends?: string[];
	properties: INodeProperties[];
	documentationUrl?: string;
	__overwrittenProperties?: string[];
	authenticate?: IAuthenticate;
	preAuthentication?: (
		this: IHttpRequestHelper,
		credentials: ICredentialDataDecryptedObject,
	) => Promise<IDataObject>;
	test?: ICredentialTestRequest;
	genericAuth?: boolean;
	httpRequestNode?: ICredentialHttpRequestNode;
	supportedNodes?: string[];
}

export interface ICredentialTypes {
	recognizes(credentialType: string): boolean;
	getByName(credentialType: string): ICredentialType;
	getSupportedNodes(type: string): string[];
	getParentTypes(typeName: string): string[];
}

// The way the credentials get saved in the database (data encrypted)
export interface ICredentialData {
	id?: string;
	name: string;
	data: string; // Contains the access data as encrypted JSON string
}

// The encrypted credentials which the nodes can access
export type CredentialInformation =
	| string
	| string[]
	| number
	| boolean
	| IDataObject
	| IDataObject[];

// The encrypted credentials which the nodes can access
export interface ICredentialDataDecryptedObject {
	[key: string]: CredentialInformation;
}

// First array index: The output/input-index (if node has multiple inputs/outputs of the same type)
// Second array index: The different connections (if one node is connected to multiple nodes)
// Any index can be null, for example in a switch node with multiple indexes some of which are not connected
export type NodeInputConnections = Array<IConnection[] | null>;

export interface INodeConnection {
	sourceIndex: number;
	destinationIndex: number;
}

export interface INodeConnections {
	// Input name
	[key: string]: NodeInputConnections;
}

export interface IConnections {
	// Node name
	[key: string]: INodeConnections;
}

export type GenericValue = string | object | number | boolean | undefined | null;

export type CloseFunction = () => Promise<void>;

export interface IDataObject {
	[key: string]: GenericValue | IDataObject | GenericValue[] | IDataObject[];
}

export type IExecuteResponsePromiseData = IDataObject | IN8nHttpFullResponse;

export interface INodeTypeNameVersion {
	name: string;
	version: number;
}

export interface IRunNodeResponse {
	data: INodeExecutionData[][] | null | undefined;
	hints?: NodeExecutionHint[];
	closeFunction?: CloseFunction;
}

export interface ISourceDataConnections {
	// Key for each input type and because there can be multiple inputs of the same type it is an array
	// null is also allowed because if we still need data for a later while executing the workflow set temporary to null
	// the nodes get as input TaskDataConnections which is identical to this one except that no null is allowed.
	[key: string]: Array<ISourceData[] | null>;
}

export interface IExecuteData {
	data: ITaskDataConnections;
	metadata?: ITaskMetadata;
	node: INode;
	source: ITaskDataConnectionsSource | null;
	runIndex?: number;
}

export type IContextObject = {
	[key: string]: any;
};

export interface IExecuteContextData {
	// Keys are: "flow" | "node:<NODE_NAME>"
	[key: string]: IContextObject;
}

export type IHttpRequestMethods = 'DELETE' | 'GET' | 'HEAD' | 'PATCH' | 'POST' | 'PUT';

/** used in helpers.httpRequest(WithAuthentication) */
export interface IHttpRequestOptions {
	url: string;
	baseURL?: string;
	headers?: IDataObject;
	method?: IHttpRequestMethods;
	body?: FormData | GenericValue | GenericValue[] | Buffer | URLSearchParams;
	qs?: IDataObject;
	arrayFormat?: 'indices' | 'brackets' | 'repeat' | 'comma';
	auth?: {
		username: string;
		password: string;
		sendImmediately?: boolean;
	};
	disableFollowRedirect?: boolean;
	encoding?: 'arraybuffer' | 'blob' | 'document' | 'json' | 'text' | 'stream';
	skipSslCertificateValidation?: boolean;
	returnFullResponse?: boolean;
	ignoreHttpStatusErrors?: boolean;
	proxy?: {
		host: string;
		port: number;
		auth?: {
			username: string;
			password: string;
		};
		protocol?: string;
	};
	timeout?: number;
	json?: boolean;
	abortSignal?: GenericAbortSignal;
}

/**
 * used in helpers.request(WithAuthentication)
 * @see IHttpRequestOptions
 * @deprecated Prefer using IHttpRequestOptions
 */
export interface IRequestOptions {
	baseURL?: string;
	uri?: string;
	url?: string;
	method?: IHttpRequestMethods;
	qs?: IDataObject;
	qsStringifyOptions?: { arrayFormat: 'repeat' | 'brackets' | 'indices' };
	useQuerystring?: boolean;
	headers?: IDataObject;
	auth?: Partial<{
		sendImmediately: boolean;
		bearer: string;
		user: string;
		username: string;
		password: string;
		pass: string;
	}>;
	body?: any;
	formData?: IDataObject | FormData;
	form?: IDataObject | FormData;
	json?: boolean;
	useStream?: boolean;
	encoding?: string | null;
	timeout?: number;
	rejectUnauthorized?: boolean;
	proxy?: string | AxiosProxyConfig;
	simple?: boolean;
	gzip?: boolean;
	resolveWithFullResponse?: boolean;

	/** Whether to follow GET or HEAD HTTP 3xx redirects @default true */
	followRedirect?: boolean;

	/** Whether to follow **All** HTTP 3xx redirects @default false */
	followAllRedirects?: boolean;

	/** Max number of redirects to follow @default 21 */
	maxRedirects?: number;

	agentOptions?: SecureContextOptions;
}

export interface PaginationOptions {
	binaryResult?: boolean;
	continue: boolean | string;
	request: IRequestOptionsSimplifiedAuth;
	requestInterval: number;
	maxRequests?: number;
}

export type IN8nHttpResponse = IDataObject | Buffer | GenericValue | GenericValue[] | null;

export interface IN8nHttpFullResponse {
	body: IN8nHttpResponse | Readable;
	__bodyResolved?: boolean;
	headers: IDataObject;
	statusCode: number;
	statusMessage?: string;
}

export interface IN8nRequestOperations {
	pagination?:
		| IN8nRequestOperationPaginationGeneric
		| IN8nRequestOperationPaginationOffset
		| ((
				this: IExecutePaginationFunctions,
				requestOptions: DeclarativeRestApiSettings.ResultOptions,
		  ) => Promise<INodeExecutionData[]>);
}

export interface IN8nRequestOperationPaginationBase {
	type: string;
	properties: {
		[key: string]: unknown;
	};
}

export interface IN8nRequestOperationPaginationGeneric extends IN8nRequestOperationPaginationBase {
	type: 'generic';
	properties: {
		continue: boolean | string;
		request: IRequestOptionsSimplifiedAuth;
	};
}

export interface IN8nRequestOperationPaginationOffset extends IN8nRequestOperationPaginationBase {
	type: 'offset';
	properties: {
		limitParameter: string;
		offsetParameter: string;
		pageSize: number;
		rootProperty?: string; // Optional Path to option array
		type: 'body' | 'query';
	};
}

export type EnsureTypeOptions = 'string' | 'number' | 'boolean' | 'object' | 'array' | 'json';
export interface IGetNodeParameterOptions {
	contextNode?: INode;
	// make sure that returned value would be of specified type, converts it if needed
	ensureType?: EnsureTypeOptions;
	// extract value from regex, works only when parameter type is resourceLocator
	extractValue?: boolean;
	// get raw value of parameter with unresolved expressions
	rawExpressions?: boolean;
	// skip validation of parameter
	skipValidation?: boolean;
}

namespace ExecuteFunctions {
	namespace StringReturning {
		export type NodeParameter =
			| 'binaryProperty'
			| 'binaryPropertyName'
			| 'binaryPropertyOutput'
			| 'dataPropertyName'
			| 'dataBinaryProperty'
			| 'resource'
			| 'operation'
			| 'filePath'
			| 'encodingType';
	}

	namespace NumberReturning {
		export type NodeParameter = 'limit';
	}

	namespace BooleanReturning {
		export type NodeParameter =
			| 'binaryData'
			| 'download'
			| 'jsonParameters'
			| 'returnAll'
			| 'rawData'
			| 'resolveData';
	}

	namespace RecordReturning {
		export type NodeParameter = 'additionalFields' | 'filters' | 'options' | 'updateFields';
	}

	export type GetNodeParameterFn = {
		// @TECH_DEBT: Refactor to remove this barely used overload - N8N-5632
		getNodeParameter<T extends { resource: string }>(
			parameterName: 'resource',
			itemIndex?: number,
		): T['resource'];

		getNodeParameter(
			parameterName: StringReturning.NodeParameter,
			itemIndex: number,
			fallbackValue?: string,
			options?: IGetNodeParameterOptions,
		): string;
		getNodeParameter(
			parameterName: RecordReturning.NodeParameter,
			itemIndex: number,
			fallbackValue?: IDataObject,
			options?: IGetNodeParameterOptions,
		): IDataObject;
		getNodeParameter(
			parameterName: BooleanReturning.NodeParameter,
			itemIndex: number,
			fallbackValue?: boolean,
			options?: IGetNodeParameterOptions,
		): boolean;
		getNodeParameter(
			parameterName: NumberReturning.NodeParameter,
			itemIndex: number,
			fallbackValue?: number,
			options?: IGetNodeParameterOptions,
		): number;
		getNodeParameter(
			parameterName: string,
			itemIndex: number,
			fallbackValue?: any,
			options?: IGetNodeParameterOptions,
		): NodeParameterValueType | object;
	};
}

export interface IExecuteWorkflowInfo {
	code?: IWorkflowBase;
	id?: string;
}

export type ICredentialTestFunction = (
	this: ICredentialTestFunctions,
	credential: ICredentialsDecrypted<ICredentialDataDecryptedObject>,
) => Promise<INodeCredentialTestResult>;

export interface ICredentialTestFunctions {
	logger: Logger;
	helpers: SSHTunnelFunctions & {
		request: (uriOrObject: string | object, options?: object) => Promise<any>;
	};
}

export interface BaseHelperFunctions {
	createDeferredPromise: <T = void>() => IDeferredPromise<T>;
	returnJsonArray(jsonData: IDataObject | IDataObject[]): INodeExecutionData[];
}

export interface FileSystemHelperFunctions {
	createReadStream(path: PathLike): Promise<Readable>;
	getStoragePath(): string;
	writeContentToFile(
		path: PathLike,
		content: string | Buffer | Readable,
		flag?: string,
	): Promise<void>;
}

export interface BinaryHelperFunctions {
	prepareBinaryData(
		binaryData: Buffer | Readable,
		filePath?: string,
		mimeType?: string,
	): Promise<IBinaryData>;
	setBinaryDataBuffer(data: IBinaryData, binaryData: Buffer): Promise<IBinaryData>;
	/** @deprecated */
	copyBinaryFile(): Promise<never>;
	binaryToBuffer(body: Buffer | Readable): Promise<Buffer>;
	binaryToString(body: Buffer | Readable, encoding?: BufferEncoding): Promise<string>;
	getBinaryPath(binaryDataId: string): string;
	getBinaryStream(binaryDataId: string, chunkSize?: number): Promise<Readable>;
	createBinarySignedUrl(binaryData: IBinaryData, expiresIn?: string): string;
	getBinaryMetadata(binaryDataId: string): Promise<{
		fileName?: string;
		mimeType?: string;
		fileSize: number;
	}>;
}

export type DeduplicationScope = 'node' | 'workflow';
export type DeduplicationItemTypes = string | number;
export type DeduplicationMode = 'entries' | 'latestIncrementalKey' | 'latestDate';

export interface IProcessedDataLatest {
	mode: DeduplicationMode;
	data: DeduplicationItemTypes;
}

export interface IProcessedDataEntries {
	mode: DeduplicationMode;
	data: DeduplicationItemTypes[];
}

export interface IDeduplicationOutput {
	new: DeduplicationItemTypes[];
	processed: DeduplicationItemTypes[];
}

export interface IDeduplicationOutputItems {
	new: IDataObject[];
	processed: IDataObject[];
}

export interface ICheckProcessedOptions {
	mode: DeduplicationMode;
	maxEntries?: number;
}

export interface DeduplicationHelperFunctions {
	checkProcessedAndRecord(
		items: DeduplicationItemTypes[],
		scope: DeduplicationScope,
		options: ICheckProcessedOptions,
	): Promise<IDeduplicationOutput>;
	checkProcessedItemsAndRecord(
		propertyName: string,
		items: IDataObject[],
		scope: DeduplicationScope,
		options: ICheckProcessedOptions,
	): Promise<IDeduplicationOutputItems>;
	removeProcessed(
		items: DeduplicationItemTypes[],
		scope: DeduplicationScope,
		options: ICheckProcessedOptions,
	): Promise<void>;
	clearAllProcessedItems(scope: DeduplicationScope, options: ICheckProcessedOptions): Promise<void>;
	getProcessedDataCount(
		scope: DeduplicationScope,
		options: ICheckProcessedOptions,
	): Promise<number>;
}
interface NodeHelperFunctions {
	copyBinaryFile(filePath: string, fileName: string, mimeType?: string): Promise<IBinaryData>;
}

export interface RequestHelperFunctions {
	httpRequest(requestOptions: IHttpRequestOptions): Promise<any>;
	httpRequestWithAuthentication(
		this: IAllExecuteFunctions,
		credentialsType: string,
		requestOptions: IHttpRequestOptions,
		additionalCredentialOptions?: IAdditionalCredentialOptions,
	): Promise<any>;
	requestWithAuthenticationPaginated(
		this: IAllExecuteFunctions,
		requestOptions: IRequestOptions,
		itemIndex: number,
		paginationOptions: PaginationOptions,
		credentialsType?: string,
		additionalCredentialOptions?: IAdditionalCredentialOptions,
	): Promise<any[]>;

	/**
	 * @deprecated Use .httpRequest instead
	 * @see RequestHelperFunctions.httpRequest
	 */
	request(uriOrObject: string | IRequestOptions, options?: IRequestOptions): Promise<any>;
	/**
	 * @deprecated Use .httpRequestWithAuthentication instead
	 * @see RequestHelperFunctions.requestWithAuthentication
	 */
	requestWithAuthentication(
		this: IAllExecuteFunctions,
		credentialsType: string,
		requestOptions: IRequestOptions,
		additionalCredentialOptions?: IAdditionalCredentialOptions,
		itemIndex?: number,
	): Promise<any>;
	/**
	 * @deprecated Use .httpRequestWithAuthentication instead
	 * @see RequestHelperFunctions.requestWithAuthentication
	 */
	requestOAuth1(
		this: IAllExecuteFunctions,
		credentialsType: string,
		requestOptions: IRequestOptions,
	): Promise<any>;
	/**
	 * @deprecated Use .httpRequestWithAuthentication instead
	 * @see RequestHelperFunctions.requestWithAuthentication
	 */
	requestOAuth2(
		this: IAllExecuteFunctions,
		credentialsType: string,
		requestOptions: IRequestOptions,
		oAuth2Options?: IOAuth2Options,
	): Promise<any>;
	refreshOAuth2Token(
		this: IAllExecuteFunctions,
		credentialsType: string,
		oAuth2Options?: IOAuth2Options,
	): Promise<any>;
}

export type SSHCredentials = {
	sshHost: string;
	sshPort: number;
	sshUser: string;
} & (
	| {
			sshAuthenticateWith: 'password';
			sshPassword: string;
	  }
	| {
			sshAuthenticateWith: 'privateKey';
			// TODO: rename this to `sshPrivateKey`
			privateKey: string;
			// TODO: rename this to `sshPassphrase`
			passphrase?: string;
	  }
);

export interface SSHTunnelFunctions {
	getSSHClient(credentials: SSHCredentials, abortController?: AbortController): Promise<SSHClient>;
	updateLastUsed(client: SSHClient): void;
}

type CronUnit = number | '*' | `*/${number}`;
export type CronExpression =
	`${CronUnit} ${CronUnit} ${CronUnit} ${CronUnit} ${CronUnit} ${CronUnit}`;

type CronRecurrenceRule =
	| { activated: false }
	| {
			activated: true;
			index: number;
			intervalSize: number;
			typeInterval: 'hours' | 'days' | 'weeks' | 'months';
	  };

export type CronContext = {
	nodeId: string;
	workflowId: string;
	timezone: string;
	expression: CronExpression;
	recurrence?: CronRecurrenceRule;
};

export type Cron = { expression: CronExpression; recurrence?: CronRecurrenceRule };

export interface SchedulingFunctions {
	registerCron(cron: Cron, onTick: () => void): void;
}

export type NodeTypeAndVersion = {
	name: string;
	type: string;
	typeVersion: number;
	disabled: boolean;
	parameters?: INodeParameters;
};

export interface FunctionsBase {
	logger: Logger;
	getCredentials<T extends object = ICredentialDataDecryptedObject>(
		type: string,
		itemIndex?: number,
	): Promise<T>;
	getCredentialsProperties(type: string): INodeProperties[];
	getExecutionId(): string;
	getNode(): INode;
	getWorkflow(): IWorkflowMetadata;
	getWorkflowStaticData(type: string): IDataObject;
	getTimezone(): string;
	getRestApiUrl(): string;
	getInstanceBaseUrl(): string;
	getInstanceId(): string;
	/** Get the waiting resume url signed with the signature token */
	getSignedResumeUrl(parameters?: Record<string, string>): string;
	/** Set requirement in the execution for signature token validation */
	setSignatureValidationRequired(): void;
	getChildNodes(
		nodeName: string,
		options?: { includeNodeParameters?: boolean },
	): NodeTypeAndVersion[];
	getParentNodes(
		nodeName: string,
		options?: {
			includeNodeParameters?: boolean;
			connectionType?: NodeConnectionType;
			depth?: number;
		},
	): NodeTypeAndVersion[];
	getKnownNodeTypes(): IDataObject;
	getMode?: () => WorkflowExecuteMode;
	getActivationMode?: () => WorkflowActivateMode;
	getChatTrigger: () => INode | null;

	getExecutionContext: () => IExecutionContext | undefined;

	/** @deprecated */
	prepareOutputData(outputData: INodeExecutionData[]): Promise<INodeExecutionData[][]>;
}

type FunctionsBaseWithRequiredKeys<Keys extends keyof FunctionsBase> = FunctionsBase & {
	[K in Keys]: NonNullable<FunctionsBase[K]>;
};

export type ContextType = 'flow' | 'node';

export type DataTableProxyProvider = {
	getDataTableAggregateProxy(
		workflow: Workflow,
		node: INode,
		projectId?: string,
	): Promise<IDataTableProjectAggregateService>;
	getDataTableProxy(
		workflow: Workflow,
		node: INode,
		dataTableId: string,
		projectId?: string,
	): Promise<IDataTableProjectService>;
};

export type DataTableProxyFunctions = {
	// These are optional to account for situations where the data-table module is disabled
	getDataTableAggregateProxy?(): Promise<IDataTableProjectAggregateService>;
	getDataTableProxy?(dataTableId: string): Promise<IDataTableProjectService>;
};

type BaseExecutionFunctions = FunctionsBaseWithRequiredKeys<'getMode'> & {
	continueOnFail(): boolean;
	setMetadata(metadata: ITaskMetadata): void;
	evaluateExpression(expression: string, itemIndex: number): NodeParameterValueType;
	getContext(type: ContextType): IContextObject;
	getExecuteData(): IExecuteData;
	getWorkflowDataProxy(itemIndex: number): IWorkflowDataProxyData;
	getInputSourceData(inputIndex?: number, connectionType?: NodeConnectionType): ISourceData;
	getExecutionCancelSignal(): AbortSignal | undefined;
	onExecutionCancellation(handler: () => unknown): void;
	logAiEvent(eventName: AiEvent, msg?: string): void;
};

// TODO: Create later own type only for Config-Nodes
export type IExecuteFunctions = ExecuteFunctions.GetNodeParameterFn &
	BaseExecutionFunctions & {
		executeWorkflow(
			workflowInfo: IExecuteWorkflowInfo,
			inputData?: INodeExecutionData[],
			parentCallbackManager?: CallbackManager,
			options?: {
				doNotWaitToFinish?: boolean;
				parentExecution?: RelatedExecution;
			},
		): Promise<ExecuteWorkflowData>;
		getExecutionDataById(executionId: string): Promise<IRunExecutionData | undefined>;
		getInputConnectionData(
			connectionType: AINodeConnectionType,
			itemIndex: number,
			inputIndex?: number,
		): Promise<unknown>;
		getInputData(inputIndex?: number, connectionType?: NodeConnectionType): INodeExecutionData[];
		getNodeInputs(): INodeInputConfiguration[];
		getNodeOutputs(): INodeOutputConfiguration[];
		putExecutionToWait(waitTill: Date): Promise<void>;
		sendMessageToUI(message: any): void;
		sendResponse(response: IExecuteResponsePromiseData): void;
		sendChunk(type: ChunkType, itemIndex: number, content?: IDataObject | string): void;
		isStreaming(): boolean;

		// TODO: Make this one then only available in the new config one
		addInputData(
			connectionType: NodeConnectionType,
			data: INodeExecutionData[][] | ExecutionError,
			runIndex?: number,
		): { index: number };
		addOutputData(
			connectionType: NodeConnectionType,
			currentNodeRunIndex: number,
			data: INodeExecutionData[][] | ExecutionError,
			metadata?: ITaskMetadata,
			sourceNodeRunIndex?: number,
		): void;

		addExecutionHints(...hints: NodeExecutionHint[]): void;

		nodeHelpers: NodeHelperFunctions;
		helpers: RequestHelperFunctions &
			BaseHelperFunctions &
			BinaryHelperFunctions &
			DeduplicationHelperFunctions &
			FileSystemHelperFunctions &
			SSHTunnelFunctions &
			DataTableProxyFunctions & {
				normalizeItems(items: INodeExecutionData | INodeExecutionData[]): INodeExecutionData[];
				constructExecutionMetaData(
					inputData: INodeExecutionData[],
					options: { itemData: IPairedItemData | IPairedItemData[] },
				): NodeExecutionWithMetadata[];
				assertBinaryData(itemIndex: number, parameterData: string | IBinaryData): IBinaryData;
				getBinaryDataBuffer(
					itemIndex: number,
					parameterData: string | IBinaryData,
				): Promise<Buffer>;
				detectBinaryEncoding(buffer: Buffer): string;
				copyInputItems(items: INodeExecutionData[], properties: string[]): IDataObject[];
			};

		getParentCallbackManager(): CallbackManager | undefined;

		startJob<T = unknown, E = unknown>(
			jobType: string,
			settings: unknown,
			itemIndex: number,
		): Promise<Result<T, E>>;
	};

export interface IExecuteSingleFunctions extends BaseExecutionFunctions {
	getInputData(inputIndex?: number, connectionType?: NodeConnectionType): INodeExecutionData;
	getItemIndex(): number;
	getNodeParameter(
		parameterName: string,
		fallbackValue?: any,
		options?: IGetNodeParameterOptions,
	): NodeParameterValueType | object;

	helpers: RequestHelperFunctions &
		BaseHelperFunctions &
		BinaryHelperFunctions & {
			assertBinaryData(propertyName: string, inputIndex?: number): IBinaryData;
			getBinaryDataBuffer(propertyName: string, inputIndex?: number): Promise<Buffer>;
			detectBinaryEncoding(buffer: Buffer): string;
		};
}

export type ISupplyDataFunctions = ExecuteFunctions.GetNodeParameterFn &
	FunctionsBaseWithRequiredKeys<'getMode'> &
	Pick<
		IExecuteFunctions,
		| 'addInputData'
		| 'addOutputData'
		| 'getInputConnectionData'
		| 'getInputData'
		| 'getNodeOutputs'
		| 'executeWorkflow'
		| 'sendMessageToUI'
		| 'startJob'
		| 'helpers'
	> & {
		getNextRunIndex(): number;
		continueOnFail(): boolean;
		evaluateExpression(expression: string, itemIndex: number): NodeParameterValueType;
		getWorkflowDataProxy(itemIndex: number): IWorkflowDataProxyData;
		getExecutionCancelSignal(): AbortSignal | undefined;
		onExecutionCancellation(handler: () => unknown): void;
		logAiEvent(eventName: AiEvent, msg?: string): void;
		addExecutionHints(...hints: NodeExecutionHint[]): void;
		cloneWith(replacements: {
			runIndex: number;
			inputData: INodeExecutionData[][];
		}): ISupplyDataFunctions;
	};

export interface IExecutePaginationFunctions extends IExecuteSingleFunctions {
	makeRoutingRequest(
		this: IAllExecuteFunctions,
		requestOptions: DeclarativeRestApiSettings.ResultOptions,
	): Promise<INodeExecutionData[]>;
}

export interface ILoadOptionsFunctions extends FunctionsBase {
	getNodeParameter(
		parameterName: string,
		fallbackValue?: any,
		options?: IGetNodeParameterOptions,
	): NodeParameterValueType | object;
	getCurrentNodeParameter(
		parameterName: string,
		options?: IGetNodeParameterOptions,
	): NodeParameterValueType | object | undefined;
	getCurrentNodeParameters(): INodeParameters | undefined;

	helpers: RequestHelperFunctions & SSHTunnelFunctions & DataTableProxyFunctions;
}

export type FieldValueOption = { name: string; type: FieldType | 'any' };

export type IWorkflowNodeContext = ExecuteFunctions.GetNodeParameterFn &
	Pick<FunctionsBase, 'getNode' | 'getWorkflow'>;

export interface ILocalLoadOptionsFunctions {
	getWorkflowNodeContext(nodeType: string): Promise<IWorkflowNodeContext | null>;
}

export interface IWorkflowLoader {
	get(workflowId: string): Promise<IWorkflowBase>;
}

export interface IPollFunctions
	extends FunctionsBaseWithRequiredKeys<'getMode' | 'getActivationMode'> {
	__emit(
		data: INodeExecutionData[][],
		responsePromise?: IDeferredPromise<IExecuteResponsePromiseData>,
		donePromise?: IDeferredPromise<IRun>,
	): void;
	__emitError(error: Error, responsePromise?: IDeferredPromise<IExecuteResponsePromiseData>): void;
	getNodeParameter(
		parameterName: string,
		fallbackValue?: any,
		options?: IGetNodeParameterOptions,
	): NodeParameterValueType | object;
	helpers: RequestHelperFunctions &
		BaseHelperFunctions &
		BinaryHelperFunctions &
		SchedulingFunctions;
}

export interface ITriggerFunctions
	extends FunctionsBaseWithRequiredKeys<'getMode' | 'getActivationMode'> {
	emit(
		data: INodeExecutionData[][],
		responsePromise?: IDeferredPromise<IExecuteResponsePromiseData>,
		donePromise?: IDeferredPromise<IRun>,
	): void;
	emitError(error: Error, responsePromise?: IDeferredPromise<IExecuteResponsePromiseData>): void;
	getNodeParameter(
		parameterName: string,
		fallbackValue?: any,
		options?: IGetNodeParameterOptions,
	): NodeParameterValueType | object;
	helpers: RequestHelperFunctions &
		BaseHelperFunctions &
		BinaryHelperFunctions &
		SSHTunnelFunctions &
		SchedulingFunctions;
}

export interface IHookFunctions
	extends FunctionsBaseWithRequiredKeys<'getMode' | 'getActivationMode'> {
	getWebhookName(): string;
	getWebhookDescription(name: WebhookType): IWebhookDescription | undefined;
	getNodeWebhookUrl: (name: WebhookType) => string | undefined;
	getNodeParameter(
		parameterName: string,
		fallbackValue?: any,
		options?: IGetNodeParameterOptions,
	): NodeParameterValueType | object;
	helpers: RequestHelperFunctions;
}

export interface IWebhookFunctions extends FunctionsBaseWithRequiredKeys<'getMode'> {
	getBodyData(): IDataObject;
	getHeaderData(): IncomingHttpHeaders;
	getInputConnectionData(
		connectionType: AINodeConnectionType,
		itemIndex: number,
		inputIndex?: number,
	): Promise<unknown>;
	getNodeParameter(
		parameterName: string,
		fallbackValue?: any,
		options?: IGetNodeParameterOptions,
	): NodeParameterValueType | object;
	getNodeWebhookUrl: (name: WebhookType) => string | undefined;
	evaluateExpression(expression: string, itemIndex?: number): NodeParameterValueType;
	getParamsData(): object;
	getQueryData(): object;
	getRequestObject(): express.Request;
	getResponseObject(): express.Response;
	getWebhookName(): string;
	nodeHelpers: NodeHelperFunctions;
	helpers: RequestHelperFunctions & BaseHelperFunctions & BinaryHelperFunctions;
}

export interface INodeCredentialsDetails {
	id: string | null;
	name: string;
}

export interface INodeCredentials {
	[key: string]: INodeCredentialsDetails;
}

export type OnError = 'continueErrorOutput' | 'continueRegularOutput' | 'stopWorkflow';
export interface INode {
	id: string;
	name: string;
	typeVersion: number;
	type: string;
	position: [number, number];
	disabled?: boolean;
	notes?: string;
	notesInFlow?: boolean;
	retryOnFail?: boolean;
	maxTries?: number;
	waitBetweenTries?: number;
	alwaysOutputData?: boolean;
	executeOnce?: boolean;
	onError?: OnError;
	continueOnFail?: boolean;
	parameters: INodeParameters;
	credentials?: INodeCredentials;
	webhookId?: string;
	extendsCredential?: string;
	rewireOutputLogTo?: NodeConnectionType;

	// forces the node to execute a particular custom operation
	// based on resource and operation
	// instead of calling default execute function
	// used by evaluations test-runner
	forceCustomOperation?: {
		resource: string;
		operation: string;
	};
}

export interface IPinData {
	[nodeName: string]: INodeExecutionData[];
}

export interface INodes {
	[key: string]: INode;
}

export interface IObservableObject {
	[key: string]: any;
	__dataChanged: boolean;
}

export interface IBinaryKeyData {
	[key: string]: IBinaryData;
}

export interface IPairedItemData {
	item: number;
	input?: number; // If undefined "0" gets used
	sourceOverwrite?: ISourceData;
}

export interface INodeExecutionData {
	[key: string]:
		| IDataObject
		| IBinaryKeyData
		| IPairedItemData
		| IPairedItemData[]
		| NodeApiError
		| NodeOperationError
		| number
		| string
		| undefined;
	json: IDataObject;
	binary?: IBinaryKeyData;
	error?: NodeApiError | NodeOperationError;
	pairedItem?: IPairedItemData | IPairedItemData[] | number;
	metadata?: {
		subExecution: RelatedExecution;
	};
	evaluationData?: Record<string, GenericValue>;
	/**
	 * Use this key to send a message to the chat.
	 *
	 * - Workflow has to be started by a chat node.
	 * - Put execution to wait after sending.
	 *
	 * See example in
	 * packages/@n8n/nodes-langchain/nodes/trigger/ChatTrigger/Chat.node.ts
	 */
	sendMessage?: string;

	/**
	 * @deprecated This key was added by accident and should not be used as it
	 * will be removed in future. For more information see PR #12469.
	 */
	index?: number;
}

export type NodeParameterValue = string | number | boolean | undefined | null;

export type ResourceLocatorModes = 'id' | 'url' | 'list' | string;
export interface IResourceLocatorResult {
	name: string;
	value: string;
	url?: string;
}

export interface INodeParameterResourceLocator {
	__rl: true;
	mode: ResourceLocatorModes;
	value: Exclude<NodeParameterValue, boolean>;
	cachedResultName?: string;
	cachedResultUrl?: string;
	__regex?: string;
}

export type NodeParameterValueType =
	// TODO: Later also has to be possible to add multiple ones with the name name. So array has to be possible
	| NodeParameterValue
	| INodeParameters
	| INodeParameterResourceLocator
	| ResourceMapperValue
	| FilterValue
	| AssignmentCollectionValue
	| NodeParameterValue[]
	| INodeParameters[]
	| INodeParameterResourceLocator[]
	| ResourceMapperValue[];

export interface INodeParameters {
	[key: string]: NodeParameterValueType;
}

export type NodePropertyTypes =
	| 'boolean'
	| 'button'
	| 'collection'
	| 'color'
	| 'dateTime'
	| 'fixedCollection'
	| 'hidden'
	| 'json'
	| 'callout'
	| 'notice'
	| 'multiOptions'
	| 'number'
	| 'options'
	| 'string'
	| 'credentialsSelect'
	| 'resourceLocator'
	| 'curlImport'
	| 'resourceMapper'
	| 'filter'
	| 'assignmentCollection'
	| 'credentials'
	| 'workflowSelector';

export type CodeAutocompleteTypes = 'function' | 'functionItem';

export type EditorType = 'codeNodeEditor' | 'jsEditor' | 'htmlEditor' | 'sqlEditor' | 'cssEditor';
export type CodeNodeEditorLanguage = (typeof CODE_LANGUAGES)[number];
export type CodeExecutionMode = (typeof CODE_EXECUTION_MODES)[number];
export type SQLDialect =
	| 'StandardSQL'
	| 'PostgreSQL'
	| 'MySQL'
	| 'OracleDB'
	| 'MariaSQL'
	| 'MSSQL'
	| 'SQLite'
	| 'Cassandra'
	| 'PLSQL';

export interface ILoadOptions {
	routing?: {
		operations?: IN8nRequestOperations;
		output?: INodeRequestOutput;
		request?: DeclarativeRestApiSettings.HttpRequestOptions;
	};
}

export type NodePropertyAction = {
	type: 'askAiCodeGeneration';
	handler?: string;
	target?: string;
};

export interface CalloutActionBase {
	type: string;
	label: string;
	icon?: string;
}

export interface CalloutActionOpenPreBuiltAgentsCollection extends CalloutActionBase {
	type: 'openPreBuiltAgentsCollection';
}

export interface CalloutActionOpenSampleWorkflowTemplate extends CalloutActionBase {
	type: 'openSampleWorkflowTemplate';
	templateId: string;
}

export type CalloutAction =
	| CalloutActionOpenPreBuiltAgentsCollection
	| CalloutActionOpenSampleWorkflowTemplate;

export interface INodePropertyTypeOptions {
	// Supported by: button
	buttonConfig?: {
		action?: string | NodePropertyAction;
		label?: string; // otherwise "displayName" is used
		hasInputField?: boolean;
		inputFieldMaxLength?: number; // Supported if hasInputField is true
	};
	containerClass?: string; // Supported by: notice
	alwaysOpenEditWindow?: boolean; // Supported by: json
	codeAutocomplete?: CodeAutocompleteTypes; // Supported by: string
	editor?: EditorType; // Supported by: string
	editorIsReadOnly?: boolean; // Supported by: string
	sqlDialect?: SQLDialect; // Supported by: sqlEditor
	loadOptionsDependsOn?: string[]; // Supported by: options
	loadOptionsMethod?: string; // Supported by: options
	loadOptions?: ILoadOptions; // Supported by: options
	maxValue?: number; // Supported by: number
	minValue?: number; // Supported by: number
	multipleValues?: boolean; // Supported by: <All>
	multipleValueButtonText?: string; // Supported when "multipleValues" set to true
	numberPrecision?: number; // Supported by: number
	password?: boolean; // Supported by: string
	rows?: number; // Supported by: string
	showAlpha?: boolean; // Supported by: color
	sortable?: boolean; // Supported when "multipleValues" set to true
	expirable?: boolean; // Supported by: hidden (only in the credentials)
	resourceMapper?: ResourceMapperTypeOptions;
	filter?: FilterTypeOptions;
	assignment?: AssignmentTypeOptions;
	minRequiredFields?: number; // Supported by: fixedCollection
	maxAllowedFields?: number; // Supported by: fixedCollection
	calloutAction?: CalloutAction; // Supported by: callout
	binaryDataProperty?: boolean; // Indicate that the property expects binary data
	[key: string]: any;
}

export interface ResourceMapperTypeOptionsBase {
	mode: 'add' | 'update' | 'upsert' | 'map';
	valuesLabel?: string;
	fieldWords?: {
		singular: string;
		plural: string;
	};
	addAllFields?: boolean;
	noFieldsError?: string;
	multiKeyMatch?: boolean;
	supportAutoMap?: boolean;
	hideNoDataError?: boolean; // Hide "No data found" error when no fields are available
	matchingFieldsLabels?: {
		title?: string;
		description?: string;
		hint?: string;
	};
	showTypeConversionOptions?: boolean;
	allowEmptyValues?: boolean;
}

// Enforce at least one of resourceMapperMethod or localResourceMapperMethod
export type ResourceMapperTypeOptionsLocal = {
	resourceMapperMethod: string;
	localResourceMapperMethod?: never; // Explicitly disallows this property
};

export type ResourceMapperTypeOptionsExternal = {
	localResourceMapperMethod: string;
	resourceMapperMethod?: never; // Explicitly disallows this property
};

export type ResourceMapperTypeOptions = ResourceMapperTypeOptionsBase &
	(ResourceMapperTypeOptionsLocal | ResourceMapperTypeOptionsExternal);

type NonEmptyArray<T> = [T, ...T[]];

export type FilterTypeCombinator = 'and' | 'or';

export type FilterTypeOptions = {
	version: 1 | 2 | {}; // required so nodes are pinned on a version
	caseSensitive?: boolean | string; // default = true
	leftValue?: string; // when set, user can't edit left side of condition
	allowedCombinators?: NonEmptyArray<FilterTypeCombinator>; // default = ['and', 'or']
	maxConditions?: number; // default = 10
	typeValidation?: 'strict' | 'loose' | {}; // default = strict, `| {}` is a TypeScript trick to allow custom strings (expressions), but still give autocomplete
};

export type AssignmentTypeOptions = Partial<{
	hideType?: boolean; // visible by default
	defaultType?: FieldType | 'string';
	disableType?: boolean; // visible by default
}>;

export type DisplayCondition =
	| { _cnd: { eq: NodeParameterValue } }
	| { _cnd: { not: NodeParameterValue } }
	| { _cnd: { gte: number | string } }
	| { _cnd: { lte: number | string } }
	| { _cnd: { gt: number | string } }
	| { _cnd: { lt: number | string } }
	| { _cnd: { between: { from: number | string; to: number | string } } }
	| { _cnd: { startsWith: string } }
	| { _cnd: { endsWith: string } }
	| { _cnd: { includes: string } }
	| { _cnd: { regex: string } }
	| { _cnd: { exists: true } };

export interface IDisplayOptions {
	hide?: {
		[key: string]: Array<NodeParameterValue | DisplayCondition> | undefined;
	};
	show?: {
		'@version'?: Array<number | DisplayCondition>;
		'@tool'?: boolean[];
		[key: string]: Array<NodeParameterValue | DisplayCondition> | undefined;
	};

	hideOnCloud?: boolean;
}
export interface ICredentialsDisplayOptions {
	hide?: {
		[key: string]: NodeParameterValue[] | undefined;
	};
	show?: {
		'@version'?: number[];
		[key: string]: NodeParameterValue[] | undefined;
	};

	hideOnCloud?: boolean;
}

export interface INodeProperties {
	displayName: string;
	name: string;
	type: NodePropertyTypes;
	typeOptions?: INodePropertyTypeOptions;
	default: NodeParameterValueType;
	description?: string;
	hint?: string;
	disabledOptions?: IDisplayOptions;
	displayOptions?: IDisplayOptions;
	options?: Array<INodePropertyOptions | INodeProperties | INodePropertyCollection>;
	placeholder?: string;
	isNodeSetting?: boolean;
	noDataExpression?: boolean;
	required?: boolean;
	routing?: INodePropertyRouting;
	credentialTypes?: Array<
		'extends:oAuth2Api' | 'extends:oAuth1Api' | 'has:authenticate' | 'has:genericAuth'
	>;
	extractValue?: INodePropertyValueExtractor;
	modes?: INodePropertyMode[];
	requiresDataPath?: 'single' | 'multiple';
	doNotInherit?: boolean;
	// set expected type for the value which would be used for validation and type casting
	validateType?: FieldType;
	// works only if validateType is set
	// allows to skip validation during execution or set custom validation/casting logic inside node
	// inline error messages would still be shown in UI
	ignoreValidationDuringExecution?: boolean;
	// for type: options | multiOptions – skip validation of the value (e.g. when value is not in the list and specified via expression)
	allowArbitraryValues?: boolean;
}

export interface INodePropertyModeTypeOptions {
	searchListMethod?: string; // Supported by: options
	searchFilterRequired?: boolean;
	searchable?: boolean;
	/**
	 * If true, the resource locator will not show an error if the credentials are not selected
	 */
	skipCredentialsCheckInRLC?: boolean;
	allowNewResource?: {
		label: string;
	} & (
		| { method: string; url?: never; defaultName: string }
		| { method?: never; url: string; defaultName?: never }
	);
}

export interface INodePropertyMode {
	displayName: string;
	name: string;
	type: 'string' | 'list';
	hint?: string;
	validation?: Array<
		INodePropertyModeValidation | { (this: IExecuteSingleFunctions, value: string): void }
	>;
	placeholder?: string;
	url?: string;
	extractValue?: INodePropertyValueExtractor;
	initType?: string;
	entryTypes?: {
		[name: string]: {
			selectable?: boolean;
			hidden?: boolean;
			queryable?: boolean;
			data?: {
				request?: IHttpRequestOptions;
				output?: INodeRequestOutput;
			};
		};
	};
	search?: INodePropertyRouting;
	typeOptions?: INodePropertyModeTypeOptions;
}

export interface INodePropertyModeValidation {
	type: string;
	properties: {};
}

export interface INodePropertyRegexValidation extends INodePropertyModeValidation {
	type: 'regex';
	properties: {
		regex: string;
		errorMessage: string;
	};
}

export interface INodePropertyOptions {
	name: string;
	value: string | number | boolean;
	action?: string;
	description?: string;
	routing?: INodePropertyRouting;
	outputConnectionType?: NodeConnectionType;
	inputSchema?: any;
	displayOptions?: IDisplayOptions;
	// disabledOptions added for compatibility with INodeProperties and INodeCredentialDescription types
	// it needs to be implemented, if needed
	disabledOptions?: undefined;
}

export interface INodeListSearchItems extends INodePropertyOptions {
	icon?: string;
	url?: string;
}

export interface INodeListSearchResult {
	results: INodeListSearchItems[];
	paginationToken?: unknown;
}

export interface INodePropertyCollection {
	displayName: string;
	name: string;
	values: INodeProperties[];
}

export interface INodePropertyValueExtractorBase {
	type: string;
}

export interface INodePropertyValueExtractorRegex extends INodePropertyValueExtractorBase {
	type: 'regex';
	regex: string | RegExp;
}

export interface INodePropertyValueExtractorFunction {
	(
		this: IExecuteSingleFunctions,
		value: string | NodeParameterValue,
	): Promise<string | NodeParameterValue> | string;
}
export type INodePropertyValueExtractor = INodePropertyValueExtractorRegex;

export interface IParameterDependencies {
	[key: string]: string[];
}

export type IParameterLabel = {
	size?: 'small' | 'medium';
};

export interface ITriggerResponse {
	closeFunction?: CloseFunction;
	// To manually trigger the run
	manualTriggerFunction?: () => Promise<void>;
	// Gets added automatically at manual workflow runs resolves with
	// the first emitted data
	manualTriggerResponse?: Promise<INodeExecutionData[][]>;
}

export interface ExecuteWorkflowData {
	executionId: string;
	data: Array<INodeExecutionData[] | null>;
	waitTill?: Date | null;
}

export type WebhookSetupMethodNames = 'checkExists' | 'create' | 'delete';

export namespace MultiPartFormData {
	export interface File {
		filepath: string;
		mimetype?: string;
		originalFilename?: string;
		newFilename: string;
		size?: number;
	}

	export type Request = express.Request<
		{},
		{},
		{
			data: Record<string, string | string[]>;
			files: Record<string, File | File[]>;
		}
	>;
}

export interface SupplyData {
	metadata?: IDataObject;
	response: unknown;
	closeFunction?: CloseFunction;
	hints?: NodeExecutionHint[];
}

export type NodeOutput =
	| INodeExecutionData[][]
	| NodeExecutionWithMetadata[][]
	| EngineRequest
	| null;

export interface INodeType {
	description: INodeTypeDescription;
	supplyData?(this: ISupplyDataFunctions, itemIndex: number): Promise<SupplyData>;
	execute?(this: IExecuteFunctions, response?: EngineResponse): Promise<NodeOutput>;
	/**
	 * A function called when a node receives a chat message. Allows it to react
	 * to the message before it gets executed.
	 */
	onMessage?(context: IExecuteFunctions, data: INodeExecutionData): Promise<NodeOutput>;
	poll?(this: IPollFunctions): Promise<INodeExecutionData[][] | null>;
	trigger?(this: ITriggerFunctions): Promise<ITriggerResponse | undefined>;
	webhook?(this: IWebhookFunctions): Promise<IWebhookResponseData>;
	methods?: {
		loadOptions?: {
			[key: string]: (this: ILoadOptionsFunctions) => Promise<INodePropertyOptions[]>;
		};
		listSearch?: {
			[key: string]: (
				this: ILoadOptionsFunctions,
				filter?: string,
				paginationToken?: string,
			) => Promise<INodeListSearchResult>;
		};
		credentialTest?: {
			// Contains a group of functions that test credentials.
			[functionName: string]: ICredentialTestFunction;
		};
		resourceMapping?: {
			[functionName: string]: (this: ILoadOptionsFunctions) => Promise<ResourceMapperFields>;
		};
		localResourceMapping?: {
			[functionName: string]: (this: ILocalLoadOptionsFunctions) => Promise<ResourceMapperFields>;
		};
		actionHandler?: {
			[functionName: string]: (
				this: ILoadOptionsFunctions,
				payload: IDataObject | string | undefined,
			) => Promise<NodeParameterValueType>;
		};
	};
	webhookMethods?: {
		[name in WebhookType]?: {
			[method in WebhookSetupMethodNames]: (this: IHookFunctions) => Promise<boolean>;
		};
	};
	/**
	 * Defines custom operations for nodes that do not implement an `execute` method, such as declarative nodes.
	 * This function will be invoked instead of `execute` for a specific resource and operation.
	 * Should be either `execute` or `customOperations` defined for a node, but not both.
	 *
	 * @property customOperations - Maps specific resource and operation to a custom function
	 */
	customOperations?: {
		[resource: string]: {
			[operation: string]: (this: IExecuteFunctions) => Promise<NodeOutput>;
		};
	};
}

/**
 * Represents a request to execute a specific node and receive the result back.
 * This action tells the engine to execute the specified node with the provided input
 * and then call back the requesting node with the execution result.
 *
 * @template T - The type of metadata associated with this action
 */
type ExecuteNodeAction<T> = {
	/** The type identifier for this action */
	actionType: 'ExecutionNodeAction';
	/** The name of the node to be executed */
	nodeName: string;
	/** Input data to be passed to the node for execution */
	input: IDataObject;
	/** The type of connection this execution request uses */
	type: NodeConnectionType;
	/** Unique identifier for this execution request */
	id: string;
	/** Additional metadata for this execution request */
	metadata: T;
};

/**
 * Union type of all possible actions that nodes can request from the workflow engine.
 * Currently only contains ExecuteNodeAction, but will be extended with additional
 * action types as they are implemented.
 *
 * @template T - The type of metadata associated with this action
 */
type EngineAction<T = unknown> = ExecuteNodeAction<T>;

/**
 * A collection of actions that a node wants the engine to fulfill and call back with results.
 * The requesting node sends this to the engine and expects to receive an EngineResponse
 * containing the results of all requested actions.
 *
 * @template T - The type of metadata associated with this request
 *
 * @todo This should use `unknown`, but jest-mock-extended will turn this into
 * `Partial<unknown>` which `unknown` cannot be assigned to, which leads to a
 * lot of type errors in our tests.
 * The correct fix is to make a PR to jest-mock-extended and make it handle
 * `unknown` special, turning it into `unknown` instead of `Partial<unknown>`.
 */
export type EngineRequest<T = object> = {
	/** Array of actions that the requesting node wants the engine to fulfill */
	actions: Array<EngineAction<T>>;
	/** Metadata associated with this request */
	metadata: T;
};

/**
 * Result of executing a single node action within the workflow engine.
 * Contains the original action and the resulting task data.
 *
 * @template T - The type of metadata associated with this result
 */
export type ExecuteNodeResult<T = unknown> = {
	/** The action that was executed */
	action: ExecuteNodeAction<T>;
	/** The resulting task data from the execution */
	data: ITaskData;
};

/**
 * Union type of all possible results from engine actions.
 * Currently only contains ExecuteNodeResult, but will be extended with additional
 * result types as new action types are implemented.
 *
 * @template T - The type of metadata associated with this result
 */
type EngineResult<T> = ExecuteNodeResult<T>;

/**
 * Response structure returned from the workflow engine after execution.
 * Contains the results of all executed actions along with associated metadata.
 *
 * @template T - The type of metadata associated with this response
 */
export type EngineResponse<T = unknown> = {
	/** Array of results from each executed action */
	actionResponses: Array<EngineResult<T>>;
	/** Metadata associated with this response */
	metadata: T;
};

/**
 * This class serves as the base for all nodes using the new context API
 * having this as a class enables us to identify these instances at runtime
 */
export abstract class Node {
	abstract description: INodeTypeDescription;
	execute?(
		context: IExecuteFunctions,
		response?: EngineResponse,
	): Promise<INodeExecutionData[][] | EngineRequest>;
	webhook?(context: IWebhookFunctions): Promise<IWebhookResponseData>;
	poll?(context: IPollFunctions): Promise<INodeExecutionData[][] | null>;
}

export interface IVersionedNodeType {
	nodeVersions: {
		[key: number]: INodeType;
	};
	currentVersion: number;
	description: INodeTypeBaseDescription;
	getNodeType: (version?: number) => INodeType;
}
export interface INodeCredentialTestResult {
	status: 'OK' | 'Error';
	message: string;
}

export interface INodeCredentialTestRequest {
	credentials: ICredentialsDecrypted;
}

export interface INodeCredentialDescription {
	name: string;
	required?: boolean;
	displayName?: string;
	disabledOptions?: ICredentialsDisplayOptions;
	displayOptions?: ICredentialsDisplayOptions;
	testedBy?: ICredentialTestRequest | string; // Name of a function inside `loadOptions.credentialTest`
}

export type INodeIssueTypes = 'credentials' | 'execution' | 'input' | 'parameters' | 'typeUnknown';

export interface INodeIssueObjectProperty {
	[key: string]: string[];
}

export interface INodeIssueData {
	node: string;
	type: INodeIssueTypes;
	value: null | boolean | string | string[] | INodeIssueObjectProperty;
}

export interface INodeIssues {
	execution?: boolean;
	credentials?: INodeIssueObjectProperty;
	input?: INodeIssueObjectProperty;
	parameters?: INodeIssueObjectProperty;
	typeUnknown?: boolean;
	[key: string]: undefined | boolean | INodeIssueObjectProperty;
}

export interface IWorkflowIssues {
	[key: string]: INodeIssues;
}

export type ThemeIconColor =
	| 'gray'
	| 'black'
	| 'blue'
	| 'light-blue'
	| 'dark-blue'
	| 'orange'
	| 'orange-red'
	| 'pink-red'
	| 'red'
	| 'light-green'
	| 'green'
	| 'dark-green'
	| 'azure'
	| 'purple'
	| 'crimson';
export type Themed<T> = T | { light: T; dark: T };
export type IconRef = `fa:${string}` | `node:${string}.${string}`;
export type IconFile = `file:${string}.png` | `file:${string}.svg` | ExpressionString;
export type Icon = IconRef | Themed<IconFile> | IconFile;

type NodeGroupType = 'input' | 'output' | 'organization' | 'schedule' | 'transform' | 'trigger';

export interface INodeTypeBaseDescription {
	displayName: string;
	name: string;
	icon?: Icon;
	iconColor?: ThemeIconColor;
	iconUrl?: Themed<string>;
	/**
	 * Base path for resolving file icons from expressions.
	 * Used when icon is an expression that resolves to `file:filename.svg`
	 * Format: `icons/${packageName}/${nodeDirPath}`
	 */
	iconBasePath?: string;
	badgeIconUrl?: Themed<string>;
	group: NodeGroupType[];
	description: string;
	documentationUrl?: string;
	subtitle?: string;
	defaultVersion?: number;
	codex?: CodexData;
	parameterPane?: 'wide';

	/**
	 * Whether the node must be hidden in the node creator panel,
	 * due to deprecation or as a special case (e.g. Start node)
	 */
	hidden?: true;

	/**
	 * Whether the node will be wrapped for tool-use by AI Agents,
	 * optionally replacing provided parts of the description
	 */
	usableAsTool?: true | UsableAsToolDescription;
}

/**
 * NodeDescription entries that replace the base node entries when
 * the node is used as a tool
 *
 * Note that the new codex is hardcoded and may not behave as expected
 * without additional changes to the implementation.
 */
export type UsableAsToolDescription = {
	replacements?: Partial<Omit<INodeTypeBaseDescription, 'usableAsTool'>>;
};

export interface INodePropertyRouting {
	operations?: IN8nRequestOperations; // Should be changed, does not sound right
	output?: INodeRequestOutput;
	request?: DeclarativeRestApiSettings.HttpRequestOptions;
	send?: INodeRequestSend;
}

export type PostReceiveAction =
	| ((
			this: IExecuteSingleFunctions,
			items: INodeExecutionData[],
			response: IN8nHttpFullResponse,
	  ) => Promise<INodeExecutionData[]>)
	| IPostReceiveBinaryData
	| IPostReceiveFilter
	| IPostReceiveLimit
	| IPostReceiveRootProperty
	| IPostReceiveSet
	| IPostReceiveSetKeyValue
	| IPostReceiveSort;

export type PreSendAction = (
	this: IExecuteSingleFunctions,
	requestOptions: IHttpRequestOptions,
) => Promise<IHttpRequestOptions>;

export interface INodeRequestOutput {
	maxResults?: number | string;
	postReceive?: PostReceiveAction[];
}

export interface INodeRequestSend {
	preSend?: PreSendAction[];
	paginate?: boolean | string; // Where should this life?
	property?: string; // Maybe: propertyName, destinationProperty?
	propertyInDotNotation?: boolean; // Enabled by default
	type?: 'body' | 'query';
	value?: string;
}

export interface IPostReceiveBase {
	type: string;
	enabled?: boolean | string;
	properties: {
		[key: string]: string | number | boolean | IDataObject;
	};
	errorMessage?: string;
}

export interface IPostReceiveBinaryData extends IPostReceiveBase {
	type: 'binaryData';
	properties: {
		destinationProperty: string;
	};
}

export interface IPostReceiveFilter extends IPostReceiveBase {
	type: 'filter';
	properties: {
		pass: boolean | string;
	};
}

export interface IPostReceiveLimit extends IPostReceiveBase {
	type: 'limit';
	properties: {
		maxResults: number | string;
	};
}

export interface IPostReceiveRootProperty extends IPostReceiveBase {
	type: 'rootProperty';
	properties: {
		property: string;
	};
}

export interface IPostReceiveSet extends IPostReceiveBase {
	type: 'set';
	properties: {
		value: string;
	};
}

export interface IPostReceiveSetKeyValue extends IPostReceiveBase {
	type: 'setKeyValue';
	properties: {
		[key: string]: string | number;
	};
}

export interface IPostReceiveSort extends IPostReceiveBase {
	type: 'sort';
	properties: {
		key: string;
	};
}

export const NodeConnectionTypes = {
	AiAgent: 'ai_agent',
	AiChain: 'ai_chain',
	AiDocument: 'ai_document',
	AiEmbedding: 'ai_embedding',
	AiLanguageModel: 'ai_languageModel',
	AiMemory: 'ai_memory',
	AiOutputParser: 'ai_outputParser',
	AiRetriever: 'ai_retriever',
	AiReranker: 'ai_reranker',
	AiTextSplitter: 'ai_textSplitter',
	AiTool: 'ai_tool',
	AiVectorStore: 'ai_vectorStore',
	Main: 'main',
} as const;

export type NodeConnectionType = (typeof NodeConnectionTypes)[keyof typeof NodeConnectionTypes];

export type AINodeConnectionType = Exclude<NodeConnectionType, typeof NodeConnectionTypes.Main>;

export const nodeConnectionTypes: NodeConnectionType[] = Object.values(NodeConnectionTypes);

export interface INodeInputFilter {
	// TODO: Later add more filter options like categories, subcatogries,
	//       regex, allow to exclude certain nodes, ... ?
	//       Potentially change totally after alpha/beta. Is not a breaking change after all.
	nodes?: string[]; // Allowed nodes
	excludedNodes?: string[];
}

export interface INodeInputConfiguration {
	category?: string;
	displayName?: string;
	required?: boolean;
	type: NodeConnectionType;
	filter?: INodeInputFilter;
	maxConnections?: number;
}

export interface INodeOutputConfiguration {
	category?: 'error';
	displayName?: string;
	maxConnections?: number;
	required?: boolean;
	type: NodeConnectionType;
}

export type ExpressionString = `={{${string}}}`;

export type NodeDefaults = Partial<{
	/**
	 * @deprecated Use {@link INodeTypeBaseDescription.iconColor|iconColor} instead. `iconColor` supports dark mode and uses preset colors from n8n's design system.
	 */
	color: string;
	name: string;
}>;

export interface INodeTypeDescription extends INodeTypeBaseDescription {
	version: number | number[];
	defaults: NodeDefaults;
	eventTriggerDescription?: string;
	activationMessage?: string;
	inputs: Array<NodeConnectionType | INodeInputConfiguration> | ExpressionString;
	requiredInputs?: string | number[] | number; // Ony available with executionOrder => "v1"
	inputNames?: string[];
	outputs: Array<NodeConnectionType | INodeOutputConfiguration> | ExpressionString;
	outputNames?: string[];
	properties: INodeProperties[];
	credentials?: INodeCredentialDescription[];
	maxNodes?: number; // How many nodes of that type can be created in a workflow
	polling?: true | undefined;
	supportsCORS?: true | undefined;
	requestDefaults?: DeclarativeRestApiSettings.HttpRequestOptions;
	requestOperations?: IN8nRequestOperations;
	hooks?: {
		[key: string]: INodeHookDescription[] | undefined;
		activate?: INodeHookDescription[];
		deactivate?: INodeHookDescription[];
	};
	webhooks?: IWebhookDescription[];
	translation?: { [key: string]: object };
	mockManualExecution?: true;
	triggerPanel?: TriggerPanelDefinition | boolean;
	extendsCredential?: string;
	hints?: NodeHint[];
	communityNodePackageVersion?: string;
	waitingNodeTooltip?: string;
	__loadOptionsMethods?: string[]; // only for validation during build
}

export type TriggerPanelDefinition = {
	hideContent?: boolean | string;
	header?: string;
	executionsHelp?: string | { active: string; inactive: string };
	activationHint?: string | { active: string; inactive: string };
};

export type NodeHint = {
	message: string;
	type?: 'info' | 'warning' | 'danger';
	location?: 'outputPane' | 'inputPane' | 'ndv';
	displayCondition?: string;
	whenToDisplay?: 'always' | 'beforeExecution' | 'afterExecution';
};

export type NodeExecutionHint = Omit<NodeHint, 'whenToDisplay' | 'displayCondition'>;

export interface INodeHookDescription {
	method: string;
}

export interface IWebhookData {
	httpMethod: IHttpRequestMethods;
	node: string;
	path: string;
	webhookDescription: IWebhookDescription;
	workflowId: string;
	workflowExecuteAdditionalData: IWorkflowExecuteAdditionalData;
	webhookId?: string;
	isTest?: boolean;
	userId?: string;
	staticData?: Workflow['staticData'];
}

export type WebhookType = 'default' | 'setup';

export interface IWebhookDescription {
	[key: string]: IHttpRequestMethods | WebhookResponseMode | boolean | string | undefined;
	httpMethod: IHttpRequestMethods | string;
	isFullPath?: boolean;
	name: WebhookType;
	path: string;
	responseBinaryPropertyName?: string;
	responseContentType?: string;
	responsePropertyName?: string;
	responseMode?: WebhookResponseMode | string;
	responseData?: WebhookResponseData | string;
	restartWebhook?: boolean;
	nodeType?: 'webhook' | 'form' | 'mcp';
	ndvHideUrl?: string | boolean; // If true the webhook will not be displayed in the editor
	ndvHideMethod?: string | boolean; // If true the method will not be displayed in the editor
}

export interface ProxyInput {
	all: () => INodeExecutionData[];
	context: any;
	first: () => INodeExecutionData | undefined;
	item: INodeExecutionData | undefined;
	last: () => INodeExecutionData | undefined;
	params?: INodeParameters;
}

export interface IWorkflowDataProxyData {
	[key: string]: any;
	$binary: INodeExecutionData['binary'];
	$data: any;
	$env: any;
	$evaluateExpression: (expression: string, itemIndex?: number) => NodeParameterValueType;
	$item: (itemIndex: number, runIndex?: number) => IWorkflowDataProxyData;
	$items: (nodeName?: string, outputIndex?: number, runIndex?: number) => INodeExecutionData[];
	$json: INodeExecutionData['json'];
	$node: any;
	$parameter: INodeParameters;
	$position: number;
	$workflow: any;
	$: any;
	$input: ProxyInput;
	$thisItem: any;
	$thisRunIndex: number;
	$thisItemIndex: number;
	$now: any;
	$today: any;
	$getPairedItem: (
		destinationNodeName: string,
		incomingSourceData: ISourceData | null,
		pairedItem: IPairedItemData,
	) => INodeExecutionData | null;
	constructor: any;
}

export type IWorkflowDataProxyAdditionalKeys = IDataObject & {
	$execution?: {
		id: string;
		mode: 'test' | 'production';
		resumeUrl: string;
		resumeFormUrl: string;
		customData?: {
			set(key: string, value: string): void;
			setAll(obj: Record<string, string>): void;
			get(key: string): string;
			getAll(): Record<string, string>;
		};
	};
	$vars?: IDataObject;
	$secrets?: IDataObject;
	$pageCount?: number;

	/** @deprecated */
	$executionId?: string;
	/** @deprecated */
	$resumeWebhookUrl?: string;
};

export interface IWorkflowMetadata {
	id?: string;
	name?: string;
	active: boolean;
}

export interface IWebhookResponseData {
	workflowData?: INodeExecutionData[][];
	webhookResponse?: any;
	noWebhookResponse?: boolean;
}

export type WebhookResponseData = 'allEntries' | 'firstEntryJson' | 'firstEntryBinary' | 'noData';

/**
 * Defines how and when response should be sent:
 *
 * onReceived: Response is sent immidiatly after node done executing
 *
 * lastNode: Response is sent after the last node finishes executing
 *
 * responseNode: Response is sent from the Responde to Webhook node
 *
 * formPage: Special response with executionId sent to the form trigger node
 *
 * hostedChat: Special response with executionId sent to the hosted chat trigger node
 *
 * streaming: Response added to runData to httpResponse and streamingEnabled set to true
 */
export type WebhookResponseMode =
	| 'onReceived'
	| 'lastNode'
	| 'responseNode'
	| 'formPage'
	| 'hostedChat'
	| 'streaming';

export interface INodeTypes {
	getByName(nodeType: string): INodeType | IVersionedNodeType;
	getByNameAndVersion(nodeType: string, version?: number): INodeType;
	getKnownTypes(): IDataObject;
}

export type LoadingDetails = {
	className: string;
	sourcePath: string;
};

export type CredentialLoadingDetails = LoadingDetails & {
	supportedNodes?: string[];
	extends?: string[];
};

export type NodeLoadingDetails = LoadingDetails;

export type KnownNodesAndCredentials = {
	nodes: Record<string, NodeLoadingDetails>;
	credentials: Record<string, CredentialLoadingDetails>;
};

export interface LoadedNodesAndCredentials {
	nodes: INodeTypeData;
	credentials: ICredentialTypeData;
}

export interface LoadedClass<T> {
	sourcePath: string;
	type: T;
}

type LoadedData<T> = Record<string, LoadedClass<T>>;
export type ICredentialTypeData = LoadedData<ICredentialType>;
export type INodeTypeData = LoadedData<INodeType | IVersionedNodeType>;

export interface IRun {
	data: IRunExecutionData;
	/**
	 * @deprecated Use status instead
	 */
	finished?: boolean;
	mode: WorkflowExecuteMode;
	waitTill?: Date | null;
	startedAt: Date;
	stoppedAt?: Date;
	status: ExecutionStatus;

	/** ID of the job this execution belongs to. Only in scaling mode. */
	jobId?: string;
}

<<<<<<< HEAD
=======
/**
 * Contains all the data which is needed to execute a workflow and so also to
 * start restart it again after it did fail.
 * The RunData, ExecuteData and WaitForExecution contain often the same data.
 */
export interface IRunExecutionData {
	startData?: {
		startNodes?: StartNodeData[];
		destinationNode?: string;
		originalDestinationNode?: string;
		runNodeFilter?: string[];
	};
	resultData: {
		error?: ExecutionError;
		runData: IRunData;
		pinData?: IPinData;
		lastNodeExecuted?: string;
		metadata?: Record<string, string>;
	};
	executionData?: {
		contextData: IExecuteContextData;
		runtimeData?: IExecutionContext;
		nodeExecutionStack: IExecuteData[];
		metadata: {
			// node-name: metadata by runIndex
			[key: string]: ITaskMetadata[];
		};
		waitingExecution: IWaitingForExecution;
		waitingExecutionSource: IWaitingForExecutionSource | null;
	};
	parentExecution?: RelatedExecution;
	/**
	 * This is used to prevent breaking change
	 * for waiting executions started before signature validation was added
	 */
	validateSignature?: boolean;
	waitTill?: Date;
	pushRef?: string;

	/** Data needed for a worker to run a manual execution. */
	manualData?: Pick<
		IWorkflowExecutionDataProcess,
		'dirtyNodeNames' | 'triggerToStartFrom' | 'userId'
	>;
}
>>>>>>> a8964173
export type SchemaType =
	| 'string'
	| 'number'
	| 'boolean'
	| 'bigint'
	| 'symbol'
	| 'array'
	| 'object'
	| 'function'
	| 'null'
	| 'undefined';

export type Schema = { type: SchemaType; key?: string; value: string | Schema[]; path: string };

export interface NodeExecutionSchema {
	nodeName: string;
	schema: Schema;
}

export interface IRunData {
	// node-name: result-data
	[key: string]: ITaskData[];
}

export interface ITaskSubRunMetadata {
	node: string;
	runIndex: number;
}

export interface RelatedExecution {
	executionId: string;
	workflowId: string;
	// In the case of a parent execution, whether the parent should be resumed when the sub execution finishes.
	shouldResume?: boolean;
	executionContext?: IExecutionContext;
}

type SubNodeExecutionDataAction = {
	nodeName: string;
	runIndex: number;
	action: EngineRequest['actions'][number];
	response?: object;
};

export interface ITaskMetadata {
	subRun?: ITaskSubRunMetadata[];
	parentExecution?: RelatedExecution;
	subExecution?: RelatedExecution;
	subExecutionsCount?: number;
	subNodeExecutionData?: {
		actions: SubNodeExecutionDataAction[];
		metadata: object;
	};
	/**
	 * When true, preserves sourceOverwrite information in pairedItem data during node execution.
	 * This is used for AI tool nodes to maintain correct expression resolution context, allowing
	 * tools to access data from nodes earlier in the workflow chain via $() expressions.
	 */
	preserveSourceOverwrite?: boolean;
	/**
	 * Indicates that this node execution is resuming from a previous pause (e.g., AI agent
	 * resuming after tool execution). When true, the nodeExecuteBefore hook is skipped to
	 * prevent duplicate event emissions that would cause UI state issues.
	 * @see AI-1414
	 */
	nodeWasResumed?: boolean;
}

/** The data that gets returned when a node execution starts */
export interface ITaskStartedData {
	startTime: number;
	/** This index tracks the order in which nodes are executed */
	executionIndex: number;
	source: Array<ISourceData | null>; // Is an array as nodes have multiple inputs
	hints?: NodeExecutionHint[];
}

/** The data that gets returned when a node execution ends */
export interface ITaskData extends ITaskStartedData {
	executionTime: number;
	executionStatus?: ExecutionStatus;
	data?: ITaskDataConnections;
	inputOverride?: ITaskDataConnections;
	error?: ExecutionError;
	metadata?: ITaskMetadata;
}

export interface ISourceData {
	previousNode: string;
	previousNodeOutput?: number; // If undefined "0" gets used
	previousNodeRun?: number; // If undefined "0" gets used
}

export interface StartNodeData {
	name: string;
	sourceData: ISourceData | null;
}

// The data for all the different kind of connections (like main) and all the indexes
export interface ITaskDataConnections {
	// Key for each input type and because there can be multiple inputs of the same type it is an array
	// null is also allowed because if we still need data for a later while executing the workflow set temporary to null
	// the nodes get as input TaskDataConnections which is identical to this one except that no null is allowed.
	[key: string]: Array<INodeExecutionData[] | null>;
}

// Keeps data while workflow gets executed and allows when provided to restart execution
export interface IWaitingForExecution {
	// Node name
	[key: string]: {
		// Run index
		[key: number]: ITaskDataConnections;
	};
}

export interface ITaskDataConnectionsSource {
	// Key for each input type and because there can be multiple inputs of the same type it is an array
	// null is also allowed because if we still need data for a later while executing the workflow set temporary to null
	// the nodes get as input TaskDataConnections which is identical to this one except that no null is allowed.
	[key: string]: Array<ISourceData | null>;
}

export interface IWaitingForExecutionSource {
	// Node name
	[key: string]: {
		// Run index
		[key: number]: ITaskDataConnectionsSource;
	};
}

export type WorkflowId = IWorkflowBase['id'];

export interface IWorkflowBase {
	id: string;
	name: string;
	description?: string | null;
	active: boolean;
	isArchived: boolean;
	createdAt: Date;
	startedAt?: Date;
	updatedAt: Date;
	nodes: INode[];
	connections: IConnections;
	settings?: IWorkflowSettings;
	staticData?: IDataObject;
	pinData?: IPinData;
	versionId?: string;
	versionCounter?: number;
	meta?: WorkflowFEMeta;
}

export interface IWorkflowCredentials {
	[credentialType: string]: {
		[id: string]: ICredentialsEncrypted;
	};
}

export interface IWorkflowExecutionDataProcess {
	destinationNode?: string;
	restartExecutionId?: string;
	executionMode: WorkflowExecuteMode;
	/**
	 * The data that is sent in the body of the webhook that started this
	 * execution.
	 */
	executionData?: IRunExecutionData;
	runData?: IRunData;
	pinData?: IPinData;
	retryOf?: string | null;
	pushRef?: string;
	startNodes?: StartNodeData[];
	workflowData: IWorkflowBase;
	userId?: string;
	projectId?: string;
	dirtyNodeNames?: string[];
	triggerToStartFrom?: {
		name: string;
		data?: ITaskData;
	};
	agentRequest?: AiAgentRequest;
	httpResponse?: express.Response; // Used for streaming responses
	streamingEnabled?: boolean;
	startedAt?: Date;
}

export interface ExecuteWorkflowOptions {
	node?: INode;
	parentWorkflowId: string;
	inputData?: INodeExecutionData[];
	loadedWorkflowData?: IWorkflowBase;
	loadedRunData?: IWorkflowExecutionDataProcess;
	parentWorkflowSettings?: IWorkflowSettings;
	parentCallbackManager?: CallbackManager;
	doNotWaitToFinish?: boolean;
	parentExecution?: RelatedExecution;
}

export type AiEvent =
	| 'ai-messages-retrieved-from-memory'
	| 'ai-message-added-to-memory'
	| 'ai-output-parsed'
	| 'ai-documents-retrieved'
	| 'ai-document-reranked'
	| 'ai-document-embedded'
	| 'ai-query-embedded'
	| 'ai-document-processed'
	| 'ai-text-split'
	| 'ai-tool-called'
	| 'ai-vector-store-searched'
	| 'ai-llm-generated-output'
	| 'ai-llm-errored'
	| 'ai-vector-store-populated'
	| 'ai-vector-store-updated';

type AiEventPayload = {
	msg: string;
	workflowName: string;
	executionId: string;
	nodeName: string;
	workflowId?: string;
	nodeType?: string;
};

// Used to transport an agent request for partial execution
export interface AiAgentRequest {
	query: string | INodeParameters;
	tool: {
		name: string;
	};
}

export interface IWorkflowExecuteAdditionalData {
	credentialsHelper: ICredentialsHelper;
	executeWorkflow: (
		workflowInfo: IExecuteWorkflowInfo,
		additionalData: IWorkflowExecuteAdditionalData,
		options: ExecuteWorkflowOptions,
	) => Promise<ExecuteWorkflowData>;
	getRunExecutionData: (executionId: string) => Promise<IRunExecutionData | undefined>;
	executionId?: string;
	restartExecutionId?: string;
	currentNodeExecutionIndex: number;
	httpResponse?: express.Response;
	httpRequest?: express.Request;
	streamingEnabled?: boolean;
	restApiUrl: string;
	instanceBaseUrl: string;
	setExecutionStatus?: (status: ExecutionStatus) => void;
	sendDataToUI?: (type: string, data: IDataObject | IDataObject[]) => void;
	formWaitingBaseUrl: string;
	webhookBaseUrl: string;
	webhookWaitingBaseUrl: string;
	webhookTestBaseUrl: string;
	currentNodeParameters?: INodeParameters;
	executionTimeoutTimestamp?: number;
	userId?: string;
	variables: IDataObject;
	logAiEvent: (eventName: AiEvent, payload: AiEventPayload) => void;
	parentCallbackManager?: CallbackManager;
	startRunnerTask<T, E = unknown>(
		additionalData: IWorkflowExecuteAdditionalData,
		jobType: string,
		settings: unknown,
		executeFunctions: IExecuteFunctions,
		inputData: ITaskDataConnections,
		node: INode,
		workflow: Workflow,
		runExecutionData: IRunExecutionData,
		runIndex: number,
		itemIndex: number,
		activeNodeName: string,
		connectionInputData: INodeExecutionData[],
		siblingParameters: INodeParameters,
		mode: WorkflowExecuteMode,
		envProviderState: EnvProviderState,
		executeData?: IExecuteData,
	): Promise<Result<T, E>>;
}

export type WorkflowActivateMode =
	| 'init'
	| 'create' // unused
	| 'update'
	| 'activate'
	| 'manual' // unused
	| 'leadershipChange';

export namespace WorkflowSettings {
	export type CallerPolicy = 'any' | 'none' | 'workflowsFromAList' | 'workflowsFromSameOwner';
	export type SaveDataExecution = 'DEFAULT' | 'all' | 'none';
}

export interface IWorkflowSettings {
	timezone?: 'DEFAULT' | string;
	errorWorkflow?: string;
	callerIds?: string;
	callerPolicy?: WorkflowSettings.CallerPolicy;
	saveDataErrorExecution?: WorkflowSettings.SaveDataExecution;
	saveDataSuccessExecution?: WorkflowSettings.SaveDataExecution;
	saveManualExecutions?: 'DEFAULT' | boolean;
	saveExecutionProgress?: 'DEFAULT' | boolean;
	executionTimeout?: number;
	executionOrder?: 'v0' | 'v1';
	timeSavedPerExecution?: number;
	availableInMCP?: boolean;
}

export interface WorkflowFEMeta {
	onboardingId?: string;
	templateId?: string;
	instanceId?: string;
	templateCredsSetupCompleted?: boolean;
}

export interface WorkflowTestData {
	description: string;
	input: {
		workflowData: {
			nodes: INode[];
			connections: IConnections;
			settings?: IWorkflowSettings;
		};
	};
	output: {
		assertBinaryData?: boolean;
		nodeExecutionOrder?: string[];
		nodeExecutionStack?: IExecuteData[];
		testAllOutputs?: boolean;
		nodeData: {
			[key: string]: any[][];
		};
		error?: string;
	};
	nock?: {
		baseUrl: string;
		mocks: Array<{
			method: 'delete' | 'get' | 'patch' | 'post' | 'put';
			path: string;
			requestBody?: RequestBodyMatcher;
			requestHeaders?: Record<string, RequestHeaderMatcher>;
			statusCode: number;
			responseBody: string | object;
			responseHeaders?: ReplyHeaders;
		}>;
	};
	trigger?: {
		mode: WorkflowExecuteMode;
		input: INodeExecutionData;
	};
	credentials?: Record<string, ICredentialDataDecryptedObject>;
}

export type LogLevel = (typeof LOG_LEVELS)[number];
export type LogMetadata = {
	[key: string]: unknown;
	scopes?: LogScope[];
	file?: string;
	function?: string;
};
export type Logger = Record<
	Exclude<LogLevel, 'silent'>,
	(message: string, metadata?: LogMetadata) => void
>;
export type LogLocationMetadata = Pick<LogMetadata, 'file' | 'function'>;

export interface IStatusCodeMessages {
	[key: string]: string;
}

export type DocumentationLink = {
	url: string;
};

export type CodexData = {
	categories?: string[];
	subcategories?: { [category: string]: string[] };
	resources?: {
		credentialDocumentation?: DocumentationLink[];
		primaryDocumentation?: DocumentationLink[];
	};
	alias?: string[];
};

export type JsonValue = string | number | boolean | null | JsonObject | JsonValue[];

export type JsonObject = { [key: string]: JsonValue };

export type AllEntities<M> = M extends { [key: string]: string } ? Entity<M, keyof M> : never;

export type Entity<M, K> = K extends keyof M ? { resource: K; operation: M[K] } : never;

export type PropertiesOf<M extends { resource: string; operation: string }> = Array<
	Omit<INodeProperties, 'displayOptions'> & {
		displayOptions?: {
			[key in 'show' | 'hide']?: {
				resource?: Array<M['resource']>;
				operation?: Array<M['operation']>;
				[otherKey: string]: Array<NodeParameterValue | DisplayCondition> | undefined;
			};
		};
	}
>;

// Telemetry

export interface ITelemetryTrackProperties {
	user_id?: string;
	[key: string]: GenericValue;
}

export interface INodesGraph {
	node_types: string[];
	node_connections: IDataObject[];
	nodes: INodesGraphNode;
	notes: INotesGraphNode;
	is_pinned: boolean;
}

export interface INodesGraphNode {
	[key: string]: INodeGraphItem;
}

export interface INotesGraphNode {
	[key: string]: INoteGraphItem;
}

export interface INoteGraphItem {
	overlapping: boolean;
	position: [number, number];
	height: number;
	width: number;
}

export interface INodeGraphItem {
	id: string;
	type: string;
	version?: number;
	resource?: string;
	operation?: string;
	domain?: string; // HTTP Request node v1
	domain_base?: string; // HTTP Request node v2
	domain_path?: string; // HTTP Request node v2
	position: [number, number];
	mode?: string;
	credential_type?: string; // HTTP Request node v2
	credential_set?: boolean; // HTTP Request node v2
	method?: string; // HTTP Request node v2
	src_node_id?: string;
	src_instance_id?: string;
	agent?: string; //@n8n/n8n-nodes-langchain.agent
	is_streaming?: boolean; //@n8n/n8n-nodes-langchain.agent
	prompts?: IDataObject[] | IDataObject; //ai node's prompts, cloud only
	use_responses_api?: boolean; //@n8n/n8n-nodes-langchain.lmChatOpenAi
	toolSettings?: IDataObject; //various langchain tool's settings
	sql?: string; //merge node combineBySql, cloud only
	workflow_id?: string; //@n8n/n8n-nodes-langchain.toolWorkflow and n8n-nodes-base.executeWorkflow
	response_mode?: string; // @n8n/n8n-nodes-langchain.chatTrigger, n8n-nodes-base.webhook selected response mode
	public_chat?: boolean; // @n8n/n8n-nodes-langchain.chatTrigger
	runs?: number;
	items_total?: number;
	metric_names?: string[];
	language?: string; // only for Code node: 'javascript' or 'python' or 'pythonNative'
	package_version?: string; // only for community nodes
	used_guardrails?: string[]; // only for @n8n/n8n-nodes-langchain.guardrails
}

export interface INodeNameIndex {
	[name: string]: string;
}

export interface INodesGraphResult {
	nodeGraph: INodesGraph;
	nameIndices: INodeNameIndex;
	webhookNodeNames: string[];
	evaluationTriggerNodeNames: string[];
}

export interface FeatureFlags {
	[featureFlag: string]: string | boolean | undefined;
}

export interface IConnectedNode {
	name: string;
	indicies: number[];
	depth: number;
}

export type PublicInstalledPackage = {
	packageName: string;
	installedVersion: string;
	authorName?: string;
	authorEmail?: string;
	installedNodes: PublicInstalledNode[];
	createdAt: Date;
	updatedAt: Date;
	updateAvailable?: string;
	failedLoading?: boolean;
};

export type PublicInstalledNode = {
	name: string;
	type: string;
	latestVersion: number;
	package: PublicInstalledPackage;
};

export interface NodeExecutionWithMetadata extends INodeExecutionData {
	pairedItem: IPairedItemData | IPairedItemData[];
}

export type AnnotationVote = 'up' | 'down';

export interface ExecutionSummary {
	id: string;
	/**
	 * @deprecated Use status instead
	 */
	finished?: boolean;
	mode: WorkflowExecuteMode;
	retryOf?: string | null;
	retrySuccessId?: string | null;
	waitTill?: Date;
	createdAt: Date;
	startedAt: Date | null;
	stoppedAt?: Date;
	workflowId: string;
	workflowName?: string;
	status: ExecutionStatus;
	lastNodeExecuted?: string;
	executionError?: ExecutionError;
	nodeExecutionStatus?: {
		[key: string]: IExecutionSummaryNodeExecutionResult;
	};
	annotation?: {
		vote: AnnotationVote;
		tags: Array<{
			id: string;
			name: string;
		}>;
	};
}

export interface IExecutionSummaryNodeExecutionResult {
	executionStatus: ExecutionStatus;
	errors?: Array<{
		name?: string;
		message?: string;
		description?: string;
	}>;
}

export interface ResourceMapperFields {
	fields: ResourceMapperField[];
	emptyFieldsNotice?: string;
}

export interface WorkflowInputsData {
	fields: ResourceMapperField[];
	dataMode: string;
	subworkflowInfo?: { workflowId?: string; triggerId?: string };
}

export interface ResourceMapperField {
	id: string;
	displayName: string;
	defaultMatch: boolean;
	canBeUsedToMatch?: boolean;
	required: boolean;
	display: boolean;
	type?: FieldType;
	removed?: boolean;
	options?: INodePropertyOptions[];
	readOnly?: boolean;
}

export type FormFieldsParameter = Array<{
	fieldLabel: string;
	elementName?: string;
	fieldType?: string;
	requiredField?: boolean;
	fieldOptions?: { values: Array<{ option: string }> };
	multiselect?: boolean;
	multipleFiles?: boolean;
	acceptFileTypes?: string;
	formatDate?: string;
	html?: string;
	placeholder?: string;
	fieldName?: string;
	fieldValue?: string;
	limitSelection?: 'exact' | 'range' | 'unlimited';
	numberOfSelections?: number;
	minSelections?: number;
	maxSelections?: number;
}>;

export type FieldTypeMap = {
	// eslint-disable-next-line id-denylist
	boolean: boolean;
	// eslint-disable-next-line id-denylist
	number: number;
	// eslint-disable-next-line id-denylist
	string: string;
	'string-alphanumeric': string;
	dateTime: string;
	time: string;
	array: unknown[];
	object: object;
	options: any;
	url: string;
	jwt: string;
	'form-fields': FormFieldsParameter;
};

export type FieldType = keyof FieldTypeMap;

export type ValidationResult<T extends FieldType = FieldType> =
	| { valid: false; errorMessage: string }
	| {
			valid: true;
			newValue?: FieldTypeMap[T];
	  };

export type ResourceMapperValue = {
	mappingMode: string;
	value: { [key: string]: string | number | boolean | null } | null;
	matchingColumns: string[];
	schema: ResourceMapperField[];
	attemptToConvertTypes: boolean;
	convertFieldsToString: boolean;
};

export type FilterOperatorType =
	| 'string'
	| 'number'
	| 'boolean'
	| 'array'
	| 'object'
	| 'dateTime'
	| 'any';

export interface FilterOperatorValue {
	type: FilterOperatorType;
	operation: string;
	rightType?: FilterOperatorType;
	singleValue?: boolean; // default = false
}

export type FilterConditionValue = {
	id: string;
	leftValue: NodeParameterValue | NodeParameterValue[];
	operator: FilterOperatorValue;
	rightValue: NodeParameterValue | NodeParameterValue[];
};

export type FilterOptionsValue = {
	caseSensitive: boolean;
	leftValue: string;
	typeValidation: 'strict' | 'loose';
	version: 1 | 2;
};

export type FilterValue = {
	options: FilterOptionsValue;
	conditions: FilterConditionValue[];
	combinator: FilterTypeCombinator;
};

export type AssignmentCollectionValue = {
	assignments: AssignmentValue[];
};

export type AssignmentValue = {
	id: string;
	name: string;
	value: NodeParameterValue;
	type?: string;
};

export interface ExecutionOptions {
	limit?: number;
}

export interface ExecutionFilters {
	/**
	 * @deprecated Use status instead
	 */
	finished?: boolean;
	mode?: WorkflowExecuteMode[];
	retryOf?: string;
	retrySuccessId?: string;
	status?: ExecutionStatus[];
	waitTill?: boolean;
	workflowId?: number | string;
}

export type NpsSurveyRespondedState = { lastShownAt: number; responded: true };
export type NpsSurveyWaitingState = {
	lastShownAt: number;
	waitingForResponse: true;
	ignoredCount: number;
};
export type NpsSurveyState = NpsSurveyRespondedState | NpsSurveyWaitingState;

export interface IUserSettings {
	isOnboarded?: boolean;
	firstSuccessfulWorkflowId?: string;
	userActivated?: boolean;
	userActivatedAt?: number;
	allowSSOManualLogin?: boolean;
	npsSurvey?: NpsSurveyState;
	easyAIWorkflowOnboarded?: boolean;
	userClaimedAiCredits?: boolean;
	dismissedCallouts?: Record<string, boolean>;
}

export interface IProcessedDataConfig {
	availableModes: string;
	mode: string;
}

export interface IDataDeduplicator {
	checkProcessedAndRecord(
		items: DeduplicationItemTypes[],
		context: DeduplicationScope,
		contextData: ICheckProcessedContextData,
		options: ICheckProcessedOptions,
	): Promise<IDeduplicationOutput>;

	removeProcessed(
		items: DeduplicationItemTypes[],
		context: DeduplicationScope,
		contextData: ICheckProcessedContextData,
		options: ICheckProcessedOptions,
	): Promise<void>;

	clearAllProcessedItems(
		context: DeduplicationScope,
		contextData: ICheckProcessedContextData,
		options: ICheckProcessedOptions,
	): Promise<void>;
	getProcessedDataCount(
		context: DeduplicationScope,
		contextData: ICheckProcessedContextData,
		options: ICheckProcessedOptions,
	): Promise<number>;
}

export interface ICheckProcessedContextData {
	node?: INode;
	workflow: {
		id: string;
		active: boolean;
	};
}

export type N8nAIProviderType = 'openai' | 'unknown';

export type Functionality = 'regular' | 'configuration-node' | 'pairedItem';

export type CallbackManager = CallbackManagerLC;

export type IPersonalizationSurveyAnswersV4 = {
	version: 'v4';
	personalization_survey_submitted_at: string;
	personalization_survey_n8n_version: string;
	automationGoalDevops?: string[] | null;
	automationGoalDevopsOther?: string | null;
	companyIndustryExtended?: string[] | null;
	otherCompanyIndustryExtended?: string[] | null;
	companySize?: string | null;
	companyType?: string | null;
	automationGoalSm?: string[] | null;
	automationGoalSmOther?: string | null;
	usageModes?: string[] | null;
	email?: string | null;
	role?: string | null;
	roleOther?: string | null;
	reportedSource?: string | null;
	reportedSourceOther?: string | null;
};

export type ChunkType = 'begin' | 'item' | 'end' | 'error';
export interface StructuredChunk {
	type: ChunkType;
	content?: string;
	metadata: {
		nodeId: string;
		nodeName: string;
		runIndex: number;
		itemIndex: number;
		timestamp: number;
	};
}

export type ApiKeyAudience = 'public-api' | 'mcp-server-api';<|MERGE_RESOLUTION|>--- conflicted
+++ resolved
@@ -2410,54 +2410,6 @@
 	jobId?: string;
 }
 
-<<<<<<< HEAD
-=======
-/**
- * Contains all the data which is needed to execute a workflow and so also to
- * start restart it again after it did fail.
- * The RunData, ExecuteData and WaitForExecution contain often the same data.
- */
-export interface IRunExecutionData {
-	startData?: {
-		startNodes?: StartNodeData[];
-		destinationNode?: string;
-		originalDestinationNode?: string;
-		runNodeFilter?: string[];
-	};
-	resultData: {
-		error?: ExecutionError;
-		runData: IRunData;
-		pinData?: IPinData;
-		lastNodeExecuted?: string;
-		metadata?: Record<string, string>;
-	};
-	executionData?: {
-		contextData: IExecuteContextData;
-		runtimeData?: IExecutionContext;
-		nodeExecutionStack: IExecuteData[];
-		metadata: {
-			// node-name: metadata by runIndex
-			[key: string]: ITaskMetadata[];
-		};
-		waitingExecution: IWaitingForExecution;
-		waitingExecutionSource: IWaitingForExecutionSource | null;
-	};
-	parentExecution?: RelatedExecution;
-	/**
-	 * This is used to prevent breaking change
-	 * for waiting executions started before signature validation was added
-	 */
-	validateSignature?: boolean;
-	waitTill?: Date;
-	pushRef?: string;
-
-	/** Data needed for a worker to run a manual execution. */
-	manualData?: Pick<
-		IWorkflowExecutionDataProcess,
-		'dirtyNodeNames' | 'triggerToStartFrom' | 'userId'
-	>;
-}
->>>>>>> a8964173
 export type SchemaType =
 	| 'string'
 	| 'number'
