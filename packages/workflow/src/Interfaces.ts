/* eslint-disable @typescript-eslint/no-explicit-any */
/* eslint-disable import/no-extraneous-dependencies */
/* eslint-disable import/no-cycle */
// eslint-disable-next-line import/no-extraneous-dependencies
// eslint-disable-next-line max-classes-per-file
import * as express from 'express';
import * as FormData from 'form-data';
import { URLSearchParams } from 'url';
import { IDeferredPromise } from './DeferredPromise';
import { Workflow } from './Workflow';
import { WorkflowHooks } from './WorkflowHooks';
import { WorkflowActivationError } from './WorkflowActivationError';
import { WorkflowOperationError } from './WorkflowErrors';
import { NodeApiError, NodeOperationError } from './NodeErrors';

export interface IAdditionalCredentialOptions {
	oauth2?: IOAuth2Options;
	credentialsDecrypted?: ICredentialsDecrypted;
}

export type IAllExecuteFunctions =
	| IExecuteFunctions
	| IExecutePaginationFunctions
	| IExecuteSingleFunctions
	| IHookFunctions
	| ILoadOptionsFunctions
	| IPollFunctions
	| ITriggerFunctions
	| IWebhookFunctions;

export interface IBinaryData {
	[key: string]: string | undefined;
	data: string;
	mimeType: string;
	fileName?: string;
	directory?: string;
	fileExtension?: string;
	id?: string;
}

// All properties in this interface except for
// "includeCredentialsOnRefreshOnBody" will get
// removed once we add the OAuth2 hooks to the
// credentials file.
export interface IOAuth2Options {
	includeCredentialsOnRefreshOnBody?: boolean;
	property?: string;
	tokenType?: string;
	keepBearer?: boolean;
	tokenExpiredStatusCode?: number;
	keyToIncludeInAccessTokenHeader?: string;
}

export interface IConnection {
	// The node the connection is to
	node: string;

	// The type of the input on destination node (for example "main")
	type: string;

	// The output/input-index of destination node (if node has multiple inputs/outputs of the same type)
	index: number;
}

export type ExecutionError =
	| WorkflowActivationError
	| WorkflowOperationError
	| NodeOperationError
	| NodeApiError;

// Get used to gives nodes access to credentials
export interface IGetCredentials {
	get(type: string, id: string | null): Promise<ICredentialsEncrypted>;
}

export abstract class ICredentials {
	id?: string;

	name: string;

	type: string;

	data: string | undefined;

	nodesAccess: ICredentialNodeAccess[];

	constructor(
		nodeCredentials: INodeCredentialsDetails,
		type: string,
		nodesAccess: ICredentialNodeAccess[],
		data?: string,
	) {
		// eslint-disable-next-line @typescript-eslint/prefer-nullish-coalescing
		this.id = nodeCredentials.id || undefined;
		this.name = nodeCredentials.name;
		this.type = type;
		this.nodesAccess = nodesAccess;
		this.data = data;
	}

	abstract getData(encryptionKey: string, nodeType?: string): ICredentialDataDecryptedObject;

	abstract getDataKey(key: string, encryptionKey: string, nodeType?: string): CredentialInformation;

	abstract getDataToSave(): ICredentialsEncrypted;

	abstract hasNodeAccess(nodeType: string): boolean;

	abstract setData(data: ICredentialDataDecryptedObject, encryptionKey: string): void;

	abstract setDataKey(key: string, data: CredentialInformation, encryptionKey: string): void;
}

// Defines which nodes are allowed to access the credentials and
// when that access got grented from which user
export interface ICredentialNodeAccess {
	nodeType: string;
	user?: string;
	date?: Date;
}

export interface ICredentialsDecrypted {
	id: string | number;
	name: string;
	type: string;
	nodesAccess: ICredentialNodeAccess[];
	data?: ICredentialDataDecryptedObject;
}

export interface ICredentialsEncrypted {
	id?: string | number;
	name: string;
	type: string;
	nodesAccess: ICredentialNodeAccess[];
	data?: string;
}

export interface ICredentialsExpressionResolveValues {
	connectionInputData: INodeExecutionData[];
	itemIndex: number;
	node: INode;
	runExecutionData: IRunExecutionData | null;
	runIndex: number;
	workflow: Workflow;
}

// Simplified options of request library
export interface IRequestOptionsSimplified {
	auth?: {
		username: string;
		password: string;
	};
	body: IDataObject;
	headers: IDataObject;
	qs: IDataObject;
}

export interface IRequestOptionsSimplifiedAuth {
	auth?: {
		username: string;
		password: string;
	};
	body?: IDataObject;
	headers?: IDataObject;
	qs?: IDataObject;
	skipSslCertificateValidation?: boolean | string;
}

export interface IHttpRequestHelper {
	helpers: { httpRequest: IAllExecuteFunctions['helpers']['httpRequest'] };
}
export abstract class ICredentialsHelper {
	encryptionKey: string;

	constructor(encryptionKey: string) {
		this.encryptionKey = encryptionKey;
	}

	abstract getParentTypes(name: string): string[];

	abstract authenticate(
		credentials: ICredentialDataDecryptedObject,
		typeName: string,
		requestOptions: IHttpRequestOptions | IRequestOptionsSimplified,
		workflow: Workflow,
		node: INode,
		defaultTimezone: string,
	): Promise<IHttpRequestOptions>;

	abstract preAuthentication(
		helpers: IHttpRequestHelper,
		credentials: ICredentialDataDecryptedObject,
		typeName: string,
		node: INode,
		credentialsExpired: boolean,
	): Promise<ICredentialDataDecryptedObject | undefined>;

	abstract getCredentials(
		nodeCredentials: INodeCredentialsDetails,
		type: string,
	): Promise<ICredentials>;

	abstract getDecrypted(
		nodeCredentials: INodeCredentialsDetails,
		type: string,
		mode: WorkflowExecuteMode,
		defaultTimezone: string,
		raw?: boolean,
		expressionResolveValues?: ICredentialsExpressionResolveValues,
	): Promise<ICredentialDataDecryptedObject>;

	abstract updateCredentials(
		nodeCredentials: INodeCredentialsDetails,
		type: string,
		data: ICredentialDataDecryptedObject,
	): Promise<void>;
}

export interface IAuthenticateBase {
	type: string;
	properties:
		| {
				[key: string]: string;
		  }
		| IRequestOptionsSimplifiedAuth;
}

export interface IAuthenticateGeneric extends IAuthenticateBase {
	type: 'generic';
	properties: IRequestOptionsSimplifiedAuth;
}

export type IAuthenticate =
	| ((
			credentials: ICredentialDataDecryptedObject,
			requestOptions: IHttpRequestOptions,
	  ) => Promise<IHttpRequestOptions>)
	| IAuthenticateGeneric;

export interface IAuthenticateRuleBase {
	type: string;
	properties: {
		[key: string]: string | number;
	};
	errorMessage?: string;
}

export interface IAuthenticateRuleResponseCode extends IAuthenticateRuleBase {
	type: 'responseCode';
	properties: {
		value: number;
		message: string;
	};
}

export interface IAuthenticateRuleResponseSuccessBody extends IAuthenticateRuleBase {
	type: 'responseSuccessBody';
	properties: {
		message: string;
		key: string;
		value: any;
	};
}

type Override<A extends object, B extends object> = Omit<A, keyof B> & B;

export namespace DeclarativeRestApiSettings {
	// The type below might be extended
	// with new options that need to be parsed as expressions
	export type HttpRequestOptions = Override<
		IHttpRequestOptions,
		{ skipSslCertificateValidation?: string | boolean; url?: string }
	>;

	export type ResultOptions = {
		maxResults?: number | string;
		options: HttpRequestOptions;
		paginate?: boolean | string;
		preSend: PreSendAction[];
		postReceive: Array<{
			data: {
				parameterValue: string | IDataObject | undefined;
			};
			actions: PostReceiveAction[];
		}>;
		requestOperations?: IN8nRequestOperations;
	};
}

export interface ICredentialTestRequest {
	request: DeclarativeRestApiSettings.HttpRequestOptions;
	rules?: IAuthenticateRuleResponseCode[] | IAuthenticateRuleResponseSuccessBody[];
}

export interface ICredentialTestRequestData {
	nodeType?: INodeType;
	testRequest: ICredentialTestRequest;
}

export interface ICredentialType {
	name: string;
	displayName: string;
	icon?: string;
	extends?: string[];
	properties: INodeProperties[];
	documentationUrl?: string;
	__overwrittenProperties?: string[];
	authenticate?: IAuthenticate;
	preAuthentication?: (
		this: IHttpRequestHelper,
		credentials: ICredentialDataDecryptedObject,
	) => Promise<IDataObject>;
	test?: ICredentialTestRequest;
	genericAuth?: boolean;
}

export interface ICredentialTypes {
	credentialTypes?: ICredentialTypeData;
	init(credentialTypes?: ICredentialTypeData): Promise<void>;
	getAll(): ICredentialType[];
	getByName(credentialType: string): ICredentialType;
}

// The way the credentials get saved in the database (data encrypted)
export interface ICredentialData {
	id?: string;
	name: string;
	data: string; // Contains the access data as encrypted JSON string
	nodesAccess: ICredentialNodeAccess[];
}

// The encrypted credentials which the nodes can access
export type CredentialInformation = string | number | boolean | IDataObject;

// The encrypted credentials which the nodes can access
export interface ICredentialDataDecryptedObject {
	[key: string]: CredentialInformation;
}

// First array index: The output/input-index (if node has multiple inputs/outputs of the same type)
// Second array index: The different connections (if one node is connected to multiple nodes)
export type NodeInputConnections = IConnection[][];

export interface INodeConnection {
	sourceIndex: number;
	destinationIndex: number;
}

export interface INodeConnections {
	// Input name
	[key: string]: NodeInputConnections;
}

export interface IConnections {
	// Node name
	[key: string]: INodeConnections;
}

export type GenericValue = string | object | number | boolean | undefined | null;

export interface IDataObject {
	[key: string]: GenericValue | IDataObject | GenericValue[] | IDataObject[];
}

// export type IExecuteResponsePromiseData = IDataObject;
export type IExecuteResponsePromiseData = IDataObject | IN8nHttpFullResponse;

export interface INodeTypeNameVersion {
	name: string;
	version: number;
}

export interface IGetExecutePollFunctions {
	(
		workflow: Workflow,
		node: INode,
		additionalData: IWorkflowExecuteAdditionalData,
		mode: WorkflowExecuteMode,
		activation: WorkflowActivateMode,
	): IPollFunctions;
}

export interface IGetExecuteTriggerFunctions {
	(
		workflow: Workflow,
		node: INode,
		additionalData: IWorkflowExecuteAdditionalData,
		mode: WorkflowExecuteMode,
		activation: WorkflowActivateMode,
	): ITriggerFunctions;
}

export interface IRunNodeResponse {
	data: INodeExecutionData[][] | null | undefined;
	closeFunction?: () => Promise<void>;
}
export interface IGetExecuteFunctions {
	(
		workflow: Workflow,
		runExecutionData: IRunExecutionData,
		runIndex: number,
		connectionInputData: INodeExecutionData[],
		inputData: ITaskDataConnections,
		node: INode,
		additionalData: IWorkflowExecuteAdditionalData,
		executeData: IExecuteData,
		mode: WorkflowExecuteMode,
	): IExecuteFunctions;
}

export interface IGetExecuteSingleFunctions {
	(
		workflow: Workflow,
		runExecutionData: IRunExecutionData,
		runIndex: number,
		connectionInputData: INodeExecutionData[],
		inputData: ITaskDataConnections,
		node: INode,
		itemIndex: number,
		additionalData: IWorkflowExecuteAdditionalData,
		executeData: IExecuteData,
		mode: WorkflowExecuteMode,
	): IExecuteSingleFunctions;
}

export interface IGetExecuteHookFunctions {
	(
		workflow: Workflow,
		node: INode,
		additionalData: IWorkflowExecuteAdditionalData,
		mode: WorkflowExecuteMode,
		activation: WorkflowActivateMode,
		isTest?: boolean,
		webhookData?: IWebhookData,
	): IHookFunctions;
}

export interface IGetExecuteWebhookFunctions {
	(
		workflow: Workflow,
		node: INode,
		additionalData: IWorkflowExecuteAdditionalData,
		mode: WorkflowExecuteMode,
		webhookData: IWebhookData,
	): IWebhookFunctions;
}

export interface ISourceDataConnections {
	// Key for each input type and because there can be multiple inputs of the same type it is an array
	// null is also allowed because if we still need data for a later while executing the workflow set teompoary to null
	// the nodes get as input TaskDataConnections which is identical to this one except that no null is allowed.
	[key: string]: Array<ISourceData[] | null>;
}

export interface IExecuteData {
	data: ITaskDataConnections;
	node: INode;
	source: ITaskDataConnectionsSource | null;
}

export type IContextObject = {
	[key: string]: any;
};

export interface IExecuteContextData {
	// Keys are: "flow" | "node:<NODE_NAME>"
	[key: string]: IContextObject;
}

export type IHttpRequestMethods = 'DELETE' | 'GET' | 'HEAD' | 'PATCH' | 'POST' | 'PUT';

export interface IHttpRequestOptions {
	url: string;
	baseURL?: string;
	headers?: IDataObject;
	method?: IHttpRequestMethods;
	body?: FormData | GenericValue | GenericValue[] | Buffer | URLSearchParams;
	qs?: IDataObject;
	arrayFormat?: 'indices' | 'brackets' | 'repeat' | 'comma';
	auth?: {
		username: string;
		password: string;
	};
	disableFollowRedirect?: boolean;
	encoding?: 'arraybuffer' | 'blob' | 'document' | 'json' | 'text' | 'stream';
	skipSslCertificateValidation?: boolean;
	returnFullResponse?: boolean;
	ignoreHttpStatusErrors?: boolean;
	proxy?: {
		host: string;
		port: number;
		auth?: {
			username: string;
			password: string;
		};
		protocol?: string;
	};
	timeout?: number;
	json?: boolean;
}

export type IN8nHttpResponse = IDataObject | Buffer | GenericValue | GenericValue[] | null;

export interface IN8nHttpFullResponse {
	body: IN8nHttpResponse;
	headers: IDataObject;
	statusCode: number;
	statusMessage?: string;
}

export interface IN8nRequestOperations {
	pagination?:
		| IN8nRequestOperationPaginationOffset
		| ((
				this: IExecutePaginationFunctions,
				requestOptions: DeclarativeRestApiSettings.ResultOptions,
		  ) => Promise<INodeExecutionData[]>);
}

export interface IN8nRequestOperationPaginationBase {
	type: string;
	properties: {
		[key: string]: string | number;
	};
}

export interface IN8nRequestOperationPaginationOffset extends IN8nRequestOperationPaginationBase {
	type: 'offset';
	properties: {
		limitParameter: string;
		offsetParameter: string;
		pageSize: number;
		rootProperty?: string; // Optional Path to option array
		type: 'body' | 'query';
	};
}

export interface IGetNodeParameterOptions {
	extractValue?: boolean;
}

export interface IExecuteFunctions {
	continueOnFail(): boolean;
	evaluateExpression(expression: string, itemIndex: number): NodeParameterValueType;
	executeWorkflow(
		workflowInfo: IExecuteWorkflowInfo,
		inputData?: INodeExecutionData[],
	): Promise<any>;
	getContext(type: string): IContextObject;
	getCredentials(type: string, itemIndex?: number): Promise<ICredentialDataDecryptedObject>;
	getInputData(inputIndex?: number, inputName?: string): INodeExecutionData[];
	getMode(): WorkflowExecuteMode;
	getNode(): INode;
	getNodeParameter<T extends { resource: string }>(
		parameterName: 'resource',
		itemIndex?: number,
	): T['resource'];
	// getNodeParameter(parameterName: 'operation', itemIndex?: number): string;
	getNodeParameter(
		parameterName: string,
		itemIndex: number,
		fallbackValue?: any,
<<<<<<< HEAD
		options?: IGetNodeParameterOptions,
	): NodeParameterValue | INodeParameters | NodeParameterValue[] | INodeParameters[] | object;
=======
	): NodeParameterValueType | object;
>>>>>>> 63fe0c07
	getWorkflowDataProxy(itemIndex: number): IWorkflowDataProxyData;
	getWorkflowStaticData(type: string): IDataObject;
	getRestApiUrl(): string;
	getTimezone(): string;
	getExecuteData(): IExecuteData;
	getWorkflow(): IWorkflowMetadata;
	prepareOutputData(
		outputData: INodeExecutionData[],
		outputIndex?: number,
	): Promise<INodeExecutionData[][]>;
	putExecutionToWait(waitTill: Date): Promise<void>;
	sendMessageToUI(message: any): void; // tslint:disable-line:no-any
	sendResponse(response: IExecuteResponsePromiseData): void; // tslint:disable-line:no-any
	helpers: {
		httpRequest(
			requestOptions: IHttpRequestOptions,
		): Promise<IN8nHttpResponse | IN8nHttpFullResponse>;
		httpRequestWithAuthentication(
			this: IAllExecuteFunctions,
			credentialsType: string,
			requestOptions: IHttpRequestOptions,
			additionalCredentialOptions?: IAdditionalCredentialOptions,
		): Promise<IN8nHttpResponse | IN8nHttpFullResponse>;
		[key: string]: (...args: any[]) => any; // tslint:disable-line:no-any
	};
}

export interface IExecuteSingleFunctions {
	continueOnFail(): boolean;
	evaluateExpression(expression: string, itemIndex: number | undefined): NodeParameterValueType;
	getContext(type: string): IContextObject;
	getCredentials(type: string): Promise<ICredentialDataDecryptedObject>;
	getInputData(inputIndex?: number, inputName?: string): INodeExecutionData;
	getItemIndex(): number;
	getMode(): WorkflowExecuteMode;
	getNode(): INode;
<<<<<<< HEAD
	getNodeParameter(
		parameterName: string,
		fallbackValue?: any,
		options?: IGetNodeParameterOptions,
	): NodeParameterValue | INodeParameters | NodeParameterValue[] | INodeParameters[] | object;
=======
	getNodeParameter(parameterName: string, fallbackValue?: any): NodeParameterValueType | object;
>>>>>>> 63fe0c07
	getRestApiUrl(): string;
	getTimezone(): string;
	getExecuteData(): IExecuteData;
	getWorkflow(): IWorkflowMetadata;
	getWorkflowDataProxy(): IWorkflowDataProxyData;
	getWorkflowStaticData(type: string): IDataObject;
	helpers: {
		httpRequest(
			requestOptions: IHttpRequestOptions,
		): Promise<IN8nHttpResponse | IN8nHttpFullResponse>;
		httpRequestWithAuthentication(
			this: IAllExecuteFunctions,
			credentialsType: string,
			requestOptions: IHttpRequestOptions,
			additionalCredentialOptions?: IAdditionalCredentialOptions,
		): Promise<IN8nHttpResponse | IN8nHttpFullResponse>;
		[key: string]: (...args: any[]) => any; // tslint:disable-line:no-any
	};
}

export interface IExecutePaginationFunctions extends IExecuteSingleFunctions {
	makeRoutingRequest(
		this: IAllExecuteFunctions,
		requestOptions: DeclarativeRestApiSettings.ResultOptions,
	): Promise<INodeExecutionData[]>;
}
export interface IExecuteWorkflowInfo {
	code?: IWorkflowBase;
	id?: string;
}

export type ICredentialTestFunction = (
	this: ICredentialTestFunctions,
	credential: ICredentialsDecrypted,
) => Promise<INodeCredentialTestResult>;

export interface ICredentialTestFunctions {
	helpers: {
		[key: string]: (...args: any[]) => any;
	};
}

export interface ILoadOptionsFunctions {
	getCredentials(type: string): Promise<ICredentialDataDecryptedObject>;
	getNode(): INode;
<<<<<<< HEAD
	getNodeParameter(
		parameterName: string,
		fallbackValue?: any,
		options?: IGetNodeParameterOptions,
	): NodeParameterValue | INodeParameters | NodeParameterValue[] | INodeParameters[] | object;
	getCurrentNodeParameter(
		parameterName: string,
	):
		| NodeParameterValue
		| INodeParameters
		| NodeParameterValue[]
		| INodeParameters[]
		| object
		| undefined;
=======
	getNodeParameter(parameterName: string, fallbackValue?: any): NodeParameterValueType | object;
	getCurrentNodeParameter(parameterName: string): NodeParameterValueType | object | undefined;
>>>>>>> 63fe0c07
	getCurrentNodeParameters(): INodeParameters | undefined;
	getTimezone(): string;
	getRestApiUrl(): string;
	helpers: {
		httpRequest(
			requestOptions: IHttpRequestOptions,
		): Promise<IN8nHttpResponse | IN8nHttpFullResponse>;
		// TODO: Remove from here. Add it only now to LoadOptions as many nodes do import
		//       from n8n-workflow instead of n8n-core
		requestWithAuthentication(
			this: IAllExecuteFunctions,
			credentialsType: string,
			requestOptions: any, // tslint:disable-line:no-any
			additionalCredentialOptions?: IAdditionalCredentialOptions,
		): Promise<any>;
		httpRequestWithAuthentication(
			this: IAllExecuteFunctions,
			credentialsType: string,
			requestOptions: IHttpRequestOptions,
			additionalCredentialOptions?: IAdditionalCredentialOptions,
		): Promise<IN8nHttpResponse | IN8nHttpFullResponse>;
		[key: string]: ((...args: any[]) => any) | undefined; // tslint:disable-line:no-any
	};
}

export interface IHookFunctions {
	getCredentials(type: string): Promise<ICredentialDataDecryptedObject>;
	getMode(): WorkflowExecuteMode;
	getActivationMode(): WorkflowActivateMode;
	getNode(): INode;
	getNodeWebhookUrl: (name: string) => string | undefined;
<<<<<<< HEAD
	getNodeParameter(
		parameterName: string,
		fallbackValue?: any,
		options?: IGetNodeParameterOptions,
	): NodeParameterValue | INodeParameters | NodeParameterValue[] | INodeParameters[] | object;
=======
	getNodeParameter(parameterName: string, fallbackValue?: any): NodeParameterValueType | object;
>>>>>>> 63fe0c07
	getTimezone(): string;
	getWebhookDescription(name: string): IWebhookDescription | undefined;
	getWebhookName(): string;
	getWorkflow(): IWorkflowMetadata;
	getWorkflowStaticData(type: string): IDataObject;
	helpers: {
		httpRequest(
			requestOptions: IHttpRequestOptions,
		): Promise<IN8nHttpResponse | IN8nHttpFullResponse>;
		httpRequestWithAuthentication(
			this: IAllExecuteFunctions,
			credentialsType: string,
			requestOptions: IHttpRequestOptions,
			additionalCredentialOptions?: IAdditionalCredentialOptions,
		): Promise<IN8nHttpResponse | IN8nHttpFullResponse>;
		[key: string]: (...args: any[]) => any; // tslint:disable-line:no-any
	};
}

export interface IPollFunctions {
	__emit(data: INodeExecutionData[][]): void;
	getCredentials(type: string): Promise<ICredentialDataDecryptedObject>;
	getMode(): WorkflowExecuteMode;
	getActivationMode(): WorkflowActivateMode;
	getNode(): INode;
<<<<<<< HEAD
	getNodeParameter(
		parameterName: string,
		fallbackValue?: any,
		options?: IGetNodeParameterOptions,
	): NodeParameterValue | INodeParameters | NodeParameterValue[] | INodeParameters[] | object;
=======
	getNodeParameter(parameterName: string, fallbackValue?: any): NodeParameterValueType | object;
>>>>>>> 63fe0c07
	getRestApiUrl(): string;
	getTimezone(): string;
	getWorkflow(): IWorkflowMetadata;
	getWorkflowStaticData(type: string): IDataObject;
	helpers: {
		httpRequest(
			requestOptions: IHttpRequestOptions,
		): Promise<IN8nHttpResponse | IN8nHttpFullResponse>;
		httpRequestWithAuthentication(
			this: IAllExecuteFunctions,
			credentialsType: string,
			requestOptions: IHttpRequestOptions,
			additionalCredentialOptions?: IAdditionalCredentialOptions,
		): Promise<IN8nHttpResponse | IN8nHttpFullResponse>;
		[key: string]: (...args: any[]) => any; // tslint:disable-line:no-any
	};
}

export interface ITriggerFunctions {
	emit(
		data: INodeExecutionData[][],
		responsePromise?: IDeferredPromise<IExecuteResponsePromiseData>,
		donePromise?: IDeferredPromise<IRun>,
	): void;
	emitError(error: Error, responsePromise?: IDeferredPromise<IExecuteResponsePromiseData>): void;
	getCredentials(type: string): Promise<ICredentialDataDecryptedObject>;
	getMode(): WorkflowExecuteMode;
	getActivationMode(): WorkflowActivateMode;
	getNode(): INode;
<<<<<<< HEAD
	getNodeParameter(
		parameterName: string,
		fallbackValue?: any,
		options?: IGetNodeParameterOptions,
	): NodeParameterValue | INodeParameters | NodeParameterValue[] | INodeParameters[] | object;
=======
	getNodeParameter(parameterName: string, fallbackValue?: any): NodeParameterValueType | object;
>>>>>>> 63fe0c07
	getRestApiUrl(): string;
	getTimezone(): string;
	getWorkflow(): IWorkflowMetadata;
	getWorkflowStaticData(type: string): IDataObject;
	helpers: {
		httpRequest(
			requestOptions: IHttpRequestOptions,
		): Promise<IN8nHttpResponse | IN8nHttpFullResponse>;
		httpRequestWithAuthentication(
			this: IAllExecuteFunctions,
			credentialsType: string,
			requestOptions: IHttpRequestOptions,
			additionalCredentialOptions?: IAdditionalCredentialOptions,
		): Promise<IN8nHttpResponse | IN8nHttpFullResponse>;
		[key: string]: (...args: any[]) => any; // tslint:disable-line:no-any
	};
}

export interface IWebhookFunctions {
	getBodyData(): IDataObject;
	getCredentials(type: string): Promise<ICredentialDataDecryptedObject>;
	getHeaderData(): object;
	getMode(): WorkflowExecuteMode;
	getNode(): INode;
<<<<<<< HEAD
	getNodeParameter(
		parameterName: string,
		fallbackValue?: any,
		options?: IGetNodeParameterOptions,
	): NodeParameterValue | INodeParameters | NodeParameterValue[] | INodeParameters[] | object;
=======
	getNodeParameter(parameterName: string, fallbackValue?: any): NodeParameterValueType | object;
>>>>>>> 63fe0c07
	getNodeWebhookUrl: (name: string) => string | undefined;
	getParamsData(): object;
	getQueryData(): object;
	getRequestObject(): express.Request;
	getResponseObject(): express.Response;
	getTimezone(): string;
	getWebhookName(): string;
	getWorkflowStaticData(type: string): IDataObject;
	getWorkflow(): IWorkflowMetadata;
	prepareOutputData(
		outputData: INodeExecutionData[],
		outputIndex?: number,
	): Promise<INodeExecutionData[][]>;
	helpers: {
		httpRequest(
			requestOptions: IHttpRequestOptions,
		): Promise<IN8nHttpResponse | IN8nHttpFullResponse>;
		httpRequestWithAuthentication(
			this: IAllExecuteFunctions,
			credentialsType: string,
			requestOptions: IHttpRequestOptions,
			additionalCredentialOptions?: IAdditionalCredentialOptions,
		): Promise<IN8nHttpResponse | IN8nHttpFullResponse>;
		[key: string]: (...args: any[]) => any; // tslint:disable-line:no-any
	};
}

export interface INodeCredentialsDetails {
	id: string | null;
	name: string;
}

export interface INodeCredentials {
	[key: string]: INodeCredentialsDetails;
}

export interface INode {
	id: string;
	name: string;
	typeVersion: number;
	type: string;
	position: [number, number];
	disabled?: boolean;
	notes?: string;
	notesInFlow?: boolean;
	retryOnFail?: boolean;
	maxTries?: number;
	waitBetweenTries?: number;
	alwaysOutputData?: boolean;
	executeOnce?: boolean;
	continueOnFail?: boolean;
	parameters: INodeParameters;
	credentials?: INodeCredentials;
	webhookId?: string;
}

export interface IPinData {
	[nodeName: string]: IDataObject[];
}

export interface INodes {
	[key: string]: INode;
}

export interface IObservableObject {
	[key: string]: any;
	__dataChanged: boolean;
}

export interface IBinaryKeyData {
	[key: string]: IBinaryData;
}

export interface IPairedItemData {
	item: number;
	input?: number; // If undefined "0" gets used
}

export interface INodeExecutionData {
	[key: string]:
		| IDataObject
		| IBinaryKeyData
		| IPairedItemData
		| IPairedItemData[]
		| NodeApiError
		| NodeOperationError
		| number
		| undefined;
	json: IDataObject;
	binary?: IBinaryKeyData;
	error?: NodeApiError | NodeOperationError;
	pairedItem?: IPairedItemData | IPairedItemData[] | number;
}

export interface INodeExecuteFunctions {
	getExecutePollFunctions: IGetExecutePollFunctions;
	getExecuteTriggerFunctions: IGetExecuteTriggerFunctions;
	getExecuteFunctions: IGetExecuteFunctions;
	getExecuteSingleFunctions: IGetExecuteSingleFunctions;
	getExecuteHookFunctions: IGetExecuteHookFunctions;
	getExecuteWebhookFunctions: IGetExecuteWebhookFunctions;
}

export type NodeParameterValue = string | number | boolean | undefined | null;

export type ResourceLocatorModes = 'id' | 'url';

export interface INodeParameterResourceLocator {
	mode: ResourceLocatorModes;
	value: NodeParameterValue;
}

export type NodeParameterValueType =
	// TODO: Later also has to be possible to add multiple ones with the name name. So array has to be possible
	| NodeParameterValue
	| INodeParameters
	| INodeParameterResourceLocator
	| NodeParameterValue[]
	| INodeParameters[]
	| INodeParameterResourceLocator[];

export interface INodeParameters {
	[key: string]: NodeParameterValueType;
}

export type NodePropertyTypes =
	| 'boolean'
	| 'collection'
	| 'color'
	| 'dateTime'
	| 'fixedCollection'
	| 'hidden'
	| 'json'
	| 'notice'
	| 'multiOptions'
	| 'number'
	| 'options'
	| 'string'
	| 'credentialsSelect'
	| 'resourceLocator';

export type CodeAutocompleteTypes = 'function' | 'functionItem';

export type EditorTypes = 'code' | 'json';

export interface ILoadOptions {
	routing?: {
		operations?: IN8nRequestOperations;
		output?: INodeRequestOutput;
		request?: DeclarativeRestApiSettings.HttpRequestOptions;
	};
}

export interface INodePropertyTypeOptions {
	alwaysOpenEditWindow?: boolean; // Supported by: string
	codeAutocomplete?: CodeAutocompleteTypes; // Supported by: string
	editor?: EditorTypes; // Supported by: string
	loadOptionsDependsOn?: string[]; // Supported by: options
	loadOptionsMethod?: string; // Supported by: options
	loadOptions?: ILoadOptions; // Supported by: options
	maxValue?: number; // Supported by: number
	minValue?: number; // Supported by: number
	multipleValues?: boolean; // Supported by: <All>
	multipleValueButtonText?: string; // Supported when "multipleValues" set to true
	numberPrecision?: number; // Supported by: number
	password?: boolean; // Supported by: string
	rows?: number; // Supported by: string
	showAlpha?: boolean; // Supported by: color
	sortable?: boolean; // Supported when "multipleValues" set to true
	expirable?: boolean; // Supported by: hidden (only in the credentials)
	[key: string]: any;
}

export interface IDisplayOptions {
	hide?: {
		[key: string]: NodeParameterValue[] | undefined;
	};
	show?: {
		[key: string]: NodeParameterValue[] | undefined;
	};
}

export interface INodeProperties {
	displayName: string;
	name: string;
	type: NodePropertyTypes;
	typeOptions?: INodePropertyTypeOptions;
	default: NodeParameterValueType;
	description?: string;
	hint?: string;
	displayOptions?: IDisplayOptions;
	options?: Array<INodePropertyOptions | INodeProperties | INodePropertyCollection>;
	placeholder?: string;
	isNodeSetting?: boolean;
	noDataExpression?: boolean;
	required?: boolean;
	routing?: INodePropertyRouting;
	credentialTypes?: Array<
		'extends:oAuth2Api' | 'extends:oAuth1Api' | 'has:authenticate' | 'has:genericAuth'
	>;
	extractValue?: INodePropertyValueExtractor;
	modes?: INodePropertyMode[];
}

export interface INodePropertyMode {
	displayName: string;
	name: string;
	type: 'string' | 'list';
	hint: string;
	validation?: Array<
		INodePropertyModeValidation | { (this: IExecuteSingleFunctions, value: string): void }
	>;
	placeholder: string;
	url?: string;
	extractValue?: INodePropertyValueExtractor;
	initType?: string;
	entryTypes?: {
		[name: string]: {
			selectable?: boolean;
			hidden?: boolean;
			queryable?: boolean;
			data?: {
				request?: IHttpRequestOptions;
				output?: INodeRequestOutput;
			};
		};
	};
	search?: INodePropertyRouting;
}
export interface INodePropertyModeValidation {
	type: string;
	properties: {};
}

export interface INodePropertyRegexValidation extends INodePropertyModeValidation {
	type: 'regex';
	properties: {
		regex: string;
		errorMessage: string;
	};
}

export interface INodePropertyOptions {
	name: string;
	value: string | number | boolean;
	action?: string;
	description?: string;
	routing?: INodePropertyRouting;
}

export interface INodePropertyCollection {
	displayName: string;
	name: string;
	values: INodeProperties[];
}

export interface INodePropertyValueExtractorBase {
	type: string;
}

export interface INodePropertyValueExtractorRegex extends INodePropertyValueExtractorBase {
	type: 'regex';
	regex: string | RegExp;
}

export interface INodePropertyValueExtractorFunction {
	(this: IExecuteSingleFunctions, value: string | NodeParameterValue):
		| Promise<string | NodeParameterValue>
		| (string | NodeParameterValue);
}

export type INodePropertyValueExtractor = INodePropertyValueExtractorRegex;

export interface IParameterDependencies {
	[key: string]: string[];
}

export interface IPollResponse {
	closeFunction?: () => Promise<void>;
}

export interface ITriggerResponse {
	closeFunction?: () => Promise<void>;
	// To manually trigger the run
	manualTriggerFunction?: () => Promise<void>;
	// Gets added automatically at manual workflow runs resolves with
	// the first emitted data
	manualTriggerResponse?: Promise<INodeExecutionData[][]>;
}

export interface INodeType {
	description: INodeTypeDescription;
	execute?(this: IExecuteFunctions): Promise<INodeExecutionData[][] | null>;
	executeSingle?(this: IExecuteSingleFunctions): Promise<INodeExecutionData>;
	poll?(this: IPollFunctions): Promise<INodeExecutionData[][] | null>;
	trigger?(this: ITriggerFunctions): Promise<ITriggerResponse | undefined>;
	webhook?(this: IWebhookFunctions): Promise<IWebhookResponseData>;
	hooks?: {
		[key: string]: (this: IHookFunctions) => Promise<boolean>;
	};
	methods?: {
		loadOptions?: {
			[key: string]: (this: ILoadOptionsFunctions) => Promise<INodePropertyOptions[]>;
		};
		credentialTest?: {
			// Contains a group of functins that test credentials.
			[functionName: string]: ICredentialTestFunction;
		};
	};
	webhookMethods?: {
		[key: string]: IWebhookSetupMethods;
	};
}

export interface INodeVersionedType {
	nodeVersions: {
		[key: number]: INodeType;
	};
	currentVersion: number;
	description: INodeTypeBaseDescription;
	getNodeType: (version?: number) => INodeType;
}
export interface INodeCredentialTestResult {
	status: 'OK' | 'Error';
	message: string;
}

export interface INodeCredentialTestRequest {
	nodeToTestWith?: string; // node name i.e. slack
	credentials: ICredentialsDecrypted;
}

export type WebhookSetupMethodNames = 'checkExists' | 'create' | 'delete';

export interface IWebhookSetupMethods {
	[key: string]: ((this: IHookFunctions) => Promise<boolean>) | undefined;
	checkExists?: (this: IHookFunctions) => Promise<boolean>;
	create?: (this: IHookFunctions) => Promise<boolean>;
	delete?: (this: IHookFunctions) => Promise<boolean>;
}

export interface INodeCredentialDescription {
	name: string;
	required?: boolean;
	displayOptions?: IDisplayOptions;
	testedBy?: ICredentialTestRequest | string; // Name of a function inside `loadOptions.credentialTest`
}

export type INodeIssueTypes = 'credentials' | 'execution' | 'parameters' | 'typeUnknown';

export interface INodeIssueObjectProperty {
	[key: string]: string[];
}

export interface INodeIssueData {
	node: string;
	type: INodeIssueTypes;
	value: boolean | string | string[] | INodeIssueObjectProperty;
}

export interface INodeIssues {
	execution?: boolean;
	credentials?: INodeIssueObjectProperty;
	parameters?: INodeIssueObjectProperty;
	typeUnknown?: boolean;
	[key: string]: undefined | boolean | INodeIssueObjectProperty;
}

export interface IWorfklowIssues {
	[key: string]: INodeIssues;
}

export interface INodeTypeBaseDescription {
	displayName: string;
	name: string;
	icon?: string;
	group: string[];
	description: string;
	documentationUrl?: string;
	subtitle?: string;
	defaultVersion?: number;
	codex?: CodexData;
}

export interface INodePropertyRouting {
	operations?: IN8nRequestOperations; // Should be changed, does not sound right
	output?: INodeRequestOutput;
	request?: DeclarativeRestApiSettings.HttpRequestOptions;
	send?: INodeRequestSend;
}

export type PostReceiveAction =
	| ((
			this: IExecuteSingleFunctions,
			items: INodeExecutionData[],
			response: IN8nHttpFullResponse,
	  ) => Promise<INodeExecutionData[]>)
	| IPostReceiveBinaryData
	| IPostReceiveLimit
	| IPostReceiveRootProperty
	| IPostReceiveSet
	| IPostReceiveSetKeyValue
	| IPostReceiveSort;

export type PreSendAction = (
	this: IExecuteSingleFunctions,
	requestOptions: IHttpRequestOptions,
) => Promise<IHttpRequestOptions>;

export interface INodeRequestOutput {
	maxResults?: number | string;
	postReceive?: PostReceiveAction[];
}

export interface INodeRequestSend {
	preSend?: PreSendAction[];
	paginate?: boolean | string; // Where should this life?
	property?: string; // Maybe: propertyName, destinationProperty?
	propertyInDotNotation?: boolean; // Enabled by default
	type?: 'body' | 'query';
	value?: string;
}

export interface IPostReceiveBase {
	type: string;
	enabled?: boolean | string;
	properties: {
		[key: string]: string | number | IDataObject;
	};
	errorMessage?: string;
}

export interface IPostReceiveBinaryData extends IPostReceiveBase {
	type: 'binaryData';
	properties: {
		destinationProperty: string;
	};
}

export interface IPostReceiveLimit extends IPostReceiveBase {
	type: 'limit';
	properties: {
		maxResults: number | string;
	};
}

export interface IPostReceiveRootProperty extends IPostReceiveBase {
	type: 'rootProperty';
	properties: {
		property: string;
	};
}

export interface IPostReceiveSet extends IPostReceiveBase {
	type: 'set';
	properties: {
		value: string;
	};
}

export interface IPostReceiveSetKeyValue extends IPostReceiveBase {
	type: 'setKeyValue';
	properties: {
		[key: string]: string | number;
	};
}

export interface IPostReceiveSort extends IPostReceiveBase {
	type: 'sort';
	properties: {
		key: string;
	};
}

export interface INodeTypeDescription extends INodeTypeBaseDescription {
	version: number | number[];
	defaults: INodeParameters;
	eventTriggerDescription?: string;
	activationMessage?: string;
	inputs: string[];
	inputNames?: string[];
	outputs: string[];
	outputNames?: string[];
	properties: INodeProperties[];
	credentials?: INodeCredentialDescription[];
	maxNodes?: number; // How many nodes of that type can be created in a workflow
	polling?: boolean;
	requestDefaults?: DeclarativeRestApiSettings.HttpRequestOptions;
	requestOperations?: IN8nRequestOperations;
	hooks?: {
		[key: string]: INodeHookDescription[] | undefined;
		activate?: INodeHookDescription[];
		deactivate?: INodeHookDescription[];
	};
	webhooks?: IWebhookDescription[];
	translation?: { [key: string]: object };
	mockManualExecution?: true;
	triggerPanel?: {
		header?: string;
		executionsHelp?:
			| string
			| {
					active: string;
					inactive: string;
			  };
		activationHint?:
			| string
			| {
					active: string;
					inactive: string;
			  };
	};
}

export interface INodeHookDescription {
	method: string;
}

export interface IWebhookData {
	httpMethod: WebhookHttpMethod;
	node: string;
	path: string;
	webhookDescription: IWebhookDescription;
	workflowId: string;
	workflowExecuteAdditionalData: IWorkflowExecuteAdditionalData;
	webhookId?: string;
}

export interface IWebhookDescription {
	[key: string]: WebhookHttpMethod | WebhookResponseMode | boolean | string | undefined;
	httpMethod: WebhookHttpMethod | string;
	isFullPath?: boolean;
	name: string;
	path: string;
	responseBinaryPropertyName?: string;
	responseContentType?: string;
	responsePropertyName?: string;
	responseMode?: WebhookResponseMode | string;
	responseData?: WebhookResponseData | string;
	restartWebhook?: boolean;
}

export interface IWorkflowDataProxyData {
	[key: string]: any;
	$binary: any;
	$data: any;
	$env: any;
	$evaluateExpression: any;
	$item: any;
	$items: any;
	$json: any;
	$node: any;
	$parameter: any;
	$position: any;
	$workflow: any;
	$: any;
	$input: any;
	$thisItem: any;
	$thisRunIndex: number;
	$thisItemIndex: number;
	$now: any;
	$today: any;
}

export type IWorkflowDataProxyAdditionalKeys = IDataObject;

export interface IWorkflowMetadata {
	id?: number | string;
	name?: string;
	active: boolean;
}

export type WebhookHttpMethod = 'DELETE' | 'GET' | 'HEAD' | 'PATCH' | 'POST' | 'PUT' | 'OPTIONS';

export interface IWebhookResponseData {
	workflowData?: INodeExecutionData[][];
	webhookResponse?: any;
	noWebhookResponse?: boolean;
}

export type WebhookResponseData = 'allEntries' | 'firstEntryJson' | 'firstEntryBinary' | 'noData';
export type WebhookResponseMode = 'onReceived' | 'lastNode';

export interface INodeTypes {
	nodeTypes: INodeTypeData;
	init(nodeTypes?: INodeTypeData): Promise<void>;
	getAll(): Array<INodeType | INodeVersionedType>;
	getByNameAndVersion(nodeType: string, version?: number): INodeType | undefined;
}

export interface ICredentialTypeData {
	[key: string]: {
		type: ICredentialType;
		sourcePath: string;
	};
}

export interface INodeTypeData {
	[key: string]: {
		type: INodeType | INodeVersionedType;
		sourcePath: string;
	};
}

export interface IRun {
	data: IRunExecutionData;
	finished?: boolean;
	mode: WorkflowExecuteMode;
	waitTill?: Date;
	startedAt: Date;
	stoppedAt?: Date;
}

// Contains all the data which is needed to execute a workflow and so also to
// start restart it again after it did fail.
// The RunData, ExecuteData and WaitForExecution contain often the same data.
export interface IRunExecutionData {
	startData?: {
		destinationNode?: string;
		runNodeFilter?: string[];
	};
	resultData: {
		error?: ExecutionError;
		runData: IRunData;
		pinData?: IPinData;
		lastNodeExecuted?: string;
	};
	executionData?: {
		contextData: IExecuteContextData;
		nodeExecutionStack: IExecuteData[];
		waitingExecution: IWaitingForExecution;
		waitingExecutionSource: IWaitingForExecutionSource | null;
	};
	waitTill?: Date;
}

export interface IRunData {
	// node-name: result-data
	[key: string]: ITaskData[];
}

// The data that gets returned when a node runs
export interface ITaskData {
	startTime: number;
	executionTime: number;
	data?: ITaskDataConnections;
	error?: ExecutionError;
	source: Array<ISourceData | null>; // Is an array as nodes have multiple inputs
}

export interface ISourceData {
	previousNode: string;
	previousNodeOutput?: number; // If undefined "0" gets used
	previousNodeRun?: number; // If undefined "0" gets used
}

// The data for all the different kind of connectons (like main) and all the indexes
export interface ITaskDataConnections {
	// Key for each input type and because there can be multiple inputs of the same type it is an array
	// null is also allowed because if we still need data for a later while executing the workflow set teompoary to null
	// the nodes get as input TaskDataConnections which is identical to this one except that no null is allowed.
	[key: string]: Array<INodeExecutionData[] | null>;
}

// Keeps data while workflow gets executed and allows when provided to restart execution
export interface IWaitingForExecution {
	// Node name
	[key: string]: {
		// Run index
		[key: number]: ITaskDataConnections;
	};
}

export interface ITaskDataConnectionsSource {
	// Key for each input type and because there can be multiple inputs of the same type it is an array
	// null is also allowed because if we still need data for a later while executing the workflow set teompoary to null
	// the nodes get as input TaskDataConnections which is identical to this one except that no null is allowed.
	[key: string]: Array<ISourceData | null>;
}

export interface IWaitingForExecutionSource {
	// Node name
	[key: string]: {
		// Run index
		[key: number]: ITaskDataConnectionsSource;
	};
}

export interface IWorkflowBase {
	id?: number | string | any;
	name: string;
	active: boolean;
	createdAt: Date;
	updatedAt: Date;
	nodes: INode[];
	connections: IConnections;
	settings?: IWorkflowSettings;
	staticData?: IDataObject;
	pinData?: IPinData;
}

export interface IWorkflowCredentials {
	[credentialType: string]: {
		[id: string]: ICredentialsEncrypted;
	};
}

export interface IWorkflowExecuteHooks {
	[key: string]: Array<(...args: any[]) => Promise<void>> | undefined;
	nodeExecuteAfter?: Array<
		(nodeName: string, data: ITaskData, executionData: IRunExecutionData) => Promise<void>
	>;
	nodeExecuteBefore?: Array<(nodeName: string) => Promise<void>>;
	workflowExecuteAfter?: Array<(data: IRun, newStaticData: IDataObject) => Promise<void>>;
	workflowExecuteBefore?: Array<(workflow: Workflow, data: IRunExecutionData) => Promise<void>>;
	sendResponse?: Array<(response: IExecuteResponsePromiseData) => Promise<void>>;
}

export interface IWorkflowExecuteAdditionalData {
	credentialsHelper: ICredentialsHelper;
	encryptionKey: string;
	executeWorkflow: (
		workflowInfo: IExecuteWorkflowInfo,
		additionalData: IWorkflowExecuteAdditionalData,
		inputData?: INodeExecutionData[],
		parentExecutionId?: string,
		loadedWorkflowData?: IWorkflowBase,
		loadedRunData?: any,
	) => Promise<any>;
	// hooks?: IWorkflowExecuteHooks;
	executionId?: string;
	hooks?: WorkflowHooks;
	httpResponse?: express.Response;
	httpRequest?: express.Request;
	restApiUrl: string;
	sendMessageToUI?: (source: string, message: any) => void;
	timezone: string;
	webhookBaseUrl: string;
	webhookWaitingBaseUrl: string;
	webhookTestBaseUrl: string;
	currentNodeParameters?: INodeParameters;
	executionTimeoutTimestamp?: number;
	userId: string;
}

export type WorkflowExecuteMode =
	| 'cli'
	| 'error'
	| 'integrated'
	| 'internal'
	| 'manual'
	| 'retry'
	| 'trigger'
	| 'webhook';
export type WorkflowActivateMode = 'init' | 'create' | 'update' | 'activate' | 'manual';

export interface IWorkflowHooksOptionalParameters {
	parentProcessMode?: string;
	retryOf?: string;
	sessionId?: string;
}

export interface IWorkflowSettings {
	[key: string]: IDataObject | string | number | boolean | undefined;
}

export type LogTypes = 'debug' | 'verbose' | 'info' | 'warn' | 'error';

export interface ILogger {
	log: (type: LogTypes, message: string, meta?: object) => void;
	debug: (message: string, meta?: object) => void;
	verbose: (message: string, meta?: object) => void;
	info: (message: string, meta?: object) => void;
	warn: (message: string, meta?: object) => void;
	error: (message: string, meta?: object) => void;
}

export interface IStatusCodeMessages {
	[key: string]: string;
}

export type CodexData = {
	categories?: string[];
	subcategories?: { [category: string]: string[] };
	alias?: string[];
};

export type JsonValue = string | number | boolean | null | JsonObject | JsonValue[];

export type JsonObject = { [key: string]: JsonValue };

export type AllEntities<M> = M extends { [key: string]: string } ? Entity<M, keyof M> : never;

export type Entity<M, K> = K extends keyof M ? { resource: K; operation: M[K] } : never;

export type PropertiesOf<M extends { resource: string; operation: string }> = Array<
	Omit<INodeProperties, 'displayOptions'> & {
		displayOptions?: {
			[key in 'show' | 'hide']?: {
				resource?: Array<M['resource']>;
				operation?: Array<M['operation']>;
				[otherKey: string]: NodeParameterValue[] | undefined;
			};
		};
	}
>;

// Telemetry

export interface ITelemetryTrackProperties {
	user_id?: string;
	[key: string]: GenericValue;
}

export interface INodesGraph {
	node_types: string[];
	node_connections: IDataObject[];
	nodes: INodesGraphNode;
	notes: INotesGraphNode;
	is_pinned: boolean;
}

export interface INodesGraphNode {
	[key: string]: INodeGraphItem;
}

export interface INotesGraphNode {
	[key: string]: INoteGraphItem;
}

export interface INoteGraphItem {
	overlapping: boolean;
	position: [number, number];
	height: number;
	width: number;
}

export interface INodeGraphItem {
	id: string;
	type: string;
	resource?: string;
	operation?: string;
	domain?: string; // HTTP Request node v1
	domain_base?: string; // HTTP Request node v2
	domain_path?: string; // HTTP Request node v2
	position: [number, number];
	mode?: string;
	credential_type?: string; // HTTP Request node v2
	credential_set?: boolean; // HTTP Request node v2
	method?: string; // HTTP Request node v2
	src_node_id?: string;
	src_instance_id?: string;
}

export interface INodeNameIndex {
	[name: string]: string;
}

export interface INodesGraphResult {
	nodeGraph: INodesGraph;
	nameIndices: INodeNameIndex;
	webhookNodeNames: string[];
}

export interface ITelemetryClientConfig {
	url: string;
	key: string;
}

export interface ITelemetrySettings {
	enabled: boolean;
	config?: ITelemetryClientConfig;
}

export interface IConnectedNode {
	name: string;
	indicies: number[];
	depth: number;
}

export enum OAuth2GrantType {
	authorizationCode = 'authorizationCode',
	clientCredentials = 'clientCredentials',
}
export interface IOAuth2Credentials {
	grantType: 'authorizationCode' | 'clientCredentials';
	clientId: string;
	clientSecret: string;
	accessTokenUrl: string;
	authUrl: string;
	authQueryParameters: string;
	authentication: 'body' | 'header';
	scope: string;
	oauthTokenData?: IDataObject;
}

export type PublicInstalledPackage = {
	packageName: string;
	installedVersion: string;
	authorName?: string;
	authorEmail?: string;
	installedNodes: PublicInstalledNode[];
	createdAt: Date;
	updatedAt: Date;
	updateAvailable?: string;
	failedLoading?: boolean;
};

export type PublicInstalledNode = {
	name: string;
	type: string;
	latestVersion: string;
	package: PublicInstalledPackage;
};<|MERGE_RESOLUTION|>--- conflicted
+++ resolved
@@ -560,12 +560,8 @@
 		parameterName: string,
 		itemIndex: number,
 		fallbackValue?: any,
-<<<<<<< HEAD
 		options?: IGetNodeParameterOptions,
-	): NodeParameterValue | INodeParameters | NodeParameterValue[] | INodeParameters[] | object;
-=======
 	): NodeParameterValueType | object;
->>>>>>> 63fe0c07
 	getWorkflowDataProxy(itemIndex: number): IWorkflowDataProxyData;
 	getWorkflowStaticData(type: string): IDataObject;
 	getRestApiUrl(): string;
@@ -602,15 +598,11 @@
 	getItemIndex(): number;
 	getMode(): WorkflowExecuteMode;
 	getNode(): INode;
-<<<<<<< HEAD
 	getNodeParameter(
 		parameterName: string,
 		fallbackValue?: any,
 		options?: IGetNodeParameterOptions,
-	): NodeParameterValue | INodeParameters | NodeParameterValue[] | INodeParameters[] | object;
-=======
-	getNodeParameter(parameterName: string, fallbackValue?: any): NodeParameterValueType | object;
->>>>>>> 63fe0c07
+	): NodeParameterValueType | object;
 	getRestApiUrl(): string;
 	getTimezone(): string;
 	getExecuteData(): IExecuteData;
@@ -656,25 +648,12 @@
 export interface ILoadOptionsFunctions {
 	getCredentials(type: string): Promise<ICredentialDataDecryptedObject>;
 	getNode(): INode;
-<<<<<<< HEAD
 	getNodeParameter(
 		parameterName: string,
 		fallbackValue?: any,
 		options?: IGetNodeParameterOptions,
-	): NodeParameterValue | INodeParameters | NodeParameterValue[] | INodeParameters[] | object;
-	getCurrentNodeParameter(
-		parameterName: string,
-	):
-		| NodeParameterValue
-		| INodeParameters
-		| NodeParameterValue[]
-		| INodeParameters[]
-		| object
-		| undefined;
-=======
-	getNodeParameter(parameterName: string, fallbackValue?: any): NodeParameterValueType | object;
+	): NodeParameterValueType | object;
 	getCurrentNodeParameter(parameterName: string): NodeParameterValueType | object | undefined;
->>>>>>> 63fe0c07
 	getCurrentNodeParameters(): INodeParameters | undefined;
 	getTimezone(): string;
 	getRestApiUrl(): string;
@@ -706,15 +685,11 @@
 	getActivationMode(): WorkflowActivateMode;
 	getNode(): INode;
 	getNodeWebhookUrl: (name: string) => string | undefined;
-<<<<<<< HEAD
 	getNodeParameter(
 		parameterName: string,
 		fallbackValue?: any,
 		options?: IGetNodeParameterOptions,
-	): NodeParameterValue | INodeParameters | NodeParameterValue[] | INodeParameters[] | object;
-=======
-	getNodeParameter(parameterName: string, fallbackValue?: any): NodeParameterValueType | object;
->>>>>>> 63fe0c07
+	): NodeParameterValueType | object;
 	getTimezone(): string;
 	getWebhookDescription(name: string): IWebhookDescription | undefined;
 	getWebhookName(): string;
@@ -740,15 +715,11 @@
 	getMode(): WorkflowExecuteMode;
 	getActivationMode(): WorkflowActivateMode;
 	getNode(): INode;
-<<<<<<< HEAD
 	getNodeParameter(
 		parameterName: string,
 		fallbackValue?: any,
 		options?: IGetNodeParameterOptions,
-	): NodeParameterValue | INodeParameters | NodeParameterValue[] | INodeParameters[] | object;
-=======
-	getNodeParameter(parameterName: string, fallbackValue?: any): NodeParameterValueType | object;
->>>>>>> 63fe0c07
+	): NodeParameterValueType | object;
 	getRestApiUrl(): string;
 	getTimezone(): string;
 	getWorkflow(): IWorkflowMetadata;
@@ -778,15 +749,11 @@
 	getMode(): WorkflowExecuteMode;
 	getActivationMode(): WorkflowActivateMode;
 	getNode(): INode;
-<<<<<<< HEAD
 	getNodeParameter(
 		parameterName: string,
 		fallbackValue?: any,
 		options?: IGetNodeParameterOptions,
-	): NodeParameterValue | INodeParameters | NodeParameterValue[] | INodeParameters[] | object;
-=======
-	getNodeParameter(parameterName: string, fallbackValue?: any): NodeParameterValueType | object;
->>>>>>> 63fe0c07
+	): NodeParameterValueType | object;
 	getRestApiUrl(): string;
 	getTimezone(): string;
 	getWorkflow(): IWorkflowMetadata;
@@ -811,15 +778,11 @@
 	getHeaderData(): object;
 	getMode(): WorkflowExecuteMode;
 	getNode(): INode;
-<<<<<<< HEAD
 	getNodeParameter(
 		parameterName: string,
 		fallbackValue?: any,
 		options?: IGetNodeParameterOptions,
-	): NodeParameterValue | INodeParameters | NodeParameterValue[] | INodeParameters[] | object;
-=======
-	getNodeParameter(parameterName: string, fallbackValue?: any): NodeParameterValueType | object;
->>>>>>> 63fe0c07
+	): NodeParameterValueType | object;
 	getNodeWebhookUrl: (name: string) => string | undefined;
 	getParamsData(): object;
 	getQueryData(): object;
