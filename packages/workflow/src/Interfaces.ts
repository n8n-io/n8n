/* eslint-disable @typescript-eslint/no-explicit-any */
/* eslint-disable import/no-extraneous-dependencies */
/* eslint-disable import/no-cycle */
// eslint-disable-next-line import/no-extraneous-dependencies
// eslint-disable-next-line max-classes-per-file
import * as express from 'express';
import { Workflow } from './Workflow';
import { WorkflowHooks } from './WorkflowHooks';
import { WorkflowOperationError } from './WorkflowErrors';
import { NodeApiError, NodeOperationError } from './NodeErrors';

export type IAllExecuteFunctions =
	| IExecuteFunctions
	| IExecuteSingleFunctions
	| IHookFunctions
	| ILoadOptionsFunctions
	| IPollFunctions
	| ITriggerFunctions
	| IWebhookFunctions;

export interface IBinaryData {
	[key: string]: string | undefined;
	data: string;
	mimeType: string;
	fileName?: string;
	directory?: string;
	fileExtension?: string;
}

export interface IOAuth2Options {
	includeCredentialsOnRefreshOnBody?: boolean;
	property?: string;
	tokenType?: string;
	keepBearer?: boolean;
	tokenExpiredStatusCode?: number;
}

export interface IConnection {
	// The node the connection is to
	node: string;

	// The type of the input on destination node (for example "main")
	type: string;

	// The output/input-index of destination node (if node has multiple inputs/outputs of the same type)
	index: number;
}

export type ExecutionError = WorkflowOperationError | NodeOperationError | NodeApiError;

// Get used to gives nodes access to credentials
export interface IGetCredentials {
	get(type: string, name: string): Promise<ICredentialsEncrypted>;
}

export abstract class ICredentials {
	name: string;

	type: string;

	data: string | undefined;

	nodesAccess: ICredentialNodeAccess[];

	constructor(name: string, type: string, nodesAccess: ICredentialNodeAccess[], data?: string) {
		this.name = name;
		this.type = type;
		this.nodesAccess = nodesAccess;
		this.data = data;
	}

	abstract getData(encryptionKey: string, nodeType?: string): ICredentialDataDecryptedObject;

	abstract getDataKey(key: string, encryptionKey: string, nodeType?: string): CredentialInformation;

	abstract getDataToSave(): ICredentialsEncrypted;

	abstract hasNodeAccess(nodeType: string): boolean;

	abstract setData(data: ICredentialDataDecryptedObject, encryptionKey: string): void;

	abstract setDataKey(key: string, data: CredentialInformation, encryptionKey: string): void;
}

// Defines which nodes are allowed to access the credentials and
// when that access got grented from which user
export interface ICredentialNodeAccess {
	nodeType: string;
	user?: string;
	date?: Date;
}

export interface ICredentialsDecrypted {
	name: string;
	type: string;
	nodesAccess: ICredentialNodeAccess[];
	data?: ICredentialDataDecryptedObject;
}

export interface ICredentialsEncrypted {
	name: string;
	type: string;
	nodesAccess: ICredentialNodeAccess[];
	data?: string;
}

export interface ICredentialsExpressionResolveValues {
	connectionInputData: INodeExecutionData[];
	itemIndex: number;
	node: INode;
	runExecutionData: IRunExecutionData | null;
	runIndex: number;
	workflow: Workflow;
}

export abstract class ICredentialsHelper {
	encryptionKey: string;
<<<<<<< HEAD

	workflowCredentials: IWorkflowCredentials;
=======
>>>>>>> fc95c00c

	constructor(encryptionKey: string) {
		this.encryptionKey = encryptionKey;
	}

<<<<<<< HEAD
	abstract getCredentials(name: string, type: string): ICredentials;

	abstract getDecrypted(
		name: string,
		type: string,
		mode: WorkflowExecuteMode,
		raw?: boolean,
		expressionResolveValues?: ICredentialsExpressionResolveValues,
	): ICredentialDataDecryptedObject;

	abstract updateCredentials(
		name: string,
		type: string,
		data: ICredentialDataDecryptedObject,
	): Promise<void>;
=======
	abstract getCredentials(name: string, type: string): Promise<ICredentials>;
	abstract getDecrypted(name: string, type: string, mode: WorkflowExecuteMode, raw?: boolean, expressionResolveValues?: ICredentialsExpressionResolveValues): Promise<ICredentialDataDecryptedObject>;
	abstract updateCredentials(name: string, type: string, data: ICredentialDataDecryptedObject): Promise<void>;
>>>>>>> fc95c00c
}

export interface ICredentialType {
	name: string;
	displayName: string;
	extends?: string[];
	properties: INodeProperties[];
	documentationUrl?: string;
	__overwrittenProperties?: string[];
}

export interface ICredentialTypes {
	credentialTypes?: {
		[key: string]: ICredentialType;
	};
	init(credentialTypes?: { [key: string]: ICredentialType }): Promise<void>;
	getAll(): ICredentialType[];
	getByName(credentialType: string): ICredentialType;
}

// The way the credentials get saved in the database (data encrypted)
export interface ICredentialData {
	name: string;
	data: string; // Contains the access data as encrypted JSON string
	nodesAccess: ICredentialNodeAccess[];
}

// The encrypted credentials which the nodes can access
export type CredentialInformation = string | number | boolean | IDataObject;

// The encrypted credentials which the nodes can access
export interface ICredentialDataDecryptedObject {
	[key: string]: CredentialInformation;
}

// First array index: The output/input-index (if node has multiple inputs/outputs of the same type)
// Second array index: The different connections (if one node is connected to multiple nodes)
export type NodeInputConnections = IConnection[][];

export interface INodeConnections {
	// Input name
	[key: string]: NodeInputConnections;
}

export interface IConnections {
	// Node name
	[key: string]: INodeConnections;
}

export type GenericValue = string | object | number | boolean | undefined | null;

export interface IDataObject {
	[key: string]: GenericValue | IDataObject | GenericValue[] | IDataObject[];
}

export interface IGetExecutePollFunctions {
	(
		workflow: Workflow,
		node: INode,
		additionalData: IWorkflowExecuteAdditionalData,
		mode: WorkflowExecuteMode,
		activation: WorkflowActivateMode,
	): IPollFunctions;
}

export interface IGetExecuteTriggerFunctions {
	(
		workflow: Workflow,
		node: INode,
		additionalData: IWorkflowExecuteAdditionalData,
		mode: WorkflowExecuteMode,
		activation: WorkflowActivateMode,
	): ITriggerFunctions;
}

export interface IGetExecuteFunctions {
	(
		workflow: Workflow,
		runExecutionData: IRunExecutionData,
		runIndex: number,
		connectionInputData: INodeExecutionData[],
		inputData: ITaskDataConnections,
		node: INode,
		additionalData: IWorkflowExecuteAdditionalData,
		mode: WorkflowExecuteMode,
	): IExecuteFunctions;
}

export interface IGetExecuteSingleFunctions {
	(
		workflow: Workflow,
		runExecutionData: IRunExecutionData,
		runIndex: number,
		connectionInputData: INodeExecutionData[],
		inputData: ITaskDataConnections,
		node: INode,
		itemIndex: number,
		additionalData: IWorkflowExecuteAdditionalData,
		mode: WorkflowExecuteMode,
	): IExecuteSingleFunctions;
}

export interface IGetExecuteHookFunctions {
	(
		workflow: Workflow,
		node: INode,
		additionalData: IWorkflowExecuteAdditionalData,
		mode: WorkflowExecuteMode,
		activation: WorkflowActivateMode,
		isTest?: boolean,
		webhookData?: IWebhookData,
	): IHookFunctions;
}

export interface IGetExecuteWebhookFunctions {
	(
		workflow: Workflow,
		node: INode,
		additionalData: IWorkflowExecuteAdditionalData,
		mode: WorkflowExecuteMode,
		webhookData: IWebhookData,
	): IWebhookFunctions;
}

export interface IExecuteData {
	data: ITaskDataConnections;
	node: INode;
}

export type IContextObject = {
	[key: string]: any;
};

export interface IExecuteContextData {
	// Keys are: "flow" | "node:<NODE_NAME>"
	[key: string]: IContextObject;
}

export interface IExecuteFunctions {
	continueOnFail(): boolean;
	evaluateExpression(
		expression: string,
		itemIndex: number,
	): NodeParameterValue | INodeParameters | NodeParameterValue[] | INodeParameters[];
	executeWorkflow(
		workflowInfo: IExecuteWorkflowInfo,
		inputData?: INodeExecutionData[],
	): Promise<any>;
	getContext(type: string): IContextObject;
	getCredentials(type: string, itemIndex?: number): Promise<ICredentialDataDecryptedObject | undefined>;
	getInputData(inputIndex?: number, inputName?: string): INodeExecutionData[];
	getMode(): WorkflowExecuteMode;
	getNode(): INode;
	getNodeParameter(
		parameterName: string,
		itemIndex: number,
		fallbackValue?: any,
	): NodeParameterValue | INodeParameters | NodeParameterValue[] | INodeParameters[] | object;
	getWorkflowDataProxy(itemIndex: number): IWorkflowDataProxyData;
	getWorkflowStaticData(type: string): IDataObject;
	getRestApiUrl(): string;
	getTimezone(): string;
	getWorkflow(): IWorkflowMetadata;
<<<<<<< HEAD
	prepareOutputData(
		outputData: INodeExecutionData[],
		outputIndex?: number,
	): Promise<INodeExecutionData[][]>;
	sendMessageToUI(message: any): void;
=======
	prepareOutputData(outputData: INodeExecutionData[], outputIndex?: number): Promise<INodeExecutionData[][]>;
	putExecutionToWait(waitTill: Date): Promise<void>;
	sendMessageToUI(message: any): void; // tslint:disable-line:no-any
>>>>>>> fc95c00c
	helpers: {
		[key: string]: (...args: any[]) => any;
	};
}

export interface IExecuteSingleFunctions {
	continueOnFail(): boolean;
	evaluateExpression(
		expression: string,
		itemIndex: number | undefined,
	): NodeParameterValue | INodeParameters | NodeParameterValue[] | INodeParameters[];
	getContext(type: string): IContextObject;
	getCredentials(type: string): Promise<ICredentialDataDecryptedObject | undefined>;
	getInputData(inputIndex?: number, inputName?: string): INodeExecutionData;
	getMode(): WorkflowExecuteMode;
	getNode(): INode;
	getNodeParameter(
		parameterName: string,
		fallbackValue?: any,
	): NodeParameterValue | INodeParameters | NodeParameterValue[] | INodeParameters[] | object;
	getRestApiUrl(): string;
	getTimezone(): string;
	getWorkflow(): IWorkflowMetadata;
	getWorkflowDataProxy(): IWorkflowDataProxyData;
	getWorkflowStaticData(type: string): IDataObject;
	helpers: {
		[key: string]: (...args: any[]) => any;
	};
}

export interface IExecuteWorkflowInfo {
	code?: IWorkflowBase;
	id?: string;
}

export interface ILoadOptionsFunctions {
	getCredentials(type: string): Promise<ICredentialDataDecryptedObject | undefined>;
	getNode(): INode;
	getNodeParameter(
		parameterName: string,
		fallbackValue?: any,
	): NodeParameterValue | INodeParameters | NodeParameterValue[] | INodeParameters[] | object;
	getCurrentNodeParameter(
		parameterName: string,
	):
		| NodeParameterValue
		| INodeParameters
		| NodeParameterValue[]
		| INodeParameters[]
		| object
		| undefined;
	getCurrentNodeParameters(): INodeParameters | undefined;
	getTimezone(): string;
	getRestApiUrl(): string;
	helpers: {
		[key: string]: ((...args: any[]) => any) | undefined;
	};
}

export interface IHookFunctions {
	getCredentials(type: string): Promise<ICredentialDataDecryptedObject | undefined>;
	getMode(): WorkflowExecuteMode;
	getActivationMode(): WorkflowActivateMode;
	getNode(): INode;
	getNodeWebhookUrl: (name: string) => string | undefined;
	getNodeParameter(
		parameterName: string,
		fallbackValue?: any,
	): NodeParameterValue | INodeParameters | NodeParameterValue[] | INodeParameters[] | object;
	getTimezone(): string;
	getWebhookDescription(name: string): IWebhookDescription | undefined;
	getWebhookName(): string;
	getWorkflow(): IWorkflowMetadata;
	getWorkflowStaticData(type: string): IDataObject;
	helpers: {
		[key: string]: (...args: any[]) => any;
	};
}

export interface IPollFunctions {
	__emit(data: INodeExecutionData[][]): void;
	getCredentials(type: string): Promise<ICredentialDataDecryptedObject | undefined>;
	getMode(): WorkflowExecuteMode;
	getActivationMode(): WorkflowActivateMode;
	getNode(): INode;
	getNodeParameter(
		parameterName: string,
		fallbackValue?: any,
	): NodeParameterValue | INodeParameters | NodeParameterValue[] | INodeParameters[] | object;
	getRestApiUrl(): string;
	getTimezone(): string;
	getWorkflow(): IWorkflowMetadata;
	getWorkflowStaticData(type: string): IDataObject;
	helpers: {
		[key: string]: (...args: any[]) => any;
	};
}

export interface ITriggerFunctions {
	emit(data: INodeExecutionData[][]): void;
	getCredentials(type: string): Promise<ICredentialDataDecryptedObject | undefined>;
	getMode(): WorkflowExecuteMode;
	getActivationMode(): WorkflowActivateMode;
	getNode(): INode;
	getNodeParameter(
		parameterName: string,
		fallbackValue?: any,
	): NodeParameterValue | INodeParameters | NodeParameterValue[] | INodeParameters[] | object;
	getRestApiUrl(): string;
	getTimezone(): string;
	getWorkflow(): IWorkflowMetadata;
	getWorkflowStaticData(type: string): IDataObject;
	helpers: {
		[key: string]: (...args: any[]) => any;
	};
}

export interface IWebhookFunctions {
	getBodyData(): IDataObject;
	getCredentials(type: string): Promise<ICredentialDataDecryptedObject | undefined>;
	getHeaderData(): object;
	getMode(): WorkflowExecuteMode;
	getNode(): INode;
	getNodeParameter(
		parameterName: string,
		fallbackValue?: any,
	): NodeParameterValue | INodeParameters | NodeParameterValue[] | INodeParameters[] | object;
	getNodeWebhookUrl: (name: string) => string | undefined;
	getParamsData(): object;
	getQueryData(): object;
	getRequestObject(): express.Request;
	getResponseObject(): express.Response;
	getTimezone(): string;
	getWebhookName(): string;
	getWorkflowStaticData(type: string): IDataObject;
	getWorkflow(): IWorkflowMetadata;
	prepareOutputData(
		outputData: INodeExecutionData[],
		outputIndex?: number,
	): Promise<INodeExecutionData[][]>;
	helpers: {
		[key: string]: (...args: any[]) => any;
	};
}

export interface INodeCredentials {
	[key: string]: string;
}

export interface INode {
	name: string;
	typeVersion: number;
	type: string;
	position: [number, number];
	disabled?: boolean;
	notes?: string;
	notesInFlow?: boolean;
	retryOnFail?: boolean;
	maxTries?: number;
	waitBetweenTries?: number;
	alwaysOutputData?: boolean;
	executeOnce?: boolean;
	continueOnFail?: boolean;
	parameters: INodeParameters;
	credentials?: INodeCredentials;
	webhookId?: string;
}

export interface INodes {
	[key: string]: INode;
}

export interface IObservableObject {
	[key: string]: any;
	__dataChanged: boolean;
}

export interface IBinaryKeyData {
	[key: string]: IBinaryData;
}

export interface INodeExecutionData {
	[key: string]: IDataObject | IBinaryKeyData | undefined;
	// TODO: Rename this one as json does not really fit as it is not json (which is a string) it is actually a JS object
	json: IDataObject;
	// json: object;
	// json?: object;
	binary?: IBinaryKeyData;
}

export interface INodeExecuteFunctions {
	getExecutePollFunctions: IGetExecutePollFunctions;
	getExecuteTriggerFunctions: IGetExecuteTriggerFunctions;
	getExecuteFunctions: IGetExecuteFunctions;
	getExecuteSingleFunctions: IGetExecuteSingleFunctions;
	getExecuteHookFunctions: IGetExecuteHookFunctions;
	getExecuteWebhookFunctions: IGetExecuteWebhookFunctions;
}

// The values a node property can have
export type NodeParameterValue = string | number | boolean | undefined | null;

export interface INodeParameters {
	// TODO: Later also has to be possible to add multiple ones with the name name. So array has to be possible
	[key: string]: NodeParameterValue | INodeParameters | NodeParameterValue[] | INodeParameters[];
}

<<<<<<< HEAD
export type NodePropertyTypes =
	| 'boolean'
	| 'collection'
	| 'color'
	| 'dateTime'
	| 'fixedCollection'
	| 'hidden'
	| 'json'
	| 'multiOptions'
	| 'number'
	| 'options'
	| 'string';
=======
export type NodePropertyTypes = 'boolean' | 'collection' | 'color' | 'dateTime' | 'fixedCollection' | 'hidden' | 'json' | 'notice' | 'multiOptions' | 'number' | 'options' | 'string';
>>>>>>> fc95c00c

export type EditorTypes = 'code';

export interface INodePropertyTypeOptions {
	alwaysOpenEditWindow?: boolean; // Supported by: string
	editor?: EditorTypes; // Supported by: string
	loadOptionsDependsOn?: string[]; // Supported by: options
	loadOptionsMethod?: string; // Supported by: options
	maxValue?: number; // Supported by: number
	minValue?: number; // Supported by: number
	multipleValues?: boolean; // Supported by: <All>
	multipleValueButtonText?: string; // Supported when "multipleValues" set to true
	numberPrecision?: number; // Supported by: number
	numberStepSize?: number; // Supported by: number
	password?: boolean; // Supported by: string
	rows?: number; // Supported by: string
	showAlpha?: boolean; // Supported by: color
	sortable?: boolean; // Supported when "multipleValues" set to true
	[key: string]: boolean | number | string | EditorTypes | undefined | string[];
}

export interface IDisplayOptions {
	hide?: {
		[key: string]: NodeParameterValue[];
	};
	show?: {
		[key: string]: NodeParameterValue[];
	};
}

export interface INodeProperties {
	displayName: string;
	name: string;
	type: NodePropertyTypes;
	typeOptions?: INodePropertyTypeOptions;
	default: NodeParameterValue | INodeParameters | INodeParameters[] | NodeParameterValue[];
	description?: string;
	displayOptions?: IDisplayOptions;
	options?: Array<INodePropertyOptions | INodeProperties | INodePropertyCollection>;
	placeholder?: string;
	isNodeSetting?: boolean;
	noDataExpression?: boolean;
	required?: boolean;
}
<<<<<<< HEAD

=======
>>>>>>> fc95c00c
export interface INodePropertyOptions {
	name: string;
	value: string | number;
	description?: string;
}

export interface INodePropertyCollection {
	displayName: string;
	name: string;
	values: INodeProperties[];
}

export interface IParameterDependencies {
	[key: string]: string[];
}

export interface IPollResponse {
	closeFunction?: () => Promise<void>;
}

export interface ITriggerResponse {
	closeFunction?: () => Promise<void>;
	// To manually trigger the run
	manualTriggerFunction?: () => Promise<void>;
	// Gets added automatically at manual workflow runs resolves with
	// the first emitted data
	manualTriggerResponse?: Promise<INodeExecutionData[][]>;
}

export interface INodeType {
	description: INodeTypeDescription;
	execute?(this: IExecuteFunctions): Promise<INodeExecutionData[][] | null>;
	executeSingle?(this: IExecuteSingleFunctions): Promise<INodeExecutionData>;
	poll?(this: IPollFunctions): Promise<INodeExecutionData[][] | null>;
	trigger?(this: ITriggerFunctions): Promise<ITriggerResponse | undefined>;
	webhook?(this: IWebhookFunctions): Promise<IWebhookResponseData>;
	hooks?: {
		[key: string]: (this: IHookFunctions) => Promise<boolean>;
	};
	methods?: {
		loadOptions?: {
			[key: string]: (this: ILoadOptionsFunctions) => Promise<INodePropertyOptions[]>;
		};
	};
	webhookMethods?: {
		[key: string]: IWebhookSetupMethods;
	};
}

export type WebhookSetupMethodNames = 'checkExists' | 'create' | 'delete';

export interface IWebhookSetupMethods {
	[key: string]: ((this: IHookFunctions) => Promise<boolean>) | undefined;
	checkExists?: (this: IHookFunctions) => Promise<boolean>;
	create?: (this: IHookFunctions) => Promise<boolean>;
	delete?: (this: IHookFunctions) => Promise<boolean>;
}

export interface INodeCredentialDescription {
	name: string;
	required?: boolean;
	displayOptions?: IDisplayOptions;
}

export type INodeIssueTypes = 'credentials' | 'execution' | 'parameters' | 'typeUnknown';

export interface INodeIssueObjectProperty {
	[key: string]: string[];
}

export interface INodeIssueData {
	node: string;
	type: INodeIssueTypes;
	value: boolean | string | string[] | INodeIssueObjectProperty;
}

export interface INodeIssues {
	execution?: boolean;
	credentials?: INodeIssueObjectProperty;
	parameters?: INodeIssueObjectProperty;
	typeUnknown?: boolean;
	[key: string]: undefined | boolean | INodeIssueObjectProperty;
}

export interface IWorfklowIssues {
	[key: string]: INodeIssues;
}

export interface INodeTypeDescription {
	displayName: string;
	name: string;
	icon?: string;
	group: string[];
	version: number;
	description: string;
	defaults: INodeParameters;
	documentationUrl?: string;
	inputs: string[];
	inputNames?: string[];
	outputs: string[];
	outputNames?: string[];
	properties: INodeProperties[];
	credentials?: INodeCredentialDescription[];
	maxNodes?: number; // How many nodes of that type can be created in a workflow
	polling?: boolean;
	subtitle?: string;
	hooks?: {
		[key: string]: INodeHookDescription[] | undefined;
		activate?: INodeHookDescription[];
		deactivate?: INodeHookDescription[];
	};
	webhooks?: IWebhookDescription[];
	codex?: CodexData;
}

export interface INodeHookDescription {
	method: string;
}

export interface IWebhookData {
	httpMethod: WebhookHttpMethod;
	node: string;
	path: string;
	webhookDescription: IWebhookDescription;
	workflowId: string;
	workflowExecuteAdditionalData: IWorkflowExecuteAdditionalData;
	webhookId?: string;
}

export interface IWebhookDescription {
	[key: string]: WebhookHttpMethod | WebhookResponseMode | boolean | string | undefined;
	httpMethod: WebhookHttpMethod | string;
	isFullPath?: boolean;
	name: string;
	path: string;
	responseBinaryPropertyName?: string;
	responseContentType?: string;
	responsePropertyName?: string;
	responseMode?: WebhookResponseMode | string;
	responseData?: WebhookResponseData | string;
	restartWebhook?: boolean;
}

export interface IWorkflowDataProxyData {
	$binary: any;
	$data: any;
	$env: any;
	$evaluateExpression: any;
	$item: any;
	$items: any;
	$json: any;
	$node: any;
	$parameter: any;
	$position: any;
	$workflow: any;
}

export interface IWorkflowDataProxyAdditionalKeys {
	[key: string]: string | number | undefined;
}

export interface IWorkflowMetadata {
	id?: number | string;
	name?: string;
	active: boolean;
}

export type WebhookHttpMethod = 'GET' | 'POST' | 'HEAD' | 'OPTIONS';

export interface IWebhookResponseData {
	workflowData?: INodeExecutionData[][];
	webhookResponse?: any;
	noWebhookResponse?: boolean;
}

export type WebhookResponseData = 'allEntries' | 'firstEntryJson' | 'firstEntryBinary';
export type WebhookResponseMode = 'onReceived' | 'lastNode';

export interface INodeTypes {
	nodeTypes: INodeTypeData;
	init(nodeTypes?: INodeTypeData): Promise<void>;
	getAll(): INodeType[];
	getByName(nodeType: string): INodeType | undefined;
}

export interface INodeTypeData {
	[key: string]: {
		type: INodeType;
		sourcePath: string;
	};
}

export interface IRun {
	data: IRunExecutionData;
	finished?: boolean;
	mode: WorkflowExecuteMode;
	waitTill?: Date;
	startedAt: Date;
	stoppedAt?: Date;
}

// Contains all the data which is needed to execute a workflow and so also to
// start restart it again after it did fail.
// The RunData, ExecuteData and WaitForExecution contain often the same data.
export interface IRunExecutionData {
	startData?: {
		destinationNode?: string;
		runNodeFilter?: string[];
	};
	resultData: {
		error?: ExecutionError;
		runData: IRunData;
		lastNodeExecuted?: string;
	};
	executionData?: {
		contextData: IExecuteContextData;
		nodeExecutionStack: IExecuteData[];
		waitingExecution: IWaitingForExecution;
	};
	waitTill?: Date;
}

export interface IRunData {
	// node-name: result-data
	[key: string]: ITaskData[];
}

// The data that gets returned when a node runs
export interface ITaskData {
	startTime: number;
	executionTime: number;
	data?: ITaskDataConnections;
	error?: ExecutionError;
}

// The data for al the different kind of connectons (like main) and all the indexes
export interface ITaskDataConnections {
	// Key for each input type and because there can be multiple inputs of the same type it is an array
	// null is also allowed because if we still need data for a later while executing the workflow set teompoary to null
	// the nodes get as input TaskDataConnections which is identical to this one except that no null is allowed.
	[key: string]: Array<INodeExecutionData[] | null>;
}

// Keeps data while workflow gets executed and allows when provided to restart execution
export interface IWaitingForExecution {
	// Node name
	[key: string]: {
		// Run index
		[key: number]: ITaskDataConnections;
	};
}

export interface IWorkflowBase {
	id?: number | string | any;
	name: string;
	active: boolean;
	createdAt: Date;
	updatedAt: Date;
	nodes: INode[];
	connections: IConnections;
	settings?: IWorkflowSettings;
	staticData?: IDataObject;
}

export interface IWorkflowCredentials {
	// Credential type
	[key: string]: {
		// Name
		[key: string]: ICredentialsEncrypted;
	};
}

export interface IWorkflowExecuteHooks {
	[key: string]: Array<(...args: any[]) => Promise<void>> | undefined;
	nodeExecuteAfter?: Array<
		(nodeName: string, data: ITaskData, executionData: IRunExecutionData) => Promise<void>
	>;
	nodeExecuteBefore?: Array<(nodeName: string) => Promise<void>>;
	workflowExecuteAfter?: Array<(data: IRun, newStaticData: IDataObject) => Promise<void>>;
	workflowExecuteBefore?: Array<(workflow: Workflow, data: IRunExecutionData) => Promise<void>>;
}

export interface IWorkflowExecuteAdditionalData {
	credentialsHelper: ICredentialsHelper;
	encryptionKey: string;
	executeWorkflow: (
		workflowInfo: IExecuteWorkflowInfo,
		additionalData: IWorkflowExecuteAdditionalData,
		inputData?: INodeExecutionData[],
		parentExecutionId?: string,
		loadedWorkflowData?: IWorkflowBase,
		loadedRunData?: any,
	) => Promise<any>;
	// hooks?: IWorkflowExecuteHooks;
	executionId?: string;
	hooks?: WorkflowHooks;
	httpResponse?: express.Response;
	httpRequest?: express.Request;
	restApiUrl: string;
	sendMessageToUI?: (source: string, message: any) => void;
	timezone: string;
	webhookBaseUrl: string;
	webhookWaitingBaseUrl: string;
	webhookTestBaseUrl: string;
	currentNodeParameters?: INodeParameters;
	executionTimeoutTimestamp?: number;
}

export type WorkflowExecuteMode =
	| 'cli'
	| 'error'
	| 'integrated'
	| 'internal'
	| 'manual'
	| 'retry'
	| 'trigger'
	| 'webhook';
export type WorkflowActivateMode = 'init' | 'create' | 'update' | 'activate' | 'manual';

export interface IWorkflowHooksOptionalParameters {
	parentProcessMode?: string;
	retryOf?: string;
	sessionId?: string;
}

export interface IWorkflowSettings {
	[key: string]: IDataObject | string | number | boolean | undefined;
}

export type LogTypes = 'debug' | 'verbose' | 'info' | 'warn' | 'error';

export interface ILogger {
	log: (type: LogTypes, message: string, meta?: object) => void;
	debug: (message: string, meta?: object) => void;
	verbose: (message: string, meta?: object) => void;
	info: (message: string, meta?: object) => void;
	warn: (message: string, meta?: object) => void;
	error: (message: string, meta?: object) => void;
}

export interface IStatusCodeMessages {
	[key: string]: string;
}

export type CodexData = {
	categories?: string[];
	subcategories?: { [category: string]: string[] };
	alias?: string[];
};

export type JsonValue = string | number | boolean | null | JsonObject | JsonValue[];

export type JsonObject = { [key: string]: JsonValue };<|MERGE_RESOLUTION|>--- conflicted
+++ resolved
@@ -115,37 +115,14 @@
 
 export abstract class ICredentialsHelper {
 	encryptionKey: string;
-<<<<<<< HEAD
-
-	workflowCredentials: IWorkflowCredentials;
-=======
->>>>>>> fc95c00c
 
 	constructor(encryptionKey: string) {
 		this.encryptionKey = encryptionKey;
 	}
 
-<<<<<<< HEAD
-	abstract getCredentials(name: string, type: string): ICredentials;
-
-	abstract getDecrypted(
-		name: string,
-		type: string,
-		mode: WorkflowExecuteMode,
-		raw?: boolean,
-		expressionResolveValues?: ICredentialsExpressionResolveValues,
-	): ICredentialDataDecryptedObject;
-
-	abstract updateCredentials(
-		name: string,
-		type: string,
-		data: ICredentialDataDecryptedObject,
-	): Promise<void>;
-=======
 	abstract getCredentials(name: string, type: string): Promise<ICredentials>;
 	abstract getDecrypted(name: string, type: string, mode: WorkflowExecuteMode, raw?: boolean, expressionResolveValues?: ICredentialsExpressionResolveValues): Promise<ICredentialDataDecryptedObject>;
 	abstract updateCredentials(name: string, type: string, data: ICredentialDataDecryptedObject): Promise<void>;
->>>>>>> fc95c00c
 }
 
 export interface ICredentialType {
@@ -309,17 +286,9 @@
 	getRestApiUrl(): string;
 	getTimezone(): string;
 	getWorkflow(): IWorkflowMetadata;
-<<<<<<< HEAD
-	prepareOutputData(
-		outputData: INodeExecutionData[],
-		outputIndex?: number,
-	): Promise<INodeExecutionData[][]>;
-	sendMessageToUI(message: any): void;
-=======
 	prepareOutputData(outputData: INodeExecutionData[], outputIndex?: number): Promise<INodeExecutionData[][]>;
 	putExecutionToWait(waitTill: Date): Promise<void>;
 	sendMessageToUI(message: any): void; // tslint:disable-line:no-any
->>>>>>> fc95c00c
 	helpers: {
 		[key: string]: (...args: any[]) => any;
 	};
@@ -527,22 +496,7 @@
 	[key: string]: NodeParameterValue | INodeParameters | NodeParameterValue[] | INodeParameters[];
 }
 
-<<<<<<< HEAD
-export type NodePropertyTypes =
-	| 'boolean'
-	| 'collection'
-	| 'color'
-	| 'dateTime'
-	| 'fixedCollection'
-	| 'hidden'
-	| 'json'
-	| 'multiOptions'
-	| 'number'
-	| 'options'
-	| 'string';
-=======
 export type NodePropertyTypes = 'boolean' | 'collection' | 'color' | 'dateTime' | 'fixedCollection' | 'hidden' | 'json' | 'notice' | 'multiOptions' | 'number' | 'options' | 'string';
->>>>>>> fc95c00c
 
 export type EditorTypes = 'code';
 
@@ -587,10 +541,6 @@
 	noDataExpression?: boolean;
 	required?: boolean;
 }
-<<<<<<< HEAD
-
-=======
->>>>>>> fc95c00c
 export interface INodePropertyOptions {
 	name: string;
 	value: string | number;
