--- conflicted
+++ resolved
@@ -74,13 +74,8 @@
 
 export type DataStoreRowReturnBase = {
 	id: number;
-<<<<<<< HEAD
-	createdAt: Date;
-	updatedAt: Date;
-=======
 	createdAt: string;
 	updatedAt: string;
->>>>>>> ce4ee579
 };
 export type DataStoreRow = Record<string, DataStoreColumnJsType>;
 export type DataStoreRows = DataStoreRow[];
@@ -112,18 +107,10 @@
 	getManyRowsAndCount(
 		dto: Partial<ListDataStoreRowsOptions>,
 	): Promise<{ count: number; data: DataStoreRowsReturn }>;
-<<<<<<< HEAD
-
-	insertRows(rows: DataStoreRows): Promise<DataStoreRowReturn[]>;
-
-	upsertRows(options: UpsertDataStoreRowsOptions): Promise<boolean>;
-
-=======
 
 	insertRows(rows: DataStoreRows): Promise<DataStoreRowReturn[]>;
 
 	upsertRows(options: UpsertDataStoreRowsOptions): Promise<DataStoreRowReturn[]>;
 
->>>>>>> ce4ee579
 	deleteRows(ids: number[]): Promise<boolean>;
 }