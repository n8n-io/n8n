/* eslint-disable @typescript-eslint/unbound-method */
// import { createHash } from 'crypto';
import { titleCase } from 'title-case';
import * as ExpressionError from '../ExpressionError';
import type { ExtensionMap } from './Extensions';
import CryptoJS from 'crypto-js';
import { encode } from 'js-base64';
import { transliterate } from 'transliteration';

const hashFunctions: Record<string, typeof CryptoJS.MD5> = {
	md5: CryptoJS.MD5,
	sha1: CryptoJS.SHA1,
	sha224: CryptoJS.SHA224,
	sha256: CryptoJS.SHA256,
	sha384: CryptoJS.SHA384,
	sha512: CryptoJS.SHA512,
	sha3: CryptoJS.SHA3,
	ripemd160: CryptoJS.RIPEMD160,
};

// All symbols from https://www.xe.com/symbols/ as for 2022/11/09
const CURRENCY_REGEXP =
	/(\u004c\u0065\u006b|\u060b|\u0024|\u0192|\u20bc|\u0042\u0072|\u0042\u005a\u0024|\u0024\u0062|\u004b\u004d|\u0050|\u043b\u0432|\u0052\u0024|\u17db|\u00a5|\u20a1|\u006b\u006e|\u20b1|\u004b\u010d|\u006b\u0072|\u0052\u0044\u0024|\u00a3|\u20ac|\u00a2|\u0051|\u004c|\u0046\u0074|\u20b9|\u0052\u0070|\ufdfc|\u20aa|\u004a\u0024|\u20a9|\u20ad|\u0434\u0435\u043d|\u0052\u004d|\u20a8|\u20ae|\u004d\u0054|\u0043\u0024|\u20a6|\u0042\u002f\u002e|\u0047\u0073|\u0053\u002f\u002e|\u007a\u0142|\u006c\u0065\u0069|\u20bd|\u0414\u0438\u043d\u002e|\u0053|\u0052|\u0043\u0048\u0046|\u004e\u0054\u0024|\u0e3f|\u0054\u0054\u0024|\u20ba|\u20b4|\u0024\u0055|\u0042\u0073|\u20ab|\u005a\u0024)/gu;
const DOMAIN_REGEXP = /^[a-zA-Z0-9][a-zA-Z0-9-]{1,61}[a-zA-Z0-9](?:\.[a-zA-Z]{2,})+$/;

// This won't validate or catch literally valid email address, just what most people
// would expect
const EMAIL_REGEXP =
	/(([^<>()\[\]\\.,;:\s@"]+(\.[^<>()\[\]\\.,;:\s@"]+)*)|(".+"))@(?<domain>(\[[0-9]{1,3}\.[0-9]{1,3}\.[0-9]{1,3}\.[0-9]{1,3}])|(([a-zA-Z\-0-9]+\.)+[a-zA-Z]{2,}))/;

// This also might not catch every possible URL
const URL_REGEXP =
	/https?:\/\/(www\.)?[-a-zA-Z0-9@:%._\+~#=]{1,256}\.[a-zA-Z0-9()]{2,}\b([-a-zA-Z0-9()\[\]@:%_\+.~#?&//=]*)/;

const CHAR_TEST_REGEXP = /\p{L}/u;
const PUNC_TEST_REGEXP = /[!?.]/;

function hash(value: string, extraArgs?: unknown): string {
	const [algorithm = 'MD5'] = extraArgs as string[];
	if (algorithm.toLowerCase() === 'base64') {
		// We're using a library instead of btoa because btoa only
		// works on ASCII
		return encode(value);
	}
	const hashFunction = hashFunctions[algorithm.toLowerCase()];
	if (!hashFunction) {
		throw new ExpressionError.ExpressionExtensionError(
			`Unknown algorithm ${algorithm}. Available algorithms are: ${Object.keys(hashFunctions)
				.map((s) => s.toUpperCase())
				.join(', ')}, and Base64.`,
		);
	}
	return hashFunction(value.toString()).toString();
	// return createHash(format).update(value.toString()).digest('hex');
}

function isEmpty(value: string): boolean {
	return value === '';
}

function isNotEmpty(value: string): boolean {
	return !isEmpty(value);
}

function length(value: string): number {
	return value.length;
}

function removeMarkdown(value: string): string {
	let output = value;
	try {
		output = output.replace(/^([\s\t]*)([*\-+]|\d\.)\s+/gm, '$1');

		output = output
			// Header
			.replace(/\n={2,}/g, '\n')
			// Strikethrough
			.replace(/~~/g, '')
			// Fenced codeblocks
			.replace(/`{3}.*\n/g, '');

		output = output
			// Remove HTML tags
			.replace(/<[\w|\s|=|'|"|:|(|)|,|;|/|0-9|.|-]+[>|\\>]/g, '')
			// Remove setext-style headers
			.replace(/^[=-]{2,}\s*$/g, '')
			// Remove footnotes?
			.replace(/\[\^.+?\](: .*?$)?/g, '')
			.replace(/\s{0,2}\[.*?\]: .*?$/g, '')
			// Remove images
			.replace(/!\[.*?\][[(].*?[\])]/g, '')
			// Remove inline links
			.replace(/\[(.*?)\][[(].*?[\])]/g, '$1')
			// Remove Blockquotes
			.replace(/>/g, '')
			// Remove reference-style links?
			.replace(/^\s{1,2}\[(.*?)\]: (\S+)( ".*?")?\s*$/g, '')
			// Remove atx-style headers
			.replace(/^#{1,6}\s*([^#]*)\s*(#{1,6})?/gm, '$1')
			.replace(/([*_]{1,3})(\S.*?\S)\1/g, '$2')
			.replace(/(`{3,})(.*?)\1/gm, '$2')
			.replace(/^-{3,}\s*$/g, '')
			.replace(/`(.+?)`/g, '$1')
			.replace(/\n{2,}/g, '\n\n');
	} catch (e) {
		return value;
	}
	return output;
}

function removeTags(value: string): string {
	return value.replace(/<[^>]*>?/gm, '');
}

function toDate(value: string): Date {
<<<<<<< HEAD
	const date = new Date(Date.parse(value));
=======
	const date = new Date(value.toString());
>>>>>>> 6d811f0d

	if (date.toString() === 'Invalid Date') {
		throw new ExpressionError.ExpressionExtensionError('cannot convert to date');
	}

	return date;
}

function urlDecode(value: string, extraArgs: boolean[]): string {
	const [entireString = false] = extraArgs;
	if (entireString) {
		return decodeURI(value.toString());
	}
	return decodeURIComponent(value.toString());
}

function urlEncode(value: string, extraArgs: boolean[]): string {
	const [entireString = false] = extraArgs;
	if (entireString) {
		return encodeURI(value.toString());
	}
	return encodeURIComponent(value.toString());
}

function toInt(value: string, extraArgs: Array<number | undefined>) {
	const [radix] = extraArgs;
	const int = parseInt(value.replace(CURRENCY_REGEXP, ''), radix);

	if (isNaN(int)) {
		throw new ExpressionError.ExpressionExtensionError('cannot convert to integer');
	}

	return int;
}

function toFloat(value: string) {
	if (value.includes(',')) {
		throw new ExpressionError.ExpressionExtensionError(
			'cannot convert to float, expected . as decimal separator',
		);
	}

	const float = parseFloat(value.replace(CURRENCY_REGEXP, ''));

	if (isNaN(float)) {
		throw new ExpressionError.ExpressionExtensionError('cannot convert to float');
	}

	return float;
}

function quote(value: string, extraArgs: string[]) {
	const [quoteChar = '"'] = extraArgs;
	return `${quoteChar}${value
		.replace(/\\/g, '\\\\')
		.replace(new RegExp(`\\${quoteChar}`, 'g'), `\\${quoteChar}`)}${quoteChar}`;
}

function isNumeric(value: string) {
	if (value.includes(' ')) return false;

	return !isNaN(value as unknown as number) && !isNaN(parseFloat(value));
}

function isUrl(value: string) {
	let url: URL;
	try {
		url = new URL(value);
	} catch (_error) {
		return false;
	}

	// URL constructor tolerates missing `//` after protocol so check manually
	for (const scheme of ['http:', 'https:']) {
		if (
			url.protocol === scheme &&
			value.slice(scheme.length, scheme.length + '//'.length) === '//'
		) {
			return true;
		}
	}

	return false;
}

function isDomain(value: string) {
	return DOMAIN_REGEXP.test(value);
}

function isEmail(value: string) {
	const result = EMAIL_REGEXP.test(value);

	// email regex is loose so check manually for now
	if (result && value.includes(' ')) {
		return false;
	}

	return result;
}

function toTitleCase(value: string) {
	return titleCase(value);
}

function replaceSpecialChars(value: string) {
	return transliterate(value, { unknown: '?' });
}

function toSentenceCase(value: string) {
	let current = value.slice();
	let buffer = '';

	while (CHAR_TEST_REGEXP.test(current)) {
		const charIndex = current.search(CHAR_TEST_REGEXP);
		current =
			current.slice(0, charIndex) +
			// eslint-disable-next-line @typescript-eslint/no-non-null-assertion
			current[charIndex]!.toLocaleUpperCase() +
			current.slice(charIndex + 1).toLocaleLowerCase();
		const puncIndex = current.search(PUNC_TEST_REGEXP);
		if (puncIndex === -1) {
			buffer += current;
			current = '';
			break;
		}
		buffer += current.slice(0, puncIndex + 1);
		current = current.slice(puncIndex + 1);
	}

	return buffer;
}

function toSnakeCase(value: string) {
	return value
		.toLocaleLowerCase()
		.replace(/[ \-]/g, '_')
		.replace(/[\u2000-\u206F\u2E00-\u2E7F\\'!"#$%&()*+,.\/:;<=>?@\[\]^`{|}~]/g, '');
}

function extractEmail(value: string) {
	const matched = EMAIL_REGEXP.exec(value);
	if (!matched) {
		return undefined;
	}
	return matched[0];
}

function extractDomain(value: string) {
	if (isEmail(value)) {
		const matched = EMAIL_REGEXP.exec(value);
		// This shouldn't happen
		if (!matched) {
			return undefined;
		}
		return matched.groups?.domain;
	} else if (isUrl(value)) {
		return new URL(value).hostname;
	}
	return undefined;
}

function extractUrl(value: string) {
	const matched = URL_REGEXP.exec(value);
	if (!matched) {
		return undefined;
	}
	return matched[0];
}

removeMarkdown.doc = {
	name: 'removeMarkdown',
	description: 'Removes Markdown formatting from a string',
	returnType: 'string',
};

removeTags.doc = {
	name: 'removeTags',
	description: 'Removes tags, such as HTML or XML, from a string',
	returnType: 'string',
};

toDate.doc = {
	name: 'toDate',
	description: 'Converts a string to a date',
	returnType: 'Date',
};

toFloat.doc = {
	name: 'toFloat',
	description: 'Converts a string to a decimal number',
	returnType: 'number',
	aliases: ['toDecimalNumber'],
};

toInt.doc = {
	name: 'toInt',
	description: 'Converts a string to an integer',
	returnType: 'number',
	aliases: ['toWholeNumber'],
};

toSentenceCase.doc = {
	name: 'toSentenceCase',
	description: 'Formats a string to sentence case. Example: "This is a sentence"',
	returnType: 'string',
};

toSnakeCase.doc = {
	name: 'toSnakeCase',
	description: 'Formats a string to snake case. Example: "this_is_snake_case"',
	returnType: 'string',
};

toTitleCase.doc = {
	name: 'toTitleCase',
	description: 'Formats a string to title case. Example: "This Is a Title"',
	returnType: 'string',
};

urlDecode.doc = {
	name: 'urlDecode',
	description:
		'Decodes a URL-encoded string. It decodes any percent-encoded characters in the input string, and replaces them with their original characters.',
	returnType: 'string',
};

replaceSpecialChars.doc = {
	name: 'replaceSpecialChars',
	description: 'Replaces non-ASCII characters in a string with an ASCII representation',
	returnType: 'string',
};

length.doc = {
	name: 'length',
	description: 'Returns the character count of a string',
	returnType: 'number',
};

isDomain.doc = {
	name: 'isDomain',
	description: 'Checks if a string is a domain',
	returnType: 'boolean',
};

isEmail.doc = {
	name: 'isEmail',
	description: 'Checks if a string is an email',
	returnType: 'boolean',
};

isNumeric.doc = {
	name: 'isEmail',
	description: 'Checks if a string only contains digits',
	returnType: 'boolean',
};

isUrl.doc = {
	name: 'isUrl',
	description: 'Checks if a string is a valid URL',
	returnType: 'boolean',
};

isEmpty.doc = {
	name: 'isEmpty',
	description: 'Checks if a string is empty',
	returnType: 'boolean',
};

isNotEmpty.doc = {
	name: 'isNotEmpty',
	description: 'Checks if a string has content',
	returnType: 'boolean',
};

extractEmail.doc = {
	name: 'extractEmail',
	description: 'Extracts an email from a string. Returns undefined if none is found.',
	returnType: 'string',
};

extractDomain.doc = {
	name: 'extractDomain',
	description:
		'Extracts a domain from a string containing a valid URL. Returns undefined if none is found.',
	returnType: 'string',
};

extractUrl.doc = {
	name: 'extractUrl',
	description: 'Extracts a URL from a string. Returns undefined if none is found.',
	returnType: 'string',
};

<<<<<<< HEAD
// @TODO: Extensions below will be surfaced in next phase
=======
// @TODO_NEXT_PHASE: Surface extensions below which take args
>>>>>>> 6d811f0d

hash.doc = {
	name: 'hash',
	returnType: 'string',
};

urlEncode.doc = {
	name: 'urlEncode',
	returnType: 'string',
};

quote.doc = {
	name: 'quote',
	returnType: 'string',
};

export const stringExtensions: ExtensionMap = {
	typeName: 'String',
	functions: {
		hash,
		removeMarkdown,
		removeTags,
		toDate,
		toDecimalNumber: toFloat,
		toFloat,
		toInt,
		toWholeNumber: toInt,
		toSentenceCase,
		toSnakeCase,
		toTitleCase,
		urlDecode,
		urlEncode,
		quote,
		replaceSpecialChars,
		length,
		isDomain,
		isEmail,
		isNumeric,
		isUrl,
		isEmpty,
		isNotEmpty,
		extractEmail,
		extractDomain,
		extractUrl,
	},
};<|MERGE_RESOLUTION|>--- conflicted
+++ resolved
@@ -113,11 +113,7 @@
 }
 
 function toDate(value: string): Date {
-<<<<<<< HEAD
 	const date = new Date(Date.parse(value));
-=======
-	const date = new Date(value.toString());
->>>>>>> 6d811f0d
 
 	if (date.toString() === 'Invalid Date') {
 		throw new ExpressionError.ExpressionExtensionError('cannot convert to date');
@@ -411,11 +407,7 @@
 	returnType: 'string',
 };
 
-<<<<<<< HEAD
-// @TODO: Extensions below will be surfaced in next phase
-=======
 // @TODO_NEXT_PHASE: Surface extensions below which take args
->>>>>>> 6d811f0d
 
 hash.doc = {
 	name: 'hash',
