--- conflicted
+++ resolved
@@ -1,18 +1,12 @@
 /* eslint-disable @typescript-eslint/unbound-method */
 /* eslint-disable @typescript-eslint/explicit-member-accessibility */
-<<<<<<< HEAD
-import { DateTime, DateTimeUnit, DurationLike, DurationObjectUnits, LocaleOptions } from 'luxon';
-=======
+import { DateTime } from 'luxon';
 import type {
-	DateTimeFormatOptions,
 	DateTimeUnit,
-	Duration,
 	DurationLike,
 	DurationObjectUnits,
 	LocaleOptions,
 } from 'luxon';
-import { DateTime } from 'luxon';
->>>>>>> 911d656f
 import type { ExtensionMap } from './Extensions';
 
 type DurationUnit =
