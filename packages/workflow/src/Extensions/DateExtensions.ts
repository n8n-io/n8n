import { ExpressionExtensionError } from '../errors/expression-extension.error';

import { DateTime } from 'luxon';
import type {
	DateTimeUnit,
	DurationLike,
	DurationObjectUnits,
	LocaleOptions,
	WeekdayNumbers,
} from 'luxon';
import type { ExtensionMap } from './Extensions';
import { convertToDateTime } from './utils';

type DurationUnit =
	| 'milliseconds'
	| 'seconds'
	| 'minutes'
	| 'hours'
	| 'days'
	| 'weeks'
	| 'months'
	| 'quarter'
	| 'years';
type DatePart =
	| 'day'
	| 'week'
	| 'month'
	| 'year'
	| 'hour'
	| 'minute'
	| 'second'
	| 'millisecond'
	| 'weekNumber'
	| 'yearDayNumber'
	| 'weekday';

const DURATION_MAP: Record<string, DurationUnit> = {
	day: 'days',
	month: 'months',
	year: 'years',
	week: 'weeks',
	hour: 'hours',
	minute: 'minutes',
	second: 'seconds',
	millisecond: 'milliseconds',
	ms: 'milliseconds',
	sec: 'seconds',
	secs: 'seconds',
	hr: 'hours',
	hrs: 'hours',
	min: 'minutes',
	mins: 'minutes',
};

const DATETIMEUNIT_MAP: Record<string, DateTimeUnit> = {
	days: 'day',
	months: 'month',
	years: 'year',
	hours: 'hour',
	minutes: 'minute',
	seconds: 'second',
	milliseconds: 'millisecond',
	hrs: 'hour',
	hr: 'hour',
	mins: 'minute',
	min: 'minute',
	secs: 'second',
	sec: 'second',
	ms: 'millisecond',
};

function isDateTime(date: unknown): date is DateTime {
	return date ? DateTime.isDateTime(date) : false;
}

function generateDurationObject(durationValue: number, unit: DurationUnit): DurationObjectUnits {
	const convertedUnit = DURATION_MAP[unit] || unit;
	return { [`${convertedUnit}`]: durationValue };
}

function beginningOf(date: Date | DateTime, extraArgs: DurationUnit[]): Date | DateTime {
	const [rawUnit = 'week'] = extraArgs;

	const unit = DATETIMEUNIT_MAP[rawUnit] || rawUnit;

	if (isDateTime(date)) return date.startOf(unit);

	return DateTime.fromJSDate(date).startOf(unit).toJSDate();
}

function endOfMonth(date: Date | DateTime): Date | DateTime {
	if (isDateTime(date)) return date.endOf('month');

	return DateTime.fromJSDate(date).endOf('month').toJSDate();
}

function extract(date: Date | DateTime, args: DatePart[]): number {
	let [part = 'week'] = args;

	if (part === 'yearDayNumber') {
		date = isDateTime(date) ? date.toJSDate() : date;

		const firstDayOfTheYear = new Date(date.getFullYear(), 0, 0);

		const diff =
			date.getTime() -
			firstDayOfTheYear.getTime() +
			(firstDayOfTheYear.getTimezoneOffset() - date.getTimezoneOffset()) * 60 * 1000;

		return Math.floor(diff / (1000 * 60 * 60 * 24));
	}

	if (part === 'week') part = 'weekNumber';

	const unit = (DATETIMEUNIT_MAP[part] as keyof DateTime) || part;

	if (isDateTime(date)) return date.get(unit);

	return DateTime.fromJSDate(date).get(unit);
}

function format(date: Date | DateTime, extraArgs: unknown[]): string {
	const [dateFormat, localeOpts = {}] = extraArgs as [string, LocaleOptions];
	if (isDateTime(date)) {
		return date.toFormat(dateFormat, { ...localeOpts });
	}
	return DateTime.fromJSDate(date).toFormat(dateFormat, { ...localeOpts });
}

function isBetween(
	date: Date | DateTime,
	extraArgs: Array<string | Date | DateTime>,
): boolean | undefined {
	if (extraArgs.length !== 2) {
		throw new ExpressionExtensionError('isBetween(): expected exactly two args');
	}

	const [first, second] = extraArgs;

	const firstDate = convertToDateTime(first);
	const secondDate = convertToDateTime(second);

	if (!firstDate || !secondDate) {
		return;
	}

	if (firstDate > secondDate) {
		return secondDate < date && date < firstDate;
	}
	return secondDate > date && date > firstDate;
}

function isDst(date: Date | DateTime): boolean {
	if (isDateTime(date)) {
		return date.isInDST;
	}
	return DateTime.fromJSDate(date).isInDST;
}

function isInLast(date: Date | DateTime, extraArgs: unknown[]): boolean {
	const [durationValue = 0, unit = 'minutes'] = extraArgs as [number, DurationUnit];

	const dateInThePast = DateTime.now().minus(generateDurationObject(durationValue, unit));
	let thisDate = date;
	if (!isDateTime(thisDate)) {
		thisDate = DateTime.fromJSDate(thisDate);
	}
	return dateInThePast <= thisDate && thisDate <= DateTime.now();
}

const WEEKEND_DAYS: WeekdayNumbers[] = [6, 7];
function isWeekend(date: Date | DateTime): boolean {
	const { weekday } = isDateTime(date) ? date : DateTime.fromJSDate(date);
	return WEEKEND_DAYS.includes(weekday);
}

function minus(
	date: Date | DateTime,
	args: [DurationLike] | [number, DurationUnit],
): Date | DateTime {
	if (args.length === 1) {
		const [arg] = args;

		if (isDateTime(date)) return date.minus(arg);

		return DateTime.fromJSDate(date).minus(arg).toJSDate();
	}

	const [durationValue = 0, unit = 'minutes'] = args;

	const duration = generateDurationObject(durationValue, unit);

	if (isDateTime(date)) return date.minus(duration);

	return DateTime.fromJSDate(date).minus(duration).toJSDate();
}

function plus(
	date: Date | DateTime,
	args: [DurationLike] | [number, DurationUnit],
): Date | DateTime {
	if (args.length === 1) {
		const [arg] = args;

		if (isDateTime(date)) return date.plus(arg);

		return DateTime.fromJSDate(date).plus(arg).toJSDate();
	}

	const [durationValue = 0, unit = 'minutes'] = args;

	const duration = generateDurationObject(durationValue, unit);

	if (isDateTime(date)) return date.plus(duration);

	return DateTime.fromJSDate(date).plus(duration).toJSDate();
}

function toDateTime(date: Date | DateTime): DateTime {
	if (isDateTime(date)) return date;

	return DateTime.fromJSDate(date);
}

function toInt(date: Date | DateTime): number {
	if (isDateTime(date)) {
		return date.toMillis();
	}
	return date.getTime();
}

const toFloat = toInt;

function toBoolean() {
	return undefined;
}

endOfMonth.doc = {
	name: 'endOfMonth',
	returnType: 'Date',
	hidden: true,
	description: 'Transforms a date to the last possible moment that lies within the month.',
	section: 'edit',
	docURL: 'https://docs.n8n.io/code/builtin/data-transformation-functions/dates/#date-endOfMonth',
};

isDst.doc = {
	name: 'isDst',
	returnType: 'boolean',
	hidden: true,
	description: 'Checks if a Date is within Daylight Savings Time.',
	section: 'query',
	docURL: 'https://docs.n8n.io/code/builtin/data-transformation-functions/dates/#date-isDst',
};

isWeekend.doc = {
	name: 'isWeekend',
	returnType: 'boolean',
	hidden: true,
	description: 'Checks if the Date falls on a Saturday or Sunday.',
	section: 'query',
	docURL: 'https://docs.n8n.io/code/builtin/data-transformation-functions/dates/#date-isWeekend',
};

beginningOf.doc = {
	name: 'beginningOf',
	description: 'Transform a Date to the start of the given time period. Default unit is `week`.',
	section: 'edit',
	hidden: true,
	returnType: 'Date',
	args: [{ name: 'unit?', type: 'DurationUnit' }],
	docURL: 'https://docs.n8n.io/code/builtin/data-transformation-functions/dates/#date-beginningOf',
};

extract.doc = {
	name: 'extract',
	description: 'Extracts the part defined in `datePart` from a Date. Default unit is `week`.',
	section: 'query',
	returnType: 'number',
	args: [{ name: 'datePart?', type: 'DurationUnit' }],
	docURL: 'https://docs.n8n.io/code/builtin/data-transformation-functions/dates/#date-extract',
};

format.doc = {
	name: 'format',
	description: 'Formats a Date in the given structure.',
	returnType: 'string',
	section: 'format',
<<<<<<< HEAD
	args: [{ name: 'fmt', type: 'TimeFormat' }],
=======
	args: [{ name: 'fmt', default: 'yyyy-MM-dd', type: 'TimeFormat' }],
>>>>>>> 0e4216d7
	docURL: 'https://docs.n8n.io/code/builtin/data-transformation-functions/dates/#date-format',
};

isBetween.doc = {
	name: 'isBetween',
	description: 'Checks if a Date is between two given dates.',
	section: 'query',
	returnType: 'boolean',
	args: [
		{ name: 'date1', type: 'Date|string' },
		{ name: 'date2', type: 'Date|string' },
	],
	docURL: 'https://docs.n8n.io/code/builtin/data-transformation-functions/dates/#date-isBetween',
};

isInLast.doc = {
	name: 'isInLast',
	description: 'Checks if a Date is within a given time period. Default unit is `minute`.',
	section: 'query',
	returnType: 'boolean',
	args: [
		{ name: 'n', type: 'number' },
		{ name: 'unit?', type: 'DurationUnit' },
	],
	docURL: 'https://docs.n8n.io/code/builtin/data-transformation-functions/dates/#date-isInLast',
};

toDateTime.doc = {
	name: 'toDateTime',
	description: 'Convert a JavaScript Date to a Luxon DateTime.',
	section: 'query',
	returnType: 'DateTime',
	hidden: true,
	docURL: 'https://docs.n8n.io/code/builtin/data-transformation-functions/dates/#date-toDateTime',
};

minus.doc = {
	name: 'minus',
	description: 'Subtracts a given time period from a Date. Default unit is `milliseconds`.',
	section: 'edit',
	returnType: 'Date',
	args: [
		{ name: 'n', type: 'number' },
		{ name: 'unit?', type: 'DurationUnit' },
	],
	docURL: 'https://docs.n8n.io/code/builtin/data-transformation-functions/dates/#date-minus',
};

plus.doc = {
	name: 'plus',
	description: 'Adds a given time period to a Date. Default unit is `milliseconds`.',
	section: 'edit',
	returnType: 'Date',
	args: [
		{ name: 'n', type: 'number' },
		{ name: 'unit?', type: 'DurationUnit' },
	],
	docURL: 'https://docs.n8n.io/code/builtin/data-transformation-functions/dates/#date-plus',
};

export const dateExtensions: ExtensionMap = {
	typeName: 'Date',
	functions: {
		beginningOf,
		endOfMonth,
		extract,
		isBetween,
		isDst,
		isInLast,
		isWeekend,
		minus,
		plus,
		format,
		toDateTime,
		toInt,
		toFloat,
		toBoolean,
	},
};<|MERGE_RESOLUTION|>--- conflicted
+++ resolved
@@ -286,11 +286,7 @@
 	description: 'Formats a Date in the given structure.',
 	returnType: 'string',
 	section: 'format',
-<<<<<<< HEAD
-	args: [{ name: 'fmt', type: 'TimeFormat' }],
-=======
 	args: [{ name: 'fmt', default: 'yyyy-MM-dd', type: 'TimeFormat' }],
->>>>>>> 0e4216d7
 	docURL: 'https://docs.n8n.io/code/builtin/data-transformation-functions/dates/#date-format',
 };
 
