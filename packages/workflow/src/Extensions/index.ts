// eslint-disable-next-line import/no-cycle
export {
	extend,
	hasExpressionExtension,
	hasNativeMethod,
	extendTransform,
<<<<<<< HEAD
} from './ExpressionExtension';

export { EXTENSION_OBJECTS as ExpressionExtensions } from './ExpressionExtension';
=======
	EXTENSION_OBJECTS as ExpressionExtensions,
} from './ExpressionExtension';

export type { DocMetadata } from './Extensions';
>>>>>>> 6d811f0d
<|MERGE_RESOLUTION|>--- conflicted
+++ resolved
@@ -4,13 +4,7 @@
 	hasExpressionExtension,
 	hasNativeMethod,
 	extendTransform,
-<<<<<<< HEAD
-} from './ExpressionExtension';
-
-export { EXTENSION_OBJECTS as ExpressionExtensions } from './ExpressionExtension';
-=======
 	EXTENSION_OBJECTS as ExpressionExtensions,
 } from './ExpressionExtension';
 
-export type { DocMetadata } from './Extensions';
->>>>>>> 6d811f0d
+export type { DocMetadata } from './Extensions';