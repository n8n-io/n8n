// @ts-ignore
import * as tmpl from 'riot-tmpl';
// eslint-disable-next-line import/no-cycle
import {
	INode,
	INodeExecutionData,
	INodeParameters,
	IRunExecutionData,
	IWorkflowDataProxyAdditionalKeys,
	NodeParameterValue,
	Workflow,
	WorkflowDataProxy,
	WorkflowExecuteMode,
} from '.';

// @ts-ignore

// Set it to use double curly brackets instead of single ones
// eslint-disable-next-line @typescript-eslint/no-unsafe-member-access, @typescript-eslint/no-unsafe-call
tmpl.brackets.set('{{ }}');

// Make sure that it does not always print an error when it could not resolve
// a variable
// eslint-disable-next-line @typescript-eslint/no-unsafe-member-access
tmpl.tmpl.errorHandler = () => {};

// eslint-disable-next-line import/prefer-default-export
export class Expression {
	workflow: Workflow;

	constructor(workflow: Workflow) {
		this.workflow = workflow;
	}

	/**
	 * Converts an object to a string in a way to make it clear that
	 * the value comes from an object
	 *
	 * @param {object} value
	 * @returns {string}
	 * @memberof Workflow
	 */
	// eslint-disable-next-line class-methods-use-this
	convertObjectValueToString(value: object): string {
		const typeName = Array.isArray(value) ? 'Array' : 'Object';
		return `[${typeName}: ${JSON.stringify(value)}]`;
	}

	/**
	 * Resolves the paramter value.  If it is an expression it will execute it and
	 * return the result. For everything simply the supplied value will be returned.
	 *
	 * @param {NodeParameterValue} parameterValue
	 * @param {(IRunExecutionData | null)} runExecutionData
	 * @param {number} runIndex
	 * @param {number} itemIndex
	 * @param {string} activeNodeName
	 * @param {INodeExecutionData[]} connectionInputData
	 * @param {boolean} [returnObjectAsString=false]
	 * @returns {(NodeParameterValue | INodeParameters | NodeParameterValue[] | INodeParameters[])}
	 * @memberof Workflow
	 */
<<<<<<< HEAD
	resolveSimpleParameterValue(
		parameterValue: NodeParameterValue,
		siblingParameters: INodeParameters,
		runExecutionData: IRunExecutionData | null,
		runIndex: number,
		itemIndex: number,
		activeNodeName: string,
		connectionInputData: INodeExecutionData[],
		mode: WorkflowExecuteMode,
		returnObjectAsString = false,
		selfData = {},
	): NodeParameterValue | INodeParameters | NodeParameterValue[] | INodeParameters[] {
=======
	resolveSimpleParameterValue(parameterValue: NodeParameterValue, siblingParameters: INodeParameters, runExecutionData: IRunExecutionData | null, runIndex: number, itemIndex: number, activeNodeName: string, connectionInputData: INodeExecutionData[], mode: WorkflowExecuteMode, additionalKeys: IWorkflowDataProxyAdditionalKeys, returnObjectAsString = false, selfData = {}): NodeParameterValue | INodeParameters | NodeParameterValue[] | INodeParameters[] {
>>>>>>> fc95c00c
		// Check if it is an expression
		if (typeof parameterValue !== 'string' || parameterValue.charAt(0) !== '=') {
			// Is no expression so return value
			return parameterValue;
		}

		// Is an expression

		// Remove the equal sign
		// eslint-disable-next-line no-param-reassign
		parameterValue = parameterValue.substr(1);

		// Generate a data proxy which allows to query workflow data
<<<<<<< HEAD
		const dataProxy = new WorkflowDataProxy(
			this.workflow,
			runExecutionData,
			runIndex,
			itemIndex,
			activeNodeName,
			connectionInputData,
			siblingParameters,
			mode,
			-1,
			selfData,
		);
=======
		const dataProxy = new WorkflowDataProxy(this.workflow, runExecutionData, runIndex, itemIndex, activeNodeName, connectionInputData, siblingParameters, mode, additionalKeys, -1, selfData);
>>>>>>> fc95c00c
		const data = dataProxy.getDataProxy();

		// Execute the expression
		try {
			// eslint-disable-next-line @typescript-eslint/no-unsafe-assignment, @typescript-eslint/no-unsafe-member-access, @typescript-eslint/no-unsafe-call
			const returnValue = tmpl.tmpl(parameterValue, data);
			if (typeof returnValue === 'function') {
				throw new Error('Expression resolved to a function. Please add "()"');
			} else if (returnValue !== null && typeof returnValue === 'object') {
				if (returnObjectAsString) {
					return this.convertObjectValueToString(returnValue);
				}
			}
			// eslint-disable-next-line @typescript-eslint/no-unsafe-return
			return returnValue;
		} catch (e) {
			// eslint-disable-next-line @typescript-eslint/restrict-template-expressions, @typescript-eslint/no-unsafe-member-access
			throw new Error(`Expression is not valid: ${e.message}`);
		}
	}

	/**
	 * Resolves value of parameter. But does not work for workflow-data.
	 *
	 * @param {INode} node
	 * @param {(string | undefined)} parameterValue
	 * @param {string} [defaultValue]
	 * @returns {(string | undefined)}
	 * @memberof Workflow
	 */
<<<<<<< HEAD
	getSimpleParameterValue(
		node: INode,
		parameterValue: string | boolean | undefined,
		mode: WorkflowExecuteMode,
		defaultValue?: boolean | number | string,
	): boolean | number | string | undefined {
=======
	getSimpleParameterValue(node: INode, parameterValue: string | boolean | undefined, mode: WorkflowExecuteMode, additionalKeys: IWorkflowDataProxyAdditionalKeys, defaultValue?: boolean | number | string): boolean | number | string | undefined {
>>>>>>> fc95c00c
		if (parameterValue === undefined) {
			// Value is not set so return the default
			return defaultValue;
		}

		// Get the value of the node (can be an expression)
		const runIndex = 0;
		const itemIndex = 0;
		const connectionInputData: INodeExecutionData[] = [];
		const runData: IRunExecutionData = {
			resultData: {
				runData: {},
			},
		};

<<<<<<< HEAD
		return this.getParameterValue(
			parameterValue,
			runData,
			runIndex,
			itemIndex,
			node.name,
			connectionInputData,
			mode,
		) as boolean | number | string | undefined;
=======
		return this.getParameterValue(parameterValue, runData, runIndex, itemIndex, node.name, connectionInputData, mode, additionalKeys) as boolean | number | string | undefined;
>>>>>>> fc95c00c
	}

	/**
	 * Resolves value of complex parameter. But does not work for workflow-data.
	 *
	 * @param {INode} node
	 * @param {(NodeParameterValue | INodeParameters | NodeParameterValue[] | INodeParameters[])} parameterValue
	 * @param {(NodeParameterValue | INodeParameters | NodeParameterValue[] | INodeParameters[] | undefined)} [defaultValue]
	 * @returns {(NodeParameterValue | INodeParameters | NodeParameterValue[] | INodeParameters[] | undefined)}
	 * @memberof Workflow
	 */
<<<<<<< HEAD
	getComplexParameterValue(
		node: INode,
		parameterValue: NodeParameterValue | INodeParameters | NodeParameterValue[] | INodeParameters[],
		mode: WorkflowExecuteMode,
		defaultValue:
			| NodeParameterValue
			| INodeParameters
			| NodeParameterValue[]
			| INodeParameters[]
			| undefined = undefined,
		selfData = {},
	): NodeParameterValue | INodeParameters | NodeParameterValue[] | INodeParameters[] | undefined {
=======
	getComplexParameterValue(node: INode, parameterValue: NodeParameterValue | INodeParameters | NodeParameterValue[] | INodeParameters[], mode: WorkflowExecuteMode, additionalKeys: IWorkflowDataProxyAdditionalKeys, defaultValue: NodeParameterValue | INodeParameters | NodeParameterValue[] | INodeParameters[] | undefined = undefined, selfData = {}): NodeParameterValue | INodeParameters | NodeParameterValue[] | INodeParameters[] | undefined {
>>>>>>> fc95c00c
		if (parameterValue === undefined) {
			// Value is not set so return the default
			return defaultValue;
		}

		// Get the value of the node (can be an expression)
		const runIndex = 0;
		const itemIndex = 0;
		const connectionInputData: INodeExecutionData[] = [];
		const runData: IRunExecutionData = {
			resultData: {
				runData: {},
			},
		};

		// Resolve the "outer" main values
<<<<<<< HEAD
		const returnData = this.getParameterValue(
			parameterValue,
			runData,
			runIndex,
			itemIndex,
			node.name,
			connectionInputData,
			mode,
			false,
			selfData,
		);

		// Resolve the "inner" values
		return this.getParameterValue(
			returnData,
			runData,
			runIndex,
			itemIndex,
			node.name,
			connectionInputData,
			mode,
			false,
			selfData,
		);
=======
		const returnData = this.getParameterValue(parameterValue, runData, runIndex, itemIndex, node.name, connectionInputData, mode, additionalKeys, false, selfData);

		// Resolve the "inner" values
		return this.getParameterValue(returnData, runData, runIndex, itemIndex, node.name, connectionInputData, mode, additionalKeys, false, selfData);
>>>>>>> fc95c00c
	}

	/**
	 * Returns the resolved node parameter value. If it is an expression it will execute it and
	 * return the result. If the value to resolve is an array or object it will do the same
	 * for all of the items and values.
	 *
	 * @param {(NodeParameterValue | INodeParameters | NodeParameterValue[] | INodeParameters[])} parameterValue
	 * @param {(IRunExecutionData | null)} runExecutionData
	 * @param {number} runIndex
	 * @param {number} itemIndex
	 * @param {string} activeNodeName
	 * @param {INodeExecutionData[]} connectionInputData
	 * @param {boolean} [returnObjectAsString=false]
	 * @returns {(NodeParameterValue | INodeParameters | NodeParameterValue[] | INodeParameters[])}
	 * @memberof Workflow
	 */
<<<<<<< HEAD
	getParameterValue(
		parameterValue: NodeParameterValue | INodeParameters | NodeParameterValue[] | INodeParameters[],
		runExecutionData: IRunExecutionData | null,
		runIndex: number,
		itemIndex: number,
		activeNodeName: string,
		connectionInputData: INodeExecutionData[],
		mode: WorkflowExecuteMode,
		returnObjectAsString = false,
		selfData = {},
	): NodeParameterValue | INodeParameters | NodeParameterValue[] | INodeParameters[] {
=======
	getParameterValue(parameterValue: NodeParameterValue | INodeParameters | NodeParameterValue[] | INodeParameters[], runExecutionData: IRunExecutionData | null, runIndex: number, itemIndex: number, activeNodeName: string, connectionInputData: INodeExecutionData[], mode: WorkflowExecuteMode, additionalKeys: IWorkflowDataProxyAdditionalKeys, returnObjectAsString = false, selfData = {}): NodeParameterValue | INodeParameters | NodeParameterValue[] | INodeParameters[] {
>>>>>>> fc95c00c
		// Helper function which returns true when the parameter is a complex one or array
		const isComplexParameter = (
			value: NodeParameterValue | INodeParameters | NodeParameterValue[] | INodeParameters[],
		) => {
			return typeof value === 'object';
		};

		// Helper function which resolves a parameter value depending on if it is simply or not
		const resolveParameterValue = (
			value: NodeParameterValue | INodeParameters | NodeParameterValue[] | INodeParameters[],
			siblingParameters: INodeParameters,
		) => {
			if (isComplexParameter(value)) {
<<<<<<< HEAD
				return this.getParameterValue(
					value,
					runExecutionData,
					runIndex,
					itemIndex,
					activeNodeName,
					connectionInputData,
					mode,
					returnObjectAsString,
					selfData,
				);
=======
				return this.getParameterValue(value, runExecutionData, runIndex, itemIndex, activeNodeName, connectionInputData, mode, additionalKeys, returnObjectAsString, selfData);
			} else {
				return this.resolveSimpleParameterValue(value as NodeParameterValue, siblingParameters, runExecutionData, runIndex, itemIndex, activeNodeName, connectionInputData, mode, additionalKeys, returnObjectAsString, selfData);
>>>>>>> fc95c00c
			}
			return this.resolveSimpleParameterValue(
				value as NodeParameterValue,
				siblingParameters,
				runExecutionData,
				runIndex,
				itemIndex,
				activeNodeName,
				connectionInputData,
				mode,
				returnObjectAsString,
				selfData,
			);
		};

		// Check if it value is a simple one that we can get it resolved directly
		if (!isComplexParameter(parameterValue)) {
<<<<<<< HEAD
			return this.resolveSimpleParameterValue(
				parameterValue as NodeParameterValue,
				{},
				runExecutionData,
				runIndex,
				itemIndex,
				activeNodeName,
				connectionInputData,
				mode,
				returnObjectAsString,
				selfData,
			);
=======
			return this.resolveSimpleParameterValue(parameterValue as NodeParameterValue, {}, runExecutionData, runIndex, itemIndex, activeNodeName, connectionInputData, mode, additionalKeys, returnObjectAsString, selfData);
>>>>>>> fc95c00c
		}

		// The parameter value is complex so resolve depending on type

		if (Array.isArray(parameterValue)) {
			// Data is an array
			const returnData = [];
			// eslint-disable-next-line no-restricted-syntax
			for (const item of parameterValue) {
				returnData.push(resolveParameterValue(item, {}));
			}

			if (returnObjectAsString && typeof returnData === 'object') {
				return this.convertObjectValueToString(returnData);
			}

			return returnData as NodeParameterValue[] | INodeParameters[];
		}
		if (parameterValue === null || parameterValue === undefined) {
			return parameterValue;
		}
		// Data is an object
		const returnData: INodeParameters = {};
		// eslint-disable-next-line no-restricted-syntax
		for (const key of Object.keys(parameterValue)) {
			returnData[key] = resolveParameterValue(
				(parameterValue as INodeParameters)[key],
				parameterValue as INodeParameters,
			);
		}

		if (returnObjectAsString && typeof returnData === 'object') {
			return this.convertObjectValueToString(returnData);
		}
		return returnData;
	}
}<|MERGE_RESOLUTION|>--- conflicted
+++ resolved
@@ -60,22 +60,7 @@
 	 * @returns {(NodeParameterValue | INodeParameters | NodeParameterValue[] | INodeParameters[])}
 	 * @memberof Workflow
 	 */
-<<<<<<< HEAD
-	resolveSimpleParameterValue(
-		parameterValue: NodeParameterValue,
-		siblingParameters: INodeParameters,
-		runExecutionData: IRunExecutionData | null,
-		runIndex: number,
-		itemIndex: number,
-		activeNodeName: string,
-		connectionInputData: INodeExecutionData[],
-		mode: WorkflowExecuteMode,
-		returnObjectAsString = false,
-		selfData = {},
-	): NodeParameterValue | INodeParameters | NodeParameterValue[] | INodeParameters[] {
-=======
 	resolveSimpleParameterValue(parameterValue: NodeParameterValue, siblingParameters: INodeParameters, runExecutionData: IRunExecutionData | null, runIndex: number, itemIndex: number, activeNodeName: string, connectionInputData: INodeExecutionData[], mode: WorkflowExecuteMode, additionalKeys: IWorkflowDataProxyAdditionalKeys, returnObjectAsString = false, selfData = {}): NodeParameterValue | INodeParameters | NodeParameterValue[] | INodeParameters[] {
->>>>>>> fc95c00c
 		// Check if it is an expression
 		if (typeof parameterValue !== 'string' || parameterValue.charAt(0) !== '=') {
 			// Is no expression so return value
@@ -89,22 +74,7 @@
 		parameterValue = parameterValue.substr(1);
 
 		// Generate a data proxy which allows to query workflow data
-<<<<<<< HEAD
-		const dataProxy = new WorkflowDataProxy(
-			this.workflow,
-			runExecutionData,
-			runIndex,
-			itemIndex,
-			activeNodeName,
-			connectionInputData,
-			siblingParameters,
-			mode,
-			-1,
-			selfData,
-		);
-=======
 		const dataProxy = new WorkflowDataProxy(this.workflow, runExecutionData, runIndex, itemIndex, activeNodeName, connectionInputData, siblingParameters, mode, additionalKeys, -1, selfData);
->>>>>>> fc95c00c
 		const data = dataProxy.getDataProxy();
 
 		// Execute the expression
@@ -135,16 +105,7 @@
 	 * @returns {(string | undefined)}
 	 * @memberof Workflow
 	 */
-<<<<<<< HEAD
-	getSimpleParameterValue(
-		node: INode,
-		parameterValue: string | boolean | undefined,
-		mode: WorkflowExecuteMode,
-		defaultValue?: boolean | number | string,
-	): boolean | number | string | undefined {
-=======
 	getSimpleParameterValue(node: INode, parameterValue: string | boolean | undefined, mode: WorkflowExecuteMode, additionalKeys: IWorkflowDataProxyAdditionalKeys, defaultValue?: boolean | number | string): boolean | number | string | undefined {
->>>>>>> fc95c00c
 		if (parameterValue === undefined) {
 			// Value is not set so return the default
 			return defaultValue;
@@ -160,19 +121,7 @@
 			},
 		};
 
-<<<<<<< HEAD
-		return this.getParameterValue(
-			parameterValue,
-			runData,
-			runIndex,
-			itemIndex,
-			node.name,
-			connectionInputData,
-			mode,
-		) as boolean | number | string | undefined;
-=======
 		return this.getParameterValue(parameterValue, runData, runIndex, itemIndex, node.name, connectionInputData, mode, additionalKeys) as boolean | number | string | undefined;
->>>>>>> fc95c00c
 	}
 
 	/**
@@ -184,22 +133,7 @@
 	 * @returns {(NodeParameterValue | INodeParameters | NodeParameterValue[] | INodeParameters[] | undefined)}
 	 * @memberof Workflow
 	 */
-<<<<<<< HEAD
-	getComplexParameterValue(
-		node: INode,
-		parameterValue: NodeParameterValue | INodeParameters | NodeParameterValue[] | INodeParameters[],
-		mode: WorkflowExecuteMode,
-		defaultValue:
-			| NodeParameterValue
-			| INodeParameters
-			| NodeParameterValue[]
-			| INodeParameters[]
-			| undefined = undefined,
-		selfData = {},
-	): NodeParameterValue | INodeParameters | NodeParameterValue[] | INodeParameters[] | undefined {
-=======
 	getComplexParameterValue(node: INode, parameterValue: NodeParameterValue | INodeParameters | NodeParameterValue[] | INodeParameters[], mode: WorkflowExecuteMode, additionalKeys: IWorkflowDataProxyAdditionalKeys, defaultValue: NodeParameterValue | INodeParameters | NodeParameterValue[] | INodeParameters[] | undefined = undefined, selfData = {}): NodeParameterValue | INodeParameters | NodeParameterValue[] | INodeParameters[] | undefined {
->>>>>>> fc95c00c
 		if (parameterValue === undefined) {
 			// Value is not set so return the default
 			return defaultValue;
@@ -216,37 +150,10 @@
 		};
 
 		// Resolve the "outer" main values
-<<<<<<< HEAD
-		const returnData = this.getParameterValue(
-			parameterValue,
-			runData,
-			runIndex,
-			itemIndex,
-			node.name,
-			connectionInputData,
-			mode,
-			false,
-			selfData,
-		);
-
-		// Resolve the "inner" values
-		return this.getParameterValue(
-			returnData,
-			runData,
-			runIndex,
-			itemIndex,
-			node.name,
-			connectionInputData,
-			mode,
-			false,
-			selfData,
-		);
-=======
 		const returnData = this.getParameterValue(parameterValue, runData, runIndex, itemIndex, node.name, connectionInputData, mode, additionalKeys, false, selfData);
 
 		// Resolve the "inner" values
 		return this.getParameterValue(returnData, runData, runIndex, itemIndex, node.name, connectionInputData, mode, additionalKeys, false, selfData);
->>>>>>> fc95c00c
 	}
 
 	/**
@@ -264,21 +171,7 @@
 	 * @returns {(NodeParameterValue | INodeParameters | NodeParameterValue[] | INodeParameters[])}
 	 * @memberof Workflow
 	 */
-<<<<<<< HEAD
-	getParameterValue(
-		parameterValue: NodeParameterValue | INodeParameters | NodeParameterValue[] | INodeParameters[],
-		runExecutionData: IRunExecutionData | null,
-		runIndex: number,
-		itemIndex: number,
-		activeNodeName: string,
-		connectionInputData: INodeExecutionData[],
-		mode: WorkflowExecuteMode,
-		returnObjectAsString = false,
-		selfData = {},
-	): NodeParameterValue | INodeParameters | NodeParameterValue[] | INodeParameters[] {
-=======
 	getParameterValue(parameterValue: NodeParameterValue | INodeParameters | NodeParameterValue[] | INodeParameters[], runExecutionData: IRunExecutionData | null, runIndex: number, itemIndex: number, activeNodeName: string, connectionInputData: INodeExecutionData[], mode: WorkflowExecuteMode, additionalKeys: IWorkflowDataProxyAdditionalKeys, returnObjectAsString = false, selfData = {}): NodeParameterValue | INodeParameters | NodeParameterValue[] | INodeParameters[] {
->>>>>>> fc95c00c
 		// Helper function which returns true when the parameter is a complex one or array
 		const isComplexParameter = (
 			value: NodeParameterValue | INodeParameters | NodeParameterValue[] | INodeParameters[],
@@ -292,56 +185,15 @@
 			siblingParameters: INodeParameters,
 		) => {
 			if (isComplexParameter(value)) {
-<<<<<<< HEAD
-				return this.getParameterValue(
-					value,
-					runExecutionData,
-					runIndex,
-					itemIndex,
-					activeNodeName,
-					connectionInputData,
-					mode,
-					returnObjectAsString,
-					selfData,
-				);
-=======
 				return this.getParameterValue(value, runExecutionData, runIndex, itemIndex, activeNodeName, connectionInputData, mode, additionalKeys, returnObjectAsString, selfData);
 			} else {
 				return this.resolveSimpleParameterValue(value as NodeParameterValue, siblingParameters, runExecutionData, runIndex, itemIndex, activeNodeName, connectionInputData, mode, additionalKeys, returnObjectAsString, selfData);
->>>>>>> fc95c00c
-			}
-			return this.resolveSimpleParameterValue(
-				value as NodeParameterValue,
-				siblingParameters,
-				runExecutionData,
-				runIndex,
-				itemIndex,
-				activeNodeName,
-				connectionInputData,
-				mode,
-				returnObjectAsString,
-				selfData,
-			);
+			}
 		};
 
 		// Check if it value is a simple one that we can get it resolved directly
 		if (!isComplexParameter(parameterValue)) {
-<<<<<<< HEAD
-			return this.resolveSimpleParameterValue(
-				parameterValue as NodeParameterValue,
-				{},
-				runExecutionData,
-				runIndex,
-				itemIndex,
-				activeNodeName,
-				connectionInputData,
-				mode,
-				returnObjectAsString,
-				selfData,
-			);
-=======
 			return this.resolveSimpleParameterValue(parameterValue as NodeParameterValue, {}, runExecutionData, runIndex, itemIndex, activeNodeName, connectionInputData, mode, additionalKeys, returnObjectAsString, selfData);
->>>>>>> fc95c00c
 		}
 
 		// The parameter value is complex so resolve depending on type
