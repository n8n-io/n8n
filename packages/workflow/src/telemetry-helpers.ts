--- conflicted
+++ resolved
@@ -444,18 +444,15 @@
 						: language === 'pythonNative'
 							? 'pythonNative'
 							: 'unknown';
-<<<<<<< HEAD
 		} else if (node.type === GUARDRAILS_NODE_TYPE) {
 			nodeItem.operation = node.parameters.operation as string;
 			const usedGuardrails = Object.keys(node.parameters?.guardrails ?? {});
 			nodeItem.used_guardrails = usedGuardrails;
-=======
 		} else if (node.type === OPENAI_CHAT_LANGCHAIN_NODE_TYPE) {
 			const enabledDefault = node.typeVersion >= 1.3 ? true : false;
 			// For 1.3+ node version by default it is true and isn't stored in parameters
 			nodeItem.use_responses_api = (node.parameters?.responsesApiEnabled ??
 				enabledDefault) as boolean;
->>>>>>> 7d4ec363
 		} else {
 			try {
 				const nodeType = nodeTypes.getByNameAndVersion(node.type, node.typeVersion);
