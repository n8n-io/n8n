/* eslint-disable @typescript-eslint/no-unsafe-argument */
/* eslint-disable @typescript-eslint/no-unsafe-call */
/* eslint-disable @typescript-eslint/no-non-null-assertion */
/* eslint-disable @typescript-eslint/prefer-nullish-coalescing */
/* eslint-disable no-param-reassign */
/* eslint-disable no-continue */
/* eslint-disable @typescript-eslint/no-unsafe-return */
/* eslint-disable @typescript-eslint/no-unsafe-member-access */
/* eslint-disable @typescript-eslint/no-unsafe-assignment */
/* eslint-disable no-await-in-loop */
/* eslint-disable no-restricted-syntax */
import get from 'lodash.get';
import merge from 'lodash.merge';
import set from 'lodash.set';

import {
	ICredentialDataDecryptedObject,
	ICredentialsDecrypted,
	IHttpRequestOptions,
	IN8nHttpFullResponse,
	INode,
	INodeExecuteFunctions,
	INodeExecutionData,
	INodeParameters,
	INodePropertyOptions,
	INodeType,
	DeclarativeRestApiSettings,
	IRunExecutionData,
	ITaskDataConnections,
	IWorkflowDataProxyAdditionalKeys,
	IWorkflowExecuteAdditionalData,
	NodeParameterValue,
	WorkflowExecuteMode,
	IDataObject,
	IExecuteData,
	IExecuteSingleFunctions,
	IN8nRequestOperations,
	INodeProperties,
	INodePropertyCollection,
	NodeParameterValueType,
	PostReceiveAction,
} from './Interfaces';
import { NodeApiError, NodeOperationError } from './NodeErrors';
import * as NodeHelpers from './NodeHelpers';

import type { JsonObject, Workflow } from '.';

export class RoutingNode {
	additionalData: IWorkflowExecuteAdditionalData;

	connectionInputData: INodeExecutionData[];

	node: INode;

	mode: WorkflowExecuteMode;

	runExecutionData: IRunExecutionData;

	workflow: Workflow;

	constructor(
		workflow: Workflow,
		node: INode,
		connectionInputData: INodeExecutionData[],
		runExecutionData: IRunExecutionData,
		additionalData: IWorkflowExecuteAdditionalData,
		mode: WorkflowExecuteMode,
	) {
		this.additionalData = additionalData;
		this.connectionInputData = connectionInputData;
		this.runExecutionData = runExecutionData;
		this.mode = mode;
		this.node = node;
		this.workflow = workflow;
	}

	async runNode(
		inputData: ITaskDataConnections,
		runIndex: number,
		nodeType: INodeType,
		executeData: IExecuteData,
		nodeExecuteFunctions: INodeExecuteFunctions,
		credentialsDecrypted?: ICredentialsDecrypted,
	): Promise<INodeExecutionData[][] | null | undefined> {
		const items = inputData.main[0] as INodeExecutionData[];
		const returnData: INodeExecutionData[] = [];
		let responseData;

		let credentialType: string | undefined;

		if (nodeType.description.credentials?.length) {
			credentialType = nodeType.description.credentials[0].name;
		}
		const executeFunctions = nodeExecuteFunctions.getExecuteFunctions(
			this.workflow,
			this.runExecutionData,
			runIndex,
			this.connectionInputData,
			inputData,
			this.node,
			this.additionalData,
			executeData,
			this.mode,
		);

		let credentials: ICredentialDataDecryptedObject | undefined;
		if (credentialsDecrypted) {
			credentials = credentialsDecrypted.data;
		} else if (credentialType) {
			try {
				credentials = (await executeFunctions.getCredentials(credentialType)) || {};
			} catch (error) {
				if (
					nodeType.description.credentials?.length &&
					nodeType.description.credentials[0].required
				) {
					// Only throw error if credential is mandatory
					throw error;
				} else {
					// Do not request cred type since it doesn't exist
					credentialType = undefined;
				}
			}
		}

		// TODO: Think about how batching could be handled for REST APIs which support it
		for (let i = 0; i < items.length; i++) {
			try {
				const thisArgs = nodeExecuteFunctions.getExecuteSingleFunctions(
					this.workflow,
					this.runExecutionData,
					runIndex,
					this.connectionInputData,
					inputData,
					this.node,
					i,
					this.additionalData,
					executeData,
					this.mode,
				);
				const requestData: DeclarativeRestApiSettings.ResultOptions = {
					options: {
						qs: {},
						body: {},
						headers: {},
					},
					preSend: [],
					postReceive: [],
					requestOperations: {},
				};

				if (nodeType.description.requestOperations) {
					requestData.requestOperations = { ...nodeType.description.requestOperations };
				}

				if (nodeType.description.requestDefaults) {
					for (const key of Object.keys(nodeType.description.requestDefaults)) {
						// eslint-disable-next-line @typescript-eslint/no-explicit-any
						let value = (nodeType.description.requestDefaults as Record<string, any>)[key];
						// If the value is an expression resolve it
						value = this.getParameterValue(
							value,
							i,
							runIndex,
							executeData,
							{ $credentials: credentials },
							false,
						) as string;
						// eslint-disable-next-line @typescript-eslint/no-explicit-any
						(requestData.options as Record<string, any>)[key] = value;
					}
				}

				for (const property of nodeType.description.properties) {
					let value = get(this.node.parameters, property.name, []) as string | NodeParameterValue;
					// If the value is an expression resolve it
					value = this.getParameterValue(
						value,
						i,
						runIndex,
						executeData,
						{ $credentials: credentials },
						true,
					) as string | NodeParameterValue;

					const tempOptions = this.getRequestOptionsFromParameters(
						thisArgs,
						property,
						i,
						runIndex,
						'',
						{ $credentials: credentials, $value: value },
					);

					this.mergeOptions(requestData, tempOptions);
				}

				// TODO: Change to handle some requests in parallel (should be configurable)
				responseData = await this.makeRoutingRequest(
					requestData,
					thisArgs,
					i,
					runIndex,
					credentialType,
					requestData.requestOperations,
					credentialsDecrypted,
				);

				if (requestData.maxResults) {
					// Remove not needed items in case APIs return to many
					responseData.splice(requestData.maxResults as number);
				}

				returnData.push(...responseData);
			} catch (error) {
				if (get(this.node, 'continueOnFail', false)) {
					// eslint-disable-next-line @typescript-eslint/no-explicit-any
					returnData.push({ json: {}, error: (error as any).message });
					continue;
				}
<<<<<<< HEAD
				throw new NodeApiError(this.node, error as JsonObject, { runIndex, itemIndex: i });
=======
				throw new NodeApiError(this.node, error, {
					runIndex,
					itemIndex: i,
					message: error?.message,
					description: error?.description,
				});
>>>>>>> cc2a2e43
			}
		}

		return [returnData];
	}

	mergeOptions(
		destinationOptions: DeclarativeRestApiSettings.ResultOptions,
		sourceOptions?: DeclarativeRestApiSettings.ResultOptions,
	): void {
		if (sourceOptions) {
			destinationOptions.paginate = destinationOptions.paginate ?? sourceOptions.paginate;
			destinationOptions.maxResults = sourceOptions.maxResults
				? sourceOptions.maxResults
				: destinationOptions.maxResults;
			merge(destinationOptions.options, sourceOptions.options);
			destinationOptions.preSend.push(...sourceOptions.preSend);
			destinationOptions.postReceive.push(...sourceOptions.postReceive);
			if (sourceOptions.requestOperations) {
				destinationOptions.requestOperations = Object.assign(
					destinationOptions.requestOperations,
					sourceOptions.requestOperations,
				);
			}
		}
	}

	async runPostReceiveAction(
		executeSingleFunctions: IExecuteSingleFunctions,
		action: PostReceiveAction,
		inputData: INodeExecutionData[],
		responseData: IN8nHttpFullResponse,
		parameterValue: string | IDataObject | undefined,
		itemIndex: number,
		runIndex: number,
	): Promise<INodeExecutionData[]> {
		if (typeof action === 'function') {
			return action.call(executeSingleFunctions, inputData, responseData);
		}
		if (action.type === 'rootProperty') {
			try {
				return inputData.flatMap((item) => {
					// let itemContent = item.json[action.properties.property];
					let itemContent = get(item.json, action.properties.property);

					if (!Array.isArray(itemContent)) {
						itemContent = [itemContent];
					}
					return (itemContent as IDataObject[]).map((json) => {
						return {
							json,
						};
					});
				});
			} catch (e) {
				throw new NodeOperationError(
					this.node,
					`The rootProperty "${action.properties.property}" could not be found on item.`,
					{ runIndex, itemIndex },
				);
			}
		}
		if (action.type === 'limit') {
			const maxResults = this.getParameterValue(
				action.properties.maxResults,
				itemIndex,
				runIndex,
				executeSingleFunctions.getExecuteData(),
				{ $response: responseData, $value: parameterValue },
				false,
			) as string;
			return inputData.slice(0, parseInt(maxResults, 10));
		}
		if (action.type === 'set') {
			const { value } = action.properties;
			// If the value is an expression resolve it
			return [
				{
					json: this.getParameterValue(
						value,
						itemIndex,
						runIndex,
						executeSingleFunctions.getExecuteData(),
						{ $response: responseData, $value: parameterValue },
						false,
					) as IDataObject,
				},
			];
		}
		if (action.type === 'sort') {
			// Sort the returned options
			const sortKey = action.properties.key;
			inputData.sort((a, b) => {
				const aSortValue = a.json[sortKey]
					? (a.json[sortKey]?.toString().toLowerCase() as string)
					: '';
				const bSortValue = b.json[sortKey]
					? (b.json[sortKey]?.toString().toLowerCase() as string)
					: '';
				if (aSortValue < bSortValue) {
					return -1;
				}
				if (aSortValue > bSortValue) {
					return 1;
				}
				return 0;
			});

			return inputData;
		}
		if (action.type === 'setKeyValue') {
			const returnData: INodeExecutionData[] = [];

			// eslint-disable-next-line @typescript-eslint/no-loop-func
			inputData.forEach((item) => {
				const returnItem: IDataObject = {};
				for (const key of Object.keys(action.properties)) {
					let propertyValue = (
						action.properties as Record<
							string,
							// eslint-disable-next-line @typescript-eslint/no-explicit-any
							any
						>
					)[key];
					// If the value is an expression resolve it
					propertyValue = this.getParameterValue(
						propertyValue,
						itemIndex,
						runIndex,
						executeSingleFunctions.getExecuteData(),
						{
							$response: responseData,
							$responseItem: item.json,
							$value: parameterValue,
						},
						true,
					) as string;
					// eslint-disable-next-line @typescript-eslint/no-explicit-any
					(returnItem as Record<string, any>)[key] = propertyValue;
				}
				returnData.push({ json: returnItem });
			});

			return returnData;
		}
		if (action.type === 'binaryData') {
			responseData.body = Buffer.from(responseData.body as string);
			let { destinationProperty } = action.properties;

			destinationProperty = this.getParameterValue(
				destinationProperty,
				itemIndex,
				runIndex,
				executeSingleFunctions.getExecuteData(),
				{ $response: responseData, $value: parameterValue },
				false,
			) as string;

			const binaryData = await executeSingleFunctions.helpers.prepareBinaryData(responseData.body);

			return inputData.map((item) => {
				if (typeof item.json === 'string') {
					// By default is probably the binary data as string set, in this case remove it
					item.json = {};
				}

				item.binary = {
					[destinationProperty]: binaryData,
				};

				return item;
			});
		}

		return [];
	}

	async rawRoutingRequest(
		executeSingleFunctions: IExecuteSingleFunctions,
		requestData: DeclarativeRestApiSettings.ResultOptions,
		itemIndex: number,
		runIndex: number,
		credentialType?: string,
		credentialsDecrypted?: ICredentialsDecrypted,
	): Promise<INodeExecutionData[]> {
		let responseData: IN8nHttpFullResponse;
		requestData.options.returnFullResponse = true;
		if (credentialType) {
			responseData = (await executeSingleFunctions.helpers.httpRequestWithAuthentication.call(
				executeSingleFunctions,
				credentialType,
				requestData.options as IHttpRequestOptions,
				{ credentialsDecrypted },
			)) as IN8nHttpFullResponse;
		} else {
			responseData = (await executeSingleFunctions.helpers.httpRequest(
				requestData.options as IHttpRequestOptions,
			)) as IN8nHttpFullResponse;
		}
		let returnData: INodeExecutionData[] = [
			{
				json: responseData.body as IDataObject,
			},
		];

		if (requestData.postReceive.length) {
			// If postReceive functionality got defined execute all of them
			for (const postReceiveMethod of requestData.postReceive) {
				for (const action of postReceiveMethod.actions) {
					returnData = await this.runPostReceiveAction(
						executeSingleFunctions,
						action,
						returnData,
						responseData,
						postReceiveMethod.data.parameterValue,
						itemIndex,
						runIndex,
					);
				}
			}
		} else {
			// No postReceive functionality got defined so simply add data as it is
			// eslint-disable-next-line no-lonely-if
			if (Array.isArray(responseData.body)) {
				returnData = responseData.body.map((json) => {
					return {
						json,
					} as INodeExecutionData;
				});
			} else {
				returnData[0].json = responseData.body as IDataObject;
			}
		}

		return returnData;
	}

	async makeRoutingRequest(
		requestData: DeclarativeRestApiSettings.ResultOptions,
		executeSingleFunctions: IExecuteSingleFunctions,
		itemIndex: number,
		runIndex: number,
		credentialType?: string,
		requestOperations?: IN8nRequestOperations,
		credentialsDecrypted?: ICredentialsDecrypted,
	): Promise<INodeExecutionData[]> {
		let responseData: INodeExecutionData[];
		for (const preSendMethod of requestData.preSend) {
			requestData.options = await preSendMethod.call(
				executeSingleFunctions,
				requestData.options as IHttpRequestOptions,
			);
		}

		const executePaginationFunctions = {
			...executeSingleFunctions,
			makeRoutingRequest: async (requestOptions: DeclarativeRestApiSettings.ResultOptions) => {
				return this.rawRoutingRequest(
					executeSingleFunctions,
					requestOptions,
					itemIndex,
					runIndex,
					credentialType,
					credentialsDecrypted,
				);
			},
		};

		if (requestData.paginate && requestOperations?.pagination) {
			// Has pagination

			if (typeof requestOperations.pagination === 'function') {
				// Pagination via function
				responseData = await requestOperations.pagination.call(
					executePaginationFunctions,
					requestData,
				);
			} else {
				// Pagination via JSON properties
				const { properties } = requestOperations.pagination;
				responseData = [];
				if (!requestData.options.qs) {
					requestData.options.qs = {};
				}

				// Different predefined pagination types
				if (requestOperations.pagination.type === 'offset') {
					const optionsType = properties.type === 'body' ? 'body' : 'qs';
					if (properties.type === 'body' && !requestData.options.body) {
						requestData.options.body = {};
					}

					(requestData.options[optionsType] as IDataObject)[properties.limitParameter] =
						properties.pageSize;
					(requestData.options[optionsType] as IDataObject)[properties.offsetParameter] = 0;
					let tempResponseData: INodeExecutionData[];
					do {
						if (requestData?.maxResults) {
							// Only request as many results as needed
							const resultsMissing = (requestData?.maxResults as number) - responseData.length;
							if (resultsMissing < 1) {
								break;
							}
							(requestData.options[optionsType] as IDataObject)[properties.limitParameter] =
								Math.min(properties.pageSize, resultsMissing);
						}

						tempResponseData = await this.rawRoutingRequest(
							executeSingleFunctions,
							requestData,
							itemIndex,
							runIndex,
							credentialType,
							credentialsDecrypted,
						);

						(requestData.options[optionsType] as IDataObject)[properties.offsetParameter] =
							((requestData.options[optionsType] as IDataObject)[
								properties.offsetParameter
							] as number) + properties.pageSize;

						if (properties.rootProperty) {
							const tempResponseValue = get(tempResponseData[0].json, properties.rootProperty) as
								| IDataObject[]
								| undefined;
							if (tempResponseValue === undefined) {
								throw new NodeOperationError(
									this.node,
									`The rootProperty "${properties.rootProperty}" could not be found on item.`,
									{ runIndex, itemIndex },
								);
							}

							tempResponseData = tempResponseValue.map((item) => {
								return {
									json: item,
								};
							});
						}

						responseData.push(...tempResponseData);
					} while (tempResponseData.length && tempResponseData.length === properties.pageSize);
				}
			}
		} else {
			// No pagination
			responseData = await this.rawRoutingRequest(
				executeSingleFunctions,
				requestData,
				itemIndex,
				runIndex,
				credentialType,
				credentialsDecrypted,
			);
		}
		return responseData;
	}

	getParameterValue(
		parameterValue: NodeParameterValueType,
		itemIndex: number,
		runIndex: number,
		executeData: IExecuteData,
		additionalKeys?: IWorkflowDataProxyAdditionalKeys,
		returnObjectAsString = false,
	): NodeParameterValueType {
		if (
			typeof parameterValue === 'object' ||
			(typeof parameterValue === 'string' && parameterValue.charAt(0) === '=')
		) {
			return this.workflow.expression.getParameterValue(
				parameterValue,
				this.runExecutionData ?? null,
				runIndex,
				itemIndex,
				this.node.name,
				this.connectionInputData,
				this.mode,
				this.additionalData.timezone,
				additionalKeys ?? {},
				executeData,
				returnObjectAsString,
			);
		}

		return parameterValue;
	}

	getRequestOptionsFromParameters(
		executeSingleFunctions: IExecuteSingleFunctions,
		nodeProperties: INodeProperties | INodePropertyOptions,
		itemIndex: number,
		runIndex: number,
		path: string,
		additionalKeys?: IWorkflowDataProxyAdditionalKeys,
	): DeclarativeRestApiSettings.ResultOptions | undefined {
		const returnData: DeclarativeRestApiSettings.ResultOptions = {
			options: {
				qs: {},
				body: {},
				headers: {},
			},
			preSend: [],
			postReceive: [],
			requestOperations: {},
		};
		let basePath = path ? `${path}.` : '';

		if (
			!NodeHelpers.displayParameter(
				this.node.parameters,
				nodeProperties,
				this.node,
				this.node.parameters,
			)
		) {
			return undefined;
		}
		if (nodeProperties.routing) {
			let parameterValue: string | undefined;
			if (basePath + nodeProperties.name && 'type' in nodeProperties) {
				// Extract value if it has extractValue defined or if it's a
				// resourceLocator component. Resource locators are likely to have extractors
				// and we can't know if the mode has one unless we dig all the way in.
				const shouldExtractValue =
					nodeProperties.extractValue !== undefined || nodeProperties.type === 'resourceLocator';
				parameterValue = executeSingleFunctions.getNodeParameter(
					basePath + nodeProperties.name,
					undefined,
					{ extractValue: shouldExtractValue },
				) as string;
			}

			if (nodeProperties.routing.operations) {
				returnData.requestOperations = { ...nodeProperties.routing.operations };
			}
			if (nodeProperties.routing.request) {
				for (const key of Object.keys(nodeProperties.routing.request)) {
					// eslint-disable-next-line @typescript-eslint/no-explicit-any
					let propertyValue = (nodeProperties.routing.request as Record<string, any>)[key];
					// If the value is an expression resolve it
					propertyValue = this.getParameterValue(
						propertyValue,
						itemIndex,
						runIndex,
						executeSingleFunctions.getExecuteData(),
						{ ...additionalKeys, $value: parameterValue },
						false,
					) as string;

					// eslint-disable-next-line @typescript-eslint/no-explicit-any
					(returnData.options as Record<string, any>)[key] = propertyValue;
				}
			}

			if (nodeProperties.routing.send) {
				let propertyName = nodeProperties.routing.send.property;
				if (propertyName !== undefined) {
					// If the propertyName is an expression resolve it
					propertyName = this.getParameterValue(
						propertyName,
						itemIndex,
						runIndex,
						executeSingleFunctions.getExecuteData(),
						additionalKeys,
						true,
					) as string;

					let value = parameterValue;

					if (nodeProperties.routing.send.value) {
						const valueString = nodeProperties.routing.send.value;
						// Special value got set
						// If the valueString is an expression resolve it
						value = this.getParameterValue(
							valueString,
							itemIndex,
							runIndex,
							executeSingleFunctions.getExecuteData(),
							{ ...additionalKeys, $value: value },
							true,
						) as string;
					}

					if (nodeProperties.routing.send.type === 'body') {
						// Send in "body"
						// eslint-disable-next-line no-lonely-if
						if (nodeProperties.routing.send.propertyInDotNotation === false) {
							// eslint-disable-next-line @typescript-eslint/no-explicit-any
							(returnData.options.body as Record<string, any>)![propertyName] = value;
						} else {
							set(returnData.options.body as object, propertyName, value);
						}
					} else {
						// Send in "query"
						// eslint-disable-next-line no-lonely-if
						if (nodeProperties.routing.send.propertyInDotNotation === false) {
							returnData.options.qs![propertyName] = value;
						} else {
							set(returnData.options.qs as object, propertyName, value);
						}
					}
				}

				if (nodeProperties.routing.send.paginate !== undefined) {
					let paginateValue = nodeProperties.routing.send.paginate;
					if (typeof paginateValue === 'string' && paginateValue.charAt(0) === '=') {
						// If the propertyName is an expression resolve it
						paginateValue = this.getParameterValue(
							paginateValue,
							itemIndex,
							runIndex,
							executeSingleFunctions.getExecuteData(),
							{ ...additionalKeys, $value: parameterValue },
							true,
						) as string;
					}

					returnData.paginate = !!paginateValue;
				}

				if (nodeProperties.routing.send.preSend) {
					returnData.preSend.push(...nodeProperties.routing.send.preSend);
				}
			}
			if (nodeProperties.routing.output) {
				if (nodeProperties.routing.output.maxResults !== undefined) {
					let maxResultsValue = nodeProperties.routing.output.maxResults;
					if (typeof maxResultsValue === 'string' && maxResultsValue.charAt(0) === '=') {
						// If the propertyName is an expression resolve it
						maxResultsValue = this.getParameterValue(
							maxResultsValue,
							itemIndex,
							runIndex,
							executeSingleFunctions.getExecuteData(),
							{ ...additionalKeys, $value: parameterValue },
							true,
						) as string;
					}

					returnData.maxResults = maxResultsValue;
				}

				if (nodeProperties.routing.output.postReceive) {
					const postReceiveActions = nodeProperties.routing.output.postReceive.filter((action) => {
						if (typeof action === 'function') {
							return true;
						}

						if (typeof action.enabled === 'string' && action.enabled.charAt(0) === '=') {
							// If the propertyName is an expression resolve it
							return this.getParameterValue(
								action.enabled,
								itemIndex,
								runIndex,
								executeSingleFunctions.getExecuteData(),
								{ ...additionalKeys, $value: parameterValue },
								true,
							) as boolean;
						}

						return action.enabled !== false;
					});

					if (postReceiveActions.length) {
						returnData.postReceive.push({
							data: {
								parameterValue,
							},
							actions: postReceiveActions,
						});
					}
				}
			}
		}

		// Check if there are any child properties
		if (!Object.prototype.hasOwnProperty.call(nodeProperties, 'options')) {
			// There are none so nothing else to check
			return returnData;
		}

		// Everything after this point can only be of type INodeProperties
		nodeProperties = nodeProperties as INodeProperties;

		// Check the child parameters
		let value;
		if (nodeProperties.type === 'options') {
			const optionValue = NodeHelpers.getParameterValueByPath(
				this.node.parameters,
				nodeProperties.name,
				basePath.slice(0, -1),
			);

			// Find the selected option
			const selectedOption = (nodeProperties.options as INodePropertyOptions[]).filter(
				(option) => option.value === optionValue,
			);

			if (selectedOption.length) {
				// Check only if option is set and if of type INodeProperties
				const tempOptions = this.getRequestOptionsFromParameters(
					executeSingleFunctions,
					selectedOption[0],
					itemIndex,
					runIndex,
					`${basePath}${nodeProperties.name}`,
					{ $value: optionValue },
				);

				this.mergeOptions(returnData, tempOptions);
			}
		} else if (nodeProperties.type === 'collection') {
			value = NodeHelpers.getParameterValueByPath(
				this.node.parameters,
				nodeProperties.name,
				basePath.slice(0, -1),
			);

			for (const propertyOption of nodeProperties.options as INodeProperties[]) {
				if (
					Object.keys(value as IDataObject).includes(propertyOption.name) &&
					propertyOption.type !== undefined
				) {
					// Check only if option is set and if of type INodeProperties
					const tempOptions = this.getRequestOptionsFromParameters(
						executeSingleFunctions,
						propertyOption,
						itemIndex,
						runIndex,
						`${basePath}${nodeProperties.name}`,
					);

					this.mergeOptions(returnData, tempOptions);
				}
			}
		} else if (nodeProperties.type === 'fixedCollection') {
			basePath = `${basePath}${nodeProperties.name}.`;
			for (const propertyOptions of nodeProperties.options as INodePropertyCollection[]) {
				// Check if the option got set and if not skip it
				value = NodeHelpers.getParameterValueByPath(
					this.node.parameters,
					propertyOptions.name,
					basePath.slice(0, -1),
				);

				if (value === undefined) {
					continue;
				}

				// Make sure that it is always an array to be able to use the same code for multi and single
				if (!Array.isArray(value)) {
					value = [value];
				}

				// Resolve expressions
				value = this.getParameterValue(
					value as INodeParameters[],
					itemIndex,
					runIndex,
					executeSingleFunctions.getExecuteData(),
					{ ...additionalKeys },
					false,
				) as INodeParameters[];

				const loopBasePath = `${basePath}${propertyOptions.name}`;
				for (let i = 0; i < value.length; i++) {
					for (const option of propertyOptions.values) {
						const tempOptions = this.getRequestOptionsFromParameters(
							executeSingleFunctions,
							option,
							itemIndex,
							runIndex,
							nodeProperties.typeOptions?.multipleValues ? `${loopBasePath}[${i}]` : loopBasePath,
							{ ...(additionalKeys || {}), $index: i, $parent: value[i] },
						);

						this.mergeOptions(returnData, tempOptions);
					}
				}
			}
		}
		return returnData;
	}
}<|MERGE_RESOLUTION|>--- conflicted
+++ resolved
@@ -218,16 +218,12 @@
 					returnData.push({ json: {}, error: (error as any).message });
 					continue;
 				}
-<<<<<<< HEAD
-				throw new NodeApiError(this.node, error as JsonObject, { runIndex, itemIndex: i });
-=======
-				throw new NodeApiError(this.node, error, {
+				throw new NodeApiError(this.node, error as JsonObject, {
 					runIndex,
 					itemIndex: i,
-					message: error?.message,
-					description: error?.description,
+					message: (error as NodeOperationError)?.message,
+					description: (error as NodeOperationError)?.description ?? undefined,
 				});
->>>>>>> cc2a2e43
 			}
 		}
 
