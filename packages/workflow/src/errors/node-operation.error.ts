--- conflicted
+++ resolved
@@ -15,13 +15,12 @@
 		error: Error | string | JsonObject,
 		options: NodeOperationErrorOptions = {},
 	) {
-<<<<<<< HEAD
-		let obfuscateErrorMessage = false;
-=======
 		if (error instanceof NodeOperationError) {
 			return error;
 		}
->>>>>>> 58cfd2fd
+
+		let obfuscateErrorMessage = false;
+
 		if (typeof error === 'string') {
 			error = new Error(error);
 		} else if (!(error instanceof ApplicationError)) {
