/* eslint-disable @typescript-eslint/prefer-nullish-coalescing */
/* eslint-disable @typescript-eslint/no-this-alias */
/* eslint-disable @typescript-eslint/no-unsafe-return */

import { DateTime, Duration, Interval, Settings } from 'luxon';
import * as jmespath from 'jmespath';

import type {
	IDataObject,
	IExecuteData,
	INodeExecutionData,
	INodeParameters,
	IPairedItemData,
	IRunExecutionData,
	ISourceData,
	ITaskData,
	IWorkflowDataProxyAdditionalKeys,
	IWorkflowDataProxyData,
	INodeParameterResourceLocator,
	NodeParameterValueType,
	WorkflowExecuteMode,
	ProxyInput,
} from './Interfaces';
import * as NodeHelpers from './NodeHelpers';
import { ExpressionError } from './errors/expression.error';
import type { Workflow } from './Workflow';
import { augmentArray, augmentObject } from './AugmentObject';
import { deepCopy } from './utils';
import { getGlobalState } from './GlobalState';
import { ApplicationError } from './errors/application.error';

export function isResourceLocatorValue(value: unknown): value is INodeParameterResourceLocator {
	return Boolean(
		typeof value === 'object' && value && 'mode' in value && 'value' in value && '__rl' in value,
	);
}

const SCRIPTING_NODE_TYPES = [
	'n8n-nodes-base.function',
	'n8n-nodes-base.functionItem',
	'n8n-nodes-base.code',
];

const isScriptingNode = (nodeName: string, workflow: Workflow) => {
	const node = workflow.getNode(nodeName);

	return node && SCRIPTING_NODE_TYPES.includes(node.type);
};

export class WorkflowDataProxy {
	private runExecutionData: IRunExecutionData | null;

	private connectionInputData: INodeExecutionData[];

	private timezone: string;

	// TODO: Clean that up at some point and move all the options into an options object
	constructor(
		private workflow: Workflow,
		runExecutionData: IRunExecutionData | null,
		private runIndex: number,
		private itemIndex: number,
		private activeNodeName: string,
		connectionInputData: INodeExecutionData[],
		private siblingParameters: INodeParameters,
		private mode: WorkflowExecuteMode,
		private additionalKeys: IWorkflowDataProxyAdditionalKeys,
		private executeData?: IExecuteData,
		private defaultReturnRunIndex = -1,
		private selfData: IDataObject = {},
		private contextNodeName: string = activeNodeName,
	) {
		this.runExecutionData = isScriptingNode(this.contextNodeName, workflow)
			? runExecutionData !== null
				? augmentObject(runExecutionData)
				: null
			: runExecutionData;

		this.connectionInputData = isScriptingNode(this.contextNodeName, workflow)
			? augmentArray(connectionInputData)
			: connectionInputData;

		this.timezone = workflow.settings?.timezone ?? getGlobalState().defaultTimezone;
		Settings.defaultZone = this.timezone;
	}

	/**
	 * Returns a proxy which allows to query context data of a given node
	 *
	 * @private
	 * @param {string} nodeName The name of the node to get the context from
	 */
	private nodeContextGetter(nodeName: string) {
		const that = this;
		const node = this.workflow.nodes[nodeName];

		if (!that.runExecutionData?.executionData && that.connectionInputData.length > 0) {
			return {}; // incoming connection has pinned data, so stub context object
		}

		if (!that.runExecutionData?.executionData && !that.runExecutionData?.resultData) {
			throw new ExpressionError(
				"The workflow hasn't been executed yet, so you can't reference any context data",
				{
					runIndex: that.runIndex,
					itemIndex: that.itemIndex,
					type: 'no_execution_data',
				},
			);
		}

		return new Proxy(
			{},
			{
				has: () => true,
				ownKeys(target) {
					if (Reflect.ownKeys(target).length === 0) {
						// Target object did not get set yet
						Object.assign(target, NodeHelpers.getContext(that.runExecutionData!, 'node', node));
					}

					return Reflect.ownKeys(target);
				},
				getOwnPropertyDescriptor() {
					return {
						enumerable: true,
						configurable: true,
					};
				},
				get(_, name) {
					if (name === 'isProxy') return true;

					name = name.toString();
					const contextData = NodeHelpers.getContext(that.runExecutionData!, 'node', node);

					return contextData[name];
				},
			},
		);
	}

	private selfGetter() {
		const that = this;

		return new Proxy(
			{},
			{
				has: () => true,
				ownKeys(target) {
					return Reflect.ownKeys(target);
				},

				get(_, name) {
					if (name === 'isProxy') return true;
					name = name.toString();
					return that.selfData[name];
				},
			},
		);
	}

	/**
	 * Returns a proxy which allows to query parameter data of a given node
	 *
	 * @private
	 * @param {string} nodeName The name of the node to query data from
	 */
	private nodeParameterGetter(nodeName: string) {
		const that = this;
		const node = this.workflow.nodes[nodeName];

		return new Proxy(node.parameters, {
			has: () => true,
			ownKeys(target) {
				return Reflect.ownKeys(target);
			},
			getOwnPropertyDescriptor() {
				return {
					enumerable: true,
					configurable: true,
				};
			},
			get(target, name) {
				if (name === 'isProxy') return true;
				if (name === 'toJSON') return () => deepCopy(target);

				name = name.toString();

				let returnValue: NodeParameterValueType;
				if (name[0] === '&') {
					const key = name.slice(1);
					if (!that.siblingParameters.hasOwnProperty(key)) {
						throw new ApplicationError('Could not find sibling parameter on node', {
							extra: { nodeName, parameter: key },
						});
					}
					returnValue = that.siblingParameters[key];
				} else {
					if (!node.parameters.hasOwnProperty(name)) {
						// Parameter does not exist on node
						return undefined;
					}

					returnValue = node.parameters[name];
				}

				// Avoid recursion
				if (returnValue === `={{ $parameter.${name} }}`) return undefined;

				if (isResourceLocatorValue(returnValue)) {
					if (returnValue.__regex && typeof returnValue.value === 'string') {
						const expr = new RegExp(returnValue.__regex);
						const extracted = expr.exec(returnValue.value);
						if (extracted && extracted.length >= 2) {
							returnValue = extracted[1];
						} else {
							return returnValue.value;
						}
					} else {
						returnValue = returnValue.value;
					}
				}

				if (typeof returnValue === 'string' && returnValue.charAt(0) === '=') {
					// The found value is an expression so resolve it
					return that.workflow.expression.getParameterValue(
						returnValue,
						that.runExecutionData,
						that.runIndex,
						that.itemIndex,
						that.activeNodeName,
						that.connectionInputData,
						that.mode,
						that.additionalKeys,
						that.executeData,
						false,
						{},
						that.contextNodeName,
					);
				}

				return returnValue;
			},
		});
	}

	/**
	 * Returns the node ExecutionData
	 *
	 * @private
	 * @param {string} nodeName The name of the node query data from
	 * @param {boolean} [shortSyntax=false] If short syntax got used
	 * @param {number} [outputIndex] The index of the output, if not given the first one gets used
	 * @param {number} [runIndex] The index of the run, if not given the current one does get used
	 */
	private getNodeExecutionData(
		nodeName: string,
		shortSyntax = false,
		outputIndex?: number,
		runIndex?: number,
	): INodeExecutionData[] {
		const that = this;

		let executionData: INodeExecutionData[];
		if (!shortSyntax) {
			// Long syntax got used to return data from node in path

			if (that.runExecutionData === null) {
				throw new ExpressionError(
					"The workflow hasn't been executed yet, so you can't reference any output data",
					{
						runIndex: that.runIndex,
						itemIndex: that.itemIndex,
					},
				);
			}

			if (!that.workflow.getNode(nodeName)) {
				throw new ExpressionError(`"${nodeName}" node doesn't exist`, {
					runIndex: that.runIndex,
					itemIndex: that.itemIndex,
				});
			}

			if (
				!that.runExecutionData.resultData.runData.hasOwnProperty(nodeName) &&
				!that.workflow.getPinDataOfNode(nodeName)
			) {
				throw new ExpressionError(`no data, execute "${nodeName}" node first`, {
					runIndex: that.runIndex,
					itemIndex: that.itemIndex,
					type: 'no_node_execution_data',
					nodeCause: nodeName,
				});
			}

			runIndex = runIndex === undefined ? that.defaultReturnRunIndex : runIndex;
			runIndex =
				runIndex === -1 ? that.runExecutionData.resultData.runData[nodeName].length - 1 : runIndex;

			if (that.runExecutionData.resultData.runData[nodeName].length <= runIndex) {
				throw new ExpressionError(`Run ${runIndex} of node "${nodeName}" not found`, {
					runIndex: that.runIndex,
					itemIndex: that.itemIndex,
				});
			}

			const taskData = that.runExecutionData.resultData.runData[nodeName][runIndex].data!;

			if (!taskData.main?.length || taskData.main[0] === null) {
				// throw new ApplicationError('No data found for item-index', { extra: { itemIndex } });
				throw new ExpressionError('No data found from `main` input', {
					runIndex: that.runIndex,
					itemIndex: that.itemIndex,
				});
			}

			// Check from which output to read the data.
			// Depends on how the nodes are connected.
			// (example "IF" node. If node is connected to "true" or to "false" output)
			if (outputIndex === undefined) {
				const nodeConnection = that.workflow.getNodeConnectionIndexes(
					that.contextNodeName,
					nodeName,
					'main',
				);

				if (nodeConnection === undefined) {
					throw new ExpressionError(`connect "${that.contextNodeName}" to "${nodeName}"`, {
						runIndex: that.runIndex,
						itemIndex: that.itemIndex,
					});
				}
				outputIndex = nodeConnection.sourceIndex;
			}

			if (outputIndex === undefined) {
				outputIndex = 0;
			}

			if (taskData.main.length <= outputIndex) {
				throw new ExpressionError(`Node "${nodeName}" has no branch with index ${outputIndex}.`, {
					runIndex: that.runIndex,
					itemIndex: that.itemIndex,
				});
			}

			executionData = taskData.main[outputIndex] as INodeExecutionData[];
		} else {
			// Short syntax got used to return data from active node
			executionData = that.connectionInputData;
		}

		return executionData;
	}

	/**
	 * Returns a proxy which allows to query data of a given node
	 *
	 * @private
	 * @param {string} nodeName The name of the node query data from
	 * @param {boolean} [shortSyntax=false] If short syntax got used
	 */
	private nodeDataGetter(nodeName: string, shortSyntax = false) {
		const that = this;
		const node = this.workflow.nodes[nodeName];

		return new Proxy(
			{ binary: undefined, data: undefined, json: undefined },
			{
				has: () => true,
				get(target, name, receiver) {
					if (name === 'isProxy') return true;
					name = name.toString();

					if (!node) {
						throw new ExpressionError(`"${nodeName}" node doesn't exist`);
					}

					if (['binary', 'data', 'json'].includes(name)) {
						const executionData = that.getNodeExecutionData(nodeName, shortSyntax, undefined);

						if (executionData.length === 0) {
							if (that.workflow.getParentNodes(nodeName).length === 0) {
								throw new ExpressionError('No execution data available', {
									messageTemplate:
										'No execution data available to expression under ‘%%PARAMETER%%’',
									description:
										'This node has no input data. Please make sure this node is connected to another node.',
									nodeCause: nodeName,
									runIndex: that.runIndex,
									itemIndex: that.itemIndex,
									type: 'no_input_connection',
								});
							}

							throw new ExpressionError('No execution data available', {
								runIndex: that.runIndex,
								itemIndex: that.itemIndex,
								type: 'no_execution_data',
							});
						}

						if (executionData.length <= that.itemIndex) {
							throw new ExpressionError(`No data found for item-index: "${that.itemIndex}"`, {
								runIndex: that.runIndex,
								itemIndex: that.itemIndex,
							});
						}

						if (['data', 'json'].includes(name)) {
							// JSON-Data
							return executionData[that.itemIndex].json;
						}
						if (name === 'binary') {
							// Binary-Data
							const returnData: IDataObject = {};

							if (!executionData[that.itemIndex].binary) {
								return returnData;
							}

							const binaryKeyData = executionData[that.itemIndex].binary!;
							for (const keyName of Object.keys(binaryKeyData)) {
								returnData[keyName] = {};

								const binaryData = binaryKeyData[keyName];
								for (const propertyName in binaryData) {
									if (propertyName === 'data') {
										// Skip the data property

										continue;
									}
									(returnData[keyName] as IDataObject)[propertyName] = binaryData[propertyName];
								}
							}

							return returnData;
						}
					} else if (name === 'context') {
						return that.nodeContextGetter(nodeName);
					} else if (name === 'parameter') {
						// Get node parameter data
						return that.nodeParameterGetter(nodeName);
					} else if (name === 'runIndex') {
						if (!that.runExecutionData?.resultData.runData[nodeName]) {
							return -1;
						}
						return that.runExecutionData.resultData.runData[nodeName].length - 1;
					}

					return Reflect.get(target, name, receiver);
				},
			},
		);
	}

	/**
	 * Returns a proxy to query data from the environment
	 *
	 * @private
	 */
	private envGetter() {
		const that = this;
		return new Proxy(
			{},
			{
				has: () => true,
				get(_, name) {
					if (name === 'isProxy') return true;

					if (typeof process === 'undefined') {
						throw new ExpressionError('not accessible via UI, please run node', {
							runIndex: that.runIndex,
							itemIndex: that.itemIndex,
						});
					}
					if (process.env.N8N_BLOCK_ENV_ACCESS_IN_NODE === 'true') {
						throw new ExpressionError('access to env vars denied', {
							causeDetailed:
								'If you need access please contact the administrator to remove the environment variable ‘N8N_BLOCK_ENV_ACCESS_IN_NODE‘',
							runIndex: that.runIndex,
							itemIndex: that.itemIndex,
						});
					}
					return process.env[name.toString()];
				},
			},
		);
	}

	private prevNodeGetter() {
		const allowedValues = ['name', 'outputIndex', 'runIndex'];
		const that = this;

		return new Proxy(
			{},
			{
				has: () => true,
				ownKeys() {
					return allowedValues;
				},
				getOwnPropertyDescriptor() {
					return {
						enumerable: true,
						configurable: true,
					};
				},
				get(target, name, receiver) {
					if (name === 'isProxy') return true;

					if (!that.executeData?.source) {
						// Means the previous node did not get executed yet
						return undefined;
					}

					const sourceData: ISourceData = that.executeData.source.main[0] as ISourceData;

					if (name === 'name') {
						return sourceData.previousNode;
					}
					if (name === 'outputIndex') {
						return sourceData.previousNodeOutput || 0;
					}
					if (name === 'runIndex') {
						return sourceData.previousNodeRun || 0;
					}

					return Reflect.get(target, name, receiver);
				},
			},
		);
	}

	/**
	 * Returns a proxy to query data from the workflow
	 *
	 * @private
	 */
	private workflowGetter() {
		const allowedValues = ['active', 'id', 'name'];
		const that = this;

		return new Proxy(
			{},
			{
				has: () => true,
				ownKeys() {
					return allowedValues;
				},
				getOwnPropertyDescriptor() {
					return {
						enumerable: true,
						configurable: true,
					};
				},
				get(target, name, receiver) {
					if (name === 'isProxy') return true;

					if (allowedValues.includes(name.toString())) {
						const value = that.workflow[name as keyof typeof target];

						if (value === undefined && name === 'id') {
							throw new ExpressionError('save workflow to view', {
								description: 'Please save the workflow first to use $workflow',
								runIndex: that.runIndex,
								itemIndex: that.itemIndex,
							});
						}

						return value;
					}

					return Reflect.get(target, name, receiver);
				},
			},
		);
	}

	/**
	 * Returns a proxy to query data of all nodes
	 *
	 * @private
	 */
	private nodeGetter() {
		const that = this;
		return new Proxy(
			{},
			{
				has: () => true,
				get(_, name) {
					if (name === 'isProxy') return true;

					const nodeName = name.toString();

					if (that.workflow.getNode(nodeName) === null) {
						throw new ExpressionError(`"${nodeName}" node doesn't exist`, {
							runIndex: that.runIndex,
							itemIndex: that.itemIndex,
						});
					}

					return that.nodeDataGetter(nodeName);
				},
			},
		);
	}

	/**
	 * Returns the data proxy object which allows to query data from current run
	 *
	 */
	getDataProxy(): IWorkflowDataProxyData {
		const that = this;

		const getNodeOutput = (nodeName?: string, branchIndex?: number, runIndex?: number) => {
			let executionData: INodeExecutionData[];

			if (nodeName === undefined) {
				executionData = that.connectionInputData;
			} else {
				branchIndex = branchIndex || 0;
				runIndex = runIndex === undefined ? -1 : runIndex;
				executionData = that.getNodeExecutionData(nodeName, false, branchIndex, runIndex);
			}

			return executionData;
		};

		// replacing proxies with the actual data.
		const jmespathWrapper = (data: IDataObject | IDataObject[], query: string) => {
			if (typeof data !== 'object' || typeof query !== 'string') {
				throw new ExpressionError('expected two arguments (Object, string) for this function', {
					runIndex: that.runIndex,
					itemIndex: that.itemIndex,
				});
			}

			if (!Array.isArray(data) && typeof data === 'object') {
				return jmespath.search({ ...data }, query);
			}
			return jmespath.search(data, query);
		};

		const createExpressionError = (
			message: string,
			context?: {
				causeDetailed?: string;
				description?: string;
				descriptionTemplate?: string;
				functionality?: 'pairedItem';
				functionOverrides?: {
					// Custom data to display for Function-Nodes
					message?: string;
					description?: string;
				};
				itemIndex?: number;
				messageTemplate?: string;
				moreInfoLink?: boolean;
				nodeCause?: string;
				runIndex?: number;
				type?: string;
			},
		) => {
			if (isScriptingNode(that.activeNodeName, that.workflow) && context?.functionOverrides) {
				// If the node in which the error is thrown is a function node,
				// display a different error message in case there is one defined
				message = context.functionOverrides.message || message;
				context.description = context.functionOverrides.description || context.description;
				// The error will be in the code and not on an expression on a parameter
				// so remove the messageTemplate as it would overwrite the message
				context.messageTemplate = undefined;
			}

			if (context?.nodeCause) {
				const nodeName = context.nodeCause;
				const pinData = this.workflow.getPinDataOfNode(nodeName);

				if (pinData) {
					if (!context) {
						context = {};
					}
					message = `‘Node ${nodeName}‘ must be unpinned to execute`;
					context.messageTemplate = undefined;
					context.description = `To fetch the data for the expression, you must unpin the node <strong>'${nodeName}'</strong> and execute the workflow again.`;
					context.descriptionTemplate = `To fetch the data for the expression under '%%PARAMETER%%', you must unpin the node <strong>'${nodeName}'</strong> and execute the workflow again.`;
				}

				if (context.moreInfoLink && (pinData || isScriptingNode(nodeName, that.workflow))) {
					const moreInfoLink =
						' <a target="_blank" href="https://docs.n8n.io/data/data-mapping/data-item-linking/item-linking-errors/">More info</a>';

					context.description += moreInfoLink;
					if (context.descriptionTemplate) context.descriptionTemplate += moreInfoLink;
				}
			}

			return new ExpressionError(message, {
				runIndex: that.runIndex,
				itemIndex: that.itemIndex,
				...context,
			});
		};

		const getPairedItem = (
			destinationNodeName: string,
			incomingSourceData: ISourceData | null,
			pairedItem: IPairedItemData,
		): INodeExecutionData | null => {
			let taskData: ITaskData | undefined;

			let sourceData: ISourceData | null = incomingSourceData;

			if (pairedItem.sourceOverwrite) {
				sourceData = pairedItem.sourceOverwrite;
			}

			if (typeof pairedItem === 'number') {
				pairedItem = {
					item: pairedItem,
				};
			}

			let currentPairedItem = pairedItem;

			let nodeBeforeLast: string | undefined;

			while (sourceData !== null && destinationNodeName !== sourceData.previousNode) {
				const runIndex = sourceData?.previousNodeRun || 0;
				const previousNodeOutput = sourceData.previousNodeOutput || 0;
				taskData =
					that.runExecutionData?.resultData?.runData?.[sourceData.previousNode]?.[runIndex];

				if (taskData?.data?.main && previousNodeOutput >= taskData.data.main.length) {
					throw createExpressionError('Can’t get data for expression', {
						messageTemplate: 'Can’t get data for expression under ‘%%PARAMETER%%’ field',
						functionOverrides: {
							message: 'Can’t get data',
						},
						nodeCause: nodeBeforeLast,
						description: 'Apologies, this is an internal error. See details for more information',
						causeDetailed: 'Referencing a non-existent output on a node, problem with source data',
						type: 'internal',
					});
				}

				const previousNodeOutputData =
					taskData?.data?.main?.[previousNodeOutput] ??
					(that.workflow.getPinDataOfNode(sourceData.previousNode) as INodeExecutionData[]);
				const source = taskData?.source ?? [];

				if (pairedItem.item >= previousNodeOutputData.length) {
					throw createExpressionError('Can’t get data for expression', {
						messageTemplate: 'Can’t get data for expression under ‘%%PARAMETER%%’ field',
						functionality: 'pairedItem',
						functionOverrides: {
							message: 'Can’t get data',
						},
						nodeCause: nodeBeforeLast,
						description: `In node ‘<strong>${nodeBeforeLast!}</strong>’, output item ${
							currentPairedItem.item || 0
						} ${
							sourceData.previousNodeRun
								? `of run ${(sourceData.previousNodeRun || 0).toString()} `
								: ''
						}points to an input item on node ‘<strong>${
							sourceData.previousNode
						}</strong>‘ that doesn’t exist.`,
						type: 'paired_item_invalid_info',
						moreInfoLink: true,
					});
				}

				const itemPreviousNode: INodeExecutionData = previousNodeOutputData[pairedItem.item];

				if (itemPreviousNode.pairedItem === undefined) {
					throw createExpressionError('Can’t get data for expression', {
						messageTemplate: 'Can’t get data for expression under ‘%%PARAMETER%%’ field',
						functionality: 'pairedItem',
						functionOverrides: {
							message: 'Can’t get data',
						},
						nodeCause: sourceData.previousNode,
						description: `To fetch the data from other nodes that this expression needs, more information is needed from the node ‘<strong>${sourceData.previousNode}</strong>’`,
						causeDetailed: `Missing pairedItem data (node ‘${sourceData.previousNode}’ probably didn’t supply it)`,
						type: 'paired_item_no_info',
						moreInfoLink: true,
					});
				}

				if (Array.isArray(itemPreviousNode.pairedItem)) {
					// Item is based on multiple items so check all of them
					const results = itemPreviousNode.pairedItem
						// eslint-disable-next-line @typescript-eslint/no-loop-func
						.map((item) => {
							try {
								const itemInput = item.input || 0;
								if (itemInput >= source.length) {
									// `Could not resolve pairedItem as the defined node input '${itemInput}' does not exist on node '${sourceData!.previousNode}'.`
									// Actual error does not matter as it gets caught below and `null` will be returned
									throw new ApplicationError('Not found');
								}

								return getPairedItem(destinationNodeName, source[itemInput], item);
							} catch (error) {
								// Means pairedItem could not be found
								return null;
							}
						})
						.filter((result) => result !== null);

					if (results.length !== 1) {
						// Check if the results are all the same
						const firstResult = results[0];
						if (results.every((result) => result === firstResult)) {
							// All results are the same so return the first one
							return firstResult;
						}

						throw createExpressionError('Invalid expression', {
							messageTemplate: 'Invalid expression under ‘%%PARAMETER%%’',
							functionality: 'pairedItem',
							functionOverrides: {
								description: `The code uses data in the node ‘<strong>${destinationNodeName}</strong>’ but there is more than one matching item in that node`,
								message: 'Invalid code',
							},
							description: `The expression uses data in the node ‘<strong>${destinationNodeName}</strong>’ but there is more than one matching item in that node`,
							type: 'paired_item_multiple_matches',
						});
					}

					return results[0];
				}

				currentPairedItem = pairedItem;

				// pairedItem is not an array
				if (typeof itemPreviousNode.pairedItem === 'number') {
					pairedItem = {
						item: itemPreviousNode.pairedItem,
					};
				} else {
					pairedItem = itemPreviousNode.pairedItem;
				}

				const itemInput = pairedItem.input || 0;
				if (itemInput >= source.length) {
					if (source.length === 0) {
						// A trigger node got reached, so looks like that that item can not be resolved
						throw createExpressionError('Invalid expression', {
							messageTemplate: 'Invalid expression under ‘%%PARAMETER%%’',
							functionality: 'pairedItem',
							functionOverrides: {
								description: `The code uses data in the node ‘<strong>${destinationNodeName}</strong>’ but there is no path back to it. Please check this node is connected to it (there can be other nodes in between).`,
								message: 'Invalid code',
							},
							description: `The expression uses data in the node ‘<strong>${destinationNodeName}</strong>’ but there is no path back to it. Please check this node is connected to it (there can be other nodes in between).`,
							type: 'paired_item_no_connection',
							moreInfoLink: true,
						});
					}
					throw createExpressionError('Can’t get data for expression', {
						messageTemplate: 'Can’t get data for expression under ‘%%PARAMETER%%’ field',
						functionality: 'pairedItem',
						functionOverrides: {
							message: 'Can’t get data',
						},
						nodeCause: nodeBeforeLast,
						description: `In node ‘<strong>${sourceData.previousNode}</strong>’, output item ${
							currentPairedItem.item || 0
						} of ${
							sourceData.previousNodeRun
								? `of run ${(sourceData.previousNodeRun || 0).toString()} `
								: ''
						}points to a branch that doesn’t exist.`,
						type: 'paired_item_invalid_info',
					});
				}

				nodeBeforeLast = sourceData.previousNode;
				sourceData = source[pairedItem.input || 0] || null;

				if (pairedItem.sourceOverwrite) {
					sourceData = pairedItem.sourceOverwrite;
				}
			}

			if (sourceData === null) {
				throw createExpressionError('Can’t get data for expression', {
					messageTemplate: 'Can’t get data for expression under ‘%%PARAMETER%%’ field',
					functionality: 'pairedItem',
					functionOverrides: {
						message: 'Can’t get data',
					},
					nodeCause: nodeBeforeLast,
					description: 'Could not resolve, probably no pairedItem exists',
					type: 'paired_item_no_info',
					moreInfoLink: true,
				});
			}

			taskData =
				that.runExecutionData!.resultData.runData[sourceData.previousNode][
					sourceData?.previousNodeRun || 0
				];

			const previousNodeOutput = sourceData.previousNodeOutput || 0;
			if (previousNodeOutput >= taskData.data!.main.length) {
				throw createExpressionError('Can’t get data for expression', {
					messageTemplate: 'Can’t get data for expression under ‘%%PARAMETER%%’ field',
					functionality: 'pairedItem',
					functionOverrides: {
						message: 'Can’t get data',
					},
					description: 'Item points to a node output which does not exist',
					causeDetailed: `The sourceData points to a node output ‘${previousNodeOutput}‘ which does not exist on node ‘${sourceData.previousNode}‘ (output node did probably supply a wrong one)`,
					type: 'paired_item_invalid_info',
				});
			}

			if (pairedItem.item >= taskData.data!.main[previousNodeOutput]!.length) {
				throw createExpressionError('Can’t get data for expression', {
					messageTemplate: 'Can’t get data for expression under ‘%%PARAMETER%%’ field',
					functionality: 'pairedItem',
					functionOverrides: {
						message: 'Can’t get data',
					},
					nodeCause: nodeBeforeLast,
					description: `In node ‘<strong>${nodeBeforeLast!}</strong>’, output item ${
						currentPairedItem.item || 0
					} ${
						sourceData.previousNodeRun
							? `of run ${(sourceData.previousNodeRun || 0).toString()} `
							: ''
					}points to an input item on node ‘<strong>${
						sourceData.previousNode
					}</strong>‘ that doesn’t exist.`,
					type: 'paired_item_invalid_info',
					moreInfoLink: true,
				});
			}

			return taskData.data!.main[previousNodeOutput]![pairedItem.item];
		};

		const base = {
			$: (nodeName: string) => {
				if (!nodeName) {
					throw createExpressionError('When calling $(), please specify a node');
				}

				const referencedNode = that.workflow.getNode(nodeName);
				if (referencedNode === null) {
					throw createExpressionError(`"${nodeName}" node doesn't exist`);
				}

				const ensureNodeExecutionData = () => {
					if (
						!that?.runExecutionData?.resultData?.runData.hasOwnProperty(nodeName) &&
						!that.workflow.getPinDataOfNode(nodeName)
					) {
						throw createExpressionError(`no data, execute "${nodeName}" node first`, {
							type: 'no_node_execution_data',
							nodeCause: nodeName,
						});
					}
				};

				return new Proxy(
					{},
					{
						has: () => true,
						ownKeys() {
							return [
								'pairedItem',
								'itemMatching',
								'item',
								'first',
								'last',
								'all',
								'context',
								'params',
							];
						},
						get(target, property, receiver) {
							if (property === 'isProxy') return true;

							if (['pairedItem', 'itemMatching', 'item'].includes(property as string)) {
								// Before resolving the pairedItem make sure that the requested node comes in the
								// graph before the current one
								const parentNodes = that.workflow.getParentNodes(that.contextNodeName);
								if (!parentNodes.includes(nodeName)) {
									throw createExpressionError('Invalid expression', {
										messageTemplate: 'Invalid expression under ‘%%PARAMETER%%’',
										functionality: 'pairedItem',
										functionOverrides: {
											description: `The code uses data in the node <strong>‘${nodeName}’</strong> but there is no path back to it. Please check this node is connected to it (there can be other nodes in between).`,
											message: `No path back to node ‘${nodeName}’`,
										},
										description: `The expression uses data in the node <strong>‘${nodeName}’</strong> but there is no path back to it. Please check this node is connected to it (there can be other nodes in between).`,
										nodeCause: nodeName,
										type: 'paired_item_no_connection',
									});
								}

								ensureNodeExecutionData();

								const pairedItemMethod = (itemIndex?: number) => {
									if (itemIndex === undefined) {
										if (property === 'itemMatching') {
											throw createExpressionError('Missing item index for .itemMatching()', {
												itemIndex,
											});
										}
										itemIndex = that.itemIndex;
									}

									const executionData = that.connectionInputData;
									const input = executionData[itemIndex];
									if (!input) {
										throw createExpressionError('Can’t get data for expression', {
											messageTemplate: 'Can’t get data for expression under ‘%%PARAMETER%%’ field',
											functionality: 'pairedItem',
											functionOverrides: {
												description: `Some intermediate nodes between ‘<strong>${nodeName}</strong>‘ and  ‘<strong>${that.activeNodeName}</strong>‘ have not executed yet.`,
												message: 'Can’t get data',
											},
											description: `Some intermediate nodes between ‘<strong>${nodeName}</strong>‘ and  ‘<strong>${that.activeNodeName}</strong>‘ have not executed yet.`,
											causeDetailed: `pairedItem can\'t be found when intermediate nodes between ‘<strong>${nodeName}</strong>‘ and  ‘<strong>${that.activeNodeName}</strong> have not executed yet.`,
											itemIndex,
											type: 'paired_item_intermediate_nodes',
										});
									}

									// As we operate on the incoming item we can be sure that pairedItem is not an
									// array. After all can it only come from exactly one previous node via a certain
									// input. For that reason do we not have to consider the array case.
									const pairedItem = input.pairedItem as IPairedItemData;

									if (pairedItem === undefined) {
										throw createExpressionError('Can’t get data for expression', {
											messageTemplate: 'Can’t get data for expression under ‘%%PARAMETER%%’ field',
											functionality: 'pairedItem',
											functionOverrides: {
												description: `To fetch the data from other nodes that this code needs, more information is needed from the node ‘<strong>${that.activeNodeName}</strong>‘`,
												message: 'Can’t get data',
											},
											description: `To fetch the data from other nodes that this expression needs, more information is needed from the node ‘<strong>${that.activeNodeName}</strong>‘`,
											causeDetailed: `Missing pairedItem data (node ‘${that.activeNodeName}‘ probably didn’t supply it)`,
											itemIndex,
										});
									}

									if (!that.executeData?.source) {
										throw createExpressionError('Can’t get data for expression', {
											messageTemplate: 'Can’t get data for expression under ‘%%PARAMETER%%’ field',
											functionality: 'pairedItem',
											functionOverrides: {
												message: 'Can’t get data',
											},
											description:
												'Apologies, this is an internal error. See details for more information',
											causeDetailed: 'Missing sourceData (probably an internal error)',
											itemIndex,
										});
									}

<<<<<<< HEAD
=======
									// Before resolving the pairedItem make sure that the requested node comes in the
									// graph before the current one
									const activeNode = that.workflow.getNode(that.activeNodeName);
									let contextNode = that.contextNodeName;
									if (activeNode) {
										const parentMainInputNode = that.workflow.getParentMainInputNode(activeNode);
										contextNode = parentMainInputNode.name ?? contextNode;
									}
									const parentNodes = that.workflow.getParentNodes(contextNode);
									if (!parentNodes.includes(nodeName)) {
										throw createExpressionError('Invalid expression', {
											messageTemplate: 'Invalid expression under ‘%%PARAMETER%%’',
											functionality: 'pairedItem',
											functionOverrides: {
												description: `The code uses data in the node <strong>‘${nodeName}’</strong> but there is no path back to it. Please check this node is connected to it (there can be other nodes in between).`,
												message: `No path back to node ‘${nodeName}’`,
											},
											description: `The expression uses data in the node <strong>‘${nodeName}’</strong> but there is no path back to it. Please check this node is connected to it (there can be other nodes in between).`,
											itemIndex,
										});
									}

>>>>>>> f5274302
									const sourceData: ISourceData | null =
										that.executeData.source.main[pairedItem.input || 0] ??
										that.executeData.source.main[0];

									return getPairedItem(nodeName, sourceData, pairedItem);
								};

								if (property === 'item') {
									return pairedItemMethod();
								}
								return pairedItemMethod;
							}
							if (property === 'first') {
								ensureNodeExecutionData();
								return (branchIndex?: number, runIndex?: number) => {
									const executionData = getNodeOutput(nodeName, branchIndex, runIndex);
									if (executionData[0]) return executionData[0];
									return undefined;
								};
							}
							if (property === 'last') {
								ensureNodeExecutionData();
								return (branchIndex?: number, runIndex?: number) => {
									const executionData = getNodeOutput(nodeName, branchIndex, runIndex);
									if (!executionData.length) return undefined;
									if (executionData[executionData.length - 1]) {
										return executionData[executionData.length - 1];
									}
									return undefined;
								};
							}
							if (property === 'all') {
								ensureNodeExecutionData();
								return (branchIndex?: number, runIndex?: number) =>
									getNodeOutput(nodeName, branchIndex, runIndex);
							}
							if (property === 'context') {
								return that.nodeContextGetter(nodeName);
							}
							if (property === 'params') {
								return that.workflow.getNode(nodeName)?.parameters;
							}
							return Reflect.get(target, property, receiver);
						},
					},
				);
			},

			$input: new Proxy({} as ProxyInput, {
				has: () => true,
				ownKeys() {
					return ['all', 'context', 'first', 'item', 'last', 'params'];
				},
				getOwnPropertyDescriptor() {
					return {
						enumerable: true,
						configurable: true,
					};
				},
				get(target, property, receiver) {
					if (property === 'isProxy') return true;

					if (that.connectionInputData.length === 0) {
						throw createExpressionError('No execution data available', {
							runIndex: that.runIndex,
							itemIndex: that.itemIndex,
							type: 'no_execution_data',
						});
					}

					if (property === 'item') {
						return that.connectionInputData[that.itemIndex];
					}
					if (property === 'first') {
						return (...args: unknown[]) => {
							if (args.length) {
								throw createExpressionError('$input.first() should have no arguments');
							}

							const result = that.connectionInputData;
							if (result[0]) {
								return result[0];
							}
							return undefined;
						};
					}
					if (property === 'last') {
						return (...args: unknown[]) => {
							if (args.length) {
								throw createExpressionError('$input.last() should have no arguments');
							}

							const result = that.connectionInputData;
							if (result.length && result[result.length - 1]) {
								return result[result.length - 1];
							}
							return undefined;
						};
					}
					if (property === 'all') {
						return () => {
							const result = that.connectionInputData;
							if (result.length) {
								return result;
							}
							return [];
						};
					}

					if (['context', 'params'].includes(property as string)) {
						// For the following properties we need the source data so fail in case it is missing
						// for some reason (even though that should actually never happen)
						if (!that.executeData?.source) {
							throw createExpressionError('Can’t get data for expression', {
								messageTemplate: 'Can’t get data for expression under ‘%%PARAMETER%%’ field',
								functionOverrides: {
									message: 'Can’t get data',
								},
								description:
									'Apologies, this is an internal error. See details for more information',
								causeDetailed: 'Missing sourceData (probably an internal error)',
								runIndex: that.runIndex,
							});
						}

						const sourceData: ISourceData = that.executeData.source.main[0] as ISourceData;

						if (property === 'context') {
							return that.nodeContextGetter(sourceData.previousNode);
						}
						if (property === 'params') {
							return that.workflow.getNode(sourceData.previousNode)?.parameters;
						}
					}

					return Reflect.get(target, property, receiver);
				},
			}),

			$binary: {}, // Placeholder
			$data: {}, // Placeholder
			$env: this.envGetter(),
			$evaluateExpression: (expression: string, itemIndex?: number) => {
				itemIndex = itemIndex || that.itemIndex;
				return that.workflow.expression.getParameterValue(
					`=${expression}`,
					that.runExecutionData,
					that.runIndex,
					itemIndex,
					that.activeNodeName,
					that.connectionInputData,
					that.mode,
					that.additionalKeys,
					that.executeData,
					false,
					{},
					that.contextNodeName,
				);
			},
			$item: (itemIndex: number, runIndex?: number) => {
				const defaultReturnRunIndex = runIndex === undefined ? -1 : runIndex;
				const dataProxy = new WorkflowDataProxy(
					this.workflow,
					this.runExecutionData,
					this.runIndex,
					itemIndex,
					this.activeNodeName,
					this.connectionInputData,
					that.siblingParameters,
					that.mode,
					that.additionalKeys,
					that.executeData,
					defaultReturnRunIndex,
					{},
					that.contextNodeName,
				);
				return dataProxy.getDataProxy();
			},
			$items: (nodeName?: string, outputIndex?: number, runIndex?: number) => {
				if (nodeName === undefined) {
					nodeName = (that.prevNodeGetter() as { name: string }).name;
					const node = this.workflow.nodes[nodeName];
					let result = that.connectionInputData;
					if (node.executeOnce === true) {
						result = result.slice(0, 1);
					}
					if (result.length) {
						return result;
					}
					return [];
				}

				outputIndex = outputIndex || 0;
				runIndex = runIndex === undefined ? -1 : runIndex;

				return that.getNodeExecutionData(nodeName, false, outputIndex, runIndex);
			},
			$json: {}, // Placeholder
			$node: this.nodeGetter(),
			$self: this.selfGetter(),
			$parameter: this.nodeParameterGetter(this.activeNodeName),
			$prevNode: this.prevNodeGetter(),
			$runIndex: this.runIndex,
			$mode: this.mode,
			$workflow: this.workflowGetter(),
			$itemIndex: this.itemIndex,
			$now: DateTime.now(),
			$today: DateTime.now().set({ hour: 0, minute: 0, second: 0, millisecond: 0 }),
			$jmesPath: jmespathWrapper,
			// eslint-disable-next-line @typescript-eslint/naming-convention
			DateTime,
			// eslint-disable-next-line @typescript-eslint/naming-convention
			Interval,
			// eslint-disable-next-line @typescript-eslint/naming-convention
			Duration,
			...that.additionalKeys,
			$getPairedItem: getPairedItem,

			// deprecated
			$jmespath: jmespathWrapper,
			$position: this.itemIndex,
			$thisItem: that.connectionInputData[that.itemIndex],
			$thisItemIndex: this.itemIndex,
			$thisRunIndex: this.runIndex,
		};

		return new Proxy(base, {
			has: () => true,
			get(target, name, receiver) {
				if (name === 'isProxy') return true;

				if (['$data', '$json'].includes(name as string)) {
					return that.nodeDataGetter(that.contextNodeName, true)?.json;
				}
				if (name === '$binary') {
					return that.nodeDataGetter(that.contextNodeName, true)?.binary;
				}

				return Reflect.get(target, name, receiver);
			},
		});
	}
}<|MERGE_RESOLUTION|>--- conflicted
+++ resolved
@@ -988,7 +988,13 @@
 							if (['pairedItem', 'itemMatching', 'item'].includes(property as string)) {
 								// Before resolving the pairedItem make sure that the requested node comes in the
 								// graph before the current one
-								const parentNodes = that.workflow.getParentNodes(that.contextNodeName);
+								const activeNode = that.workflow.getNode(that.activeNodeName);
+								let contextNode = that.contextNodeName;
+								if (activeNode) {
+									const parentMainInputNode = that.workflow.getParentMainInputNode(activeNode);
+									contextNode = parentMainInputNode.name ?? contextNode;
+								}
+								const parentNodes = that.workflow.getParentNodes(contextNode);
 								if (!parentNodes.includes(nodeName)) {
 									throw createExpressionError('Invalid expression', {
 										messageTemplate: 'Invalid expression under ‘%%PARAMETER%%’',
@@ -998,8 +1004,6 @@
 											message: `No path back to node ‘${nodeName}’`,
 										},
 										description: `The expression uses data in the node <strong>‘${nodeName}’</strong> but there is no path back to it. Please check this node is connected to it (there can be other nodes in between).`,
-										nodeCause: nodeName,
-										type: 'paired_item_no_connection',
 									});
 								}
 
@@ -1065,31 +1069,6 @@
 										});
 									}
 
-<<<<<<< HEAD
-=======
-									// Before resolving the pairedItem make sure that the requested node comes in the
-									// graph before the current one
-									const activeNode = that.workflow.getNode(that.activeNodeName);
-									let contextNode = that.contextNodeName;
-									if (activeNode) {
-										const parentMainInputNode = that.workflow.getParentMainInputNode(activeNode);
-										contextNode = parentMainInputNode.name ?? contextNode;
-									}
-									const parentNodes = that.workflow.getParentNodes(contextNode);
-									if (!parentNodes.includes(nodeName)) {
-										throw createExpressionError('Invalid expression', {
-											messageTemplate: 'Invalid expression under ‘%%PARAMETER%%’',
-											functionality: 'pairedItem',
-											functionOverrides: {
-												description: `The code uses data in the node <strong>‘${nodeName}’</strong> but there is no path back to it. Please check this node is connected to it (there can be other nodes in between).`,
-												message: `No path back to node ‘${nodeName}’`,
-											},
-											description: `The expression uses data in the node <strong>‘${nodeName}’</strong> but there is no path back to it. Please check this node is connected to it (there can be other nodes in between).`,
-											itemIndex,
-										});
-									}
-
->>>>>>> f5274302
 									const sourceData: ISourceData | null =
 										that.executeData.source.main[pairedItem.input || 0] ??
 										that.executeData.source.main[0];
