--- conflicted
+++ resolved
@@ -5,24 +5,6 @@
 import * as jmespath from 'jmespath';
 import { DateTime, Duration, Interval, Settings } from 'luxon';
 
-<<<<<<< HEAD
-import { NodeConnectionType } from './Interfaces';
-import type {
-	IDataObject,
-	IExecuteData,
-	INodeExecutionData,
-	INodeParameters,
-	IPairedItemData,
-	IRunExecutionData,
-	ISourceData,
-	ITaskData,
-	IWorkflowDataProxyAdditionalKeys,
-	IWorkflowDataProxyData,
-	INodeParameterResourceLocator,
-	NodeParameterValueType,
-	WorkflowExecuteMode,
-	ProxyInput,
-=======
 import { augmentArray, augmentObject } from './AugmentObject';
 import { SCRIPTING_NODE_TYPES } from './Constants';
 import { ApplicationError } from './errors/application.error';
@@ -44,7 +26,6 @@
 	type WorkflowExecuteMode,
 	type ProxyInput,
 	NodeConnectionType,
->>>>>>> df8b2c06
 } from './Interfaces';
 import * as NodeHelpers from './NodeHelpers';
 import { deepCopy } from './utils';
