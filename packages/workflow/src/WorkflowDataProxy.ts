--- conflicted
+++ resolved
@@ -954,7 +954,6 @@
 					throw createExpressionError(`"${nodeName}" node doesn't exist`);
 				}
 
-<<<<<<< HEAD
 				const ensureNodeExecutionData = () => {
 					if (
 						!that?.runExecutionData?.resultData?.runData.hasOwnProperty(nodeName) &&
@@ -967,8 +966,6 @@
 					}
 				};
 
-=======
->>>>>>> c346002c
 				return new Proxy(
 					{},
 					{
