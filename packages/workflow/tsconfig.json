--- conflicted
+++ resolved
@@ -7,12 +7,5 @@
 		// TODO: remove all options below this line
 		"useUnknownInCatchVariables": false
 	},
-<<<<<<< HEAD
-	"include": [
-		"src/**/*.d.ts",
-		"src/**/*"
-	]
-=======
 	"include": ["src/**/*.ts"]
->>>>>>> d6b930c7
 }