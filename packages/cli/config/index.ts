/* eslint-disable no-console */
/* eslint-disable no-restricted-syntax */
/* eslint-disable @typescript-eslint/no-unsafe-assignment */
import * as convict from 'convict';
import * as dotenv from 'dotenv';
import * as path from 'path';
import * as core from 'n8n-core';

dotenv.config();

const config = convict({
	database: {
		type: {
			doc: 'Type of database to use',
			format: ['sqlite', 'mariadb', 'mysqldb', 'postgresdb'],
			default: 'sqlite',
			env: 'DB_TYPE',
		},
		tablePrefix: {
			doc: 'Prefix for table names',
			format: '*',
			default: '',
			env: 'DB_TABLE_PREFIX',
		},
		postgresdb: {
			database: {
				doc: 'PostgresDB Database',
				format: String,
				default: 'n8n',
				env: 'DB_POSTGRESDB_DATABASE',
			},
			host: {
				doc: 'PostgresDB Host',
				format: String,
				default: 'localhost',
				env: 'DB_POSTGRESDB_HOST',
			},
			password: {
				doc: 'PostgresDB Password',
				format: String,
				default: '',
				env: 'DB_POSTGRESDB_PASSWORD',
			},
			port: {
				doc: 'PostgresDB Port',
				format: Number,
				default: 5432,
				env: 'DB_POSTGRESDB_PORT',
			},
			user: {
				doc: 'PostgresDB User',
				format: String,
				default: 'root',
				env: 'DB_POSTGRESDB_USER',
			},
			schema: {
				doc: 'PostgresDB Schema',
				format: String,
				default: 'public',
				env: 'DB_POSTGRESDB_SCHEMA',
			},

			ssl: {
				ca: {
					doc: 'SSL certificate authority',
					format: String,
					default: '',
					env: 'DB_POSTGRESDB_SSL_CA',
				},
				cert: {
					doc: 'SSL certificate',
					format: String,
					default: '',
					env: 'DB_POSTGRESDB_SSL_CERT',
				},
				key: {
					doc: 'SSL key',
					format: String,
					default: '',
					env: 'DB_POSTGRESDB_SSL_KEY',
				},
				rejectUnauthorized: {
					doc: 'If unauthorized SSL connections should be rejected',
					format: 'Boolean',
					default: true,
					env: 'DB_POSTGRESDB_SSL_REJECT_UNAUTHORIZED',
				},
			},
		},
		mysqldb: {
			database: {
				doc: 'MySQL Database',
				format: String,
				default: 'n8n',
				env: 'DB_MYSQLDB_DATABASE',
			},
			host: {
				doc: 'MySQL Host',
				format: String,
				default: 'localhost',
				env: 'DB_MYSQLDB_HOST',
			},
			password: {
				doc: 'MySQL Password',
				format: String,
				default: '',
				env: 'DB_MYSQLDB_PASSWORD',
			},
			port: {
				doc: 'MySQL Port',
				format: Number,
				default: 3306,
				env: 'DB_MYSQLDB_PORT',
			},
			user: {
				doc: 'MySQL User',
				format: String,
				default: 'root',
				env: 'DB_MYSQLDB_USER',
			},
		},
		sqlite: {
			executeVacuumOnStartup: {
				doc: 'Runs VACUUM operation on startup to rebuild the database. Reduces filesize and optimizes indexes. WARNING: This is a long running blocking operation. Will increase start-up time.',
				format: Boolean,
				default: false,
				env: 'DB_SQLITE_VACUUM_ON_STARTUP',
			},
		},
	},

	credentials: {
		overwrite: {
			data: {
				// Allows to set default values for credentials which
				// get automatically prefilled and the user does not get
				// displayed and can not change.
				// Format: { CREDENTIAL_NAME: { PARAMTER: VALUE }}
				doc: 'Overwrites for credentials',
				format: '*',
				default: '{}',
				env: 'CREDENTIALS_OVERWRITE_DATA',
			},
			endpoint: {
				doc: 'Fetch credentials from API',
				format: String,
				default: '',
				env: 'CREDENTIALS_OVERWRITE_ENDPOINT',
			},
		},
		defaultName: {
			doc: 'Default name for credentials',
			format: String,
			default: 'My credentials',
			env: 'CREDENTIALS_DEFAULT_NAME',
		},
	},

	workflows: {
		defaultName: {
			doc: 'Default name for workflow',
			format: String,
			default: 'My workflow',
			env: 'WORKFLOWS_DEFAULT_NAME',
		},
	},

	executions: {
		// By default workflows get always executed in their own process.
		// If this option gets set to "main" it will run them in the
		// main-process instead.
		process: {
			doc: 'In what process workflows should be executed',
			format: ['main', 'own'],
			default: 'own',
			env: 'EXECUTIONS_PROCESS',
		},

		mode: {
			doc: 'If it should run executions directly or via queue',
			format: ['regular', 'queue'],
			default: 'regular',
			env: 'EXECUTIONS_MODE',
		},

		// A Workflow times out and gets canceled after this time (seconds).
		// If the workflow is executed in the main process a soft timeout
		// is executed (takes effect after the current node finishes).
		// If a workflow is running in its own process is a soft timeout
		// tried first, before killing the process after waiting for an
		// additional fifth of the given timeout duration.
		//
		// To deactivate timeout set it to -1
		//
		// Timeout is currently not activated by default which will change
		// in a future version.
		timeout: {
			doc: 'Max run time (seconds) before stopping the workflow execution',
			format: Number,
			default: -1,
			env: 'EXECUTIONS_TIMEOUT',
		},
		maxTimeout: {
			doc: 'Max execution time (seconds) that can be set for a workflow individually',
			format: Number,
			default: 3600,
			env: 'EXECUTIONS_TIMEOUT_MAX',
		},

		// If a workflow executes all the data gets saved by default. This
		// could be a problem when a workflow gets executed a lot and processes
		// a lot of data. To not exceed the database's capacity it is possible to
		// prune the database regularly or to not save the execution at all.
		// Depending on if the execution did succeed or error a different
		// save behaviour can be set.
		saveDataOnError: {
			doc: 'What workflow execution data to save on error',
			format: ['all', 'none'],
			default: 'all',
			env: 'EXECUTIONS_DATA_SAVE_ON_ERROR',
		},
		saveDataOnSuccess: {
			doc: 'What workflow execution data to save on success',
			format: ['all', 'none'],
			default: 'all',
			env: 'EXECUTIONS_DATA_SAVE_ON_SUCCESS',
		},
		saveExecutionProgress: {
			doc: 'Wether or not to save progress for each node executed',
			format: 'Boolean',
			default: false,
			env: 'EXECUTIONS_DATA_SAVE_ON_PROGRESS',
		},

		// If the executions of workflows which got started via the editor
		// should be saved. By default they will not be saved as this runs
		// are normally only for testing and debugging. This setting can
		// also be overwritten on a per workflow basis in the workflow settings
		// in the editor.
		saveDataManualExecutions: {
			doc: 'Save data of executions when started manually via editor',
			format: 'Boolean',
			default: false,
			env: 'EXECUTIONS_DATA_SAVE_MANUAL_EXECUTIONS',
		},

		// To not exceed the database's capacity and keep its size moderate
		// the execution data gets pruned regularly (default: 1 hour interval).
		// All saved execution data older than the max age will be deleted.
		// Pruning is currently not activated by default, which will change in
		// a future version.
		pruneData: {
			doc: 'Delete data of past executions on a rolling basis',
			format: 'Boolean',
			default: false,
			env: 'EXECUTIONS_DATA_PRUNE',
		},
		pruneDataMaxAge: {
			doc: 'How old (hours) the execution data has to be to get deleted',
			format: Number,
			default: 336,
			env: 'EXECUTIONS_DATA_MAX_AGE',
		},
		pruneDataTimeout: {
			doc: 'Timeout (seconds) after execution data has been pruned',
			format: Number,
			default: 3600,
			env: 'EXECUTIONS_DATA_PRUNE_TIMEOUT',
		},
	},

	queue: {
		bull: {
			prefix: {
				doc: 'Prefix for all queue keys',
				format: String,
				default: '',
				env: 'QUEUE_BULL_PREFIX',
			},
			redis: {
				db: {
					doc: 'Redis DB',
					format: Number,
					default: 0,
					env: 'QUEUE_BULL_REDIS_DB',
				},
				host: {
					doc: 'Redis Host',
					format: String,
					default: 'localhost',
					env: 'QUEUE_BULL_REDIS_HOST',
				},
				password: {
					doc: 'Redis Password',
					format: String,
					default: '',
					env: 'QUEUE_BULL_REDIS_PASSWORD',
				},
				port: {
					doc: 'Redis Port',
					format: Number,
					default: 6379,
					env: 'QUEUE_BULL_REDIS_PORT',
				},
				timeoutThreshold: {
					doc: 'Redis timeout threshold',
					format: Number,
					default: 10000,
					env: 'QUEUE_BULL_REDIS_TIMEOUT_THRESHOLD',
				},
			},
			queueRecoveryInterval: {
				doc: 'If > 0 enables an active polling to the queue that can recover for Redis crashes. Given in seconds; 0 is disabled. May increase Redis traffic significantly.',
				format: Number,
				default: 60,
				env: 'QUEUE_RECOVERY_INTERVAL',
			},
		},
	},
	generic: {
		// The timezone to use. Is important for nodes like "Cron" which start the
		// workflow automatically at a specified time. This setting can also be
		// overwritten on a per worfklow basis in the workflow settings in the
		// editor.
		timezone: {
			doc: 'The timezone to use',
			format: '*',
			default: 'America/New_York',
			env: 'GENERIC_TIMEZONE',
		},
	},

	// How n8n can be reached (Editor & REST-API)
	path: {
		format: String,
		default: '/',
		arg: 'path',
		env: 'N8N_PATH',
		doc: 'Path n8n is deployed to',
	},
	host: {
		format: String,
		default: 'localhost',
		arg: 'host',
		env: 'N8N_HOST',
		doc: 'Host name n8n can be reached',
	},
	port: {
		format: Number,
		default: 5678,
		arg: 'port',
		env: 'N8N_PORT',
		doc: 'HTTP port n8n can be reached',
	},
	listen_address: {
		format: String,
		default: '0.0.0.0',
		env: 'N8N_LISTEN_ADDRESS',
		doc: 'IP address n8n should listen on',
	},
	protocol: {
		format: ['http', 'https'],
		default: 'http',
		env: 'N8N_PROTOCOL',
		doc: 'HTTP Protocol via which n8n can be reached',
	},
	ssl_key: {
		format: String,
		default: '',
		env: 'N8N_SSL_KEY',
		doc: 'SSL Key for HTTPS Protocol',
	},
	ssl_cert: {
		format: String,
		default: '',
		env: 'N8N_SSL_CERT',
		doc: 'SSL Cert for HTTPS Protocol',
	},

	security: {
		excludeEndpoints: {
			doc: 'Additional endpoints to exclude auth checks. Multiple endpoints can be separated by colon (":")',
			format: String,
			default: '',
			env: 'N8N_AUTH_EXCLUDE_ENDPOINTS',
		},
		basicAuth: {
			active: {
				format: 'Boolean',
				default: false,
				env: 'N8N_BASIC_AUTH_ACTIVE',
				doc: 'If basic auth should be activated for editor and REST-API',
			},
			user: {
				format: String,
				default: '',
				env: 'N8N_BASIC_AUTH_USER',
				doc: 'The name of the basic auth user',
			},
			password: {
				format: String,
				default: '',
				env: 'N8N_BASIC_AUTH_PASSWORD',
				doc: 'The password of the basic auth user',
			},
			hash: {
				format: 'Boolean',
				default: false,
				env: 'N8N_BASIC_AUTH_HASH',
				doc: 'If password for basic auth is hashed',
			},
		},
		jwtAuth: {
			active: {
				format: 'Boolean',
				default: false,
				env: 'N8N_JWT_AUTH_ACTIVE',
				doc: 'If JWT auth should be activated for editor and REST-API',
			},
			jwtHeader: {
				format: String,
				default: '',
				env: 'N8N_JWT_AUTH_HEADER',
				doc: 'The request header containing a signed JWT',
			},
			jwtHeaderValuePrefix: {
				format: String,
				default: '',
				env: 'N8N_JWT_AUTH_HEADER_VALUE_PREFIX',
				doc: 'The request header value prefix to strip (optional)',
			},
			jwksUri: {
				format: String,
				default: '',
				env: 'N8N_JWKS_URI',
				doc: 'The URI to fetch JWK Set for JWT authentication',
			},
			jwtIssuer: {
				format: String,
				default: '',
				env: 'N8N_JWT_ISSUER',
				doc: 'JWT issuer to expect (optional)',
			},
			jwtNamespace: {
				format: String,
				default: '',
				env: 'N8N_JWT_NAMESPACE',
				doc: 'JWT namespace to expect (optional)',
			},
			jwtAllowedTenantKey: {
				format: String,
				default: '',
				env: 'N8N_JWT_ALLOWED_TENANT_KEY',
				doc: 'JWT tenant key name to inspect within JWT namespace (optional)',
			},
			jwtAllowedTenant: {
				format: String,
				default: '',
				env: 'N8N_JWT_ALLOWED_TENANT',
				doc: 'JWT tenant to allow (optional)',
			},
		},
	},

	endpoints: {
		payloadSizeMax: {
			format: Number,
			default: 16,
			env: 'N8N_PAYLOAD_SIZE_MAX',
			doc: 'Maximum payload size in MB.',
		},
		metrics: {
			enable: {
				format: 'Boolean',
				default: false,
				env: 'N8N_METRICS',
				doc: 'Enable metrics endpoint',
			},
			prefix: {
				format: String,
				default: 'n8n_',
				env: 'N8N_METRICS_PREFIX',
				doc: 'An optional prefix for metric names. Default: n8n_',
			},
		},
		rest: {
			format: String,
			default: 'rest',
			env: 'N8N_ENDPOINT_REST',
			doc: 'Path for rest endpoint',
		},
		webhook: {
			format: String,
			default: 'webhook',
			env: 'N8N_ENDPOINT_WEBHOOK',
			doc: 'Path for webhook endpoint',
		},
		webhookWaiting: {
			format: String,
			default: 'webhook-waiting',
			env: 'N8N_ENDPOINT_WEBHOOK_WAIT',
			doc: 'Path for waiting-webhook endpoint',
		},
		webhookTest: {
			format: String,
			default: 'webhook-test',
			env: 'N8N_ENDPOINT_WEBHOOK_TEST',
			doc: 'Path for test-webhook endpoint',
		},
		disableProductionWebhooksOnMainProcess: {
			format: Boolean,
			default: false,
			env: 'N8N_DISABLE_PRODUCTION_MAIN_PROCESS',
			doc: 'Disable production webhooks from main process. This helps ensures no http traffic load to main process when using webhook-specific processes.',
		},
		skipWebhoooksDeregistrationOnShutdown: {
			/**
			 * Longer explanation: n8n deregisters webhooks on shutdown / deactivation
			 * and registers on startup / activation. If we skip
			 * deactivation on shutdown, webhooks will remain active on 3rd party services.
			 * We don't have to worry about startup as it always
			 * checks if webhooks already exist.
			 * If users want to upgrade n8n, it is possible to run
			 * two instances simultaneously without downtime, similar
			 * to blue/green deployment.
			 * WARNING: Trigger nodes (like Cron) will cause duplication
			 * of work, so be aware when using.
			 */
			doc: 'Deregister webhooks on external services only when workflows are deactivated.',
			format: Boolean,
			default: false,
			env: 'N8N_SKIP_WEBHOOK_DEREGISTRATION_SHUTDOWN',
		},
	},

	externalHookFiles: {
		doc: 'Files containing external hooks. Multiple files can be separated by colon (":")',
		format: String,
		default: '',
		env: 'EXTERNAL_HOOK_FILES',
	},

	nodes: {
		include: {
			doc: 'Nodes to load',
			format: function check(rawValue) {
				if (rawValue === '') {
					return;
				}
				try {
					const values = JSON.parse(rawValue);
					if (!Array.isArray(values)) {
						throw new Error();
					}

					for (const value of values) {
						if (typeof value !== 'string') {
							throw new Error();
						}
					}
				} catch (error) {
					throw new TypeError(`The Nodes to include is not a valid Array of strings.`);
				}
			},
			default: undefined,
			env: 'NODES_INCLUDE',
		},
		exclude: {
			doc: 'Nodes not to load',
			format: function check(rawValue) {
				try {
					const values = JSON.parse(rawValue);
					if (!Array.isArray(values)) {
						throw new Error();
					}

					for (const value of values) {
						if (typeof value !== 'string') {
							throw new Error();
						}
					}
				} catch (error) {
					throw new TypeError(`The Nodes to exclude is not a valid Array of strings.`);
				}
			},
			default: '[]',
			env: 'NODES_EXCLUDE',
		},
		errorTriggerType: {
			doc: 'Node Type to use as Error Trigger',
			format: String,
			default: 'n8n-nodes-base.errorTrigger',
			env: 'NODES_ERROR_TRIGGER_TYPE',
		},
	},

	logs: {
		level: {
			doc: 'Log output level. Options are error, warn, info, verbose and debug.',
			format: String,
			default: 'info',
			env: 'N8N_LOG_LEVEL',
		},
		output: {
			doc: 'Where to output logs. Options are: console, file. Multiple can be separated by comma (",")',
			format: String,
			default: 'console',
			env: 'N8N_LOG_OUTPUT',
		},
		file: {
			fileCountMax: {
				doc: 'Maximum number of files to keep.',
				format: Number,
				default: 100,
				env: 'N8N_LOG_FILE_COUNT_MAX',
			},
			fileSizeMax: {
				doc: 'Maximum size for each log file in MB.',
				format: Number,
				default: 16,
				env: 'N8N_LOG_FILE_SIZE_MAX',
			},
			location: {
				doc: 'Log file location; only used if log output is set to file.',
				format: String,
				default: path.join(core.UserSettings.getUserN8nFolderPath(), 'logs/n8n.log'),
				env: 'N8N_LOG_FILE_LOCATION',
			},
		},
	},

	versionNotifications: {
		enabled: {
			doc: 'Whether feature is enabled to request notifications about new versions and security updates.',
			format: Boolean,
			default: true,
			env: 'N8N_VERSION_NOTIFICATIONS_ENABLED',
		},
		endpoint: {
			doc: 'Endpoint to retrieve version information from.',
			format: String,
			default: 'https://api.n8n.io/versions/',
			env: 'N8N_VERSION_NOTIFICATIONS_ENDPOINT',
		},
		infoUrl: {
			doc: `Url in New Versions Panel with more information on updating one's instance.`,
			format: String,
			default: 'https://docs.n8n.io/getting-started/installation/updating.html',
			env: 'N8N_VERSION_NOTIFICATIONS_INFO_URL',
		},
	},

	deployment: {
		type: {
			format: String,
			default: 'default',
			env: 'N8N_DEPLOYMENT_TYPE',
		},
	},

<<<<<<< HEAD
	personalizationSurvey: {
		enabled: {
			doc: 'Whether personalization survey is enabled.',
			format: Boolean,
			default: true,
			env: 'N8N_PERSONALIZATION_SURVEY_ENABLED',
		},
	},

	telemetry: {
		enabled: {
			doc: 'Whether telemetry is enabled.',
			format: Boolean,
			default: true,
			env: 'N8N_TELEMETRY_ENABLED',
		},
		config: {
			frontend: {
				key: {
					doc: 'Telemetry key for frontend.',
					format: String,
					default: '1wfyHJrZGsJmqh86XcncyX2SN3T',
					env: 'N8N_TELEMETRY_KEY_FRONTEND',
				},
				url: {
					doc: 'Telemetry data plane URL for frontend.',
					format: String,
					default: 'https://telemetry-stage.n8n.io',
					env: 'N8N_TELEMETRY_DATA_PLANE_URL_FRONTEND',
				},
			},
			backend: {
				key: {
					doc: 'Telemetry key for backend.',
					format: String,
					default: '1wfxw1YdRGrntY8intaq53hui51',
					env: 'N8N_TELEMETRY_KEY_BACKEND',
				},
				url: {
					doc: 'Telemetry data plane URL for backend.',
					format: String,
					default: 'https://telemetry-stage.n8n.io/v1/batch',
					env: 'N8N_TELEMETRY_DATA_PLANE_URL_BACKEND',
				},
=======
	personalization: {
		enabled: {
			doc: 'Whether personalization is enabled.',
			format: Boolean,
			default: true,
			env: 'N8N_PERSONALIZATION_ENABLED',
		},
	},

	diagnostics: {
		enabled: {
			doc: 'Whether diagnostic mode is enabled.',
			format: Boolean,
			default: true,
			env: 'N8N_DIAGNOSTICS_ENABLED',
		},
		config: {
			frontend: {
				doc: 'Diagnostics config for frontend.',
				format: String,
				default: '1zPn9bgWPzlQc0p8Gj1uiK6DOTn;https://telemetry.n8n.io',
				env: 'N8N_DIAGNOSTICS_CONFIG_FRONTEND',
			},
			backend: {
				doc: 'Diagnostics config for backend.',
				format: String,
				default: '1zPn7YoGC3ZXE9zLeTKLuQCB4F6;https://telemetry.n8n.io/v1/batch',
				env: 'N8N_DIAGNOSTICS_CONFIG_BACKEND',
>>>>>>> 65e2b5d5
			},
		},
	},
});

// Overwrite default configuration with settings which got defined in
// optional configuration files
if (process.env.N8N_CONFIG_FILES !== undefined) {
	const configFiles = process.env.N8N_CONFIG_FILES.split(',');
	console.log(`\nLoading configuration overwrites from:\n - ${configFiles.join('\n - ')}\n`);

	config.loadFile(configFiles);
}

config.validate({
	allowed: 'strict',
});

export = config;<|MERGE_RESOLUTION|>--- conflicted
+++ resolved
@@ -658,52 +658,6 @@
 		},
 	},
 
-<<<<<<< HEAD
-	personalizationSurvey: {
-		enabled: {
-			doc: 'Whether personalization survey is enabled.',
-			format: Boolean,
-			default: true,
-			env: 'N8N_PERSONALIZATION_SURVEY_ENABLED',
-		},
-	},
-
-	telemetry: {
-		enabled: {
-			doc: 'Whether telemetry is enabled.',
-			format: Boolean,
-			default: true,
-			env: 'N8N_TELEMETRY_ENABLED',
-		},
-		config: {
-			frontend: {
-				key: {
-					doc: 'Telemetry key for frontend.',
-					format: String,
-					default: '1wfyHJrZGsJmqh86XcncyX2SN3T',
-					env: 'N8N_TELEMETRY_KEY_FRONTEND',
-				},
-				url: {
-					doc: 'Telemetry data plane URL for frontend.',
-					format: String,
-					default: 'https://telemetry-stage.n8n.io',
-					env: 'N8N_TELEMETRY_DATA_PLANE_URL_FRONTEND',
-				},
-			},
-			backend: {
-				key: {
-					doc: 'Telemetry key for backend.',
-					format: String,
-					default: '1wfxw1YdRGrntY8intaq53hui51',
-					env: 'N8N_TELEMETRY_KEY_BACKEND',
-				},
-				url: {
-					doc: 'Telemetry data plane URL for backend.',
-					format: String,
-					default: 'https://telemetry-stage.n8n.io/v1/batch',
-					env: 'N8N_TELEMETRY_DATA_PLANE_URL_BACKEND',
-				},
-=======
 	personalization: {
 		enabled: {
 			doc: 'Whether personalization is enabled.',
@@ -732,7 +686,6 @@
 				format: String,
 				default: '1zPn7YoGC3ZXE9zLeTKLuQCB4F6;https://telemetry.n8n.io/v1/batch',
 				env: 'N8N_DIAGNOSTICS_CONFIG_BACKEND',
->>>>>>> 65e2b5d5
 			},
 		},
 	},
