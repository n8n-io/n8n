import type { EntityManager } from 'typeorm';
import { TagEntity } from '@db/entities/TagEntity';
import type { ITagToImport, IWorkflowToImport } from '@/Interfaces';

// ----------------------------------
//              utils
// ----------------------------------

/**
 * Sort tags based on the order of the tag IDs in the request.
 */
export function sortByRequestOrder(
	tags: TagEntity[],
	{ requestOrder }: { requestOrder: string[] },
) {
	const tagMap = tags.reduce<Record<string, TagEntity>>((acc, tag) => {
		acc[tag.id] = tag;
		return acc;
	}, {});

	return requestOrder.map((tagId) => tagMap[tagId]);
}

// ----------------------------------
//             mutations
// ----------------------------------

<<<<<<< HEAD
/**
 * Relate a workflow to one or more tags.
 */
export async function createRelations(workflowId: string, tagIds: string[], tablePrefix: string) {
	return getConnection()
		.createQueryBuilder()
		.insert()
		.into(`${tablePrefix}workflows_tags`)
		.values(tagIds.map((tagId) => ({ workflowId, tagId })))
		.execute();
}

/**
 * Remove all tags for a workflow during a tag update operation.
 */
export async function removeRelations(workflowId: string, tablePrefix: string) {
	return getConnection()
		.createQueryBuilder()
		.delete()
		.from(`${tablePrefix}workflows_tags`)
		.where('workflowId = :id', { id: workflowId })
		.execute();
}

/**
 * Retrieve all tags of a workflow.
 */
export async function getRelations(workflowId: string, tablePrefix: string) {
	return getConnection()
		.createQueryBuilder()
		.select(`${tablePrefix}tag_entity.id`, 'id')
		.addSelect(`${tablePrefix}tag_entity.name`, 'name')
		.addSelect(`${tablePrefix}tag_entity.createdAt`, 'createdAt')
		.addSelect(`${tablePrefix}tag_entity.updatedAt`, 'updatedAt')
		.from(`${tablePrefix}tag_entity`, 'tag_entity')
		.leftJoin(
			`${tablePrefix}workflows_tags`,
			'workflows_tags',
			`${tablePrefix}workflows_tags.tagId = tag_entity.id`,
		)
		.where('workflows_tags.workflowId = :id', { id: workflowId })
		.execute();
}

=======
>>>>>>> b777f903
const createTag = async (transactionManager: EntityManager, name: string): Promise<TagEntity> => {
	const tag = new TagEntity();
	tag.name = name;
	return transactionManager.save<TagEntity>(tag);
};

const findOrCreateTag = async (
	transactionManager: EntityManager,
	importTag: ITagToImport,
	tagsEntities: TagEntity[],
): Promise<TagEntity> => {
	// Assume tag is identical if createdAt date is the same to preserve a changed tag name
	const identicalMatch = tagsEntities.find(
		(existingTag) =>
			existingTag.id === importTag.id &&
			existingTag.createdAt &&
			importTag.createdAt &&
			existingTag.createdAt.getTime() === new Date(importTag.createdAt).getTime(),
	);
	if (identicalMatch) {
		return identicalMatch;
	}

	const nameMatch = tagsEntities.find((existingTag) => existingTag.name === importTag.name);
	if (nameMatch) {
		return nameMatch;
	}

	const created = await createTag(transactionManager, importTag.name);
	tagsEntities.push(created);
	return created;
};

const hasTags = (workflow: IWorkflowToImport) =>
	'tags' in workflow && Array.isArray(workflow.tags) && workflow.tags.length > 0;

/**
 * Set tag IDs to use existing tags, creates a new tag if no matching tag could be found
 */
export async function setTagsForImport(
	transactionManager: EntityManager,
	workflow: IWorkflowToImport,
	tags: TagEntity[],
): Promise<void> {
	if (!hasTags(workflow)) {
		return;
	}

	const workflowTags = workflow.tags;
	const tagLookupPromises = [];
	for (let i = 0; i < workflowTags.length; i++) {
		if (workflowTags[i]?.name) {
			const lookupPromise = findOrCreateTag(transactionManager, workflowTags[i], tags).then(
				(tag) => {
					workflowTags[i] = {
						id: tag.id,
						name: tag.name,
					};
				},
			);
			tagLookupPromises.push(lookupPromise);
		}
	}

	await Promise.all(tagLookupPromises);
}<|MERGE_RESOLUTION|>--- conflicted
+++ resolved
@@ -25,53 +25,6 @@
 //             mutations
 // ----------------------------------
 
-<<<<<<< HEAD
-/**
- * Relate a workflow to one or more tags.
- */
-export async function createRelations(workflowId: string, tagIds: string[], tablePrefix: string) {
-	return getConnection()
-		.createQueryBuilder()
-		.insert()
-		.into(`${tablePrefix}workflows_tags`)
-		.values(tagIds.map((tagId) => ({ workflowId, tagId })))
-		.execute();
-}
-
-/**
- * Remove all tags for a workflow during a tag update operation.
- */
-export async function removeRelations(workflowId: string, tablePrefix: string) {
-	return getConnection()
-		.createQueryBuilder()
-		.delete()
-		.from(`${tablePrefix}workflows_tags`)
-		.where('workflowId = :id', { id: workflowId })
-		.execute();
-}
-
-/**
- * Retrieve all tags of a workflow.
- */
-export async function getRelations(workflowId: string, tablePrefix: string) {
-	return getConnection()
-		.createQueryBuilder()
-		.select(`${tablePrefix}tag_entity.id`, 'id')
-		.addSelect(`${tablePrefix}tag_entity.name`, 'name')
-		.addSelect(`${tablePrefix}tag_entity.createdAt`, 'createdAt')
-		.addSelect(`${tablePrefix}tag_entity.updatedAt`, 'updatedAt')
-		.from(`${tablePrefix}tag_entity`, 'tag_entity')
-		.leftJoin(
-			`${tablePrefix}workflows_tags`,
-			'workflows_tags',
-			`${tablePrefix}workflows_tags.tagId = tag_entity.id`,
-		)
-		.where('workflows_tags.workflowId = :id', { id: workflowId })
-		.execute();
-}
-
-=======
->>>>>>> b777f903
 const createTag = async (transactionManager: EntityManager, name: string): Promise<TagEntity> => {
 	const tag = new TagEntity();
 	tag.name = name;
