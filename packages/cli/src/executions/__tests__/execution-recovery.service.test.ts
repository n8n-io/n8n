import Container from 'typedi';
import { stringify } from 'flatted';

import { mockInstance } from '@test/mocking';
import { randomInteger } from '@test-integration/random';
import { createWorkflow } from '@test-integration/db/workflows';
import { createExecution } from '@test-integration/db/executions';
import * as testDb from '@test-integration/testDb';

import { NodeConnectionType } from 'n8n-workflow';
import { mock } from 'jest-mock-extended';
import { OrchestrationService } from '@/services/orchestration.service';
import config from '@/config';
import { ExecutionRecoveryService } from '@/executions/execution-recovery.service';
import { ExecutionRepository } from '@/databases/repositories/execution.repository';
import { InternalHooks } from '@/InternalHooks';
import { Push } from '@/push';
import { ARTIFICIAL_TASK_DATA } from '@/constants';
import { NodeCrashedError } from '@/errors/node-crashed.error';
import { WorkflowCrashedError } from '@/errors/workflow-crashed.error';
import { EventMessageNode } from '@/eventbus/EventMessageClasses/EventMessageNode';
import { EventMessageWorkflow } from '@/eventbus/EventMessageClasses/EventMessageWorkflow';

import type { EventMessageTypes as EventMessage } from '@/eventbus/EventMessageClasses';
import type { WorkflowEntity } from '@/databases/entities/WorkflowEntity';
<<<<<<< HEAD
import type { Logger } from '@/Logger';
=======
import { NodeConnectionType } from 'n8n-workflow';
import { OrchestrationService } from '@/services/orchestration.service';
import config from '@/config';
>>>>>>> 8f94dcc0

/**
 * Workflow producing an execution whose data will be truncated by an instance crash.
 */
export const OOM_WORKFLOW: Partial<WorkflowEntity> = {
	nodes: [
		{
			parameters: {},
			id: '48ce17fe-9651-42ae-910c-48602a00f0bb',
			name: 'When clicking "Test workflow"',
			type: 'n8n-nodes-base.manualTrigger',
			typeVersion: 1,
			position: [640, 260],
		},
		{
			parameters: {
				category: 'oom',
				memorySizeValue: 1000,
			},
			id: '07a48151-96d3-45eb-961c-1daf85fbe052',
			name: 'DebugHelper',
			type: 'n8n-nodes-base.debugHelper',
			typeVersion: 1,
			position: [840, 260],
		},
	],
	connections: {
		'When clicking "Test workflow"': {
			main: [
				[
					{
						node: 'DebugHelper',
						type: NodeConnectionType.Main,
						index: 0,
					},
				],
			],
		},
	},
	pinData: {},
};

/**
 * Snapshot of an execution that will be truncated by an instance crash.
 */
export const IN_PROGRESS_EXECUTION_DATA = {
	startData: {},
	resultData: {
		runData: {
			'When clicking "Test workflow"': [
				{
					hints: [],
					startTime: 1716138610153,
					executionTime: 1,
					source: [],
					executionStatus: 'success',
					data: {
						main: [
							[
								{
									json: {},
									pairedItem: {
										item: 0,
									},
								},
							],
						],
					},
				},
			],
		},
		lastNodeExecuted: 'When clicking "Test workflow"',
	},
	executionData: {
		contextData: {},
		nodeExecutionStack: [
			{
				node: {
					parameters: {
						category: 'oom',
						memorySizeValue: 1000,
					},
					id: '07a48151-96d3-45eb-961c-1daf85fbe052',
					name: 'DebugHelper',
					type: 'n8n-nodes-base.debugHelper',
					typeVersion: 1,
					position: [840, 260],
				},
				data: {
					main: [
						[
							{
								json: {},
								pairedItem: {
									item: 0,
								},
							},
						],
					],
				},
				source: {
					main: [
						{
							previousNode: 'When clicking "Test workflow"',
						},
					],
				},
			},
		],
		metadata: {},
		waitingExecution: {},
		waitingExecutionSource: {},
	},
};

export const setupMessages = (executionId: string, workflowName: string): EventMessage[] => {
	return [
		new EventMessageWorkflow({
			eventName: 'n8n.workflow.started',
			payload: { executionId },
		}),
		new EventMessageNode({
			eventName: 'n8n.node.started',
			payload: {
				executionId,
				workflowName,
				nodeName: 'When clicking "Test workflow"',
				nodeType: 'n8n-nodes-base.manualTrigger',
			},
		}),
		new EventMessageNode({
			eventName: 'n8n.node.finished',
			payload: {
				executionId,
				workflowName,
				nodeName: 'When clicking "Test workflow"',
				nodeType: 'n8n-nodes-base.manualTrigger',
			},
		}),
		new EventMessageNode({
			eventName: 'n8n.node.started',
			payload: {
				executionId,
				workflowName,
				nodeName: 'DebugHelper',
				nodeType: 'n8n-nodes-base.debugHelper',
			},
		}),
	];
};

describe('ExecutionRecoveryService', () => {
	let push: Push;
	let executionRecoveryService: ExecutionRecoveryService;
	let orchestrationService: OrchestrationService;
	let executionRepository: ExecutionRepository;
	let orchestrationService: OrchestrationService;

	beforeAll(async () => {
		await testDb.init();
		push = mockInstance(Push);
		executionRepository = Container.get(ExecutionRepository);
		orchestrationService = Container.get(OrchestrationService);

<<<<<<< HEAD
		mockInstance(InternalHooks);
		executionRecoveryService = new ExecutionRecoveryService(
			mock<Logger>(),
=======
		executionRecoveryService = new ExecutionRecoveryService(
>>>>>>> 8f94dcc0
			push,
			executionRepository,
			orchestrationService,
		);
<<<<<<< HEAD
=======
	});

	beforeEach(() => {
		config.set('multiMainSetup.instanceType', 'leader');
>>>>>>> 8f94dcc0
	});

	afterEach(async () => {
		config.load(config.default);
		jest.restoreAllMocks();
		await testDb.truncate(['Execution', 'ExecutionData', 'Workflow']);
	});

	afterAll(async () => {
		await testDb.terminate();
	});

	describe('scheduleQueueRecovery', () => {
		describe('queue mode', () => {
			it('if leader, should schedule queue recovery', () => {
				/**
				 * Arrange
				 */
				config.set('executions.mode', 'queue');
				jest.spyOn(orchestrationService, 'isLeader', 'get').mockReturnValue(true);
				const scheduleSpy = jest.spyOn(executionRecoveryService, 'scheduleQueueRecovery');

				/**
				 * Act
				 */
				executionRecoveryService.init();

				/**
				 * Assert
				 */
				expect(scheduleSpy).toHaveBeenCalled();
			});

			it('if follower, should do nothing', () => {
				/**
				 * Arrange
				 */
				config.set('executions.mode', 'queue');
				jest.spyOn(orchestrationService, 'isLeader', 'get').mockReturnValue(false);
				const scheduleSpy = jest.spyOn(executionRecoveryService, 'scheduleQueueRecovery');

				/**
				 * Act
				 */
				executionRecoveryService.init();

				/**
				 * Assert
				 */
				expect(scheduleSpy).not.toHaveBeenCalled();
			});
		});

		describe('regular mode', () => {
			it('should do nothing', () => {
				/**
				 * Arrange
				 */
				config.set('executions.mode', 'regular');
				const scheduleSpy = jest.spyOn(executionRecoveryService, 'scheduleQueueRecovery');

				/**
				 * Act
				 */
				executionRecoveryService.init();

				/**
				 * Assert
				 */
				expect(scheduleSpy).not.toHaveBeenCalled();
			});
		});
	});

	describe('recoverFromLogs', () => {
		describe('if follower', () => {
			test('should do nothing', async () => {
				/**
				 * Arrange
				 */
				config.set('multiMainSetup.instanceType', 'follower');
				// @ts-expect-error Private method
				const amendSpy = jest.spyOn(executionRecoveryService, 'amend');
				const messages = setupMessages('123', 'Some workflow');

				/**
				 * Act
				 */
				await executionRecoveryService.recoverFromLogs('123', messages);

				/**
				 * Assert
				 */
				expect(amendSpy).not.toHaveBeenCalled();
			});
		});

		describe('if leader, with 0 messages', () => {
			test('should return `null` if no execution found', async () => {
				/**
				 * Arrange
				 */
				const inexistentExecutionId = randomInteger(100).toString();
				const noMessages: EventMessage[] = [];

				/**
				 * Act
				 */
				const amendedExecution = await executionRecoveryService.recoverFromLogs(
					inexistentExecutionId,
					noMessages,
				);

				/**
				 * Assert
				 */
				expect(amendedExecution).toBeNull();
			});

			test('should update `status` and `stoppedAt`', async () => {
				/**
				 * Arrange
				 */
				const workflow = await createWorkflow(OOM_WORKFLOW);
				const execution = await createExecution(
					{
						status: 'running',
						data: stringify(IN_PROGRESS_EXECUTION_DATA),
					},
					workflow,
				);

				/**
				 * Act
				 */
				const amendedExecution = await executionRecoveryService.recoverFromLogs(execution.id, []);

				/**
				 * Assert
				 */
				if (!amendedExecution) fail('Expected `amendedExecution` to exist');

				expect(amendedExecution.status).toBe('crashed');
				expect(amendedExecution.stoppedAt).not.toBe(execution.stoppedAt);
			});
		});

		describe('if leader, with 1+ messages', () => {
			test('should return `null` if no execution found', async () => {
				/**
				 * Arrange
				 */
				const inexistentExecutionId = randomInteger(100).toString();
				const messages = setupMessages(inexistentExecutionId, 'Some workflow');

				/**
				 * Act
				 */
				const amendedExecution = await executionRecoveryService.recoverFromLogs(
					inexistentExecutionId,
					messages,
				);

				/**
				 * Assert
				 */
				expect(amendedExecution).toBeNull();
			});

			test('should update `status`, `stoppedAt` and `data` if last node did not finish', async () => {
				/**
				 * Arrange
				 */

				const workflow = await createWorkflow(OOM_WORKFLOW);

				const execution = await createExecution(
					{
						status: 'running',
						data: stringify(IN_PROGRESS_EXECUTION_DATA),
					},
					workflow,
				);

				const messages = setupMessages(execution.id, workflow.name);

				/**
				 * Act
				 */

				const amendedExecution = await executionRecoveryService.recoverFromLogs(
					execution.id,
					messages,
				);

				/**
				 * Assert
				 */

				const startOfLastNodeRun = messages
					.find((m) => m.eventName === 'n8n.node.started' && m.payload.nodeName === 'DebugHelper')
					?.ts.toJSDate();

				expect(amendedExecution).toEqual(
					expect.objectContaining({
						status: 'crashed',
						stoppedAt: startOfLastNodeRun,
					}),
				);

				const resultData = amendedExecution?.data.resultData;

				if (!resultData) fail('Expected `resultData` to be defined');

				expect(resultData.error).toBeInstanceOf(WorkflowCrashedError);
				expect(resultData.lastNodeExecuted).toBe('DebugHelper');

				const runData = resultData.runData;

				if (!runData) fail('Expected `runData` to be defined');

				const manualTriggerTaskData = runData['When clicking "Test workflow"'].at(0);
				const debugHelperTaskData = runData.DebugHelper.at(0);

				expect(manualTriggerTaskData?.executionStatus).toBe('success');
				expect(manualTriggerTaskData?.error).toBeUndefined();
				expect(manualTriggerTaskData?.startTime).not.toBe(ARTIFICIAL_TASK_DATA);

				expect(debugHelperTaskData?.executionStatus).toBe('crashed');
				expect(debugHelperTaskData?.error).toBeInstanceOf(NodeCrashedError);
			});

			test('should update `status`, `stoppedAt` and `data` if last node finished', async () => {
				/**
				 * Arrange
				 */
				const workflow = await createWorkflow(OOM_WORKFLOW);

				const execution = await createExecution(
					{
						status: 'running',
						data: stringify(IN_PROGRESS_EXECUTION_DATA),
					},
					workflow,
				);

				const messages = setupMessages(execution.id, workflow.name);
				messages.push(
					new EventMessageNode({
						eventName: 'n8n.node.finished',
						payload: {
							executionId: execution.id,
							workflowName: workflow.name,
							nodeName: 'DebugHelper',
							nodeType: 'n8n-nodes-base.debugHelper',
						},
					}),
				);

				/**
				 * Act
				 */
				const amendedExecution = await executionRecoveryService.recoverFromLogs(
					execution.id,
					messages,
				);

				/**
				 * Assert
				 */
				const endOfLastNoderun = messages
					.find((m) => m.eventName === 'n8n.node.finished' && m.payload.nodeName === 'DebugHelper')
					?.ts.toJSDate();

				expect(amendedExecution).toEqual(
					expect.objectContaining({
						status: 'crashed',
						stoppedAt: endOfLastNoderun,
					}),
				);

				const resultData = amendedExecution?.data.resultData;

				if (!resultData) fail('Expected `resultData` to be defined');

				expect(resultData.error).toBeUndefined();
				expect(resultData.lastNodeExecuted).toBe('DebugHelper');

				const runData = resultData.runData;

				if (!runData) fail('Expected `runData` to be defined');

				const manualTriggerTaskData = runData['When clicking "Test workflow"'].at(0);
				const debugHelperTaskData = runData.DebugHelper.at(0);

				expect(manualTriggerTaskData?.executionStatus).toBe('success');
				expect(manualTriggerTaskData?.error).toBeUndefined();

				expect(debugHelperTaskData?.executionStatus).toBe('success');
				expect(debugHelperTaskData?.error).toBeUndefined();
				expect(debugHelperTaskData?.data).toEqual(ARTIFICIAL_TASK_DATA);
			});
		});
	});
});<|MERGE_RESOLUTION|>--- conflicted
+++ resolved
@@ -23,13 +23,7 @@
 
 import type { EventMessageTypes as EventMessage } from '@/eventbus/EventMessageClasses';
 import type { WorkflowEntity } from '@/databases/entities/WorkflowEntity';
-<<<<<<< HEAD
 import type { Logger } from '@/Logger';
-=======
-import { NodeConnectionType } from 'n8n-workflow';
-import { OrchestrationService } from '@/services/orchestration.service';
-import config from '@/config';
->>>>>>> 8f94dcc0
 
 /**
  * Workflow producing an execution whose data will be truncated by an instance crash.
@@ -194,24 +188,17 @@
 		executionRepository = Container.get(ExecutionRepository);
 		orchestrationService = Container.get(OrchestrationService);
 
-<<<<<<< HEAD
 		mockInstance(InternalHooks);
 		executionRecoveryService = new ExecutionRecoveryService(
 			mock<Logger>(),
-=======
-		executionRecoveryService = new ExecutionRecoveryService(
->>>>>>> 8f94dcc0
 			push,
 			executionRepository,
 			orchestrationService,
 		);
-<<<<<<< HEAD
-=======
 	});
 
 	beforeEach(() => {
 		config.set('multiMainSetup.instanceType', 'leader');
->>>>>>> 8f94dcc0
 	});
 
 	afterEach(async () => {
