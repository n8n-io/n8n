--- conflicted
+++ resolved
@@ -22,10 +22,6 @@
 import { IN_PROGRESS_EXECUTION_DATA, OOM_WORKFLOW } from './constants';
 import { setupMessages } from './utils';
 
-<<<<<<< HEAD
-import type { EventService } from '@/events/event.service';
-=======
->>>>>>> 55f2ffe2
 import type { EventMessageTypes as EventMessage } from '@/eventbus/EventMessageClasses';
 
 describe('ExecutionRecoveryService', () => {
