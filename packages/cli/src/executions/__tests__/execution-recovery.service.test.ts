import Container from 'typedi';
import { stringify } from 'flatted';

import { mockInstance } from '@test/mocking';
import { randomInteger } from '@test-integration/random';
import { createWorkflow } from '@test-integration/db/workflows';
import { createExecution } from '@test-integration/db/executions';
import * as testDb from '@test-integration/testDb';

import { ExecutionRecoveryService } from '@/executions/execution-recovery.service';
import { ExecutionRepository } from '@/databases/repositories/execution.repository';

import { InternalHooks } from '@/InternalHooks';
import { Push } from '@/push';
import { ARTIFICIAL_TASK_DATA } from '@/constants';
import { NodeCrashedError } from '@/errors/node-crashed.error';
import { WorkflowCrashedError } from '@/errors/workflow-crashed.error';
import { EventMessageNode } from '@/eventbus/EventMessageClasses/EventMessageNode';
import { EventMessageWorkflow } from '@/eventbus/EventMessageClasses/EventMessageWorkflow';
import type { EventMessageTypes as EventMessage } from '@/eventbus/EventMessageClasses';
import type { WorkflowEntity } from '@/databases/entities/WorkflowEntity';
import { NodeConnectionType } from 'n8n-workflow';
import { Logger } from '@/Logger';

// @TODO: Tests for `scheduleQueueRecovery`

/**
 * Workflow producing an execution whose data will be truncated by an instance crash.
 */
export const OOM_WORKFLOW: Partial<WorkflowEntity> = {
	nodes: [
		{
			parameters: {},
			id: '48ce17fe-9651-42ae-910c-48602a00f0bb',
			name: 'When clicking "Test workflow"',
			type: 'n8n-nodes-base.manualTrigger',
			typeVersion: 1,
			position: [640, 260],
		},
		{
			parameters: {
				category: 'oom',
				memorySizeValue: 1000,
			},
			id: '07a48151-96d3-45eb-961c-1daf85fbe052',
			name: 'DebugHelper',
			type: 'n8n-nodes-base.debugHelper',
			typeVersion: 1,
			position: [840, 260],
		},
	],
	connections: {
		'When clicking "Test workflow"': {
			main: [
				[
					{
						node: 'DebugHelper',
						type: NodeConnectionType.Main,
						index: 0,
					},
				],
			],
		},
	},
	pinData: {},
};

/**
 * Snapshot of an execution that will be truncated by an instance crash.
 */
export const IN_PROGRESS_EXECUTION_DATA = {
	startData: {},
	resultData: {
		runData: {
			'When clicking "Test workflow"': [
				{
					hints: [],
					startTime: 1716138610153,
					executionTime: 1,
					source: [],
					executionStatus: 'success',
					data: {
						main: [
							[
								{
									json: {},
									pairedItem: {
										item: 0,
									},
								},
							],
						],
					},
				},
			],
		},
		lastNodeExecuted: 'When clicking "Test workflow"',
	},
	executionData: {
		contextData: {},
		nodeExecutionStack: [
			{
				node: {
					parameters: {
						category: 'oom',
						memorySizeValue: 1000,
					},
					id: '07a48151-96d3-45eb-961c-1daf85fbe052',
					name: 'DebugHelper',
					type: 'n8n-nodes-base.debugHelper',
					typeVersion: 1,
					position: [840, 260],
				},
				data: {
					main: [
						[
							{
								json: {},
								pairedItem: {
									item: 0,
								},
							},
						],
					],
				},
				source: {
					main: [
						{
							previousNode: 'When clicking "Test workflow"',
						},
					],
				},
			},
		],
		metadata: {},
		waitingExecution: {},
		waitingExecutionSource: {},
	},
};

export const setupMessages = (executionId: string, workflowName: string): EventMessage[] => {
	return [
		new EventMessageWorkflow({
			eventName: 'n8n.workflow.started',
			payload: { executionId },
		}),
		new EventMessageNode({
			eventName: 'n8n.node.started',
			payload: {
				executionId,
				workflowName,
				nodeName: 'When clicking "Test workflow"',
				nodeType: 'n8n-nodes-base.manualTrigger',
			},
		}),
		new EventMessageNode({
			eventName: 'n8n.node.finished',
			payload: {
				executionId,
				workflowName,
				nodeName: 'When clicking "Test workflow"',
				nodeType: 'n8n-nodes-base.manualTrigger',
			},
		}),
		new EventMessageNode({
			eventName: 'n8n.node.started',
			payload: {
				executionId,
				workflowName,
				nodeName: 'DebugHelper',
				nodeType: 'n8n-nodes-base.debugHelper',
			},
		}),
	];
};

describe('ExecutionRecoveryService', () => {
	let executionRecoveryService: ExecutionRecoveryService;
	let push: Push;
	let executionRepository: ExecutionRepository;
<<<<<<< HEAD
	let logger: Logger;
=======
>>>>>>> ab29ba9b

	beforeAll(async () => {
		await testDb.init();

		mockInstance(InternalHooks);
		push = mockInstance(Push);
		executionRepository = Container.get(ExecutionRepository);
<<<<<<< HEAD
		logger = mockInstance(Logger);

		executionRecoveryService = new ExecutionRecoveryService(push, executionRepository, logger);
=======
		executionRecoveryService = new ExecutionRecoveryService(push, executionRepository);
>>>>>>> ab29ba9b
	});

	afterEach(async () => {
		await testDb.truncate(['Execution', 'ExecutionData', 'Workflow']);
	});

	afterAll(async () => {
		await testDb.terminate();
	});

<<<<<<< HEAD
	describe('recover', () => {
		describe('if no messages', () => {
			test('should mark execution as crashed', async () => {
=======
	describe('recoverFromLogs', () => {
		describe('if no messages', () => {
			test('should return `null` if no execution found', async () => {
				/**
				 * Arrange
				 */
				const inexistentExecutionId = randomInteger(100).toString();
				const noMessages: EventMessage[] = [];

				/**
				 * Act
				 */
				const amendedExecution = await executionRecoveryService.recoverFromLogs(
					inexistentExecutionId,
					noMessages,
				);

				/**
				 * Assert
				 */
				expect(amendedExecution).toBeNull();
			});

			test('should update `status` and `stoppedAt`', async () => {
>>>>>>> ab29ba9b
				/**
				 * Arrange
				 */
				const workflow = await createWorkflow(OOM_WORKFLOW);
				const execution = await createExecution(
					{
						status: 'running',
						data: stringify(IN_PROGRESS_EXECUTION_DATA),
					},
					workflow,
				);
<<<<<<< HEAD
				const noMessages: EventMessage[] = [];
				const markAsCrashedSpy = jest.spyOn(executionRepository, 'markAsCrashed');
=======
>>>>>>> ab29ba9b

				/**
				 * Act
				 */
<<<<<<< HEAD
				await executionRecoveryService.recoverFromLogs(execution.id, noMessages);
=======
				const amendedExecution = await executionRecoveryService.recoverFromLogs(execution.id, []);
>>>>>>> ab29ba9b

				/**
				 * Assert
				 */
<<<<<<< HEAD
				expect(markAsCrashedSpy).toHaveBeenCalledTimes(1);
			});
		});

		describe('if messages', () => {
			test('should amend a truncated execution where last node did not finish', async () => {
				/**
				 * Arrange
				 */

=======
				if (!amendedExecution) fail('Expected `amendedExecution` to exist');

				expect(amendedExecution.status).toBe('crashed');
				expect(amendedExecution.stoppedAt).not.toBe(execution.stoppedAt);
			});
		});

		describe('if messages', () => {
			test('should return `null` if no execution found', async () => {
				/**
				 * Arrange
				 */
				const inexistentExecutionId = randomInteger(100).toString();
				const messages = setupMessages(inexistentExecutionId, 'Some workflow');

				/**
				 * Act
				 */
				const amendedExecution = await executionRecoveryService.recoverFromLogs(
					inexistentExecutionId,
					messages,
				);

				/**
				 * Assert
				 */
				expect(amendedExecution).toBeNull();
			});

			test('should update `status`, `stoppedAt` and `data` if last node did not finish', async () => {
				/**
				 * Arrange
				 */

				const workflow = await createWorkflow(OOM_WORKFLOW);

				const execution = await createExecution(
					{
						status: 'running',
						data: stringify(IN_PROGRESS_EXECUTION_DATA),
					},
					workflow,
				);

				const messages = setupMessages(execution.id, workflow.name);

				/**
				 * Act
				 */

				const amendedExecution = await executionRecoveryService.recoverFromLogs(
					execution.id,
					messages,
				);

				/**
				 * Assert
				 */

				const startOfLastNodeRun = messages
					.find((m) => m.eventName === 'n8n.node.started' && m.payload.nodeName === 'DebugHelper')
					?.ts.toJSDate();

				expect(amendedExecution).toEqual(
					expect.objectContaining({
						status: 'crashed',
						stoppedAt: startOfLastNodeRun,
					}),
				);

				const resultData = amendedExecution?.data.resultData;

				if (!resultData) fail('Expected `resultData` to be defined');

				expect(resultData.error).toBeInstanceOf(WorkflowCrashedError);
				expect(resultData.lastNodeExecuted).toBe('DebugHelper');

				const runData = resultData.runData;

				if (!runData) fail('Expected `runData` to be defined');

				const manualTriggerTaskData = runData['When clicking "Test workflow"'].at(0);
				const debugHelperTaskData = runData.DebugHelper.at(0);

				expect(manualTriggerTaskData?.executionStatus).toBe('success');
				expect(manualTriggerTaskData?.error).toBeUndefined();
				expect(manualTriggerTaskData?.startTime).not.toBe(ARTIFICIAL_TASK_DATA);

				expect(debugHelperTaskData?.executionStatus).toBe('crashed');
				expect(debugHelperTaskData?.error).toBeInstanceOf(NodeCrashedError);
			});

			test('should update `status`, `stoppedAt` and `data` if last node finished', async () => {
				/**
				 * Arrange
				 */
>>>>>>> ab29ba9b
				const workflow = await createWorkflow(OOM_WORKFLOW);

				const execution = await createExecution(
					{
						status: 'running',
						data: stringify(IN_PROGRESS_EXECUTION_DATA),
					},
					workflow,
				);

				const messages = setupMessages(execution.id, workflow.name);
<<<<<<< HEAD

				/**
				 * Act
				 */

				const amendedExecution = await executionRecoveryService.recoverFromLogs(
					execution.id,
					messages,
				);

				/**
				 * Assert
				 */

				const startOfLastNodeRun = messages
					.find((m) => m.eventName === 'n8n.node.started' && m.payload.nodeName === 'DebugHelper')
					?.ts.toJSDate();

				expect(amendedExecution).toEqual(
					expect.objectContaining({
						status: 'crashed',
						stoppedAt: startOfLastNodeRun,
					}),
				);

				const resultData = amendedExecution?.data.resultData;

				if (!resultData) fail('Expected `resultData` to be defined');

				expect(resultData.error).toBeInstanceOf(WorkflowCrashedError);
				expect(resultData.lastNodeExecuted).toBe('DebugHelper');

				const runData = resultData.runData;

				if (!runData) fail('Expected `runData` to be defined');

				const manualTriggerTaskData = runData['When clicking "Test workflow"'].at(0);
				const debugHelperTaskData = runData.DebugHelper.at(0);

				expect(manualTriggerTaskData?.executionStatus).toBe('success');
				expect(manualTriggerTaskData?.error).toBeUndefined();
				expect(manualTriggerTaskData?.startTime).not.toBe(ARTIFICIAL_TASK_DATA);

				expect(debugHelperTaskData?.executionStatus).toBe('crashed');
				expect(debugHelperTaskData?.error).toBeInstanceOf(NodeCrashedError);
			});

			test('should amend a truncated execution where last node finished', async () => {
				/**
				 * Arrange
				 */
				const workflow = await createWorkflow(OOM_WORKFLOW);

				const execution = await createExecution(
					{
						status: 'running',
						data: stringify(IN_PROGRESS_EXECUTION_DATA),
					},
					workflow,
				);

				const messages = setupMessages(execution.id, workflow.name);
				messages.push(
					new EventMessageNode({
						eventName: 'n8n.node.finished',
						payload: {
							executionId: execution.id,
							workflowName: workflow.name,
							nodeName: 'DebugHelper',
							nodeType: 'n8n-nodes-base.debugHelper',
						},
					}),
				);

				/**
				 * Act
				 */
				const amendedExecution = await executionRecoveryService.recoverFromLogs(
					execution.id,
					messages,
				);

				/**
				 * Assert
				 */

				const endOfLastNoderun = messages
					.find((m) => m.eventName === 'n8n.node.finished' && m.payload.nodeName === 'DebugHelper')
					?.ts.toJSDate();

				expect(amendedExecution).toEqual(
					expect.objectContaining({
						status: 'crashed',
						stoppedAt: endOfLastNoderun,
					}),
				);

				const resultData = amendedExecution?.data.resultData;

				if (!resultData) fail('Expected `resultData` to be defined');

=======
				messages.push(
					new EventMessageNode({
						eventName: 'n8n.node.finished',
						payload: {
							executionId: execution.id,
							workflowName: workflow.name,
							nodeName: 'DebugHelper',
							nodeType: 'n8n-nodes-base.debugHelper',
						},
					}),
				);

				/**
				 * Act
				 */
				const amendedExecution = await executionRecoveryService.recoverFromLogs(
					execution.id,
					messages,
				);

				/**
				 * Assert
				 */
				const endOfLastNoderun = messages
					.find((m) => m.eventName === 'n8n.node.finished' && m.payload.nodeName === 'DebugHelper')
					?.ts.toJSDate();

				expect(amendedExecution).toEqual(
					expect.objectContaining({
						status: 'crashed',
						stoppedAt: endOfLastNoderun,
					}),
				);

				const resultData = amendedExecution?.data.resultData;

				if (!resultData) fail('Expected `resultData` to be defined');

>>>>>>> ab29ba9b
				expect(resultData.error).toBeUndefined();
				expect(resultData.lastNodeExecuted).toBe('DebugHelper');

				const runData = resultData.runData;

				if (!runData) fail('Expected `runData` to be defined');

				const manualTriggerTaskData = runData['When clicking "Test workflow"'].at(0);
				const debugHelperTaskData = runData.DebugHelper.at(0);

				expect(manualTriggerTaskData?.executionStatus).toBe('success');
				expect(manualTriggerTaskData?.error).toBeUndefined();

				expect(debugHelperTaskData?.executionStatus).toBe('success');
				expect(debugHelperTaskData?.error).toBeUndefined();
				expect(debugHelperTaskData?.data).toEqual(ARTIFICIAL_TASK_DATA);
			});
<<<<<<< HEAD

			test('should return `null` if no execution found', async () => {
				/**
				 * Arrange
				 */
				const inexistentExecutionId = randomInteger(100).toString();
				const messages = setupMessages(inexistentExecutionId, 'Some workflow');

				/**
				 * Act
				 */
				const amendedExecution = await executionRecoveryService.recoverFromLogs(
					inexistentExecutionId,
					messages,
				);

				/**
				 * Assert
				 */
				expect(amendedExecution).toBeNull();
			});
=======
>>>>>>> ab29ba9b
		});
	});
});<|MERGE_RESOLUTION|>--- conflicted
+++ resolved
@@ -1,573 +1,197 @@
-import Container from 'typedi';
-import { stringify } from 'flatted';
-
-import { mockInstance } from '@test/mocking';
-import { randomInteger } from '@test-integration/random';
-import { createWorkflow } from '@test-integration/db/workflows';
-import { createExecution } from '@test-integration/db/executions';
-import * as testDb from '@test-integration/testDb';
-
-import { ExecutionRecoveryService } from '@/executions/execution-recovery.service';
-import { ExecutionRepository } from '@/databases/repositories/execution.repository';
-
-import { InternalHooks } from '@/InternalHooks';
+import Container, { Service } from 'typedi';
 import { Push } from '@/push';
-import { ARTIFICIAL_TASK_DATA } from '@/constants';
+import { sleep } from 'n8n-workflow';
+import { ExecutionRepository } from '@db/repositories/execution.repository';
+import { getWorkflowHooksMain } from '@/WorkflowExecuteAdditionalData'; // @TODO: Dependency cycle
+import { InternalHooks } from '@/InternalHooks'; // @TODO: Dependency cycle if injected
+import type { DateTime } from 'luxon';
+import type { IRun, ITaskData } from 'n8n-workflow';
+import type { EventMessageTypes } from '@/eventbus';
+import type { IExecutionResponse } from '@/Interfaces';
 import { NodeCrashedError } from '@/errors/node-crashed.error';
 import { WorkflowCrashedError } from '@/errors/workflow-crashed.error';
-import { EventMessageNode } from '@/eventbus/EventMessageClasses/EventMessageNode';
-import { EventMessageWorkflow } from '@/eventbus/EventMessageClasses/EventMessageWorkflow';
-import type { EventMessageTypes as EventMessage } from '@/eventbus/EventMessageClasses';
-import type { WorkflowEntity } from '@/databases/entities/WorkflowEntity';
-import { NodeConnectionType } from 'n8n-workflow';
-import { Logger } from '@/Logger';
-
-// @TODO: Tests for `scheduleQueueRecovery`
+import { ARTIFICIAL_TASK_DATA } from '@/constants';
 
 /**
- * Workflow producing an execution whose data will be truncated by an instance crash.
+ * Service for recovering key properties in executions.
  */
-export const OOM_WORKFLOW: Partial<WorkflowEntity> = {
-	nodes: [
-		{
-			parameters: {},
-			id: '48ce17fe-9651-42ae-910c-48602a00f0bb',
-			name: 'When clicking "Test workflow"',
-			type: 'n8n-nodes-base.manualTrigger',
-			typeVersion: 1,
-			position: [640, 260],
-		},
-		{
-			parameters: {
-				category: 'oom',
-				memorySizeValue: 1000,
-			},
-			id: '07a48151-96d3-45eb-961c-1daf85fbe052',
-			name: 'DebugHelper',
-			type: 'n8n-nodes-base.debugHelper',
-			typeVersion: 1,
-			position: [840, 260],
-		},
-	],
-	connections: {
-		'When clicking "Test workflow"': {
-			main: [
-				[
-					{
-						node: 'DebugHelper',
-						type: NodeConnectionType.Main,
-						index: 0,
-					},
-				],
-			],
-		},
-	},
-	pinData: {},
-};
+@Service()
+export class ExecutionRecoveryService {
+	constructor(
+		private readonly push: Push,
+		private readonly executionRepository: ExecutionRepository,
+	) {}
 
-/**
- * Snapshot of an execution that will be truncated by an instance crash.
- */
-export const IN_PROGRESS_EXECUTION_DATA = {
-	startData: {},
-	resultData: {
-		runData: {
-			'When clicking "Test workflow"': [
-				{
-					hints: [],
-					startTime: 1716138610153,
-					executionTime: 1,
-					source: [],
-					executionStatus: 'success',
-					data: {
-						main: [
-							[
-								{
-									json: {},
-									pairedItem: {
-										item: 0,
-									},
-								},
-							],
-						],
-					},
-				},
-			],
-		},
-		lastNodeExecuted: 'When clicking "Test workflow"',
-	},
-	executionData: {
-		contextData: {},
-		nodeExecutionStack: [
-			{
-				node: {
-					parameters: {
-						category: 'oom',
-						memorySizeValue: 1000,
-					},
-					id: '07a48151-96d3-45eb-961c-1daf85fbe052',
-					name: 'DebugHelper',
-					type: 'n8n-nodes-base.debugHelper',
-					typeVersion: 1,
-					position: [840, 260],
-				},
-				data: {
-					main: [
-						[
-							{
-								json: {},
-								pairedItem: {
-									item: 0,
-								},
-							},
-						],
-					],
-				},
-				source: {
-					main: [
-						{
-							previousNode: 'When clicking "Test workflow"',
-						},
-					],
-				},
-			},
-		],
-		metadata: {},
-		waitingExecution: {},
-		waitingExecutionSource: {},
-	},
-};
+	/**
+	 * Recover key properties of a truncated execution using event logs.
+	 */
+	async recoverFromLogs(executionId: string, messages: EventMessageTypes[]) {
+		const amendedExecution = await this.amend(executionId, messages);
 
-export const setupMessages = (executionId: string, workflowName: string): EventMessage[] => {
-	return [
-		new EventMessageWorkflow({
-			eventName: 'n8n.workflow.started',
-			payload: { executionId },
-		}),
-		new EventMessageNode({
-			eventName: 'n8n.node.started',
-			payload: {
-				executionId,
-				workflowName,
-				nodeName: 'When clicking "Test workflow"',
-				nodeType: 'n8n-nodes-base.manualTrigger',
-			},
-		}),
-		new EventMessageNode({
-			eventName: 'n8n.node.finished',
-			payload: {
-				executionId,
-				workflowName,
-				nodeName: 'When clicking "Test workflow"',
-				nodeType: 'n8n-nodes-base.manualTrigger',
-			},
-		}),
-		new EventMessageNode({
-			eventName: 'n8n.node.started',
-			payload: {
-				executionId,
-				workflowName,
-				nodeName: 'DebugHelper',
-				nodeType: 'n8n-nodes-base.debugHelper',
-			},
-		}),
-	];
-};
+		if (!amendedExecution) return null;
 
-describe('ExecutionRecoveryService', () => {
-	let executionRecoveryService: ExecutionRecoveryService;
-	let push: Push;
-	let executionRepository: ExecutionRepository;
-<<<<<<< HEAD
-	let logger: Logger;
-=======
->>>>>>> ab29ba9b
+		await this.executionRepository.updateExistingExecution(executionId, amendedExecution);
 
-	beforeAll(async () => {
-		await testDb.init();
+		await this.runHooks(amendedExecution);
 
-		mockInstance(InternalHooks);
-		push = mockInstance(Push);
-		executionRepository = Container.get(ExecutionRepository);
-<<<<<<< HEAD
-		logger = mockInstance(Logger);
-
-		executionRecoveryService = new ExecutionRecoveryService(push, executionRepository, logger);
-=======
-		executionRecoveryService = new ExecutionRecoveryService(push, executionRepository);
->>>>>>> ab29ba9b
-	});
-
-	afterEach(async () => {
-		await testDb.truncate(['Execution', 'ExecutionData', 'Workflow']);
-	});
-
-	afterAll(async () => {
-		await testDb.terminate();
-	});
-
-<<<<<<< HEAD
-	describe('recover', () => {
-		describe('if no messages', () => {
-			test('should mark execution as crashed', async () => {
-=======
-	describe('recoverFromLogs', () => {
-		describe('if no messages', () => {
-			test('should return `null` if no execution found', async () => {
-				/**
-				 * Arrange
-				 */
-				const inexistentExecutionId = randomInteger(100).toString();
-				const noMessages: EventMessage[] = [];
-
-				/**
-				 * Act
-				 */
-				const amendedExecution = await executionRecoveryService.recoverFromLogs(
-					inexistentExecutionId,
-					noMessages,
-				);
-
-				/**
-				 * Assert
-				 */
-				expect(amendedExecution).toBeNull();
-			});
-
-			test('should update `status` and `stoppedAt`', async () => {
->>>>>>> ab29ba9b
-				/**
-				 * Arrange
-				 */
-				const workflow = await createWorkflow(OOM_WORKFLOW);
-				const execution = await createExecution(
-					{
-						status: 'running',
-						data: stringify(IN_PROGRESS_EXECUTION_DATA),
-					},
-					workflow,
-				);
-<<<<<<< HEAD
-				const noMessages: EventMessage[] = [];
-				const markAsCrashedSpy = jest.spyOn(executionRepository, 'markAsCrashed');
-=======
->>>>>>> ab29ba9b
-
-				/**
-				 * Act
-				 */
-<<<<<<< HEAD
-				await executionRecoveryService.recoverFromLogs(execution.id, noMessages);
-=======
-				const amendedExecution = await executionRecoveryService.recoverFromLogs(execution.id, []);
->>>>>>> ab29ba9b
-
-				/**
-				 * Assert
-				 */
-<<<<<<< HEAD
-				expect(markAsCrashedSpy).toHaveBeenCalledTimes(1);
-			});
+		this.push.once('editorUiConnected', async () => {
+			await sleep(1000);
+			this.push.broadcast('executionRecovered', { executionId });
 		});
 
-		describe('if messages', () => {
-			test('should amend a truncated execution where last node did not finish', async () => {
-				/**
-				 * Arrange
-				 */
+		return amendedExecution;
+	}
 
-=======
-				if (!amendedExecution) fail('Expected `amendedExecution` to exist');
+	// ----------------------------------
+	//             private
+	// ----------------------------------
 
-				expect(amendedExecution.status).toBe('crashed');
-				expect(amendedExecution.stoppedAt).not.toBe(execution.stoppedAt);
-			});
+	/**
+	 * Amend `status`, `stoppedAt`, and (if possible) `data` properties of an execution.
+	 */
+	private async amend(executionId: string, messages: EventMessageTypes[]) {
+		if (messages.length === 0) return await this.amendWithoutLogs(executionId);
+
+		const { nodeMessages, workflowMessages } = this.toRelevantMessages(messages);
+
+		if (nodeMessages.length === 0) return null;
+
+		const execution = await this.executionRepository.findSingleExecution(executionId, {
+			includeData: true,
+			unflattenData: true,
 		});
 
-		describe('if messages', () => {
-			test('should return `null` if no execution found', async () => {
-				/**
-				 * Arrange
-				 */
-				const inexistentExecutionId = randomInteger(100).toString();
-				const messages = setupMessages(inexistentExecutionId, 'Some workflow');
+		if (!execution) return null;
 
-				/**
-				 * Act
-				 */
-				const amendedExecution = await executionRecoveryService.recoverFromLogs(
-					inexistentExecutionId,
-					messages,
-				);
+		const runExecutionData = execution.data ?? { resultData: { runData: {} } };
 
-				/**
-				 * Assert
-				 */
-				expect(amendedExecution).toBeNull();
-			});
+		let lastNodeRunTimestamp: DateTime | undefined;
 
-			test('should update `status`, `stoppedAt` and `data` if last node did not finish', async () => {
-				/**
-				 * Arrange
-				 */
+		for (const node of execution.workflowData.nodes) {
+			const nodeStartedMessage = nodeMessages.find(
+				(m) => m.payload.nodeName === node.name && m.eventName === 'n8n.node.started',
+			);
 
-				const workflow = await createWorkflow(OOM_WORKFLOW);
+			if (!nodeStartedMessage) continue;
 
-				const execution = await createExecution(
-					{
-						status: 'running',
-						data: stringify(IN_PROGRESS_EXECUTION_DATA),
-					},
-					workflow,
-				);
+			const nodeFinishedMessage = nodeMessages.find(
+				(m) => m.payload.nodeName === node.name && m.eventName === 'n8n.node.finished',
+			);
 
-				const messages = setupMessages(execution.id, workflow.name);
+			const taskData: ITaskData = {
+				startTime: nodeStartedMessage.ts.toUnixInteger(),
+				executionTime: -1,
+				source: [null],
+			};
 
-				/**
-				 * Act
-				 */
+			if (nodeFinishedMessage) {
+				taskData.executionStatus = 'success';
+				taskData.data ??= ARTIFICIAL_TASK_DATA;
+				taskData.executionTime = nodeFinishedMessage.ts.diff(nodeStartedMessage.ts).toMillis();
+				lastNodeRunTimestamp = nodeFinishedMessage.ts;
+			} else {
+				taskData.executionStatus = 'crashed';
+				taskData.error = new NodeCrashedError(node);
+				taskData.executionTime = 0;
+				runExecutionData.resultData.error = new WorkflowCrashedError();
+				lastNodeRunTimestamp = nodeStartedMessage.ts;
+			}
 
-				const amendedExecution = await executionRecoveryService.recoverFromLogs(
-					execution.id,
-					messages,
-				);
+			runExecutionData.resultData.lastNodeExecuted = node.name;
+			runExecutionData.resultData.runData[node.name] = [taskData];
+		}
 
-				/**
-				 * Assert
-				 */
+		return {
+			...execution,
+			status: execution.status === 'error' ? 'error' : 'crashed',
+			stoppedAt: this.toStoppedAt(lastNodeRunTimestamp, workflowMessages),
+			data: runExecutionData,
+		} as IExecutionResponse;
+	}
 
-				const startOfLastNodeRun = messages
-					.find((m) => m.eventName === 'n8n.node.started' && m.payload.nodeName === 'DebugHelper')
-					?.ts.toJSDate();
+	private async amendWithoutLogs(executionId: string) {
+		const exists = await this.executionRepository.exists({ where: { id: executionId } });
 
-				expect(amendedExecution).toEqual(
-					expect.objectContaining({
-						status: 'crashed',
-						stoppedAt: startOfLastNodeRun,
-					}),
-				);
+		if (!exists) return null;
 
-				const resultData = amendedExecution?.data.resultData;
+		await this.executionRepository.markAsCrashed(executionId);
 
-				if (!resultData) fail('Expected `resultData` to be defined');
+		const execution = await this.executionRepository.findSingleExecution(executionId, {
+			includeData: true,
+			unflattenData: true,
+		});
 
-				expect(resultData.error).toBeInstanceOf(WorkflowCrashedError);
-				expect(resultData.lastNodeExecuted).toBe('DebugHelper');
+		return execution ?? null;
+	}
 
-				const runData = resultData.runData;
+	private toRelevantMessages(messages: EventMessageTypes[]) {
+		return messages.reduce<{
+			nodeMessages: EventMessageTypes[];
+			workflowMessages: EventMessageTypes[];
+		}>(
+			(acc, cur) => {
+				if (cur.eventName.startsWith('n8n.node.')) {
+					acc.nodeMessages.push(cur);
+				} else if (cur.eventName.startsWith('n8n.workflow.')) {
+					acc.workflowMessages.push(cur);
+				}
 
-				if (!runData) fail('Expected `runData` to be defined');
+				return acc;
+			},
+			{ nodeMessages: [], workflowMessages: [] },
+		);
+	}
 
-				const manualTriggerTaskData = runData['When clicking "Test workflow"'].at(0);
-				const debugHelperTaskData = runData.DebugHelper.at(0);
+	private toStoppedAt(timestamp: DateTime | undefined, messages: EventMessageTypes[]) {
+		if (timestamp) return timestamp.toJSDate();
 
-				expect(manualTriggerTaskData?.executionStatus).toBe('success');
-				expect(manualTriggerTaskData?.error).toBeUndefined();
-				expect(manualTriggerTaskData?.startTime).not.toBe(ARTIFICIAL_TASK_DATA);
+		const WORKFLOW_END_EVENTS = new Set([
+			'n8n.workflow.success',
+			'n8n.workflow.crashed',
+			'n8n.workflow.failed',
+		]);
 
-				expect(debugHelperTaskData?.executionStatus).toBe('crashed');
-				expect(debugHelperTaskData?.error).toBeInstanceOf(NodeCrashedError);
-			});
+		return (
+			messages.find((m) => WORKFLOW_END_EVENTS.has(m.eventName)) ??
+			messages.find((m) => m.eventName === 'n8n.workflow.started')
+		)?.ts.toJSDate();
+	}
 
-			test('should update `status`, `stoppedAt` and `data` if last node finished', async () => {
-				/**
-				 * Arrange
-				 */
->>>>>>> ab29ba9b
-				const workflow = await createWorkflow(OOM_WORKFLOW);
+	private async runHooks(execution: IExecutionResponse) {
+		execution.data ??= { resultData: { runData: {} } };
 
-				const execution = await createExecution(
-					{
-						status: 'running',
-						data: stringify(IN_PROGRESS_EXECUTION_DATA),
-					},
-					workflow,
-				);
+		await Container.get(InternalHooks).onWorkflowPostExecute(execution.id, execution.workflowData, {
+			data: execution.data,
+			finished: false,
+			mode: execution.mode,
+			waitTill: execution.waitTill,
+			startedAt: execution.startedAt,
+			stoppedAt: execution.stoppedAt,
+			status: execution.status,
+		});
 
-				const messages = setupMessages(execution.id, workflow.name);
-<<<<<<< HEAD
+		const externalHooks = getWorkflowHooksMain(
+			{
+				userId: '',
+				workflowData: execution.workflowData,
+				executionMode: execution.mode,
+				executionData: execution.data,
+				runData: execution.data.resultData.runData,
+				retryOf: execution.retryOf,
+			},
+			execution.id,
+		);
 
-				/**
-				 * Act
-				 */
+		const run: IRun = {
+			data: execution.data,
+			finished: false,
+			mode: execution.mode,
+			waitTill: execution.waitTill ?? undefined,
+			startedAt: execution.startedAt,
+			stoppedAt: execution.stoppedAt,
+			status: execution.status,
+		};
 
-				const amendedExecution = await executionRecoveryService.recoverFromLogs(
-					execution.id,
-					messages,
-				);
-
-				/**
-				 * Assert
-				 */
-
-				const startOfLastNodeRun = messages
-					.find((m) => m.eventName === 'n8n.node.started' && m.payload.nodeName === 'DebugHelper')
-					?.ts.toJSDate();
-
-				expect(amendedExecution).toEqual(
-					expect.objectContaining({
-						status: 'crashed',
-						stoppedAt: startOfLastNodeRun,
-					}),
-				);
-
-				const resultData = amendedExecution?.data.resultData;
-
-				if (!resultData) fail('Expected `resultData` to be defined');
-
-				expect(resultData.error).toBeInstanceOf(WorkflowCrashedError);
-				expect(resultData.lastNodeExecuted).toBe('DebugHelper');
-
-				const runData = resultData.runData;
-
-				if (!runData) fail('Expected `runData` to be defined');
-
-				const manualTriggerTaskData = runData['When clicking "Test workflow"'].at(0);
-				const debugHelperTaskData = runData.DebugHelper.at(0);
-
-				expect(manualTriggerTaskData?.executionStatus).toBe('success');
-				expect(manualTriggerTaskData?.error).toBeUndefined();
-				expect(manualTriggerTaskData?.startTime).not.toBe(ARTIFICIAL_TASK_DATA);
-
-				expect(debugHelperTaskData?.executionStatus).toBe('crashed');
-				expect(debugHelperTaskData?.error).toBeInstanceOf(NodeCrashedError);
-			});
-
-			test('should amend a truncated execution where last node finished', async () => {
-				/**
-				 * Arrange
-				 */
-				const workflow = await createWorkflow(OOM_WORKFLOW);
-
-				const execution = await createExecution(
-					{
-						status: 'running',
-						data: stringify(IN_PROGRESS_EXECUTION_DATA),
-					},
-					workflow,
-				);
-
-				const messages = setupMessages(execution.id, workflow.name);
-				messages.push(
-					new EventMessageNode({
-						eventName: 'n8n.node.finished',
-						payload: {
-							executionId: execution.id,
-							workflowName: workflow.name,
-							nodeName: 'DebugHelper',
-							nodeType: 'n8n-nodes-base.debugHelper',
-						},
-					}),
-				);
-
-				/**
-				 * Act
-				 */
-				const amendedExecution = await executionRecoveryService.recoverFromLogs(
-					execution.id,
-					messages,
-				);
-
-				/**
-				 * Assert
-				 */
-
-				const endOfLastNoderun = messages
-					.find((m) => m.eventName === 'n8n.node.finished' && m.payload.nodeName === 'DebugHelper')
-					?.ts.toJSDate();
-
-				expect(amendedExecution).toEqual(
-					expect.objectContaining({
-						status: 'crashed',
-						stoppedAt: endOfLastNoderun,
-					}),
-				);
-
-				const resultData = amendedExecution?.data.resultData;
-
-				if (!resultData) fail('Expected `resultData` to be defined');
-
-=======
-				messages.push(
-					new EventMessageNode({
-						eventName: 'n8n.node.finished',
-						payload: {
-							executionId: execution.id,
-							workflowName: workflow.name,
-							nodeName: 'DebugHelper',
-							nodeType: 'n8n-nodes-base.debugHelper',
-						},
-					}),
-				);
-
-				/**
-				 * Act
-				 */
-				const amendedExecution = await executionRecoveryService.recoverFromLogs(
-					execution.id,
-					messages,
-				);
-
-				/**
-				 * Assert
-				 */
-				const endOfLastNoderun = messages
-					.find((m) => m.eventName === 'n8n.node.finished' && m.payload.nodeName === 'DebugHelper')
-					?.ts.toJSDate();
-
-				expect(amendedExecution).toEqual(
-					expect.objectContaining({
-						status: 'crashed',
-						stoppedAt: endOfLastNoderun,
-					}),
-				);
-
-				const resultData = amendedExecution?.data.resultData;
-
-				if (!resultData) fail('Expected `resultData` to be defined');
-
->>>>>>> ab29ba9b
-				expect(resultData.error).toBeUndefined();
-				expect(resultData.lastNodeExecuted).toBe('DebugHelper');
-
-				const runData = resultData.runData;
-
-				if (!runData) fail('Expected `runData` to be defined');
-
-				const manualTriggerTaskData = runData['When clicking "Test workflow"'].at(0);
-				const debugHelperTaskData = runData.DebugHelper.at(0);
-
-				expect(manualTriggerTaskData?.executionStatus).toBe('success');
-				expect(manualTriggerTaskData?.error).toBeUndefined();
-
-				expect(debugHelperTaskData?.executionStatus).toBe('success');
-				expect(debugHelperTaskData?.error).toBeUndefined();
-				expect(debugHelperTaskData?.data).toEqual(ARTIFICIAL_TASK_DATA);
-			});
-<<<<<<< HEAD
-
-			test('should return `null` if no execution found', async () => {
-				/**
-				 * Arrange
-				 */
-				const inexistentExecutionId = randomInteger(100).toString();
-				const messages = setupMessages(inexistentExecutionId, 'Some workflow');
-
-				/**
-				 * Act
-				 */
-				const amendedExecution = await executionRecoveryService.recoverFromLogs(
-					inexistentExecutionId,
-					messages,
-				);
-
-				/**
-				 * Assert
-				 */
-				expect(amendedExecution).toBeNull();
-			});
-=======
->>>>>>> ab29ba9b
-		});
-	});
-});+		await externalHooks.executeHookFunctions('workflowExecuteAfter', [run]);
+	}
+}