import { Logger } from '@n8n/backend-common';
import { GlobalConfig } from '@n8n/config';
import { In, type IExecutionResponse } from '@n8n/db';
import { ExecutionRepository, WorkflowRepository } from '@n8n/db';
import { Service } from '@n8n/di';
import type { DateTime } from 'luxon';
import { InstanceSettings } from 'n8n-core';
<<<<<<< HEAD
import { sleep } from 'n8n-workflow';
import { ExecutionStatus, type IRun, type ITaskData } from 'n8n-workflow';
=======
import { createEmptyRunExecutionData, sleep } from 'n8n-workflow';
import type { IRun, ITaskData } from 'n8n-workflow';
>>>>>>> 67869155

import { ARTIFICIAL_TASK_DATA } from '@/constants';
import { NodeCrashedError } from '@/errors/node-crashed.error';
import { WorkflowCrashedError } from '@/errors/workflow-crashed.error';
import { getLifecycleHooksForRegularMain } from '@/execution-lifecycle/execution-lifecycle-hooks';
import { Push } from '@/push';
import { OwnershipService } from '@/services/ownership.service';
import { UserManagementMailer } from '@/user-management/email/user-management-mailer';

import type { EventMessageTypes } from '../eventbus/event-message-classes';

/**
 * Service for recovering key properties in executions.
 */
@Service()
export class ExecutionRecoveryService {
	constructor(
		private readonly logger: Logger,
		private readonly instanceSettings: InstanceSettings,
		private readonly push: Push,
		private readonly executionRepository: ExecutionRepository,
		private readonly globalConfig: GlobalConfig,
		private readonly workflowRepository: WorkflowRepository,
		private readonly userManagementMailer: UserManagementMailer,
		private readonly ownershipService: OwnershipService,
	) {}

	/**
	 * Recover key properties of a truncated execution using event logs.
	 */
	async recoverFromLogs(executionId: string, messages: EventMessageTypes[]) {
		if (this.instanceSettings.isFollower) return;

		const amendedExecution = await this.amend(executionId, messages);

		if (!amendedExecution) return null;

		this.logger.info('[Recovery] Logs available, amended execution', {
			executionId: amendedExecution.id,
		});

		await this.executionRepository.updateExistingExecution(executionId, amendedExecution);

		await this.runHooks(amendedExecution);

		this.push.once('editorUiConnected', async () => {
			await sleep(1000);
			this.push.broadcast({ type: 'executionRecovered', data: { executionId } });
		});

		if (this.globalConfig.executions.recovery.enableWorkflowDeactivation) {
			const workflowId = amendedExecution.workflowId;
			const maxLastExecutions = this.globalConfig.executions.recovery.maxLastExecutions;
			const lastExecutions = await this.executionRepository.findMultipleExecutions({
				where: { workflowId },
				order: { startedAt: 'DESC' },
				take: maxLastExecutions,
			});
			const numberOfCrashedExecutions = lastExecutions.filter((e) => e.status === 'crashed').length;

			// If all of the last N executions are crashed, deactivate the workflow
			if (
				lastExecutions.length >= maxLastExecutions &&
				lastExecutions.length === numberOfCrashedExecutions
			) {
				// Get workflow to preserve existing meta
				const workflow = await this.workflowRepository.findOne({ where: { id: workflowId } });

				if (!workflow) {
					this.logger.warn(`Workflow ${workflowId} not found, skipping workflow deactivation`);
					return amendedExecution;
				}

				if (workflow.active) {
					// Deactivate with metadata
					await this.workflowRepository.update(
						{ id: workflowId },
						{
							active: false,
							meta: {
								...workflow?.meta,
								autoDeactivated: {
									timestamp: new Date().toISOString(),
									crashedExecutions: numberOfCrashedExecutions,
								},
							},
						},
					);
					this.logger.warn(`Disabled workflow ${workflowId} due to too many crashed executions.`);

					const instanceOwner = await this.ownershipService.getInstanceOwner();
					if (!instanceOwner) {
						this.logger.error(
							'Instance owner not found, skipping owner notification of workflow deactivation',
						);
						return;
					}
					await this.userManagementMailer.notifyWorkflowDeactivated({
						recipient: instanceOwner,
						workflow,
					});
				}

				const pendingExecutions = await this.executionRepository.findMultipleExecutions({
					where: { workflowId, status: In(['running', 'new'] as ExecutionStatus[]) },
				});
				if (pendingExecutions.length > 0) {
					await this.executionRepository.markAsCrashed(pendingExecutions.map((e) => e.id));
					this.logger.debug(
						`Marked ${pendingExecutions.length} pending executions as crashed due to workflow deactivation.`,
					);
				}
			}
		}

		return amendedExecution;
	}

	// ----------------------------------
	//             private
	// ----------------------------------

	/**
	 * Amend `status`, `stoppedAt`, and (if possible) `data` of an execution using event logs.
	 */
	private async amend(executionId: string, messages: EventMessageTypes[]) {
		if (messages.length === 0) return await this.amendWithoutLogs(executionId);

		const { nodeMessages, workflowMessages } = this.toRelevantMessages(messages);

		if (nodeMessages.length === 0) return null;

		const execution = await this.executionRepository.findSingleExecution(executionId, {
			includeData: true,
			unflattenData: true,
		});

		/**
		 * The event bus is unable to correctly identify unfinished executions in workers,
		 * because execution lifecycle hooks cause worker event logs to be partitioned.
		 * Hence we need to filter out finished executions here.
		 * */
		if (
			!execution ||
			(['success', 'error', 'canceled'].includes(execution.status) && execution.data)
		) {
			return null;
		}

		const runExecutionData = execution.data ?? { resultData: { runData: {} } };

		let lastNodeRunTimestamp: DateTime | undefined;

		for (const node of execution.workflowData.nodes) {
			const nodeStartedMessage = nodeMessages.find(
				(m) => m.payload.nodeName === node.name && m.eventName === 'n8n.node.started',
			);

			if (!nodeStartedMessage) continue;

			const nodeHasRunData = runExecutionData.resultData.runData[node.name] !== undefined;

			if (nodeHasRunData) continue; // when saving execution progress

			const nodeFinishedMessage = nodeMessages.find(
				(m) => m.payload.nodeName === node.name && m.eventName === 'n8n.node.finished',
			);

			const taskData: ITaskData = {
				startTime: nodeStartedMessage.ts.toUnixInteger(),
				executionIndex: 0,
				executionTime: -1,
				source: [null],
			};

			if (nodeFinishedMessage) {
				taskData.executionStatus = 'success';
				taskData.data ??= ARTIFICIAL_TASK_DATA;
				taskData.executionTime = nodeFinishedMessage.ts.diff(nodeStartedMessage.ts).toMillis();
				lastNodeRunTimestamp = nodeFinishedMessage.ts;
			} else {
				taskData.executionStatus = 'crashed';
				taskData.error = new NodeCrashedError(node);
				taskData.executionTime = 0;
				runExecutionData.resultData.error = new WorkflowCrashedError();
				lastNodeRunTimestamp = nodeStartedMessage.ts;
			}

			runExecutionData.resultData.lastNodeExecuted = node.name;
			runExecutionData.resultData.runData[node.name] = [taskData];
		}

		return {
			...execution,
			status: execution.status === 'error' ? 'error' : 'crashed',
			stoppedAt: this.toStoppedAt(lastNodeRunTimestamp, workflowMessages),
			data: runExecutionData,
		} as IExecutionResponse;
	}

	private async amendWithoutLogs(executionId: string) {
		const exists = await this.executionRepository.exists({ where: { id: executionId } });

		if (!exists) return null;

		await this.executionRepository.markAsCrashed(executionId);

		const execution = await this.executionRepository.findSingleExecution(executionId, {
			includeData: true,
			unflattenData: true,
		});

		return execution ?? null;
	}

	private toRelevantMessages(messages: EventMessageTypes[]) {
		return messages.reduce<{
			nodeMessages: EventMessageTypes[];
			workflowMessages: EventMessageTypes[];
		}>(
			(acc, cur) => {
				if (cur.eventName.startsWith('n8n.node.')) {
					acc.nodeMessages.push(cur);
				} else if (cur.eventName.startsWith('n8n.workflow.')) {
					acc.workflowMessages.push(cur);
				}

				return acc;
			},
			{ nodeMessages: [], workflowMessages: [] },
		);
	}

	private toStoppedAt(timestamp: DateTime | undefined, messages: EventMessageTypes[]) {
		if (timestamp) return timestamp.toJSDate();

		const WORKFLOW_END_EVENTS = new Set([
			'n8n.workflow.success',
			'n8n.workflow.crashed',
			'n8n.workflow.failed',
		]);

		return (
			messages.find((m) => WORKFLOW_END_EVENTS.has(m.eventName)) ??
			messages.find((m) => m.eventName === 'n8n.workflow.started')
		)?.ts.toJSDate();
	}

	private async runHooks(execution: IExecutionResponse) {
		execution.data ??= createEmptyRunExecutionData();

		const lifecycleHooks = getLifecycleHooksForRegularMain(
			{
				userId: '',
				workflowData: execution.workflowData,
				executionMode: execution.mode,
				executionData: execution.data,
				runData: execution.data.resultData.runData,
				retryOf: execution.retryOf ?? undefined,
			},
			execution.id,
		);

		const run: IRun = {
			data: execution.data,
			finished: false,
			mode: execution.mode,
			waitTill: execution.waitTill ?? undefined,
			startedAt: execution.startedAt,
			stoppedAt: execution.stoppedAt,
			status: execution.status,
		};

		await lifecycleHooks.runHook('workflowExecuteAfter', [run]);
	}
}<|MERGE_RESOLUTION|>--- conflicted
+++ resolved
@@ -5,13 +5,8 @@
 import { Service } from '@n8n/di';
 import type { DateTime } from 'luxon';
 import { InstanceSettings } from 'n8n-core';
-<<<<<<< HEAD
-import { sleep } from 'n8n-workflow';
+import { createEmptyRunExecutionData, sleep } from 'n8n-workflow';
 import { ExecutionStatus, type IRun, type ITaskData } from 'n8n-workflow';
-=======
-import { createEmptyRunExecutionData, sleep } from 'n8n-workflow';
-import type { IRun, ITaskData } from 'n8n-workflow';
->>>>>>> 67869155
 
 import { ARTIFICIAL_TASK_DATA } from '@/constants';
 import { NodeCrashedError } from '@/errors/node-crashed.error';
