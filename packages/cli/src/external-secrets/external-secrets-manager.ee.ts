import { Cipher } from 'n8n-core';
<<<<<<< HEAD
import { jsonParse, type IDataObject, ApplicationError, ensureError } from 'n8n-workflow';
import Container, { Service } from 'typedi';
=======
import { jsonParse, type IDataObject, ApplicationError } from 'n8n-workflow';
import { Service } from 'typedi';
>>>>>>> 4f1816e0

import { SettingsRepository } from '@/databases/repositories/settings.repository';
import { EventService } from '@/events/event.service';
import type {
	ExternalSecretsSettings,
	SecretsProvider,
	SecretsProviderSettings,
} from '@/interfaces';
import { License } from '@/license';
import { Logger } from '@/logging/logger.service';
import { Publisher } from '@/scaling/pubsub/publisher.service';

import { EXTERNAL_SECRETS_INITIAL_BACKOFF, EXTERNAL_SECRETS_MAX_BACKOFF } from './constants';
import { updateIntervalTime } from './external-secrets-helper.ee';
import { ExternalSecretsProviders } from './external-secrets-providers.ee';

@Service()
export class ExternalSecretsManager {
	private providers: Record<string, SecretsProvider> = {};

	private initializingPromise?: Promise<void>;

	private cachedSettings: ExternalSecretsSettings = {};

	initialized = false;

	updateInterval: NodeJS.Timer;

	initRetryTimeouts: Record<string, NodeJS.Timer> = {};

	constructor(
		private readonly logger: Logger,
		private readonly settingsRepo: SettingsRepository,
		private readonly license: License,
		private readonly secretsProviders: ExternalSecretsProviders,
		private readonly cipher: Cipher,
		private readonly eventService: EventService,
<<<<<<< HEAD
	) {
		this.logger = this.logger.withScope('external-secrets');
	}
=======
		private readonly publisher: Publisher,
	) {}
>>>>>>> 4f1816e0

	async init(): Promise<void> {
		if (!this.initialized) {
			if (!this.initializingPromise) {
				this.initializingPromise = new Promise<void>(async (resolve) => {
					await this.internalInit();
					this.initialized = true;
					resolve();
					this.initializingPromise = undefined;
					this.updateInterval = setInterval(
						async () => await this.updateSecrets(),
						updateIntervalTime(),
					);
				});
			}
			return await this.initializingPromise;
		}

		this.logger.debug('External secrets manager initialized');
	}

	shutdown() {
		clearInterval(this.updateInterval);
		Object.values(this.providers).forEach((p) => {
			// Disregard any errors as we're shutting down anyway
			void p.disconnect().catch(() => {});
		});
		Object.values(this.initRetryTimeouts).forEach((v) => clearTimeout(v));

		this.logger.debug('External secrets manager shut down');
	}

	async reloadAllProviders(backoff?: number) {
		this.logger.debug('Reloading all external secrets providers');
		const providers = this.getProviderNames();
		if (!providers) {
			return;
		}
		for (const provider of providers) {
			await this.reloadProvider(provider, backoff);
		}

		this.logger.debug('External secrets managed reloaded all providers');
	}

	broadcastReloadExternalSecretsProviders() {
		void this.publisher.publishCommand({ command: 'reload-external-secrets-providers' });
	}

	private decryptSecretsSettings(value: string): ExternalSecretsSettings {
		const decryptedData = this.cipher.decrypt(value);
		try {
			return jsonParse(decryptedData);
		} catch (e) {
			throw new ApplicationError(
				'External Secrets Settings could not be decrypted. The likely reason is that a different "encryptionKey" was used to encrypt the data.',
			);
		}
	}

	private async getDecryptedSettings(
		settingsRepo: SettingsRepository,
	): Promise<ExternalSecretsSettings | null> {
		const encryptedSettings = await settingsRepo.getEncryptedSecretsProviderSettings();
		if (encryptedSettings === null) {
			return null;
		}
		return this.decryptSecretsSettings(encryptedSettings);
	}

	private async internalInit() {
		const settings = await this.getDecryptedSettings(this.settingsRepo);
		if (!settings) {
			return;
		}
		const providers: Array<SecretsProvider | null> = (
			await Promise.allSettled(
				Object.entries(settings).map(
					async ([name, providerSettings]) => await this.initProvider(name, providerSettings),
				),
			)
		).map((i) => (i.status === 'rejected' ? null : i.value));
		this.providers = Object.fromEntries(
			providers.filter((p): p is SecretsProvider => p !== null).map((s) => [s.name, s]),
		);
		this.cachedSettings = settings;
		await this.updateSecrets();
	}

	private async initProvider(
		name: string,
		providerSettings: SecretsProviderSettings,
		currentBackoff = EXTERNAL_SECRETS_INITIAL_BACKOFF,
	) {
		const providerClass = this.secretsProviders.getProvider(name);
		if (!providerClass) {
			return null;
		}
		const provider: SecretsProvider = new providerClass();

		try {
			await provider.init(providerSettings);
		} catch (e) {
			this.logger.error(
				`Error initializing secrets provider ${provider.displayName} (${provider.name}).`,
			);
			this.retryInitWithBackoff(name, currentBackoff);
			return provider;
		}

		try {
			if (providerSettings.connected) {
				await provider.connect();
			}
		} catch (e) {
			try {
				await provider.disconnect();
			} catch {}
			this.logger.error(
				`Error initializing secrets provider ${provider.displayName} (${provider.name}).`,
			);
			this.retryInitWithBackoff(name, currentBackoff);
			return provider;
		}

		return provider;
	}

	private retryInitWithBackoff(name: string, currentBackoff: number) {
		if (name in this.initRetryTimeouts) {
			clearTimeout(this.initRetryTimeouts[name]);
			delete this.initRetryTimeouts[name];
		}
		this.initRetryTimeouts[name] = setTimeout(() => {
			delete this.initRetryTimeouts[name];
			if (this.providers[name] && this.providers[name].state !== 'error') {
				return;
			}
			void this.reloadProvider(name, Math.min(currentBackoff * 2, EXTERNAL_SECRETS_MAX_BACKOFF));
		}, currentBackoff);
	}

	async updateSecrets() {
		if (!this.license.isExternalSecretsEnabled()) {
			return;
		}
		await Promise.allSettled(
			Object.entries(this.providers).map(async ([k, p]) => {
				try {
					if (this.cachedSettings[k].connected && p.state === 'connected') {
						await p.update();
					}
				} catch {
					this.logger.error(`Error updating secrets provider ${p.displayName} (${p.name}).`);
				}
			}),
		);

		this.logger.debug('External secrets manager updated secrets');
	}

	getProvider(provider: string): SecretsProvider | undefined {
		return this.providers[provider];
	}

	hasProvider(provider: string): boolean {
		return provider in this.providers;
	}

	getProviderNames(): string[] | undefined {
		return Object.keys(this.providers);
	}

	getSecret(provider: string, name: string) {
		return this.getProvider(provider)?.getSecret(name);
	}

	hasSecret(provider: string, name: string): boolean {
		return this.getProvider(provider)?.hasSecret(name) ?? false;
	}

	getSecretNames(provider: string): string[] | undefined {
		return this.getProvider(provider)?.getSecretNames();
	}

	getAllSecretNames(): Record<string, string[]> {
		return Object.fromEntries(
			Object.keys(this.providers).map((provider) => [
				provider,
				this.getSecretNames(provider) ?? [],
			]),
		);
	}

	getProvidersWithSettings(): Array<{
		provider: SecretsProvider;
		settings: SecretsProviderSettings;
	}> {
		return Object.entries(this.secretsProviders.getAllProviders()).map(([k, c]) => ({
			provider: this.getProvider(k) ?? new c(),
			settings: this.cachedSettings[k] ?? {},
		}));
	}

	getProviderWithSettings(provider: string):
		| {
				provider: SecretsProvider;
				settings: SecretsProviderSettings;
		  }
		| undefined {
		const providerConstructor = this.secretsProviders.getProvider(provider);
		if (!providerConstructor) {
			return undefined;
		}
		return {
			provider: this.getProvider(provider) ?? new providerConstructor(),
			settings: this.cachedSettings[provider] ?? {},
		};
	}

	async reloadProvider(provider: string, backoff = EXTERNAL_SECRETS_INITIAL_BACKOFF) {
		if (provider in this.providers) {
			await this.providers[provider].disconnect();
			delete this.providers[provider];
		}
		const newProvider = await this.initProvider(provider, this.cachedSettings[provider], backoff);
		if (newProvider) {
			this.providers[provider] = newProvider;
		}

		this.logger.debug(`External secrets manager reloaded provider ${provider}`);
	}

	async setProviderSettings(provider: string, data: IDataObject, userId?: string) {
		let isNewProvider = false;
		let settings = await this.getDecryptedSettings(this.settingsRepo);
		if (!settings) {
			settings = {};
		}
		if (!(provider in settings)) {
			isNewProvider = true;
		}
		settings[provider] = {
			connected: settings[provider]?.connected ?? false,
			connectedAt: settings[provider]?.connectedAt ?? new Date(),
			settings: data,
		};

		await this.saveAndSetSettings(settings, this.settingsRepo);
		this.cachedSettings = settings;
		await this.reloadProvider(provider);
		this.broadcastReloadExternalSecretsProviders();

		void this.trackProviderSave(provider, isNewProvider, userId);
	}

	async setProviderConnected(provider: string, connected: boolean) {
		let settings = await this.getDecryptedSettings(this.settingsRepo);
		if (!settings) {
			settings = {};
		}
		settings[provider] = {
			connected,
			connectedAt: connected ? new Date() : (settings[provider]?.connectedAt ?? null),
			settings: settings[provider]?.settings ?? {},
		};

		await this.saveAndSetSettings(settings, this.settingsRepo);
		this.cachedSettings = settings;
		await this.reloadProvider(provider);
		await this.updateSecrets();
		this.broadcastReloadExternalSecretsProviders();
	}

	private async trackProviderSave(vaultType: string, isNew: boolean, userId?: string) {
		let testResult: [boolean] | [boolean, string] | undefined;
		try {
			testResult = await this.getProvider(vaultType)?.test();
		} catch {}
		this.eventService.emit('external-secrets-provider-settings-saved', {
			userId,
			vaultType,
			isNew,
			isValid: testResult?.[0] ?? false,
			errorMessage: testResult?.[1],
		});
	}

	private encryptSecretsSettings(settings: ExternalSecretsSettings): string {
		return this.cipher.encrypt(settings);
	}

	async saveAndSetSettings(settings: ExternalSecretsSettings, settingsRepo: SettingsRepository) {
		const encryptedSettings = this.encryptSecretsSettings(settings);
		await settingsRepo.saveEncryptedSecretsProviderSettings(encryptedSettings);
	}

	async testProviderSettings(
		provider: string,
		data: IDataObject,
	): Promise<{
		success: boolean;
		testState: 'connected' | 'tested' | 'error';
		error?: string;
	}> {
		let testProvider: SecretsProvider | null = null;
		try {
			testProvider = await this.initProvider(provider, {
				connected: true,
				connectedAt: new Date(),
				settings: data,
			});
			if (!testProvider) {
				return {
					success: false,
					testState: 'error',
				};
			}
			const [success, error] = await testProvider.test();
			let testState: 'connected' | 'tested' | 'error' = 'error';
			if (success && this.cachedSettings[provider]?.connected) {
				testState = 'connected';
			} else if (success) {
				testState = 'tested';
			}
			return {
				success,
				testState,
				error,
			};
		} catch {
			return {
				success: false,
				testState: 'error',
			};
		} finally {
			if (testProvider) {
				await testProvider.disconnect();
			}
		}
	}

	async updateProvider(provider: string): Promise<boolean> {
		if (!this.license.isExternalSecretsEnabled()) {
			return false;
		}
		if (!this.providers[provider] || this.providers[provider].state !== 'connected') {
			return false;
		}
		try {
			await this.providers[provider].update();
<<<<<<< HEAD
			await this.broadcastReloadExternalSecretsProviders();
			this.logger.debug(`External secrets manager updated provider ${provider}`);
=======
			this.broadcastReloadExternalSecretsProviders();
>>>>>>> 4f1816e0
			return true;
		} catch (error) {
			this.logger.debug(`External secrets manager failed to update provider ${provider}`, {
				error: ensureError(error),
			});
			return false;
		}
	}
}<|MERGE_RESOLUTION|>--- conflicted
+++ resolved
@@ -1,11 +1,6 @@
 import { Cipher } from 'n8n-core';
-<<<<<<< HEAD
 import { jsonParse, type IDataObject, ApplicationError, ensureError } from 'n8n-workflow';
-import Container, { Service } from 'typedi';
-=======
-import { jsonParse, type IDataObject, ApplicationError } from 'n8n-workflow';
 import { Service } from 'typedi';
->>>>>>> 4f1816e0
 
 import { SettingsRepository } from '@/databases/repositories/settings.repository';
 import { EventService } from '@/events/event.service';
@@ -43,14 +38,10 @@
 		private readonly secretsProviders: ExternalSecretsProviders,
 		private readonly cipher: Cipher,
 		private readonly eventService: EventService,
-<<<<<<< HEAD
+		private readonly publisher: Publisher,
 	) {
-		this.logger = this.logger.withScope('external-secrets');
-	}
-=======
-		private readonly publisher: Publisher,
-	) {}
->>>>>>> 4f1816e0
+		this.logger = this.logger.scoped('external-secrets');
+	}
 
 	async init(): Promise<void> {
 		if (!this.initialized) {
@@ -402,12 +393,8 @@
 		}
 		try {
 			await this.providers[provider].update();
-<<<<<<< HEAD
-			await this.broadcastReloadExternalSecretsProviders();
+			this.broadcastReloadExternalSecretsProviders();
 			this.logger.debug(`External secrets manager updated provider ${provider}`);
-=======
-			this.broadcastReloadExternalSecretsProviders();
->>>>>>> 4f1816e0
 			return true;
 		} catch (error) {
 			this.logger.debug(`External secrets manager failed to update provider ${provider}`, {
