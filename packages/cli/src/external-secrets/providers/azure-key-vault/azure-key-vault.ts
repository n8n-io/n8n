--- conflicted
+++ resolved
@@ -1,12 +1,7 @@
-<<<<<<< HEAD
-import { ClientSecretCredential } from '@azure/identity';
-import { SecretClient } from '@azure/keyvault-secrets';
-import { ensureError, type INodeProperties } from 'n8n-workflow';
+import type { SecretClient } from '@azure/keyvault-secrets';
+import { ensureError } from 'n8n-workflow';
+import type { INodeProperties } from 'n8n-workflow';
 import Container from 'typedi';
-=======
-import type { SecretClient } from '@azure/keyvault-secrets';
-import type { INodeProperties } from 'n8n-workflow';
->>>>>>> e7a4b0da
 
 import { DOCS_HELP_NOTICE, EXTERNAL_SECRETS_NAME_REGEX } from '@/external-secrets/constants';
 import type { SecretsProvider, SecretsProviderState } from '@/interfaces';
