/* eslint-disable @typescript-eslint/no-unsafe-member-access */

<<<<<<< HEAD
import { ActiveWorkflows, InstanceSettings, PollContext, TriggerContext } from 'n8n-core';
=======
import {
	ActiveWorkflows,
	ErrorReporter,
	InstanceSettings,
	NodeExecuteFunctions,
	PollContext,
	TriggerContext,
} from 'n8n-core';
>>>>>>> 77e2c75c
import type {
	ExecutionError,
	IDeferredPromise,
	IExecuteResponsePromiseData,
	IGetExecutePollFunctions,
	IGetExecuteTriggerFunctions,
	INode,
	INodeExecutionData,
	IRun,
	IWorkflowBase,
	IWorkflowExecuteAdditionalData,
	WorkflowActivateMode,
	WorkflowExecuteMode,
	INodeType,
} from 'n8n-workflow';
import {
	Workflow,
	WorkflowActivationError,
	WebhookPathTakenError,
	ApplicationError,
} from 'n8n-workflow';
import { Service } from 'typedi';

import { ActivationErrorsService } from '@/activation-errors.service';
import { ActiveExecutions } from '@/active-executions';
import {
	STARTING_NODES,
	WORKFLOW_REACTIVATE_INITIAL_TIMEOUT,
	WORKFLOW_REACTIVATE_MAX_TIMEOUT,
} from '@/constants';
import type { WorkflowEntity } from '@/databases/entities/workflow-entity';
import { WorkflowRepository } from '@/databases/repositories/workflow.repository';
import { OnShutdown } from '@/decorators/on-shutdown';
import { ExecutionService } from '@/executions/execution.service';
import { ExternalHooks } from '@/external-hooks';
import type { IWorkflowDb } from '@/interfaces';
import { Logger } from '@/logging/logger.service';
import { NodeTypes } from '@/node-types';
import { Publisher } from '@/scaling/pubsub/publisher.service';
import { ActiveWorkflowsService } from '@/services/active-workflows.service';
import { OrchestrationService } from '@/services/orchestration.service';
import * as WebhookHelpers from '@/webhooks/webhook-helpers';
import { WebhookService } from '@/webhooks/webhook.service';
import * as WorkflowExecuteAdditionalData from '@/workflow-execute-additional-data';
import { WorkflowExecutionService } from '@/workflows/workflow-execution.service';
import { WorkflowStaticDataService } from '@/workflows/workflow-static-data.service';

interface QueuedActivation {
	activationMode: WorkflowActivateMode;
	lastTimeout: number;
	timeout: NodeJS.Timeout;
	workflowData: IWorkflowDb;
}

@Service()
export class ActiveWorkflowManager {
	private queuedActivations: { [workflowId: string]: QueuedActivation } = {};

	constructor(
		private readonly logger: Logger,
		private readonly errorReporter: ErrorReporter,
		private readonly activeWorkflows: ActiveWorkflows,
		private readonly activeExecutions: ActiveExecutions,
		private readonly externalHooks: ExternalHooks,
		private readonly nodeTypes: NodeTypes,
		private readonly webhookService: WebhookService,
		private readonly workflowRepository: WorkflowRepository,
		private readonly orchestrationService: OrchestrationService,
		private readonly activationErrorsService: ActivationErrorsService,
		private readonly executionService: ExecutionService,
		private readonly workflowStaticDataService: WorkflowStaticDataService,
		private readonly activeWorkflowsService: ActiveWorkflowsService,
		private readonly workflowExecutionService: WorkflowExecutionService,
		private readonly instanceSettings: InstanceSettings,
		private readonly publisher: Publisher,
	) {}

	async init() {
		await this.orchestrationService.init();

		await this.addActiveWorkflows('init');

		await this.externalHooks.run('activeWorkflows.initialized', []);
		await this.webhookService.populateCache();
	}

	async getAllWorkflowActivationErrors() {
		return await this.activationErrorsService.getAll();
	}

	/**
	 * Removes all the currently active workflows from memory.
	 */
	async removeAll() {
		let activeWorkflowIds: string[] = [];
		this.logger.debug('Call to remove all active workflows received (removeAll)');

		activeWorkflowIds.push(...this.activeWorkflows.allActiveWorkflows());

		const activeWorkflows = await this.activeWorkflowsService.getAllActiveIdsInStorage();
		activeWorkflowIds = [...activeWorkflowIds, ...activeWorkflows];
		// Make sure IDs are unique
		activeWorkflowIds = Array.from(new Set(activeWorkflowIds));

		const removePromises = [];
		for (const workflowId of activeWorkflowIds) {
			removePromises.push(this.remove(workflowId));
		}

		await Promise.all(removePromises);
	}

	/**
	 * Returns the ids of the currently active workflows from memory.
	 */
	allActiveInMemory() {
		return this.activeWorkflows.allActiveWorkflows();
	}

	/**
	 * Returns if the workflow is stored as `active`.
	 *
	 * @important Do not confuse with `ActiveWorkflows.isActive()`,
	 * which checks if the workflow is active in memory.
	 */
	async isActive(workflowId: string) {
		const workflow = await this.workflowRepository.findOne({
			select: ['active'],
			where: { id: workflowId },
		});

		return !!workflow?.active;
	}

	/**
	 * Register workflow-defined webhooks in the `workflow_entity` table.
	 */
	async addWebhooks(
		workflow: Workflow,
		additionalData: IWorkflowExecuteAdditionalData,
		mode: WorkflowExecuteMode,
		activation: WorkflowActivateMode,
	) {
		const webhooks = WebhookHelpers.getWorkflowWebhooks(workflow, additionalData, undefined, true);
		let path = '';

		if (webhooks.length === 0) return;

		this.logger.debug(`Adding webhooks for workflow "${workflow.name}" (ID ${workflow.id})`);

		for (const webhookData of webhooks) {
			const node = workflow.getNode(webhookData.node) as INode;
			node.name = webhookData.node;

			path = webhookData.path;

			const webhook = this.webhookService.createWebhook({
				workflowId: webhookData.workflowId,
				webhookPath: path,
				node: node.name,
				method: webhookData.httpMethod,
			});

			if (webhook.webhookPath.startsWith('/')) {
				webhook.webhookPath = webhook.webhookPath.slice(1);
			}
			if (webhook.webhookPath.endsWith('/')) {
				webhook.webhookPath = webhook.webhookPath.slice(0, -1);
			}

			if ((path.startsWith(':') || path.includes('/:')) && node.webhookId) {
				webhook.webhookId = node.webhookId;
				webhook.pathLength = webhook.webhookPath.split('/').length;
			}

			try {
				// TODO: this should happen in a transaction, that way we don't need to manually remove this in `catch`
				await this.webhookService.storeWebhook(webhook);
				await this.webhookService.createWebhookIfNotExists(workflow, webhookData, mode, activation);
			} catch (error) {
				if (activation === 'init' && error.name === 'QueryFailedError') {
					// n8n does not remove the registered webhooks on exit.
					// This means that further initializations will always fail
					// when inserting to database. This is why we ignore this error
					// as it's expected to happen.

					continue;
				}

				try {
					await this.clearWebhooks(workflow.id);
				} catch (error1) {
					this.errorReporter.error(error1);
					this.logger.error(
						`Could not remove webhooks of workflow "${workflow.id}" because of error: "${error1.message}"`,
					);
				}

				// if it's a workflow from the insert
				// TODO check if there is standard error code for duplicate key violation that works
				// with all databases
				if (error instanceof Error && error.name === 'QueryFailedError') {
					error = new WebhookPathTakenError(webhook.node, error);
				} else if (error.detail) {
					// it's a error running the webhook methods (checkExists, create)
					// eslint-disable-next-line @typescript-eslint/no-unsafe-assignment
					error.message = error.detail;
				}

				throw error;
			}
		}
		await this.webhookService.populateCache();

		await this.workflowStaticDataService.saveStaticData(workflow);
	}

	/**
	 * Remove all webhooks of a workflow from the database, and
	 * deregister those webhooks from external services.
	 */
	async clearWebhooks(workflowId: string) {
		const workflowData = await this.workflowRepository.findOne({
			where: { id: workflowId },
		});

		if (workflowData === null) {
			throw new ApplicationError('Could not find workflow', { extra: { workflowId } });
		}

		const workflow = new Workflow({
			id: workflowId,
			name: workflowData.name,
			nodes: workflowData.nodes,
			connections: workflowData.connections,
			active: workflowData.active,
			nodeTypes: this.nodeTypes,
			staticData: workflowData.staticData,
			settings: workflowData.settings,
		});

		const mode = 'internal';

		const additionalData = await WorkflowExecuteAdditionalData.getBase();

		const webhooks = WebhookHelpers.getWorkflowWebhooks(workflow, additionalData, undefined, true);

		for (const webhookData of webhooks) {
			await this.webhookService.deleteWebhook(workflow, webhookData, mode, 'update');
		}

		await this.workflowStaticDataService.saveStaticData(workflow);

		await this.webhookService.deleteWorkflowWebhooks(workflowId);
	}

	/**
	 * Return poll function which gets the global functions from n8n-core
	 * and overwrites the emit to be able to start it in subprocess
	 */
	getExecutePollFunctions(
		workflowData: IWorkflowDb,
		additionalData: IWorkflowExecuteAdditionalData,
		mode: WorkflowExecuteMode,
		activation: WorkflowActivateMode,
	): IGetExecutePollFunctions {
		return (workflow: Workflow, node: INode) => {
			const __emit = (
				data: INodeExecutionData[][],
				responsePromise?: IDeferredPromise<IExecuteResponsePromiseData>,
				donePromise?: IDeferredPromise<IRun | undefined>,
			) => {
				this.logger.debug(`Received event to trigger execution for workflow "${workflow.name}"`);
				void this.workflowStaticDataService.saveStaticData(workflow);
				const executePromise = this.workflowExecutionService.runWorkflow(
					workflowData,
					node,
					data,
					additionalData,
					mode,
					responsePromise,
				);

				if (donePromise) {
					void executePromise.then((executionId) => {
						this.activeExecutions
							.getPostExecutePromise(executionId)
							.then(donePromise.resolve)
							.catch(donePromise.reject);
					});
				} else {
					void executePromise.catch((error: Error) => this.logger.error(error.message, { error }));
				}
			};

			const __emitError = (error: ExecutionError) => {
				void this.executionService
					.createErrorExecution(error, node, workflowData, workflow, mode)
					.then(() => {
						this.executeErrorWorkflow(error, workflowData, mode);
					});
			};

			return new PollContext(workflow, node, additionalData, mode, activation, __emit, __emitError);
		};
	}

	/**
	 * Return trigger function which gets the global functions from n8n-core
	 * and overwrites the emit to be able to start it in subprocess
	 */
	getExecuteTriggerFunctions(
		workflowData: IWorkflowDb,
		additionalData: IWorkflowExecuteAdditionalData,
		mode: WorkflowExecuteMode,
		activation: WorkflowActivateMode,
	): IGetExecuteTriggerFunctions {
		return (workflow: Workflow, node: INode) => {
			const emit = (
				data: INodeExecutionData[][],
				responsePromise?: IDeferredPromise<IExecuteResponsePromiseData>,
				donePromise?: IDeferredPromise<IRun | undefined>,
			) => {
				this.logger.debug(`Received trigger for workflow "${workflow.name}"`);
				void this.workflowStaticDataService.saveStaticData(workflow);

				const executePromise = this.workflowExecutionService.runWorkflow(
					workflowData,
					node,
					data,
					additionalData,
					mode,
					responsePromise,
				);

				if (donePromise) {
					void executePromise.then((executionId) => {
						this.activeExecutions
							.getPostExecutePromise(executionId)
							.then(donePromise.resolve)
							.catch(donePromise.reject);
					});
				} else {
					executePromise.catch((error: Error) => this.logger.error(error.message, { error }));
				}
			};
			const emitError = (error: Error): void => {
				this.logger.info(
					`The trigger node "${node.name}" of workflow "${workflowData.name}" failed with the error: "${error.message}". Will try to reactivate.`,
					{
						nodeName: node.name,
						workflowId: workflowData.id,
						workflowName: workflowData.name,
					},
				);

				// Remove the workflow as "active"

				void this.activeWorkflows.remove(workflowData.id);

				void this.activationErrorsService.register(workflowData.id, error.message);

				// Run Error Workflow if defined
				const activationError = new WorkflowActivationError(
					`There was a problem with the trigger node "${node.name}", for that reason did the workflow had to be deactivated`,
					{ cause: error, node },
				);
				this.executeErrorWorkflow(activationError, workflowData, mode);

				this.addQueuedWorkflowActivation(activation, workflowData as WorkflowEntity);
			};
			return new TriggerContext(workflow, node, additionalData, mode, activation, emit, emitError);
		};
	}

	executeErrorWorkflow(
		error: ExecutionError,
		workflowData: IWorkflowBase,
		mode: WorkflowExecuteMode,
	) {
		const fullRunData: IRun = {
			data: {
				resultData: {
					error,
					runData: {},
				},
			},
			finished: false,
			mode,
			startedAt: new Date(),
			stoppedAt: new Date(),
			status: 'running',
		};

		WorkflowExecuteAdditionalData.executeErrorWorkflow(workflowData, fullRunData, mode);
	}

	/**
	 * Register as active in memory all workflows stored as `active`,
	 * only on instance init or (in multi-main setup) on leadership change.
	 */
	async addActiveWorkflows(activationMode: 'init' | 'leadershipChange') {
		const dbWorkflows = await this.workflowRepository.getAllActive();

		if (dbWorkflows.length === 0) return;

		if (this.instanceSettings.isLeader) {
			this.logger.info(' ================================');
			this.logger.info('   Start Active Workflows:');
			this.logger.info(' ================================');
		}

		for (const dbWorkflow of dbWorkflows) {
			try {
				const wasActivated = await this.add(dbWorkflow.id, activationMode, dbWorkflow, {
					shouldPublish: false,
				});

				if (wasActivated) {
					this.logger.debug(`Successfully started workflow ${dbWorkflow.display()}`, {
						workflowName: dbWorkflow.name,
						workflowId: dbWorkflow.id,
					});
					this.logger.info('     => Started');
				}
			} catch (error) {
				this.errorReporter.error(error);
				this.logger.info(
					'     => ERROR: Workflow could not be activated on first try, keep on trying if not an auth issue',
				);

				this.logger.info(`               ${error.message}`);
				this.logger.error(
					`Issue on initial workflow activation try of ${dbWorkflow.display()} (startup)`,
					{
						workflowName: dbWorkflow.name,
						workflowId: dbWorkflow.id,
					},
				);

				// eslint-disable-next-line @typescript-eslint/no-unsafe-argument
				this.executeErrorWorkflow(error, dbWorkflow, 'internal');

				// do not keep trying to activate on authorization error
				// eslint-disable-next-line @typescript-eslint/no-unsafe-call
				if (error.message.includes('Authorization')) continue;

				this.addQueuedWorkflowActivation('init', dbWorkflow);
			}
		}

		this.logger.debug('Finished activating workflows (startup)');
	}

	async clearAllActivationErrors() {
		this.logger.debug('Clearing all activation errors');

		await this.activationErrorsService.clearAll();
	}

	async addAllTriggerAndPollerBasedWorkflows() {
		this.logger.debug('Adding all trigger- and poller-based workflows');

		await this.addActiveWorkflows('leadershipChange');
	}

	@OnShutdown()
	async removeAllTriggerAndPollerBasedWorkflows() {
		this.logger.debug('Removing all trigger- and poller-based workflows');

		await this.activeWorkflows.removeAllTriggerAndPollerBasedWorkflows();
	}

	/**
	 * Register a workflow as active.
	 *
	 * An activatable workflow may be webhook-, trigger-, or poller-based:
	 *
	 * - A `webhook` is an HTTP-based node that can start a workflow when called
	 * by a third-party service.
	 * - A `poller` is an HTTP-based node that can start a workflow when detecting
	 * a change while regularly checking a third-party service.
	 * - A `trigger` is any non-HTTP-based node that can start a workflow, e.g. a
	 * time-based node like Schedule Trigger or a message-queue-based node.
	 *
	 * Note that despite the name, most "trigger" nodes are actually webhook-based
	 * and so qualify as `webhook`, e.g. Stripe Trigger.
	 *
	 * Triggers and pollers are registered as active in memory at `ActiveWorkflows`,
	 * but webhooks are registered by being entered in the `webhook_entity` table,
	 * since webhooks do not require continuous execution.
	 */
	async add(
		workflowId: string,
		activationMode: WorkflowActivateMode,
		existingWorkflow?: WorkflowEntity,
		{ shouldPublish } = { shouldPublish: true },
	) {
		if (this.orchestrationService.isMultiMainSetupEnabled && shouldPublish) {
			void this.publisher.publishCommand({
				command: 'add-webhooks-triggers-and-pollers',
				payload: { workflowId },
			});

			return;
		}

		let workflow: Workflow;

		const shouldAddWebhooks = this.shouldAddWebhooks(activationMode);
		const shouldAddTriggersAndPollers = this.shouldAddTriggersAndPollers();

		const shouldDisplayActivationMessage =
			(shouldAddWebhooks || shouldAddTriggersAndPollers) &&
			['init', 'leadershipChange'].includes(activationMode);

		try {
			const dbWorkflow = existingWorkflow ?? (await this.workflowRepository.findById(workflowId));

			if (!dbWorkflow) {
				throw new WorkflowActivationError(`Failed to find workflow with ID "${workflowId}"`, {
					level: 'warning',
				});
			}

			if (shouldDisplayActivationMessage) {
				this.logger.info(`   - ${dbWorkflow.display()}`);
				this.logger.debug(`Initializing active workflow ${dbWorkflow.display()} (startup)`, {
					workflowName: dbWorkflow.name,
					workflowId: dbWorkflow.id,
				});
			}

			workflow = new Workflow({
				id: dbWorkflow.id,
				name: dbWorkflow.name,
				nodes: dbWorkflow.nodes,
				connections: dbWorkflow.connections,
				active: dbWorkflow.active,
				nodeTypes: this.nodeTypes,
				staticData: dbWorkflow.staticData,
				settings: dbWorkflow.settings,
			});

			const canBeActivated = this.checkIfWorkflowCanBeActivated(workflow, STARTING_NODES);

			if (!canBeActivated) {
				throw new WorkflowActivationError(
					`Workflow ${dbWorkflow.display()} has no node to start the workflow - at least one trigger, poller or webhook node is required`,
					{ level: 'warning' },
				);
			}

			const additionalData = await WorkflowExecuteAdditionalData.getBase();

			if (shouldAddWebhooks) {
				await this.addWebhooks(workflow, additionalData, 'trigger', activationMode);
			}

			if (shouldAddTriggersAndPollers) {
				await this.addTriggersAndPollers(dbWorkflow, workflow, {
					activationMode,
					executionMode: 'trigger',
					additionalData,
				});
			}

			// Workflow got now successfully activated so make sure nothing is left in the queue
			this.removeQueuedWorkflowActivation(workflowId);

			await this.activationErrorsService.deregister(workflowId);

			const triggerCount = this.countTriggers(workflow, additionalData);
			await this.workflowRepository.updateWorkflowTriggerCount(workflow.id, triggerCount);
		} catch (e) {
			const error = e instanceof Error ? e : new Error(`${e}`);
			await this.activationErrorsService.register(workflowId, error.message);

			throw e;
		}

		// If for example webhooks get created it sometimes has to save the
		// id of them in the static data. So make sure that data gets persisted.
		await this.workflowStaticDataService.saveStaticData(workflow);

		return shouldDisplayActivationMessage;
	}

	/**
	 * A workflow can only be activated if it has a node which has either triggers
	 * or webhooks defined.
	 *
	 * @param {string[]} [ignoreNodeTypes] Node-types to ignore in the check
	 */
	checkIfWorkflowCanBeActivated(workflow: Workflow, ignoreNodeTypes?: string[]): boolean {
		let node: INode;
		let nodeType: INodeType | undefined;

		for (const nodeName of Object.keys(workflow.nodes)) {
			node = workflow.nodes[nodeName];

			if (node.disabled === true) {
				// Deactivated nodes can not trigger a run so ignore
				continue;
			}

			if (ignoreNodeTypes !== undefined && ignoreNodeTypes.includes(node.type)) {
				continue;
			}

			nodeType = this.nodeTypes.getByNameAndVersion(node.type, node.typeVersion);

			if (nodeType === undefined) {
				// Type is not known so check is not possible
				continue;
			}

			if (
				nodeType.poll !== undefined ||
				nodeType.trigger !== undefined ||
				nodeType.webhook !== undefined
			) {
				// Is a trigger node. So workflow can be activated.
				return true;
			}
		}

		return false;
	}

	/**
	 * Count all triggers in the workflow, excluding Manual Trigger.
	 */
	private countTriggers(workflow: Workflow, additionalData: IWorkflowExecuteAdditionalData) {
		const triggerFilter = (nodeType: INodeType) =>
			!!nodeType.trigger && !nodeType.description.name.includes('manualTrigger');

		return (
			workflow.queryNodes(triggerFilter).length +
			workflow.getPollNodes().length +
			WebhookHelpers.getWorkflowWebhooks(workflow, additionalData, undefined, true).length
		);
	}

	/**
	 * Add a workflow to the activation queue.
	 * Meaning it will keep on trying to activate it in regular
	 * amounts indefinitely.
	 */
	private addQueuedWorkflowActivation(
		activationMode: WorkflowActivateMode,
		workflowData: WorkflowEntity,
	) {
		const workflowId = workflowData.id;
		const workflowName = workflowData.name;

		const retryFunction = async () => {
			this.logger.info(`Try to activate workflow "${workflowName}" (${workflowId})`, {
				workflowId,
				workflowName,
			});
			try {
				await this.add(workflowId, activationMode, workflowData);
			} catch (error) {
				this.errorReporter.error(error);
				let lastTimeout = this.queuedActivations[workflowId].lastTimeout;
				if (lastTimeout < WORKFLOW_REACTIVATE_MAX_TIMEOUT) {
					lastTimeout = Math.min(lastTimeout * 2, WORKFLOW_REACTIVATE_MAX_TIMEOUT);
				}

				this.logger.info(
					` -> Activation of workflow "${workflowName}" (${workflowId}) did fail with error: "${
						error.message as string
					}" | retry in ${Math.floor(lastTimeout / 1000)} seconds`,
					{
						workflowId,
						workflowName,
					},
				);

				this.queuedActivations[workflowId].lastTimeout = lastTimeout;
				this.queuedActivations[workflowId].timeout = setTimeout(retryFunction, lastTimeout);
				return;
			}
			this.logger.info(
				` -> Activation of workflow "${workflowName}" (${workflowId}) was successful!`,
				{
					workflowId,
					workflowName,
				},
			);
		};

		// Just to be sure that there is not chance that for any reason
		// multiple run in parallel
		this.removeQueuedWorkflowActivation(workflowId);

		this.queuedActivations[workflowId] = {
			activationMode,
			lastTimeout: WORKFLOW_REACTIVATE_INITIAL_TIMEOUT,
			timeout: setTimeout(retryFunction, WORKFLOW_REACTIVATE_INITIAL_TIMEOUT),
			workflowData,
		};
	}

	/**
	 * Remove a workflow from the activation queue
	 */
	private removeQueuedWorkflowActivation(workflowId: string) {
		if (this.queuedActivations[workflowId]) {
			clearTimeout(this.queuedActivations[workflowId].timeout);
			delete this.queuedActivations[workflowId];
		}
	}

	/**
	 * Remove all workflows from the activation queue
	 */
	removeAllQueuedWorkflowActivations() {
		for (const workflowId in this.queuedActivations) {
			this.removeQueuedWorkflowActivation(workflowId);
		}
	}

	/**
	 * Makes a workflow inactive
	 *
	 * @param {string} workflowId The id of the workflow to deactivate
	 */
	// TODO: this should happen in a transaction
	// maybe, see: https://github.com/n8n-io/n8n/pull/8904#discussion_r1530150510
	async remove(workflowId: string) {
		if (this.orchestrationService.isMultiMainSetupEnabled) {
			try {
				await this.clearWebhooks(workflowId);
			} catch (error) {
				this.errorReporter.error(error);
				this.logger.error(
					`Could not remove webhooks of workflow "${workflowId}" because of error: "${error.message}"`,
				);
			}

			void this.publisher.publishCommand({
				command: 'remove-triggers-and-pollers',
				payload: { workflowId },
			});

			return;
		}

		try {
			await this.clearWebhooks(workflowId);
		} catch (error) {
			this.errorReporter.error(error);
			this.logger.error(
				`Could not remove webhooks of workflow "${workflowId}" because of error: "${error.message}"`,
			);
		}

		await this.activationErrorsService.deregister(workflowId);

		if (this.queuedActivations[workflowId] !== undefined) {
			this.removeQueuedWorkflowActivation(workflowId);
		}

		// if it's active in memory then it's a trigger
		// so remove from list of actives workflows
		await this.removeWorkflowTriggersAndPollers(workflowId);
	}

	/**
	 * Stop running active triggers and pollers for a workflow.
	 */
	async removeWorkflowTriggersAndPollers(workflowId: string) {
		if (!this.activeWorkflows.isActive(workflowId)) return;

		const wasRemoved = await this.activeWorkflows.remove(workflowId);

		if (wasRemoved) {
			this.logger.debug(`Removed triggers and pollers for workflow "${workflowId}"`, {
				workflowId,
			});
		}
	}

	/**
	 * Register as active in memory a trigger- or poller-based workflow.
	 */
	async addTriggersAndPollers(
		dbWorkflow: WorkflowEntity,
		workflow: Workflow,
		{
			activationMode,
			executionMode,
			additionalData,
		}: {
			activationMode: WorkflowActivateMode;
			executionMode: WorkflowExecuteMode;
			additionalData: IWorkflowExecuteAdditionalData;
		},
	) {
		const getTriggerFunctions = this.getExecuteTriggerFunctions(
			dbWorkflow,
			additionalData,
			executionMode,
			activationMode,
		);

		const getPollFunctions = this.getExecutePollFunctions(
			dbWorkflow,
			additionalData,
			executionMode,
			activationMode,
		);

		if (workflow.getTriggerNodes().length !== 0 || workflow.getPollNodes().length !== 0) {
			this.logger.debug(`Adding triggers and pollers for workflow ${dbWorkflow.display()}`);

			await this.activeWorkflows.add(
				workflow.id,
				workflow,
				additionalData,
				executionMode,
				activationMode,
				getTriggerFunctions,
				getPollFunctions,
			);

			this.logger.debug(`Workflow ${dbWorkflow.display()} activated`, {
				workflowId: dbWorkflow.id,
				workflowName: dbWorkflow.name,
			});
		}
	}

	async removeActivationError(workflowId: string) {
		await this.activationErrorsService.deregister(workflowId);
	}

	/**
	 * Whether this instance may add webhooks to the `webhook_entity` table.
	 */
	shouldAddWebhooks(activationMode: WorkflowActivateMode) {
		// Always try to populate the webhook entity table as well as register the webhooks
		// to prevent issues with users upgrading from a version < 1.15, where the webhook entity
		// was cleared on shutdown to anything past 1.28.0, where we stopped populating it on init,
		// causing all webhooks to break
		if (activationMode === 'init') return true;

		if (activationMode === 'leadershipChange') return false;

		return this.instanceSettings.isLeader; // 'update' or 'activate'
	}

	/**
	 * Whether this instance may add triggers and pollers to memory.
	 *
	 * In both single- and multi-main setup, only the leader is allowed to manage
	 * triggers and pollers in memory, to ensure they are not duplicated.
	 */
	shouldAddTriggersAndPollers() {
		return this.instanceSettings.isLeader;
	}
}<|MERGE_RESOLUTION|>--- conflicted
+++ resolved
@@ -1,17 +1,11 @@
 /* eslint-disable @typescript-eslint/no-unsafe-member-access */
-
-<<<<<<< HEAD
-import { ActiveWorkflows, InstanceSettings, PollContext, TriggerContext } from 'n8n-core';
-=======
 import {
 	ActiveWorkflows,
 	ErrorReporter,
 	InstanceSettings,
-	NodeExecuteFunctions,
 	PollContext,
 	TriggerContext,
 } from 'n8n-core';
->>>>>>> 77e2c75c
 import type {
 	ExecutionError,
 	IDeferredPromise,
