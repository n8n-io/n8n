--- conflicted
+++ resolved
@@ -1,12 +1,8 @@
 import type { GlobalConfig } from '@n8n/config';
 import { mock } from 'jest-mock-extended';
 
-<<<<<<< HEAD
 import type { InviteEmailData, PasswordResetData } from '@/user-management/email/interfaces';
-=======
 import type { UrlService } from '@/services/url.service';
-import type { InviteEmailData, PasswordResetData } from '@/user-management/email/Interfaces';
->>>>>>> dbc10fe9
 import { NodeMailer } from '@/user-management/email/node-mailer';
 import { UserManagementMailer } from '@/user-management/email/user-management-mailer';
 import { mockInstance } from '@test/mocking';
