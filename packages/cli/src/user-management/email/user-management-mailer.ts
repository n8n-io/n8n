import { Container, Service } from 'typedi';
import { existsSync } from 'fs';
import { readFile } from 'fs/promises';
import Handlebars from 'handlebars';
import { join as pathJoin } from 'path';
import { GlobalConfig } from '@n8n/config';

<<<<<<< HEAD
import type { User } from '@db/entities/User';
import type { WorkflowEntity } from '@db/entities/WorkflowEntity';
import { UserRepository } from '@db/repositories/user.repository';
import { EventService } from '@/events/event.service';
=======
import type { User } from '@/databases/entities/User';
import type { WorkflowEntity } from '@/databases/entities/workflow-entity';
import { UserRepository } from '@/databases/repositories/user.repository';
>>>>>>> 95a9cd2c
import { Logger } from '@/logger';
import { UrlService } from '@/services/url.service';
import { InternalServerError } from '@/errors/response-errors/internal-server.error';
import { toError } from '@/utils';

import type { InviteEmailData, PasswordResetData, SendEmailResult } from './Interfaces';
import { NodeMailer } from './node-mailer';
import { inTest } from '@/constants';

type Template = HandlebarsTemplateDelegate<unknown>;
type TemplateName =
	| 'user-invited'
	| 'password-reset-requested'
	| 'workflow-shared'
	| 'credentials-shared';

@Service()
export class UserManagementMailer {
	readonly isEmailSetUp: boolean;

	readonly templateOverrides: GlobalConfig['userManagement']['emails']['template'];

	readonly templatesCache: Partial<Record<TemplateName, Template>> = {};

	readonly mailer: NodeMailer | undefined;

	constructor(
		globalConfig: GlobalConfig,
		private readonly logger: Logger,
		private readonly userRepository: UserRepository,
		private readonly urlService: UrlService,
		private readonly eventService: EventService,
	) {
		const emailsConfig = globalConfig.userManagement.emails;
		this.isEmailSetUp = emailsConfig.mode === 'smtp' && emailsConfig.smtp.host !== '';
		this.templateOverrides = emailsConfig.template;

		// Other implementations can be used in the future.
		if (this.isEmailSetUp) {
			this.mailer = Container.get(NodeMailer);
		}
	}

	async invite(inviteEmailData: InviteEmailData): Promise<SendEmailResult> {
		if (!this.mailer) return { emailSent: false };

		const template = await this.getTemplate('user-invited');
		return await this.mailer.sendMail({
			emailRecipients: inviteEmailData.email,
			subject: 'You have been invited to n8n',
			body: template({ ...this.basePayload, ...inviteEmailData }),
		});
	}

	async passwordReset(passwordResetData: PasswordResetData): Promise<SendEmailResult> {
		if (!this.mailer) return { emailSent: false };

		const template = await this.getTemplate('password-reset-requested');
		return await this.mailer.sendMail({
			emailRecipients: passwordResetData.email,
			subject: 'n8n password reset',
			body: template({ ...this.basePayload, ...passwordResetData }),
		});
	}

	async notifyWorkflowShared({
		sharer,
		newShareeIds,
		workflow,
	}: {
		sharer: User;
		newShareeIds: string[];
		workflow: WorkflowEntity;
	}): Promise<SendEmailResult> {
		if (!this.mailer) return { emailSent: false };

		const recipients = await this.userRepository.getEmailsByIds(newShareeIds);

		if (recipients.length === 0) return { emailSent: false };

		const emailRecipients = recipients.map(({ email }) => email);

		const populateTemplate = await this.getTemplate('workflow-shared');

		const baseUrl = this.urlService.getInstanceBaseUrl();

		try {
			const result = await this.mailer.sendMail({
				emailRecipients,
				subject: `${sharer.firstName} has shared an n8n workflow with you`,
				body: populateTemplate({
					workflowName: workflow.name,
					workflowUrl: `${baseUrl}/workflow/${workflow.id}`,
				}),
			});

			if (!result) return { emailSent: false };

			this.logger.info('Sent workflow shared email successfully', { sharerId: sharer.id });

			this.eventService.emit('user-transactional-email-sent', {
				userId: sharer.id,
				messageType: 'Workflow shared',
				publicApi: false,
			});

			return result;
		} catch (e) {
			this.eventService.emit('email-failed', {
				user: sharer,
				messageType: 'Workflow shared',
				publicApi: false,
			});

			const error = toError(e);

			throw new InternalServerError(`Please contact your administrator: ${error.message}`);
		}
	}

	async notifyCredentialsShared({
		sharer,
		newShareeIds,
		credentialsName,
	}: {
		sharer: User;
		newShareeIds: string[];
		credentialsName: string;
	}): Promise<SendEmailResult> {
		if (!this.mailer) return { emailSent: false };

		const recipients = await this.userRepository.getEmailsByIds(newShareeIds);

		if (recipients.length === 0) return { emailSent: false };

		const emailRecipients = recipients.map(({ email }) => email);

		const populateTemplate = await this.getTemplate('credentials-shared');

		const baseUrl = this.urlService.getInstanceBaseUrl();

		try {
			const result = await this.mailer.sendMail({
				emailRecipients,
				subject: `${sharer.firstName} has shared an n8n credential with you`,
				body: populateTemplate({
					credentialsName,
					credentialsListUrl: `${baseUrl}/home/credentials`,
				}),
			});

			if (!result) return { emailSent: false };

			this.logger.info('Sent credentials shared email successfully', { sharerId: sharer.id });

			this.eventService.emit('user-transactional-email-sent', {
				userId: sharer.id,
				messageType: 'Credentials shared',
				publicApi: false,
			});

			return result;
		} catch (e) {
			this.eventService.emit('email-failed', {
				user: sharer,
				messageType: 'Credentials shared',
				publicApi: false,
			});

			const error = toError(e);

			throw new InternalServerError(`Please contact your administrator: ${error.message}`);
		}
	}

	async getTemplate(templateName: TemplateName): Promise<Template> {
		let template = this.templatesCache[templateName];
		if (!template) {
			const fileExtension = inTest ? 'mjml' : 'handlebars';
			const templateOverride = this.templateOverrides[templateName];
			const templatePath =
				templateOverride && existsSync(templateOverride)
					? templateOverride
					: pathJoin(__dirname, `templates/${templateName}.${fileExtension}`);
			const markup = await readFile(templatePath, 'utf-8');
			template = Handlebars.compile(markup);
			this.templatesCache[templateName] = template;
		}
		return template;
	}

	private get basePayload() {
		const baseUrl = this.urlService.getInstanceBaseUrl();
		const domain = new URL(baseUrl).hostname;
		return { baseUrl, domain };
	}
}<|MERGE_RESOLUTION|>--- conflicted
+++ resolved
@@ -5,16 +5,10 @@
 import { join as pathJoin } from 'path';
 import { GlobalConfig } from '@n8n/config';
 
-<<<<<<< HEAD
-import type { User } from '@db/entities/User';
-import type { WorkflowEntity } from '@db/entities/WorkflowEntity';
-import { UserRepository } from '@db/repositories/user.repository';
-import { EventService } from '@/events/event.service';
-=======
 import type { User } from '@/databases/entities/User';
 import type { WorkflowEntity } from '@/databases/entities/workflow-entity';
 import { UserRepository } from '@/databases/repositories/user.repository';
->>>>>>> 95a9cd2c
+import { EventService } from '@/events/event.service';
 import { Logger } from '@/logger';
 import { UrlService } from '@/services/url.service';
 import { InternalServerError } from '@/errors/response-errors/internal-server.error';
