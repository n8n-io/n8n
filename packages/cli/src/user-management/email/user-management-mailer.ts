--- conflicted
+++ resolved
@@ -10,11 +10,6 @@
 import type { IWorkflowBase } from 'n8n-workflow';
 import { join as pathJoin } from 'path';
 
-<<<<<<< HEAD
-import { UserRepository } from '@/databases/repositories/user.repository';
-=======
-import { inTest } from '@/constants';
->>>>>>> e122b3f0
 import { InternalServerError } from '@/errors/response-errors/internal-server.error';
 import { EventService } from '@/events/event.service';
 import { UrlService } from '@/services/url.service';
