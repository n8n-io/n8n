--- conflicted
+++ resolved
@@ -24,11 +24,7 @@
 	readFile as fsReadFile,
 	stat as fsStat,
 } from 'fs/promises';
-<<<<<<< HEAD
-import * as glob from 'glob-promise';
-=======
 import * as glob from 'fast-glob';
->>>>>>> fc95c00c
 import * as path from 'path';
 import { getLogger } from './Logger';
 import * as config from '../config';
