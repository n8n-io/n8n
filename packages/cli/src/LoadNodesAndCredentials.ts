--- conflicted
+++ resolved
@@ -8,11 +8,8 @@
 	ILogger,
 	INodeType,
 	INodeTypeData,
-<<<<<<< HEAD
 	INodeVersionedType,
-=======
 	LoggerProxy,
->>>>>>> 04707407
 } from 'n8n-workflow';
 
 import * as config from '../config';
@@ -168,17 +165,19 @@
 	 * @returns {Promise<void>}
 	 */
 	async loadNodeFromFile(packageName: string, nodeName: string, filePath: string): Promise<void> {
-		let tempNode: INodeType | INodeVersionedType ;
+		let tempNode: INodeType;
 		let fullNodeName: string;
 
 		const tempModule = require(filePath);
+
 		try {
-<<<<<<< HEAD
-			tempNode = new tempModule[nodeName]();
-=======
-			tempNode = new tempModule[nodeName]() as INodeType;
+			const nodeObject = new tempModule[nodeName]();
+			if (nodeObject.getNodeType !== undefined) {
+				tempNode = nodeObject.getNodeType();
+			} else {
+				tempNode = nodeObject;
+			}
 			this.addCodex({ node: tempNode, filePath, isCustom: packageName === 'CUSTOM' });
->>>>>>> 04707407
 		} catch (error) {
 			console.error(`Error loading node "${nodeName}" from: "${filePath}"`);
 			throw error;
