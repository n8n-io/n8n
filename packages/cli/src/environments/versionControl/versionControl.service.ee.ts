--- conflicted
+++ resolved
@@ -174,11 +174,7 @@
 	async setBranch(branch: string): Promise<{ branches: string[]; currentBranch: string }> {
 		await this.versionControlPreferencesService.setPreferences({
 			branchName: branch,
-<<<<<<< HEAD
-			connected: branch?.length > 0 ? true : false,
-=======
 			connected: branch?.length > 0,
->>>>>>> dba3f44b
 		});
 		return this.gitService.setBranch(branch);
 	}
