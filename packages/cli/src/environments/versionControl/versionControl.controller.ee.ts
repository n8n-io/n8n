<<<<<<< HEAD
import { Authorized, Get, Patch, Post, RestController } from '@/decorators';
=======
import { Authorized, Get, Post, Patch, RestController } from '@/decorators';
>>>>>>> dba3f44b
import {
	versionControlLicensedMiddleware,
	versionControlLicensedAndEnabledMiddleware,
} from './middleware/versionControlEnabledMiddleware.ee';
import { VersionControlService } from './versionControl.service.ee';
import { VersionControlRequest } from './types/requests';
import type { VersionControlPreferences } from './types/versionControlPreferences';
import { BadRequestError } from '@/ResponseHelper';
import type { PullResult, PushResult, StatusResult } from 'simple-git';
import { AuthenticatedRequest } from '../../requests';
import express from 'express';
import type { ImportResult } from './types/importResult';
import type { VersionControlPushWorkFolder } from './types/versionControlPushWorkFolder';
import { VersionControlPreferencesService } from './versionControlPreferences.service.ee';
import type { VersionControlledFile } from './types/versionControlledFile';
import { VERSION_CONTROL_API_ROOT, VERSION_CONTROL_DEFAULT_BRANCH } from './constants';

@RestController(`/${VERSION_CONTROL_API_ROOT}`)
export class VersionControlController {
	constructor(
		private versionControlService: VersionControlService,
		private versionControlPreferencesService: VersionControlPreferencesService,
	) {}

	@Authorized('any')
	@Get('/preferences', { middlewares: [versionControlLicensedMiddleware] })
	async getPreferences(): Promise<VersionControlPreferences> {
		// returns the settings with the privateKey property redacted
		return this.versionControlPreferencesService.getPreferences();
	}

	@Authorized(['global', 'owner'])
	@Post('/preferences', { middlewares: [versionControlLicensedMiddleware] })
	async setPreferences(req: VersionControlRequest.UpdatePreferences) {
		if (
			req.body.branchReadOnly === undefined &&
			this.versionControlPreferencesService.isVersionControlConnected()
		) {
			throw new BadRequestError(
				'Cannot change preferences while connected to a version control provider. Please disconnect first.',
			);
		}
		try {
			const sanitizedPreferences: Partial<VersionControlPreferences> = {
				...req.body,
				initRepo: req.body.initRepo ?? true, // default to true if not specified
				connected: undefined,
				publicKey: undefined,
			};
			await this.versionControlPreferencesService.validateVersionControlPreferences(
				sanitizedPreferences,
			);
			const updatedPreferences = await this.versionControlPreferencesService.setPreferences(
				sanitizedPreferences,
			);
			if (sanitizedPreferences.initRepo === true) {
				try {
					await this.versionControlService.initializeRepository({
						...updatedPreferences,
						branchName:
							updatedPreferences.branchName === ''
								? VERSION_CONTROL_DEFAULT_BRANCH
								: updatedPreferences.branchName,
						initRepo: true,
					});
					if (this.versionControlPreferencesService.getPreferences().branchName !== '') {
						await this.versionControlPreferencesService.setPreferences({
							connected: true,
						});
					}
				} catch (error) {
					// if initialization fails, run cleanup to remove any intermediate state and throw the error
					await this.versionControlService.disconnect({ keepKeyPair: true });
					throw error;
				}
			}
			await this.versionControlService.init();
			return this.versionControlPreferencesService.getPreferences();
		} catch (error) {
			throw new BadRequestError((error as { message: string }).message);
		}
	}

	@Authorized(['global', 'owner'])
	@Patch('/preferences', { middlewares: [versionControlLicensedMiddleware] })
	async updatePreferences(req: VersionControlRequest.UpdatePreferences) {
<<<<<<< HEAD
		try {
			const sanitizedPreferences: Partial<VersionControlPreferences> = {
				...req.body,
				initRepo: false,
				connected: undefined,
				publicKey: undefined,
				repositoryUrl: undefined,
				authorName: undefined,
				authorEmail: undefined,
			};
			const currentPreferences = this.versionControlPreferencesService.getPreferences();
			await this.versionControlPreferencesService.validateVersionControlPreferences(
				sanitizedPreferences,
			);
			if (
				sanitizedPreferences.branchName &&
				sanitizedPreferences.branchName !== currentPreferences.branchName
			) {
				await this.versionControlService.setBranch(sanitizedPreferences.branchName);
			}
			if (sanitizedPreferences.branchColor || sanitizedPreferences.branchReadOnly !== undefined) {
				await this.versionControlPreferencesService.setPreferences(
					{
						branchColor: sanitizedPreferences.branchColor,
						branchReadOnly: sanitizedPreferences.branchReadOnly,
					},
					true,
				);
			}
			await this.versionControlService.init();
			return this.versionControlPreferencesService.getPreferences();
		} catch (error) {
			throw new BadRequestError((error as { message: string }).message);
		}
	}

	@Authorized(['global', 'owner'])
	@Post('/set-read-only', { middlewares: [versionControlLicensedMiddleware] })
	async setReadOnly(req: VersionControlRequest.SetReadOnly) {
		try {
			await this.versionControlPreferencesService.setPreferences(
				{
					branchReadOnly: req.body.branchReadOnly,
				},
				true,
			);
=======
		try {
			const sanitizedPreferences: Partial<VersionControlPreferences> = {
				...req.body,
				initRepo: false,
				connected: undefined,
				publicKey: undefined,
				repositoryUrl: undefined,
				authorName: undefined,
				authorEmail: undefined,
			};
			const currentPreferences = this.versionControlPreferencesService.getPreferences();
			await this.versionControlPreferencesService.validateVersionControlPreferences(
				sanitizedPreferences,
			);
			if (
				sanitizedPreferences.branchName &&
				sanitizedPreferences.branchName !== currentPreferences.branchName
			) {
				await this.versionControlService.setBranch(sanitizedPreferences.branchName);
			}
			if (sanitizedPreferences.branchColor || sanitizedPreferences.branchReadOnly !== undefined) {
				await this.versionControlPreferencesService.setPreferences(
					{
						branchColor: sanitizedPreferences.branchColor,
						branchReadOnly: sanitizedPreferences.branchReadOnly,
					},
					true,
				);
			}
			await this.versionControlService.init();
>>>>>>> dba3f44b
			return this.versionControlPreferencesService.getPreferences();
		} catch (error) {
			throw new BadRequestError((error as { message: string }).message);
		}
	}

	@Authorized(['global', 'owner'])
	@Post('/disconnect', { middlewares: [versionControlLicensedMiddleware] })
	async disconnect(req: VersionControlRequest.Disconnect) {
		try {
			return await this.versionControlService.disconnect(req.body);
		} catch (error) {
			throw new BadRequestError((error as { message: string }).message);
		}
	}

	@Authorized('any')
	@Get('/get-branches', { middlewares: [versionControlLicensedMiddleware] })
	async getBranches() {
		try {
			return await this.versionControlService.getBranches();
		} catch (error) {
			throw new BadRequestError((error as { message: string }).message);
		}
	}

	@Authorized(['global', 'owner'])
	@Post('/push-workfolder', { middlewares: [versionControlLicensedAndEnabledMiddleware] })
	async pushWorkfolder(
		req: VersionControlRequest.PushWorkFolder,
		res: express.Response,
	): Promise<PushResult | VersionControlledFile[]> {
		if (this.versionControlPreferencesService.isBranchReadOnly()) {
			throw new BadRequestError('Cannot push onto read-only branch.');
		}
		try {
			const result = await this.versionControlService.pushWorkfolder(req.body);
			if ((result as PushResult).pushed) {
				res.statusCode = 200;
			} else {
				res.statusCode = 409;
			}
			return result;
		} catch (error) {
			throw new BadRequestError((error as { message: string }).message);
		}
	}

	@Authorized(['global', 'owner'])
	@Post('/pull-workfolder', { middlewares: [versionControlLicensedAndEnabledMiddleware] })
	async pullWorkfolder(
		req: VersionControlRequest.PullWorkFolder,
		res: express.Response,
	): Promise<VersionControlledFile[] | ImportResult | PullResult | StatusResult | undefined> {
		try {
			const result = await this.versionControlService.pullWorkfolder({
				force: req.body.force,
				variables: req.body.variables,
				userId: req.user.id,
				importAfterPull: req.body.importAfterPull ?? true,
			});
			if ((result as ImportResult)?.workflows) {
				res.statusCode = 200;
			} else {
				res.statusCode = 409;
			}
			return result;
		} catch (error) {
			throw new BadRequestError((error as { message: string }).message);
		}
	}

	@Authorized(['global', 'owner'])
	@Get('/reset-workfolder', { middlewares: [versionControlLicensedAndEnabledMiddleware] })
	async resetWorkfolder(
		req: VersionControlRequest.PullWorkFolder,
	): Promise<ImportResult | undefined> {
		try {
			return await this.versionControlService.resetWorkfolder({
				force: req.body.force,
				variables: req.body.variables,
				userId: req.user.id,
				importAfterPull: req.body.importAfterPull ?? true,
			});
		} catch (error) {
			throw new BadRequestError((error as { message: string }).message);
		}
	}

	@Authorized('any')
	@Get('/get-status', { middlewares: [versionControlLicensedAndEnabledMiddleware] })
	async getStatus() {
		try {
			return await this.versionControlService.getStatus();
		} catch (error) {
			throw new BadRequestError((error as { message: string }).message);
		}
	}

	@Authorized('any')
	@Get('/status', { middlewares: [versionControlLicensedMiddleware] })
	async status(): Promise<StatusResult> {
		try {
			return await this.versionControlService.status();
		} catch (error) {
			throw new BadRequestError((error as { message: string }).message);
		}
	}

	@Authorized(['global', 'owner'])
	@Post('/generate-key-pair', { middlewares: [versionControlLicensedMiddleware] })
	async generateKeyPair(): Promise<VersionControlPreferences> {
		try {
			const result = await this.versionControlPreferencesService.generateAndSaveKeyPair();
			return result;
		} catch (error) {
			throw new BadRequestError((error as { message: string }).message);
		}
	}

	// #region Version Control Test Functions
	//TODO: SEPARATE FUNCTIONS FOR DEVELOPMENT ONLY
	//TODO: REMOVE THESE FUNCTIONS AFTER TESTING

	@Authorized(['global', 'owner'])
	@Get('/export', { middlewares: [versionControlLicensedMiddleware] })
	async export() {
		try {
			return await this.versionControlService.export();
		} catch (error) {
			throw new BadRequestError((error as { message: string }).message);
		}
	}

	@Authorized(['global', 'owner'])
	@Get('/import', { middlewares: [versionControlLicensedMiddleware] })
	async import(req: AuthenticatedRequest) {
		try {
			return await this.versionControlService.import({
				userId: req.user.id,
			});
		} catch (error) {
			throw new BadRequestError((error as { message: string }).message);
		}
	}

	@Authorized('any')
	@Get('/fetch')
	async fetch() {
		try {
			return await this.versionControlService.fetch();
		} catch (error) {
			throw new BadRequestError((error as { message: string }).message);
		}
	}

	@Authorized('any')
	@Get('/diff')
	async diff() {
		try {
			return await this.versionControlService.diff();
		} catch (error) {
			throw new BadRequestError((error as { message: string }).message);
		}
	}

	@Authorized(['global', 'owner'])
	@Post('/push')
	async push(req: VersionControlRequest.Push): Promise<PushResult> {
		if (this.versionControlPreferencesService.isBranchReadOnly()) {
			throw new BadRequestError('Cannot push onto read-only branch.');
		}
		try {
			return await this.versionControlService.push(req.body.force);
		} catch (error) {
			throw new BadRequestError((error as { message: string }).message);
		}
	}

	@Authorized(['global', 'owner'])
	@Post('/commit')
	async commit(req: VersionControlRequest.Commit) {
		try {
			return await this.versionControlService.commit(req.body.message);
		} catch (error) {
			throw new BadRequestError((error as { message: string }).message);
		}
	}

	@Authorized(['global', 'owner'])
	@Post('/stage')
	async stage(req: VersionControlRequest.Stage): Promise<{ staged: string[] } | string> {
		try {
			return await this.versionControlService.stage(req.body as VersionControlPushWorkFolder);
		} catch (error) {
			throw new BadRequestError((error as { message: string }).message);
		}
	}

	@Authorized(['global', 'owner'])
	@Post('/unstage')
	async unstage(): Promise<StatusResult | string> {
		try {
			return await this.versionControlService.unstage();
		} catch (error) {
			throw new BadRequestError((error as { message: string }).message);
		}
	}

	@Authorized(['global', 'owner'])
	@Get('/pull')
	async pull(): Promise<PullResult> {
		try {
			return await this.versionControlService.pull();
		} catch (error) {
			throw new BadRequestError((error as { message: string }).message);
		}
	}

	// #endregion
}<|MERGE_RESOLUTION|>--- conflicted
+++ resolved
@@ -1,8 +1,4 @@
-<<<<<<< HEAD
-import { Authorized, Get, Patch, Post, RestController } from '@/decorators';
-=======
 import { Authorized, Get, Post, Patch, RestController } from '@/decorators';
->>>>>>> dba3f44b
 import {
 	versionControlLicensedMiddleware,
 	versionControlLicensedAndEnabledMiddleware,
@@ -89,7 +85,6 @@
 	@Authorized(['global', 'owner'])
 	@Patch('/preferences', { middlewares: [versionControlLicensedMiddleware] })
 	async updatePreferences(req: VersionControlRequest.UpdatePreferences) {
-<<<<<<< HEAD
 		try {
 			const sanitizedPreferences: Partial<VersionControlPreferences> = {
 				...req.body,
@@ -127,54 +122,6 @@
 	}
 
 	@Authorized(['global', 'owner'])
-	@Post('/set-read-only', { middlewares: [versionControlLicensedMiddleware] })
-	async setReadOnly(req: VersionControlRequest.SetReadOnly) {
-		try {
-			await this.versionControlPreferencesService.setPreferences(
-				{
-					branchReadOnly: req.body.branchReadOnly,
-				},
-				true,
-			);
-=======
-		try {
-			const sanitizedPreferences: Partial<VersionControlPreferences> = {
-				...req.body,
-				initRepo: false,
-				connected: undefined,
-				publicKey: undefined,
-				repositoryUrl: undefined,
-				authorName: undefined,
-				authorEmail: undefined,
-			};
-			const currentPreferences = this.versionControlPreferencesService.getPreferences();
-			await this.versionControlPreferencesService.validateVersionControlPreferences(
-				sanitizedPreferences,
-			);
-			if (
-				sanitizedPreferences.branchName &&
-				sanitizedPreferences.branchName !== currentPreferences.branchName
-			) {
-				await this.versionControlService.setBranch(sanitizedPreferences.branchName);
-			}
-			if (sanitizedPreferences.branchColor || sanitizedPreferences.branchReadOnly !== undefined) {
-				await this.versionControlPreferencesService.setPreferences(
-					{
-						branchColor: sanitizedPreferences.branchColor,
-						branchReadOnly: sanitizedPreferences.branchReadOnly,
-					},
-					true,
-				);
-			}
-			await this.versionControlService.init();
->>>>>>> dba3f44b
-			return this.versionControlPreferencesService.getPreferences();
-		} catch (error) {
-			throw new BadRequestError((error as { message: string }).message);
-		}
-	}
-
-	@Authorized(['global', 'owner'])
 	@Post('/disconnect', { middlewares: [versionControlLicensedMiddleware] })
 	async disconnect(req: VersionControlRequest.Disconnect) {
 		try {
