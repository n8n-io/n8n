/* eslint-disable @typescript-eslint/naming-convention */
/* eslint-disable @typescript-eslint/no-unsafe-member-access */
import { Request, Response } from 'express';
import { IDataObject } from 'n8n-workflow';
import * as Db from '@/Db';
import * as ResponseHelper from '@/ResponseHelper';
import { AUTH_COOKIE_NAME } from '@/constants';
import { issueCookie, resolveJwt } from '../auth/jwt';
import { N8nApp, PublicUser } from '../Interfaces';
<<<<<<< HEAD
import { sanitizeUser } from '../UserManagementHelper';
import { User } from '../../databases/entities/User';
import type { LoginRequest } from '../../requests';
import config = require('../../../config');
import { handleEmailLogin, handleLdapLogin } from '../../UserAuthentication';
=======
import { compareHash, sanitizeUser } from '../UserManagementHelper';
import { User } from '@db/entities/User';
import type { LoginRequest } from '@/requests';
import config from '@/config';
>>>>>>> 698d96a6

export function authenticationMethods(this: N8nApp): void {
	/**
	 * Log in a user.
	 *
	 * Authless endpoint.
	 */
	this.app.post(
		`/${this.restEndpoint}/login`,
		ResponseHelper.send(async (req: LoginRequest, res: Response): Promise<PublicUser> => {
			const { email, password } = req.body;

			if (!email) {
				throw new Error('Email is required to log in');
			}

			if (!password) {
				throw new Error('Password is required to log in');
			}

			const adUser = await handleLdapLogin(email, password);

			if (adUser) {
				await issueCookie(res, adUser);

				return sanitizeUser(adUser);
			}

			const localUser = await handleEmailLogin(email, password);

			if (localUser) {
				await issueCookie(res, localUser);

				return sanitizeUser(localUser);
			}

			const error = new Error('Wrong username or password. Do you have caps lock on?');
			// @ts-ignore
			error.httpStatusCode = 401;
			throw error;
		}),
	);

	/**
	 * Manually check the `n8n-auth` cookie.
	 */
	this.app.get(
		`/${this.restEndpoint}/login`,
		ResponseHelper.send(async (req: Request, res: Response): Promise<PublicUser> => {
			// Manually check the existing cookie.
			const cookieContents = req.cookies?.[AUTH_COOKIE_NAME] as string | undefined;

			let user: User;
			if (cookieContents) {
				// If logged in, return user
				try {
					user = await resolveJwt(cookieContents);

					// currently only LDAP users during syncronization
					// can be set to disabled
					if (user.disabled === true) {
						res.clearCookie(AUTH_COOKIE_NAME);
						const error = new Error('User disabled cannot log in');
						// @ts-ignore
						error.httpStatusCode = 401;
						throw error;
					}

					if (!config.get('userManagement.isInstanceOwnerSetUp')) {
						res.cookie(AUTH_COOKIE_NAME, cookieContents);
					}

					return sanitizeUser(user);
				} catch (error) {
					res.clearCookie(AUTH_COOKIE_NAME);
				}
			}

			if (config.get('userManagement.isInstanceOwnerSetUp')) {
				const error = new Error('Not logged in');
				// @ts-ignore
				error.httpStatusCode = 401;
				throw error;
			}

			try {
				user = await Db.collections.User.findOneOrFail({ relations: ['globalRole'] });
			} catch (error) {
				throw new Error(
					'No users found in database - did you wipe the users table? Create at least one user.',
				);
			}

			if (user.email || user.password) {
				throw new Error('Invalid database state - user has password set.');
			}

			await issueCookie(res, user);

			return sanitizeUser(user);
		}),
	);

	/**
	 * Log out a user.
	 *
	 * Authless endpoint.
	 */
	this.app.post(
		`/${this.restEndpoint}/logout`,
		ResponseHelper.send(async (_, res: Response): Promise<IDataObject> => {
			res.clearCookie(AUTH_COOKIE_NAME);
			return {
				loggedOut: true,
			};
		}),
	);
}<|MERGE_RESOLUTION|>--- conflicted
+++ resolved
@@ -7,18 +7,11 @@
 import { AUTH_COOKIE_NAME } from '@/constants';
 import { issueCookie, resolveJwt } from '../auth/jwt';
 import { N8nApp, PublicUser } from '../Interfaces';
-<<<<<<< HEAD
 import { sanitizeUser } from '../UserManagementHelper';
-import { User } from '../../databases/entities/User';
-import type { LoginRequest } from '../../requests';
-import config = require('../../../config');
-import { handleEmailLogin, handleLdapLogin } from '../../UserAuthentication';
-=======
-import { compareHash, sanitizeUser } from '../UserManagementHelper';
 import { User } from '@db/entities/User';
 import type { LoginRequest } from '@/requests';
 import config from '@/config';
->>>>>>> 698d96a6
+import { handleEmailLogin, handleLdapLogin } from '@/UserAuthentication';
 
 export function authenticationMethods(this: N8nApp): void {
 	/**
