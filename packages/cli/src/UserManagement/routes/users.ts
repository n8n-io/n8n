/* eslint-disable no-restricted-syntax */
import { Response } from 'express';
import { ErrorReporterProxy as ErrorReporter, LoggerProxy as Logger } from 'n8n-workflow';
import { In } from 'typeorm';
import validator from 'validator';

import * as Db from '@/Db';
import * as ResponseHelper from '@/ResponseHelper';
import { ITelemetryUserDeletionData } from '@/Interfaces';
import { SharedCredentials } from '@db/entities/SharedCredentials';
import { SharedWorkflow } from '@db/entities/SharedWorkflow';
import { User } from '@db/entities/User';
import { UserRequest } from '@/requests';
import * as UserManagementMailer from '../email/UserManagementMailer';
import { N8nApp, PublicUser } from '../Interfaces';
import {
	getInstanceBaseUrl,
	hashPassword,
	isEmailSetUp,
	isUserManagementDisabled,
	sanitizeUser,
	validatePassword,
} from '../UserManagementHelper';

import config from '@/config';
import { issueCookie } from '../auth/jwt';
import { InternalHooksManager } from '@/InternalHooksManager';
import { RoleService } from '@/role/role.service';

export function usersNamespace(this: N8nApp): void {
	/**
	 * Send email invite(s) to one or multiple users and create user shell(s).
	 */
	this.app.post(
		`/${this.restEndpoint}/users`,
		ResponseHelper.send(async (req: UserRequest.Invite) => {
			if (config.getEnv('userManagement.emails.mode') === '') {
				Logger.debug(
					'Request to send email invite(s) to user(s) failed because emailing was not set up',
				);
				throw new ResponseHelper.InternalServerError(
					'Email sending must be set up in order to request a password reset email',
				);
			}

			let mailer: UserManagementMailer.UserManagementMailer | undefined;
			try {
				mailer = await UserManagementMailer.getInstance();
			} catch (error) {
				if (error instanceof Error) {
					throw new ResponseHelper.InternalServerError(
						`There is a problem with your SMTP setup! ${error.message}`,
					);
				}
			}

			// TODO: this should be checked in the middleware rather than here
			if (isUserManagementDisabled()) {
				Logger.debug(
					'Request to send email invite(s) to user(s) failed because user management is disabled',
				);
				throw new ResponseHelper.BadRequestError('User management is disabled');
			}

			if (!config.getEnv('userManagement.isInstanceOwnerSetUp')) {
				Logger.debug(
					'Request to send email invite(s) to user(s) failed because the owner account is not set up',
				);
				throw new ResponseHelper.BadRequestError(
					'You must set up your own account before inviting others',
				);
			}

			if (!Array.isArray(req.body)) {
				Logger.debug(
					'Request to send email invite(s) to user(s) failed because the payload is not an array',
					{
						payload: req.body,
					},
				);
				throw new ResponseHelper.BadRequestError('Invalid payload');
			}

			if (!req.body.length) return [];

			const createUsers: { [key: string]: string | null } = {};
			// Validate payload
			req.body.forEach((invite) => {
				if (typeof invite !== 'object' || !invite.email) {
					throw new ResponseHelper.BadRequestError(
						'Request to send email invite(s) to user(s) failed because the payload is not an array shaped Array<{ email: string }>',
					);
				}

				if (!validator.isEmail(invite.email)) {
					Logger.debug('Invalid email in payload', { invalidEmail: invite.email });
					throw new ResponseHelper.BadRequestError(
						`Request to send email invite(s) to user(s) failed because of an invalid email address: ${invite.email}`,
					);
				}
				createUsers[invite.email.toLowerCase()] = null;
			});

			const role = await Db.collections.Role.findOne({ scope: 'global', name: 'member' });

			if (!role) {
				Logger.error(
					'Request to send email invite(s) to user(s) failed because no global member role was found in database',
				);
				throw new ResponseHelper.InternalServerError(
					'Members role not found in database - inconsistent state',
				);
			}

			// remove/exclude existing users from creation
			const existingUsers = await Db.collections.User.find({
				where: { email: In(Object.keys(createUsers)) },
			});
			existingUsers.forEach((user) => {
				if (user.password) {
					delete createUsers[user.email];
					return;
				}
				createUsers[user.email] = user.id;
			});

			const usersToSetUp = Object.keys(createUsers).filter((email) => createUsers[email] === null);
			const total = usersToSetUp.length;

			Logger.debug(total > 1 ? `Creating ${total} user shells...` : 'Creating 1 user shell...');

			try {
				await Db.transaction(async (transactionManager) => {
					return Promise.all(
						usersToSetUp.map(async (email) => {
							const newUser = Object.assign(new User(), {
								email,
								globalRole: role,
							});
							const savedUser = await transactionManager.save<User>(newUser);
							createUsers[savedUser.email] = savedUser.id;
							return savedUser;
						}),
					);
				});

				void InternalHooksManager.getInstance().onUserInvite({
					user: req.user,
					target_user_id: Object.values(createUsers) as string[],
					public_api: false,
				});
			} catch (error) {
				ErrorReporter.error(error);
				Logger.error('Failed to create user shells', { userShells: createUsers });
				throw new ResponseHelper.InternalServerError('An error occurred during user creation');
			}

			Logger.info('Created user shell(s) successfully', { userId: req.user.id });
			Logger.verbose(total > 1 ? `${total} user shells created` : '1 user shell created', {
				userShells: createUsers,
			});

			const baseUrl = getInstanceBaseUrl();

			const usersPendingSetup = Object.entries(createUsers).filter(([email, id]) => id && email);

			// send invite email to new or not yet setup users

			const emailingResults = await Promise.all(
				usersPendingSetup.map(async ([email, id]) => {
					// eslint-disable-next-line @typescript-eslint/restrict-template-expressions
					const inviteAcceptUrl = `${baseUrl}/signup?inviterId=${req.user.id}&inviteeId=${id}`;
					const result = await mailer?.invite({
						email,
						inviteAcceptUrl,
						domain: baseUrl,
					});
					const resp: { user: { id: string | null; email: string }; error?: string } = {
						user: {
							id,
							email,
						},
					};
					if (result?.success) {
						void InternalHooksManager.getInstance().onUserTransactionalEmail({
							// eslint-disable-next-line @typescript-eslint/no-non-null-assertion
							user_id: id!,
							message_type: 'New user invite',
							public_api: false,
						});
					} else {
						void InternalHooksManager.getInstance().onEmailFailed({
							user: req.user,
							message_type: 'New user invite',
							public_api: false,
						});
						Logger.error('Failed to send email', {
							userId: req.user.id,
							inviteAcceptUrl,
							domain: baseUrl,
							email,
						});
						resp.error = 'Email could not be sent';
					}
					return resp;
				}),
			);

			await this.externalHooks.run('user.invited', [usersToSetUp]);

			Logger.debug(
				usersPendingSetup.length > 1
					? `Sent ${usersPendingSetup.length} invite emails successfully`
					: 'Sent 1 invite email successfully',
				{ userShells: createUsers },
			);

			return emailingResults;
		}),
	);

	/**
	 * Validate invite token to enable invitee to set up their account.
	 *
	 * Authless endpoint.
	 */
	this.app.get(
		`/${this.restEndpoint}/resolve-signup-token`,
		ResponseHelper.send(async (req: UserRequest.ResolveSignUp) => {
			const { inviterId, inviteeId } = req.query;

			if (!inviterId || !inviteeId) {
				Logger.debug(
					'Request to resolve signup token failed because of missing user IDs in query string',
					{ inviterId, inviteeId },
				);
				throw new ResponseHelper.BadRequestError('Invalid payload');
			}

			// Postgres validates UUID format
			for (const userId of [inviterId, inviteeId]) {
				if (!validator.isUUID(userId)) {
					Logger.debug('Request to resolve signup token failed because of invalid user ID', {
						userId,
					});
					throw new ResponseHelper.BadRequestError('Invalid userId');
				}
			}

			const users = await Db.collections.User.find({ where: { id: In([inviterId, inviteeId]) } });

			if (users.length !== 2) {
				Logger.debug(
					'Request to resolve signup token failed because the ID of the inviter and/or the ID of the invitee were not found in database',
					{ inviterId, inviteeId },
				);
				throw new ResponseHelper.BadRequestError('Invalid invite URL');
			}

			const invitee = users.find((user) => user.id === inviteeId);

			if (!invitee || invitee.password) {
				Logger.error('Invalid invite URL - invitee already setup', {
					inviterId,
					inviteeId,
				});
				throw new ResponseHelper.BadRequestError(
					'The invitation was likely either deleted or already claimed',
				);
			}

			const inviter = users.find((user) => user.id === inviterId);

			if (!inviter?.email || !inviter?.firstName) {
				Logger.error(
					'Request to resolve signup token failed because inviter does not exist or is not set up',
					{
						inviterId: inviter?.id,
					},
				);
				throw new ResponseHelper.BadRequestError('Invalid request');
			}

			void InternalHooksManager.getInstance().onUserInviteEmailClick({
				inviter,
				invitee,
			});

			const { firstName, lastName } = inviter;

			return { inviter: { firstName, lastName } };
		}),
	);

	/**
	 * Fill out user shell with first name, last name, and password.
	 *
	 * Authless endpoint.
	 */
	this.app.post(
		`/${this.restEndpoint}/users/:id`,
		ResponseHelper.send(async (req: UserRequest.Update, res: Response) => {
			const { id: inviteeId } = req.params;

			const { inviterId, firstName, lastName, password } = req.body;

			if (!inviterId || !inviteeId || !firstName || !lastName || !password) {
				Logger.debug(
					'Request to fill out a user shell failed because of missing properties in payload',
					{ payload: req.body },
				);
				throw new ResponseHelper.BadRequestError('Invalid payload');
			}

			const validPassword = validatePassword(password);

			const users = await Db.collections.User.find({
				where: { id: In([inviterId, inviteeId]) },
				relations: ['globalRole'],
			});

			if (users.length !== 2) {
				Logger.debug(
					'Request to fill out a user shell failed because the inviter ID and/or invitee ID were not found in database',
					{
						inviterId,
						inviteeId,
					},
				);
				throw new ResponseHelper.BadRequestError('Invalid payload or URL');
			}

			const invitee = users.find((user) => user.id === inviteeId) as User;

			if (invitee.password) {
				Logger.debug(
					'Request to fill out a user shell failed because the invite had already been accepted',
					{ inviteeId },
				);
				throw new ResponseHelper.BadRequestError('This invite has been accepted already');
			}

			invitee.firstName = firstName;
			invitee.lastName = lastName;
			invitee.password = await hashPassword(validPassword);

			const updatedUser = await Db.collections.User.save(invitee);

			await issueCookie(res, updatedUser);

			void InternalHooksManager.getInstance().onUserSignup({
				user: updatedUser,
			});

			await this.externalHooks.run('user.profile.update', [invitee.email, sanitizeUser(invitee)]);
			await this.externalHooks.run('user.password.update', [invitee.email, invitee.password]);

			return sanitizeUser(updatedUser);
		}),
	);

	this.app.get(
		`/${this.restEndpoint}/users`,
		ResponseHelper.send(async () => {
			const users = await Db.collections.User.find({ relations: ['globalRole'] });

			return users.map((user): PublicUser => sanitizeUser(user, ['personalizationAnswers']));
		}),
	);

	/**
	 * Delete a user. Optionally, designate a transferee for their workflows and credentials.
	 */
	this.app.delete(
		`/${this.restEndpoint}/users/:id`,
		// @ts-ignore
		ResponseHelper.send(async (req: UserRequest.Delete) => {
			const { id: idToDelete } = req.params;

			if (req.user.id === idToDelete) {
				Logger.debug(
					'Request to delete a user failed because it attempted to delete the requesting user',
					{ userId: req.user.id },
				);
				throw new ResponseHelper.BadRequestError('Cannot delete your own user');
			}

			const { transferId } = req.query;

			if (transferId === idToDelete) {
				throw new ResponseHelper.BadRequestError(
					'Request to delete a user failed because the user to delete and the transferee are the same user',
				);
			}

			const users = await Db.collections.User.find({
				where: { id: In([transferId, idToDelete]) },
			});

			if (!users.length || (transferId && users.length !== 2)) {
				throw new ResponseHelper.NotFoundError(
					'Request to delete a user failed because the ID of the user to delete and/or the ID of the transferee were not found in DB',
				);
			}

			const userToDelete = users.find((user) => user.id === req.params.id) as User;

			const telemetryData: ITelemetryUserDeletionData = {
				user_id: req.user.id,
				target_user_old_status: userToDelete.isPending ? 'invited' : 'active',
				target_user_id: idToDelete,
			};

			telemetryData.migration_strategy = transferId ? 'transfer_data' : 'delete_data';

			if (transferId) {
				telemetryData.migration_user_id = transferId;
			}

			const [workflowOwnerRole, credentialOwnerRole] = await Promise.all([
				RoleService.get({ name: 'owner', scope: 'workflow' }),
				RoleService.get({ name: 'owner', scope: 'credential' }),
			]);

			if (transferId) {
				const transferee = users.find((user) => user.id === transferId);

				await Db.transaction(async (transactionManager) => {
					// Get all workflow ids belonging to user to delete
					const sharedWorkflows = await transactionManager.getRepository(SharedWorkflow).find({
						where: { user: userToDelete, role: workflowOwnerRole },
					});

					const sharedWorkflowIds = sharedWorkflows.map((sharedWorkflow) =>
						sharedWorkflow.workflowId.toString(),
					);

					// Prevents issues with unique key constraints since user being assigned
					// workflows and credentials might be a sharee
					await transactionManager.delete(SharedWorkflow, {
						user: transferee,
						workflowId: In(sharedWorkflowIds),
					});

					// Transfer ownership of owned workflows
					await transactionManager.update(
						SharedWorkflow,
						{ user: userToDelete, role: workflowOwnerRole },
						{ user: transferee },
					);

					// Now do the same for creds

					// Get all workflow ids belonging to user to delete
					const sharedCredentials = await transactionManager.getRepository(SharedCredentials).find({
						where: { user: userToDelete, role: credentialOwnerRole },
					});

					const sharedCredentialIds = sharedCredentials.map((sharedCredential) =>
						sharedCredential.credentialsId.toString(),
					);

					// Prevents issues with unique key constraints since user being assigned
					// workflows and credentials might be a sharee
					await transactionManager.delete(SharedCredentials, {
						user: transferee,
						credentials: In(
							sharedCredentialIds.map((sharedCredentialId) => ({ id: sharedCredentialId })),
						),
					});

					// Transfer ownership of owned credentials
					await transactionManager.update(
						SharedCredentials,
						{ user: userToDelete, role: credentialOwnerRole },
						{ user: transferee },
					);

					// This will remove all shared workflows and credentials not owned
					await transactionManager.delete(User, { id: userToDelete.id });
				});

				void InternalHooksManager.getInstance().onUserDeletion(req.user.id, telemetryData, false);
				await this.externalHooks.run('user.deleted', [sanitizeUser(userToDelete)]);
				return { success: true };
			}

			const [ownedSharedWorkflows, ownedSharedCredentials] = await Promise.all([
				Db.collections.SharedWorkflow.find({
					relations: ['workflow'],
					where: { user: userToDelete, role: workflowOwnerRole },
				}),
				Db.collections.SharedCredentials.find({
					relations: ['credentials'],
					where: { user: userToDelete, role: credentialOwnerRole },
				}),
			]);

			await Db.transaction(async (transactionManager) => {
				const ownedWorkflows = await Promise.all(
					ownedSharedWorkflows.map(async ({ workflow }) => {
						if (workflow.active) {
							// deactivate before deleting
							await this.activeWorkflowRunner.remove(workflow.id.toString());
						}
						return workflow;
					}),
				);
				await transactionManager.remove(ownedWorkflows);
				await transactionManager.remove(
					ownedSharedCredentials.map(({ credentials }) => credentials),
				);
				await transactionManager.delete(User, { id: userToDelete.id });
			});

<<<<<<< HEAD
			const telemetryData: ITelemetryUserDeletionData = {
				user_id: req.user.id,
				target_user_old_status: userToDelete.isPending ? 'invited' : 'active',
				target_user_id: idToDelete,
			};

			telemetryData.migration_strategy = transferId ? 'transfer_data' : 'delete_data';

			if (transferId) {
				telemetryData.migration_user_id = transferId;
			}

			void InternalHooksManager.getInstance().onUserDeletion({
				user: req.user,
				telemetryData,
				publicApi: false,
			});

=======
			void InternalHooksManager.getInstance().onUserDeletion(req.user.id, telemetryData, false);
>>>>>>> 7e3f3c50
			await this.externalHooks.run('user.deleted', [sanitizeUser(userToDelete)]);
			return { success: true };
		}),
	);

	/**
	 * Resend email invite to user.
	 */
	this.app.post(
		`/${this.restEndpoint}/users/:id/reinvite`,
		ResponseHelper.send(async (req: UserRequest.Reinvite) => {
			const { id: idToReinvite } = req.params;

			if (!isEmailSetUp()) {
				Logger.error('Request to reinvite a user failed because email sending was not set up');
				throw new ResponseHelper.InternalServerError(
					'Email sending must be set up in order to invite other users',
				);
			}

			const reinvitee = await Db.collections.User.findOne({ id: idToReinvite });

			if (!reinvitee) {
				Logger.debug(
					'Request to reinvite a user failed because the ID of the reinvitee was not found in database',
				);
				throw new ResponseHelper.NotFoundError('Could not find user');
			}

			if (reinvitee.password) {
				Logger.debug(
					'Request to reinvite a user failed because the invite had already been accepted',
					{ userId: reinvitee.id },
				);
				throw new ResponseHelper.BadRequestError('User has already accepted the invite');
			}

			const baseUrl = getInstanceBaseUrl();
			const inviteAcceptUrl = `${baseUrl}/signup?inviterId=${req.user.id}&inviteeId=${reinvitee.id}`;

			let mailer: UserManagementMailer.UserManagementMailer | undefined;
			try {
				mailer = await UserManagementMailer.getInstance();
			} catch (error) {
				if (error instanceof Error) {
					throw new ResponseHelper.InternalServerError(error.message);
				}
			}

			const result = await mailer?.invite({
				email: reinvitee.email,
				inviteAcceptUrl,
				domain: baseUrl,
			});

			if (!result?.success) {
				void InternalHooksManager.getInstance().onEmailFailed({
					user: reinvitee,
					message_type: 'Resend invite',
					public_api: false,
				});
				Logger.error('Failed to send email', {
					email: reinvitee.email,
					inviteAcceptUrl,
					domain: baseUrl,
				});
				throw new ResponseHelper.InternalServerError(`Failed to send email to ${reinvitee.email}`);
			}

			void InternalHooksManager.getInstance().onUserReinvite({
				user: reinvitee,
				target_user_id: reinvitee.id,
				public_api: false,
			});

			void InternalHooksManager.getInstance().onUserTransactionalEmail({
				user_id: reinvitee.id,
				message_type: 'Resend invite',
				public_api: false,
			});

			return { success: true };
		}),
	);
}<|MERGE_RESOLUTION|>--- conflicted
+++ resolved
@@ -513,28 +513,12 @@
 				await transactionManager.delete(User, { id: userToDelete.id });
 			});
 
-<<<<<<< HEAD
-			const telemetryData: ITelemetryUserDeletionData = {
-				user_id: req.user.id,
-				target_user_old_status: userToDelete.isPending ? 'invited' : 'active',
-				target_user_id: idToDelete,
-			};
-
-			telemetryData.migration_strategy = transferId ? 'transfer_data' : 'delete_data';
-
-			if (transferId) {
-				telemetryData.migration_user_id = transferId;
-			}
-
 			void InternalHooksManager.getInstance().onUserDeletion({
 				user: req.user,
 				telemetryData,
 				publicApi: false,
 			});
 
-=======
-			void InternalHooksManager.getInstance().onUserDeletion(req.user.id, telemetryData, false);
->>>>>>> 7e3f3c50
 			await this.externalHooks.run('user.deleted', [sanitizeUser(userToDelete)]);
 			return { success: true };
 		}),
