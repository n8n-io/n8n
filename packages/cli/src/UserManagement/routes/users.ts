/* eslint-disable import/no-cycle */
/* eslint-disable @typescript-eslint/no-non-null-assertion */
import { Response } from 'express';
import { getConnection, In } from 'typeorm';
import { genSaltSync, hashSync } from 'bcryptjs';
import validator from 'validator';
import { LoggerProxy as Logger } from 'n8n-workflow';

<<<<<<< HEAD
import { Db, InternalHooksManager, ITelemetryUserDeletionData, ResponseHelper } from '../..';
import { N8nApp } from '../Interfaces';
=======
import { Db, ResponseHelper } from '../..';
import { N8nApp, PublicUser } from '../Interfaces';
>>>>>>> 10f6c1f8
import { UserRequest } from '../../requests';
import {
	getInstanceBaseUrl,
	isEmailSetUp,
	sanitizeUser,
	validatePassword,
} from '../UserManagementHelper';
import { User } from '../../databases/entities/User';
import { SharedWorkflow } from '../../databases/entities/SharedWorkflow';
import { SharedCredentials } from '../../databases/entities/SharedCredentials';
import { getInstance } from '../email/UserManagementMailer';

import config = require('../../../config');
import { issueCookie } from '../auth/jwt';

export function usersNamespace(this: N8nApp): void {
	/**
	 * Send email invite(s) to one or multiple users and create user shell(s).
	 */
	this.app.post(
		`/${this.restEndpoint}/users`,
		ResponseHelper.send(async (req: UserRequest.Invite) => {
			if (config.get('userManagement.emails.mode') === '') {
				Logger.debug(
					'Request to send email invite(s) to user(s) failed because emailing was not set up',
				);
				throw new ResponseHelper.ResponseError(
					'Email sending must be set up in order to request a password reset email',
					undefined,
					500,
				);
			}

			if (!config.get('userManagement.isInstanceOwnerSetUp')) {
				Logger.debug(
					'Request to send email invite(s) to user(s) failed because emailing was not set up',
				);
				throw new ResponseHelper.ResponseError(
					'You must set up your own account before inviting others',
					undefined,
					400,
				);
			}

			if (!Array.isArray(req.body)) {
				Logger.debug(
					'Request to send email invite(s) to user(s) failed because the payload is not an array',
					{
						payload: req.body,
					},
				);
				throw new ResponseHelper.ResponseError('Invalid payload', undefined, 400);
			}

			if (!req.body.length) return [];

			const createUsers: { [key: string]: string | null } = {};
			// Validate payload
			req.body.forEach((invite) => {
				if (typeof invite !== 'object' || !invite.email) {
					throw new ResponseHelper.ResponseError(
						'Request to send email invite(s) to user(s) failed because the payload is not an array shaped Array<{ email: string }>',
						undefined,
						400,
					);
				}

				if (!validator.isEmail(invite.email)) {
					Logger.debug('Invalid email in payload', { invalidEmail: invite.email });
					throw new ResponseHelper.ResponseError(
						`Request to send email invite(s) to user(s) failed because of an invalid email address: ${invite.email}`,
						undefined,
						400,
					);
				}
				createUsers[invite.email] = null;
			});

			const role = await Db.collections.Role!.findOne({ scope: 'global', name: 'member' });

			if (!role) {
				Logger.error(
					'Request to send email invite(s) to user(s) failed because no global member role was found in database',
				);
				throw new ResponseHelper.ResponseError(
					'Members role not found in database - inconsistent state',
					undefined,
					500,
				);
			}

			// remove/exclude existing users from creation
			const existingUsers = await Db.collections.User!.find({
				where: { email: In(Object.keys(createUsers)) },
			});
			existingUsers.forEach((user) => {
				if (user.password) {
					delete createUsers[user.email];
					return;
				}
				createUsers[user.email] = user.id;
			});

			const usersToSetUp = Object.keys(createUsers).filter((email) => createUsers[email] === null);
			const total = usersToSetUp.length;

			Logger.debug(total > 1 ? `Creating ${total} user shells...` : `Creating 1 user shell...`);

			try {
				await getConnection().transaction(async (transactionManager) => {
					return Promise.all(
						usersToSetUp.map(async (email) => {
							const newUser = Object.assign(new User(), {
								email,
								globalRole: role,
							});
							const savedUser = await transactionManager.save<User>(newUser);
							createUsers[savedUser.email] = savedUser.id;
							return savedUser;
						}),
					);
				});

				void InternalHooksManager.getInstance().onUserInvite({
					user_id: req.user.id,
					target_user_id: Object.values(createUsers) as string[],
				});
			} catch (error) {
				Logger.error('Failed to create user shells', { userShells: createUsers });
				throw new ResponseHelper.ResponseError('An error occurred during user creation');
			}

			Logger.info('Created user shells successfully', { userId: req.user.id });
			Logger.verbose(total > 1 ? `${total} user shells created` : `1 user shell created`, {
				userShells: createUsers,
			});

			const baseUrl = getInstanceBaseUrl();

			const usersPendingSetup = Object.entries(createUsers).filter(([email, id]) => id && email);

			// send invite email to new or not yet setup users
			const mailer = getInstance();

			const emailingResults = await Promise.all(
				usersPendingSetup.map(async ([email, id]) => {
					// eslint-disable-next-line @typescript-eslint/restrict-template-expressions
					const inviteAcceptUrl = `${baseUrl}/signup?inviterId=${req.user.id}&inviteeId=${id}`;
					const result = await mailer.invite({
						email,
						inviteAcceptUrl,
						domain: baseUrl,
					});
					const resp: { id: string | null; email: string; error?: string } = {
						id,
						email,
					};
					if (!result.success) {
						Logger.error('Failed to send email', {
							userId: req.user.id,
							inviteAcceptUrl,
							domain: baseUrl,
							email,
						});
						resp.error = `Email could not be sent`;
					} else {
						void InternalHooksManager.getInstance().onUserTransactionalEmail({
							user_id: id!,
							message_type: 'New user invite',
						});
					}
					return { user: resp };
				}),
			);

			Logger.debug(
				usersPendingSetup.length > 1
					? `Sent ${usersPendingSetup.length} invite emails successfully`
					: `Sent 1 invite email successfully`,
				{ userShells: createUsers },
			);

			return emailingResults;
		}),
	);

	/**
	 * Validate invite token to enable invitee to set up their account.
	 *
	 * Authless endpoint.
	 */
	this.app.get(
		`/${this.restEndpoint}/resolve-signup-token`,
		ResponseHelper.send(async (req: UserRequest.ResolveSignUp) => {
			const { inviterId, inviteeId } = req.query;

			if (!inviterId || !inviteeId) {
				Logger.debug(
					'Request to resolve signup token failed because of missing user IDs in query string',
					{ inviterId, inviteeId },
				);
				throw new ResponseHelper.ResponseError('Invalid payload', undefined, 400);
			}

			const users = await Db.collections.User!.find({ where: { id: In([inviterId, inviteeId]) } });

			if (users.length !== 2) {
				Logger.debug(
					'Request to resolve signup token failed because the ID of the inviter and/or the ID of the invitee were not found in database',
					{ inviterId, inviteeId },
				);
				throw new ResponseHelper.ResponseError('Invalid invite URL', undefined, 400);
			}

			const invitee = users.find((user) => user.id === inviteeId);

			if (!invitee || invitee.password) {
				Logger.error('Invalid invite URL - invitee already setup', {
					inviterId,
					inviteeId,
				});
				throw new ResponseHelper.ResponseError('Invalid request', undefined, 400);
			}

			const inviter = users.find((user) => user.id === inviterId);

			if (!inviter || !inviter.email || !inviter.firstName) {
				Logger.error(
					'Request to resolve signup token failed because inviter does not exist or is not set up',
					{
						inviterId: inviter?.id,
					},
				);
				throw new ResponseHelper.ResponseError('Invalid request', undefined, 400);
			}

			void InternalHooksManager.getInstance().onUserInviteEmailClick({
				user_id: inviteeId,
			});

			const { firstName, lastName } = inviter;

			return { inviter: { firstName, lastName } };
		}),
	);

	/**
	 * Fill out user shell with first name, last name, and password.
	 *
	 * Authless endpoint.
	 */
	this.app.post(
		`/${this.restEndpoint}/users/:id`,
		ResponseHelper.send(async (req: UserRequest.Update, res: Response) => {
			const { id: inviteeId } = req.params;

			const { inviterId, firstName, lastName, password } = req.body;

			if (!inviterId || !inviteeId || !firstName || !lastName || !password) {
				Logger.debug(
					'Request to fill out a user shell failed because of missing properties in payload',
					{ payload: req.body },
				);
				throw new ResponseHelper.ResponseError('Invalid payload', undefined, 400);
			}

			const validPassword = validatePassword(password);

			const users = await Db.collections.User!.find({
				where: { id: In([inviterId, inviteeId]) },
				relations: ['globalRole'],
			});

			if (users.length !== 2) {
				Logger.debug(
					'Request to fill out a user shell failed because the inviter ID and/or invitee ID were not found in database',
					{
						inviterId,
						inviteeId,
					},
				);
				throw new ResponseHelper.ResponseError('Invalid payload or URL', undefined, 400);
			}

			const invitee = users.find((user) => user.id === inviteeId) as User;

			if (invitee.password) {
				Logger.debug(
					'Request to fill out a user shell failed because the invite had already been accepted',
					{ inviteeId },
				);
				throw new ResponseHelper.ResponseError(
					'This invite has been accepted already',
					undefined,
					400,
				);
			}

			invitee.firstName = firstName;
			invitee.lastName = lastName;
			invitee.password = hashSync(validPassword, genSaltSync(10));

			const updatedUser = await Db.collections.User!.save(invitee);

			await issueCookie(res, updatedUser);

			void InternalHooksManager.getInstance().onUserSignup({
				user_id: invitee.id,
			});

			return sanitizeUser(updatedUser);
		}),
	);

	this.app.get(
		`/${this.restEndpoint}/users`,
		ResponseHelper.send(async () => {
			const users = await Db.collections.User!.find({ relations: ['globalRole'] });

			return users.map((user): PublicUser => sanitizeUser(user, ['personalizationAnswers']));
		}),
	);

	/**
	 * Delete a user. Optionally, designate a transferee for their workflows and credentials.
	 */
	this.app.delete(
		`/${this.restEndpoint}/users/:id`,
		ResponseHelper.send(async (req: UserRequest.Delete) => {
			const { id: idToDelete } = req.params;

			if (req.user.id === idToDelete) {
				Logger.debug(
					'Request to delete a user failed because it attempted to delete the requesting user',
					{ userId: req.user.id },
				);
				throw new ResponseHelper.ResponseError('Cannot delete your own user', undefined, 400);
			}

			const { transferId } = req.query;

			if (transferId === idToDelete) {
				throw new ResponseHelper.ResponseError(
					'Request to delete a user failed because the user to delete and the transferee are the same user',
					undefined,
					400,
				);
			}

			const users = await Db.collections.User!.find({
				where: { id: In([transferId, idToDelete]) },
			});

			if (!users.length || (transferId && users.length !== 2)) {
				throw new ResponseHelper.ResponseError(
					'Request to delete a user failed because the ID of the user to delete and/or the ID of the transferee were not found in DB',
					undefined,
					404,
				);
			}

			const userToDelete = users.find((user) => user.id === req.params.id) as User;

			if (transferId) {
				const transferee = users.find((user) => user.id === transferId);
				await getConnection().transaction(async (transactionManager) => {
					await transactionManager.update(
						SharedWorkflow,
						{ user: userToDelete },
						{ user: transferee },
					);
					await transactionManager.update(
						SharedCredentials,
						{ user: userToDelete },
						{ user: transferee },
					);
					await transactionManager.delete(User, { id: userToDelete.id });
				});

				return { success: true };
			}

			const [ownedSharedWorkflows, ownedSharedCredentials] = await Promise.all([
				Db.collections.SharedWorkflow!.find({
					relations: ['workflow'],
					where: { user: userToDelete },
				}),
				Db.collections.SharedCredentials!.find({
					relations: ['credentials'],
					where: { user: userToDelete },
				}),
			]);

			await getConnection().transaction(async (transactionManager) => {
				const ownedWorkflows = await Promise.all(
					ownedSharedWorkflows.map(async ({ workflow }) => {
						if (workflow.active) {
							// deactivate before deleting
							await this.activeWorkflowRunner.remove(workflow.id.toString());
						}
						return workflow;
					}),
				);
				await transactionManager.remove(ownedWorkflows);
				await transactionManager.remove(
					ownedSharedCredentials.map(({ credentials }) => credentials),
				);
				await transactionManager.delete(User, { id: userToDelete.id });
			});

			const telemetryData: ITelemetryUserDeletionData = {
				user_id: req.user.id,
				target_user_old_status: userToDelete.password ? 'active' : 'invited',
				target_user_id: idToDelete,
			};

			telemetryData.migration_strategy = transferId ? 'transfer_data' : 'delete_data';

			if (transferId) {
				telemetryData.migration_user_id = transferId;
			}

			void InternalHooksManager.getInstance().onUserDeletion(req.user.id, telemetryData);

			return { success: true };
		}),
	);

	/**
	 * Resend email invite to user.
	 */
	this.app.post(
		`/${this.restEndpoint}/users/:id/reinvite`,
		ResponseHelper.send(async (req: UserRequest.Reinvite) => {
			const { id: idToReinvite } = req.params;

			if (!isEmailSetUp) {
				Logger.error('Request to reinvite a user failed because email sending was not set up');
				throw new ResponseHelper.ResponseError(
					'Email sending must be set up in order to invite other users',
					undefined,
					500,
				);
			}

			const reinvitee = await Db.collections.User!.findOne({ id: idToReinvite });

			if (!reinvitee) {
				Logger.debug(
					'Request to reinvite a user failed because the ID of the reinvitee was not found in database',
				);
				throw new ResponseHelper.ResponseError('Could not find user', undefined, 404);
			}

			if (reinvitee.password) {
				Logger.debug(
					'Request to reinvite a user failed because the invite had already been accepted',
					{ userId: reinvitee.id },
				);
				throw new ResponseHelper.ResponseError(
					'User has already accepted the invite',
					undefined,
					400,
				);
			}

			const baseUrl = getInstanceBaseUrl();
			const inviteAcceptUrl = `${baseUrl}/signup?inviterId=${req.user.id}&inviteeId=${reinvitee.id}`;

			const result = await getInstance().invite({
				email: reinvitee.email,
				inviteAcceptUrl,
				domain: baseUrl,
			});

			if (!result.success) {
				Logger.error('Failed to send email', {
					email: reinvitee.email,
					inviteAcceptUrl,
					domain: baseUrl,
				});
				throw new ResponseHelper.ResponseError(
					`Failed to send email to ${reinvitee.email}`,
					undefined,
					500,
				);
			}

			void InternalHooksManager.getInstance().onUserReinvite({
				user_id: req.user.id,
				target_user_id: reinvitee.id,
			});

			void InternalHooksManager.getInstance().onUserTransactionalEmail({
				user_id: reinvitee.id,
				message_type: 'Resend invite',
			});

			return { success: true };
		}),
	);
}<|MERGE_RESOLUTION|>--- conflicted
+++ resolved
@@ -6,13 +6,8 @@
 import validator from 'validator';
 import { LoggerProxy as Logger } from 'n8n-workflow';
 
-<<<<<<< HEAD
 import { Db, InternalHooksManager, ITelemetryUserDeletionData, ResponseHelper } from '../..';
-import { N8nApp } from '../Interfaces';
-=======
-import { Db, ResponseHelper } from '../..';
 import { N8nApp, PublicUser } from '../Interfaces';
->>>>>>> 10f6c1f8
 import { UserRequest } from '../../requests';
 import {
 	getInstanceBaseUrl,
