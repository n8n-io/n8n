/* eslint-disable import/no-cycle */
/* eslint-disable @typescript-eslint/no-non-null-assertion */
import { hashSync, genSaltSync } from 'bcryptjs';
import * as express from 'express';
import validator from 'validator';
import { LoggerProxy as Logger } from 'n8n-workflow';

import { Db, ResponseHelper } from '../..';
import config = require('../../../config');
import { User } from '../../databases/entities/User';
import { validateEntity } from '../../GenericHelpers';
import { AuthenticatedRequest, OwnerRequest } from '../../requests';
import { issueCookie } from '../auth/jwt';
import { N8nApp } from '../Interfaces';
import { sanitizeUser, validatePassword } from '../UserManagementHelper';

export function ownerNamespace(this: N8nApp): void {
	/**
	 * Promote a shell into the owner of the n8n instance,
	 * and enable `isInstanceOwnerSetUp` setting.
	 */
	this.app.post(
		`/${this.restEndpoint}/owner`,
		ResponseHelper.send(async (req: OwnerRequest.Post, res: express.Response) => {
			const { email, firstName, lastName, password } = req.body;
			const { id: userId } = req.user;

			if (config.get('userManagement.isInstanceOwnerSetUp')) {
				Logger.debug(
					'Request to claim instance ownership failed because instance owner already exists',
					{
						userId,
					},
				);
				throw new ResponseHelper.ResponseError('Invalid request', undefined, 400);
			}

			if (!email || !validator.isEmail(email)) {
				Logger.debug('Request to claim instance ownership failed because of invalid email', {
					userId,
					invalidEmail: email,
				});
				throw new ResponseHelper.ResponseError('Invalid email address', undefined, 400);
			}

			const validPassword = validatePassword(password);

			if (!firstName || !lastName) {
				Logger.debug(
					'Request to claim instance ownership failed because of missing first name or last name in payload',
					{ userId, payload: req.body },
				);
				throw new ResponseHelper.ResponseError(
					'First and last names are mandatory',
					undefined,
					400,
				);
			}

			const globalRole = await Db.collections.Role!.findOneOrFail({
				name: 'owner',
				scope: 'global',
			});

			const newUser = new User();

			Object.assign(newUser, {
				email,
				firstName,
				lastName,
				password: hashSync(validPassword, genSaltSync(10)),
				globalRole,
				id: userId,
			});

			await validateEntity(newUser);

			const owner = await Db.collections.User!.save(newUser);

			Logger.info('Owner updated successfully', { userId: req.user.id });

<<<<<<< HEAD
=======
			config.set('userManagement.isInstanceOwnerSetUp', true);

>>>>>>> b39af7e4
			await Db.collections.Settings!.update(
				{ key: 'userManagement.isInstanceOwnerSetUp' },
				{ value: JSON.stringify(true) },
			);

<<<<<<< HEAD
			config.set('userManagement.hasOwner', true);

			Logger.debug('Setting hasOwner updated successfully', { userId: req.user.id });
=======
			Logger.debug('Setting isInstanceOwnerSetUp updated successfully', { userId: req.user.id });
>>>>>>> b39af7e4

			await issueCookie(res, owner);

			return sanitizeUser(owner);
		}),
	);

	/**
	 * Persist that the instance owner setup has been skipped
	 */
	this.app.post(
		`/${this.restEndpoint}/owner/skip-setup`,
		// eslint-disable-next-line @typescript-eslint/naming-convention
		ResponseHelper.send(async (_req: AuthenticatedRequest, _res: express.Response) => {
			await Db.collections.Settings!.update(
				{ key: 'userManagement.skipInstanceOwnerSetup' },
				{ value: JSON.stringify(true) },
			);

			config.set('userManagement.skipInstanceOwnerSetup', true);

			return { success: true };
		}),
	);
}<|MERGE_RESOLUTION|>--- conflicted
+++ resolved
@@ -79,23 +79,14 @@
 
 			Logger.info('Owner updated successfully', { userId: req.user.id });
 
-<<<<<<< HEAD
-=======
-			config.set('userManagement.isInstanceOwnerSetUp', true);
-
->>>>>>> b39af7e4
 			await Db.collections.Settings!.update(
 				{ key: 'userManagement.isInstanceOwnerSetUp' },
 				{ value: JSON.stringify(true) },
 			);
 
-<<<<<<< HEAD
-			config.set('userManagement.hasOwner', true);
+			config.set('userManagement.isInstanceOwnerSetUp', true);
 
-			Logger.debug('Setting hasOwner updated successfully', { userId: req.user.id });
-=======
 			Logger.debug('Setting isInstanceOwnerSetUp updated successfully', { userId: req.user.id });
->>>>>>> b39af7e4
 
 			await issueCookie(res, owner);
 
