/* eslint-disable @typescript-eslint/no-unused-vars */
/* eslint-disable @typescript-eslint/no-non-null-assertion */
/* eslint-disable import/no-cycle */
import express = require('express');
import { IsNull, Not } from 'typeorm';
import { Db, GenericHelpers, ResponseHelper } from '..';
import config = require('../../config');
import { MAX_PASSWORD_LENGTH, MIN_PASSWORD_LENGTH, User } from '../databases/entities/User';
import { AuthenticatedRequest } from '../requests';
import { PublicUser } from './Interfaces';

export const isEmailSetUp = Boolean(config.get('userManagement.emails.mode'));

/**
 * Return the n8n instance base URL without trailing slash.
 */
export function getInstanceBaseUrl(): string {
	const baseUrl = GenericHelpers.getBaseUrl();
	return baseUrl.endsWith('/') ? baseUrl.slice(0, baseUrl.length - 1) : baseUrl;
}

export async function isInstanceOwnerSetup(): Promise<boolean> {
	const users = await Db.collections.User!.find({ email: Not(IsNull()) });
	return users.length !== 0;
}

// TODO: Enforce at model level
export function validatePassword(password?: string): string {
	if (!password) {
		throw new ResponseHelper.ResponseError('Password is mandatory', undefined, 400);
	}

	if (password.length < MIN_PASSWORD_LENGTH || password.length > MAX_PASSWORD_LENGTH) {
		throw new ResponseHelper.ResponseError(
			`Password must be ${MIN_PASSWORD_LENGTH} to ${MAX_PASSWORD_LENGTH} characters long`,
			undefined,
			400,
		);
	}

	return password;
}

/**
 * Remove sensitive properties from the user to return to the client.
 */
export function sanitizeUser(user: User): PublicUser {
	const {
		password,
		resetPasswordToken,
		resetPasswordTokenExpiration,
		createdAt,
		updatedAt,
		...sanitizedUser
	} = user;
	return sanitizedUser;
}

/**
<<<<<<< HEAD
 * Check if a URL contains an auth-excluded endpoint.
 */
export function isAuthExcluded(url: string, ignoredEndpoints: string[]): boolean {
	return !!ignoredEndpoints
		.filter(Boolean) // skip empty paths
		.find((ignoredEndpoint) => url.includes(ignoredEndpoint));
=======
 * Check if the endpoint is `POST /users/:id`.
 */
export function isPostUsersId(req: express.Request, restEndpoint: string): boolean {
	return (
		req.method === 'POST' &&
		new RegExp(`/${restEndpoint}/users/[\\w\\d-]*`).test(req.url) &&
		!req.url.includes('reinvite')
	);
>>>>>>> 97051652
}

export function isAuthenticatedRequest(request: express.Request): request is AuthenticatedRequest {
	return request.user !== undefined;
}<|MERGE_RESOLUTION|>--- conflicted
+++ resolved
@@ -57,14 +57,15 @@
 }
 
 /**
-<<<<<<< HEAD
  * Check if a URL contains an auth-excluded endpoint.
  */
 export function isAuthExcluded(url: string, ignoredEndpoints: string[]): boolean {
 	return !!ignoredEndpoints
 		.filter(Boolean) // skip empty paths
 		.find((ignoredEndpoint) => url.includes(ignoredEndpoint));
-=======
+}
+
+/**
  * Check if the endpoint is `POST /users/:id`.
  */
 export function isPostUsersId(req: express.Request, restEndpoint: string): boolean {
@@ -73,7 +74,6 @@
 		new RegExp(`/${restEndpoint}/users/[\\w\\d-]*`).test(req.url) &&
 		!req.url.includes('reinvite')
 	);
->>>>>>> 97051652
 }
 
 export function isAuthenticatedRequest(request: express.Request): request is AuthenticatedRequest {
