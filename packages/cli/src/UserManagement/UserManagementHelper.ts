--- conflicted
+++ resolved
@@ -77,46 +77,10 @@
 	return password;
 }
 
-<<<<<<< HEAD
-export function sanitizeUser(user: User): PublicUserData {
-	const { password, resetPasswordToken, createdAt, updatedAt, ...sanitizedUser } = user;
-	return sanitizedUser;
-=======
-export function generatePublicUserData(user: User): PublicUser {
-	const { id, email, firstName, lastName, personalizationAnswers, password } = user;
-	const returnedUser = {
-		id,
-	} as PublicUser;
-
-	if (email) {
-		returnedUser.email = email;
-	}
-
-	if (firstName) {
-		returnedUser.firstName = firstName;
-	}
-
-	if (lastName) {
-		returnedUser.lastName = lastName;
-	}
-
-	if (personalizationAnswers) {
-		returnedUser.personalizationAnswers = personalizationAnswers;
-	}
-
-	if (password) {
-		returnedUser.password = password.slice(Math.round(password.length / 2));
-	}
-
-	return returnedUser;
-}
-
 /**
  * Remove sensitive properties from the user to return to the client.
  */
-export function sanitizeUser(user: User) {
-	const { password, resetPasswordToken, ...sanitized } = user;
-
-	return sanitized;
->>>>>>> d625faea
+export function sanitizeUser(user: User): PublicUser {
+	const { password, resetPasswordToken, createdAt, updatedAt, ...sanitizedUser } = user;
+	return sanitizedUser;
 }