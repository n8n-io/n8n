--- conflicted
+++ resolved
@@ -13,21 +13,13 @@
 import { License } from '@/license';
 import { BadRequestError } from '@/errors/response-errors/bad-request.error';
 import { EventService } from '@/events/event.service';
-<<<<<<< HEAD
 import { badPasswords } from '@test/testData';
 import { mockInstance } from '@test/mocking';
 import { AuthUserRepository } from '@/databases/repositories/authUser.repository';
-import { MfaService } from '@/mfa/mfa.service';
-=======
-import { AuthUserRepository } from '@db/repositories/authUser.repository';
 import { InvalidAuthTokenRepository } from '@db/repositories/invalidAuthToken.repository';
 import { UserRepository } from '@db/repositories/user.repository';
-import { MfaService } from '@/Mfa/mfa.service';
->>>>>>> ea6ca04a
+import { MfaService } from '@/mfa/mfa.service';
 import { InvalidMfaCodeError } from '@/errors/response-errors/invalid-mfa-code.error';
-
-import { badPasswords } from '@test/testData';
-import { mockInstance } from '@test/mocking';
 
 const browserId = 'test-browser-id';
 
