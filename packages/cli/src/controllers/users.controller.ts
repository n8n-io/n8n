import validator from 'validator';
import { In } from 'typeorm';
import type { ILogger } from 'n8n-workflow';
import { ErrorReporterProxy as ErrorReporter } from 'n8n-workflow';
import { User } from '@db/entities/User';
import { SharedCredentials } from '@db/entities/SharedCredentials';
import { SharedWorkflow } from '@db/entities/SharedWorkflow';
import { Authorized, NoAuthRequired, Delete, Get, Post, RestController, Patch } from '@/decorators';
import {
	addInviteLinkToUser,
	generateUserInviteUrl,
	getInstanceBaseUrl,
	hashPassword,
	isEmailSetUp,
	sanitizeUser,
	validatePassword,
	withFeatureFlags,
} from '@/UserManagement/UserManagementHelper';
import { issueCookie } from '@/auth/jwt';
import {
	BadRequestError,
	InternalServerError,
	NotFoundError,
	UnauthorizedError,
} from '@/ResponseHelper';
import { Response } from 'express';
import type { Config } from '@/config';
import { UserRequest, UserSettingsUpdatePayload } from '@/requests';
import type { UserManagementMailer } from '@/UserManagement/email';
import type {
	PublicUser,
	IDatabaseCollections,
	IExternalHooksClass,
	IInternalHooksClass,
	ITelemetryUserDeletionData,
} from '@/Interfaces';
import type { ActiveWorkflowRunner } from '@/ActiveWorkflowRunner';
import { AuthIdentity } from '@db/entities/AuthIdentity';
import type { PostHogClient } from '@/posthog';
import { isSamlLicensedAndEnabled } from '../sso/saml/samlHelpers';
import type {
	SharedCredentialsRepository,
	SharedWorkflowRepository,
	UserRepository,
} from '@db/repositories';
import { UserService } from '@/user/user.service';
import { plainToInstance } from 'class-transformer';
import { License } from '@/License';
import { Container } from 'typedi';
import { RESPONSE_ERROR_MESSAGES } from '@/constants';
import type { JwtService } from '@/services/jwt.service';
<<<<<<< HEAD
=======
import type { RoleService } from '@/services/role.service';
>>>>>>> adcf5a96

@Authorized(['global', 'owner'])
@RestController('/users')
export class UsersController {
	private config: Config;

	private logger: ILogger;

	private externalHooks: IExternalHooksClass;

	private internalHooks: IInternalHooksClass;

	private userRepository: UserRepository;

	private sharedCredentialsRepository: SharedCredentialsRepository;

	private sharedWorkflowRepository: SharedWorkflowRepository;

	private activeWorkflowRunner: ActiveWorkflowRunner;

	private mailer: UserManagementMailer;

	private jwtService: JwtService;

	private postHog?: PostHogClient;

	private roleService: RoleService;

	constructor({
		config,
		logger,
		externalHooks,
		internalHooks,
		repositories,
		activeWorkflowRunner,
		mailer,
		jwtService,
		postHog,
		roleService,
	}: {
		config: Config;
		logger: ILogger;
		externalHooks: IExternalHooksClass;
		internalHooks: IInternalHooksClass;
		repositories: Pick<IDatabaseCollections, 'User' | 'SharedCredentials' | 'SharedWorkflow'>;
		activeWorkflowRunner: ActiveWorkflowRunner;
		mailer: UserManagementMailer;
		jwtService: JwtService;
		postHog?: PostHogClient;
		roleService: RoleService;
	}) {
		this.config = config;
		this.logger = logger;
		this.externalHooks = externalHooks;
		this.internalHooks = internalHooks;
		this.userRepository = repositories.User;
		this.sharedCredentialsRepository = repositories.SharedCredentials;
		this.sharedWorkflowRepository = repositories.SharedWorkflow;
		this.activeWorkflowRunner = activeWorkflowRunner;
		this.mailer = mailer;
		this.jwtService = jwtService;
		this.postHog = postHog;
		this.roleService = roleService;
	}

	/**
	 * Send email invite(s) to one or multiple users and create user shell(s).
	 */
	@Post('/')
	async sendEmailInvites(req: UserRequest.Invite) {
		const isWithinUsersLimit = Container.get(License).isWithinUsersLimit();

		if (isSamlLicensedAndEnabled()) {
			this.logger.debug(
				'SAML is enabled, so users are managed by the Identity Provider and cannot be added through invites',
			);
			throw new BadRequestError(
				'SAML is enabled, so users are managed by the Identity Provider and cannot be added through invites',
			);
		}

		if (!isWithinUsersLimit) {
			this.logger.debug(
				'Request to send email invite(s) to user(s) failed because the user limit quota has been reached',
			);
			throw new UnauthorizedError(RESPONSE_ERROR_MESSAGES.USERS_QUOTA_REACHED);
		}

		if (!this.config.getEnv('userManagement.isInstanceOwnerSetUp')) {
			this.logger.debug(
				'Request to send email invite(s) to user(s) failed because the owner account is not set up',
			);
			throw new BadRequestError('You must set up your own account before inviting others');
		}

		if (!Array.isArray(req.body)) {
			this.logger.debug(
				'Request to send email invite(s) to user(s) failed because the payload is not an array',
				{
					payload: req.body,
				},
			);
			throw new BadRequestError('Invalid payload');
		}

		if (!req.body.length) return [];

		const createUsers: { [key: string]: string | null } = {};
		// Validate payload
		req.body.forEach((invite) => {
			if (typeof invite !== 'object' || !invite.email) {
				throw new BadRequestError(
					'Request to send email invite(s) to user(s) failed because the payload is not an array shaped Array<{ email: string }>',
				);
			}

			if (!validator.isEmail(invite.email)) {
				this.logger.debug('Invalid email in payload', { invalidEmail: invite.email });
				throw new BadRequestError(
					`Request to send email invite(s) to user(s) failed because of an invalid email address: ${invite.email}`,
				);
			}
			createUsers[invite.email.toLowerCase()] = null;
		});

		const role = await this.roleService.findGlobalMemberRole();

		if (!role) {
			this.logger.error(
				'Request to send email invite(s) to user(s) failed because no global member role was found in database',
			);
			throw new InternalServerError('Members role not found in database - inconsistent state');
		}

		// remove/exclude existing users from creation
		const existingUsers = await this.userRepository.find({
			where: { email: In(Object.keys(createUsers)) },
		});
		existingUsers.forEach((user) => {
			if (user.password) {
				delete createUsers[user.email];
				return;
			}
			createUsers[user.email] = user.id;
		});

		const usersToSetUp = Object.keys(createUsers).filter((email) => createUsers[email] === null);
		const total = usersToSetUp.length;

		this.logger.debug(total > 1 ? `Creating ${total} user shells...` : 'Creating 1 user shell...');

		try {
			await this.userRepository.manager.transaction(async (transactionManager) =>
				Promise.all(
					usersToSetUp.map(async (email) => {
						const newUser = Object.assign(new User(), {
							email,
							globalRole: role,
						});
						const savedUser = await transactionManager.save<User>(newUser);
						createUsers[savedUser.email] = savedUser.id;
						return savedUser;
					}),
				),
			);
		} catch (error) {
			ErrorReporter.error(error);
			this.logger.error('Failed to create user shells', { userShells: createUsers });
			throw new InternalServerError('An error occurred during user creation');
		}

		this.logger.debug('Created user shell(s) successfully', { userId: req.user.id });
		this.logger.verbose(total > 1 ? `${total} user shells created` : '1 user shell created', {
			userShells: createUsers,
		});

		const baseUrl = getInstanceBaseUrl();

		const usersPendingSetup = Object.entries(createUsers).filter(([email, id]) => id && email);

		// send invite email to new or not yet setup users

		const emailingResults = await Promise.all(
			usersPendingSetup.map(async ([email, id]) => {
				if (!id) {
					// This should never happen since those are removed from the list before reaching this point
					throw new InternalServerError('User ID is missing for user with email address');
				}
				const inviteAcceptUrl = generateUserInviteUrl(req.user.id, id);
				const resp: {
					user: { id: string | null; email: string; inviteAcceptUrl: string; emailSent: boolean };
					error?: string;
				} = {
					user: {
						id,
						email,
						inviteAcceptUrl,
						emailSent: false,
					},
				};
				try {
					const result = await this.mailer.invite({
						email,
						inviteAcceptUrl,
						domain: baseUrl,
					});
					if (result.emailSent) {
						resp.user.emailSent = true;
						void this.internalHooks.onUserTransactionalEmail({
							user_id: id,
							message_type: 'New user invite',
							public_api: false,
						});
					}

					void this.internalHooks.onUserInvite({
						user: req.user,
						target_user_id: Object.values(createUsers) as string[],
						public_api: false,
						email_sent: result.emailSent,
					});
				} catch (error) {
					if (error instanceof Error) {
						void this.internalHooks.onEmailFailed({
							user: req.user,
							message_type: 'New user invite',
							public_api: false,
						});
						this.logger.error('Failed to send email', {
							userId: req.user.id,
							inviteAcceptUrl,
							domain: baseUrl,
							email,
						});
						resp.error = error.message;
					}
				}
				return resp;
			}),
		);

		await this.externalHooks.run('user.invited', [usersToSetUp]);

		this.logger.debug(
			usersPendingSetup.length > 1
				? `Sent ${usersPendingSetup.length} invite emails successfully`
				: 'Sent 1 invite email successfully',
			{ userShells: createUsers },
		);

		return emailingResults;
	}

	/**
	 * Fill out user shell with first name, last name, and password.
	 */
	@NoAuthRequired()
	@Post('/:id')
	async updateUser(req: UserRequest.Update, res: Response) {
		const { id: inviteeId } = req.params;

		const { inviterId, firstName, lastName, password } = req.body;

		if (!inviterId || !inviteeId || !firstName || !lastName || !password) {
			this.logger.debug(
				'Request to fill out a user shell failed because of missing properties in payload',
				{ payload: req.body },
			);
			throw new BadRequestError('Invalid payload');
		}

		const validPassword = validatePassword(password);

		const users = await this.userRepository.find({
			where: { id: In([inviterId, inviteeId]) },
			relations: ['globalRole'],
		});

		if (users.length !== 2) {
			this.logger.debug(
				'Request to fill out a user shell failed because the inviter ID and/or invitee ID were not found in database',
				{
					inviterId,
					inviteeId,
				},
			);
			throw new BadRequestError('Invalid payload or URL');
		}

		const invitee = users.find((user) => user.id === inviteeId) as User;

		if (invitee.password) {
			this.logger.debug(
				'Request to fill out a user shell failed because the invite had already been accepted',
				{ inviteeId },
			);
			throw new BadRequestError('This invite has been accepted already');
		}

		invitee.firstName = firstName;
		invitee.lastName = lastName;
		invitee.password = await hashPassword(validPassword);

		const updatedUser = await this.userRepository.save(invitee);

		await issueCookie(res, updatedUser);

		void this.internalHooks.onUserSignup(updatedUser, {
			user_type: 'email',
			was_disabled_ldap_user: false,
		});

		await this.externalHooks.run('user.profile.update', [invitee.email, sanitizeUser(invitee)]);
		await this.externalHooks.run('user.password.update', [invitee.email, invitee.password]);

		return withFeatureFlags(this.postHog, sanitizeUser(updatedUser));
	}

	@Authorized('any')
	@Get('/')
	async listUsers(req: UserRequest.List) {
		const users = await this.userRepository.find({ relations: ['globalRole', 'authIdentities'] });
		return users.map(
			(user): PublicUser =>
				addInviteLinkToUser(sanitizeUser(user, ['personalizationAnswers']), req.user.id),
		);
	}

	@Authorized(['global', 'owner'])
	@Get('/:id/password-reset-link')
	async getUserPasswordResetLink(req: UserRequest.PasswordResetLink) {
		const user = await this.userRepository.findOneOrFail({
			where: { id: req.params.id },
		});
		if (!user) {
			throw new NotFoundError('User not found');
		}

		const resetPasswordToken = this.jwtService.signData(
			{ sub: user.id },
			{
				expiresIn: '1d',
			},
		);

		const baseUrl = getInstanceBaseUrl();

		const link = await UserService.generatePasswordResetUrl(baseUrl, resetPasswordToken);
		return {
			link,
		};
	}

	@Authorized(['global', 'owner'])
	@Patch('/:id/settings')
	async updateUserSettings(req: UserRequest.UserSettingsUpdate) {
		const payload = plainToInstance(UserSettingsUpdatePayload, req.body);

		const id = req.params.id;

		await UserService.updateUserSettings(id, payload);

		const user = await this.userRepository.findOneOrFail({
			select: ['settings'],
			where: { id },
		});

		return user.settings;
	}

	/**
	 * Delete a user. Optionally, designate a transferee for their workflows and credentials.
	 */
	@Delete('/:id')
	async deleteUser(req: UserRequest.Delete) {
		const { id: idToDelete } = req.params;

		if (req.user.id === idToDelete) {
			this.logger.debug(
				'Request to delete a user failed because it attempted to delete the requesting user',
				{ userId: req.user.id },
			);
			throw new BadRequestError('Cannot delete your own user');
		}

		const { transferId } = req.query;

		if (transferId === idToDelete) {
			throw new BadRequestError(
				'Request to delete a user failed because the user to delete and the transferee are the same user',
			);
		}

		const users = await this.userRepository.find({
			where: { id: In([transferId, idToDelete]) },
		});

		if (!users.length || (transferId && users.length !== 2)) {
			throw new NotFoundError(
				'Request to delete a user failed because the ID of the user to delete and/or the ID of the transferee were not found in DB',
			);
		}

		const userToDelete = users.find((user) => user.id === req.params.id) as User;

		const telemetryData: ITelemetryUserDeletionData = {
			user_id: req.user.id,
			target_user_old_status: userToDelete.isPending ? 'invited' : 'active',
			target_user_id: idToDelete,
		};

		telemetryData.migration_strategy = transferId ? 'transfer_data' : 'delete_data';

		if (transferId) {
			telemetryData.migration_user_id = transferId;
		}

		const [workflowOwnerRole, credentialOwnerRole] = await Promise.all([
			this.roleService.findWorkflowOwnerRole(),
			this.roleService.findCredentialOwnerRole(),
		]);

		if (transferId) {
			const transferee = users.find((user) => user.id === transferId);

			await this.userRepository.manager.transaction(async (transactionManager) => {
				// Get all workflow ids belonging to user to delete
				const sharedWorkflowIds = await transactionManager
					.getRepository(SharedWorkflow)
					.find({
						select: ['workflowId'],
						where: { userId: userToDelete.id, roleId: workflowOwnerRole?.id },
					})
					.then((sharedWorkflows) => sharedWorkflows.map(({ workflowId }) => workflowId));

				// Prevents issues with unique key constraints since user being assigned
				// workflows and credentials might be a sharee
				await transactionManager.delete(SharedWorkflow, {
					user: transferee,
					workflowId: In(sharedWorkflowIds),
				});

				// Transfer ownership of owned workflows
				await transactionManager.update(
					SharedWorkflow,
					{ user: userToDelete, role: workflowOwnerRole },
					{ user: transferee },
				);

				// Now do the same for creds

				// Get all workflow ids belonging to user to delete
				const sharedCredentialIds = await transactionManager
					.getRepository(SharedCredentials)
					.find({
						select: ['credentialsId'],
						where: { userId: userToDelete.id, roleId: credentialOwnerRole?.id },
					})
					.then((sharedCredentials) => sharedCredentials.map(({ credentialsId }) => credentialsId));

				// Prevents issues with unique key constraints since user being assigned
				// workflows and credentials might be a sharee
				await transactionManager.delete(SharedCredentials, {
					user: transferee,
					credentialsId: In(sharedCredentialIds),
				});

				// Transfer ownership of owned credentials
				await transactionManager.update(
					SharedCredentials,
					{ user: userToDelete, role: credentialOwnerRole },
					{ user: transferee },
				);

				await transactionManager.delete(AuthIdentity, { userId: userToDelete.id });

				// This will remove all shared workflows and credentials not owned
				await transactionManager.delete(User, { id: userToDelete.id });
			});

			void this.internalHooks.onUserDeletion({
				user: req.user,
				telemetryData,
				publicApi: false,
			});
			await this.externalHooks.run('user.deleted', [sanitizeUser(userToDelete)]);
			return { success: true };
		}

		const [ownedSharedWorkflows, ownedSharedCredentials] = await Promise.all([
			this.sharedWorkflowRepository.find({
				relations: ['workflow'],
				where: { userId: userToDelete.id, roleId: workflowOwnerRole?.id },
			}),
			this.sharedCredentialsRepository.find({
				relations: ['credentials'],
				where: { userId: userToDelete.id, roleId: credentialOwnerRole?.id },
			}),
		]);

		await this.userRepository.manager.transaction(async (transactionManager) => {
			const ownedWorkflows = await Promise.all(
				ownedSharedWorkflows.map(async ({ workflow }) => {
					if (workflow.active) {
						// deactivate before deleting
						await this.activeWorkflowRunner.remove(workflow.id);
					}
					return workflow;
				}),
			);
			await transactionManager.remove(ownedWorkflows);
			await transactionManager.remove(ownedSharedCredentials.map(({ credentials }) => credentials));

			await transactionManager.delete(AuthIdentity, { userId: userToDelete.id });
			await transactionManager.delete(User, { id: userToDelete.id });
		});

		void this.internalHooks.onUserDeletion({
			user: req.user,
			telemetryData,
			publicApi: false,
		});

		await this.externalHooks.run('user.deleted', [sanitizeUser(userToDelete)]);
		return { success: true };
	}

	/**
	 * Resend email invite to user.
	 */
	@Post('/:id/reinvite')
	async reinviteUser(req: UserRequest.Reinvite) {
		const { id: idToReinvite } = req.params;
		const isWithinUsersLimit = Container.get(License).isWithinUsersLimit();

		if (!isWithinUsersLimit) {
			this.logger.debug(
				'Request to send email invite(s) to user(s) failed because the user limit quota has been reached',
			);
			throw new UnauthorizedError(RESPONSE_ERROR_MESSAGES.USERS_QUOTA_REACHED);
		}

		if (!isEmailSetUp()) {
			this.logger.error('Request to reinvite a user failed because email sending was not set up');
			throw new InternalServerError('Email sending must be set up in order to invite other users');
		}

		const reinvitee = await this.userRepository.findOneBy({ id: idToReinvite });
		if (!reinvitee) {
			this.logger.debug(
				'Request to reinvite a user failed because the ID of the reinvitee was not found in database',
			);
			throw new NotFoundError('Could not find user');
		}

		if (reinvitee.password) {
			this.logger.debug(
				'Request to reinvite a user failed because the invite had already been accepted',
				{ userId: reinvitee.id },
			);
			throw new BadRequestError('User has already accepted the invite');
		}

		const baseUrl = getInstanceBaseUrl();
		const inviteAcceptUrl = `${baseUrl}/signup?inviterId=${req.user.id}&inviteeId=${reinvitee.id}`;

		try {
			const result = await this.mailer.invite({
				email: reinvitee.email,
				inviteAcceptUrl,
				domain: baseUrl,
			});
			if (result.emailSent) {
				void this.internalHooks.onUserReinvite({
					user: req.user,
					target_user_id: reinvitee.id,
					public_api: false,
				});

				void this.internalHooks.onUserTransactionalEmail({
					user_id: reinvitee.id,
					message_type: 'Resend invite',
					public_api: false,
				});
			}
		} catch (error) {
			void this.internalHooks.onEmailFailed({
				user: reinvitee,
				message_type: 'Resend invite',
				public_api: false,
			});
			this.logger.error('Failed to send email', {
				email: reinvitee.email,
				inviteAcceptUrl,
				domain: baseUrl,
			});
			throw new InternalServerError(`Failed to send email to ${reinvitee.email}`);
		}
		return { success: true };
	}
}<|MERGE_RESOLUTION|>--- conflicted
+++ resolved
@@ -49,10 +49,7 @@
 import { Container } from 'typedi';
 import { RESPONSE_ERROR_MESSAGES } from '@/constants';
 import type { JwtService } from '@/services/jwt.service';
-<<<<<<< HEAD
-=======
 import type { RoleService } from '@/services/role.service';
->>>>>>> adcf5a96
 
 @Authorized(['global', 'owner'])
 @RestController('/users')
