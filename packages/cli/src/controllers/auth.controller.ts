import validator from 'validator';
import { In } from 'typeorm';
import { Container } from 'typedi';
import { Authorized, Get, Post, RestController } from '@/decorators';
import {
	AuthError,
	BadRequestError,
	InternalServerError,
	UnauthorizedError,
} from '@/ResponseHelper';
import { sanitizeUser, withFeatureFlags } from '@/UserManagement/UserManagementHelper';
import { issueCookie, resolveJwt } from '@/auth/jwt';
import { AUTH_COOKIE_NAME, RESPONSE_ERROR_MESSAGES } from '@/constants';
import { Request, Response } from 'express';
import type { ILogger } from 'n8n-workflow';
import type { User } from '@db/entities/User';
import { LoginRequest, UserRequest } from '@/requests';
import type { Config } from '@/config';
import type {
	PublicUser,
	IDatabaseCollections,
	IInternalHooksClass,
	CurrentUser,
} from '@/Interfaces';
import { handleEmailLogin, handleLdapLogin } from '@/auth';
import type { PostHogClient } from '@/posthog';
import {
	getCurrentAuthenticationMethod,
	isLdapCurrentAuthenticationMethod,
	isSamlCurrentAuthenticationMethod,
} from '@/sso/ssoHelpers';
import { InternalHooks } from '../InternalHooks';
import { License } from '@/License';
<<<<<<< HEAD
import type { MfaService } from '@/Mfa/mfa.service';
=======
import { UserService } from '@/services/user.service';
>>>>>>> 00268a01

@RestController()
export class AuthController {
	private readonly config: Config;

	private readonly logger: ILogger;

	private readonly internalHooks: IInternalHooksClass;

	private readonly userService: UserService;

	private readonly postHog?: PostHogClient;

	private readonly mfaService: MfaService;

	constructor({
		config,
		logger,
		internalHooks,
		postHog,
		mfaService,
	}: {
		config: Config;
		logger: ILogger;
		internalHooks: IInternalHooksClass;
		repositories: Pick<IDatabaseCollections, 'User'>;
		postHog?: PostHogClient;
		mfaService: MfaService;
	}) {
		this.config = config;
		this.logger = logger;
		this.internalHooks = internalHooks;
		this.postHog = postHog;
<<<<<<< HEAD
		this.mfaService = mfaService;
=======
		this.userService = Container.get(UserService);
>>>>>>> 00268a01
	}

	/**
	 * Log in a user.
	 */
	@Post('/login')
	async login(req: LoginRequest, res: Response): Promise<PublicUser | undefined> {
		const { email, password, mfaToken, mfaRecoveryCode } = req.body;
		if (!email) throw new Error('Email is required to log in');
		if (!password) throw new Error('Password is required to log in');

		let user: User | undefined;

		let usedAuthenticationMethod = getCurrentAuthenticationMethod();
		if (isSamlCurrentAuthenticationMethod()) {
			// attempt to fetch user data with the credentials, but don't log in yet
			const preliminaryUser = await handleEmailLogin(email, password);
			// if the user is an owner, continue with the login
			if (
				preliminaryUser?.globalRole?.name === 'owner' ||
				preliminaryUser?.settings?.allowSSOManualLogin
			) {
				user = preliminaryUser;
				usedAuthenticationMethod = 'email';
			} else {
				throw new AuthError('SSO is enabled, please log in with SSO');
			}
		} else if (isLdapCurrentAuthenticationMethod()) {
			user = await handleLdapLogin(email, password);
		} else {
			user = await handleEmailLogin(email, password);
		}

		if (user) {
			if (user.mfaEnabled) {
				if (!mfaToken && !mfaRecoveryCode) {
					throw new AuthError('MFA Error', 998);
				}

				const { decryptedRecoveryCodes, decryptedSecret } =
					await this.mfaService.getSecretAndRecoveryCodes(user.id);

				user.mfaSecret = decryptedSecret;
				user.mfaRecoveryCodes = decryptedRecoveryCodes;

				const isMFATokenValid =
					(await this.validateMfaToken(user, mfaToken)) ||
					(await this.validateMfaRecoveryCode(user, mfaRecoveryCode));

				if (!isMFATokenValid) {
					throw new AuthError('Invalid mfa token or recovery code');
				}
			}

			await issueCookie(res, user);
			void Container.get(InternalHooks).onUserLoginSuccess({
				user,
				authenticationMethod: usedAuthenticationMethod,
			});
			return withFeatureFlags(this.postHog, sanitizeUser(user));
		}
		void Container.get(InternalHooks).onUserLoginFailed({
			user: email,
			authenticationMethod: usedAuthenticationMethod,
			reason: 'wrong credentials',
		});
		throw new AuthError('Wrong username or password. Do you have caps lock on?');
	}

	/**
	 * Manually check the `n8n-auth` cookie.
	 */
	@Get('/login')
	async currentUser(req: Request, res: Response): Promise<CurrentUser> {
		// Manually check the existing cookie.
		// eslint-disable-next-line @typescript-eslint/no-unsafe-member-access
		const cookieContents = req.cookies?.[AUTH_COOKIE_NAME] as string | undefined;

		let user: User;
		if (cookieContents) {
			// If logged in, return user
			try {
				user = await resolveJwt(cookieContents);

				return await withFeatureFlags(this.postHog, sanitizeUser(user));
			} catch (error) {
				res.clearCookie(AUTH_COOKIE_NAME);
			}
		}

		if (this.config.getEnv('userManagement.isInstanceOwnerSetUp')) {
			throw new AuthError('Not logged in');
		}

		try {
			user = await this.userService.findOneOrFail({ where: {} });
		} catch (error) {
			throw new InternalServerError(
				'No users found in database - did you wipe the users table? Create at least one user.',
			);
		}

		if (user.email || user.password) {
			throw new InternalServerError('Invalid database state - user has password set.');
		}

		await issueCookie(res, user);
		return withFeatureFlags(this.postHog, sanitizeUser(user));
	}

	/**
	 * Validate invite token to enable invitee to set up their account.
	 */
	@Get('/resolve-signup-token')
	async resolveSignupToken(req: UserRequest.ResolveSignUp) {
		const { inviterId, inviteeId } = req.query;
		const isWithinUsersLimit = Container.get(License).isWithinUsersLimit();

		if (!isWithinUsersLimit) {
			this.logger.debug('Request to resolve signup token failed because of users quota reached', {
				inviterId,
				inviteeId,
			});
			throw new UnauthorizedError(RESPONSE_ERROR_MESSAGES.USERS_QUOTA_REACHED);
		}

		if (!inviterId || !inviteeId) {
			this.logger.debug(
				'Request to resolve signup token failed because of missing user IDs in query string',
				{ inviterId, inviteeId },
			);
			throw new BadRequestError('Invalid payload');
		}

		// Postgres validates UUID format
		for (const userId of [inviterId, inviteeId]) {
			if (!validator.isUUID(userId)) {
				this.logger.debug('Request to resolve signup token failed because of invalid user ID', {
					userId,
				});
				throw new BadRequestError('Invalid userId');
			}
		}

		const users = await this.userService.findMany({ where: { id: In([inviterId, inviteeId]) } });
		if (users.length !== 2) {
			this.logger.debug(
				'Request to resolve signup token failed because the ID of the inviter and/or the ID of the invitee were not found in database',
				{ inviterId, inviteeId },
			);
			throw new BadRequestError('Invalid invite URL');
		}

		const invitee = users.find((user) => user.id === inviteeId);
		if (!invitee || invitee.password) {
			this.logger.error('Invalid invite URL - invitee already setup', {
				inviterId,
				inviteeId,
			});
			throw new BadRequestError('The invitation was likely either deleted or already claimed');
		}

		const inviter = users.find((user) => user.id === inviterId);
		if (!inviter?.email || !inviter?.firstName) {
			this.logger.error(
				'Request to resolve signup token failed because inviter does not exist or is not set up',
				{
					inviterId: inviter?.id,
				},
			);
			throw new BadRequestError('Invalid request');
		}

		void this.internalHooks.onUserInviteEmailClick({ inviter, invitee });

		const { firstName, lastName } = inviter;
		return { inviter: { firstName, lastName } };
	}

	/**
	 * Log out a user.
	 */
	@Authorized()
	@Post('/logout')
	logout(req: Request, res: Response) {
		res.clearCookie(AUTH_COOKIE_NAME);
		return { loggedOut: true };
	}

	private async validateMfaToken(user: User, token?: string) {
		if (!!!token) return false;
		return this.mfaService.totp.verifySecret({
			secret: user.mfaSecret ?? '',
			token,
		});
	}

	private async validateMfaRecoveryCode(user: User, mfaRecoveryCode?: string) {
		if (!!!mfaRecoveryCode) return false;
		const index = user.mfaRecoveryCodes.indexOf(mfaRecoveryCode);
		if (index === -1) return false;

		// remove used recovery code
		user.mfaRecoveryCodes.splice(index, 1);

		await this.userRepository.update(user.id, {
			mfaRecoveryCodes: this.mfaService.encryptRecoveryCodes(user.mfaRecoveryCodes),
		});

		return true;
	}
}<|MERGE_RESOLUTION|>--- conflicted
+++ resolved
@@ -16,12 +16,7 @@
 import type { User } from '@db/entities/User';
 import { LoginRequest, UserRequest } from '@/requests';
 import type { Config } from '@/config';
-import type {
-	PublicUser,
-	IDatabaseCollections,
-	IInternalHooksClass,
-	CurrentUser,
-} from '@/Interfaces';
+import type { PublicUser, IInternalHooksClass, CurrentUser } from '@/Interfaces';
 import { handleEmailLogin, handleLdapLogin } from '@/auth';
 import type { PostHogClient } from '@/posthog';
 import {
@@ -31,11 +26,8 @@
 } from '@/sso/ssoHelpers';
 import { InternalHooks } from '../InternalHooks';
 import { License } from '@/License';
-<<<<<<< HEAD
+import { UserService } from '@/services/user.service';
 import type { MfaService } from '@/Mfa/mfa.service';
-=======
-import { UserService } from '@/services/user.service';
->>>>>>> 00268a01
 
 @RestController()
 export class AuthController {
@@ -61,7 +53,6 @@
 		config: Config;
 		logger: ILogger;
 		internalHooks: IInternalHooksClass;
-		repositories: Pick<IDatabaseCollections, 'User'>;
 		postHog?: PostHogClient;
 		mfaService: MfaService;
 	}) {
@@ -69,11 +60,8 @@
 		this.logger = logger;
 		this.internalHooks = internalHooks;
 		this.postHog = postHog;
-<<<<<<< HEAD
+		this.userService = Container.get(UserService);
 		this.mfaService = mfaService;
-=======
-		this.userService = Container.get(UserService);
->>>>>>> 00268a01
 	}
 
 	/**
@@ -279,7 +267,7 @@
 		// remove used recovery code
 		user.mfaRecoveryCodes.splice(index, 1);
 
-		await this.userRepository.update(user.id, {
+		await this.userService.update(user.id, {
 			mfaRecoveryCodes: this.mfaService.encryptRecoveryCodes(user.mfaRecoveryCodes),
 		});
 
