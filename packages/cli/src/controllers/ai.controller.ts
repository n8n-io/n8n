--- conflicted
+++ resolved
@@ -55,12 +55,8 @@
 
 			res.on('close', handleClose);
 
-<<<<<<< HEAD
-			const { text, workflowContext, multiModalConfig } = payload.payload;
-=======
 			const { text, workflowContext } = payload.payload;
 			const { multiModalConfig } = payload;
->>>>>>> eef17569
 			const aiResponse = this.workflowBuilderService.chat(
 				{
 					message: text,
