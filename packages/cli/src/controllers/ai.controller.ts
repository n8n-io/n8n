import type { AiAssistantSDK } from '@n8n_io/ai-assistant-sdk';
import type { Response } from 'express';
import { strict as assert } from 'node:assert';
import { WritableStream } from 'node:stream/web';

import { Post, RestController } from '@/decorators';
import { InternalServerError } from '@/errors/response-errors/internal-server.error';
import { AiAssistantRequest } from '@/requests';
import { AiService } from '@/services/ai.service';

type FlushableResponse = Response & { flush: () => void };

@RestController('/ai')
export class AiController {
	constructor(private readonly aiService: AiService) {}

	@Post('/chat', { rateLimit: { limit: 100 } })
	async chat(req: AiAssistantRequest.Chat, res: FlushableResponse) {
		try {
			const aiResponse = await this.aiService.chat(req.body, req.user);
			if (aiResponse.body) {
				res.header('Content-type', 'application/json-lines').flush();
				await aiResponse.body.pipeTo(
					new WritableStream({
						write(chunk) {
							res.write(chunk);
							res.flush();
						},
					}),
				);
				res.end();
			}
		} catch (e) {
			assert(e instanceof Error);
<<<<<<< HEAD
			throw new InternalServerError(`Something went wrong: ${e.message}`);
=======
			throw new InternalServerError(`Something went wrong: ${e.message}`, e);
>>>>>>> c0a9063a
		}
	}

	@Post('/chat/apply-suggestion')
	async applySuggestion(
		req: AiAssistantRequest.ApplySuggestionPayload,
	): Promise<AiAssistantSDK.ApplySuggestionResponse> {
		try {
			return await this.aiService.applySuggestion(req.body, req.user);
		} catch (e) {
			assert(e instanceof Error);
<<<<<<< HEAD
			throw new InternalServerError(`Something went wrong: ${e.message}`);
=======
			throw new InternalServerError(`Something went wrong: ${e.message}`, e);
>>>>>>> c0a9063a
		}
	}

	@Post('/ask-ai')
	async askAi(req: AiAssistantRequest.AskAiPayload): Promise<AiAssistantSDK.AskAiResponsePayload> {
		try {
			return await this.aiService.askAi(req.body, req.user);
		} catch (e) {
			assert(e instanceof Error);
<<<<<<< HEAD
			throw new InternalServerError(`Something went wrong: ${e.message}`);
=======
			throw new InternalServerError(`Something went wrong: ${e.message}`, e);
>>>>>>> c0a9063a
		}
	}
}<|MERGE_RESOLUTION|>--- conflicted
+++ resolved
@@ -32,11 +32,7 @@
 			}
 		} catch (e) {
 			assert(e instanceof Error);
-<<<<<<< HEAD
-			throw new InternalServerError(`Something went wrong: ${e.message}`);
-=======
 			throw new InternalServerError(`Something went wrong: ${e.message}`, e);
->>>>>>> c0a9063a
 		}
 	}
 
@@ -48,11 +44,7 @@
 			return await this.aiService.applySuggestion(req.body, req.user);
 		} catch (e) {
 			assert(e instanceof Error);
-<<<<<<< HEAD
-			throw new InternalServerError(`Something went wrong: ${e.message}`);
-=======
 			throw new InternalServerError(`Something went wrong: ${e.message}`, e);
->>>>>>> c0a9063a
 		}
 	}
 
@@ -62,11 +54,7 @@
 			return await this.aiService.askAi(req.body, req.user);
 		} catch (e) {
 			assert(e instanceof Error);
-<<<<<<< HEAD
-			throw new InternalServerError(`Something went wrong: ${e.message}`);
-=======
 			throw new InternalServerError(`Something went wrong: ${e.message}`, e);
->>>>>>> c0a9063a
 		}
 	}
 }