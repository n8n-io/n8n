import type { CreateCredentialDto } from '@n8n/api-types';
import {
	AiChatRequestDto,
	AiApplySuggestionRequestDto,
	AiAskRequestDto,
	AiFreeCreditsRequestDto,
	AiBuilderChatRequestDto,
} from '@n8n/api-types';
import { Body, Post, RestController } from '@n8n/decorators';
import type { AiAssistantSDK } from '@n8n_io/ai-assistant-sdk';
import { Response } from 'express';
import { OPEN_AI_API_CREDENTIAL_TYPE, OperationalError } from 'n8n-workflow';
import { strict as assert } from 'node:assert';
import { WritableStream } from 'node:stream/web';

import { FREE_AI_CREDITS_CREDENTIAL_NAME } from '@/constants';
import { CredentialsService } from '@/credentials/credentials.service';
import { InternalServerError } from '@/errors/response-errors/internal-server.error';
import { AuthenticatedRequest } from '@/requests';
import { WorkflowBuilderService } from '@/services/ai-workflow-builder.service';
import { AiService } from '@/services/ai.service';
import { UserService } from '@/services/user.service';

export type FlushableResponse = Response & { flush: () => void };

@RestController('/ai')
export class AiController {
	constructor(
		private readonly aiService: AiService,
		private readonly workflowBuilderService: WorkflowBuilderService,
		private readonly credentialsService: CredentialsService,
		private readonly userService: UserService,
	) {}

	@Post('/build', { rateLimit: { limit: 100 } })
	async build(
		req: AuthenticatedRequest,
		res: FlushableResponse,
		@Body payload: AiBuilderChatRequestDto,
	) {
		try {
			const aiResponse = this.workflowBuilderService.chat(
				{
					question: payload.payload.question ?? '',
				},
				req.user,
			);

			res.header('Content-type', 'application/json-lines').flush();

			// Handle the stream
			for await (const chunk of aiResponse) {
				res.flush();
				res.write(JSON.stringify(chunk) + '⧉⇋⇋➽⌑⧉§§\n');
			}

			res.end();
		} catch (e) {
<<<<<<< HEAD
			console.error('Stream error:', e);
			assert(e instanceof Error);
			throw new OperationalError(e.message, e);
=======
			assert(e instanceof Error);
			throw new InternalServerError(e.message, e);
>>>>>>> 1b1d6043
		}
	}

	@Post('/chat', { rateLimit: { limit: 100 } })
	async chat(req: AuthenticatedRequest, res: FlushableResponse, @Body payload: AiChatRequestDto) {
		try {
			const aiResponse = await this.aiService.chat(payload, req.user);
			if (aiResponse.body) {
				res.header('Content-type', 'application/json-lines').flush();
				await aiResponse.body.pipeTo(
					new WritableStream({
						write(chunk) {
							res.write(chunk);
							res.flush();
						},
					}),
				);
				res.end();
			}
		} catch (e) {
			assert(e instanceof Error);
			throw new InternalServerError(e.message, e);
		}
	}

	@Post('/chat/apply-suggestion')
	async applySuggestion(
		req: AuthenticatedRequest,
		_: Response,
		@Body payload: AiApplySuggestionRequestDto,
	): Promise<AiAssistantSDK.ApplySuggestionResponse> {
		try {
			return await this.aiService.applySuggestion(payload, req.user);
		} catch (e) {
			assert(e instanceof Error);
			throw new InternalServerError(e.message, e);
		}
	}

	@Post('/ask-ai')
	async askAi(
		req: AuthenticatedRequest,
		_: Response,
		@Body payload: AiAskRequestDto,
	): Promise<AiAssistantSDK.AskAiResponsePayload> {
		try {
			return await this.aiService.askAi(payload, req.user);
		} catch (e) {
			assert(e instanceof Error);
			throw new InternalServerError(e.message, e);
		}
	}

	@Post('/free-credits')
	async aiCredits(req: AuthenticatedRequest, _: Response, @Body payload: AiFreeCreditsRequestDto) {
		try {
			const aiCredits = await this.aiService.createFreeAiCredits(req.user);

			const credentialProperties: CreateCredentialDto = {
				name: FREE_AI_CREDITS_CREDENTIAL_NAME,
				type: OPEN_AI_API_CREDENTIAL_TYPE,
				data: {
					apiKey: aiCredits.apiKey,
					url: aiCredits.url,
				},
				projectId: payload?.projectId,
			};

			const newCredential = await this.credentialsService.createManagedCredential(
				credentialProperties,
				req.user,
			);

			await this.userService.updateSettings(req.user.id, {
				userClaimedAiCredits: true,
			});

			return newCredential;
		} catch (e) {
			assert(e instanceof Error);
			throw new InternalServerError(e.message, e);
		}
	}
}<|MERGE_RESOLUTION|>--- conflicted
+++ resolved
@@ -56,14 +56,8 @@
 
 			res.end();
 		} catch (e) {
-<<<<<<< HEAD
-			console.error('Stream error:', e);
-			assert(e instanceof Error);
-			throw new OperationalError(e.message, e);
-=======
 			assert(e instanceof Error);
 			throw new InternalServerError(e.message, e);
->>>>>>> 1b1d6043
 		}
 	}
 
