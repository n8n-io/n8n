import { Request } from 'express';
import { Container, Service } from 'typedi';
import { v4 as uuid } from 'uuid';
import config from '@/config';
import type { Role } from '@db/entities/Role';
import { RoleRepository, SettingsRepository, UserRepository } from '@db/repositories';
import { ActiveWorkflowRunner } from '@/ActiveWorkflowRunner';
import { hashPassword } from '@/UserManagement/UserManagementHelper';
import { eventBus } from '@/eventbus/MessageEventBus/MessageEventBus';
import { License } from '@/License';
import { LICENSE_FEATURES, inE2ETests } from '@/constants';
import { NoAuthRequired, Patch, Post, RestController } from '@/decorators';
import type { UserSetupPayload } from '@/requests';
import type { BooleanLicenseFeature } from '@/Interfaces';
import { MfaService } from '@/Mfa/mfa.service';
<<<<<<< HEAD
import { TOTPService } from '@/Mfa/totp.service';
import { Push } from '@/push';
import { IPushDataType } from '@/Interfaces';
=======
>>>>>>> 10c5151a

if (!inE2ETests) {
	console.error('E2E endpoints only allowed during E2E tests');
	process.exit(1);
}

const tablesToTruncate = [
	'auth_identity',
	'auth_provider_sync_history',
	'event_destinations',
	'shared_workflow',
	'shared_credentials',
	'webhook_entity',
	'workflows_tags',
	'credentials_entity',
	'tag_entity',
	'workflow_statistics',
	'workflow_entity',
	'execution_entity',
	'settings',
	'installed_packages',
	'installed_nodes',
	'user',
	'role',
	'variables',
];

type ResetRequest = Request<
	{},
	{},
	{
		owner: UserSetupPayload;
		members: UserSetupPayload[];
	}
>;

type PushRequest = Request<
	{},
	{},
	{
		type: IPushDataType;
		sessionId: string;
		data: object;
	}
>;

@Service()
@NoAuthRequired()
@RestController('/e2e')
export class E2EController {
	private enabledFeatures: Record<BooleanLicenseFeature, boolean> = {
		[LICENSE_FEATURES.SHARING]: false,
		[LICENSE_FEATURES.LDAP]: false,
		[LICENSE_FEATURES.SAML]: false,
		[LICENSE_FEATURES.LOG_STREAMING]: false,
		[LICENSE_FEATURES.ADVANCED_EXECUTION_FILTERS]: false,
		[LICENSE_FEATURES.SOURCE_CONTROL]: false,
		[LICENSE_FEATURES.VARIABLES]: false,
		[LICENSE_FEATURES.API_DISABLED]: false,
		[LICENSE_FEATURES.EXTERNAL_SECRETS]: false,
		[LICENSE_FEATURES.SHOW_NON_PROD_BANNER]: false,
		[LICENSE_FEATURES.WORKFLOW_HISTORY]: false,
		[LICENSE_FEATURES.DEBUG_IN_EDITOR]: false,
		[LICENSE_FEATURES.BINARY_DATA_S3]: false,
	};

	constructor(
		license: License,
		private roleRepo: RoleRepository,
		private settingsRepo: SettingsRepository,
		private userRepo: UserRepository,
		private workflowRunner: ActiveWorkflowRunner,
		private mfaService: MfaService,
	) {
		license.isFeatureEnabled = (feature: BooleanLicenseFeature) =>
			this.enabledFeatures[feature] ?? false;
	}

	@Post('/reset')
	async reset(req: ResetRequest) {
		this.resetFeatures();
		await this.resetLogStreaming();
		await this.removeActiveWorkflows();
		await this.truncateAll();
		await this.setupUserManagement(req.body.owner, req.body.members);
	}

	@Post('/push')
	async push(req: PushRequest) {
		const pushInstance = Container.get(Push);

		// eslint-disable-next-line @typescript-eslint/ban-ts-comment
		// @ts-ignore
		const sessionId = Object.keys(pushInstance.getBackend().connections as object)[0];

		pushInstance.send(req.body.type, req.body.data, sessionId);
	}

	@Patch('/feature')
	setFeature(req: Request<{}, {}, { feature: BooleanLicenseFeature; enabled: boolean }>) {
		const { enabled, feature } = req.body;
		this.enabledFeatures[feature] = enabled;
	}

	private resetFeatures() {
		for (const feature of Object.keys(this.enabledFeatures)) {
			this.enabledFeatures[feature as BooleanLicenseFeature] = false;
		}
	}

	private async removeActiveWorkflows() {
		this.workflowRunner.removeAllQueuedWorkflowActivations();
		await this.workflowRunner.removeAll();
	}

	private async resetLogStreaming() {
		for (const id in eventBus.destinations) {
			await eventBus.removeDestination(id, false);
		}
	}

	private async truncateAll() {
		for (const table of tablesToTruncate) {
			try {
				const { connection } = this.roleRepo.manager;
				await connection.query(
					`DELETE FROM ${table}; DELETE FROM sqlite_sequence WHERE name=${table};`,
				);
			} catch (error) {
				console.warn('Dropping Table for E2E Reset error: ', error);
			}
		}
	}

	private async setupUserManagement(owner: UserSetupPayload, members: UserSetupPayload[]) {
		const roles: Array<[Role['name'], Role['scope']]> = [
			['owner', 'global'],
			['member', 'global'],
			['owner', 'workflow'],
			['owner', 'credential'],
			['user', 'credential'],
			['editor', 'workflow'],
		];

		const [{ id: globalOwnerRoleId }, { id: globalMemberRoleId }] = await this.roleRepo.save(
			roles.map(([name, scope], index) => ({ name, scope, id: (index + 1).toString() })),
		);

		const instanceOwner = {
			id: uuid(),
			...owner,
			password: await hashPassword(owner.password),
			globalRoleId: globalOwnerRoleId,
		};

		if (owner?.mfaSecret && owner.mfaRecoveryCodes?.length) {
			const { encryptedRecoveryCodes, encryptedSecret } =
				this.mfaService.encryptSecretAndRecoveryCodes(owner.mfaSecret, owner.mfaRecoveryCodes);
			instanceOwner.mfaSecret = encryptedSecret;
			instanceOwner.mfaRecoveryCodes = encryptedRecoveryCodes;
		}

		const users = [];

		users.push(instanceOwner);

		for (const { password, ...payload } of members) {
			users.push(
				this.userRepo.create({
					id: uuid(),
					...payload,
					password: await hashPassword(password),
					globalRoleId: globalMemberRoleId,
				}),
			);
		}

		await this.userRepo.insert(users);

		await this.settingsRepo.update(
			{ key: 'userManagement.isInstanceOwnerSetUp' },
			{ value: 'true' },
		);

		config.set('userManagement.isInstanceOwnerSetUp', true);
	}
}<|MERGE_RESOLUTION|>--- conflicted
+++ resolved
@@ -13,12 +13,6 @@
 import type { UserSetupPayload } from '@/requests';
 import type { BooleanLicenseFeature } from '@/Interfaces';
 import { MfaService } from '@/Mfa/mfa.service';
-<<<<<<< HEAD
-import { TOTPService } from '@/Mfa/totp.service';
-import { Push } from '@/push';
-import { IPushDataType } from '@/Interfaces';
-=======
->>>>>>> 10c5151a
 
 if (!inE2ETests) {
 	console.error('E2E endpoints only allowed during E2E tests');
