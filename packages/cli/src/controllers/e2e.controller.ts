import { Request } from 'express';
import { Service } from 'typedi';
import { v4 as uuid } from 'uuid';
import config from '@/config';
import type { Role } from '@db/entities/Role';
import { RoleRepository, SettingsRepository, UserRepository } from '@db/repositories';
import { ActiveWorkflowRunner } from '@/ActiveWorkflowRunner';
import { hashPassword } from '@/UserManagement/UserManagementHelper';
import { eventBus } from '@/eventbus/MessageEventBus/MessageEventBus';
import { License } from '@/License';
import { LICENSE_FEATURES, inE2ETests } from '@/constants';
import { NoAuthRequired, Patch, Post, RestController } from '@/decorators';
import type { UserSetupPayload } from '@/requests';
import type { BooleanLicenseFeature } from '@/Interfaces';

if (!inE2ETests) {
	console.error('E2E endpoints only allowed during E2E tests');
	process.exit(1);
}

const tablesToTruncate = [
	'auth_identity',
	'auth_provider_sync_history',
	'event_destinations',
	'shared_workflow',
	'shared_credentials',
	'webhook_entity',
	'workflows_tags',
	'credentials_entity',
	'tag_entity',
	'workflow_statistics',
	'workflow_entity',
	'execution_entity',
	'settings',
	'installed_packages',
	'installed_nodes',
	'user',
	'role',
	'variables',
];

type ResetRequest = Request<
	{},
	{},
	{
		owner: UserSetupPayload;
		members: UserSetupPayload[];
	}
>;

@Service()
@NoAuthRequired()
@RestController('/e2e')
export class E2EController {
	private enabledFeatures: Record<BooleanLicenseFeature, boolean> = {
		[LICENSE_FEATURES.SHARING]: false,
		[LICENSE_FEATURES.LDAP]: false,
		[LICENSE_FEATURES.SAML]: false,
		[LICENSE_FEATURES.LOG_STREAMING]: false,
		[LICENSE_FEATURES.ADVANCED_EXECUTION_FILTERS]: false,
		[LICENSE_FEATURES.SOURCE_CONTROL]: false,
		[LICENSE_FEATURES.VARIABLES]: false,
		[LICENSE_FEATURES.API_DISABLED]: false,
<<<<<<< HEAD
		[LICENSE_FEATURES.SHOW_NON_PROD_BANNER]: false,
=======
		[LICENSE_FEATURES.WORKFLOW_HISTORY]: false,
		[LICENSE_FEATURES.DEBUG_IN_EDITOR]: false,
>>>>>>> 3adb0b66
	};

	constructor(
		license: License,
		private roleRepo: RoleRepository,
		private settingsRepo: SettingsRepository,
		private userRepo: UserRepository,
		private workflowRunner: ActiveWorkflowRunner,
	) {
		license.isFeatureEnabled = (feature: BooleanLicenseFeature) =>
			this.enabledFeatures[feature] ?? false;
	}

	@Post('/reset')
	async reset(req: ResetRequest) {
		this.resetFeatures();
		await this.resetLogStreaming();
		await this.removeActiveWorkflows();
		await this.truncateAll();
		await this.setupUserManagement(req.body.owner, req.body.members);
	}

	@Patch('/feature')
	setFeature(req: Request<{}, {}, { feature: BooleanLicenseFeature; enabled: boolean }>) {
		const { enabled, feature } = req.body;
		this.enabledFeatures[feature] = enabled;
	}

	private resetFeatures() {
		for (const feature of Object.keys(this.enabledFeatures)) {
			this.enabledFeatures[feature as BooleanLicenseFeature] = false;
		}
	}

	private async removeActiveWorkflows() {
		this.workflowRunner.removeAllQueuedWorkflowActivations();
		await this.workflowRunner.removeAll();
	}

	private async resetLogStreaming() {
		for (const id in eventBus.destinations) {
			await eventBus.removeDestination(id);
		}
	}

	private async truncateAll() {
		for (const table of tablesToTruncate) {
			try {
				const { connection } = this.roleRepo.manager;
				await connection.query(
					`DELETE FROM ${table}; DELETE FROM sqlite_sequence WHERE name=${table};`,
				);
			} catch (error) {
				console.warn('Dropping Table for E2E Reset error: ', error);
			}
		}
	}

	private async setupUserManagement(owner: UserSetupPayload, members: UserSetupPayload[]) {
		const roles: Array<[Role['name'], Role['scope']]> = [
			['owner', 'global'],
			['member', 'global'],
			['owner', 'workflow'],
			['owner', 'credential'],
			['user', 'credential'],
			['editor', 'workflow'],
		];

		const [{ id: globalOwnerRoleId }, { id: globalMemberRoleId }] = await this.roleRepo.save(
			roles.map(([name, scope], index) => ({ name, scope, id: (index + 1).toString() })),
		);

		const users = [];
		users.push({
			id: uuid(),
			...owner,
			password: await hashPassword(owner.password),
			globalRoleId: globalOwnerRoleId,
		});
		for (const { password, ...payload } of members) {
			users.push(
				this.userRepo.create({
					id: uuid(),
					...payload,
					password: await hashPassword(password),
					globalRoleId: globalMemberRoleId,
				}),
			);
		}

		console.log('users', users);

		await this.userRepo.insert(users);

		await this.settingsRepo.update(
			{ key: 'userManagement.isInstanceOwnerSetUp' },
			{ value: 'true' },
		);

		config.set('userManagement.isInstanceOwnerSetUp', true);
	}
}<|MERGE_RESOLUTION|>--- conflicted
+++ resolved
@@ -61,12 +61,9 @@
 		[LICENSE_FEATURES.SOURCE_CONTROL]: false,
 		[LICENSE_FEATURES.VARIABLES]: false,
 		[LICENSE_FEATURES.API_DISABLED]: false,
-<<<<<<< HEAD
 		[LICENSE_FEATURES.SHOW_NON_PROD_BANNER]: false,
-=======
 		[LICENSE_FEATURES.WORKFLOW_HISTORY]: false,
 		[LICENSE_FEATURES.DEBUG_IN_EDITOR]: false,
->>>>>>> 3adb0b66
 	};
 
 	constructor(
