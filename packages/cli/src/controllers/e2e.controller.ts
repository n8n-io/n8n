--- conflicted
+++ resolved
@@ -1,10 +1,7 @@
 import type { PushMessage } from '@n8n/api-types';
-<<<<<<< HEAD
-import { Patch, Post, RestController } from '@n8n/decorators';
-=======
 import type { BooleanLicenseFeature, NumericLicenseFeature } from '@n8n/constants';
 import { LICENSE_FEATURES, LICENSE_QUOTAS, UNLIMITED_LICENSE_QUOTA } from '@n8n/constants';
->>>>>>> 9243e18d
+import { Patch, Post, RestController } from '@n8n/decorators';
 import { Container } from '@n8n/di';
 import { Request } from 'express';
 import { Logger } from 'n8n-core';
