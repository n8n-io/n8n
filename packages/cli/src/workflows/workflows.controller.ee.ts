--- conflicted
+++ resolved
@@ -109,14 +109,8 @@
 		}
 
 		const userSharing = workflow.shared?.find((shared) => shared.user.id === req.user.id);
-
-<<<<<<< HEAD
 		if (!userSharing && !(await req.user.hasGlobalScope('workflow:read'))) {
-			throw new ResponseHelper.UnauthorizedError(
-=======
-		if (!userSharing && req.user.globalRole.name !== 'owner') {
 			throw new UnauthorizedError(
->>>>>>> 1c617875
 				'You do not have permission to access this workflow. Ask the owner to share it with you',
 			);
 		}
