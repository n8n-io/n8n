--- conflicted
+++ resolved
@@ -100,20 +100,6 @@
 		payload: WorkflowRequest.ManualRunPayload,
 		user: User,
 		pushRef?: string,
-<<<<<<< HEAD
-		streamingEnabled?: boolean,
-		httpResponse?: Response,
-	) {
-		const {
-			workflowData,
-			startNodes,
-			dirtyNodeNames,
-			triggerToStartFrom,
-			agentRequest,
-			chatSessionId,
-		} = payload;
-		let { runData } = payload;
-=======
 	): Promise<{ executionId: string } | { waitingForWebhook: boolean }> {
 		// For manual testing always set to not active
 		payload.workflowData.active = false;
@@ -125,7 +111,6 @@
 		}
 
 		// TODO(CAT-1265): This will go away once we accept the structured destination node from the frontend.
->>>>>>> 6765d15e
 		const destinationNode = payload.destinationNode
 			? ({ nodeName: payload.destinationNode, mode: 'inclusive' } as const)
 			: undefined;
@@ -181,11 +166,6 @@
 				triggerToStartFrom: payload.triggerToStartFrom,
 				agentRequest: payload.agentRequest,
 				destinationNode,
-<<<<<<< HEAD
-				triggerToStartFrom,
-				chatSessionId,
-=======
->>>>>>> 6765d15e
 			});
 			return { executionId };
 		}
