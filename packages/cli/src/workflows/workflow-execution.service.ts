--- conflicted
+++ resolved
@@ -92,26 +92,13 @@
 	}
 
 	async executeManually(
-<<<<<<< HEAD
-		{
-			workflowData,
-			runData,
-			startNodes,
-			destinationNode,
-			dirtyNodeNames,
-			triggerToStartFrom,
-			agentRequest,
-			chatSessionId,
-		}: WorkflowRequest.ManualRunPayload,
-=======
 		payload: WorkflowRequest.ManualRunPayload,
->>>>>>> 000cccb6
 		user: User,
 		pushRef?: string,
 		streamingEnabled?: boolean,
 		httpResponse?: Response,
 	) {
-		const { workflowData, startNodes, dirtyNodeNames, triggerToStartFrom, agentRequest } = payload;
+		const { workflowData, startNodes, dirtyNodeNames, triggerToStartFrom, agentRequest, chatSessionId } = payload;
 		let { runData } = payload;
 		const destinationNode = payload.destinationNode
 			? ({ nodeName: payload.destinationNode, mode: 'inclusive' } as const)
