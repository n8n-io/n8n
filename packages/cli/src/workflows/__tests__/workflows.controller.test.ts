--- conflicted
+++ resolved
@@ -9,14 +9,11 @@
 import { ForbiddenError } from '@/errors/response-errors/forbidden.error';
 import { NotFoundError } from '@/errors/response-errors/not-found.error';
 import type { ExecutionService } from '@/executions/execution.service';
-<<<<<<< HEAD
 import type { CredentialsService } from '@/credentials/credentials.service';
 import type { EnterpriseWorkflowService } from '@/workflows/workflow.service.ee';
 import type { License } from '@/license';
 import type { WorkflowRequest } from '../workflow.request';
-=======
 import type { ProjectService } from '@/services/project.service.ee';
->>>>>>> fe871058
 
 import { WorkflowsController } from '../workflows.controller';
 
