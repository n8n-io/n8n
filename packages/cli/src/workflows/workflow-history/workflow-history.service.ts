import { Logger } from '@n8n/backend-common';
<<<<<<< HEAD
import type { User } from '@n8n/db';
=======
import type { User, WorkflowHistoryUpdate } from '@n8n/db';
>>>>>>> 7603f919
import { WorkflowHistory, WorkflowHistoryRepository } from '@n8n/db';
import { Service } from '@n8n/di';
// eslint-disable-next-line n8n-local-rules/misplaced-n8n-typeorm-import
import type { EntityManager } from '@n8n/typeorm';
import type { IWorkflowBase } from 'n8n-workflow';
import { ensureError, UnexpectedError } from 'n8n-workflow';

import { WorkflowFinderService } from '../workflow-finder.service';

import { SharedWorkflowNotFoundError } from '@/errors/shared-workflow-not-found.error';
import { WorkflowHistoryVersionNotFoundError } from '@/errors/workflow-history-version-not-found.error';

@Service()
export class WorkflowHistoryService {
	constructor(
		private readonly logger: Logger,
		private readonly workflowHistoryRepository: WorkflowHistoryRepository,
		private readonly workflowFinderService: WorkflowFinderService,
	) {}

	async getList(
		user: User,
		workflowId: string,
		take: number,
		skip: number,
	): Promise<Array<Omit<WorkflowHistory, 'nodes' | 'connections'>>> {
		const workflow = await this.workflowFinderService.findWorkflowForUser(workflowId, user, [
			'workflow:read',
		]);

		if (!workflow) {
			throw new SharedWorkflowNotFoundError('');
		}

		return await this.workflowHistoryRepository.find({
			where: {
				workflowId: workflow.id,
			},
			take,
			skip,
			select: [
				'workflowId',
				'versionId',
				'authors',
				'createdAt',
				'updatedAt',
				'name',
				'description',
			],
			order: { createdAt: 'DESC' },
		});
	}

	async getVersion(user: User, workflowId: string, versionId: string): Promise<WorkflowHistory> {
		const workflow = await this.workflowFinderService.findWorkflowForUser(workflowId, user, [
			'workflow:read',
		]);

		if (!workflow) {
			throw new SharedWorkflowNotFoundError('');
		}

		const hist = await this.workflowHistoryRepository.findOne({
			where: {
				workflowId: workflow.id,
				versionId,
			},
		});
		if (!hist) {
			throw new WorkflowHistoryVersionNotFoundError('');
		}
		return hist;
	}

	async saveVersion(
		user: User,
		workflow: IWorkflowBase,
		workflowId: string,
		transactionManager?: EntityManager,
	) {
		if (!workflow.nodes || !workflow.connections) {
			throw new UnexpectedError(
				`Cannot save workflow history: nodes and connections are required for workflow ${workflowId}`,
			);
		}

		const repository = transactionManager
			? transactionManager.getRepository(WorkflowHistory)
			: this.workflowHistoryRepository;

		try {
			await repository.insert({
				authors: user.firstName + ' ' + user.lastName,
				connections: workflow.connections,
				nodes: workflow.nodes,
				versionId: workflow.versionId,
				workflowId,
			});
		} catch (e) {
			const error = ensureError(e);
			this.logger.error(`Failed to save workflow history version for workflow ${workflowId}`, {
				error,
			});
		}
	}

	async updateVersion(versionId: string, workflowId: string, updateData: WorkflowHistoryUpdate) {
		await this.workflowHistoryRepository.update({ versionId, workflowId }, { ...updateData });
	}
}<|MERGE_RESOLUTION|>--- conflicted
+++ resolved
@@ -1,9 +1,5 @@
 import { Logger } from '@n8n/backend-common';
-<<<<<<< HEAD
-import type { User } from '@n8n/db';
-=======
 import type { User, WorkflowHistoryUpdate } from '@n8n/db';
->>>>>>> 7603f919
 import { WorkflowHistory, WorkflowHistoryRepository } from '@n8n/db';
 import { Service } from '@n8n/di';
 // eslint-disable-next-line n8n-local-rules/misplaced-n8n-typeorm-import
