import { Logger } from '@n8n/backend-common';
import { GlobalConfig } from '@n8n/config';
import type {
	User,
	WorkflowEntity,
	ListQueryDb,
	WorkflowFolderUnionFull,
	WorkflowHistoryUpdate,
} from '@n8n/db';
import {
	SharedWorkflow,
	ExecutionRepository,
	FolderRepository,
	WorkflowTagMappingRepository,
	SharedWorkflowRepository,
	WorkflowRepository,
	WorkflowPublishHistoryRepository,
} from '@n8n/db';
import { Service } from '@n8n/di';
import type { Scope } from '@n8n/permissions';
// eslint-disable-next-line n8n-local-rules/misplaced-n8n-typeorm-import
import type { EntityManager } from '@n8n/typeorm';
// eslint-disable-next-line n8n-local-rules/misplaced-n8n-typeorm-import
import { In } from '@n8n/typeorm';
import type { QueryDeepPartialEntity } from '@n8n/typeorm/query-builder/QueryPartialEntity';
import isEqual from 'lodash/isEqual';
import omit from 'lodash/omit';
import pick from 'lodash/pick';
import { FileLocation, BinaryDataService } from 'n8n-core';
import { NodeApiError, PROJECT_ROOT, assert } from 'n8n-workflow';
import { v4 as uuid } from 'uuid';

import { ActiveWorkflowManager } from '@/active-workflow-manager';
import { FolderNotFoundError } from '@/errors/folder-not-found.error';
import { BadRequestError } from '@/errors/response-errors/bad-request.error';
import { NotFoundError } from '@/errors/response-errors/not-found.error';
import { WorkflowHistoryVersionNotFoundError } from '@/errors/workflow-history-version-not-found.error';
import { EventService } from '@/events/event.service';
import { ExternalHooks } from '@/external-hooks';
import { validateEntity } from '@/generic-helpers';
import type { ListQuery } from '@/requests';
import { hasSharing } from '@/requests';
import { OwnershipService } from '@/services/ownership.service';
// eslint-disable-next-line import-x/no-cycle
import { ProjectService } from '@/services/project.service.ee';
import { RoleService } from '@/services/role.service';
import { TagService } from '@/services/tag.service';
import * as WorkflowHelpers from '@/workflow-helpers';

import { WorkflowFinderService } from './workflow-finder.service';
import { WorkflowHistoryService } from './workflow-history/workflow-history.service';
import { WorkflowSharingService } from './workflow-sharing.service';

@Service()
export class WorkflowService {
	constructor(
		private readonly logger: Logger,
		private readonly sharedWorkflowRepository: SharedWorkflowRepository,
		private readonly workflowRepository: WorkflowRepository,
		private readonly workflowTagMappingRepository: WorkflowTagMappingRepository,
		private readonly binaryDataService: BinaryDataService,
		private readonly ownershipService: OwnershipService,
		private readonly tagService: TagService,
		private readonly workflowHistoryService: WorkflowHistoryService,
		private readonly externalHooks: ExternalHooks,
		private readonly activeWorkflowManager: ActiveWorkflowManager,
		private readonly roleService: RoleService,
		private readonly workflowSharingService: WorkflowSharingService,
		private readonly projectService: ProjectService,
		private readonly executionRepository: ExecutionRepository,
		private readonly eventService: EventService,
		private readonly globalConfig: GlobalConfig,
		private readonly folderRepository: FolderRepository,
		private readonly workflowFinderService: WorkflowFinderService,
		private readonly workflowPublishHistoryRepository: WorkflowPublishHistoryRepository,
	) {}

	async getMany(
		user: User,
		options?: ListQuery.Options,
		includeScopes?: boolean,
		includeFolders?: boolean,
		onlySharedWithMe?: boolean,
	) {
		let count;
		let workflows;
		let workflowsAndFolders: WorkflowFolderUnionFull[] = [];
		let sharedWorkflowIds: string[] = [];
		let isPersonalProject = false;

		if (options?.filter?.projectId) {
			const projects = await this.projectService.getProjectRelationsForUser(user);
			isPersonalProject = !!projects.find(
				(p) => p.project.id === options.filter?.projectId && p.project.type === 'personal',
			);
		}

		if (isPersonalProject) {
			sharedWorkflowIds =
				await this.workflowSharingService.getOwnedWorkflowsInPersonalProject(user);
		} else if (onlySharedWithMe) {
			sharedWorkflowIds = await this.workflowSharingService.getSharedWithMeIds(user);
		} else {
			sharedWorkflowIds = await this.workflowSharingService.getSharedWorkflowIds(user, {
				scopes: ['workflow:read'],
			});
		}

		if (includeFolders) {
			[workflowsAndFolders, count] = await this.workflowRepository.getWorkflowsAndFoldersWithCount(
				sharedWorkflowIds,
				options,
			);

			workflows = workflowsAndFolders.filter((wf) => wf.resource === 'workflow');
		} else {
			({ workflows, count } = await this.workflowRepository.getManyAndCount(
				sharedWorkflowIds,
				options,
			));
		}

		/*
			Since we're filtering using project ID as part of the relation,
			we end up filtering out all the other relations, meaning that if
			it's shared to a project, it won't be able to find the home project.
			To solve this, we have to get all the relation now, even though
			we're deleting them later.
		*/
		if (hasSharing(workflows)) {
			workflows = await this.processSharedWorkflows(workflows, options);
		}

		if (includeScopes) {
			workflows = await this.addUserScopes(workflows, user);
		}

		this.cleanupSharedField(workflows);

		if (includeFolders) {
			workflows = this.mergeProcessedWorkflows(workflowsAndFolders, workflows);
		}

		return {
			workflows,
			count,
		};
	}

	private async processSharedWorkflows(
		workflows: ListQueryDb.Workflow.WithSharing[],
		options?: ListQuery.Options,
	) {
		const projectId = options?.filter?.projectId;

		const shouldAddProjectRelations = typeof projectId === 'string' && projectId !== '';

		if (shouldAddProjectRelations) {
			await this.addSharedRelation(workflows);
		}

		return workflows.map((workflow) => this.ownershipService.addOwnedByAndSharedWith(workflow));
	}

	private async addSharedRelation(workflows: ListQueryDb.Workflow.WithSharing[]): Promise<void> {
		const workflowIds = workflows.map((workflow) => workflow.id);
		const relations = await this.sharedWorkflowRepository.getAllRelationsForWorkflows(workflowIds);

		workflows.forEach((workflow) => {
			workflow.shared = relations.filter((relation) => relation.workflowId === workflow.id);
		});
	}

	private async addUserScopes(
		workflows: ListQueryDb.Workflow.Plain[] | ListQueryDb.Workflow.WithSharing[],
		user: User,
	) {
		const projectRelations = await this.projectService.getProjectRelationsForUser(user);

		return workflows.map((workflow) =>
			this.roleService.addScopes(workflow, user, projectRelations),
		);
	}

	private cleanupSharedField(
		workflows: ListQueryDb.Workflow.Plain[] | ListQueryDb.Workflow.WithSharing[],
	): void {
		/*
			This is to emulate the old behavior of removing the shared field as
			part of `addOwnedByAndSharedWith`. We need this field in `addScopes`
			though. So to avoid leaking the information we just delete it.
		*/
		workflows.forEach((workflow) => {
			delete workflow.shared;
		});
	}

	private mergeProcessedWorkflows(
		workflowsAndFolders: WorkflowFolderUnionFull[],
		processedWorkflows: ListQueryDb.Workflow.Plain[] | ListQueryDb.Workflow.WithSharing[],
	) {
		const workflowMap = new Map(processedWorkflows.map((workflow) => [workflow.id, workflow]));

		return workflowsAndFolders.map((item) =>
			item.resource === 'workflow' ? (workflowMap.get(item.id) ?? item) : item,
		);
	}

	/**
	 * Updates the workflow content (such as name, nodes, connections, settings, etc.).
	 *
	 * This method never updates the workflow's active fields (active, activeVersionId) directly.
	 * However, if settings change and the workflow has an active version, the workflow will be
	 * automatically reactivated to ensure the ActiveWorkflowManager uses the updated settings.
	 * For explicit activation or deactivation, use the activate/deactivate methods.
	 */

	// eslint-disable-next-line complexity
	async update(
		user: User,
		workflowUpdateData: WorkflowEntity,
		workflowId: string,
		options: {
			tagIds?: string[];
			parentFolderId?: string;
			forceSave?: boolean;
			publicApi?: boolean;
			publishIfActive?: boolean;
		} = {},
	): Promise<WorkflowEntity> {
		const {
			tagIds,
			parentFolderId,
			forceSave = false,
			publicApi = false,
			publishIfActive = false,
		} = options;
		const workflow = await this.workflowFinderService.findWorkflowForUser(
			workflowId,
			user,
			['workflow:update'],
			{ includeActiveVersion: true },
		);

		if (!workflow) {
			this.logger.warn('User attempted to update a workflow without permissions', {
				workflowId,
				userId: user.id,
			});
			throw new NotFoundError(
				'You do not have permission to update this workflow. Ask the owner to share it with you.',
			);
		}

		if (
			!forceSave &&
			workflowUpdateData.versionId !== '' &&
			workflowUpdateData.versionId !== workflow.versionId
		) {
			throw new BadRequestError(
				'Your most recent changes may be lost, because someone else just updated this workflow. Open this workflow in a new tab to see those new updates.',
				100,
			);
		}

		if (
			Object.keys(omit(workflowUpdateData, ['id', 'versionId', 'active', 'activeVersionId']))
				.length > 0
		) {
			// Update the workflow's version when changing properties such as
			// `name`, `pinData`, `nodes`, `connections`, `settings` or `tags`
			// This is necessary for collaboration to work properly - even when only name or settings
			// change, we need to update the version to detect conflicts when multiple users are editing.

			workflowUpdateData.versionId = uuid();
			this.logger.debug(
				`Updating versionId for workflow ${workflowId} for user ${user.id} after saving`,
				{
					previousVersionId: workflow.versionId,
					newVersionId: workflowUpdateData.versionId,
				},
			);
		}

		const versionChanged =
			workflowUpdateData.versionId && workflowUpdateData.versionId !== workflow.versionId;

		if (versionChanged) {
			// To save a version, we need both nodes and connections
			workflowUpdateData.nodes = workflowUpdateData.nodes ?? workflow.nodes;
			workflowUpdateData.connections = workflowUpdateData.connections ?? workflow.connections;
		}

		// check credentials for old format
		await WorkflowHelpers.replaceInvalidCredentials(workflowUpdateData);

		WorkflowHelpers.addNodeIds(workflowUpdateData);

		// Merge settings to support partial updates
		if (workflowUpdateData.settings && workflow.settings) {
			workflowUpdateData.settings = {
				...workflow.settings,
				...workflowUpdateData.settings,
			};
		}

		// Check if settings actually changed
		const settingsChanged =
			workflowUpdateData.settings !== undefined &&
			!isEqual(workflow.settings, workflowUpdateData.settings);

		await this.externalHooks.run('workflow.update', [workflowUpdateData]);

		const workflowSettings = workflowUpdateData.settings ?? {};
		const keysAllowingDefault = [
			'timezone',
			'saveDataErrorExecution',
			'saveDataSuccessExecution',
			'saveManualExecutions',
			'saveExecutionProgress',
		] as const;
		for (const key of keysAllowingDefault) {
			// Do not save the default value
			if (workflowSettings[key] === 'DEFAULT') {
				delete workflowSettings[key];
			}
		}

		if (workflowSettings.executionTimeout === this.globalConfig.executions.timeout) {
			// Do not save when default got set
			delete workflowSettings.executionTimeout;
		}

		// Always set updatedAt to get millisecond precision
		workflowUpdateData.updatedAt = new Date();

		if (workflowUpdateData.name) {
			await validateEntity(workflowUpdateData);
		}

		const fieldsToUpdate = [
			'name',
			'nodes',
			'connections',
			'meta',
			'settings',
			'staticData',
			'pinData',
			'versionId',
			'description',
			'updatedAt',
			// do not update active fields
		];

<<<<<<< HEAD
		// Forbid updating active fields with FF on
		if (isDraftPublishDisabled) {
			fieldsToUpdate.push('activeVersionId', 'active');
		}

		const updatePayload = pick(
=======
		const updatePayload: QueryDeepPartialEntity<WorkflowEntity> = pick(
>>>>>>> d6b9e7c8
			workflowUpdateData,
			fieldsToUpdate,
		) as QueryDeepPartialEntity<WorkflowEntity>;

		// Save the workflow to history first, so we can retrieve the complete version object for the update
		if (versionChanged) {
			await this.workflowHistoryService.saveVersion(user, workflowUpdateData, workflowId);
		}

		const publishCurrent = workflow.activeVersionId && publishIfActive;
		if (publishCurrent) {
			updatePayload.active = true;
			updatePayload.activeVersionId = workflowUpdateData.versionId;
		}

		if (parentFolderId) {
			const project = await this.sharedWorkflowRepository.getWorkflowOwningProject(workflow.id);
			if (parentFolderId !== PROJECT_ROOT) {
				try {
					await this.folderRepository.findOneOrFailFolderInProject(
						parentFolderId,
						project?.id ?? '',
					);
				} catch (e) {
					throw new FolderNotFoundError(parentFolderId);
				}
			}
			updatePayload.parentFolder = parentFolderId === PROJECT_ROOT ? null : { id: parentFolderId };
		}
		await this.workflowRepository.update(workflowId, updatePayload);
		const tagsDisabled = this.globalConfig.tags.disabled;

		if (tagIds && !tagsDisabled) {
			await this.workflowTagMappingRepository.overwriteTaggings(workflowId, tagIds);
		}

		const relations = tagsDisabled ? [] : ['tags'];

		// We sadly get nothing back from "update". Neither if it updated a record
		// nor the new value. So query now the hopefully updated entry.
		const updatedWorkflow = await this.workflowRepository.findOne({
			where: { id: workflowId },
			relations,
		});

		if (updatedWorkflow === null) {
			throw new BadRequestError(
				`Workflow with ID "${workflowId}" could not be found to be updated.`,
			);
		}

		if (updatedWorkflow.tags?.length && tagIds?.length) {
			updatedWorkflow.tags = this.tagService.sortByRequestOrder(updatedWorkflow.tags, {
				requestOrder: tagIds,
			});
		}
		await this.externalHooks.run('workflow.afterUpdate', [updatedWorkflow]);
		this.eventService.emit('workflow-saved', {
			user,
			workflow: updatedWorkflow,
			publicApi,
		});

		// Activate workflow if requested, or
		// Reactivate workflow if settings changed and workflow has an active version
		if (updatedWorkflow.activeVersionId && (publishCurrent || settingsChanged)) {
			await this.activateWorkflow(
				user,
				workflowId,
				{ versionId: updatedWorkflow.activeVersionId },
				publicApi,
			);
		}
		return updatedWorkflow;
	}

	/**
	 * Private helper to add a workflow to the active workflow manager
	 * @param rollBackOptions - Optional rollback options
	 */
	private async _addToActiveWorkflowManager(
		user: User,
		workflowId: string,
		workflow: WorkflowEntity,
		mode: 'activate' | 'update',
		publicApi: boolean = false,
	): Promise<void> {
		let didPublish = false;
		try {
			await this.externalHooks.run('workflow.activate', [workflow]);
			await this.activeWorkflowManager.add(workflowId, mode);
			didPublish = true;
		} catch (error) {
			const rollbackPayload = {
				active: false,
				activeVersionId: null,
				activeVersion: null,
			};
			const previouslyActiveId = workflow.activeVersionId;
			await this.workflowRepository.update(workflowId, rollbackPayload);

			// Also set it in the returned data
			workflow.active = rollbackPayload.active;
			workflow.activeVersionId = rollbackPayload.activeVersionId;
			workflow.activeVersion = rollbackPayload.activeVersion;

			if (!workflow.activeVersionId) {
				// Emit deactivation event since activation failed
				this.eventService.emit('workflow-deactivated', {
					user,
					workflowId,
					workflow,
					publicApi,
				});
				assert(previouslyActiveId !== null);
				await this.workflowPublishHistoryRepository.addRecord({
					workflowId,
					versionId: previouslyActiveId,
					event: 'deactivated',
					userId: user.id,
				});
			}
			let message;
			if (error instanceof NodeApiError) message = error.description;
			message = message ?? (error as Error).message;

			// Now return the original error for UI to display
			throw new BadRequestError(message);
		} finally {
			if (didPublish) {
				assert(workflow.activeVersionId !== null);
				await this.workflowPublishHistoryRepository.addRecord({
					workflowId,
					versionId: workflow.activeVersionId,
					event: 'activated',
					userId: user.id,
				});
			}
		}
	}

	/**
	 * Activates a workflow by setting its activeVersionId and adding it to the active workflow manager.
	 * @param user - The user activating the workflow
	 * @param workflowId - The ID of the workflow to activate
	 * @param options - Optional versionId, name and description updates
	 * @param publicApi - Whether this is called from the public API (affects event emission)
	 * @returns The activated workflow
	 */
	async activateWorkflow(
		user: User,
		workflowId: string,
		options?: { versionId?: string; name?: string; description?: string },
		publicApi: boolean = false,
	): Promise<WorkflowEntity> {
		const workflow = await this.workflowFinderService.findWorkflowForUser(
			workflowId,
			user,
			['workflow:update'],
			{ includeActiveVersion: true },
		);

		if (!workflow) {
			this.logger.warn('User attempted to activate a workflow without permissions', {
				workflowId,
				userId: user.id,
			});
			throw new NotFoundError(
				'You do not have permission to activate this workflow. Ask the owner to share it with you.',
			);
		}

		const versionToActivate = options?.versionId ?? workflow.versionId;
		const wasActive = workflow.activeVersionId !== null;

		try {
			await this.workflowHistoryService.getVersion(user, workflow.id, versionToActivate, {
				includePublishHistory: false,
			});
		} catch (error) {
			if (error instanceof WorkflowHistoryVersionNotFoundError) {
				throw new NotFoundError('Version not found');
			}
			throw error;
		}

		if (wasActive) {
			await this.activeWorkflowManager.remove(workflowId);
		}

		const activationMode = wasActive ? 'update' : 'activate';

		await this.workflowRepository.update(workflowId, {
			activeVersionId: versionToActivate,
			active: true,
			// workflow content did not change, so we keep updatedAt as is
			updatedAt: workflow.updatedAt,
		});

		const updatedWorkflow = await this.workflowRepository.findOne({
			where: { id: workflowId },
			relations: ['activeVersion'],
		});

		if (!updatedWorkflow) {
			throw new NotFoundError(`Workflow with ID "${workflowId}" could not be found.`);
		}

		this.eventService.emit('workflow-activated', {
			user,
			workflowId,
			workflow: updatedWorkflow,
			publicApi,
		});

		await this._addToActiveWorkflowManager(
			user,
			workflowId,
			updatedWorkflow,
			activationMode,
			publicApi,
		);

		if (options?.name !== undefined || options?.description !== undefined) {
			const updateFields: WorkflowHistoryUpdate = {};
			if (options.name !== undefined) updateFields.name = options.name;
			if (options.description !== undefined) updateFields.description = options.description;
			await this.workflowHistoryService.updateVersion(versionToActivate, workflowId, updateFields);
		}

		return updatedWorkflow;
	}

	/**
	 * Deactivates a workflow by removing it from the active workflow manager and setting activeVersionId to null.
	 * @param user - The user deactivating the workflow
	 * @param workflowId - The ID of the workflow to deactivate
	 * @param publicApi - Whether this is called from the public API (affects event emission)
	 * @returns The deactivated workflow
	 */
	async deactivateWorkflow(
		user: User,
		workflowId: string,
		publicApi: boolean = false,
	): Promise<WorkflowEntity> {
		const workflow = await this.workflowFinderService.findWorkflowForUser(
			workflowId,
			user,
			['workflow:update'],
			{ includeActiveVersion: true },
		);

		if (!workflow) {
			this.logger.warn('User attempted to deactivate a workflow without permissions', {
				workflowId,
				userId: user.id,
			});
			throw new NotFoundError(
				'You do not have permission to deactivate this workflow. Ask the owner to share it with you.',
			);
		}

		if (workflow.activeVersionId === null) {
			return workflow;
		}

		// Remove from active workflow manager
		await this.activeWorkflowManager.remove(workflowId);

		await this.workflowRepository.update(workflowId, {
			active: false,
			activeVersionId: null,
			// workflow content did not change, so we keep updatedAt as is
			updatedAt: workflow.updatedAt,
		});

		await this.workflowPublishHistoryRepository.addRecord({
			workflowId,
			versionId: workflow.activeVersionId,
			event: 'deactivated',
			userId: user.id,
		});

		// Update the workflow object for response
		workflow.active = false;
		workflow.activeVersionId = null;
		workflow.activeVersion = null;

		this.eventService.emit('workflow-deactivated', {
			user,
			workflowId,
			workflow,
			publicApi,
		});

		return workflow;
	}

	/**
	 * Deletes a workflow and returns it.
	 *
	 * If the workflow is active this will deactivate the workflow.
	 * If the user does not have the permissions to delete the workflow this does
	 * nothing and returns void.
	 */
	async delete(user: User, workflowId: string, force = false): Promise<WorkflowEntity | undefined> {
		await this.externalHooks.run('workflow.delete', [workflowId]);

		const workflow = await this.workflowFinderService.findWorkflowForUser(workflowId, user, [
			'workflow:delete',
		]);

		if (!workflow) {
			return;
		}

		if (!workflow.isArchived && !force) {
			throw new BadRequestError('Workflow must be archived before it can be deleted.');
		}

		if (workflow.active) {
			// deactivate before deleting
			await this.activeWorkflowManager.remove(workflowId);
		}

		const idsForDeletion = await this.executionRepository
			.find({
				select: ['id'],
				where: { workflowId },
			})
			.then((rows) =>
				rows.map(({ id: executionId }) => FileLocation.ofExecution(workflowId, executionId)),
			);

		await this.workflowRepository.delete(workflowId);
		await this.binaryDataService.deleteMany(idsForDeletion);

		this.eventService.emit('workflow-deleted', { user, workflowId, publicApi: false });
		await this.externalHooks.run('workflow.afterDelete', [workflowId]);

		return workflow;
	}

	async archive(
		user: User,
		workflowId: string,
		skipArchived: boolean = false,
	): Promise<WorkflowEntity | undefined> {
		const workflow = await this.workflowFinderService.findWorkflowForUser(workflowId, user, [
			'workflow:delete',
		]);

		if (!workflow) {
			return;
		}

		if (workflow.isArchived) {
			if (skipArchived) {
				return workflow;
			}

			throw new BadRequestError('Workflow is already archived.');
		}

		if (workflow.activeVersionId !== null) {
			await this.activeWorkflowManager.remove(workflowId);
			await this.workflowPublishHistoryRepository.addRecord({
				workflowId,
				versionId: workflow.activeVersionId,
				event: 'deactivated',
				userId: user.id,
			});
		}

		const versionId = uuid();
		workflow.versionId = versionId;
		workflow.isArchived = true;
		workflow.active = false;
		workflow.activeVersionId = null;
		workflow.activeVersion = null;

		await this.workflowRepository.update(workflowId, {
			isArchived: true,
			active: false,
			activeVersion: null,
			versionId,
		});

		await this.workflowHistoryService.saveVersion(user, workflow, workflowId);

		this.eventService.emit('workflow-archived', { user, workflowId, publicApi: false });
		await this.externalHooks.run('workflow.afterArchive', [workflowId]);

		return workflow;
	}

	async unarchive(user: User, workflowId: string): Promise<WorkflowEntity | undefined> {
		const workflow = await this.workflowFinderService.findWorkflowForUser(workflowId, user, [
			'workflow:delete',
		]);

		if (!workflow) {
			return;
		}

		if (!workflow.isArchived) {
			throw new BadRequestError('Workflow is not archived.');
		}

		const versionId = uuid();
		workflow.versionId = versionId;
		workflow.isArchived = false;

		await this.workflowRepository.update(workflowId, { isArchived: false, versionId });

		await this.workflowHistoryService.saveVersion(user, workflow, workflowId);

		this.eventService.emit('workflow-unarchived', { user, workflowId, publicApi: false });
		await this.externalHooks.run('workflow.afterUnarchive', [workflowId]);

		return workflow;
	}

	async getWorkflowScopes(user: User, workflowId: string): Promise<Scope[]> {
		const userProjectRelations = await this.projectService.getProjectRelationsForUser(user);
		const shared = await this.sharedWorkflowRepository.find({
			where: {
				projectId: In([...new Set(userProjectRelations.map((pr) => pr.projectId))]),
				workflowId,
			},
		});
		return this.roleService.combineResourceScopes('workflow', user, shared, userProjectRelations);
	}

	/**
	 * Transfers all workflows owned by a project to another one.
	 * This has only been tested for personal projects. It may need to be amended
	 * for team projects.
	 **/
	async transferAll(fromProjectId: string, toProjectId: string, trx?: EntityManager) {
		trx = trx ?? this.workflowRepository.manager;

		// Get all shared workflows for both projects.
		const allSharedWorkflows = await trx.findBy(SharedWorkflow, {
			projectId: In([fromProjectId, toProjectId]),
		});
		const sharedWorkflowsOfFromProject = allSharedWorkflows.filter(
			(sw) => sw.projectId === fromProjectId,
		);

		// For all workflows that the from-project owns transfer the ownership to
		// the to-project.
		// This will override whatever relationship the to-project already has to
		// the resources at the moment.

		const ownedWorkflowIds = sharedWorkflowsOfFromProject
			.filter((sw) => sw.role === 'workflow:owner')
			.map((sw) => sw.workflowId);

		await this.sharedWorkflowRepository.makeOwner(ownedWorkflowIds, toProjectId, trx);

		// Delete the relationship to the from-project.
		await this.sharedWorkflowRepository.deleteByIds(ownedWorkflowIds, fromProjectId, trx);

		// Transfer relationships that are not `workflow:owner`.
		// This will NOT override whatever relationship the from-project already
		// has to the resource at the moment.
		const sharedWorkflowIdsOfTransferee = allSharedWorkflows
			.filter((sw) => sw.projectId === toProjectId)
			.map((sw) => sw.workflowId);

		// All resources that are shared with the from-project, but not with the
		// to-project.
		const sharedWorkflowsToTransfer = sharedWorkflowsOfFromProject.filter(
			(sw) =>
				sw.role !== 'workflow:owner' && !sharedWorkflowIdsOfTransferee.includes(sw.workflowId),
		);

		await trx.insert(
			SharedWorkflow,
			sharedWorkflowsToTransfer.map((sw) => ({
				workflowId: sw.workflowId,
				projectId: toProjectId,
				role: sw.role,
			})),
		);
	}

	async getWorkflowsWithNodesIncluded(user: User, nodeTypes: string[], includeNodes = false) {
		const foundWorkflows = await this.workflowRepository.findWorkflowsWithNodeType(
			nodeTypes,
			includeNodes,
		);

		let { workflows } = await this.workflowRepository.getManyAndCount(
			foundWorkflows.map((w) => w.id),
		);

		if (hasSharing(workflows)) {
			workflows = await this.processSharedWorkflows(workflows);
		}

		const withScopes = await this.addUserScopes(workflows, user);

		this.cleanupSharedField(withScopes);

		return withScopes.map((workflow) => {
			const nodes = includeNodes
				? (foundWorkflows.find((w) => w.id === workflow.id)?.nodes ?? [])
				: undefined;

			return { resourceType: 'workflow', ...workflow, ...(includeNodes ? { nodes } : {}) };
		});
	}
}<|MERGE_RESOLUTION|>--- conflicted
+++ resolved
@@ -352,16 +352,7 @@
 			// do not update active fields
 		];
 
-<<<<<<< HEAD
-		// Forbid updating active fields with FF on
-		if (isDraftPublishDisabled) {
-			fieldsToUpdate.push('activeVersionId', 'active');
-		}
-
 		const updatePayload = pick(
-=======
-		const updatePayload: QueryDeepPartialEntity<WorkflowEntity> = pick(
->>>>>>> d6b9e7c8
 			workflowUpdateData,
 			fieldsToUpdate,
 		) as QueryDeepPartialEntity<WorkflowEntity>;
