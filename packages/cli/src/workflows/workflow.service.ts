import { Logger } from '@n8n/backend-common';
import { GlobalConfig } from '@n8n/config';
import type {
	User,
	WorkflowEntity,
	ListQueryDb,
	WorkflowFolderUnionFull,
	WorkflowHistoryUpdate,
} from '@n8n/db';
import {
	SharedWorkflow,
	ExecutionRepository,
	FolderRepository,
	WorkflowTagMappingRepository,
	SharedWorkflowRepository,
	WorkflowRepository,
} from '@n8n/db';
import { Service } from '@n8n/di';
import type { Scope } from '@n8n/permissions';
// eslint-disable-next-line n8n-local-rules/misplaced-n8n-typeorm-import
import type { EntityManager } from '@n8n/typeorm';
// eslint-disable-next-line n8n-local-rules/misplaced-n8n-typeorm-import
import { In } from '@n8n/typeorm';
import type { QueryDeepPartialEntity } from '@n8n/typeorm/query-builder/QueryPartialEntity';
import omit from 'lodash/omit';
import pick from 'lodash/pick';
import { FileLocation, BinaryDataService } from 'n8n-core';
import { NodeApiError, PROJECT_ROOT } from 'n8n-workflow';
import { v4 as uuid } from 'uuid';

import { ActiveWorkflowManager } from '@/active-workflow-manager';
import { FolderNotFoundError } from '@/errors/folder-not-found.error';
import { BadRequestError } from '@/errors/response-errors/bad-request.error';
import { NotFoundError } from '@/errors/response-errors/not-found.error';
import { EventService } from '@/events/event.service';
import { ExternalHooks } from '@/external-hooks';
import { validateEntity } from '@/generic-helpers';
import type { ListQuery } from '@/requests';
import { hasSharing } from '@/requests';
import { OwnershipService } from '@/services/ownership.service';
// eslint-disable-next-line import-x/no-cycle
import { ProjectService } from '@/services/project.service.ee';
import { RoleService } from '@/services/role.service';
import { TagService } from '@/services/tag.service';
import * as WorkflowHelpers from '@/workflow-helpers';

import { WorkflowFinderService } from './workflow-finder.service';
import { WorkflowHistoryService } from './workflow-history/workflow-history.service';
import { WorkflowSharingService } from './workflow-sharing.service';

@Service()
export class WorkflowService {
	constructor(
		private readonly logger: Logger,
		private readonly sharedWorkflowRepository: SharedWorkflowRepository,
		private readonly workflowRepository: WorkflowRepository,
		private readonly workflowTagMappingRepository: WorkflowTagMappingRepository,
		private readonly binaryDataService: BinaryDataService,
		private readonly ownershipService: OwnershipService,
		private readonly tagService: TagService,
		private readonly workflowHistoryService: WorkflowHistoryService,
		private readonly externalHooks: ExternalHooks,
		private readonly activeWorkflowManager: ActiveWorkflowManager,
		private readonly roleService: RoleService,
		private readonly workflowSharingService: WorkflowSharingService,
		private readonly projectService: ProjectService,
		private readonly executionRepository: ExecutionRepository,
		private readonly eventService: EventService,
		private readonly globalConfig: GlobalConfig,
		private readonly folderRepository: FolderRepository,
		private readonly workflowFinderService: WorkflowFinderService,
	) {}

	async getMany(
		user: User,
		options?: ListQuery.Options,
		includeScopes?: boolean,
		includeFolders?: boolean,
		onlySharedWithMe?: boolean,
	) {
		let count;
		let workflows;
		let workflowsAndFolders: WorkflowFolderUnionFull[] = [];
		let sharedWorkflowIds: string[] = [];
		let isPersonalProject = false;

		if (options?.filter?.projectId) {
			const projects = await this.projectService.getProjectRelationsForUser(user);
			isPersonalProject = !!projects.find(
				(p) => p.project.id === options.filter?.projectId && p.project.type === 'personal',
			);
		}

		if (isPersonalProject) {
			sharedWorkflowIds =
				await this.workflowSharingService.getOwnedWorkflowsInPersonalProject(user);
		} else if (onlySharedWithMe) {
			sharedWorkflowIds = await this.workflowSharingService.getSharedWithMeIds(user);
		} else {
			sharedWorkflowIds = await this.workflowSharingService.getSharedWorkflowIds(user, {
				scopes: ['workflow:read'],
			});
		}

		if (includeFolders) {
			[workflowsAndFolders, count] = await this.workflowRepository.getWorkflowsAndFoldersWithCount(
				sharedWorkflowIds,
				options,
			);

			workflows = workflowsAndFolders.filter((wf) => wf.resource === 'workflow');
		} else {
			({ workflows, count } = await this.workflowRepository.getManyAndCount(
				sharedWorkflowIds,
				options,
			));
		}

		/*
			Since we're filtering using project ID as part of the relation,
			we end up filtering out all the other relations, meaning that if
			it's shared to a project, it won't be able to find the home project.
			To solve this, we have to get all the relation now, even though
			we're deleting them later.
		*/
		if (hasSharing(workflows)) {
			workflows = await this.processSharedWorkflows(workflows, options);
		}

		if (includeScopes) {
			workflows = await this.addUserScopes(workflows, user);
		}

		this.cleanupSharedField(workflows);

		if (includeFolders) {
			workflows = this.mergeProcessedWorkflows(workflowsAndFolders, workflows);
		}

		return {
			workflows,
			count,
		};
	}

	private async processSharedWorkflows(
		workflows: ListQueryDb.Workflow.WithSharing[],
		options?: ListQuery.Options,
	) {
		const projectId = options?.filter?.projectId;

		const shouldAddProjectRelations = typeof projectId === 'string' && projectId !== '';

		if (shouldAddProjectRelations) {
			await this.addSharedRelation(workflows);
		}

		return workflows.map((workflow) => this.ownershipService.addOwnedByAndSharedWith(workflow));
	}

	private async addSharedRelation(workflows: ListQueryDb.Workflow.WithSharing[]): Promise<void> {
		const workflowIds = workflows.map((workflow) => workflow.id);
		const relations = await this.sharedWorkflowRepository.getAllRelationsForWorkflows(workflowIds);

		workflows.forEach((workflow) => {
			workflow.shared = relations.filter((relation) => relation.workflowId === workflow.id);
		});
	}

	private async addUserScopes(
		workflows: ListQueryDb.Workflow.Plain[] | ListQueryDb.Workflow.WithSharing[],
		user: User,
	) {
		const projectRelations = await this.projectService.getProjectRelationsForUser(user);

		return workflows.map((workflow) =>
			this.roleService.addScopes(workflow, user, projectRelations),
		);
	}

	private cleanupSharedField(
		workflows: ListQueryDb.Workflow.Plain[] | ListQueryDb.Workflow.WithSharing[],
	): void {
		/*
			This is to emulate the old behavior of removing the shared field as
			part of `addOwnedByAndSharedWith`. We need this field in `addScopes`
			though. So to avoid leaking the information we just delete it.
		*/
		workflows.forEach((workflow) => {
			delete workflow.shared;
		});
	}

	private mergeProcessedWorkflows(
		workflowsAndFolders: WorkflowFolderUnionFull[],
		processedWorkflows: ListQueryDb.Workflow.Plain[] | ListQueryDb.Workflow.WithSharing[],
	) {
		const workflowMap = new Map(processedWorkflows.map((workflow) => [workflow.id, workflow]));

		return workflowsAndFolders.map((item) =>
			item.resource === 'workflow' ? (workflowMap.get(item.id) ?? item) : item,
		);
	}

	// eslint-disable-next-line complexity
	async update(
		user: User,
		workflowUpdateData: WorkflowEntity,
		workflowId: string,
		tagIds?: string[],
		parentFolderId?: string,
		forceSave?: boolean,
	): Promise<WorkflowEntity> {
		const workflow = await this.workflowFinderService.findWorkflowForUser(
			workflowId,
			user,
			['workflow:update'],
			{ includeActiveVersion: true },
		);

		if (!workflow) {
			this.logger.warn('User attempted to update a workflow without permissions', {
				workflowId,
				userId: user.id,
			});
			throw new NotFoundError(
				'You do not have permission to update this workflow. Ask the owner to share it with you.',
			);
		}

		if (
			!forceSave &&
			workflowUpdateData.versionId !== '' &&
			workflowUpdateData.versionId !== workflow.versionId
		) {
			throw new BadRequestError(
				'Your most recent changes may be lost, because someone else just updated this workflow. Open this workflow in a new tab to see those new updates.',
				100,
			);
		}

		const isDraftPublishDisabled = !this.globalConfig.workflows.draftPublishEnabled;

		if (
			Object.keys(omit(workflowUpdateData, ['id', 'versionId', 'active', 'activeVersionId']))
				.length > 0
		) {
			// Update the workflow's version when changing properties such as
			// `name`, `pinData`, `nodes`, `connections`, `settings` or `tags`
			// This is necessary for collaboration to work properly - even when only name or settings
			// change, we need to update the version to detect conflicts when multiple users are editing.

			workflowUpdateData.versionId = uuid();
			this.logger.debug(
				`Updating versionId for workflow ${workflowId} for user ${user.id} after saving`,
				{
					previousVersionId: workflow.versionId,
					newVersionId: workflowUpdateData.versionId,
				},
			);
		}

		// Convert 'active' boolean from frontend to 'activeVersionId' for backend
		// Forbid updating active fields with FF on
		if (isDraftPublishDisabled && 'active' in workflowUpdateData) {
			if (workflowUpdateData.active) {
				workflowUpdateData.activeVersionId = workflowUpdateData.versionId ?? workflow.versionId;
			} else {
				workflowUpdateData.activeVersionId = null;
			}
		}

		const versionChanged =
			workflowUpdateData.versionId && workflowUpdateData.versionId !== workflow.versionId;
		const wasActive = workflow.activeVersionId !== null;
		const isNowActive = workflowUpdateData.active ?? wasActive;
		const activationStatusChanged = isNowActive !== wasActive;
		const needsActiveVersionUpdate = activationStatusChanged || (versionChanged && isNowActive);

		if (versionChanged) {
			// To save a version, we need both nodes and connections
			workflowUpdateData.nodes = workflowUpdateData.nodes ?? workflow.nodes;
			workflowUpdateData.connections = workflowUpdateData.connections ?? workflow.connections;
		}

		// check credentials for old format
		await WorkflowHelpers.replaceInvalidCredentials(workflowUpdateData);

		WorkflowHelpers.addNodeIds(workflowUpdateData);

		await this.externalHooks.run('workflow.update', [workflowUpdateData]);

		/**
		 * If the workflow being updated is stored as `active`, remove it from
		 * active workflows in memory, and re-add it after the update.
		 *
		 * If a trigger or poller in the workflow was updated, the new value
		 * will take effect only on removing and re-adding.
		 */
		if (isDraftPublishDisabled && wasActive) {
			await this.activeWorkflowManager.remove(workflowId);
		}

		const workflowSettings = workflowUpdateData.settings ?? {};

		const keysAllowingDefault = [
			'timezone',
			'saveDataErrorExecution',
			'saveDataSuccessExecution',
			'saveManualExecutions',
			'saveExecutionProgress',
		] as const;
		for (const key of keysAllowingDefault) {
			// Do not save the default value
			if (workflowSettings[key] === 'DEFAULT') {
				delete workflowSettings[key];
			}
		}

		if (workflowSettings.executionTimeout === this.globalConfig.executions.timeout) {
			// Do not save when default got set
			delete workflowSettings.executionTimeout;
		}

		if (workflowUpdateData.name) {
			workflowUpdateData.updatedAt = new Date(); // required due to atomic update
			await validateEntity(workflowUpdateData);
		}

		const fieldsToUpdate = [
			'name',
			'nodes',
			'connections',
			'meta',
			'settings',
			'staticData',
			'pinData',
			'versionId',
			'description',
		];

		// Forbid updating active fields with FF on
		if (isDraftPublishDisabled) {
			fieldsToUpdate.push('activeVersionId', 'active');
		}

		const updatePayload: QueryDeepPartialEntity<WorkflowEntity> = pick(
			workflowUpdateData,
			fieldsToUpdate,
		);

		// Save the workflow to history first, so we can retrieve the complete version object for the update
		if (versionChanged) {
			await this.workflowHistoryService.saveVersion(user, workflowUpdateData, workflowId);
		}

		if (isDraftPublishDisabled && needsActiveVersionUpdate) {
			const versionIdToFetch = versionChanged ? workflowUpdateData.versionId : workflow.versionId;
			const version = await this.workflowHistoryService.getVersion(
				user,
				workflowId,
				versionIdToFetch,
			);

			updatePayload.activeVersion = WorkflowHelpers.getActiveVersionUpdateValue(
				workflow,
				version,
				isNowActive,
			);
		}

		if (parentFolderId) {
			const project = await this.sharedWorkflowRepository.getWorkflowOwningProject(workflow.id);
			if (parentFolderId !== PROJECT_ROOT) {
				try {
					await this.folderRepository.findOneOrFailFolderInProject(
						parentFolderId,
						project?.id ?? '',
					);
				} catch (e) {
					throw new FolderNotFoundError(parentFolderId);
				}
			}
			updatePayload.parentFolder = parentFolderId === PROJECT_ROOT ? null : { id: parentFolderId };
		}

		await this.workflowRepository.update(workflowId, updatePayload);

		const tagsDisabled = this.globalConfig.tags.disabled;

		if (tagIds && !tagsDisabled) {
			await this.workflowTagMappingRepository.overwriteTaggings(workflowId, tagIds);
		}

		const relations = tagsDisabled ? [] : ['tags'];

		// We sadly get nothing back from "update". Neither if it updated a record
		// nor the new value. So query now the hopefully updated entry.
		const updatedWorkflow = await this.workflowRepository.findOne({
			where: { id: workflowId },
			relations,
		});

		if (updatedWorkflow === null) {
			throw new BadRequestError(
				`Workflow with ID "${workflowId}" could not be found to be updated.`,
			);
		}

		if (updatedWorkflow.tags?.length && tagIds?.length) {
			updatedWorkflow.tags = this.tagService.sortByRequestOrder(updatedWorkflow.tags, {
				requestOrder: tagIds,
			});
		}

		await this.externalHooks.run('workflow.afterUpdate', [updatedWorkflow]);
		this.eventService.emit('workflow-saved', {
			user,
			workflow: updatedWorkflow,
			publicApi: false,
		});

		// Skip activation/deactivation logic if draft/publish feature flag is enabled
		if (isDraftPublishDisabled) {
			if (activationStatusChanged && isNowActive) {
				// Workflow is being activated
				this.eventService.emit('workflow-activated', {
					user,
					workflowId,
					workflow: updatedWorkflow,
					publicApi: false,
				});
			} else if (activationStatusChanged && !isNowActive) {
				// Workflow is being deactivated
				this.eventService.emit('workflow-deactivated', {
					user,
					workflowId,
					workflow: updatedWorkflow,
					publicApi: false,
				});
			}

			if (isNowActive) {
				// When the workflow is supposed to be active add it again
				await this._addToActiveWorkflowManager(
					user,
					workflowId,
					updatedWorkflow,
					wasActive ? 'update' : 'activate',
					workflow.versionId,
				);
			}
		}

<<<<<<< HEAD
		if (isNowActive && !wasActive) {
			// Workflow is being activated - clear auto-deactivation flag if it exists
			if (updatedWorkflow.meta?.autoDeactivated) {
				const { autoDeactivated, ...remainingMeta } = updatedWorkflow.meta;
				updatedWorkflow.meta = remainingMeta;
				await this.workflowRepository.update({ id: workflowId }, { meta: remainingMeta });
			}

			this.eventService.emit('workflow-activated', {
=======
		return updatedWorkflow;
	}

	/**
	 * Private helper to add a workflow to the active workflow manager
	 * @param originalVersionId - Optional versionId to roll back to if activation fails
	 */
	private async _addToActiveWorkflowManager(
		user: User,
		workflowId: string,
		workflow: WorkflowEntity,
		mode: 'activate' | 'update',
		originalVersionId?: string,
	): Promise<void> {
		try {
			await this.externalHooks.run('workflow.activate', [workflow]);
			await this.activeWorkflowManager.add(workflowId, mode);
		} catch (error) {
			// If workflow could not be activated, set it again to inactive
			// and revert the versionId and activeVersionId change so UI remains consistent
			const rollbackPayload: QueryDeepPartialEntity<WorkflowEntity> = {
				active: false,
				activeVersion: null,
			};

			// Roll back versionId if provided (used in update flow)
			if (originalVersionId !== undefined) {
				rollbackPayload.versionId = originalVersionId;
			}

			await this.workflowRepository.update(workflowId, rollbackPayload);

			// Also set it in the returned data
			workflow.active = false;
			workflow.activeVersionId = null;
			workflow.activeVersion = null;

			// Emit deactivation event since activation failed
			this.eventService.emit('workflow-deactivated', {
>>>>>>> 67869155
				user,
				workflowId,
				workflow,
				publicApi: false,
			});

			let message;
			if (error instanceof NodeApiError) message = error.description;
			message = message ?? (error as Error).message;

			// Now return the original error for UI to display
			throw new BadRequestError(message);
		}
	}

	/**
	 * Activates a workflow by setting its activeVersionId and adding it to the active workflow manager.
	 * @param user - The user activating the workflow
	 * @param workflowId - The ID of the workflow to activate
	 * @param versionId - The version ID to activate
	 * @returns The activated workflow
	 */
	async activateWorkflow(
		user: User,
		workflowId: string,
		versionId: string,
		options?: { name?: string; description?: string },
	): Promise<WorkflowEntity> {
		const workflow = await this.workflowFinderService.findWorkflowForUser(
			workflowId,
			user,
			['workflow:update'],
			{ includeActiveVersion: true },
		);

		if (!workflow) {
			this.logger.warn('User attempted to activate a workflow without permissions', {
				workflowId,
				userId: user.id,
			});
			throw new NotFoundError(
				'You do not have permission to activate this workflow. Ask the owner to share it with you.',
			);
		}

		if (workflow.activeVersionId === versionId) {
			return workflow;
		}

		await this.workflowRepository.update(workflowId, {
			activeVersionId: versionId,
			active: true,
		});

		if (options) {
			const updateFields: WorkflowHistoryUpdate = {};
			if (options.name !== undefined) updateFields.name = options.name;
			if (options.description !== undefined) updateFields.description = options.description;
			await this.workflowHistoryService.updateVersion(versionId, workflowId, updateFields);
		}

		const updatedWorkflow = await this.workflowRepository.findOne({
			where: { id: workflowId },
		});

		if (!updatedWorkflow) {
			throw new NotFoundError(`Workflow with ID "${workflowId}" could not be found.`);
		}

		this.eventService.emit('workflow-activated', {
			user,
			workflowId,
			workflow: updatedWorkflow,
			publicApi: false,
		});

		await this._addToActiveWorkflowManager(user, workflowId, updatedWorkflow, 'activate');

		return updatedWorkflow;
	}

	/**
	 * Deactivates a workflow by removing it from the active workflow manager and setting activeVersionId to null.
	 * @param user - The user deactivating the workflow
	 * @param workflowId - The ID of the workflow to deactivate
	 * @returns The deactivated workflow
	 */
	async deactivateWorkflow(user: User, workflowId: string): Promise<WorkflowEntity> {
		const workflow = await this.workflowFinderService.findWorkflowForUser(
			workflowId,
			user,
			['workflow:update'],
			{ includeActiveVersion: true },
		);

		if (!workflow) {
			this.logger.warn('User attempted to deactivate a workflow without permissions', {
				workflowId,
				userId: user.id,
			});
			throw new NotFoundError(
				'You do not have permission to deactivate this workflow. Ask the owner to share it with you.',
			);
		}

		if (workflow.activeVersionId === null) {
			return workflow;
		}

		// Remove from active workflow manager
		await this.activeWorkflowManager.remove(workflowId);

		await this.workflowRepository.update(workflowId, {
			active: false,
			activeVersionId: null,
		});

		// Update the workflow object for response
		workflow.active = false;
		workflow.activeVersionId = null;
		workflow.activeVersion = null;

		this.eventService.emit('workflow-deactivated', {
			user,
			workflowId,
			workflow,
			publicApi: false,
		});

		return workflow;
	}

	/**
	 * Deletes a workflow and returns it.
	 *
	 * If the workflow is active this will deactivate the workflow.
	 * If the user does not have the permissions to delete the workflow this does
	 * nothing and returns void.
	 */
	async delete(user: User, workflowId: string, force = false): Promise<WorkflowEntity | undefined> {
		await this.externalHooks.run('workflow.delete', [workflowId]);

		const workflow = await this.workflowFinderService.findWorkflowForUser(workflowId, user, [
			'workflow:delete',
		]);

		if (!workflow) {
			return;
		}

		if (!workflow.isArchived && !force) {
			throw new BadRequestError('Workflow must be archived before it can be deleted.');
		}

		if (workflow.active) {
			// deactivate before deleting
			await this.activeWorkflowManager.remove(workflowId);
		}

		const idsForDeletion = await this.executionRepository
			.find({
				select: ['id'],
				where: { workflowId },
			})
			.then((rows) =>
				rows.map(({ id: executionId }) => FileLocation.ofExecution(workflowId, executionId)),
			);

		await this.workflowRepository.delete(workflowId);
		await this.binaryDataService.deleteMany(idsForDeletion);

		this.eventService.emit('workflow-deleted', { user, workflowId, publicApi: false });
		await this.externalHooks.run('workflow.afterDelete', [workflowId]);

		return workflow;
	}

	async archive(
		user: User,
		workflowId: string,
		skipArchived: boolean = false,
	): Promise<WorkflowEntity | undefined> {
		const workflow = await this.workflowFinderService.findWorkflowForUser(workflowId, user, [
			'workflow:delete',
		]);

		if (!workflow) {
			return;
		}

		if (workflow.isArchived) {
			if (skipArchived) {
				return workflow;
			}

			throw new BadRequestError('Workflow is already archived.');
		}

		if (workflow.activeVersionId !== null) {
			await this.activeWorkflowManager.remove(workflowId);
		}

		const versionId = uuid();
		workflow.versionId = versionId;
		workflow.isArchived = true;
		workflow.active = false;
		workflow.activeVersionId = null;
		workflow.activeVersion = null;

		await this.workflowRepository.update(workflowId, {
			isArchived: true,
			active: false,
			activeVersion: null,
			versionId,
		});

		await this.workflowHistoryService.saveVersion(user, workflow, workflowId);

		this.eventService.emit('workflow-archived', { user, workflowId, publicApi: false });
		await this.externalHooks.run('workflow.afterArchive', [workflowId]);

		return workflow;
	}

	async unarchive(user: User, workflowId: string): Promise<WorkflowEntity | undefined> {
		const workflow = await this.workflowFinderService.findWorkflowForUser(workflowId, user, [
			'workflow:delete',
		]);

		if (!workflow) {
			return;
		}

		if (!workflow.isArchived) {
			throw new BadRequestError('Workflow is not archived.');
		}

		const versionId = uuid();
		workflow.versionId = versionId;
		workflow.isArchived = false;

		await this.workflowRepository.update(workflowId, { isArchived: false, versionId });

		await this.workflowHistoryService.saveVersion(user, workflow, workflowId);

		this.eventService.emit('workflow-unarchived', { user, workflowId, publicApi: false });
		await this.externalHooks.run('workflow.afterUnarchive', [workflowId]);

		return workflow;
	}

	async getWorkflowScopes(user: User, workflowId: string): Promise<Scope[]> {
		const userProjectRelations = await this.projectService.getProjectRelationsForUser(user);
		const shared = await this.sharedWorkflowRepository.find({
			where: {
				projectId: In([...new Set(userProjectRelations.map((pr) => pr.projectId))]),
				workflowId,
			},
		});
		return this.roleService.combineResourceScopes('workflow', user, shared, userProjectRelations);
	}

	/**
	 * Transfers all workflows owned by a project to another one.
	 * This has only been tested for personal projects. It may need to be amended
	 * for team projects.
	 **/
	async transferAll(fromProjectId: string, toProjectId: string, trx?: EntityManager) {
		trx = trx ?? this.workflowRepository.manager;

		// Get all shared workflows for both projects.
		const allSharedWorkflows = await trx.findBy(SharedWorkflow, {
			projectId: In([fromProjectId, toProjectId]),
		});
		const sharedWorkflowsOfFromProject = allSharedWorkflows.filter(
			(sw) => sw.projectId === fromProjectId,
		);

		// For all workflows that the from-project owns transfer the ownership to
		// the to-project.
		// This will override whatever relationship the to-project already has to
		// the resources at the moment.

		const ownedWorkflowIds = sharedWorkflowsOfFromProject
			.filter((sw) => sw.role === 'workflow:owner')
			.map((sw) => sw.workflowId);

		await this.sharedWorkflowRepository.makeOwner(ownedWorkflowIds, toProjectId, trx);

		// Delete the relationship to the from-project.
		await this.sharedWorkflowRepository.deleteByIds(ownedWorkflowIds, fromProjectId, trx);

		// Transfer relationships that are not `workflow:owner`.
		// This will NOT override whatever relationship the from-project already
		// has to the resource at the moment.
		const sharedWorkflowIdsOfTransferee = allSharedWorkflows
			.filter((sw) => sw.projectId === toProjectId)
			.map((sw) => sw.workflowId);

		// All resources that are shared with the from-project, but not with the
		// to-project.
		const sharedWorkflowsToTransfer = sharedWorkflowsOfFromProject.filter(
			(sw) =>
				sw.role !== 'workflow:owner' && !sharedWorkflowIdsOfTransferee.includes(sw.workflowId),
		);

		await trx.insert(
			SharedWorkflow,
			sharedWorkflowsToTransfer.map((sw) => ({
				workflowId: sw.workflowId,
				projectId: toProjectId,
				role: sw.role,
			})),
		);
	}

	async getWorkflowsWithNodesIncluded(user: User, nodeTypes: string[], includeNodes = false) {
		const foundWorkflows = await this.workflowRepository.findWorkflowsWithNodeType(
			nodeTypes,
			includeNodes,
		);

		let { workflows } = await this.workflowRepository.getManyAndCount(
			foundWorkflows.map((w) => w.id),
		);

		if (hasSharing(workflows)) {
			workflows = await this.processSharedWorkflows(workflows);
		}

		const withScopes = await this.addUserScopes(workflows, user);

		this.cleanupSharedField(withScopes);

		return withScopes.map((workflow) => {
			const nodes = includeNodes
				? (foundWorkflows.find((w) => w.id === workflow.id)?.nodes ?? [])
				: undefined;

			return { resourceType: 'workflow', ...workflow, ...(includeNodes ? { nodes } : {}) };
		});
	}
}<|MERGE_RESOLUTION|>--- conflicted
+++ resolved
@@ -423,7 +423,14 @@
 		// Skip activation/deactivation logic if draft/publish feature flag is enabled
 		if (isDraftPublishDisabled) {
 			if (activationStatusChanged && isNowActive) {
-				// Workflow is being activated
+				// Workflow is being activated - clear auto-deactivation flag if it exists
+				if (updatedWorkflow.meta?.autoDeactivated) {
+					const { autoDeactivated, ...remainingMeta } = updatedWorkflow.meta;
+					updatedWorkflow.meta = remainingMeta;
+					await this.workflowRepository.update({ id: workflowId }, { meta: remainingMeta });
+				}
+
+
 				this.eventService.emit('workflow-activated', {
 					user,
 					workflowId,
@@ -452,17 +459,6 @@
 			}
 		}
 
-<<<<<<< HEAD
-		if (isNowActive && !wasActive) {
-			// Workflow is being activated - clear auto-deactivation flag if it exists
-			if (updatedWorkflow.meta?.autoDeactivated) {
-				const { autoDeactivated, ...remainingMeta } = updatedWorkflow.meta;
-				updatedWorkflow.meta = remainingMeta;
-				await this.workflowRepository.update({ id: workflowId }, { meta: remainingMeta });
-			}
-
-			this.eventService.emit('workflow-activated', {
-=======
 		return updatedWorkflow;
 	}
 
@@ -502,7 +498,6 @@
 
 			// Emit deactivation event since activation failed
 			this.eventService.emit('workflow-deactivated', {
->>>>>>> 67869155
 				user,
 				workflowId,
 				workflow,
