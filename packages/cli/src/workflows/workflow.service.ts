<<<<<<< HEAD
import { GlobalConfig } from '@n8n/config';
=======
import { Service } from '@n8n/di';
>>>>>>> 6711cbcc
import type { Scope } from '@n8n/permissions';
// eslint-disable-next-line n8n-local-rules/misplaced-n8n-typeorm-import
import type { EntityManager } from '@n8n/typeorm';
// eslint-disable-next-line n8n-local-rules/misplaced-n8n-typeorm-import
import { In } from '@n8n/typeorm';
import omit from 'lodash/omit';
import pick from 'lodash/pick';
import { BinaryDataService, Logger } from 'n8n-core';
import { NodeApiError } from 'n8n-workflow';
<<<<<<< HEAD
import Container, { Service } from 'typedi';
=======
>>>>>>> 6711cbcc
import { v4 as uuid } from 'uuid';

import { ActiveWorkflowManager } from '@/active-workflow-manager';
import config from '@/config';
import { SharedWorkflow } from '@/databases/entities/shared-workflow';
import type { User } from '@/databases/entities/user';
import type { WorkflowEntity } from '@/databases/entities/workflow-entity';
import { ExecutionRepository } from '@/databases/repositories/execution.repository';
import { SharedWorkflowRepository } from '@/databases/repositories/shared-workflow.repository';
import { WorkflowTagMappingRepository } from '@/databases/repositories/workflow-tag-mapping.repository';
import { WorkflowRepository } from '@/databases/repositories/workflow.repository';
import { BadRequestError } from '@/errors/response-errors/bad-request.error';
import { NotFoundError } from '@/errors/response-errors/not-found.error';
import { EventService } from '@/events/event.service';
import { ExternalHooks } from '@/external-hooks';
import { validateEntity } from '@/generic-helpers';
import { hasSharing, type ListQuery } from '@/requests';
import { OrchestrationService } from '@/services/orchestration.service';
import { OwnershipService } from '@/services/ownership.service';
import { ProjectService } from '@/services/project.service.ee';
import { RoleService } from '@/services/role.service';
import { TagService } from '@/services/tag.service';
import * as WorkflowHelpers from '@/workflow-helpers';

import { WorkflowHistoryService } from './workflow-history.ee/workflow-history.service.ee';
import { WorkflowSharingService } from './workflow-sharing.service';

@Service()
export class WorkflowService {
	constructor(
		private readonly logger: Logger,
		private readonly sharedWorkflowRepository: SharedWorkflowRepository,
		private readonly workflowRepository: WorkflowRepository,
		private readonly workflowTagMappingRepository: WorkflowTagMappingRepository,
		private readonly binaryDataService: BinaryDataService,
		private readonly ownershipService: OwnershipService,
		private readonly tagService: TagService,
		private readonly workflowHistoryService: WorkflowHistoryService,
		private readonly orchestrationService: OrchestrationService,
		private readonly externalHooks: ExternalHooks,
		private readonly activeWorkflowManager: ActiveWorkflowManager,
		private readonly roleService: RoleService,
		private readonly workflowSharingService: WorkflowSharingService,
		private readonly projectService: ProjectService,
		private readonly executionRepository: ExecutionRepository,
		private readonly eventService: EventService,
	) {}

	async getMany(user: User, options?: ListQuery.Options, includeScopes?: boolean) {
		const sharedWorkflowIds = await this.workflowSharingService.getSharedWorkflowIds(user, {
			scopes: ['workflow:read'],
		});

		// eslint-disable-next-line prefer-const
		let { workflows, count } = await this.workflowRepository.getMany(sharedWorkflowIds, options);

		if (hasSharing(workflows)) {
			// Since we're filtering using project ID as part of the relation,
			// we end up filtering out all the other relations, meaning that if
			// it's shared to a project, it won't be able to find the home project.
			// To solve this, we have to get all the relation now, even though
			// we're deleting them later.
			if (typeof options?.filter?.projectId === 'string' && options.filter.projectId !== '') {
				const relations = await this.sharedWorkflowRepository.getAllRelationsForWorkflows(
					workflows.map((c) => c.id),
				);
				workflows.forEach((c) => {
					c.shared = relations.filter((r) => r.workflowId === c.id);
				});
			}

			workflows = workflows.map((w) => this.ownershipService.addOwnedByAndSharedWith(w));
		}

		if (includeScopes) {
			const projectRelations = await this.projectService.getProjectRelationsForUser(user);
			workflows = workflows.map((w) => this.roleService.addScopes(w, user, projectRelations));
		}

		workflows.forEach((w) => {
			// This is to emulate the old behaviour of removing the shared field as
			// part of `addOwnedByAndSharedWith`. We need this field in `addScopes`
			// though. So to avoid leaking the information we just delete it.
			delete w.shared;
		});

		return { workflows, count };
	}

	// eslint-disable-next-line complexity
	async update(
		user: User,
		workflowUpdateData: WorkflowEntity,
		workflowId: string,
		tagIds?: string[],
		forceSave?: boolean,
	): Promise<WorkflowEntity> {
		const workflow = await this.sharedWorkflowRepository.findWorkflowForUser(workflowId, user, [
			'workflow:update',
		]);

		if (!workflow) {
			this.logger.warn('User attempted to update a workflow without permissions', {
				workflowId,
				userId: user.id,
			});
			throw new NotFoundError(
				'You do not have permission to update this workflow. Ask the owner to share it with you.',
			);
		}

		if (
			!forceSave &&
			workflowUpdateData.versionId !== '' &&
			workflowUpdateData.versionId !== workflow.versionId
		) {
			throw new BadRequestError(
				'Your most recent changes may be lost, because someone else just updated this workflow. Open this workflow in a new tab to see those new updates.',
				100,
			);
		}

		if (Object.keys(omit(workflowUpdateData, ['id', 'versionId', 'active'])).length > 0) {
			// Update the workflow's version when changing properties such as
			// `name`, `pinData`, `nodes`, `connections`, `settings` or `tags`
			workflowUpdateData.versionId = uuid();
			this.logger.debug(
				`Updating versionId for workflow ${workflowId} for user ${user.id} after saving`,
				{
					previousVersionId: workflow.versionId,
					newVersionId: workflowUpdateData.versionId,
				},
			);
		}

		// check credentials for old format
		await WorkflowHelpers.replaceInvalidCredentials(workflowUpdateData);

		WorkflowHelpers.addNodeIds(workflowUpdateData);

		await this.externalHooks.run('workflow.update', [workflowUpdateData]);

		/**
		 * If the workflow being updated is stored as `active`, remove it from
		 * active workflows in memory, and re-add it after the update.
		 *
		 * If a trigger or poller in the workflow was updated, the new value
		 * will take effect only on removing and re-adding.
		 */
		if (workflow.active) {
			await this.activeWorkflowManager.remove(workflowId);
		}

		const workflowSettings = workflowUpdateData.settings ?? {};

		const keysAllowingDefault = [
			'timezone',
			'saveDataErrorExecution',
			'saveDataSuccessExecution',
			'saveManualExecutions',
			'saveExecutionProgress',
		] as const;
		for (const key of keysAllowingDefault) {
			// Do not save the default value
			if (workflowSettings[key] === 'DEFAULT') {
				delete workflowSettings[key];
			}
		}

		if (workflowSettings.executionTimeout === config.get('executions.timeout')) {
			// Do not save when default got set
			delete workflowSettings.executionTimeout;
		}

		if (workflowUpdateData.name) {
			workflowUpdateData.updatedAt = new Date(); // required due to atomic update
			await validateEntity(workflowUpdateData);
		}

		await this.workflowRepository.update(
			workflowId,
			pick(workflowUpdateData, [
				'name',
				'active',
				'nodes',
				'connections',
				'meta',
				'settings',
				'staticData',
				'pinData',
				'versionId',
			]),
		);

		const tagsDisabled = Container.get(GlobalConfig).tags.workflowTagsDisabled;

		if (tagIds && !tagsDisabled) {
			await this.workflowTagMappingRepository.overwriteTaggings(workflowId, tagIds);
		}

		if (workflowUpdateData.versionId !== workflow.versionId) {
			await this.workflowHistoryService.saveVersion(user, workflowUpdateData, workflowId);
		}

		const relations = tagsDisabled ? [] : ['tags'];

		// We sadly get nothing back from "update". Neither if it updated a record
		// nor the new value. So query now the hopefully updated entry.
		const updatedWorkflow = await this.workflowRepository.findOne({
			where: { id: workflowId },
			relations,
		});

		if (updatedWorkflow === null) {
			throw new BadRequestError(
				`Workflow with ID "${workflowId}" could not be found to be updated.`,
			);
		}

		if (updatedWorkflow.tags?.length && tagIds?.length) {
			updatedWorkflow.tags = this.tagService.sortByRequestOrder(updatedWorkflow.tags, {
				requestOrder: tagIds,
			});
		}

		await this.externalHooks.run('workflow.afterUpdate', [updatedWorkflow]);
		this.eventService.emit('workflow-saved', {
			user,
			workflow: updatedWorkflow,
			publicApi: false,
		});

		if (updatedWorkflow.active) {
			// When the workflow is supposed to be active add it again
			try {
				await this.externalHooks.run('workflow.activate', [updatedWorkflow]);
				await this.activeWorkflowManager.add(workflowId, workflow.active ? 'update' : 'activate');
			} catch (error) {
				// If workflow could not be activated set it again to inactive
				// and revert the versionId change so UI remains consistent
				await this.workflowRepository.update(workflowId, {
					active: false,
					versionId: workflow.versionId,
				});

				// Also set it in the returned data
				updatedWorkflow.active = false;

				let message;
				if (error instanceof NodeApiError) message = error.description;
				message = message ?? (error as Error).message;

				// Now return the original error for UI to display
				throw new BadRequestError(message);
			}
		}

		await this.orchestrationService.init();

		return updatedWorkflow;
	}

	async delete(user: User, workflowId: string): Promise<WorkflowEntity | undefined> {
		await this.externalHooks.run('workflow.delete', [workflowId]);

		const workflow = await this.sharedWorkflowRepository.findWorkflowForUser(workflowId, user, [
			'workflow:delete',
		]);

		if (!workflow) {
			return;
		}

		if (workflow.active) {
			// deactivate before deleting
			await this.activeWorkflowManager.remove(workflowId);
		}

		const idsForDeletion = await this.executionRepository
			.find({
				select: ['id'],
				where: { workflowId },
			})
			.then((rows) => rows.map(({ id: executionId }) => ({ workflowId, executionId })));

		await this.workflowRepository.delete(workflowId);
		await this.binaryDataService.deleteMany(idsForDeletion);

		this.eventService.emit('workflow-deleted', { user, workflowId, publicApi: false });
		await this.externalHooks.run('workflow.afterDelete', [workflowId]);

		return workflow;
	}

	async getWorkflowScopes(user: User, workflowId: string): Promise<Scope[]> {
		const userProjectRelations = await this.projectService.getProjectRelationsForUser(user);
		const shared = await this.sharedWorkflowRepository.find({
			where: {
				projectId: In([...new Set(userProjectRelations.map((pr) => pr.projectId))]),
				workflowId,
			},
		});
		return this.roleService.combineResourceScopes('workflow', user, shared, userProjectRelations);
	}

	/**
	 * Transfers all workflows owned by a project to another one.
	 * This has only been tested for personal projects. It may need to be amended
	 * for team projects.
	 **/
	async transferAll(fromProjectId: string, toProjectId: string, trx?: EntityManager) {
		trx = trx ?? this.workflowRepository.manager;

		// Get all shared workflows for both projects.
		const allSharedWorkflows = await trx.findBy(SharedWorkflow, {
			projectId: In([fromProjectId, toProjectId]),
		});
		const sharedWorkflowsOfFromProject = allSharedWorkflows.filter(
			(sw) => sw.projectId === fromProjectId,
		);

		// For all workflows that the from-project owns transfer the ownership to
		// the to-project.
		// This will override whatever relationship the to-project already has to
		// the resources at the moment.

		const ownedWorkflowIds = sharedWorkflowsOfFromProject
			.filter((sw) => sw.role === 'workflow:owner')
			.map((sw) => sw.workflowId);

		await this.sharedWorkflowRepository.makeOwner(ownedWorkflowIds, toProjectId, trx);

		// Delete the relationship to the from-project.
		await this.sharedWorkflowRepository.deleteByIds(ownedWorkflowIds, fromProjectId, trx);

		// Transfer relationships that are not `workflow:owner`.
		// This will NOT override whatever relationship the from-project already
		// has to the resource at the moment.
		const sharedWorkflowIdsOfTransferee = allSharedWorkflows
			.filter((sw) => sw.projectId === toProjectId)
			.map((sw) => sw.workflowId);

		// All resources that are shared with the from-project, but not with the
		// to-project.
		const sharedWorkflowsToTransfer = sharedWorkflowsOfFromProject.filter(
			(sw) =>
				sw.role !== 'workflow:owner' && !sharedWorkflowIdsOfTransferee.includes(sw.workflowId),
		);

		await trx.insert(
			SharedWorkflow,
			sharedWorkflowsToTransfer.map((sw) => ({
				workflowId: sw.workflowId,
				projectId: toProjectId,
				role: sw.role,
			})),
		);
	}
}<|MERGE_RESOLUTION|>--- conflicted
+++ resolved
@@ -1,8 +1,5 @@
-<<<<<<< HEAD
+import { Service } from '@n8n/di';
 import { GlobalConfig } from '@n8n/config';
-=======
-import { Service } from '@n8n/di';
->>>>>>> 6711cbcc
 import type { Scope } from '@n8n/permissions';
 // eslint-disable-next-line n8n-local-rules/misplaced-n8n-typeorm-import
 import type { EntityManager } from '@n8n/typeorm';
@@ -12,10 +9,7 @@
 import pick from 'lodash/pick';
 import { BinaryDataService, Logger } from 'n8n-core';
 import { NodeApiError } from 'n8n-workflow';
-<<<<<<< HEAD
 import Container, { Service } from 'typedi';
-=======
->>>>>>> 6711cbcc
 import { v4 as uuid } from 'uuid';
 
 import { ActiveWorkflowManager } from '@/active-workflow-manager';
