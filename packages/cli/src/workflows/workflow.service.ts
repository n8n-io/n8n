import { Logger } from '@n8n/backend-common';
import { GlobalConfig } from '@n8n/config';
import type {
	User,
	WorkflowEntity,
	ListQueryDb,
	WorkflowFolderUnionFull,
	WorkflowHistoryUpdate,
	WorkflowHistory,
} from '@n8n/db';
import {
	SharedWorkflow,
	ExecutionRepository,
	FolderRepository,
	WorkflowTagMappingRepository,
	SharedWorkflowRepository,
	WorkflowRepository,
	WorkflowPublishHistoryRepository,
} from '@n8n/db';
import { Service } from '@n8n/di';
import type { Scope } from '@n8n/permissions';
// eslint-disable-next-line n8n-local-rules/misplaced-n8n-typeorm-import
import type { EntityManager } from '@n8n/typeorm';
// eslint-disable-next-line n8n-local-rules/misplaced-n8n-typeorm-import
import { In } from '@n8n/typeorm';
import type { QueryDeepPartialEntity } from '@n8n/typeorm/query-builder/QueryPartialEntity';
import isEqual from 'lodash/isEqual';
import pick from 'lodash/pick';
import { FileLocation, BinaryDataService } from 'n8n-core';
import type { INode, INodes } from 'n8n-workflow';
import { NodeApiError, PROJECT_ROOT, assert, calculateWorkflowChecksum } from 'n8n-workflow';
import { v4 as uuid } from 'uuid';

import { WorkflowFinderService } from './workflow-finder.service';
import { WorkflowHistoryService } from './workflow-history/workflow-history.service';
import { WorkflowSharingService } from './workflow-sharing.service';

import { ActiveWorkflowManager } from '@/active-workflow-manager';
import { FolderNotFoundError } from '@/errors/folder-not-found.error';
import { BadRequestError } from '@/errors/response-errors/bad-request.error';
import { NotFoundError } from '@/errors/response-errors/not-found.error';
import { WorkflowValidationError } from '@/errors/response-errors/workflow-validation.error';
import { WorkflowHistoryVersionNotFoundError } from '@/errors/workflow-history-version-not-found.error';
import { EventService } from '@/events/event.service';
import { ExternalHooks } from '@/external-hooks';
import { validateEntity } from '@/generic-helpers';
import { NodeTypes } from '@/node-types';
import type { ListQuery } from '@/requests';
import { hasSharing } from '@/requests';
import { OwnershipService } from '@/services/ownership.service';
import { ProjectService } from '@/services/project.service.ee';
import { RoleService } from '@/services/role.service';
import { TagService } from '@/services/tag.service';
import * as WorkflowHelpers from '@/workflow-helpers';

import { WorkflowValidationService } from './workflow-validation.service';

@Service()
export class WorkflowService {
	constructor(
		private readonly logger: Logger,
		private readonly sharedWorkflowRepository: SharedWorkflowRepository,
		private readonly workflowRepository: WorkflowRepository,
		private readonly workflowTagMappingRepository: WorkflowTagMappingRepository,
		private readonly binaryDataService: BinaryDataService,
		private readonly ownershipService: OwnershipService,
		private readonly tagService: TagService,
		private readonly workflowHistoryService: WorkflowHistoryService,
		private readonly externalHooks: ExternalHooks,
		private readonly activeWorkflowManager: ActiveWorkflowManager,
		private readonly roleService: RoleService,
		private readonly workflowSharingService: WorkflowSharingService,
		private readonly projectService: ProjectService,
		private readonly executionRepository: ExecutionRepository,
		private readonly eventService: EventService,
		private readonly globalConfig: GlobalConfig,
		private readonly folderRepository: FolderRepository,
		private readonly workflowFinderService: WorkflowFinderService,
		private readonly workflowPublishHistoryRepository: WorkflowPublishHistoryRepository,
		private readonly workflowValidationService: WorkflowValidationService,
		private readonly nodeTypes: NodeTypes,
	) {}

	async getMany(
		user: User,
		options?: ListQuery.Options,
		includeScopes?: boolean,
		includeFolders?: boolean,
		onlySharedWithMe?: boolean,
	) {
		let count;
		let workflows;
		let workflowsAndFolders: WorkflowFolderUnionFull[] = [];
		let sharedWorkflowIds: string[] = [];
		let isPersonalProject = false;

		if (options?.filter?.projectId) {
			const projects = await this.projectService.getProjectRelationsForUser(user);
			isPersonalProject = !!projects.find(
				(p) => p.project.id === options.filter?.projectId && p.project.type === 'personal',
			);
		}

		if (isPersonalProject) {
			sharedWorkflowIds =
				await this.workflowSharingService.getOwnedWorkflowsInPersonalProject(user);
		} else if (onlySharedWithMe) {
			sharedWorkflowIds = await this.workflowSharingService.getSharedWithMeIds(user);
		} else {
			sharedWorkflowIds = await this.workflowSharingService.getSharedWorkflowIds(user, {
				scopes: ['workflow:read'],
			});
		}

		if (includeFolders) {
			[workflowsAndFolders, count] = await this.workflowRepository.getWorkflowsAndFoldersWithCount(
				sharedWorkflowIds,
				options,
			);

			workflows = workflowsAndFolders.filter((wf) => wf.resource === 'workflow');
		} else {
			({ workflows, count } = await this.workflowRepository.getManyAndCount(
				sharedWorkflowIds,
				options,
			));
		}

		/*
			Since we're filtering using project ID as part of the relation,
			we end up filtering out all the other relations, meaning that if
			it's shared to a project, it won't be able to find the home project.
			To solve this, we have to get all the relation now, even though
			we're deleting them later.
		*/
		if (hasSharing(workflows)) {
			workflows = await this.processSharedWorkflows(workflows, options);
		}

		if (includeScopes) {
			workflows = await this.addUserScopes(workflows, user);
		}

		this.cleanupSharedField(workflows);

		if (includeFolders) {
			workflows = this.mergeProcessedWorkflows(workflowsAndFolders, workflows);
		}

		return {
			workflows,
			count,
		};
	}

	private async processSharedWorkflows(
		workflows: ListQueryDb.Workflow.WithSharing[],
		options?: ListQuery.Options,
	) {
		const projectId = options?.filter?.projectId;

		const shouldAddProjectRelations = typeof projectId === 'string' && projectId !== '';

		if (shouldAddProjectRelations) {
			await this.addSharedRelation(workflows);
		}

		return workflows.map((workflow) => this.ownershipService.addOwnedByAndSharedWith(workflow));
	}

	private async addSharedRelation(workflows: ListQueryDb.Workflow.WithSharing[]): Promise<void> {
		const workflowIds = workflows.map((workflow) => workflow.id);
		const relations = await this.sharedWorkflowRepository.getAllRelationsForWorkflows(workflowIds);

		workflows.forEach((workflow) => {
			workflow.shared = relations.filter((relation) => relation.workflowId === workflow.id);
		});
	}

	private async addUserScopes(
		workflows: ListQueryDb.Workflow.Plain[] | ListQueryDb.Workflow.WithSharing[],
		user: User,
	) {
		const projectRelations = await this.projectService.getProjectRelationsForUser(user);

		return workflows.map((workflow) =>
			this.roleService.addScopes(workflow, user, projectRelations),
		);
	}

	private cleanupSharedField(
		workflows: ListQueryDb.Workflow.Plain[] | ListQueryDb.Workflow.WithSharing[],
	): void {
		/*
			This is to emulate the old behavior of removing the shared field as
			part of `addOwnedByAndSharedWith`. We need this field in `addScopes`
			though. So to avoid leaking the information we just delete it.
		*/
		workflows.forEach((workflow) => {
			delete workflow.shared;
		});
	}

	private mergeProcessedWorkflows(
		workflowsAndFolders: WorkflowFolderUnionFull[],
		processedWorkflows: ListQueryDb.Workflow.Plain[] | ListQueryDb.Workflow.WithSharing[],
	) {
		const workflowMap = new Map(processedWorkflows.map((workflow) => [workflow.id, workflow]));

		return workflowsAndFolders.map((item) =>
			item.resource === 'workflow' ? (workflowMap.get(item.id) ?? item) : item,
		);
	}

	/**
	 * Updates the workflow content (such as name, nodes, connections, settings, etc.).
	 *
	 * This method never updates the workflow's active fields (active, activeVersionId) directly.
	 * However, if settings change and the workflow has an active version, the workflow will be
	 * automatically reactivated to ensure the ActiveWorkflowManager uses the updated settings.
	 * For explicit activation or deactivation, use the activate/deactivate methods.
	 */

	// eslint-disable-next-line complexity
	async update(
		user: User,
		workflowUpdateData: WorkflowEntity,
		workflowId: string,
		options: {
			tagIds?: string[];
			parentFolderId?: string;
			forceSave?: boolean;
			publicApi?: boolean;
			publishIfActive?: boolean;
<<<<<<< HEAD
			expectedChecksum?: string;
=======
			aiBuilderAssisted?: boolean;
>>>>>>> c7fd47d3
		} = {},
	): Promise<WorkflowEntity> {
		const {
			expectedChecksum,
			tagIds,
			parentFolderId,
			forceSave = false,
			publicApi = false,
			publishIfActive = false,
			aiBuilderAssisted = false,
		} = options;
		const workflow = await this.workflowFinderService.findWorkflowForUser(
			workflowId,
			user,
			['workflow:update'],
			{ includeActiveVersion: true },
		);

		if (!workflow) {
			this.logger.warn('User attempted to update a workflow without permissions', {
				workflowId,
				userId: user.id,
			});
			throw new NotFoundError(
				'You do not have permission to update this workflow. Ask the owner to share it with you.',
			);
		}

		if (!forceSave && expectedChecksum) {
			await this._detectConflicts(workflow, expectedChecksum);
		}

		// Update the workflow's version when changing nodes or connections
		const saveNewVersion =
			('nodes' in workflowUpdateData && !isEqual(workflowUpdateData.nodes, workflow.nodes)) ||
			('connections' in workflowUpdateData &&
				!isEqual(workflowUpdateData.connections, workflow.connections));

		if (saveNewVersion) {
			workflowUpdateData.versionId = uuid();
			this.logger.debug(
				`Updating versionId for workflow ${workflowId} for user ${user.id} after saving`,
				{
					previousVersionId: workflow.versionId,
					newVersionId: workflowUpdateData.versionId,
				},
			);

			// To save a version, we need both nodes and connections
			workflowUpdateData.nodes = workflowUpdateData.nodes ?? workflow.nodes;
			workflowUpdateData.connections = workflowUpdateData.connections ?? workflow.connections;
		} else {
			// Do not let users change versionId directly
			workflowUpdateData.versionId = workflow.versionId;
		}

		// check credentials for old format
		await WorkflowHelpers.replaceInvalidCredentials(workflowUpdateData);

		WorkflowHelpers.addNodeIds(workflowUpdateData);

		// Merge settings to support partial updates
		if (workflowUpdateData.settings && workflow.settings) {
			workflowUpdateData.settings = {
				...workflow.settings,
				...workflowUpdateData.settings,
			};
		}

		// Check if settings actually changed
		const settingsChanged =
			workflowUpdateData.settings !== undefined &&
			!isEqual(workflow.settings, workflowUpdateData.settings);

		await this.externalHooks.run('workflow.update', [workflowUpdateData]);

		const workflowSettings = workflowUpdateData.settings ?? {};
		const keysAllowingDefault = [
			'timezone',
			'saveDataErrorExecution',
			'saveDataSuccessExecution',
			'saveManualExecutions',
			'saveExecutionProgress',
		] as const;
		for (const key of keysAllowingDefault) {
			// Do not save the default value
			if (workflowSettings[key] === 'DEFAULT') {
				delete workflowSettings[key];
			}
		}

		if (workflowSettings.executionTimeout === this.globalConfig.executions.timeout) {
			// Do not save when default got set
			delete workflowSettings.executionTimeout;
		}

		// Always set updatedAt to get millisecond precision
		workflowUpdateData.updatedAt = new Date();

		if (workflowUpdateData.name) {
			await validateEntity(workflowUpdateData);
		}

		const fieldsToUpdate = [
			'name',
			'nodes',
			'connections',
			'meta',
			'settings',
			'staticData',
			'pinData',
			'versionId',
			'description',
			'updatedAt',
			// do not update active fields
		];

		const updatePayload = pick(
			workflowUpdateData,
			fieldsToUpdate,
		) as QueryDeepPartialEntity<WorkflowEntity>;

		// Save the workflow to history first, so we can retrieve the complete version object for the update
		if (saveNewVersion) {
			await this.workflowHistoryService.saveVersion(user, workflowUpdateData, workflowId);
		}

		const publishCurrent = workflow.activeVersionId && publishIfActive;
		if (publishCurrent) {
			updatePayload.active = true;
			updatePayload.activeVersionId = workflowUpdateData.versionId;
		}

		if (parentFolderId) {
			const project = await this.sharedWorkflowRepository.getWorkflowOwningProject(workflow.id);
			if (parentFolderId !== PROJECT_ROOT) {
				try {
					await this.folderRepository.findOneOrFailFolderInProject(
						parentFolderId,
						project?.id ?? '',
					);
				} catch (e) {
					throw new FolderNotFoundError(parentFolderId);
				}
			}
			updatePayload.parentFolder = parentFolderId === PROJECT_ROOT ? null : { id: parentFolderId };
		}
		await this.workflowRepository.update(workflowId, updatePayload);
		const tagsDisabled = this.globalConfig.tags.disabled;

		if (tagIds && !tagsDisabled) {
			await this.workflowTagMappingRepository.overwriteTaggings(workflowId, tagIds);
		}

		const relations = tagsDisabled ? ['activeVersion'] : ['tags', 'activeVersion'];

		// We sadly get nothing back from "update". Neither if it updated a record
		// nor the new value. So query now the hopefully updated entry.
		const updatedWorkflow = await this.workflowRepository.findOne({
			where: { id: workflowId },
			relations,
		});

		if (updatedWorkflow === null) {
			throw new BadRequestError(
				`Workflow with ID "${workflowId}" could not be found to be updated.`,
			);
		}

		if (updatedWorkflow.tags?.length && tagIds?.length) {
			updatedWorkflow.tags = this.tagService.sortByRequestOrder(updatedWorkflow.tags, {
				requestOrder: tagIds,
			});
		}
		await this.externalHooks.run('workflow.afterUpdate', [updatedWorkflow]);
		this.eventService.emit('workflow-saved', {
			user,
			workflow: updatedWorkflow,
			publicApi,
			previousWorkflow: workflow,
			aiBuilderAssisted,
		});

		// Activate workflow if requested, or
		// Reactivate workflow if settings changed and workflow has an active version
		if (updatedWorkflow.activeVersionId && (publishCurrent || settingsChanged)) {
			await this.activateWorkflow(
				user,
				workflowId,
				{ versionId: updatedWorkflow.activeVersionId },
				publicApi,
			);
		}
		return updatedWorkflow;
	}

	/**
	 * Private helper to add a workflow to the active workflow manager
	 * @param rollBackOptions - Optional rollback options
	 */
	private async _addToActiveWorkflowManager(
		user: User,
		workflowId: string,
		workflow: WorkflowEntity,
		mode: 'activate' | 'update',
		publicApi: boolean = false,
	): Promise<void> {
		let didPublish = false;
		try {
			await this.externalHooks.run('workflow.activate', [workflow]);
			await this.activeWorkflowManager.add(workflowId, mode);
			didPublish = true;
		} catch (error) {
			const rollbackPayload = {
				active: false,
				activeVersionId: null,
				activeVersion: null,
			};
			const previouslyActiveId = workflow.activeVersionId;
			await this.workflowRepository.update(workflowId, rollbackPayload);

			// Also set it in the returned data
			workflow.active = rollbackPayload.active;
			workflow.activeVersionId = rollbackPayload.activeVersionId;
			workflow.activeVersion = rollbackPayload.activeVersion;

			if (!workflow.activeVersionId) {
				// Emit deactivation event since activation failed
				this.eventService.emit('workflow-deactivated', {
					user,
					workflowId,
					workflow,
					publicApi,
				});
				assert(previouslyActiveId !== null);
				await this.workflowPublishHistoryRepository.addRecord({
					workflowId,
					versionId: previouslyActiveId,
					event: 'deactivated',
					userId: user.id,
				});
			}
			let message;
			if (error instanceof NodeApiError) message = error.description;
			message = message ?? (error as Error).message;

			// Now return the original error for UI to display
			throw new BadRequestError(message);
		} finally {
			if (didPublish) {
				assert(workflow.activeVersionId !== null);
				await this.workflowPublishHistoryRepository.addRecord({
					workflowId,
					versionId: workflow.activeVersionId,
					event: 'activated',
					userId: user.id,
				});
			}
		}
	}

	/**
	 * Activates a workflow by setting its activeVersionId and adding it to the active workflow manager.
	 * @param user - The user activating the workflow
	 * @param workflowId - The ID of the workflow to activate
	 * @param options - Optional versionId, name and description updates
	 * @param publicApi - Whether this is called from the public API (affects event emission)
	 * @returns The activated workflow
	 */
	async activateWorkflow(
		user: User,
		workflowId: string,
		options?: {
			versionId?: string;
			name?: string;
			description?: string;
			expectedChecksum?: string;
		},
		publicApi: boolean = false,
	): Promise<WorkflowEntity> {
		const workflow = await this.workflowFinderService.findWorkflowForUser(
			workflowId,
			user,
			['workflow:update'],
			{ includeActiveVersion: true },
		);

		if (!workflow) {
			this.logger.warn('User attempted to activate a workflow without permissions', {
				workflowId,
				userId: user.id,
			});
			throw new NotFoundError(
				'You do not have permission to activate this workflow. Ask the owner to share it with you.',
			);
		}

		const versionIdToActivate = options?.versionId ?? workflow.versionId;
		const wasActive = workflow.activeVersionId !== null;

		let versionToActivate: WorkflowHistory;
		try {
			versionToActivate = await this.workflowHistoryService.getVersion(
				user,
				workflow.id,
				versionIdToActivate,
				{
					includePublishHistory: false,
				},
			);
		} catch (error) {
			if (error instanceof WorkflowHistoryVersionNotFoundError) {
				throw new NotFoundError('Version not found');
			}
			throw error;
		}

		if (options?.expectedChecksum) {
			await this._detectConflicts(workflow, options.expectedChecksum);
		}

		this._validateNodes(workflowId, versionToActivate.nodes);

		if (wasActive) {
			await this.activeWorkflowManager.remove(workflowId);
		}

		const activationMode = wasActive ? 'update' : 'activate';

		await this.workflowRepository.update(workflowId, {
			activeVersionId: versionIdToActivate,
			active: true,
			// workflow content did not change, so we keep updatedAt as is
			updatedAt: workflow.updatedAt,
		});

		const workflowForActivation = await this.workflowRepository.findOne({
			where: { id: workflowId },
			relations: ['activeVersion'],
		});

		if (!workflowForActivation) {
			throw new NotFoundError(`Workflow with ID "${workflowId}" could not be found.`);
		}

		this.eventService.emit('workflow-activated', {
			user,
			workflowId,
			workflow: workflowForActivation,
			publicApi,
		});

		await this._addToActiveWorkflowManager(
			user,
			workflowId,
			workflowForActivation,
			activationMode,
			publicApi,
		);

		if (options?.name !== undefined || options?.description !== undefined) {
			const updateFields: WorkflowHistoryUpdate = {};
			if (options.name !== undefined) updateFields.name = options.name;
			if (options.description !== undefined) updateFields.description = options.description;
			await this.workflowHistoryService.updateVersion(
				versionIdToActivate,
				workflowId,
				updateFields,
			);
		}

		// Fetch workflow again with workflowPublishHistory after activation to include the new entry
		const updatedWorkflow = await this.workflowRepository.findOne({
			where: { id: workflowId },
			relations: {
				activeVersion: {
					workflowPublishHistory: true,
				},
			},
		});

		if (!updatedWorkflow) {
			throw new NotFoundError(`Workflow with ID "${workflowId}" could not be found.`);
		}

		return updatedWorkflow;
	}

	/**
	 * Deactivates a workflow by removing it from the active workflow manager and setting activeVersionId to null.
	 * @param user - The user deactivating the workflow
	 * @param workflowId - The ID of the workflow to deactivate
	 * @param publicApi - Whether this is called from the public API (affects event emission)
	 * @returns The deactivated workflow
	 */
	async deactivateWorkflow(
		user: User,
		workflowId: string,
		publicApi: boolean = false,
	): Promise<WorkflowEntity> {
		const workflow = await this.workflowFinderService.findWorkflowForUser(
			workflowId,
			user,
			['workflow:update'],
			{ includeActiveVersion: true },
		);

		if (!workflow) {
			this.logger.warn('User attempted to deactivate a workflow without permissions', {
				workflowId,
				userId: user.id,
			});
			throw new NotFoundError(
				'You do not have permission to deactivate this workflow. Ask the owner to share it with you.',
			);
		}

		if (workflow.activeVersionId === null) {
			return workflow;
		}

		// Remove from active workflow manager
		await this.activeWorkflowManager.remove(workflowId);

		await this.workflowRepository.update(workflowId, {
			active: false,
			activeVersionId: null,
			// workflow content did not change, so we keep updatedAt as is
			updatedAt: workflow.updatedAt,
		});

		await this.workflowPublishHistoryRepository.addRecord({
			workflowId,
			versionId: workflow.activeVersionId,
			event: 'deactivated',
			userId: user.id,
		});

		// Update the workflow object for response
		workflow.active = false;
		workflow.activeVersionId = null;
		workflow.activeVersion = null;

		this.eventService.emit('workflow-deactivated', {
			user,
			workflowId,
			workflow,
			publicApi,
		});

		return workflow;
	}

	/**
	 * Deletes a workflow and returns it.
	 *
	 * If the workflow is active this will deactivate the workflow.
	 * If the user does not have the permissions to delete the workflow this does
	 * nothing and returns void.
	 */
	async delete(user: User, workflowId: string, force = false): Promise<WorkflowEntity | undefined> {
		await this.externalHooks.run('workflow.delete', [workflowId]);

		const workflow = await this.workflowFinderService.findWorkflowForUser(workflowId, user, [
			'workflow:delete',
		]);

		if (!workflow) {
			return;
		}

		if (!workflow.isArchived && !force) {
			throw new BadRequestError('Workflow must be archived before it can be deleted.');
		}

		if (workflow.active) {
			// deactivate before deleting
			await this.activeWorkflowManager.remove(workflowId);
		}

		const idsForDeletion = await this.executionRepository
			.find({
				select: ['id'],
				where: { workflowId },
			})
			.then((rows) =>
				rows.map(({ id: executionId }) => FileLocation.ofExecution(workflowId, executionId)),
			);

		await this.workflowRepository.delete(workflowId);
		await this.binaryDataService.deleteMany(idsForDeletion);

		this.eventService.emit('workflow-deleted', { user, workflowId, publicApi: false });
		await this.externalHooks.run('workflow.afterDelete', [workflowId]);

		return workflow;
	}

	async archive(
		user: User,
		workflowId: string,
		skipArchived: boolean = false,
	): Promise<WorkflowEntity | undefined> {
		const workflow = await this.workflowFinderService.findWorkflowForUser(workflowId, user, [
			'workflow:delete',
		]);

		if (!workflow) {
			return;
		}

		if (workflow.isArchived) {
			if (skipArchived) {
				return workflow;
			}

			throw new BadRequestError('Workflow is already archived.');
		}

		if (workflow.activeVersionId !== null) {
			await this.activeWorkflowManager.remove(workflowId);
			await this.workflowPublishHistoryRepository.addRecord({
				workflowId,
				versionId: workflow.activeVersionId,
				event: 'deactivated',
				userId: user.id,
			});
		}

		const versionId = uuid();
		workflow.versionId = versionId;
		workflow.isArchived = true;
		workflow.active = false;
		workflow.activeVersionId = null;
		workflow.activeVersion = null;

		await this.workflowRepository.update(workflowId, {
			isArchived: true,
			active: false,
			activeVersion: null,
			versionId,
		});

		await this.workflowHistoryService.saveVersion(user, workflow, workflowId);

		this.eventService.emit('workflow-archived', { user, workflowId, publicApi: false });
		await this.externalHooks.run('workflow.afterArchive', [workflowId]);

		return workflow;
	}

	async unarchive(user: User, workflowId: string): Promise<WorkflowEntity | undefined> {
		const workflow = await this.workflowFinderService.findWorkflowForUser(workflowId, user, [
			'workflow:delete',
		]);

		if (!workflow) {
			return;
		}

		if (!workflow.isArchived) {
			throw new BadRequestError('Workflow is not archived.');
		}

		const versionId = uuid();
		workflow.versionId = versionId;
		workflow.isArchived = false;

		await this.workflowRepository.update(workflowId, { isArchived: false, versionId });

		await this.workflowHistoryService.saveVersion(user, workflow, workflowId);

		this.eventService.emit('workflow-unarchived', { user, workflowId, publicApi: false });
		await this.externalHooks.run('workflow.afterUnarchive', [workflowId]);

		return workflow;
	}

	async getWorkflowScopes(user: User, workflowId: string): Promise<Scope[]> {
		const userProjectRelations = await this.projectService.getProjectRelationsForUser(user);
		const shared = await this.sharedWorkflowRepository.find({
			where: {
				projectId: In([...new Set(userProjectRelations.map((pr) => pr.projectId))]),
				workflowId,
			},
		});
		return this.roleService.combineResourceScopes('workflow', user, shared, userProjectRelations);
	}

	/**
	 * Transfers all workflows owned by a project to another one.
	 * This has only been tested for personal projects. It may need to be amended
	 * for team projects.
	 **/
	async transferAll(fromProjectId: string, toProjectId: string, trx?: EntityManager) {
		trx = trx ?? this.workflowRepository.manager;

		// Get all shared workflows for both projects.
		const allSharedWorkflows = await trx.findBy(SharedWorkflow, {
			projectId: In([fromProjectId, toProjectId]),
		});
		const sharedWorkflowsOfFromProject = allSharedWorkflows.filter(
			(sw) => sw.projectId === fromProjectId,
		);

		// For all workflows that the from-project owns transfer the ownership to
		// the to-project.
		// This will override whatever relationship the to-project already has to
		// the resources at the moment.

		const ownedWorkflowIds = sharedWorkflowsOfFromProject
			.filter((sw) => sw.role === 'workflow:owner')
			.map((sw) => sw.workflowId);

		await this.sharedWorkflowRepository.makeOwner(ownedWorkflowIds, toProjectId, trx);

		// Delete the relationship to the from-project.
		await this.sharedWorkflowRepository.deleteByIds(ownedWorkflowIds, fromProjectId, trx);

		// Transfer relationships that are not `workflow:owner`.
		// This will NOT override whatever relationship the from-project already
		// has to the resource at the moment.
		const sharedWorkflowIdsOfTransferee = allSharedWorkflows
			.filter((sw) => sw.projectId === toProjectId)
			.map((sw) => sw.workflowId);

		// All resources that are shared with the from-project, but not with the
		// to-project.
		const sharedWorkflowsToTransfer = sharedWorkflowsOfFromProject.filter(
			(sw) =>
				sw.role !== 'workflow:owner' && !sharedWorkflowIdsOfTransferee.includes(sw.workflowId),
		);

		await trx.insert(
			SharedWorkflow,
			sharedWorkflowsToTransfer.map((sw) => ({
				workflowId: sw.workflowId,
				projectId: toProjectId,
				role: sw.role,
			})),
		);
	}

	async getWorkflowsWithNodesIncluded(user: User, nodeTypes: string[], includeNodes = false) {
		const foundWorkflows = await this.workflowRepository.findWorkflowsWithNodeType(
			nodeTypes,
			includeNodes,
		);

		let { workflows } = await this.workflowRepository.getManyAndCount(
			foundWorkflows.map((w) => w.id),
		);

		if (hasSharing(workflows)) {
			workflows = await this.processSharedWorkflows(workflows);
		}

		const withScopes = await this.addUserScopes(workflows, user);

		this.cleanupSharedField(withScopes);

		return withScopes.map((workflow) => {
			const nodes = includeNodes
				? (foundWorkflows.find((w) => w.id === workflow.id)?.nodes ?? [])
				: undefined;

			return { resourceType: 'workflow', ...workflow, ...(includeNodes ? { nodes } : {}) };
		});
	}

	async _detectConflicts(dbWorkflow: WorkflowEntity, expectedChecksum: string) {
		const currentChecksum = await calculateWorkflowChecksum(dbWorkflow);

		if (expectedChecksum !== currentChecksum) {
			throw new BadRequestError(
				'Your most recent changes may be lost, because someone else just updated this workflow. Open this workflow in a new tab to see those new updates.',
				100,
			);
		}
	}

	_validateNodes(workflowId: string, nodes: INode[]) {
		const nodesToValidate = nodes.reduce<INodes>((acc, node) => {
			acc[node.name] = node;
			return acc;
		}, {});
		const validation = this.workflowValidationService.validateForActivation(
			nodesToValidate,
			this.nodeTypes,
		);

		if (!validation.isValid) {
			this.logger.warn('Workflow activation failed validation', {
				workflowId,
				error: validation.error,
			});
			throw new WorkflowValidationError(validation.error ?? 'Workflow validation failed');
		}
	}
}<|MERGE_RESOLUTION|>--- conflicted
+++ resolved
@@ -232,11 +232,8 @@
 			forceSave?: boolean;
 			publicApi?: boolean;
 			publishIfActive?: boolean;
-<<<<<<< HEAD
+			aiBuilderAssisted?: boolean;
 			expectedChecksum?: string;
-=======
-			aiBuilderAssisted?: boolean;
->>>>>>> c7fd47d3
 		} = {},
 	): Promise<WorkflowEntity> {
 		const {
