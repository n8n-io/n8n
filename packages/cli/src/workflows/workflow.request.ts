--- conflicted
+++ resolved
@@ -35,13 +35,8 @@
 	type FullManualExecutionFromKnownTriggerPayload = {
 		workflowData: IWorkflowBase;
 		agentRequest?: AiAgentRequest;
-<<<<<<< HEAD
 		chatSessionId?: string;
-		destinationNode?: string;
-=======
-
 		destinationNode?: IDestinationNode;
->>>>>>> 0e0410c9
 		triggerToStartFrom: { name: string; data?: ITaskData };
 	};
 	// 2. Full Manual Execution from Unknown Trigger
