import type { AuthenticatedRequest } from '@n8n/db';
import type {
	INode,
	IConnections,
	IWorkflowSettings,
	IRunData,
	ITaskData,
	IWorkflowBase,
	AiAgentRequest,
} from 'n8n-workflow';

import type { ListQuery } from '@/requests';

export declare namespace WorkflowRequest {
	type CreateUpdatePayload = Partial<{
		id: string; // deleted if sent
		name: string;
		description: string | null;
		nodes: INode[];
		connections: IConnections;
		settings: IWorkflowSettings;
		active: boolean;
		tags: string[];
		hash: string;
		meta: Record<string, unknown>;
		projectId: string;
		parentFolderId?: string;
		uiContext?: string;
	}>;

	// TODO: Use a discriminator when CAT-1809 lands
	//
	// 1. Full Manual Execution from Known Trigger
	type FullManualExecutionFromKnownTriggerPayload = {
		workflowData: IWorkflowBase;
		agentRequest?: AiAgentRequest;

		destinationNode?: string;
		triggerToStartFrom: { name: string; data?: ITaskData };
	};
	// 2. Full Manual Execution from Unknown Trigger
	type FullManualExecutionFromUnknownTriggerPayload = {
		workflowData: IWorkflowBase;
		agentRequest?: AiAgentRequest;
<<<<<<< HEAD
		chatSessionId?: string;
=======

		destinationNode: string;
>>>>>>> 6765d15e
	};

	// 3. Partial Manual Execution to Destination
	type PartialManualExecutionToDestinationPayload = {
		workflowData: IWorkflowBase;
		agentRequest?: AiAgentRequest;

		runData: IRunData;
		destinationNode: string;
		dirtyNodeNames: string[];
	};

	type ManualRunPayload =
		| FullManualExecutionFromKnownTriggerPayload
		| FullManualExecutionFromUnknownTriggerPayload
		| PartialManualExecutionToDestinationPayload;

	type Create = AuthenticatedRequest<{}, {}, CreateUpdatePayload>;

	type Get = AuthenticatedRequest<{ workflowId: string }>;

	type GetMany = AuthenticatedRequest<
		{},
		{},
		{},
		ListQuery.Params & {
			includeScopes?: string;
			includeFolders?: string;
			onlySharedWithMe?: string;
			availableInMCP?: string;
		}
	> & {
		listQueryOptions: ListQuery.Options;
	};

	type Update = AuthenticatedRequest<
		{ workflowId: string },
		{},
		CreateUpdatePayload,
		{ forceSave?: string }
	>;

	type NewName = AuthenticatedRequest<{}, {}, {}, { name?: string; projectId: string }>;

	type ManualRun = AuthenticatedRequest<{ workflowId: string }, {}, ManualRunPayload, {}>;

	type Share = AuthenticatedRequest<{ workflowId: string }, {}, { shareWithIds: string[] }>;

	type Activate = AuthenticatedRequest<
		{ workflowId: string },
		{},
		{ versionId: string; name?: string; description?: string }
	>;

	type Deactivate = AuthenticatedRequest<{ workflowId: string }>;
}<|MERGE_RESOLUTION|>--- conflicted
+++ resolved
@@ -34,7 +34,7 @@
 	type FullManualExecutionFromKnownTriggerPayload = {
 		workflowData: IWorkflowBase;
 		agentRequest?: AiAgentRequest;
-
+		chatSessionId?: string;
 		destinationNode?: string;
 		triggerToStartFrom: { name: string; data?: ITaskData };
 	};
@@ -42,12 +42,8 @@
 	type FullManualExecutionFromUnknownTriggerPayload = {
 		workflowData: IWorkflowBase;
 		agentRequest?: AiAgentRequest;
-<<<<<<< HEAD
-		chatSessionId?: string;
-=======
 
 		destinationNode: string;
->>>>>>> 6765d15e
 	};
 
 	// 3. Partial Manual Execution to Destination
