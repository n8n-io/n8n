--- conflicted
+++ resolved
@@ -1,13 +1,7 @@
-<<<<<<< HEAD
+import { PaginationDto } from '@n8n/api-types';
 import { RestController, Get, Middleware } from '@n8n/decorators';
 import { Request, Response, NextFunction } from 'express';
 
-=======
-import { PaginationDto } from '@n8n/api-types';
-import { Request, Response, NextFunction } from 'express';
-
-import { RestController, Get, Middleware, Query } from '@/decorators';
->>>>>>> 9243e18d
 import { NotFoundError } from '@/errors/response-errors/not-found.error';
 import { SharedWorkflowNotFoundError } from '@/errors/shared-workflow-not-found.error';
 import { WorkflowHistoryVersionNotFoundError } from '@/errors/workflow-history-version-not-found.error';
