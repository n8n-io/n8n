import { GlobalConfig } from '@n8n/config';
<<<<<<< HEAD
import { OnShutdown } from '@n8n/decorators';
=======
import {
	LICENSE_FEATURES,
	LICENSE_QUOTAS,
	UNLIMITED_LICENSE_QUOTA,
	type BooleanLicenseFeature,
	type NumericLicenseFeature,
} from '@n8n/constants';
>>>>>>> 9243e18d
import { Container, Service } from '@n8n/di';
import type { TEntitlement, TFeatures, TLicenseBlock } from '@n8n_io/license-sdk';
import { LicenseManager } from '@n8n_io/license-sdk';
import { InstanceSettings, Logger } from 'n8n-core';

import config from '@/config';
import { SettingsRepository } from '@/databases/repositories/settings.repository';
import { LicenseMetricsService } from '@/metrics/license-metrics.service';

import { N8N_VERSION, SETTINGS_LICENSE_CERT_KEY, Time } from './constants';

const LICENSE_RENEWAL_DISABLED_WARNING =
	'Automatic license renewal is disabled. The license will not renew automatically, and access to licensed features may be lost!';

export type FeatureReturnType = Partial<
	{
		planName: string;
	} & { [K in NumericLicenseFeature]: number } & { [K in BooleanLicenseFeature]: boolean }
>;

@Service()
export class License {
	private manager: LicenseManager | undefined;

	private isShuttingDown = false;

	constructor(
		private readonly logger: Logger,
		private readonly instanceSettings: InstanceSettings,
		private readonly settingsRepository: SettingsRepository,
		private readonly licenseMetricsService: LicenseMetricsService,
		private readonly globalConfig: GlobalConfig,
	) {
		this.logger = this.logger.scoped('license');
	}

	async init({
		forceRecreate = false,
		isCli = false,
	}: { forceRecreate?: boolean; isCli?: boolean } = {}) {
		if (this.manager && !forceRecreate) {
			this.logger.warn('License manager already initialized or shutting down');
			return;
		}
		if (this.isShuttingDown) {
			this.logger.warn('License manager already shutting down');
			return;
		}

		const { instanceType } = this.instanceSettings;
		const isMainInstance = instanceType === 'main';
		const server = this.globalConfig.license.serverUrl;
		const offlineMode = !isMainInstance;
		const autoRenewOffset = 72 * Time.hours.toSeconds;
		const saveCertStr = isMainInstance
			? async (value: TLicenseBlock) => await this.saveCertStr(value)
			: async () => {};
		const onFeatureChange = isMainInstance
			? async (features: TFeatures) => await this.onFeatureChange(features)
			: async () => {};
		const collectUsageMetrics = isMainInstance
			? async () => await this.licenseMetricsService.collectUsageMetrics()
			: async () => [];
		const collectPassthroughData = isMainInstance
			? async () => await this.licenseMetricsService.collectPassthroughData()
			: async () => ({});

		const { isLeader } = this.instanceSettings;
		const { autoRenewalEnabled } = this.globalConfig.license;
		const eligibleToRenew = isCli || isLeader;

		const shouldRenew = eligibleToRenew && autoRenewalEnabled;

		if (eligibleToRenew && !autoRenewalEnabled) {
			this.logger.warn(LICENSE_RENEWAL_DISABLED_WARNING);
		}

		try {
			this.manager = new LicenseManager({
				server,
				tenantId: this.globalConfig.license.tenantId,
				productIdentifier: `n8n-${N8N_VERSION}`,
				autoRenewEnabled: shouldRenew,
				renewOnInit: shouldRenew,
				autoRenewOffset,
				detachFloatingOnShutdown: this.globalConfig.license.detachFloatingOnShutdown,
				offlineMode,
				logger: this.logger,
				loadCertStr: async () => await this.loadCertStr(),
				saveCertStr,
				deviceFingerprint: () => this.instanceSettings.instanceId,
				collectUsageMetrics,
				collectPassthroughData,
				onFeatureChange,
			});

			await this.manager.initialize();

			const features = this.manager.getFeatures();
			this.checkIsLicensedForMultiMain(features);

			this.logger.debug('License initialized');
		} catch (error: unknown) {
			if (error instanceof Error) {
				this.logger.error('Could not initialize license manager sdk', { error });
			}
		}
	}

	async loadCertStr(): Promise<TLicenseBlock> {
		// if we have an ephemeral license, we don't want to load it from the database
		const ephemeralLicense = this.globalConfig.license.cert;
		if (ephemeralLicense) {
			return ephemeralLicense;
		}
		const databaseSettings = await this.settingsRepository.findOne({
			where: {
				key: SETTINGS_LICENSE_CERT_KEY,
			},
		});

		return databaseSettings?.value ?? '';
	}

	async onFeatureChange(_features: TFeatures): Promise<void> {
		const { isMultiMain, isLeader } = this.instanceSettings;

		if (Object.keys(_features).length === 0) {
			this.logger.error('Empty license features recieved', { isMultiMain, isLeader });
			return;
		}

		this.logger.debug('License feature change detected', _features);

		this.checkIsLicensedForMultiMain(_features);

		if (isMultiMain && !isLeader) {
			this.logger
				.scoped(['scaling', 'multi-main-setup', 'license'])
				.debug('Instance is not leader, skipping sending of "reload-license" command...');
			return;
		}

		if (config.getEnv('executions.mode') === 'queue') {
			const { Publisher } = await import('@/scaling/pubsub/publisher.service');
			await Container.get(Publisher).publishCommand({ command: 'reload-license' });
		}
	}

	async saveCertStr(value: TLicenseBlock): Promise<void> {
		// if we have an ephemeral license, we don't want to save it to the database
		if (this.globalConfig.license.cert) return;
		await this.settingsRepository.upsert(
			{
				key: SETTINGS_LICENSE_CERT_KEY,
				value,
				loadOnStartup: false,
			},
			['key'],
		);
	}

	async activate(activationKey: string): Promise<void> {
		if (!this.manager) {
			return;
		}

		await this.manager.activate(activationKey);
		this.logger.debug('License activated');
	}

	async reload(): Promise<void> {
		if (!this.manager) {
			return;
		}
		await this.manager.reload();
		this.logger.debug('License reloaded');
	}

	async renew() {
		if (!this.manager) {
			return;
		}

		await this.manager.renew();
		this.logger.debug('License renewed');
	}

	async clear() {
		if (!this.manager) {
			return;
		}

		await this.manager.clear();
		this.logger.info('License cleared');
	}

	@OnShutdown()
	async shutdown() {
		// Shut down License manager to unclaim any floating entitlements
		// Note: While this saves a new license cert to DB, the previous entitlements are still kept in memory so that the shutdown process can complete
		this.isShuttingDown = true;

		if (!this.manager) {
			return;
		}

		await this.manager.shutdown();
		this.logger.debug('License shut down');
	}

	isFeatureEnabled(feature: BooleanLicenseFeature) {
		return this.manager?.hasFeatureEnabled(feature) ?? false;
	}

	isSharingEnabled() {
		return this.isFeatureEnabled(LICENSE_FEATURES.SHARING);
	}

	isLogStreamingEnabled() {
		return this.isFeatureEnabled(LICENSE_FEATURES.LOG_STREAMING);
	}

	isLdapEnabled() {
		return this.isFeatureEnabled(LICENSE_FEATURES.LDAP);
	}

	isSamlEnabled() {
		return this.isFeatureEnabled(LICENSE_FEATURES.SAML);
	}

	isApiKeyScopesEnabled() {
		return this.isFeatureEnabled(LICENSE_FEATURES.API_KEY_SCOPES);
	}

	isAiAssistantEnabled() {
		return this.isFeatureEnabled(LICENSE_FEATURES.AI_ASSISTANT);
	}

	isAskAiEnabled() {
		return this.isFeatureEnabled(LICENSE_FEATURES.ASK_AI);
	}

	isAiCreditsEnabled() {
		return this.isFeatureEnabled(LICENSE_FEATURES.AI_CREDITS);
	}

	isAdvancedExecutionFiltersEnabled() {
		return this.isFeatureEnabled(LICENSE_FEATURES.ADVANCED_EXECUTION_FILTERS);
	}

	isAdvancedPermissionsLicensed() {
		return this.isFeatureEnabled(LICENSE_FEATURES.ADVANCED_PERMISSIONS);
	}

	isDebugInEditorLicensed() {
		return this.isFeatureEnabled(LICENSE_FEATURES.DEBUG_IN_EDITOR);
	}

	isBinaryDataS3Licensed() {
		return this.isFeatureEnabled(LICENSE_FEATURES.BINARY_DATA_S3);
	}

	isMultiMainLicensed() {
		return this.isFeatureEnabled(LICENSE_FEATURES.MULTIPLE_MAIN_INSTANCES);
	}

	isVariablesEnabled() {
		return this.isFeatureEnabled(LICENSE_FEATURES.VARIABLES);
	}

	isSourceControlLicensed() {
		return this.isFeatureEnabled(LICENSE_FEATURES.SOURCE_CONTROL);
	}

	isExternalSecretsEnabled() {
		return this.isFeatureEnabled(LICENSE_FEATURES.EXTERNAL_SECRETS);
	}

	isWorkflowHistoryLicensed() {
		return this.isFeatureEnabled(LICENSE_FEATURES.WORKFLOW_HISTORY);
	}

	isAPIDisabled() {
		return this.isFeatureEnabled(LICENSE_FEATURES.API_DISABLED);
	}

	isWorkerViewLicensed() {
		return this.isFeatureEnabled(LICENSE_FEATURES.WORKER_VIEW);
	}

	isProjectRoleAdminLicensed() {
		return this.isFeatureEnabled(LICENSE_FEATURES.PROJECT_ROLE_ADMIN);
	}

	isProjectRoleEditorLicensed() {
		return this.isFeatureEnabled(LICENSE_FEATURES.PROJECT_ROLE_EDITOR);
	}

	isProjectRoleViewerLicensed() {
		return this.isFeatureEnabled(LICENSE_FEATURES.PROJECT_ROLE_VIEWER);
	}

	isCustomNpmRegistryEnabled() {
		return this.isFeatureEnabled(LICENSE_FEATURES.COMMUNITY_NODES_CUSTOM_REGISTRY);
	}

	isFoldersEnabled() {
		return this.isFeatureEnabled(LICENSE_FEATURES.FOLDERS);
	}

	isInsightsSummaryEnabled() {
		return this.isFeatureEnabled(LICENSE_FEATURES.INSIGHTS_VIEW_SUMMARY);
	}

	isInsightsDashboardEnabled() {
		return this.isFeatureEnabled(LICENSE_FEATURES.INSIGHTS_VIEW_DASHBOARD);
	}

	isInsightsHourlyDataEnabled() {
		return this.getFeatureValue(LICENSE_FEATURES.INSIGHTS_VIEW_HOURLY_DATA);
	}

	getCurrentEntitlements() {
		return this.manager?.getCurrentEntitlements() ?? [];
	}

	getFeatureValue<T extends keyof FeatureReturnType>(feature: T): FeatureReturnType[T] {
		return this.manager?.getFeatureValue(feature) as FeatureReturnType[T];
	}

	getManagementJwt(): string {
		if (!this.manager) {
			return '';
		}
		return this.manager.getManagementJwt();
	}

	/**
	 * Helper function to get the latest main plan for a license
	 */
	getMainPlan(): TEntitlement | undefined {
		if (!this.manager) {
			return undefined;
		}

		const entitlements = this.getCurrentEntitlements();
		if (!entitlements.length) {
			return undefined;
		}

		entitlements.sort((a, b) => b.validFrom.getTime() - a.validFrom.getTime());

		return entitlements.find(
			(entitlement) => (entitlement.productMetadata?.terms as { isMainPlan?: boolean })?.isMainPlan,
		);
	}

	getConsumerId() {
		return this.manager?.getConsumerId() ?? 'unknown';
	}

	// Helper functions for computed data
	getUsersLimit() {
		return this.getFeatureValue(LICENSE_QUOTAS.USERS_LIMIT) ?? UNLIMITED_LICENSE_QUOTA;
	}

	getTriggerLimit() {
		return this.getFeatureValue(LICENSE_QUOTAS.TRIGGER_LIMIT) ?? UNLIMITED_LICENSE_QUOTA;
	}

	getVariablesLimit() {
		return this.getFeatureValue(LICENSE_QUOTAS.VARIABLES_LIMIT) ?? UNLIMITED_LICENSE_QUOTA;
	}

	getAiCredits() {
		return this.getFeatureValue(LICENSE_QUOTAS.AI_CREDITS) ?? 0;
	}

	getWorkflowHistoryPruneLimit() {
		return (
			this.getFeatureValue(LICENSE_QUOTAS.WORKFLOW_HISTORY_PRUNE_LIMIT) ?? UNLIMITED_LICENSE_QUOTA
		);
	}

	getInsightsMaxHistory() {
		return this.getFeatureValue(LICENSE_QUOTAS.INSIGHTS_MAX_HISTORY_DAYS) ?? 7;
	}

	getInsightsRetentionMaxAge() {
		return this.getFeatureValue(LICENSE_QUOTAS.INSIGHTS_RETENTION_MAX_AGE_DAYS) ?? 180;
	}

	getInsightsRetentionPruneInterval() {
		return this.getFeatureValue(LICENSE_QUOTAS.INSIGHTS_RETENTION_PRUNE_INTERVAL_DAYS) ?? 24;
	}

	getTeamProjectLimit() {
		return this.getFeatureValue(LICENSE_QUOTAS.TEAM_PROJECT_LIMIT) ?? 0;
	}

	getPlanName(): string {
		return this.getFeatureValue('planName') ?? 'Community';
	}

	getInfo(): string {
		if (!this.manager) {
			return 'n/a';
		}

		return this.manager.toString();
	}

	isWithinUsersLimit() {
		return this.getUsersLimit() === UNLIMITED_LICENSE_QUOTA;
	}

	/**
	 * Ensures that the instance is licensed for multi-main setup if multi-main mode is enabled
	 */
	private checkIsLicensedForMultiMain(features: TFeatures) {
		const isMultiMainEnabled =
			config.getEnv('executions.mode') === 'queue' && this.globalConfig.multiMainSetup.enabled;
		if (!isMultiMainEnabled) {
			return;
		}

		const isMultiMainLicensed =
			(features[LICENSE_FEATURES.MULTIPLE_MAIN_INSTANCES] as boolean | undefined) ?? false;

		this.instanceSettings.setMultiMainLicensed(isMultiMainLicensed);

		if (!isMultiMainLicensed) {
			this.logger
				.scoped(['scaling', 'multi-main-setup', 'license'])
				.debug(
					'License changed with no support for multi-main setup - no new followers will be allowed to init. To restore multi-main setup, please upgrade to a license that supports this feature.',
				);
		}
	}

	enableAutoRenewals() {
		this.manager?.enableAutoRenewals();
	}

	disableAutoRenewals() {
		this.manager?.disableAutoRenewals();
	}
}<|MERGE_RESOLUTION|>--- conflicted
+++ resolved
@@ -1,7 +1,4 @@
 import { GlobalConfig } from '@n8n/config';
-<<<<<<< HEAD
-import { OnShutdown } from '@n8n/decorators';
-=======
 import {
 	LICENSE_FEATURES,
 	LICENSE_QUOTAS,
@@ -9,7 +6,7 @@
 	type BooleanLicenseFeature,
 	type NumericLicenseFeature,
 } from '@n8n/constants';
->>>>>>> 9243e18d
+import { OnShutdown } from '@n8n/decorators';
 import { Container, Service } from '@n8n/di';
 import type { TEntitlement, TFeatures, TLicenseBlock } from '@n8n_io/license-sdk';
 import { LicenseManager } from '@n8n_io/license-sdk';
