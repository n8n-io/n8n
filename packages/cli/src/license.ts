import type { LicenseProvider } from '@n8n/backend-common';
import { GlobalConfig } from '@n8n/config';
import {
	LICENSE_FEATURES,
	LICENSE_QUOTAS,
	UNLIMITED_LICENSE_QUOTA,
	type BooleanLicenseFeature,
	type NumericLicenseFeature,
} from '@n8n/constants';
import { OnLeaderStepdown, OnLeaderTakeover, OnShutdown } from '@n8n/decorators';
import { Container, Service } from '@n8n/di';
import type { TEntitlement, TFeatures, TLicenseBlock } from '@n8n_io/license-sdk';
import { LicenseManager } from '@n8n_io/license-sdk';
import { InstanceSettings, Logger } from 'n8n-core';

import config from '@/config';
import { SettingsRepository } from '@/databases/repositories/settings.repository';
import { LicenseMetricsService } from '@/metrics/license-metrics.service';

import { N8N_VERSION, SETTINGS_LICENSE_CERT_KEY, Time } from './constants';

const LICENSE_RENEWAL_DISABLED_WARNING =
	'Automatic license renewal is disabled. The license will not renew automatically, and access to licensed features may be lost!';

export type FeatureReturnType = Partial<
	{
		planName: string;
	} & { [K in NumericLicenseFeature]: number } & { [K in BooleanLicenseFeature]: boolean }
>;

@Service()
export class License implements LicenseProvider {
	private manager: LicenseManager | undefined;

	private isShuttingDown = false;

	constructor(
		private readonly logger: Logger,
		private readonly instanceSettings: InstanceSettings,
		private readonly settingsRepository: SettingsRepository,
		private readonly licenseMetricsService: LicenseMetricsService,
		private readonly globalConfig: GlobalConfig,
	) {
		this.logger = this.logger.scoped('license');
	}

	async init({
		forceRecreate = false,
		isCli = false,
	}: { forceRecreate?: boolean; isCli?: boolean } = {}) {
		if (this.manager && !forceRecreate) {
			this.logger.warn('License manager already initialized or shutting down');
			return;
		}
		if (this.isShuttingDown) {
			this.logger.warn('License manager already shutting down');
			return;
		}

		const { instanceType } = this.instanceSettings;
		const isMainInstance = instanceType === 'main';
		const server = this.globalConfig.license.serverUrl;
		const offlineMode = !isMainInstance;
		const autoRenewOffset = 72 * Time.hours.toSeconds;
		const saveCertStr = isMainInstance
			? async (value: TLicenseBlock) => await this.saveCertStr(value)
			: async () => {};
		const onFeatureChange = isMainInstance
			? async (features: TFeatures) => await this.onFeatureChange(features)
			: async () => {};
		const collectUsageMetrics = isMainInstance
			? async () => await this.licenseMetricsService.collectUsageMetrics()
			: async () => [];
		const collectPassthroughData = isMainInstance
			? async () => await this.licenseMetricsService.collectPassthroughData()
			: async () => ({});

		const { isLeader } = this.instanceSettings;
		const { autoRenewalEnabled } = this.globalConfig.license;
		const eligibleToRenew = isCli || isLeader;

		const shouldRenew = eligibleToRenew && autoRenewalEnabled;

		if (eligibleToRenew && !autoRenewalEnabled) {
			this.logger.warn(LICENSE_RENEWAL_DISABLED_WARNING);
		}

		try {
			this.manager = new LicenseManager({
				server,
				tenantId: this.globalConfig.license.tenantId,
				productIdentifier: `n8n-${N8N_VERSION}`,
				autoRenewEnabled: shouldRenew,
				renewOnInit: shouldRenew,
				autoRenewOffset,
				detachFloatingOnShutdown: this.globalConfig.license.detachFloatingOnShutdown,
				offlineMode,
				logger: this.logger,
				loadCertStr: async () => await this.loadCertStr(),
				saveCertStr,
				deviceFingerprint: () => this.instanceSettings.instanceId,
				collectUsageMetrics,
				collectPassthroughData,
				onFeatureChange,
			});

			await this.manager.initialize();

			const features = this.manager.getFeatures();
			this.checkIsLicensedForMultiMain(features);

			this.logger.debug('License initialized');
		} catch (error: unknown) {
			if (error instanceof Error) {
				this.logger.error('Could not initialize license manager sdk', { error });
			}
		}
	}

	async loadCertStr(): Promise<TLicenseBlock> {
		// if we have an ephemeral license, we don't want to load it from the database
		const ephemeralLicense = this.globalConfig.license.cert;
		if (ephemeralLicense) {
			return ephemeralLicense;
		}
		const databaseSettings = await this.settingsRepository.findOne({
			where: {
				key: SETTINGS_LICENSE_CERT_KEY,
			},
		});

		return databaseSettings?.value ?? '';
	}

	async onFeatureChange(_features: TFeatures): Promise<void> {
		const { isMultiMain, isLeader } = this.instanceSettings;

		if (Object.keys(_features).length === 0) {
			this.logger.error('Empty license features recieved', { isMultiMain, isLeader });
			return;
		}

		this.logger.debug('License feature change detected', _features);

		this.checkIsLicensedForMultiMain(_features);

		if (isMultiMain && !isLeader) {
			this.logger
				.scoped(['scaling', 'multi-main-setup', 'license'])
				.debug('Instance is not leader, skipping sending of "reload-license" command...');
			return;
		}

		if (config.getEnv('executions.mode') === 'queue') {
			const { Publisher } = await import('@/scaling/pubsub/publisher.service');
			await Container.get(Publisher).publishCommand({ command: 'reload-license' });
		}
	}

	async saveCertStr(value: TLicenseBlock): Promise<void> {
		// if we have an ephemeral license, we don't want to save it to the database
		if (this.globalConfig.license.cert) return;
		await this.settingsRepository.upsert(
			{
				key: SETTINGS_LICENSE_CERT_KEY,
				value,
				loadOnStartup: false,
			},
			['key'],
		);
	}

	async activate(activationKey: string): Promise<void> {
		if (!this.manager) {
			return;
		}

		await this.manager.activate(activationKey);
		this.logger.debug('License activated');
	}

	async reload(): Promise<void> {
		if (!this.manager) {
			return;
		}
		await this.manager.reload();
		this.logger.debug('License reloaded');
	}

	async renew() {
		if (!this.manager) {
			return;
		}

		await this.manager.renew();
		this.logger.debug('License renewed');
	}

	async clear() {
		if (!this.manager) {
			return;
		}

		await this.manager.clear();
		this.logger.info('License cleared');
	}

	@OnShutdown()
	async shutdown() {
		// Shut down License manager to unclaim any floating entitlements
		// Note: While this saves a new license cert to DB, the previous entitlements are still kept in memory so that the shutdown process can complete
		this.isShuttingDown = true;

		if (!this.manager) {
			return;
		}

		await this.manager.shutdown();
		this.logger.debug('License shut down');
	}

<<<<<<< HEAD
	isFeatureEnabled(feature: BooleanLicenseFeature) {
		return  true;
=======
	isLicensed(feature: BooleanLicenseFeature) {
		return this.manager?.hasFeatureEnabled(feature) ?? false;
>>>>>>> 73a4a33d
	}

	/** @deprecated Use `LicenseState.isSharingLicensed` instead. */
	isSharingEnabled() {
		return this.isLicensed(LICENSE_FEATURES.SHARING);
	}

	/** @deprecated Use `LicenseState.isLogStreamingLicensed` instead. */
	isLogStreamingEnabled() {
		return this.isLicensed(LICENSE_FEATURES.LOG_STREAMING);
	}

	/** @deprecated Use `LicenseState.isLdapLicensed` instead. */
	isLdapEnabled() {
		return this.isLicensed(LICENSE_FEATURES.LDAP);
	}

	/** @deprecated Use `LicenseState.isSamlLicensed` instead. */
	isSamlEnabled() {
		return this.isLicensed(LICENSE_FEATURES.SAML);
	}

	/** @deprecated Use `LicenseState.isApiKeyScopesLicensed` instead. */
	isApiKeyScopesEnabled() {
		return this.isLicensed(LICENSE_FEATURES.API_KEY_SCOPES);
	}

	/** @deprecated Use `LicenseState.isAiAssistantLicensed` instead. */
	isAiAssistantEnabled() {
		return this.isLicensed(LICENSE_FEATURES.AI_ASSISTANT);
	}

	/** @deprecated Use `LicenseState.isAskAiLicensed` instead. */
	isAskAiEnabled() {
		return this.isLicensed(LICENSE_FEATURES.ASK_AI);
	}

	/** @deprecated Use `LicenseState.isAiCreditsLicensed` instead. */
	isAiCreditsEnabled() {
		return this.isLicensed(LICENSE_FEATURES.AI_CREDITS);
	}

	/** @deprecated Use `LicenseState.isAdvancedExecutionFiltersLicensed` instead. */
	isAdvancedExecutionFiltersEnabled() {
		return this.isLicensed(LICENSE_FEATURES.ADVANCED_EXECUTION_FILTERS);
	}

	/** @deprecated Use `LicenseState.isAdvancedPermissionsLicensed` instead. */
	isAdvancedPermissionsLicensed() {
		return this.isLicensed(LICENSE_FEATURES.ADVANCED_PERMISSIONS);
	}

	/** @deprecated Use `LicenseState.isDebugInEditorLicensed` instead. */
	isDebugInEditorLicensed() {
		return this.isLicensed(LICENSE_FEATURES.DEBUG_IN_EDITOR);
	}

	/** @deprecated Use `LicenseState.isBinaryDataS3Licensed` instead. */
	isBinaryDataS3Licensed() {
		return this.isLicensed(LICENSE_FEATURES.BINARY_DATA_S3);
	}

	/** @deprecated Use `LicenseState.isMultiMainLicensed` instead. */
	isMultiMainLicensed() {
		return this.isLicensed(LICENSE_FEATURES.MULTIPLE_MAIN_INSTANCES);
	}

	/** @deprecated Use `LicenseState.isVariablesLicensed` instead. */
	isVariablesEnabled() {
		return this.isLicensed(LICENSE_FEATURES.VARIABLES);
	}

	/** @deprecated Use `LicenseState.isSourceControlLicensed` instead. */
	isSourceControlLicensed() {
		return this.isLicensed(LICENSE_FEATURES.SOURCE_CONTROL);
	}

	/** @deprecated Use `LicenseState.isExternalSecretsLicensed` instead. */
	isExternalSecretsEnabled() {
		return this.isLicensed(LICENSE_FEATURES.EXTERNAL_SECRETS);
	}

	/** @deprecated Use `LicenseState.isWorkflowHistoryLicensed` instead. */
	isWorkflowHistoryLicensed() {
		return this.isLicensed(LICENSE_FEATURES.WORKFLOW_HISTORY);
	}

	/** @deprecated Use `LicenseState.isAPIDisabled` instead. */
	isAPIDisabled() {
		return this.isLicensed(LICENSE_FEATURES.API_DISABLED);
	}

	/** @deprecated Use `LicenseState.isWorkerViewLicensed` instead. */
	isWorkerViewLicensed() {
		return this.isLicensed(LICENSE_FEATURES.WORKER_VIEW);
	}

	/** @deprecated Use `LicenseState.isProjectRoleAdminLicensed` instead. */
	isProjectRoleAdminLicensed() {
		return this.isLicensed(LICENSE_FEATURES.PROJECT_ROLE_ADMIN);
	}

	/** @deprecated Use `LicenseState.isProjectRoleEditorLicensed` instead. */
	isProjectRoleEditorLicensed() {
		return this.isLicensed(LICENSE_FEATURES.PROJECT_ROLE_EDITOR);
	}

	/** @deprecated Use `LicenseState.isProjectRoleViewerLicensed` instead. */
	isProjectRoleViewerLicensed() {
		return this.isLicensed(LICENSE_FEATURES.PROJECT_ROLE_VIEWER);
	}

	/** @deprecated Use `LicenseState.isCustomNpmRegistryLicensed` instead. */
	isCustomNpmRegistryEnabled() {
		return this.isLicensed(LICENSE_FEATURES.COMMUNITY_NODES_CUSTOM_REGISTRY);
	}

	/** @deprecated Use `LicenseState.isFoldersLicensed` instead. */
	isFoldersEnabled() {
		return this.isLicensed(LICENSE_FEATURES.FOLDERS);
	}

	getCurrentEntitlements() {
		return this.manager?.getCurrentEntitlements() ?? [];
	}

	getValue<T extends keyof FeatureReturnType>(feature: T): FeatureReturnType[T] {
		return this.manager?.getFeatureValue(feature) as FeatureReturnType[T];
	}

	getManagementJwt(): string {
		if (!this.manager) {
			return '';
		}
		return this.manager.getManagementJwt();
	}

	/**
	 * Helper function to get the latest main plan for a license
	 */
	getMainPlan(): TEntitlement | undefined {
		if (!this.manager) {
			return undefined;
		}

		const entitlements = this.getCurrentEntitlements();
		if (!entitlements.length) {
			return undefined;
		}

		entitlements.sort((a, b) => b.validFrom.getTime() - a.validFrom.getTime());

		return entitlements.find(
			(entitlement) => (entitlement.productMetadata?.terms as { isMainPlan?: boolean })?.isMainPlan,
		);
	}

	getConsumerId() {
		return this.manager?.getConsumerId() ?? 'unknown';
	}

	// Helper functions for computed data

	/** @deprecated Use `LicenseState` instead. */
	getUsersLimit() {
		return this.getValue(LICENSE_QUOTAS.USERS_LIMIT) ?? UNLIMITED_LICENSE_QUOTA;
	}

	/** @deprecated Use `LicenseState` instead. */
	getTriggerLimit() {
		return this.getValue(LICENSE_QUOTAS.TRIGGER_LIMIT) ?? UNLIMITED_LICENSE_QUOTA;
	}

	/** @deprecated Use `LicenseState` instead. */
	getVariablesLimit() {
		return this.getValue(LICENSE_QUOTAS.VARIABLES_LIMIT) ?? UNLIMITED_LICENSE_QUOTA;
	}

	/** @deprecated Use `LicenseState` instead. */
	getAiCredits() {
		return this.getValue(LICENSE_QUOTAS.AI_CREDITS) ?? 0;
	}

	/** @deprecated Use `LicenseState` instead. */
	getWorkflowHistoryPruneLimit() {
		return this.getValue(LICENSE_QUOTAS.WORKFLOW_HISTORY_PRUNE_LIMIT) ?? UNLIMITED_LICENSE_QUOTA;
	}

	/** @deprecated Use `LicenseState` instead. */
	getInsightsMaxHistory() {
		return this.getValue(LICENSE_QUOTAS.INSIGHTS_MAX_HISTORY_DAYS) ?? 7;
	}

	/** @deprecated Use `LicenseState` instead. */
	getInsightsRetentionMaxAge() {
		return this.getValue(LICENSE_QUOTAS.INSIGHTS_RETENTION_MAX_AGE_DAYS) ?? 180;
	}

	/** @deprecated Use `LicenseState` instead. */
	getInsightsRetentionPruneInterval() {
		return this.getValue(LICENSE_QUOTAS.INSIGHTS_RETENTION_PRUNE_INTERVAL_DAYS) ?? 24;
	}

	/** @deprecated Use `LicenseState` instead. */
	getTeamProjectLimit() {
		return this.getValue(LICENSE_QUOTAS.TEAM_PROJECT_LIMIT) ?? 0;
	}

	getPlanName(): string {
		return this.getValue('planName') ?? 'Community';
	}

	getInfo(): string {
		if (!this.manager) {
			return 'n/a';
		}

		return this.manager.toString();
	}

	/** @deprecated Use `LicenseState` instead. */
	isWithinUsersLimit() {
		return this.getUsersLimit() === UNLIMITED_LICENSE_QUOTA;
	}

	/**
	 * Ensures that the instance is licensed for multi-main setup if multi-main mode is enabled
	 */
	private checkIsLicensedForMultiMain(features: TFeatures) {
		const isMultiMainEnabled =
			config.getEnv('executions.mode') === 'queue' && this.globalConfig.multiMainSetup.enabled;
		if (!isMultiMainEnabled) {
			return;
		}

		const isMultiMainLicensed =
			(features[LICENSE_FEATURES.MULTIPLE_MAIN_INSTANCES] as boolean | undefined) ?? false;

		this.instanceSettings.setMultiMainLicensed(isMultiMainLicensed);

		if (!isMultiMainLicensed) {
			this.logger
				.scoped(['scaling', 'multi-main-setup', 'license'])
				.debug(
					'License changed with no support for multi-main setup - no new followers will be allowed to init. To restore multi-main setup, please upgrade to a license that supports this feature.',
				);
		}
	}

	@OnLeaderTakeover()
	enableAutoRenewals() {
		this.manager?.enableAutoRenewals();
	}

	@OnLeaderStepdown()
	disableAutoRenewals() {
		this.manager?.disableAutoRenewals();
	}
}<|MERGE_RESOLUTION|>--- conflicted
+++ resolved
@@ -219,13 +219,8 @@
 		this.logger.debug('License shut down');
 	}
 
-<<<<<<< HEAD
-	isFeatureEnabled(feature: BooleanLicenseFeature) {
-		return  true;
-=======
 	isLicensed(feature: BooleanLicenseFeature) {
-		return this.manager?.hasFeatureEnabled(feature) ?? false;
->>>>>>> 73a4a33d
+		return true;
 	}
 
 	/** @deprecated Use `LicenseState.isSharingLicensed` instead. */
