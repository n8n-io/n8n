/* eslint-disable import/no-cycle */
import express from 'express';
import {
	IConnections,
	ICredentialDataDecryptedObject,
	ICredentialNodeAccess,
	INode,
	INodeCredentialTestRequest,
	IPinData,
	IRunData,
	IWorkflowSettings,
} from 'n8n-workflow';

import type { IExecutionDeleteFilter, IWorkflowDb } from '.';
import type { Role } from './databases/entities/Role';
import type { User } from './databases/entities/User';
import * as UserManagementMailer from './UserManagement/email/UserManagementMailer';
import type { PublicUser } from './UserManagement/Interfaces';

export type AuthlessRequest<
	RouteParams = {},
	ResponseBody = {},
	RequestBody = {},
	RequestQuery = {},
> = express.Request<RouteParams, ResponseBody, RequestBody, RequestQuery>;

export type AuthenticatedRequest<
	RouteParams = {},
	ResponseBody = {},
	RequestBody = {},
	RequestQuery = {},
> = express.Request<RouteParams, ResponseBody, RequestBody, RequestQuery> & {
	user: User;
	mailer?: UserManagementMailer.UserManagementMailer;
	globalMemberRole?: Role;
};

// ----------------------------------
//           /workflows
// ----------------------------------

export declare namespace WorkflowRequest {
	type RequestBody = Partial<{
		id: string; // delete if sent
		name: string;
		nodes: INode[];
		connections: IConnections;
		settings: IWorkflowSettings;
		active: boolean;
		tags: string[];
	}>;

	type Create = AuthenticatedRequest<{}, {}, RequestBody>;

	type Get = AuthenticatedRequest<{ id: string }>;

	type Delete = Get;

	type Update = AuthenticatedRequest<{ id: string }, {}, RequestBody>;

	type NewName = AuthenticatedRequest<{}, {}, {}, { name?: string }>;

	type GetAll = AuthenticatedRequest<{}, {}, {}, { filter: string }>;

	type GetAllActive = AuthenticatedRequest;

	type GetAllActivationErrors = Get;

	type ManualRun = AuthenticatedRequest<
		{},
		{},
		{
			workflowData: IWorkflowDb;
			runData: IRunData;
			pinData: IPinData;
			startNodes?: string[];
			destinationNode?: string;
		}
	>;

	type Share = AuthenticatedRequest<{ workflowId: string }, {}, { shareWithIds: string[] }>;
}

// ----------------------------------
//          /credentials
// ----------------------------------

export declare namespace CredentialRequest {
	type CredentialProperties = Partial<{
		id: string; // delete if sent
		name: string;
		type: string;
		nodesAccess: ICredentialNodeAccess[];
		data: ICredentialDataDecryptedObject;
	}>;

	type Create = AuthenticatedRequest<{}, {}, CredentialProperties>;

	type Get = AuthenticatedRequest<{ id: string }, {}, {}, Record<string, string>>;

	type Delete = Get;

	type GetAll = AuthenticatedRequest<{}, {}, {}, { filter: string }>;

	type Update = AuthenticatedRequest<{ id: string }, {}, CredentialProperties>;

	type NewName = WorkflowRequest.NewName;

	type Test = AuthenticatedRequest<{}, {}, INodeCredentialTestRequest>;

	type Share = AuthenticatedRequest<{ credentialId: string }, {}, { shareWithIds: string[] }>;
}

// ----------------------------------
//           /executions
// ----------------------------------

export declare namespace ExecutionRequest {
	namespace QueryParam {
		type GetAll = {
			filter: string; // '{ waitTill: string; finished: boolean, [other: string]: string }'
			limit: string;
			lastId: string;
			firstId: string;
		};

		type GetAllCurrent = {
			filter: string; // '{ workflowId: string }'
		};
	}

	type GetAll = AuthenticatedRequest<{}, {}, {}, QueryParam.GetAll>;
	type Get = AuthenticatedRequest<{ id: string }, {}, {}, { unflattedResponse: 'true' | 'false' }>;
	type Delete = AuthenticatedRequest<{}, {}, IExecutionDeleteFilter>;
	type Retry = AuthenticatedRequest<{ id: string }, {}, { loadWorkflow: boolean }, {}>;
	type Stop = AuthenticatedRequest<{ id: string }>;
	type GetAllCurrent = AuthenticatedRequest<{}, {}, {}, QueryParam.GetAllCurrent>;
}

// ----------------------------------
//               /me
// ----------------------------------

export declare namespace MeRequest {
	export type Settings = AuthenticatedRequest<
		{},
		{},
		Pick<PublicUser, 'email' | 'firstName' | 'lastName'>
	>;
	export type Password = AuthenticatedRequest<
		{},
		{},
		{ currentPassword: string; newPassword: string }
	>;
	export type SurveyAnswers = AuthenticatedRequest<{}, {}, Record<string, string> | {}>;
}

// ----------------------------------
//             /owner
// ----------------------------------

export declare namespace OwnerRequest {
	type Post = AuthenticatedRequest<
		{},
		{},
		Partial<{
			email: string;
			password: string;
			firstName: string;
			lastName: string;
		}>,
		{}
	>;
}

// ----------------------------------
//     password reset endpoints
// ----------------------------------

export declare namespace PasswordResetRequest {
	export type Email = AuthlessRequest<{}, {}, Pick<PublicUser, 'email'>>;

	export type Credentials = AuthlessRequest<{}, {}, {}, { userId?: string; token?: string }>;

	export type NewPassword = AuthlessRequest<
		{},
		{},
		Pick<PublicUser, 'password'> & { token?: string; userId?: string }
	>;
}

// ----------------------------------
//             /users
// ----------------------------------

export declare namespace UserRequest {
	export type Invite = AuthenticatedRequest<{}, {}, Array<{ email: string }>>;

	export type ResolveSignUp = AuthlessRequest<
		{},
		{},
		{},
		{ inviterId?: string; inviteeId?: string }
	>;

	export type SignUp = AuthenticatedRequest<
		{ id: string },
		{ inviterId?: string; inviteeId?: string }
	>;

	export type Delete = AuthenticatedRequest<
		{ id: string; email: string; identifier: string },
		{},
		{},
		{ transferId?: string; includeRole: boolean }
	>;

	export type Get = AuthenticatedRequest<
		{ id: string; email: string; identifier: string },
		{},
		{},
		{ limit?: number; offset?: number; cursor?: string; includeRole?: boolean }
	>;

	export type Reinvite = AuthenticatedRequest<{ id: string }>;

	export type Update = AuthlessRequest<
		{ id: string },
		{},
		{
			inviterId: string;
			firstName: string;
			lastName: string;
			password: string;
		}
	>;
}

// ----------------------------------
//             /login
// ----------------------------------

export type LoginRequest = AuthlessRequest<
	{},
	{},
	{
		email: string;
		password: string;
	}
>;

// ----------------------------------
//          oauth endpoints
// ----------------------------------

export declare namespace OAuthRequest {
	namespace OAuth1Credential {
		type Auth = AuthenticatedRequest<{}, {}, {}, { id: string }>;
		type Callback = AuthenticatedRequest<
			{},
			{},
			{},
			{ oauth_verifier: string; oauth_token: string; cid: string }
		> & {
			user?: User;
		};
	}

	namespace OAuth2Credential {
		type Auth = OAuth1Credential.Auth;
		type Callback = AuthenticatedRequest<{}, {}, {}, { code: string; state: string }>;
	}
}

// ----------------------------------
//      /node-parameter-options
// ----------------------------------

export type NodeParameterOptionsRequest = AuthenticatedRequest<
	{},
	{},
	{},
	{
		nodeTypeAndVersion: string;
		methodName: string;
		path: string;
		currentNodeParameters: string;
		credentials: string;
	}
>;

// ----------------------------------
//        /node-list-search
// ----------------------------------

export type NodeListSearchRequest = AuthenticatedRequest<
	{},
	{},
	{},
	{
		nodeTypeAndVersion: string;
		methodName: string;
		path: string;
		currentNodeParameters: string;
		credentials: string;
		filter?: string;
		paginationToken?: string;
	}
>;

// ----------------------------------
//             /tags
// ----------------------------------

export declare namespace TagsRequest {
	type Delete = AuthenticatedRequest<{ id: string }>;
}

// ----------------------------------
//             /nodes
// ----------------------------------

export declare namespace NodeRequest {
	type GetAll = AuthenticatedRequest;

	type Post = AuthenticatedRequest<{}, {}, { name?: string }>;

	type Delete = AuthenticatedRequest<{}, {}, {}, { name: string }>;

	type Update = Post;
}

// ----------------------------------
<<<<<<< HEAD
//          /node-types
// ----------------------------------

export declare namespace NodeTypesRequest {
	type GetAll = AuthenticatedRequest<{}, {}, {}, { onlyLatest?: string }>;
=======
//           /curl-to-json
// ----------------------------------

export declare namespace CurlHelper {
	type ToJson = AuthenticatedRequest<{}, {}, { curlCommand?: string }>;
>>>>>>> 298c4f20
}<|MERGE_RESOLUTION|>--- conflicted
+++ resolved
@@ -331,17 +331,17 @@
 }
 
 // ----------------------------------
-<<<<<<< HEAD
 //          /node-types
 // ----------------------------------
 
 export declare namespace NodeTypesRequest {
 	type GetAll = AuthenticatedRequest<{}, {}, {}, { onlyLatest?: string }>;
-=======
+}
+
+// ----------------------------------
 //           /curl-to-json
 // ----------------------------------
 
 export declare namespace CurlHelper {
 	type ToJson = AuthenticatedRequest<{}, {}, { curlCommand?: string }>;
->>>>>>> 298c4f20
 }