import { TaskRunnersConfig } from '@n8n/config';
import { mock } from 'jest-mock-extended';
import type { ChildProcess, SpawnOptions } from 'node:child_process';

import { Logger } from '@/logging/logger.service';
import type { TaskRunnerAuthService } from '@/runners/auth/task-runner-auth.service';
import { TaskRunnerProcess } from '@/runners/task-runner-process';
import { mockInstance } from '@test/mocking';

const spawnMock = jest.fn(() =>
	mock<ChildProcess>({
		stdout: {
			pipe: jest.fn(),
		},
		stderr: {
			pipe: jest.fn(),
		},
	}),
);
require('child_process').spawn = spawnMock;

describe('TaskRunnerProcess', () => {
	const logger = mockInstance(Logger);
	const runnerConfig = mockInstance(TaskRunnersConfig);
	runnerConfig.disabled = false;
	runnerConfig.mode = 'internal_childprocess';
	const authService = mock<TaskRunnerAuthService>();
<<<<<<< HEAD
	const taskRunnerProcess = new TaskRunnerProcess(logger, runnerConfig, authService);
=======
	let taskRunnerProcess = new TaskRunnerProcess(runnerConfig, authService);
>>>>>>> c56f30ce

	afterEach(async () => {
		spawnMock.mockClear();
	});

	describe('constructor', () => {
		it('should throw if runner mode is external', () => {
			runnerConfig.mode = 'external';

			expect(() => new TaskRunnerProcess(logger, runnerConfig, authService)).toThrow();

			runnerConfig.mode = 'internal_childprocess';
		});
	});

	describe('start', () => {
		beforeEach(() => {
			taskRunnerProcess = new TaskRunnerProcess(runnerConfig, authService);
		});

		test.each(['PATH', 'NODE_FUNCTION_ALLOW_BUILTIN', 'NODE_FUNCTION_ALLOW_EXTERNAL'])(
			'should propagate %s from env as is',
			async (envVar) => {
				jest.spyOn(authService, 'createGrantToken').mockResolvedValue('grantToken');
				process.env[envVar] = 'custom value';

				await taskRunnerProcess.start();

				// @ts-expect-error The type is not correct
				const options = spawnMock.mock.calls[0][2] as SpawnOptions;
				expect(options.env).toEqual(
					expect.objectContaining({
						[envVar]: 'custom value',
					}),
				);
			},
		);

		it('should pass NODE_OPTIONS env if maxOldSpaceSize is configured', async () => {
			jest.spyOn(authService, 'createGrantToken').mockResolvedValue('grantToken');
			runnerConfig.maxOldSpaceSize = '1024';

			await taskRunnerProcess.start();

			// @ts-expect-error The type is not correct
			const options = spawnMock.mock.calls[0][2] as SpawnOptions;
			expect(options.env).toEqual(
				expect.objectContaining({
					NODE_OPTIONS: '--max-old-space-size=1024',
				}),
			);
		});

		it('should not pass NODE_OPTIONS env if maxOldSpaceSize is not configured', async () => {
			jest.spyOn(authService, 'createGrantToken').mockResolvedValue('grantToken');
			runnerConfig.maxOldSpaceSize = '';

			await taskRunnerProcess.start();

			// @ts-expect-error The type is not correct
			const options = spawnMock.mock.calls[0][2] as SpawnOptions;
			expect(options.env).not.toHaveProperty('NODE_OPTIONS');
		});
	});
});<|MERGE_RESOLUTION|>--- conflicted
+++ resolved
@@ -25,11 +25,7 @@
 	runnerConfig.disabled = false;
 	runnerConfig.mode = 'internal_childprocess';
 	const authService = mock<TaskRunnerAuthService>();
-<<<<<<< HEAD
-	const taskRunnerProcess = new TaskRunnerProcess(logger, runnerConfig, authService);
-=======
-	let taskRunnerProcess = new TaskRunnerProcess(runnerConfig, authService);
->>>>>>> c56f30ce
+	let taskRunnerProcess = new TaskRunnerProcess(logger, runnerConfig, authService);
 
 	afterEach(async () => {
 		spawnMock.mockClear();
@@ -47,7 +43,7 @@
 
 	describe('start', () => {
 		beforeEach(() => {
-			taskRunnerProcess = new TaskRunnerProcess(runnerConfig, authService);
+			taskRunnerProcess = new TaskRunnerProcess(logger, runnerConfig, authService);
 		});
 
 		test.each(['PATH', 'NODE_FUNCTION_ALLOW_BUILTIN', 'NODE_FUNCTION_ALLOW_EXTERNAL'])(
