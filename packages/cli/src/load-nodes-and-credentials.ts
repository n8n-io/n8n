import { GlobalConfig } from '@n8n/config';
import glob from 'fast-glob';
import fsPromises from 'fs/promises';
import type { Class, DirectoryLoader, Types } from 'n8n-core';
import {
	CUSTOM_EXTENSION_ENV,
	ErrorReporter,
	InstanceSettings,
	CustomDirectoryLoader,
	PackageDirectoryLoader,
	LazyPackageDirectoryLoader,
	UnrecognizedCredentialTypeError,
	UnrecognizedNodeTypeError,
} from 'n8n-core';
import type {
	KnownNodesAndCredentials,
	INodeTypeBaseDescription,
	INodeTypeDescription,
	INodeTypeData,
	ICredentialTypeData,
	LoadedClass,
	ICredentialType,
	INodeType,
	IVersionedNodeType,
	INodeProperties,
} from 'n8n-workflow';
import {
	ApplicationError,
	ErrorReporterProxy as ErrorReporter,
	NodeConnectionType,
} from 'n8n-workflow';
<<<<<<< HEAD
=======
import { NodeHelpers, ApplicationError } from 'n8n-workflow';
>>>>>>> 77e2c75c
import path from 'path';
import picocolors from 'picocolors';
import { Container, Service } from 'typedi';

import {
	CUSTOM_API_CALL_KEY,
	CUSTOM_API_CALL_NAME,
	inTest,
	CLI_DIR,
	inE2ETests,
} from '@/constants';
import { Logger } from '@/logging/logger.service';
import { isContainedWithin } from '@/utils/path-util';

interface LoadedNodesAndCredentials {
	nodes: INodeTypeData;
	credentials: ICredentialTypeData;
}

@Service()
export class LoadNodesAndCredentials {
	private known: KnownNodesAndCredentials = { nodes: {}, credentials: {} };

	// This contains the actually loaded objects, and their source paths
	loaded: LoadedNodesAndCredentials = { nodes: {}, credentials: {} };

	// For nodes, this only contains the descriptions, loaded from either the
	// actual file, or the lazy loaded json
	types: Types = { nodes: [], credentials: [] };

	loaders: Record<string, DirectoryLoader> = {};

	excludeNodes = this.globalConfig.nodes.exclude;

	includeNodes = this.globalConfig.nodes.include;

	private postProcessors: Array<() => Promise<void>> = [];

	constructor(
		private readonly logger: Logger,
		private readonly errorReporter: ErrorReporter,
		private readonly instanceSettings: InstanceSettings,
		private readonly globalConfig: GlobalConfig,
	) {}

	async init() {
		if (inTest) throw new ApplicationError('Not available in tests');

		// Make sure the imported modules can resolve dependencies fine.
		const delimiter = process.platform === 'win32' ? ';' : ':';
		process.env.NODE_PATH = module.paths.join(delimiter);

		// @ts-ignore
		// eslint-disable-next-line @typescript-eslint/no-unsafe-call
		module.constructor._initPaths();

		if (!inE2ETests) {
			this.excludeNodes = this.excludeNodes ?? [];
			this.excludeNodes.push('n8n-nodes-base.e2eTest');
		}

		// Load nodes from `n8n-nodes-base`
		const basePathsToScan = [
			// In case "n8n" package is in same node_modules folder.
			path.join(CLI_DIR, '..'),
			// In case "n8n" package is the root and the packages are
			// in the "node_modules" folder underneath it.
			path.join(CLI_DIR, 'node_modules'),
		];

		for (const nodeModulesDir of basePathsToScan) {
			await this.loadNodesFromNodeModules(nodeModulesDir, 'n8n-nodes-base');
			await this.loadNodesFromNodeModules(nodeModulesDir, '@n8n/n8n-nodes-langchain');
		}

		// Load nodes from any other `n8n-nodes-*` packages in the download directory
		// This includes the community nodes
		await this.loadNodesFromNodeModules(
			path.join(this.instanceSettings.nodesDownloadDir, 'node_modules'),
		);

		await this.loadNodesFromCustomDirectories();
		await this.postProcessLoaders();
	}

	addPostProcessor(fn: () => Promise<void>) {
		this.postProcessors.push(fn);
	}

	isKnownNode(type: string) {
		return type in this.known.nodes;
	}

	get loadedCredentials() {
		return this.loaded.credentials;
	}

	get loadedNodes() {
		return this.loaded.nodes;
	}

	get knownCredentials() {
		return this.known.credentials;
	}

	get knownNodes() {
		return this.known.nodes;
	}

	private async loadNodesFromNodeModules(
		nodeModulesDir: string,
		packageName?: string,
	): Promise<void> {
		const globOptions = {
			cwd: nodeModulesDir,
			onlyDirectories: true,
			deep: 1,
		};
		const installedPackagePaths = packageName
			? await glob(packageName, globOptions)
			: [
					...(await glob('n8n-nodes-*', globOptions)),
					...(await glob('@*/n8n-nodes-*', { ...globOptions, deep: 2 })),
				];

		for (const packagePath of installedPackagePaths) {
			try {
				await this.runDirectoryLoader(
					LazyPackageDirectoryLoader,
					path.join(nodeModulesDir, packagePath),
				);
			} catch (error) {
				this.logger.error((error as Error).message);
				this.errorReporter.error(error);
			}
		}
	}

	resolveIcon(packageName: string, url: string): string | undefined {
		const loader = this.loaders[packageName];
		if (!loader) {
			return undefined;
		}
		const pathPrefix = `/icons/${packageName}/`;
		const filePath = path.resolve(loader.directory, url.substring(pathPrefix.length));

		return isContainedWithin(loader.directory, filePath) ? filePath : undefined;
	}

	getCustomDirectories(): string[] {
		const customDirectories = [this.instanceSettings.customExtensionDir];

		if (process.env[CUSTOM_EXTENSION_ENV] !== undefined) {
			const customExtensionFolders = process.env[CUSTOM_EXTENSION_ENV].split(';');
			customDirectories.push(...customExtensionFolders);
		}

		return customDirectories;
	}

	private async loadNodesFromCustomDirectories(): Promise<void> {
		for (const directory of this.getCustomDirectories()) {
			await this.runDirectoryLoader(CustomDirectoryLoader, directory);
		}
	}

	async loadPackage(packageName: string) {
		const finalNodeUnpackedPath = path.join(
			this.instanceSettings.nodesDownloadDir,
			'node_modules',
			packageName,
		);
		return await this.runDirectoryLoader(PackageDirectoryLoader, finalNodeUnpackedPath);
	}

	async unloadPackage(packageName: string) {
		if (packageName in this.loaders) {
			this.loaders[packageName].reset();
			delete this.loaders[packageName];
		}
	}

	/**
	 * Whether any of the node's credential types may be used to
	 * make a request from a node other than itself.
	 */
	private supportsProxyAuth(description: INodeTypeDescription) {
		if (!description.credentials) return false;

		return description.credentials.some(({ name }) => {
			const credType = this.types.credentials.find((t) => t.name === name);
			if (!credType) {
				this.logger.warn(
					`Failed to load Custom API options for the node "${description.name}": Unknown credential name "${name}"`,
				);
				return false;
			}
			if (credType.authenticate !== undefined) return true;

			return (
				Array.isArray(credType.extends) &&
				credType.extends.some((parentType) =>
					['oAuth2Api', 'googleOAuth2Api', 'oAuth1Api'].includes(parentType),
				)
			);
		});
	}

	/**
	 * Inject a `Custom API Call` option into `resource` and `operation`
	 * parameters in a latest-version node that supports proxy auth.
	 */
	private injectCustomApiCallOptions() {
		this.types.nodes.forEach((node: INodeTypeDescription) => {
			const isLatestVersion =
				node.defaultVersion === undefined || node.defaultVersion === node.version;

			if (isLatestVersion) {
				if (!this.supportsProxyAuth(node)) return;

				node.properties.forEach((p) => {
					if (
						['resource', 'operation'].includes(p.name) &&
						Array.isArray(p.options) &&
						p.options[p.options.length - 1].name !== CUSTOM_API_CALL_NAME
					) {
						p.options.push({
							name: CUSTOM_API_CALL_NAME,
							value: CUSTOM_API_CALL_KEY,
						});
					}
				});
			}
		});
	}

	/**
	 * Run a loader of source files of nodes and credentials in a directory.
	 */
	private async runDirectoryLoader<T extends DirectoryLoader>(
		constructor: Class<T, ConstructorParameters<typeof DirectoryLoader>>,
		dir: string,
	) {
		const loader = new constructor(dir, this.excludeNodes, this.includeNodes);
		if (loader instanceof PackageDirectoryLoader && loader.packageName in this.loaders) {
			throw new ApplicationError(
				picocolors.red(
					`nodes package ${loader.packageName} is already loaded.\n Please delete this second copy at path ${dir}`,
				),
			);
		}
		await loader.loadAll();
		this.loaders[loader.packageName] = loader;
		return loader;
	}

	/**
	 * This creates all AI Agent tools by duplicating the node descriptions for
	 * all nodes that are marked as `usableAsTool`. It basically modifies the
	 * description. The actual wrapping happens in the langchain code for getting
	 * the connected tools.
	 */
	createAiTools() {
		const usableNodes: Array<INodeTypeBaseDescription | INodeTypeDescription> =
			this.types.nodes.filter((nodetype) => nodetype.usableAsTool === true);

		for (const usableNode of usableNodes) {
			const description: INodeTypeBaseDescription | INodeTypeDescription =
				structuredClone(usableNode);
			const wrapped = this.convertNodeToAiTool({ description }).description;

			this.types.nodes.push(wrapped);
			this.known.nodes[wrapped.name] = structuredClone(this.known.nodes[usableNode.name]);

			const credentialNames = Object.entries(this.known.credentials)
				.filter(([_, credential]) => credential?.supportedNodes?.includes(usableNode.name))
				.map(([credentialName]) => credentialName);

			credentialNames.forEach((name) =>
				this.known.credentials[name]?.supportedNodes?.push(wrapped.name),
			);
		}
	}

	async postProcessLoaders() {
		this.known = { nodes: {}, credentials: {} };
		this.loaded = { nodes: {}, credentials: {} };
		this.types = { nodes: [], credentials: [] };

		for (const loader of Object.values(this.loaders)) {
			// list of node & credential types that will be sent to the frontend
			const { known, types, directory, packageName } = loader;
			this.types.nodes = this.types.nodes.concat(
				types.nodes.map(({ name, ...rest }) => ({
					...rest,
					name: `${packageName}.${name}`,
				})),
			);
			this.types.credentials = this.types.credentials.concat(types.credentials);

			// Nodes and credentials that have been loaded immediately
			for (const nodeTypeName in loader.nodeTypes) {
				this.loaded.nodes[`${packageName}.${nodeTypeName}`] = loader.nodeTypes[nodeTypeName];
			}

			for (const credentialTypeName in loader.credentialTypes) {
				this.loaded.credentials[credentialTypeName] = loader.credentialTypes[credentialTypeName];
			}

			for (const type in known.nodes) {
				const { className, sourcePath } = known.nodes[type];
				this.known.nodes[`${packageName}.${type}`] = {
					className,
					sourcePath: path.join(directory, sourcePath),
				};
			}

			for (const type in known.credentials) {
				const {
					className,
					sourcePath,
					supportedNodes,
					extends: extendsArr,
				} = known.credentials[type];
				this.known.credentials[type] = {
					className,
					sourcePath: path.join(directory, sourcePath),
					supportedNodes:
						loader instanceof PackageDirectoryLoader
							? supportedNodes?.map((nodeName) => `${loader.packageName}.${nodeName}`)
							: undefined,
					extends: extendsArr,
				};
			}
		}

		this.createAiTools();

		this.injectCustomApiCallOptions();

		for (const postProcessor of this.postProcessors) {
			await postProcessor();
		}
	}

	getNode(fullNodeType: string): LoadedClass<INodeType | IVersionedNodeType> {
		const [packageName, nodeType] = fullNodeType.split('.');
		const { loaders } = this;
		const loader = loaders[packageName];
		if (!loader) {
			throw new UnrecognizedNodeTypeError(packageName, nodeType);
		}
		return loader.getNode(nodeType);
	}

	getCredential(credentialType: string): LoadedClass<ICredentialType> {
		const { loadedCredentials } = this;

		for (const loader of Object.values(this.loaders)) {
			if (credentialType in loader.known.credentials) {
				const loaded = loader.getCredential(credentialType);
				loadedCredentials[credentialType] = loaded;
			}
		}

		if (credentialType in loadedCredentials) {
			return loadedCredentials[credentialType];
		}

		throw new UnrecognizedCredentialTypeError(credentialType);
	}

	/**
	 * Modifies the description of the passed in object, such that it can be used
	 * as an AI Agent Tool.
	 * Returns the modified item (not copied)
	 */
	convertNodeToAiTool<
		T extends object & { description: INodeTypeDescription | INodeTypeBaseDescription },
	>(item: T): T {
		// quick helper function for type-guard down below
		function isFullDescription(obj: unknown): obj is INodeTypeDescription {
			return typeof obj === 'object' && obj !== null && 'properties' in obj;
		}

		if (isFullDescription(item.description)) {
			item.description.name += 'Tool';
			item.description.inputs = [];
			item.description.outputs = [NodeConnectionType.AiTool];
			item.description.displayName += ' Tool';
			delete item.description.usableAsTool;

			const hasResource = item.description.properties.some((prop) => prop.name === 'resource');
			const hasOperation = item.description.properties.some((prop) => prop.name === 'operation');

			if (!item.description.properties.map((prop) => prop.name).includes('toolDescription')) {
				const descriptionType: INodeProperties = {
					displayName: 'Tool Description',
					name: 'descriptionType',
					type: 'options',
					noDataExpression: true,
					options: [
						{
							name: 'Set Automatically',
							value: 'auto',
							description: 'Automatically set based on resource and operation',
						},
						{
							name: 'Set Manually',
							value: 'manual',
							description: 'Manually set the description',
						},
					],
					default: 'auto',
				};

				const descProp: INodeProperties = {
					displayName: 'Description',
					name: 'toolDescription',
					type: 'string',
					default: item.description.description,
					required: true,
					typeOptions: { rows: 2 },
					description:
						'Explain to the LLM what this tool does, a good, specific description would allow LLMs to produce expected results much more often',
					placeholder: `e.g. ${item.description.description}`,
				};

				const noticeProp: INodeProperties = {
					displayName:
						"Use the expression {{ $fromAI('placeholder_name') }} for any data to be filled by the model",
					name: 'notice',
					type: 'notice',
					default: '',
				};

				item.description.properties.unshift(descProp);

				// If node has resource or operation we can determine pre-populate tool description based on it
				// so we add the descriptionType property as the first property
				if (hasResource || hasOperation) {
					item.description.properties.unshift(descriptionType);

					descProp.displayOptions = {
						show: {
							descriptionType: ['manual'],
						},
					};
				}

				item.description.properties.unshift(noticeProp);
			}
		}

		const resources = item.description.codex?.resources ?? {};

		item.description.codex = {
			categories: ['AI'],
			subcategories: {
				AI: ['Tools'],
				Tools: ['Other Tools'],
			},
			resources,
		};
		return item;
	}

	async setupHotReload() {
		const { default: debounce } = await import('lodash/debounce');
		// eslint-disable-next-line import/no-extraneous-dependencies
		const { watch } = await import('chokidar');

		const { Push } = await import('@/push');
		const push = Container.get(Push);

		Object.values(this.loaders).forEach(async (loader) => {
			try {
				await fsPromises.access(loader.directory);
			} catch {
				// If directory doesn't exist, there is nothing to watch
				return;
			}

			const realModulePath = path.join(await fsPromises.realpath(loader.directory), path.sep);
			const reloader = debounce(async () => {
				const modulesToUnload = Object.keys(require.cache).filter((filePath) =>
					filePath.startsWith(realModulePath),
				);
				modulesToUnload.forEach((filePath) => {
					delete require.cache[filePath];
				});

				loader.reset();
				await loader.loadAll();
				await this.postProcessLoaders();
				push.broadcast('nodeDescriptionUpdated', {});
			}, 100);

			const toWatch = loader.isLazyLoaded
				? ['**/nodes.json', '**/credentials.json']
				: ['**/*.js', '**/*.json'];
			const files = await glob(toWatch, {
				cwd: realModulePath,
				ignore: ['node_modules/**'],
			});
			const watcher = watch(files, {
				cwd: realModulePath,
				ignoreInitial: true,
			});
			watcher.on('add', reloader).on('change', reloader).on('unlink', reloader);
		});
	}
}<|MERGE_RESOLUTION|>--- conflicted
+++ resolved
@@ -24,15 +24,7 @@
 	IVersionedNodeType,
 	INodeProperties,
 } from 'n8n-workflow';
-import {
-	ApplicationError,
-	ErrorReporterProxy as ErrorReporter,
-	NodeConnectionType,
-} from 'n8n-workflow';
-<<<<<<< HEAD
-=======
-import { NodeHelpers, ApplicationError } from 'n8n-workflow';
->>>>>>> 77e2c75c
+import { ApplicationError, NodeConnectionType } from 'n8n-workflow';
 import path from 'path';
 import picocolors from 'picocolors';
 import { Container, Service } from 'typedi';
