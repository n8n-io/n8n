--- conflicted
+++ resolved
@@ -238,19 +238,11 @@
 	/**
 	 * @returns the IDs of the inserted rows
 	 */
-<<<<<<< HEAD
-	async appendDataStoreRows<T extends boolean>(
-		req: AuthenticatedRequest<{ projectId: string }>,
-		_res: Response,
-		dataStoreId: string,
-		dto: AddDataStoreRowsDto & { returnData: T },
-=======
 	async appendDataStoreRows<T extends boolean | undefined>(
 		req: AuthenticatedRequest<{ projectId: string }>,
 		_res: Response,
 		dataStoreId: string,
 		dto: AddDataStoreRowsDto & { returnData?: T },
->>>>>>> ce4ee579
 	): Promise<Array<T extends true ? DataStoreRowReturn : Pick<DataStoreRowReturn, 'id'>>>;
 	@Post('/:dataStoreId/insert')
 	@ProjectScope('dataStore:writeRow')
