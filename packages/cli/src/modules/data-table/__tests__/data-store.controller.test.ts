/* eslint-disable @typescript-eslint/no-unsafe-member-access */
/* eslint-disable @typescript-eslint/no-unsafe-assignment */
import type { DataStore, DataStoreCreateColumnSchema } from '@n8n/api-types';
import {
	createTeamProject,
	getPersonalProject,
	linkUserToProject,
	testDb,
} from '@n8n/backend-test-utils';
import type { Project, User } from '@n8n/db';
import { ProjectRepository, QueryFailedError } from '@n8n/db';
import { Container } from '@n8n/di';
import { DateTime } from 'luxon';
import type { DataStoreRow } from 'n8n-workflow';

import { createDataStore } from '@test-integration/db/data-stores';
import { createOwner, createMember, createAdmin } from '@test-integration/db/users';
import type { SuperAgentTest } from '@test-integration/types';
import * as utils from '@test-integration/utils';

import { DataStoreColumnRepository } from '../data-store-column.repository';
import { DataStoreRowsRepository } from '../data-store-rows.repository';
import { DataStoreRepository } from '../data-store.repository';

let owner: User;
let member: User;
let admin: User;
let authOwnerAgent: SuperAgentTest;
let authMemberAgent: SuperAgentTest;
let authAdminAgent: SuperAgentTest;
let ownerProject: Project;
let memberProject: Project;

const testServer = utils.setupTestServer({
	endpointGroups: ['data-table'],
	modules: ['data-table'],
});
let projectRepository: ProjectRepository;
let dataStoreRepository: DataStoreRepository;
let dataStoreColumnRepository: DataStoreColumnRepository;
let dataStoreRowsRepository: DataStoreRowsRepository;

beforeAll(async () => {
	await testDb.init();
});

beforeEach(async () => {
	await testDb.truncate(['DataTable', 'DataTableColumn', 'Project', 'ProjectRelation']);

	projectRepository = Container.get(ProjectRepository);
	dataStoreRepository = Container.get(DataStoreRepository);
	dataStoreColumnRepository = Container.get(DataStoreColumnRepository);
	dataStoreRowsRepository = Container.get(DataStoreRowsRepository);

	owner = await createOwner();
	member = await createMember();
	admin = await createAdmin();

	authOwnerAgent = testServer.authAgentFor(owner);
	authMemberAgent = testServer.authAgentFor(member);
	authAdminAgent = testServer.authAgentFor(admin);

	ownerProject = await getPersonalProject(owner);
	memberProject = await getPersonalProject(member);
});

afterAll(async () => {
	await testDb.terminate();
});

describe('POST /projects/:projectId/data-stores', () => {
	test('should not create data store when project does not exist', async () => {
		const payload = {
			name: 'Test Data Store',
			columns: [
				{
					name: 'test_ccolumn',
					type: 'string',
				},
			],
		};

		await authMemberAgent.post('/projects/non-existing-id/data-stores').send(payload).expect(403);
		await authAdminAgent.post('/projects/non-existing-id/data-stores').send(payload).expect(403);
		await authOwnerAgent.post('/projects/non-existing-id/data-stores').send(payload).expect(403);
	});

	test('should not create data store when name is empty', async () => {
		const project = await createTeamProject(undefined, owner);
		const payload = {
			name: '',
			columns: [
				{
					name: 'test_ccolumn',
					type: 'string',
				},
			],
		};

		await authOwnerAgent.post(`/projects/${project.id}/data-stores`).send(payload).expect(400);
	});

	test('should not create data store if user has project:viewer role in team project', async () => {
		const project = await createTeamProject(undefined, owner);
		await linkUserToProject(member, project, 'project:viewer');

		const payload = {
			name: 'Test Data Store',
			columns: [
				{
					name: 'test_ccolumn',
					type: 'string',
				},
			],
		};

		await authMemberAgent.post(`/projects/${project.id}/data-stores`).send(payload).expect(403);

		const dataStoresInDb = await dataStoreRepository.find();
		expect(dataStoresInDb).toHaveLength(0);
	});

	test("should not create data store in another user's personal project", async () => {
		const payload = {
			name: 'Test Data Store',
			columns: [
				{
					name: 'test_ccolumn',
					type: 'string',
				},
			],
		};

		await authMemberAgent
			.post(`/projects/${ownerProject.id}/data-stores`)
			.send(payload)
			.expect(403);
	});

	test('should create data store if user has project:editor role in team project', async () => {
		const project = await createTeamProject(undefined, owner);
		await linkUserToProject(member, project, 'project:editor');

		const payload = {
			name: 'Test Data Store',
			columns: [
				{
					name: 'test_ccolumn',
					type: 'string',
				},
			],
		};

		await authMemberAgent.post(`/projects/${project.id}/data-stores`).send(payload).expect(200);

		const dataStoresInDb = await dataStoreRepository.find();
		expect(dataStoresInDb).toHaveLength(1);
	});

	test('should create data store if user has project:admin role in team project', async () => {
		const project = await createTeamProject(undefined, owner);
		await linkUserToProject(admin, project, 'project:admin');

		const payload = {
			name: 'Test Data Store',
			columns: [
				{
					name: 'test_ccolumn',
					type: 'string',
				},
			],
		};

		await authAdminAgent.post(`/projects/${project.id}/data-stores`).send(payload).expect(200);

		const dataStoresInDb = await dataStoreRepository.find();
		expect(dataStoresInDb).toHaveLength(1);
	});

	test('should create data store if user is owner in team project', async () => {
		const project = await createTeamProject(undefined, owner);

		const payload = {
			name: 'Test Data Store',
			columns: [
				{
					name: 'test_ccolumn',
					type: 'string',
				},
			],
		};

		await authOwnerAgent.post(`/projects/${project.id}/data-stores`).send(payload).expect(200);

		const dataStoresInDb = await dataStoreRepository.find();
		expect(dataStoresInDb).toHaveLength(1);
	});

	test('should create data store in personal project', async () => {
		const personalProject = await projectRepository.getPersonalProjectForUserOrFail(owner.id);
		const payload = {
			name: 'Test Data Store',
			columns: [
				{
					name: 'test_ccolumn',
					type: 'string',
				},
			],
		};

		const response = await authOwnerAgent
			.post(`/projects/${personalProject.id}/data-stores`)
			.send(payload)
			.expect(200);

		expect(response.body.data).toEqual(
			expect.objectContaining({
				id: expect.any(String),
				name: payload.name,
				projectId: personalProject.id,
				createdAt: expect.any(String),
				updatedAt: expect.any(String),
			}),
		);

		const dataStoreInDb = await dataStoreRepository.findOneBy({ id: response.body.data.id });
		expect(dataStoreInDb).toBeDefined();
		expect(dataStoreInDb?.name).toBe(payload.name);
	});
});

describe('GET /projects/:projectId/data-stores', () => {
	test('should not list data stores when project does not exist', async () => {
		await authMemberAgent.get('/projects/non-existing-id/data-stores').expect(403);
		await authAdminAgent.get('/projects/non-existing-id/data-stores').expect(403);
		await authOwnerAgent.get('/projects/non-existing-id/data-stores').expect(403);
	});

	test('should not list data stores if user has no access to project', async () => {
		const project = await createTeamProject('test project', owner);

		await authMemberAgent.get(`/projects/${project.id}/data-stores`).expect(403);
	});

	test('should not list data stores if admin has no access to project', async () => {
		const project = await createTeamProject('test project', owner);

		await authAdminAgent.get(`/projects/${project.id}/data-stores`).expect(403);
	});

	test("should not list data stores from another user's personal project", async () => {
		await authMemberAgent.get(`/projects/${ownerProject.id}/data-stores`).expect(403);
	});

	test('should list data stores if user has project:viewer role in team project', async () => {
		const project = await createTeamProject('test project', owner);
		await linkUserToProject(member, project, 'project:viewer');
		await createDataStore(project, { name: 'Test Data Store' });

		const response = await authMemberAgent.get(`/projects/${project.id}/data-stores`).expect(200);

		expect(response.body.data.count).toBe(1);
		expect(response.body.data.data).toHaveLength(1);
		expect(response.body.data.data[0].name).toBe('Test Data Store');
	});

	test('should list data stores from personal project', async () => {
		await createDataStore(ownerProject, { name: 'Personal Data Store 1' });
		await createDataStore(ownerProject, { name: 'Personal Data Store 2' });

		const response = await authOwnerAgent
			.get(`/projects/${ownerProject.id}/data-stores`)
			.expect(200);

		expect(response.body.data.count).toBe(2);
		expect(response.body.data.data).toHaveLength(2);
		expect((response.body.data.data as DataStore[]).map((f) => f.name).sort()).toEqual(
			['Personal Data Store 1', 'Personal Data Store 2'].sort(),
		);
	});

	test('should filter data stores by projectId', async () => {
		await createDataStore(ownerProject, { name: 'Test Data Store 1' });
		await createDataStore(ownerProject, { name: 'Test Data Store 2' });
		await createDataStore(memberProject, { name: 'Another Data Store' });

		const response = await authOwnerAgent
			.get(`/projects/${ownerProject.id}/data-stores`)
			.query({ filter: JSON.stringify({ name: 'test' }) })
			.expect(200);

		expect(response.body.data.count).toBe(2);
		expect(response.body.data.data).toHaveLength(2);
		expect((response.body.data.data as DataStore[]).map((f) => f.name).sort()).toEqual(
			['Test Data Store 1', 'Test Data Store 2'].sort(),
		);
	});

	test('should filter data stores by name', async () => {
		await createDataStore(ownerProject, { name: 'Test Data Store' });
		await createDataStore(ownerProject, { name: 'Another Data Store' });
		await createDataStore(ownerProject, { name: 'Test Something Else' });

		const response = await authOwnerAgent
			.get(`/projects/${ownerProject.id}/data-stores`)
			.query({ filter: JSON.stringify({ name: 'test' }) })
			.expect(200);

		expect(response.body.data.count).toBe(2);
		expect(response.body.data.data).toHaveLength(2);
		expect((response.body.data.data as DataStore[]).map((f) => f.name).sort()).toEqual(
			['Test Data Store', 'Test Something Else'].sort(),
		);
	});

	test('should filter data stores by id', async () => {
		const dataStore1 = await createDataStore(ownerProject, { name: 'Data Store 1' });
		await createDataStore(ownerProject, { name: 'Data Store 2' });
		await createDataStore(ownerProject, { name: 'Data Store 3' });

		const response = await authOwnerAgent
			.get(`/projects/${ownerProject.id}/data-stores`)
			.query({ filter: JSON.stringify({ id: dataStore1.id }) })
			.expect(200);

		expect(response.body.data.count).toBe(1);
		expect(response.body.data.data).toHaveLength(1);
		expect(response.body.data.data[0].name).toBe('Data Store 1');
	});

	test('should filter data stores by multiple names (AND operator)', async () => {
		await createDataStore(ownerProject, { name: 'Data Store' });
		await createDataStore(ownerProject, { name: 'Test Store' });
		await createDataStore(ownerProject, { name: 'Another Store' });

		const response = await authOwnerAgent
			.get(`/projects/${ownerProject.id}/data-stores`)
			.query({ filter: JSON.stringify({ name: ['Store', 'Test'] }) })
			.expect(200);

		expect(response.body.data.count).toBe(1);
		expect(response.body.data.data).toHaveLength(1);
		expect(response.body.data.data[0].name).toBe('Test Store');
	});

	test('should apply pagination with take parameter', async () => {
		for (let i = 1; i <= 5; i++) {
			await createDataStore(ownerProject, {
				name: `Data Store ${i}`,
				updatedAt: DateTime.now()
					.minus({ minutes: 6 - i })
					.toJSDate(),
			});
		}

		const response = await authOwnerAgent
			.get(`/projects/${ownerProject.id}/data-stores`)
			.query({ take: 3 })
			.expect(200);

		expect(response.body.data.count).toBe(5); // Total count should be 5
		expect(response.body.data.data).toHaveLength(3); // But only 3 returned
		expect((response.body.data.data as DataStore[]).map((store) => store.name)).toEqual([
			'Data Store 5',
			'Data Store 4',
			'Data Store 3',
		]);
	});

	test('should apply pagination with skip parameter', async () => {
		for (let i = 1; i <= 5; i++) {
			await createDataStore(ownerProject, {
				name: `Data Store ${i}`,
				updatedAt: DateTime.now()
					.minus({ minutes: 6 - i })
					.toJSDate(),
			});
		}

		const response = await authOwnerAgent
			.get(`/projects/${ownerProject.id}/data-stores`)
			.query({ skip: 2 })
			.expect(200);

		expect(response.body.data.count).toBe(5);
		expect(response.body.data.data).toHaveLength(3);
		expect((response.body.data.data as DataStore[]).map((store) => store.name)).toEqual([
			'Data Store 3',
			'Data Store 2',
			'Data Store 1',
		]);
	});

	test('should apply combined skip and take parameters', async () => {
		for (let i = 1; i <= 5; i++) {
			await createDataStore(ownerProject, {
				name: `Data Store ${i}`,
				updatedAt: DateTime.now()
					.minus({ minutes: 6 - i })
					.toJSDate(),
			});
		}

		const response = await authOwnerAgent
			.get(`/projects/${ownerProject.id}/data-stores`)
			.query({ skip: 1, take: 2 })
			.expect(200);

		expect(response.body.data.count).toBe(5);
		expect(response.body.data.data).toHaveLength(2);
		expect((response.body.data.data as DataStore[]).map((store) => store.name)).toEqual([
			'Data Store 4',
			'Data Store 3',
		]);
	});

	test('should sort data stores by name ascending', async () => {
		await createDataStore(ownerProject, { name: 'Z Data Store' });
		await createDataStore(ownerProject, { name: 'A Data Store' });
		await createDataStore(ownerProject, { name: 'M Data Store' });

		const response = await authOwnerAgent
			.get(`/projects/${ownerProject.id}/data-stores`)
			.query({ sortBy: 'name:asc' })
			.expect(200);

		expect((response.body.data.data as DataStore[]).map((store) => store.name)).toEqual([
			'A Data Store',
			'M Data Store',
			'Z Data Store',
		]);
	});

	test('should sort data stores by name descending', async () => {
		await createDataStore(ownerProject, { name: 'Z Data Store' });
		await createDataStore(ownerProject, { name: 'A Data Store' });
		await createDataStore(ownerProject, { name: 'M Data Store' });

		const response = await authOwnerAgent
			.get(`/projects/${ownerProject.id}/data-stores`)
			.query({ sortBy: 'name:desc' })
			.expect(200);

		expect((response.body.data.data as DataStore[]).map((f) => f.name)).toEqual([
			'Z Data Store',
			'M Data Store',
			'A Data Store',
		]);
	});

	test('should sort data stores by updatedAt', async () => {
		await createDataStore(ownerProject, {
			name: 'Older Data Store',
			updatedAt: DateTime.now().minus({ days: 2 }).toJSDate(),
		});
		await createDataStore(ownerProject, {
			name: 'Newest Data Store',
			updatedAt: DateTime.now().toJSDate(),
		});
		await createDataStore(ownerProject, {
			name: 'Middle Data Store',
			updatedAt: DateTime.now().minus({ days: 1 }).toJSDate(),
		});

		const response = await authOwnerAgent
			.get(`/projects/${ownerProject.id}/data-stores`)
			.query({ sortBy: 'updatedAt:desc' })
			.expect(200);

		expect((response.body.data.data as DataStore[]).map((f) => f.name)).toEqual([
			'Newest Data Store',
			'Middle Data Store',
			'Older Data Store',
		]);
	});

	test('should combine multiple query parameters correctly', async () => {
		const dataStore1 = await createDataStore(ownerProject, { name: 'Test Data Store' });
		await createDataStore(ownerProject, { name: 'Another Data Store' });

		const response = await authOwnerAgent
			.get(`/projects/${ownerProject.id}/data-stores`)
			.query({ filter: JSON.stringify({ name: 'data', id: dataStore1.id }), sortBy: 'name:asc' })
			.expect(200);

		expect(response.body.data.count).toBe(1);
		expect(response.body.data.data).toHaveLength(1);
		expect(response.body.data.data[0].name).toBe('Test Data Store');
	});

	test('should include columns', async () => {
		await createDataStore(ownerProject, {
			name: 'Test Data Store',
			columns: [
				{
					name: 'test_column_1',
					type: 'string',
				},
				{
					name: 'test_column_2',
					type: 'boolean',
				},
			],
		});

		const response = await authOwnerAgent
			.get(`/projects/${ownerProject.id}/data-stores`)
			.query({ filter: JSON.stringify({ name: 'test' }) })
			.expect(200);

		expect(response.body.data.count).toBe(1);
		expect(response.body.data.data).toHaveLength(1);
		expect(response.body.data.data[0].columns).toHaveLength(2);
	});
});

describe('PATCH /projects/:projectId/data-stores/:dataStoreId', () => {
	test('should not update data store when project does not exist', async () => {
		const payload = {
			name: 'Updated Data Store Name',
		};

		await authOwnerAgent
			.patch('/projects/non-existing-id/data-stores/some-data-store-id')
			.send(payload)
			.expect(403);
	});

	test('should not update data store when data store does not exist', async () => {
		const project = await createTeamProject('test project', owner);

		const payload = {
			name: 'Updated Data Store Name',
		};

		await authOwnerAgent
			.patch(`/projects/${project.id}/data-stores/non-existing-data-store`)
			.send(payload)
			.expect(404);
	});

	test('should not update data store when name is empty', async () => {
		const project = await createTeamProject(undefined, owner);
		const dataStore = await createDataStore(project, { name: 'Original Name' });

		const payload = {
			name: '',
		};

		await authOwnerAgent
			.patch(`/projects/${project.id}/data-stores/${dataStore.id}`)
			.send(payload)
			.expect(400);

		const dataStoreInDb = await dataStoreRepository.findOneBy({ id: dataStore.id });
		expect(dataStoreInDb?.name).toBe('Original Name');
	});

	test('should not update data store if user has project:viewer role in team project', async () => {
		const project = await createTeamProject(undefined, owner);
		const dataStore = await createDataStore(project, { name: 'Original Name' });
		await linkUserToProject(member, project, 'project:viewer');

		const payload = {
			name: 'Updated Data Store Name',
		};

		await authMemberAgent
			.patch(`/projects/${project.id}/data-stores/${dataStore.id}`)
			.send(payload)
			.expect(403);

		const dataStoreInDb = await dataStoreRepository.findOneBy({ id: dataStore.id });
		expect(dataStoreInDb?.name).toBe('Original Name');
	});

	test("should not update data store in another user's personal project", async () => {
		const dataStore = await createDataStore(ownerProject, { name: 'Original Name' });

		const payload = {
			name: 'Updated Data Store Name',
		};

		await authMemberAgent
			.patch(`/projects/${ownerProject.id}/data-stores/${dataStore.id}`)
			.send(payload)
			.expect(403);

		const dataStoreInDb = await dataStoreRepository.findOneBy({ id: dataStore.id });
		expect(dataStoreInDb?.name).toBe('Original Name');
	});

	test('should update data store if user has project:editor role in team project', async () => {
		const project = await createTeamProject(undefined, owner);
		const dataStore = await createDataStore(project, { name: 'Original Name' });
		await linkUserToProject(member, project, 'project:editor');

		const payload = {
			name: 'Updated Data Store Name',
		};

		await authMemberAgent
			.patch(`/projects/${project.id}/data-stores/${dataStore.id}`)
			.send(payload)
			.expect(200);

		const dataStoreInDb = await dataStoreRepository.findOneBy({ id: dataStore.id });
		expect(dataStoreInDb?.name).toBe('Updated Data Store Name');
	});

	test('should update data store if user has project:admin role in team project', async () => {
		const project = await createTeamProject(undefined, owner);
		const dataStore = await createDataStore(project, { name: 'Original Name' });
		await linkUserToProject(admin, project, 'project:admin');

		const payload = {
			name: 'Updated Data Store Name',
		};

		await authAdminAgent
			.patch(`/projects/${project.id}/data-stores/${dataStore.id}`)
			.send(payload)
			.expect(200);

		const dataStoreInDb = await dataStoreRepository.findOneBy({ id: dataStore.id });
		expect(dataStoreInDb?.name).toBe('Updated Data Store Name');
	});

	test('should update data store if user is owner in team project', async () => {
		const project = await createTeamProject(undefined, owner);
		const dataStore = await createDataStore(project, { name: 'Original Name' });

		const payload = {
			name: 'Updated Data Store Name',
		};

		await authOwnerAgent
			.patch(`/projects/${project.id}/data-stores/${dataStore.id}`)
			.send(payload)
			.expect(200);

		const dataStoreInDb = await dataStoreRepository.findOneBy({ id: dataStore.id });
		expect(dataStoreInDb?.name).toBe('Updated Data Store Name');
	});

	test('should update data store in personal project', async () => {
		const personalProject = await projectRepository.getPersonalProjectForUserOrFail(owner.id);
		const dataStore = await createDataStore(personalProject, { name: 'Original Name' });

		const payload = {
			name: 'Updated Data Store Name',
		};

		await authOwnerAgent
			.patch(`/projects/${personalProject.id}/data-stores/${dataStore.id}`)
			.send(payload)
			.expect(200);

		const dataStoreInDb = await dataStoreRepository.findOneBy({ id: dataStore.id });
		expect(dataStoreInDb?.name).toBe('Updated Data Store Name');
	});
});

describe('DELETE /projects/:projectId/data-stores/:dataStoreId', () => {
	test('should not delete data store when project does not exist', async () => {
		await authOwnerAgent
			.delete('/projects/non-existing-id/data-stores/some-data-store-id')
			.send({})
			.expect(403);
	});

	test('should not delete data store when data store does not exist', async () => {
		const project = await createTeamProject('test project', owner);

		await authOwnerAgent
			.delete(`/projects/${project.id}/data-stores/non-existing-data-store`)
			.send({})
			.expect(404);
	});

	test('should not delete data store if user has project:viewer role in team project', async () => {
		const project = await createTeamProject(undefined, owner);
		const dataStore = await createDataStore(project);
		await linkUserToProject(member, project, 'project:viewer');

		await authMemberAgent
			.delete(`/projects/${project.id}/data-stores/${dataStore.id}`)
			.send({})
			.expect(403);

		const dataStoreInDb = await dataStoreRepository.findOneBy({ id: dataStore.id });
		expect(dataStoreInDb).toBeDefined();
	});

	test("should not delete data store in another user's personal project", async () => {
		const dataStore = await createDataStore(ownerProject);

		await authMemberAgent
			.delete(`/projects/${ownerProject.id}/data-stores/${dataStore.id}`)
			.send({})
			.expect(403);

		const dataStoreInDb = await dataStoreRepository.findOneBy({ id: dataStore.id });
		expect(dataStoreInDb).toBeDefined();
	});

	test('should delete data store if user has project:editor role in team project', async () => {
		const project = await createTeamProject(undefined, owner);
		const dataStore = await createDataStore(project);
		await linkUserToProject(member, project, 'project:editor');

		await authMemberAgent
			.delete(`/projects/${project.id}/data-stores/${dataStore.id}`)
			.send({})
			.expect(200);

		const dataStoreInDb = await dataStoreRepository.findOneBy({ id: dataStore.id });
		expect(dataStoreInDb).toBeNull();
	});

	test('should delete data store if user has project:admin role in team project', async () => {
		const project = await createTeamProject(undefined, owner);
		const dataStore = await createDataStore(project);
		await linkUserToProject(admin, project, 'project:admin');

		await authAdminAgent
			.delete(`/projects/${project.id}/data-stores/${dataStore.id}`)
			.send({})
			.expect(200);

		const dataStoreInDb = await dataStoreRepository.findOneBy({ id: dataStore.id });
		expect(dataStoreInDb).toBeNull();
	});

	test('should delete data store if user is owner in team project', async () => {
		const project = await createTeamProject(undefined, owner);
		const dataStore = await createDataStore(project);

		await authOwnerAgent
			.delete(`/projects/${project.id}/data-stores/${dataStore.id}`)
			.send({})
			.expect(200);

		const dataStoreInDb = await dataStoreRepository.findOneBy({ id: dataStore.id });
		expect(dataStoreInDb).toBeNull();
	});

	test('should delete data store in personal project', async () => {
		const personalProject = await projectRepository.getPersonalProjectForUserOrFail(owner.id);
		const dataStore = await createDataStore(personalProject);

		await authOwnerAgent
			.delete(`/projects/${personalProject.id}/data-stores/${dataStore.id}`)
			.send({})
			.expect(200);

		const dataStoreInDb = await dataStoreRepository.findOneBy({ id: dataStore.id });
		expect(dataStoreInDb).toBeNull();
	});

	test("should delete data from 'data_table', 'data_table_column' tables and drop 'data_table_user_<id>' table", async () => {
		const personalProject = await projectRepository.getPersonalProjectForUserOrFail(owner.id);
		const dataStore = await createDataStore(personalProject, {
			name: 'Test Data Store',
			columns: [
				{
					name: 'test',
					type: 'string',
				},
			],
		});

		await authOwnerAgent
			.delete(`/projects/${personalProject.id}/data-stores/${dataStore.id}`)
			.send({})
			.expect(200);

		const dataStoreInDb = await dataStoreRepository.findOneBy({ id: dataStore.id });
		expect(dataStoreInDb).toBeNull();

		const dataStoreColumnInDb = await dataStoreColumnRepository.findOneBy({
			dataTableId: dataStore.id,
		});
		expect(dataStoreColumnInDb).toBeNull();

		await expect(dataStoreRowsRepository.getManyAndCount(dataStore.id, {})).rejects.toThrow(
			QueryFailedError,
		);
	});
});

describe('GET /projects/:projectId/data-stores/:dataStoreId/columns', () => {
	test('should not list columns when project does not exist', async () => {
		await authOwnerAgent
			.get('/projects/non-existing-id/data-stores/non-existing-id/columns')
			.expect(403);
	});

	test('should not list columns if user has no access to project', async () => {
		const project = await createTeamProject('test project', owner);
		const dataStore = await createDataStore(project);

		await authMemberAgent
			.get(`/projects/${project.id}/data-stores/${dataStore.id}/columns`)
			.expect(403);
	});

	test("should not list columns from data stores in another user's personal project", async () => {
		await authMemberAgent.get(`/projects/${ownerProject.id}/data-stores`).expect(403);
	});

	test('should not list columns when data store does not exist', async () => {
		const project = await createTeamProject('test project', owner);

		await authOwnerAgent
			.get(`/projects/${project.id}/data-stores/non-existing-id/columns`)
			.expect(404);
	});

	test('should list columns if user has project:viewer role in team project', async () => {
		const project = await createTeamProject('test project', owner);
		await linkUserToProject(member, project, 'project:viewer');
		const dataStore = await createDataStore(project, {
			columns: [
				{
					name: 'test_column',
					type: 'string',
				},
				{
					name: 'another_column',
					type: 'boolean',
				},
			],
		});

		const response = await authMemberAgent
			.get(`/projects/${project.id}/data-stores/${dataStore.id}/columns`)
			.expect(200);

		expect(response.body.data).toHaveLength(2);
		expect(response.body.data[0].name).toBe('test_column');
		expect(response.body.data[1].name).toBe('another_column');
	});

	test('should list columns if user has project:editor role in team project', async () => {
		const project = await createTeamProject('test project', owner);
		await linkUserToProject(member, project, 'project:editor');
		const dataStore = await createDataStore(project, {
			columns: [
				{
					name: 'test_column',
					type: 'string',
				},
			],
		});

		const response = await authMemberAgent
			.get(`/projects/${project.id}/data-stores/${dataStore.id}/columns`)
			.expect(200);

		expect(response.body.data).toHaveLength(1);
		expect(response.body.data[0].name).toBe('test_column');
	});

	test('should list columns from personal project data store', async () => {
		const dataStore = await createDataStore(memberProject, {
			name: 'Personal Data Store 1',
			columns: [
				{
					name: 'test_column',
					type: 'string',
				},
			],
		});

		const response = await authMemberAgent
			.get(`/projects/${memberProject.id}/data-stores/${dataStore.id}/columns`)
			.expect(200);

		expect(response.body.data).toHaveLength(1);
		expect(response.body.data[0].name).toBe('test_column');
	});
});

describe('POST /projects/:projectId/data-stores/:dataStoreId/columns', () => {
	test('should not create column when project does not exist', async () => {
		const payload = {
			name: 'Test Column',
			type: 'string',
		};

		await authOwnerAgent
			.post('/projects/non-existing-id/data-stores/some-data-store-id/columns')
			.send(payload)
			.expect(403);
	});

	test('should not create column when data store does not exist', async () => {
		const project = await createTeamProject('test project', owner);

		const payload = {
			name: 'test_column',
			type: 'string',
			index: 0,
		};

		await authOwnerAgent
			.post(`/projects/${project.id}/data-stores/non-existing-data-store/columns`)
			.send(payload)
			.expect(404);
	});

	test('should not create column when name is empty', async () => {
		const project = await createTeamProject(undefined, owner);
		const dataStore = await createDataStore(project);

		const payload = {
			name: '',
			type: 'string',
		};

		await authOwnerAgent
			.post(`/projects/${project.id}/data-stores/${dataStore.id}/columns`)
			.send(payload)
			.expect(400);

		const columnsInDb = await dataStoreColumnRepository.findBy({ dataTableId: dataStore.id });
		expect(columnsInDb).toHaveLength(0);
	});

	test("should not create column when name isn't valid", async () => {
		const project = await createTeamProject(undefined, owner);
		const dataStore = await createDataStore(project);

		const payload = {
			name: 'invalid name',
			type: 'string',
		};

		await authOwnerAgent
			.post(`/projects/${project.id}/data-stores/${dataStore.id}/columns`)
			.send(payload)
			.expect(400);

		const columnsInDb = await dataStoreColumnRepository.findBy({ dataTableId: dataStore.id });
		expect(columnsInDb).toHaveLength(0);
	});

	test("should not create column in another user's personal project data store", async () => {
		const dataStore = await createDataStore(ownerProject, {
			columns: [
				{
					name: 'test_column',
					type: 'string',
				},
			],
		});

		await authMemberAgent
			.post(`/projects/${ownerProject.id}/data-stores/${dataStore.id}/columns`)
			.send({
				name: 'new_column',
				type: 'string',
			})
			.expect(403);

		const columnsInDb = await dataStoreColumnRepository.findBy({ dataTableId: dataStore.id });
		expect(columnsInDb).toHaveLength(1);
		expect(columnsInDb[0].name).toBe('test_column');
	});

	test('should not create column if user has project:viewer role in team project', async () => {
		const project = await createTeamProject(undefined, owner);
		await linkUserToProject(member, project, 'project:viewer');
		const dataStore = await createDataStore(project);

		const payload = {
			name: 'test_column',
			type: 'string',
		};

		await authMemberAgent
			.post(`/projects/${project.id}/data-stores/${dataStore.id}/columns`)
			.send(payload)
			.expect(403);

		const columnsInDb = await dataStoreColumnRepository.findBy({ dataTableId: dataStore.id });
		expect(columnsInDb).toHaveLength(0);
	});

	test('should create column if user has project:editor role in team project', async () => {
		const project = await createTeamProject(undefined, owner);
		await linkUserToProject(member, project, 'project:editor');
		const dataStore = await createDataStore(project, {
			columns: [
				{
					name: 'test_column',
					type: 'string',
				},
			],
		});

		const payload = {
			name: 'new_column',
			type: 'string',
			index: 0,
		};

		await authMemberAgent
			.post(`/projects/${project.id}/data-stores/${dataStore.id}/columns`)
			.send(payload)
			.expect(200);

		const columnsInDb = await dataStoreColumnRepository.findBy({ dataTableId: dataStore.id });
		expect(columnsInDb).toHaveLength(2);
		expect(columnsInDb[0].name).toBe('new_column');
		expect(columnsInDb[0].type).toBe('string');
	});

	test('should create column if user has project:admin role in team project', async () => {
		const project = await createTeamProject(undefined, owner);
		await linkUserToProject(admin, project, 'project:admin');
		const dataStore = await createDataStore(project, {
			columns: [
				{
					name: 'test_column',
					type: 'string',
				},
			],
		});

		const payload = {
			name: 'new_column',
			type: 'boolean',
			index: 0,
		};

		await authAdminAgent
			.post(`/projects/${project.id}/data-stores/${dataStore.id}/columns`)
			.send(payload)
			.expect(200);

		const columnsInDb = await dataStoreColumnRepository.findBy({ dataTableId: dataStore.id });
		expect(columnsInDb).toHaveLength(2);
		expect(columnsInDb[0].name).toBe('new_column');
		expect(columnsInDb[0].type).toBe('boolean');
		expect(columnsInDb[1].name).toBe('test_column');
		expect(columnsInDb[1].type).toBe('string');
	});

	test('should create column if user has is owner in team project', async () => {
		const project = await createTeamProject(undefined, owner);
		const dataStore = await createDataStore(project, {
			columns: [
				{
					name: 'test_column',
					type: 'string',
				},
			],
		});

		const payload = {
			name: 'new_column',
			type: 'boolean',
			index: 0,
		};

		await authOwnerAgent
			.post(`/projects/${project.id}/data-stores/${dataStore.id}/columns`)
			.send(payload)
			.expect(200);

		const columnsInDb = await dataStoreColumnRepository.findBy({ dataTableId: dataStore.id });
		expect(columnsInDb).toHaveLength(2);
		expect(columnsInDb[0].name).toBe('new_column');
		expect(columnsInDb[0].type).toBe('boolean');
		expect(columnsInDb[1].name).toBe('test_column');
		expect(columnsInDb[1].type).toBe('string');
	});

	test('should place the column in correct index', async () => {
		const project = await createTeamProject(undefined, owner);
		const dataStore = await createDataStore(project, {
			columns: [
				{
					name: 'test_column_1',
					type: 'string',
				},
				{
					name: 'test_column_2',
					type: 'string',
				},
			],
		});

		const payload: DataStoreCreateColumnSchema = {
			name: 'new_column',
			type: 'boolean',
			index: 1,
		};

		await authOwnerAgent
			.post(`/projects/${project.id}/data-stores/${dataStore.id}/columns`)
			.send(payload)
			.expect(200);

		const columns = await dataStoreColumnRepository.getColumns(dataStore.id);

		expect(columns).toHaveLength(3);
		expect(columns[0].name).toBe('test_column_1');
		expect(columns[1].name).toBe('new_column');
		expect(columns[2].name).toBe('test_column_2');
	});
});

describe('DELETE /projects/:projectId/data-stores/:dataStoreId/columns/:columnId', () => {
	test('should not delete column when project does not exist', async () => {
		await authOwnerAgent
			.delete('/projects/non-existing-id/data-stores/some-data-store-id/columns/some-column-id')
			.send({})
			.expect(403);
	});

	test('should not delete column when data store does not exist', async () => {
		const project = await createTeamProject('test project', owner);

		await authOwnerAgent
			.delete(`/projects/${project.id}/data-stores/non-existing-id/columns/some-column-id`)
			.send()
			.expect(404);
	});

	test('should not delete column when column does not exist', async () => {
		const project = await createTeamProject('test project', owner);
		const dataStore = await createDataStore(project, {
			columns: [
				{
					name: 'test_column',
					type: 'string',
				},
			],
		});

		await authOwnerAgent
			.delete(`/projects/${project.id}/data-stores/${dataStore.id}/columns/non-existing-id`)
			.send()
			.expect(404);
	});

	test("should not delete column in another user's personal project data store", async () => {
		const dataStore = await createDataStore(ownerProject, {
			columns: [
				{
					name: 'test_column',
					type: 'string',
				},
			],
		});

		await authMemberAgent
			.delete(`/projects/${ownerProject.id}/data-stores/${dataStore.id}/columns/test_column`)
			.send()
			.expect(403);

		const columnInDb = await dataStoreColumnRepository.findOneBy({
<<<<<<< HEAD
			dataStoreId: dataStore.id,
			name: 'test_column',
=======
			dataTableId: dataStore.id,
			name: 'test-column',
>>>>>>> 883e8876
		});
		expect(columnInDb).toBeDefined();
	});

	test('should not delete column if user has project:viewer role in team project', async () => {
		const project = await createTeamProject(undefined, owner);
		const dataStore = await createDataStore(project, {
			columns: [
				{
					name: 'test_column',
					type: 'string',
				},
			],
		});
		await linkUserToProject(member, project, 'project:viewer');

		await authMemberAgent
			.delete(`/projects/${project.id}/data-stores/${dataStore.id}/columns/test_column`)
			.send()
			.expect(403);

		const columnInDb = await dataStoreColumnRepository.findOneBy({
<<<<<<< HEAD
			dataStoreId: dataStore.id,
			name: 'test_column',
=======
			dataTableId: dataStore.id,
			name: 'test-column',
>>>>>>> 883e8876
		});
		expect(columnInDb).toBeDefined();
	});

	test('should delete column if user has project:editor role in team project', async () => {
		const project = await createTeamProject(undefined, owner);
		await linkUserToProject(member, project, 'project:editor');

		const dataStore = await createDataStore(project, {
			columns: [
				{
					name: 'test_column',
					type: 'string',
				},
			],
		});

		await authOwnerAgent
			.delete(
				`/projects/${project.id}/data-stores/${dataStore.id}/columns/${dataStore.columns[0].id}`,
			)
			.send()
			.expect(200);

		const columnInDb = await dataStoreColumnRepository.findOneBy({
<<<<<<< HEAD
			dataStoreId: dataStore.id,
			name: 'test_column',
=======
			dataTableId: dataStore.id,
			name: 'test-column',
>>>>>>> 883e8876
		});
		expect(columnInDb).toBeNull();
	});

	test('should delete column if user has project:admin role in team project', async () => {
		const project = await createTeamProject(undefined, owner);
		await linkUserToProject(admin, project, 'project:admin');
		const dataStore = await createDataStore(project, {
			columns: [
				{
					name: 'test_column',
					type: 'string',
				},
			],
		});

		await authAdminAgent
			.delete(
				`/projects/${project.id}/data-stores/${dataStore.id}/columns/${dataStore.columns[0].id}`,
			)
			.send()
			.expect(200);

		const columnInDb = await dataStoreColumnRepository.findOneBy({
<<<<<<< HEAD
			dataStoreId: dataStore.id,
			name: 'test_column',
=======
			dataTableId: dataStore.id,
			name: 'test-column',
>>>>>>> 883e8876
		});
		expect(columnInDb).toBeNull();
	});

	test('should delete column if user is owner in team project', async () => {
		const project = await createTeamProject(undefined, owner);
		const dataStore = await createDataStore(project, {
			columns: [
				{
					name: 'test_column',
					type: 'string',
				},
			],
		});

		await authOwnerAgent
			.delete(
				`/projects/${project.id}/data-stores/${dataStore.id}/columns/${dataStore.columns[0].id}`,
			)
			.send()
			.expect(200);

		const columnInDb = await dataStoreColumnRepository.findOneBy({
<<<<<<< HEAD
			dataStoreId: dataStore.id,
			name: 'test_column',
=======
			dataTableId: dataStore.id,
			name: 'test-column',
>>>>>>> 883e8876
		});
		expect(columnInDb).toBeNull();
	});

	test('should delete column in personal project', async () => {
		const dataStore = await createDataStore(memberProject, {
			columns: [
				{
					name: 'test_column',
					type: 'string',
				},
			],
		});

		await authMemberAgent
			.delete(
				`/projects/${memberProject.id}/data-stores/${dataStore.id}/columns/${dataStore.columns[0].id}`,
			)
			.send()
			.expect(200);

		const columnInDb = await dataStoreColumnRepository.findOneBy({
<<<<<<< HEAD
			dataStoreId: dataStore.id,
			name: 'test_column',
=======
			dataTableId: dataStore.id,
			name: 'test-column',
>>>>>>> 883e8876
		});
		expect(columnInDb).toBeNull();
	});
});

describe('PATCH /projects/:projectId/data-stores/:dataStoreId/columns/:columnId/move', () => {
	test('should not move column when project does not exist', async () => {
		const payload = {
			index: 1,
		};

		await authOwnerAgent
			.patch('/projects/non-existing-id/data-stores/some-data-store-id/columns/some-column-id/move')
			.send(payload)
			.expect(403);
	});

	test('should not move column when data store does not exist', async () => {
		const project = await createTeamProject('test project', owner);
		const payload = {
			targetIndex: 1,
		};

		await authOwnerAgent
			.patch(
				`/projects/${project.id}/data-stores/non-existing-data-store/columns/some-column-id/move`,
			)
			.send(payload)
			.expect(404);
	});

	test('should not move column when column does not exist', async () => {
		const project = await createTeamProject('test project', owner);
		const dataStore = await createDataStore(project, {
			columns: [
				{
					name: 'test_column',
					type: 'string',
				},
			],
		});
		const payload = {
			targetIndex: 1,
		};

		await authOwnerAgent
			.patch(`/projects/${project.id}/data-stores/${dataStore.id}/columns/some-column-id/move`)
			.send(payload)
			.expect(404);
	});

	test("should not move column in another user's personal project data store", async () => {
		const dataStore = await createDataStore(ownerProject, {
			columns: [
				{
					name: 'test_column',
					type: 'string',
				},
				{
					name: 'another_column',
					type: 'string',
				},
			],
		});

		await authMemberAgent
			.patch(
				`/projects/${ownerProject.id}/data-stores/${dataStore.id}/columns/${dataStore.columns[0].id}/move`,
			)
			.send({ targetIndex: 1 })
			.expect(403);

		const columnInDb = await dataStoreColumnRepository.findOneBy({
<<<<<<< HEAD
			dataStoreId: dataStore.id,
			name: 'test_column',
=======
			dataTableId: dataStore.id,
			name: 'test-column',
>>>>>>> 883e8876
			index: 0,
		});
		expect(columnInDb).toBeDefined();
	});

	test('should not move column if user has project:viewer role in team project', async () => {
		const project = await createTeamProject('test project', owner);
		await linkUserToProject(member, project, 'project:viewer');
		const dataStore = await createDataStore(project, {
			columns: [
				{
					name: 'test_column',
					type: 'string',
				},
				{
					name: 'another_column',
					type: 'string',
				},
			],
		});

		await authMemberAgent
			.patch(
				`/projects/${project.id}/data-stores/${dataStore.id}/columns/${dataStore.columns[0].id}/move`,
			)
			.send({ targetIndex: 1 })
			.expect(403);

		const columnInDb = await dataStoreColumnRepository.findOneBy({
<<<<<<< HEAD
			dataStoreId: dataStore.id,
			name: 'test_column',
=======
			dataTableId: dataStore.id,
			name: 'test-column',
>>>>>>> 883e8876
			index: 0,
		});
		expect(columnInDb).toBeDefined();
	});

	test('should move column if user has project:editor role in team project', async () => {
		const project = await createTeamProject('test project', owner);
		await linkUserToProject(member, project, 'project:editor');
		const dataStore = await createDataStore(project, {
			columns: [
				{
					name: 'test_column',
					type: 'string',
				},
				{
					name: 'another_column',
					type: 'string',
				},
			],
		});

		await authMemberAgent
			.patch(
				`/projects/${project.id}/data-stores/${dataStore.id}/columns/${dataStore.columns[0].id}/move`,
			)
			.send({ targetIndex: 1 })
			.expect(200);

		const columnInDb = await dataStoreColumnRepository.findOneBy({
<<<<<<< HEAD
			dataStoreId: dataStore.id,
			name: 'test_column',
=======
			dataTableId: dataStore.id,
			name: 'test-column',
>>>>>>> 883e8876
			index: 1,
		});
		expect(columnInDb).toBeDefined();
	});

	test('should move column if user has project:admin role in team project', async () => {
		const project = await createTeamProject('test project', owner);
		await linkUserToProject(admin, project, 'project:admin');
		const dataStore = await createDataStore(project, {
			columns: [
				{
					name: 'test_column',
					type: 'string',
				},
				{
					name: 'another_column',
					type: 'string',
				},
			],
		});

		await authAdminAgent
			.patch(
				`/projects/${project.id}/data-stores/${dataStore.id}/columns/${dataStore.columns[0].id}/move`,
			)
			.send({ targetIndex: 1 })
			.expect(200);

		const columnInDb = await dataStoreColumnRepository.findOneBy({
<<<<<<< HEAD
			dataStoreId: dataStore.id,
			name: 'test_column',
=======
			dataTableId: dataStore.id,
			name: 'test-column',
>>>>>>> 883e8876
			index: 1,
		});
		expect(columnInDb).toBeDefined();
	});

	test('should move column if user is owner in team project', async () => {
		const project = await createTeamProject('test project', owner);

		const dataStore = await createDataStore(project, {
			columns: [
				{
					name: 'test_column',
					type: 'string',
				},
				{
					name: 'another_column',
					type: 'string',
				},
			],
		});

		await authOwnerAgent
			.patch(
				`/projects/${project.id}/data-stores/${dataStore.id}/columns/${dataStore.columns[0].id}/move`,
			)
			.send({ targetIndex: 1 })
			.expect(200);

		const columnInDb = await dataStoreColumnRepository.findOneBy({
<<<<<<< HEAD
			dataStoreId: dataStore.id,
			name: 'test_column',
=======
			dataTableId: dataStore.id,
			name: 'test-column',
>>>>>>> 883e8876
			index: 1,
		});
		expect(columnInDb).toBeDefined();
	});

	test('should move column in personal project', async () => {
		const dataStore = await createDataStore(memberProject, {
			columns: [
				{
					name: 'test_column',
					type: 'string',
				},
				{
					name: 'another_column',
					type: 'string',
				},
			],
		});

		await authMemberAgent
			.patch(
				`/projects/${memberProject.id}/data-stores/${dataStore.id}/columns/${dataStore.columns[0].id}/move`,
			)
			.send({ targetIndex: 1 })
			.expect(200);

		const columnInDb = await dataStoreColumnRepository.findOneBy({
<<<<<<< HEAD
			dataStoreId: dataStore.id,
			name: 'test_column',
=======
			dataTableId: dataStore.id,
			name: 'test-column',
>>>>>>> 883e8876
			index: 1,
		});
		expect(columnInDb).toBeDefined();
	});
});

describe('GET /projects/:projectId/data-stores/:dataStoreId/rows', () => {
	test('should not list rows when project does not exist', async () => {
		await authOwnerAgent
			.get('/projects/non-existing-id/data-stores/some-data-store-id/rows')
			.expect(403);
	});

	test('should not list rows when data store does not exist', async () => {
		const project = await createTeamProject('test project', owner);
		await authOwnerAgent
			.get(`/projects/${project.id}/data-stores/non-existing-id/rows`)
			.expect(404);
	});

	test("should not list rows in another user's personal project data store", async () => {
		const dataStore = await createDataStore(ownerProject, {
			columns: [
				{
					name: 'test_column',
					type: 'string',
				},
				{
					name: 'another_column',
					type: 'string',
				},
			],
		});

		await authMemberAgent
			.get(`/projects/${ownerProject.id}/data-stores/${dataStore.id}/rows`)
			.expect(403);
	});

	test('should list rows if user has project:viewer role in team project', async () => {
		const project = await createTeamProject('test project', owner);
		await linkUserToProject(member, project, 'project:viewer');

		const dataStore = await createDataStore(project, {
			columns: [
				{
					name: 'first',
					type: 'string',
				},
				{
					name: 'second',
					type: 'string',
				},
			],
			data: [
				{
					first: 'test value',
					second: 'another value',
				},
			],
		});

		const response = await authMemberAgent
			.get(`/projects/${project.id}/data-stores/${dataStore.id}/rows`)
			.expect(200);

		expect(response.body.data).toMatchObject({
			count: 1,
			data: [
				{
					id: 1,
					first: 'test value',
					second: 'another value',
				},
			],
		});
	});

	test('should list rows if user has project:editor role in team project', async () => {
		const project = await createTeamProject('test project', owner);
		await linkUserToProject(member, project, 'project:editor');

		const dataStore = await createDataStore(project, {
			columns: [
				{
					name: 'first',
					type: 'string',
				},
				{
					name: 'second',
					type: 'string',
				},
			],
			data: [
				{
					first: 'test value',
					second: 'another value',
				},
			],
		});

		const response = await authMemberAgent
			.get(`/projects/${project.id}/data-stores/${dataStore.id}/rows`)
			.expect(200);

		expect(response.body.data).toMatchObject({
			count: 1,
			data: [
				{
					id: 1,
					first: 'test value',
					second: 'another value',
				},
			],
		});
	});

	test('should list rows if user has project:admin role in team project', async () => {
		const project = await createTeamProject('test project', owner);
		await linkUserToProject(admin, project, 'project:admin');

		const dataStore = await createDataStore(project, {
			columns: [
				{
					name: 'first',
					type: 'string',
				},
				{
					name: 'second',
					type: 'string',
				},
			],
			data: [
				{
					first: 'test value',
					second: 'another value',
				},
			],
		});

		const response = await authAdminAgent
			.get(`/projects/${project.id}/data-stores/${dataStore.id}/rows`)
			.expect(200);

		expect(response.body.data).toMatchObject({
			count: 1,
			data: [
				{
					id: 1,
					first: 'test value',
					second: 'another value',
				},
			],
		});
	});

	test('should list rows in personal project', async () => {
		const dataStore = await createDataStore(memberProject, {
			columns: [
				{
					name: 'first',
					type: 'string',
				},
				{
					name: 'second',
					type: 'string',
				},
			],
			data: [
				{
					first: 'test value',
					second: 'another value',
				},
			],
		});

		const response = await authMemberAgent
			.get(`/projects/${memberProject.id}/data-stores/${dataStore.id}/rows`)
			.expect(200);

		expect(response.body.data).toMatchObject({
			count: 1,
			data: [
				{
					id: 1,
					first: 'test value',
					second: 'another value',
				},
			],
		});
	});

	test("should parse 'eq' filters correctly", async () => {
		const dataStore = await createDataStore(memberProject, {
			columns: [
				{
					name: 'name',
					type: 'string',
				},
			],
			data: [
				{
					name: 'John',
				},
				{
					name: 'Jane',
				},
				{
					name: 'Tom',
				},
			],
		});

		const filterParam = encodeURIComponent(
			JSON.stringify({
				type: 'and',
				filters: [{ columnName: 'name', value: 'John', condition: 'eq' }],
			}),
		);

		const response = await authMemberAgent
			.get(`/projects/${memberProject.id}/data-stores/${dataStore.id}/rows?filter=${filterParam}`)
			.expect(200);

		expect(response.body.data).toEqual({
			count: 1,
			data: [
				expect.objectContaining({
					name: 'John',
				}),
			],
		});
	});

	test("should parse 'like' filters correctly", async () => {
		const dataStore = await createDataStore(memberProject, {
			columns: [
				{
					name: 'name',
					type: 'string',
				},
			],
			data: [
				{
					name: 'John',
				},
				{
					name: 'Jane',
				},
				{
					name: 'Tom',
				},
			],
		});

		const filterParam = encodeURIComponent(
			JSON.stringify({
				type: 'and',
				filters: [{ columnName: 'name', value: '%j%', condition: 'ilike' }],
			}),
		);

		const response = await authMemberAgent
			.get(`/projects/${memberProject.id}/data-stores/${dataStore.id}/rows?filter=${filterParam}`)
			.expect(200);

		expect(response.body.data).toEqual({
			count: 2,
			data: [
				expect.objectContaining({
					name: 'John',
				}),
				expect.objectContaining({
					name: 'Jane',
				}),
			],
		});
	});

	test.each([
		['gt', '>', 25, ['Bob'], ['Alice', 'Carol']],
		['gte', '>=', 25, ['Bob', 'Carol'], ['Alice']],
		['lt', '<', 25, ['Alice'], ['Bob', 'Carol']],
		['lte', '<=', 25, ['Alice', 'Carol'], ['Bob']],
	])(
		'should filter rows using %s (%s) condition correctly',
		async (condition, _operator, value, expectedNames, excludedNames) => {
			const dataStore = await createDataStore(memberProject, {
				columns: [
					{
						name: 'name',
						type: 'string',
					},
					{
						name: 'age',
						type: 'number',
					},
				],
				data: [
					{
						name: 'Alice',
						age: 20,
					},
					{
						name: 'Bob',
						age: 30,
					},
					{
						name: 'Carol',
						age: 25,
					},
				],
			});

			const filterParam = encodeURIComponent(
				JSON.stringify({
					type: 'and',
					filters: [{ columnName: 'age', value, condition }],
				}),
			);
			const response = await authMemberAgent
				.get(`/projects/${memberProject.id}/data-stores/${dataStore.id}/rows?filter=${filterParam}`)
				.expect(200);

			expect(response.body.data.count).toBe(expectedNames.length);
			const returnedNames = (response.body.data.data as DataStoreRow[]).map((row) => row.name);

			for (const expectedName of expectedNames) {
				expect(returnedNames).toContain(expectedName);
			}

			for (const excludedName of excludedNames) {
				expect(returnedNames).not.toContain(excludedName);
			}
		},
	);

	test.each(['like', 'ilike'])(
		'should auto-wrap %s filters if no wildcard is present',
		async (condition) => {
			const dataStore = await createDataStore(memberProject, {
				columns: [
					{
						name: 'name',
						type: 'string',
					},
				],
				data: [
					{
						name: 'Alice Smith',
					},
					{
						name: 'Bob Jones',
					},
					{
						name: 'Carol Brown',
					},
				],
			});

			const filterParam = encodeURIComponent(
				JSON.stringify({
					type: 'and',
					filters: [{ columnName: 'name', value: 'Alice', condition }],
				}),
			);
			const response = await authMemberAgent
				.get(`/projects/${memberProject.id}/data-stores/${dataStore.id}/rows?filter=${filterParam}`)
				.expect(200);

			expect(response.body.data.count).toBe(1);
			expect(response.body.data.data[0].name).toBe('Alice Smith');
		},
	);
});

describe('POST /projects/:projectId/data-stores/:dataStoreId/insert', () => {
	test('should not insert rows when project does not exist', async () => {
		const payload = {
			data: [
				{
					first: 'test value',
					second: 'another value',
				},
			],
		};

		await authOwnerAgent
			.post('/projects/non-existing-id/data-stores/some-data-store-id/insert')
			.send(payload)
			.expect(403);
	});

	test('should not insert rows when data store does not exist', async () => {
		const project = await createTeamProject('test project', owner);
		const payload = {
			data: [
				{
					first: 'test value',
					second: 'another value',
				},
			],
		};

		await authOwnerAgent
			.post(`/projects/${project.id}/data-stores/non-existing-id/insert`)
			.send(payload)
			.expect(404);
	});

	test("should not insert rows in another user's personal project data store", async () => {
		const dataStore = await createDataStore(ownerProject, {
			columns: [
				{
					name: 'first',
					type: 'string',
				},
				{
					name: 'second',
					type: 'string',
				},
			],
		});

		const payload = {
			data: [
				{
					first: 'test value',
					second: 'another value',
				},
			],
		};

		await authMemberAgent
			.post(`/projects/${ownerProject.id}/data-stores/${dataStore.id}/insert`)
			.send(payload)
			.expect(403);
	});

	test('should not insert rows if user has project:viewer role in team project', async () => {
		const project = await createTeamProject('test project', owner);
		await linkUserToProject(member, project, 'project:viewer');
		const dataStore = await createDataStore(project, {
			columns: [
				{
					name: 'first',
					type: 'string',
				},
				{
					name: 'second',
					type: 'string',
				},
			],
		});

		const payload = {
			data: [
				{
					first: 'test value',
					second: 'another value',
				},
			],
		};

		await authMemberAgent
			.post(`/projects/${project.id}/data-stores/${dataStore.id}/insert`)
			.send(payload)
			.expect(403);
	});

	test('should insert rows if user has project:editor role in team project', async () => {
		const project = await createTeamProject('test project', owner);
		await linkUserToProject(member, project, 'project:editor');

		const dataStore = await createDataStore(project, {
			columns: [
				{
					name: 'first',
					type: 'string',
				},
				{
					name: 'second',
					type: 'string',
				},
			],
		});

		const payload = {
			data: [
				{
					first: 'test value',
					second: 'another value',
				},
			],
		};

		const response = await authMemberAgent
			.post(`/projects/${project.id}/data-stores/${dataStore.id}/insert`)
			.send(payload)
			.expect(200);

		expect(response.body).toEqual({
			data: [{ id: 1 }],
		});

		const rowsInDb = await dataStoreRowsRepository.getManyAndCount(dataStore.id, {});
		expect(rowsInDb.count).toBe(1);
		expect(rowsInDb.data[0]).toMatchObject(payload.data[0]);
	});

	test('should insert rows if user has project:admin role in team project', async () => {
		const project = await createTeamProject('test project', owner);
		await linkUserToProject(admin, project, 'project:admin');

		const dataStore = await createDataStore(project, {
			columns: [
				{
					name: 'first',
					type: 'string',
				},
				{
					name: 'second',
					type: 'string',
				},
			],
		});

		const payload = {
			data: [
				{
					first: 'test value',
					second: 'another value',
				},
			],
		};

		const response = await authAdminAgent
			.post(`/projects/${project.id}/data-stores/${dataStore.id}/insert`)
			.send(payload)
			.expect(200);

		expect(response.body).toEqual({
			data: [{ id: 1 }],
		});

		const rowsInDb = await dataStoreRowsRepository.getManyAndCount(dataStore.id, {});
		expect(rowsInDb.count).toBe(1);
		expect(rowsInDb.data[0]).toMatchObject(payload.data[0]);
	});

	test('should insert rows in personal project', async () => {
		const dataStore = await createDataStore(memberProject, {
			columns: [
				{
					name: 'first',
					type: 'string',
				},
				{
					name: 'second',
					type: 'string',
				},
			],
		});

		const payload = {
			data: [
				{
					first: 'test value',
					second: 'another value',
				},
			],
		};

		const response = await authMemberAgent
			.post(`/projects/${memberProject.id}/data-stores/${dataStore.id}/insert`)
			.send(payload)
			.expect(200);

		expect(response.body).toEqual({
			data: [{ id: 1 }],
		});

		const rowsInDb = await dataStoreRowsRepository.getManyAndCount(dataStore.id, {});
		expect(rowsInDb.count).toBe(1);
		expect(rowsInDb.data[0]).toMatchObject(payload.data[0]);
	});

	test('should return inserted data if returnData is set', async () => {
		const dataStore = await createDataStore(memberProject, {
			columns: [
				{
					name: 'first',
					type: 'string',
				},
				{
					name: 'second',
					type: 'string',
				},
			],
		});

		const payload = {
			returnData: true,
			data: [
				{
					first: 'first row',
					second: 'some value',
				},
				{
					first: 'another row',
					second: 'another value',
				},
			],
		};

		const response = await authMemberAgent
			.post(`/projects/${memberProject.id}/data-stores/${dataStore.id}/insert`)
			.send(payload)
			.expect(200);

		expect(response.body).toEqual({
			data: [
				{
					id: 1,
					first: 'first row',
					second: 'some value',
					createdAt: expect.any(String),
					updatedAt: expect.any(String),
				},
				{
					id: 2,
					first: 'another row',
					second: 'another value',
					createdAt: expect.any(String),
					updatedAt: expect.any(String),
				},
			],
		});

		const rowsInDb = await dataStoreRowsRepository.getManyAndCount(dataStore.id, {});
		expect(rowsInDb.count).toBe(2);
		expect(rowsInDb.data[0]).toMatchObject(payload.data[0]);
	});

	test('should not insert rows when column does not exist', async () => {
		const dataStore = await createDataStore(memberProject, {
			columns: [
				{
					name: 'first',
					type: 'string',
				},
				{
					name: 'second',
					type: 'string',
				},
			],
		});

		const payload = {
			data: [
				{
					first: 'test value',
					nonexisting: 'this does not exist',
				},
			],
		};

		const response = await authMemberAgent
			.post(`/projects/${memberProject.id}/data-stores/${dataStore.id}/insert`)
			.send(payload)
			.expect(400);

		expect(response.body.message).toContain('unknown column');
		const rowsInDb = await dataStoreRowsRepository.getManyAndCount(dataStore.id, {});
		expect(rowsInDb.count).toBe(0);
	});

	test('should insert columns with dates', async () => {
		const dataStore = await createDataStore(memberProject, {
			columns: [
				{
					name: 'a',
					type: 'date',
				},
				{
					name: 'b',
					type: 'date',
				},
			],
		});

		const payload = {
			data: [
				{
					a: '2025-08-15T09:48:14.259Z',
					b: '2025-08-15T12:34:56+02:00',
				},
			],
		};

		const response = await authMemberAgent
			.post(`/projects/${memberProject.id}/data-stores/${dataStore.id}/insert`)
			.send(payload)
			.expect(200);

		expect(response.body).toEqual({
			data: [{ id: 1 }],
		});

		const readResponse = await authMemberAgent
			.get(`/projects/${memberProject.id}/data-stores/${dataStore.id}/rows`)
			.expect(200);

		expect(readResponse.body.data.count).toBe(1);
		expect(readResponse.body.data.data[0]).toMatchObject({
			a: '2025-08-15T09:48:14.259Z',
			b: '2025-08-15T10:34:56.000Z',
		});
	});

	test('should insert columns with strings', async () => {
		const dataStore = await createDataStore(memberProject, {
			columns: [
				{
					name: 'a',
					type: 'string',
				},
				{
					name: 'b',
					type: 'string',
				},
				{
					name: 'c',
					type: 'string',
				},
			],
		});

		const payload = {
			data: [
				{
					a: 'some string',
					b: '',
					c: '2025-08-15T09:48:14.259Z',
				},
			],
		};

		const response = await authMemberAgent
			.post(`/projects/${memberProject.id}/data-stores/${dataStore.id}/insert`)
			.send(payload)
			.expect(200);

		expect(response.body).toEqual({
			data: [{ id: 1 }],
		});

		const readResponse = await authMemberAgent
			.get(`/projects/${memberProject.id}/data-stores/${dataStore.id}/rows`)
			.expect(200);

		expect(readResponse.body.data.count).toBe(1);
		expect(readResponse.body.data.data[0]).toMatchObject(payload.data[0]);
	});

	test('should insert columns with booleans', async () => {
		const dataStore = await createDataStore(memberProject, {
			columns: [
				{
					name: 'a',
					type: 'boolean',
				},
				{
					name: 'b',
					type: 'boolean',
				},
			],
		});

		const payload = {
			data: [
				{
					a: true,
					b: false,
				},
			],
		};

		const response = await authMemberAgent
			.post(`/projects/${memberProject.id}/data-stores/${dataStore.id}/insert`)
			.send(payload)
			.expect(200);

		expect(response.body).toEqual({
			data: [{ id: 1 }],
		});

		const readResponse = await authMemberAgent
			.get(`/projects/${memberProject.id}/data-stores/${dataStore.id}/rows`)
			.expect(200);

		expect(readResponse.body.data.count).toBe(1);
		expect(readResponse.body.data.data[0]).toMatchObject(payload.data[0]);
	});

	test('should insert columns with numbers', async () => {
		const dataStore = await createDataStore(memberProject, {
			columns: [
				{
					name: 'a',
					type: 'number',
				},
				{
					name: 'b',
					type: 'number',
				},
				{
					name: 'c',
					type: 'number',
				},
				{
					name: 'd',
					type: 'number',
				},
				{
					name: 'e',
					type: 'number',
				},
			],
		});

		const payload = {
			data: [
				{
					a: 1,
					b: 0,
					c: -1,
					d: 0.2340439341231259,
					e: 2340439341231259,
				},
			],
		};

		const response = await authMemberAgent
			.post(`/projects/${memberProject.id}/data-stores/${dataStore.id}/insert`)
			.send(payload)
			.expect(200);

		expect(response.body).toEqual({
			data: [{ id: 1 }],
		});

		const readResponse = await authMemberAgent
			.get(`/projects/${memberProject.id}/data-stores/${dataStore.id}/rows`)
			.expect(200);

		expect(readResponse.body.data.count).toBe(1);
		expect(readResponse.body.data.data[0]).toMatchObject(payload.data[0]);
	});

	test('should insert columns with null values', async () => {
		const dataStore = await createDataStore(memberProject, {
			columns: [
				{
					name: 'a',
					type: 'string',
				},
				{
					name: 'b',
					type: 'number',
				},
				{
					name: 'c',
					type: 'boolean',
				},
				{
					name: 'd',
					type: 'date',
				},
			],
		});

		const payload = {
			data: [
				{
					a: null,
					b: null,
					c: null,
					d: null,
				},
			],
		};

		const response = await authMemberAgent
			.post(`/projects/${memberProject.id}/data-stores/${dataStore.id}/insert`)
			.send(payload)
			.expect(200);

		expect(response.body).toEqual({
			data: [{ id: 1 }],
		});

		const readResponse = await authMemberAgent
			.get(`/projects/${memberProject.id}/data-stores/${dataStore.id}/rows`)
			.expect(200);

		expect(readResponse.body.data.count).toBe(1);
		expect(readResponse.body.data.data[0]).toMatchObject(payload.data[0]);
	});

	test('should insert multiple rows', async () => {
		const dataStore = await createDataStore(memberProject, {
			columns: [
				{
					name: 'a',
					type: 'string',
				},
				{
					name: 'b',
					type: 'number',
				},
			],
		});

		const payload = {
			data: [
				{
					a: 'first',
					b: 1,
				},
				{
					a: 'second',
					b: 2,
				},
				{
					a: 'third',
					b: 3,
				},
			],
		};

		const first = await authMemberAgent
			.post(`/projects/${memberProject.id}/data-stores/${dataStore.id}/insert`)
			.send(payload)
			.expect(200);

		expect(first.body).toEqual({
			data: [{ id: 1 }, { id: 2 }, { id: 3 }],
		});

		const second = await authMemberAgent
			.post(`/projects/${memberProject.id}/data-stores/${dataStore.id}/insert`)
			.send(payload)
			.expect(200);

		expect(second.body).toEqual({
			data: [{ id: 4 }, { id: 5 }, { id: 6 }],
		});

		const readResponse = await authMemberAgent
			.get(`/projects/${memberProject.id}/data-stores/${dataStore.id}/rows`)
			.expect(200);

		expect(readResponse.body.data.count).toBe(6);
		expect(readResponse.body.data.data).toMatchObject([...payload.data, ...payload.data]);
	});
});

describe('DELETE /projects/:projectId/data-stores/:dataStoreId/rows', () => {
	test('should not delete rows when project does not exist', async () => {
		await authOwnerAgent
			.delete('/projects/non-existing-id/data-stores/some-data-store-id/rows')
			.query({ ids: '1,2' })
			.expect(403);
	});

	test('should not delete rows when data store does not exist', async () => {
		const project = await createTeamProject('test project', owner);

		await authOwnerAgent
			.delete(`/projects/${project.id}/data-stores/non-existing-id/rows`)
			.query({ ids: '1,2' })
			.expect(404);
	});

	test("should not delete rows in another user's personal project data store", async () => {
		const dataStore = await createDataStore(ownerProject, {
			columns: [
				{
					name: 'first',
					type: 'string',
				},
				{
					name: 'second',
					type: 'string',
				},
			],
			data: [
				{
					first: 'test value',
					second: 'another value',
				},
			],
		});

		await authMemberAgent
			.delete(`/projects/${ownerProject.id}/data-stores/${dataStore.id}/rows`)
			.query({ ids: '1' })
			.expect(403);

		const rowsInDb = await dataStoreRowsRepository.getManyAndCount(dataStore.id, {});
		expect(rowsInDb.count).toBe(1);
	});

	test('should not delete rows if user has project:viewer role in team project', async () => {
		const project = await createTeamProject('test project', owner);
		await linkUserToProject(member, project, 'project:viewer');
		const dataStore = await createDataStore(project, {
			columns: [
				{
					name: 'first',
					type: 'string',
				},
				{
					name: 'second',
					type: 'string',
				},
			],
			data: [
				{
					first: 'test value',
					second: 'another value',
				},
			],
		});

		await authMemberAgent
			.delete(`/projects/${project.id}/data-stores/${dataStore.id}/rows`)
			.query({ ids: '1' })
			.expect(403);

		const rowsInDb = await dataStoreRowsRepository.getManyAndCount(dataStore.id, {});
		expect(rowsInDb.count).toBe(1);
	});

	test('should delete rows if user has project:editor role in team project', async () => {
		const project = await createTeamProject('test project', owner);
		await linkUserToProject(member, project, 'project:editor');

		const dataStore = await createDataStore(project, {
			columns: [
				{
					name: 'first',
					type: 'string',
				},
				{
					name: 'second',
					type: 'string',
				},
			],
			data: [
				{
					first: 'test value 1',
					second: 'another value 1',
				},
				{
					first: 'test value 2',
					second: 'another value 2',
				},
				{
					first: 'test value 3',
					second: 'another value 3',
				},
			],
		});

		await authMemberAgent
			.delete(`/projects/${project.id}/data-stores/${dataStore.id}/rows`)
			.query({ ids: '1,3' })
			.expect(200);

		const rowsInDb = await dataStoreRowsRepository.getManyAndCount(dataStore.id, {});
		expect(rowsInDb.count).toBe(1);
		expect(rowsInDb.data[0]).toMatchObject({
			first: 'test value 2',
			second: 'another value 2',
		});
	});

	test('should delete rows if user has project:admin role in team project', async () => {
		const project = await createTeamProject('test project', owner);
		await linkUserToProject(admin, project, 'project:admin');

		const dataStore = await createDataStore(project, {
			columns: [
				{
					name: 'first',
					type: 'string',
				},
				{
					name: 'second',
					type: 'string',
				},
			],
			data: [
				{
					first: 'test value 1',
					second: 'another value 1',
				},
				{
					first: 'test value 2',
					second: 'another value 2',
				},
			],
		});

		await authAdminAgent
			.delete(`/projects/${project.id}/data-stores/${dataStore.id}/rows`)
			.query({ ids: '2' })
			.expect(200);

		const rowsInDb = await dataStoreRowsRepository.getManyAndCount(dataStore.id, {});
		expect(rowsInDb.count).toBe(1);
		expect(rowsInDb.data[0]).toMatchObject({
			first: 'test value 1',
			second: 'another value 1',
		});
	});

	test('should delete rows if user is owner in team project', async () => {
		const project = await createTeamProject('test project', owner);

		const dataStore = await createDataStore(project, {
			columns: [
				{
					name: 'first',
					type: 'string',
				},
				{
					name: 'second',
					type: 'string',
				},
			],
			data: [
				{
					first: 'test value 1',
					second: 'another value 1',
				},
				{
					first: 'test value 2',
					second: 'another value 2',
				},
			],
		});

		await authOwnerAgent
			.delete(`/projects/${project.id}/data-stores/${dataStore.id}/rows`)
			.query({ ids: '1,2' })
			.expect(200);

		const rowsInDb = await dataStoreRowsRepository.getManyAndCount(dataStore.id, {});
		expect(rowsInDb.count).toBe(0);
	});

	test('should delete rows in personal project', async () => {
		const dataStore = await createDataStore(memberProject, {
			columns: [
				{
					name: 'first',
					type: 'string',
				},
				{
					name: 'second',
					type: 'string',
				},
			],
			data: [
				{
					first: 'test value 1',
					second: 'another value 1',
				},
				{
					first: 'test value 2',
					second: 'another value 2',
				},
				{
					first: 'test value 3',
					second: 'another value 3',
				},
			],
		});

		await authMemberAgent
			.delete(`/projects/${memberProject.id}/data-stores/${dataStore.id}/rows`)
			.query({ ids: '2' })
			.expect(200);

		const rowsInDb = await dataStoreRowsRepository.getManyAndCount(dataStore.id, {});
		expect(rowsInDb.count).toBe(2);
		expect(rowsInDb.data.map((r) => r.first).sort()).toEqual(['test value 1', 'test value 3']);
	});

	test('should return true when deleting empty ids array', async () => {
		const dataStore = await createDataStore(memberProject, {
			columns: [
				{
					name: 'first',
					type: 'string',
				},
			],
			data: [
				{
					first: 'test value',
				},
			],
		});

		const response = await authMemberAgent
			.delete(`/projects/${memberProject.id}/data-stores/${dataStore.id}/rows`)
			.query({ ids: '' })
			.expect(200);

		expect(response.body.data).toBe(true);

		const rowsInDb = await dataStoreRowsRepository.getManyAndCount(dataStore.id, {});
		expect(rowsInDb.count).toBe(1);
	});

	test('should handle deletion of non-existing row ids gracefully', async () => {
		const dataStore = await createDataStore(memberProject, {
			columns: [
				{
					name: 'first',
					type: 'string',
				},
			],
			data: [
				{
					first: 'test value',
				},
			],
		});

		await authMemberAgent
			.delete(`/projects/${memberProject.id}/data-stores/${dataStore.id}/rows`)
			.query({ ids: '999,1000' })
			.expect(200);

		const rowsInDb = await dataStoreRowsRepository.getManyAndCount(dataStore.id, {});
		expect(rowsInDb.count).toBe(1);
	});

	test('should handle mixed existing and non-existing row ids', async () => {
		const dataStore = await createDataStore(memberProject, {
			columns: [
				{
					name: 'first',
					type: 'string',
				},
			],
			data: [
				{
					first: 'test value 1',
				},
				{
					first: 'test value 2',
				},
			],
		});

		await authMemberAgent
			.delete(`/projects/${memberProject.id}/data-stores/${dataStore.id}/rows`)
			.query({ ids: '1,999,2,1000' })
			.expect(200);

		const rowsInDb = await dataStoreRowsRepository.getManyAndCount(dataStore.id, {});
		expect(rowsInDb.count).toBe(0);
	});
});

describe('POST /projects/:projectId/data-stores/:dataStoreId/upsert', () => {
	test('should not upsert rows when project does not exist', async () => {
		const payload = {
			rows: [
				{
					first: 'test value',
					second: 'another value',
				},
			],
			matchFields: ['first', 'second'],
		};

		await authOwnerAgent
			.post('/projects/non-existing-id/data-stores/some-data-store-id/upsert')
			.send(payload)
			.expect(403);
	});

	test('should not upsert rows when data store does not exist', async () => {
		const project = await createTeamProject('test project', owner);
		const payload = {
			rows: [
				{
					first: 'test value',
					second: 'another value',
				},
			],
			matchFields: ['first', 'second'],
		};

		await authOwnerAgent
			.post(`/projects/${project.id}/data-stores/non-existing-id/upsert`)
			.send(payload)
			.expect(404);
	});

	test("should not upsert rows in another user's personal project data store", async () => {
		const dataStore = await createDataStore(ownerProject, {
			columns: [
				{
					name: 'first',
					type: 'string',
				},
				{
					name: 'second',
					type: 'string',
				},
			],
		});

		const payload = {
			rows: [
				{
					first: 'test value',
					second: 'another value',
				},
			],
			matchFields: ['first', 'second'],
		};

		await authMemberAgent
			.post(`/projects/${ownerProject.id}/data-stores/${dataStore.id}/upsert`)
			.send(payload)
			.expect(403);
	});

	test('should not upsert rows if user has project:viewer role in team project', async () => {
		const project = await createTeamProject('test project', owner);
		await linkUserToProject(member, project, 'project:viewer');
		const dataStore = await createDataStore(project, {
			columns: [
				{
					name: 'first',
					type: 'string',
				},
				{
					name: 'second',
					type: 'string',
				},
			],
		});

		const payload = {
			rows: [
				{
					first: 'test value',
					second: 'another value',
				},
			],
			matchFields: ['first', 'second'],
		};

		await authMemberAgent
			.post(`/projects/${project.id}/data-stores/${dataStore.id}/upsert`)
			.send(payload)
			.expect(403);
	});

	test('should upsert rows if user has project:editor role in team project', async () => {
		const project = await createTeamProject('test project', owner);
		await linkUserToProject(member, project, 'project:editor');

		const dataStore = await createDataStore(project, {
			columns: [
				{
					name: 'first',
					type: 'string',
				},
				{
					name: 'second',
					type: 'string',
				},
			],
		});

		const payload = {
			rows: [
				{
					first: 'test value',
					second: 'another value',
				},
			],
			matchFields: ['first', 'second'],
		};

		await authMemberAgent
			.post(`/projects/${project.id}/data-stores/${dataStore.id}/upsert`)
			.send(payload)
			.expect(200);

		const rowsInDb = await dataStoreRowsRepository.getManyAndCount(dataStore.id, {});
		expect(rowsInDb.count).toBe(1);
		expect(rowsInDb.data[0]).toMatchObject(payload.rows[0]);
	});

	test('should upsert rows if user has project:admin role in team project', async () => {
		const project = await createTeamProject('test project', owner);
		await linkUserToProject(admin, project, 'project:admin');

		const dataStore = await createDataStore(project, {
			columns: [
				{
					name: 'first',
					type: 'string',
				},
				{
					name: 'second',
					type: 'string',
				},
			],
		});

		const payload = {
			rows: [
				{
					first: 'test value',
					second: 'another value',
				},
			],
			matchFields: ['first', 'second'],
		};

		await authAdminAgent
			.post(`/projects/${project.id}/data-stores/${dataStore.id}/upsert`)
			.send(payload)
			.expect(200);

		const rowsInDb = await dataStoreRowsRepository.getManyAndCount(dataStore.id, {});
		expect(rowsInDb.count).toBe(1);
		expect(rowsInDb.data[0]).toMatchObject(payload.rows[0]);
	});

	test('should upsert rows in personal project', async () => {
		const dataStore = await createDataStore(memberProject, {
			columns: [
				{
					name: 'first',
					type: 'string',
				},
				{
					name: 'second',
					type: 'string',
				},
			],
		});

		const payload = {
			rows: [
				{
					first: 'test value',
					second: 'another value',
				},
			],
			matchFields: ['first', 'second'],
		};

		await authMemberAgent
			.post(`/projects/${memberProject.id}/data-stores/${dataStore.id}/upsert`)
			.send(payload)
			.expect(200);

		const rowsInDb = await dataStoreRowsRepository.getManyAndCount(dataStore.id, {});
		expect(rowsInDb.count).toBe(1);
		expect(rowsInDb.data[0]).toMatchObject(payload.rows[0]);
	});

	test('should not upsert rows when column does not exist', async () => {
		const dataStore = await createDataStore(memberProject, {
			columns: [
				{
					name: 'first',
					type: 'string',
				},
				{
					name: 'second',
					type: 'string',
				},
			],
		});

		const payload = {
			rows: [
				{
					first: 'test value',
					nonexisting: 'this does not exist',
				},
			],
			matchFields: ['first', 'second'],
		};

		const response = await authMemberAgent
			.post(`/projects/${memberProject.id}/data-stores/${dataStore.id}/upsert`)
			.send(payload)
			.expect(400);

		expect(response.body.message).toContain('unknown column');
		const rowsInDb = await dataStoreRowsRepository.getManyAndCount(dataStore.id, {});
		expect(rowsInDb.count).toBe(0);
	});

	test('should update existing matched fields and insert new ones', async () => {
		const dataStore = await createDataStore(memberProject, {
			columns: [
				{
					name: 'first',
					type: 'string',
				},
				{
					name: 'second',
					type: 'string',
				},
			],
			data: [
				{
					first: 'test row',
					second: 'test value',
				},
				{
					first: 'test row',
					second: 'another row with same first column',
				},
			],
		});

		const payload = {
			rows: [
				{
					first: 'test row',
					second: 'updated value',
				},
				{
					first: 'new row',
					second: 'new value',
				},
			],
			matchFields: ['first'],
		};

		const result = await authMemberAgent
			.post(`/projects/${memberProject.id}/data-stores/${dataStore.id}/upsert`)
			.send(payload)
			.expect(200);

		expect(result.body.data).toBe(true);

		const rowsInDb = await dataStoreRowsRepository.getManyAndCount(dataStore.id, {
			sortBy: ['id', 'ASC'],
		});
		expect(rowsInDb.count).toBe(3);
		expect(rowsInDb.data[0]).toMatchObject(payload.rows[0]);
		expect(rowsInDb.data[1]).toMatchObject(payload.rows[0]);
		expect(rowsInDb.data[2]).toMatchObject(payload.rows[1]);
	});

	test('should return affected rows if returnData is set', async () => {
		const dataStore = await createDataStore(memberProject, {
			columns: [
				{
					name: 'first',
					type: 'string',
				},
				{
					name: 'second',
					type: 'string',
				},
			],
			data: [
				{
					first: 'test row',
					second: 'test value',
				},
				{
					first: 'test row',
					second: 'another row with same first column',
				},
			],
		});

		const payload = {
			rows: [
				{
					first: 'test row',
					second: 'updated value',
				},
				{
					first: 'new row',
					second: 'new value',
				},
			],
			matchFields: ['first'],
			returnData: true,
		};

		const result = await authMemberAgent
			.post(`/projects/${memberProject.id}/data-stores/${dataStore.id}/upsert`)
			.send(payload)
			.expect(200);

		expect(result.body.data).toEqual(
			expect.arrayContaining([
				{
					id: 1,
					first: 'test row',
					second: 'updated value',
					createdAt: expect.any(String),
					updatedAt: expect.any(String),
				},
				{
					id: 2,
					first: 'test row',
					second: 'updated value',
					createdAt: expect.any(String),
					updatedAt: expect.any(String),
				},
				{
					id: 3,
					first: 'new row',
					second: 'new value',
					createdAt: expect.any(String),
					updatedAt: expect.any(String),
				},
			]),
		);
	});
});

describe('PATCH /projects/:projectId/data-stores/:dataStoreId/rows', () => {
	test('should not update row when project does not exist', async () => {
		const payload = {
			filter: { name: 'Alice' },
			data: { age: 31 },
		};

		await authOwnerAgent
			.patch('/projects/non-existing-id/data-stores/some-data-store-id/rows')
			.send(payload)
			.expect(403);
	});

	test('should not update row when data store does not exist', async () => {
		const project = await createTeamProject('test project', owner);
		const payload = {
			filter: { name: 'Alice' },
			data: { age: 31 },
		};

		await authOwnerAgent
			.patch(`/projects/${project.id}/data-stores/non-existing-id/rows`)
			.send(payload)
			.expect(404);
	});

	test("should not update row in another user's personal project data store", async () => {
		const dataStore = await createDataStore(ownerProject, {
			columns: [
				{ name: 'name', type: 'string' },
				{ name: 'age', type: 'number' },
			],
			data: [{ name: 'Alice', age: 30 }],
		});

		const payload = {
			filter: { name: 'Alice' },
			data: { age: 31 },
		};

		await authMemberAgent
			.patch(`/projects/${ownerProject.id}/data-stores/${dataStore.id}/rows`)
			.send(payload)
			.expect(403);
	});

	test('should not update row if user has project:viewer role in team project', async () => {
		const project = await createTeamProject('test project', owner);
		await linkUserToProject(member, project, 'project:viewer');
		const dataStore = await createDataStore(project, {
			columns: [
				{ name: 'name', type: 'string' },
				{ name: 'age', type: 'number' },
			],
			data: [{ name: 'Alice', age: 30 }],
		});

		const payload = {
			filter: { name: 'Alice' },
			data: { age: 31 },
		};

		await authMemberAgent
			.patch(`/projects/${project.id}/data-stores/${dataStore.id}/rows`)
			.send(payload)
			.expect(403);
	});

	test('should update row if user has project:editor role in team project', async () => {
		const project = await createTeamProject('test project', owner);
		await linkUserToProject(member, project, 'project:editor');
		const dataStore = await createDataStore(project, {
			columns: [
				{ name: 'name', type: 'string' },
				{ name: 'age', type: 'number' },
				{ name: 'active', type: 'boolean' },
				{ name: 'birthday', type: 'date' },
			],
			data: [{ name: 'Alice', age: 30, active: true, birthday: new Date('1990-01-01') }],
		});

		const payload = {
			filter: { name: 'Alice' },
			data: { name: 'Alicia', age: 31, active: false, birthday: new Date('1990-01-02') },
		};

		const result = await authMemberAgent
			.patch(`/projects/${project.id}/data-stores/${dataStore.id}/rows`)
			.send(payload)
			.expect(200);

		expect(result.body.data).toBe(true);

		const readResponse = await authMemberAgent
			.get(`/projects/${project.id}/data-stores/${dataStore.id}/rows`)
			.expect(200);

		expect(readResponse.body.data.count).toBe(1);
		expect(readResponse.body.data.data[0]).toMatchObject({
			id: 1,
			name: 'Alicia',
			age: 31,
			active: false,
			birthday: new Date('1990-01-02').toISOString(),
		});
	});

	test('should update row if user has project:admin role in team project', async () => {
		const project = await createTeamProject('test project', owner);
		await linkUserToProject(admin, project, 'project:admin');
		const dataStore = await createDataStore(project, {
			columns: [
				{ name: 'name', type: 'string' },
				{ name: 'age', type: 'number' },
			],
			data: [{ name: 'Alice', age: 30 }],
		});

		const payload = {
			filter: { name: 'Alice' },
			data: { age: 31 },
		};

		await authAdminAgent
			.patch(`/projects/${project.id}/data-stores/${dataStore.id}/rows`)
			.send(payload)
			.expect(200);

		const readResponse = await authAdminAgent
			.get(`/projects/${project.id}/data-stores/${dataStore.id}/rows`)
			.expect(200);

		expect(readResponse.body.data.count).toBe(1);
		expect(readResponse.body.data.data[0]).toMatchObject({ id: 1, name: 'Alice', age: 31 });
	});

	test('should update row if user is owner in team project', async () => {
		const project = await createTeamProject('test project', owner);
		const dataStore = await createDataStore(project, {
			columns: [
				{ name: 'name', type: 'string' },
				{ name: 'age', type: 'number' },
			],
			data: [{ name: 'Alice', age: 30 }],
		});

		const payload = {
			filter: { name: 'Alice' },
			data: { age: 31 },
		};

		await authOwnerAgent
			.patch(`/projects/${project.id}/data-stores/${dataStore.id}/rows`)
			.send(payload)
			.expect(200);

		const readResponse = await authOwnerAgent
			.get(`/projects/${project.id}/data-stores/${dataStore.id}/rows`)
			.expect(200);

		expect(readResponse.body.data.count).toBe(1);
		expect(readResponse.body.data.data[0]).toMatchObject({
			id: 1,
			name: 'Alice',
			age: 31,
		});
	});

	test('should update row in personal project', async () => {
		const dataStore = await createDataStore(memberProject, {
			columns: [
				{ name: 'name', type: 'string' },
				{ name: 'age', type: 'number' },
			],
			data: [{ name: 'Alice', age: 30 }],
		});

		const payload = {
			filter: { name: 'Alice' },
			data: { age: 31 },
		};

		await authMemberAgent
			.patch(`/projects/${memberProject.id}/data-stores/${dataStore.id}/rows`)
			.send(payload)
			.expect(200);

		const readResponse = await authMemberAgent
			.get(`/projects/${memberProject.id}/data-stores/${dataStore.id}/rows`)
			.expect(200);

		expect(readResponse.body.data.count).toBe(1);
		expect(readResponse.body.data.data[0]).toMatchObject({
			id: 1,
			name: 'Alice',
			age: 31,
		});
	});

	test('should update row by id filter', async () => {
		const dataStore = await createDataStore(memberProject, {
			columns: [
				{ name: 'name', type: 'string' },
				{ name: 'age', type: 'number' },
			],
			data: [
				{ name: 'Alice', age: 30 },
				{ name: 'Bob', age: 25 },
			],
		});

		const payload = {
			filter: { id: 1 },
			data: { age: 31 },
		};

		await authMemberAgent
			.patch(`/projects/${memberProject.id}/data-stores/${dataStore.id}/rows`)
			.send(payload)
			.expect(200);

		const readResponse = await authMemberAgent
			.get(`/projects/${memberProject.id}/data-stores/${dataStore.id}/rows`)
			.expect(200);

		expect(readResponse.body.data.count).toBe(2);
		expect(readResponse.body.data.data).toEqual(
			expect.arrayContaining([
				expect.objectContaining({
					id: 1,
					name: 'Alice',
					age: 31,
				}),
				expect.objectContaining({
					id: 2,
					name: 'Bob',
					age: 25,
				}),
			]),
		);
	});

	test('should update row with multiple filter conditions', async () => {
		const dataStore = await createDataStore(memberProject, {
			columns: [
				{ name: 'name', type: 'string' },
				{ name: 'age', type: 'number' },
				{ name: 'department', type: 'string' },
			],
			data: [
				{ name: 'Alice', age: 30, department: 'Engineering' },
				{ name: 'Alice', age: 25, department: 'Marketing' },
				{ name: 'Bob', age: 30, department: 'Engineering' },
			],
		});

		const payload = {
			filter: { name: 'Alice', age: 30 },
			data: { department: 'Management' },
		};

		await authMemberAgent
			.patch(`/projects/${memberProject.id}/data-stores/${dataStore.id}/rows`)
			.send(payload)
			.expect(200);

		const readResponse = await authMemberAgent
			.get(`/projects/${memberProject.id}/data-stores/${dataStore.id}/rows`)
			.expect(200);

		expect(readResponse.body.data.count).toBe(3);
		expect(readResponse.body.data.data).toEqual(
			expect.arrayContaining([
				expect.objectContaining({
					id: 1,
					name: 'Alice',
					age: 30,
					department: 'Management',
				}),
				expect.objectContaining({
					id: 2,
					name: 'Alice',
					age: 25,
					department: 'Marketing',
				}),
				expect.objectContaining({
					id: 3,
					name: 'Bob',
					age: 30,
					department: 'Engineering',
				}),
			]),
		);
	});

	test('should return true when no rows match the filter', async () => {
		const dataStore = await createDataStore(memberProject, {
			columns: [
				{ name: 'name', type: 'string' },
				{ name: 'age', type: 'number' },
			],
			data: [{ name: 'Alice', age: 30 }],
		});

		const payload = {
			filter: { name: 'Charlie' },
			data: { age: 25 },
		};

		const response = await authMemberAgent
			.patch(`/projects/${memberProject.id}/data-stores/${dataStore.id}/rows`)
			.send(payload)
			.expect(200);

		expect(response.body.data).toEqual(true);

		const readResponse = await authMemberAgent
			.get(`/projects/${memberProject.id}/data-stores/${dataStore.id}/rows`)
			.expect(200);

		expect(readResponse.body.data.count).toBe(1);
		expect(readResponse.body.data.data[0]).toMatchObject({
			name: 'Alice',
			age: 30,
		});
	});

	test('should fail when filter is empty', async () => {
		const dataStore = await createDataStore(memberProject, {
			columns: [{ name: 'name', type: 'string' }],
		});

		const payload = {
			filter: {},
			data: { name: 'Updated' },
		};

		const response = await authMemberAgent
			.patch(`/projects/${memberProject.id}/data-stores/${dataStore.id}/rows`)
			.send(payload)
			.expect(400);

		expect(response.body.message).toContain('filter must not be empty');
	});

	test('should fail when data is empty', async () => {
		const dataStore = await createDataStore(memberProject, {
			columns: [{ name: 'name', type: 'string' }],
		});

		const payload = {
			filter: { name: 'Alice' },
			data: {},
		};

		const response = await authMemberAgent
			.patch(`/projects/${memberProject.id}/data-stores/${dataStore.id}/rows`)
			.send(payload)
			.expect(400);

		expect(response.body.message).toContain('data must not be empty');
	});

	test('should fail when data contains invalid column names', async () => {
		const dataStore = await createDataStore(memberProject, {
			columns: [{ name: 'name', type: 'string' }],
			data: [{ name: 'Alice' }],
		});

		const payload = {
			filter: { name: 'Alice' },
			data: { invalidColumn: 'value' },
		};

		const response = await authMemberAgent
			.patch(`/projects/${memberProject.id}/data-stores/${dataStore.id}/rows`)
			.send(payload)
			.expect(400);

		expect(response.body.message).toContain('unknown column');
	});

	test('should fail when filter contains invalid column names', async () => {
		const dataStore = await createDataStore(memberProject, {
			columns: [{ name: 'name', type: 'string' }],
			data: [{ name: 'Alice' }],
		});

		const payload = {
			filter: { invalidColumn: 'Alice' },
			data: { name: 'Updated' },
		};

		const response = await authMemberAgent
			.patch(`/projects/${memberProject.id}/data-stores/${dataStore.id}/rows`)
			.send(payload)
			.expect(400);

		expect(response.body.message).toContain('unknown column');
	});

	test('should validate data types in filter', async () => {
		const dataStore = await createDataStore(memberProject, {
			columns: [
				{ name: 'name', type: 'string' },
				{ name: 'age', type: 'number' },
			],
			data: [{ name: 'Alice', age: 30 }],
		});

		const payload = {
			filter: { age: 'invalid_number' },
			data: { name: 'Updated' },
		};

		const response = await authMemberAgent
			.patch(`/projects/${memberProject.id}/data-stores/${dataStore.id}/rows`)
			.send(payload)
			.expect(400);

		expect(response.body.message).toContain('does not match column type');
	});

	test('should validate data types in data', async () => {
		const dataStore = await createDataStore(memberProject, {
			columns: [
				{ name: 'name', type: 'string' },
				{ name: 'age', type: 'number' },
			],
			data: [{ name: 'Alice', age: 30 }],
		});

		const payload = {
			filter: { name: 'Alice' },
			data: { age: 'invalid_number' },
		};

		const response = await authMemberAgent
			.patch(`/projects/${memberProject.id}/data-stores/${dataStore.id}/rows`)
			.send(payload)
			.expect(400);

		expect(response.body.message).toContain('does not match column type');
	});

	test('should allow partial updates', async () => {
		const dataStore = await createDataStore(memberProject, {
			columns: [
				{ name: 'name', type: 'string' },
				{ name: 'age', type: 'number' },
				{ name: 'active', type: 'boolean' },
			],
			data: [{ name: 'Alice', age: 30, active: true }],
		});

		const payload = {
			filter: { name: 'Alice' },
			data: { age: 31 }, // Only updating age, not name or active
		};

		await authMemberAgent
			.patch(`/projects/${memberProject.id}/data-stores/${dataStore.id}/rows`)
			.send(payload)
			.expect(200);

		const readResponse = await authMemberAgent
			.get(`/projects/${memberProject.id}/data-stores/${dataStore.id}/rows`)
			.expect(200);

		expect(readResponse.body.data.count).toBe(1);
		expect(readResponse.body.data.data[0]).toMatchObject({
			name: 'Alice',
			age: 31,
			active: true,
		});
	});

	test('should handle date values in updates', async () => {
		const dataStore = await createDataStore(memberProject, {
			columns: [
				{ name: 'name', type: 'string' },
				{ name: 'birthdate', type: 'date' },
			],
			data: [{ name: 'Alice', birthdate: '2000-01-01T00:00:00.000Z' }],
		});

		const payload = {
			filter: { name: 'Alice' },
			data: { birthdate: '1995-05-15T12:30:00.000Z' },
		};

		await authMemberAgent
			.patch(`/projects/${memberProject.id}/data-stores/${dataStore.id}/rows`)
			.send(payload)
			.expect(200);

		const readResponse = await authMemberAgent
			.get(`/projects/${memberProject.id}/data-stores/${dataStore.id}/rows`)
			.expect(200);

		expect(readResponse.body.data.count).toBe(1);
		expect(readResponse.body.data.data[0]).toMatchObject({
			name: 'Alice',
			birthdate: '1995-05-15T12:30:00.000Z',
		});
	});

	test('should return updated data if returnData is set', async () => {
		const dataStore = await createDataStore(memberProject, {
			columns: [
				{ name: 'name', type: 'string' },
				{ name: 'age', type: 'number' },
				{ name: 'active', type: 'boolean' },
				{ name: 'birthday', type: 'date' },
			],
			data: [
				{ name: 'Alice', age: 30, active: true, birthday: new Date('1990-01-01T00:00:00.000Z') },
				{ name: 'Bob', age: 25, active: true, birthday: new Date('1995-05-15T00:00:00.000Z') },
			],
		});

		const payload = {
			filter: { active: true },
			data: { active: false },
			returnData: true,
		};

		const result = await authMemberAgent
			.patch(`/projects/${memberProject.id}/data-stores/${dataStore.id}/rows`)
			.send(payload)
			.expect(200);

		expect(result.body.data).toMatchObject([
			{
				id: 1,
				name: 'Alice',
				age: 30,
				active: false,
				birthday: '1990-01-01T00:00:00.000Z',
			},
			{
				id: 2,
				name: 'Bob',
				age: 25,
				active: false,
				birthday: '1995-05-15T00:00:00.000Z',
			},
		]);
	});
});<|MERGE_RESOLUTION|>--- conflicted
+++ resolved
@@ -1163,13 +1163,8 @@
 			.expect(403);
 
 		const columnInDb = await dataStoreColumnRepository.findOneBy({
-<<<<<<< HEAD
-			dataStoreId: dataStore.id,
-			name: 'test_column',
-=======
 			dataTableId: dataStore.id,
 			name: 'test-column',
->>>>>>> 883e8876
 		});
 		expect(columnInDb).toBeDefined();
 	});
@@ -1192,13 +1187,8 @@
 			.expect(403);
 
 		const columnInDb = await dataStoreColumnRepository.findOneBy({
-<<<<<<< HEAD
-			dataStoreId: dataStore.id,
-			name: 'test_column',
-=======
 			dataTableId: dataStore.id,
 			name: 'test-column',
->>>>>>> 883e8876
 		});
 		expect(columnInDb).toBeDefined();
 	});
@@ -1224,13 +1214,8 @@
 			.expect(200);
 
 		const columnInDb = await dataStoreColumnRepository.findOneBy({
-<<<<<<< HEAD
-			dataStoreId: dataStore.id,
-			name: 'test_column',
-=======
 			dataTableId: dataStore.id,
 			name: 'test-column',
->>>>>>> 883e8876
 		});
 		expect(columnInDb).toBeNull();
 	});
@@ -1255,13 +1240,8 @@
 			.expect(200);
 
 		const columnInDb = await dataStoreColumnRepository.findOneBy({
-<<<<<<< HEAD
-			dataStoreId: dataStore.id,
-			name: 'test_column',
-=======
 			dataTableId: dataStore.id,
 			name: 'test-column',
->>>>>>> 883e8876
 		});
 		expect(columnInDb).toBeNull();
 	});
@@ -1285,13 +1265,8 @@
 			.expect(200);
 
 		const columnInDb = await dataStoreColumnRepository.findOneBy({
-<<<<<<< HEAD
-			dataStoreId: dataStore.id,
-			name: 'test_column',
-=======
 			dataTableId: dataStore.id,
 			name: 'test-column',
->>>>>>> 883e8876
 		});
 		expect(columnInDb).toBeNull();
 	});
@@ -1314,13 +1289,8 @@
 			.expect(200);
 
 		const columnInDb = await dataStoreColumnRepository.findOneBy({
-<<<<<<< HEAD
-			dataStoreId: dataStore.id,
-			name: 'test_column',
-=======
 			dataTableId: dataStore.id,
 			name: 'test-column',
->>>>>>> 883e8876
 		});
 		expect(columnInDb).toBeNull();
 	});
@@ -1394,13 +1364,8 @@
 			.expect(403);
 
 		const columnInDb = await dataStoreColumnRepository.findOneBy({
-<<<<<<< HEAD
-			dataStoreId: dataStore.id,
-			name: 'test_column',
-=======
 			dataTableId: dataStore.id,
 			name: 'test-column',
->>>>>>> 883e8876
 			index: 0,
 		});
 		expect(columnInDb).toBeDefined();
@@ -1430,13 +1395,8 @@
 			.expect(403);
 
 		const columnInDb = await dataStoreColumnRepository.findOneBy({
-<<<<<<< HEAD
-			dataStoreId: dataStore.id,
-			name: 'test_column',
-=======
 			dataTableId: dataStore.id,
 			name: 'test-column',
->>>>>>> 883e8876
 			index: 0,
 		});
 		expect(columnInDb).toBeDefined();
@@ -1466,13 +1426,8 @@
 			.expect(200);
 
 		const columnInDb = await dataStoreColumnRepository.findOneBy({
-<<<<<<< HEAD
-			dataStoreId: dataStore.id,
-			name: 'test_column',
-=======
 			dataTableId: dataStore.id,
 			name: 'test-column',
->>>>>>> 883e8876
 			index: 1,
 		});
 		expect(columnInDb).toBeDefined();
@@ -1502,13 +1457,8 @@
 			.expect(200);
 
 		const columnInDb = await dataStoreColumnRepository.findOneBy({
-<<<<<<< HEAD
-			dataStoreId: dataStore.id,
-			name: 'test_column',
-=======
 			dataTableId: dataStore.id,
 			name: 'test-column',
->>>>>>> 883e8876
 			index: 1,
 		});
 		expect(columnInDb).toBeDefined();
@@ -1538,13 +1488,8 @@
 			.expect(200);
 
 		const columnInDb = await dataStoreColumnRepository.findOneBy({
-<<<<<<< HEAD
-			dataStoreId: dataStore.id,
-			name: 'test_column',
-=======
 			dataTableId: dataStore.id,
 			name: 'test-column',
->>>>>>> 883e8876
 			index: 1,
 		});
 		expect(columnInDb).toBeDefined();
@@ -1572,13 +1517,8 @@
 			.expect(200);
 
 		const columnInDb = await dataStoreColumnRepository.findOneBy({
-<<<<<<< HEAD
-			dataStoreId: dataStore.id,
-			name: 'test_column',
-=======
 			dataTableId: dataStore.id,
 			name: 'test-column',
->>>>>>> 883e8876
 			index: 1,
 		});
 		expect(columnInDb).toBeDefined();
