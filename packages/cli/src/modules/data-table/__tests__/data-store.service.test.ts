/* eslint-disable @typescript-eslint/no-unsafe-assignment */
import type { AddDataStoreColumnDto, CreateDataStoreColumnDto } from '@n8n/api-types';
import { createTeamProject, testDb, testModules } from '@n8n/backend-test-utils';
import { Project } from '@n8n/db';
import { Container } from '@n8n/di';

import { DataStoreRowsRepository } from '../data-store-rows.repository';
import { DataStoreRepository } from '../data-store.repository';
import { DataStoreService } from '../data-store.service';
import { DataStoreColumnNameConflictError } from '../errors/data-store-column-name-conflict.error';
import { DataStoreColumnNotFoundError } from '../errors/data-store-column-not-found.error';
import { DataStoreNameConflictError } from '../errors/data-store-name-conflict.error';
import { DataStoreNotFoundError } from '../errors/data-store-not-found.error';
import { DataStoreValidationError } from '../errors/data-store-validation.error';

beforeAll(async () => {
	await testModules.loadModules(['data-table']);
	await testDb.init();
});

beforeEach(async () => {
	await testDb.truncate(['DataTable', 'DataTableColumn']);
});

afterAll(async () => {
	await testDb.terminate();
});

describe('dataStore', () => {
	let dataStoreService: DataStoreService;
	let dataStoreRepository: DataStoreRepository;
	let dataStoreRowsRepository: DataStoreRowsRepository;

	beforeAll(() => {
		dataStoreService = Container.get(DataStoreService);
		dataStoreRepository = Container.get(DataStoreRepository);
		dataStoreRowsRepository = Container.get(DataStoreRowsRepository);
	});

	let project1: Project;
	let project2: Project;

	beforeEach(async () => {
		project1 = await createTeamProject();
		project2 = await createTeamProject();
	});

	afterEach(async () => {
		// Clean up any created user data stores
		await dataStoreService.deleteDataStoreAll();
	});

	describe('createDataStore', () => {
		it('should create a columns table and a user table if columns are provided', async () => {
			const { id: dataTableId } = await dataStoreService.createDataStore(project1.id, {
				name: 'dataStoreWithColumns',
				columns: [{ name: 'foo', type: 'string' }],
			});

			await expect(dataStoreService.getColumns(dataTableId, project1.id)).resolves.toEqual([
				{
					name: 'foo',
					type: 'string',
					index: 0,
<<<<<<< HEAD
					dataTableId,
					// eslint-disable-next-line @typescript-eslint/no-unsafe-assignment
=======
					dataStoreId,
>>>>>>> 8df258dd
					id: expect.any(String),
					createdAt: expect.any(Date),
					updatedAt: expect.any(Date),
				},
			]);

			// Select the column from user table to check for its existence
			const userTableName = dataStoreRowsRepository.toTableName(dataTableId);
			const rows = await dataStoreRepository.manager
				.createQueryBuilder()
				.select('foo')
				.from(userTableName, userTableName)
				.limit(1)
				.getRawMany();

			expect(rows).toEqual([]);
		});

		it('should create a user table and a columns table even if columns are not provided', async () => {
			const name = 'dataStore';

			// ACT
			const result = await dataStoreService.createDataStore(project1.id, {
				name,
				columns: [],
			});
			const { id: dataStoreId } = result;

			await expect(dataStoreService.getColumns(dataStoreId, project1.id)).resolves.toEqual([]);

			const userTableName = dataStoreRowsRepository.toTableName(dataStoreId);
			const queryRunner = dataStoreRepository.manager.connection.createQueryRunner();
			try {
				const table = await queryRunner.getTable(userTableName);
				const columnNames = table?.columns.map((col) => col.name);

				expect(columnNames).toEqual(expect.arrayContaining(['id', 'createdAt', 'updatedAt']));
			} finally {
				await queryRunner.release();
			}
		});

		it('should succeed even if the name exists in a different project', async () => {
			const name = 'dataStore';

			await dataStoreService.createDataStore(project2.id, {
				name,
				columns: [],
			});

			// ACT
			const { id: dataStoreId } = await dataStoreService.createDataStore(project1.id, {
				name,
				columns: [],
			});

			const created = await dataStoreRepository.findOneBy({ name, projectId: project1.id });
			expect(created?.id).toBe(dataStoreId);
		});

		it('should populate the project relation when creating a data store', async () => {
			const name = 'dataStore';

			// ACT
			const { project } = await dataStoreService.createDataStore(project1.id, {
				name,
				columns: [],
			});

			// ASSERT
			expect(project.id).toBe(project1.id);
			expect(project.name).toBe(project1.name);
		});

		it('should return an error if name/project combination already exists', async () => {
			const name = 'dataStore';

			// ARRANGE
			await dataStoreService.createDataStore(project1.id, {
				name,
				columns: [],
			});

			// ACT
			const result = dataStoreService.createDataStore(project1.id, {
				name,
				columns: [],
			});

			// ASSERT
			await expect(result).rejects.toThrow(DataStoreNameConflictError);
		});
	});

	describe('updateDataStore', () => {
		it('should succeed when renaming to an available name', async () => {
			// ARRANGE
			const { id: dataStoreId, updatedAt } = await dataStoreService.createDataStore(project1.id, {
				name: 'myDataStore1',
				columns: [],
			});

			// ACT
			// Wait to get second difference
			await new Promise((resolve) => setTimeout(resolve, 1001));

			const result = await dataStoreService.updateDataStore(dataStoreId, project1.id, {
				name: 'aNewName',
			});

			// ASSERT
			expect(result).toEqual(true);

			const updated = await dataStoreRepository.findOneBy({ id: dataStoreId });
			expect(updated?.name).toBe('aNewName');
			expect(updated?.updatedAt.getTime()).toBeGreaterThan(updatedAt.getTime());
		});

		it('should fail when renaming a non-existent data store', async () => {
			// ACT
			const result = dataStoreService.updateDataStore('this is not an id', project1.id, {
				name: 'aNewName',
			});

			// ASSERT
			await expect(result).rejects.toThrow(DataStoreNotFoundError);
		});

		it('should fail when renaming to a taken name', async () => {
			// ARRANGE
			const name = 'myDataStoreOld';
			await dataStoreService.createDataStore(project1.id, {
				name,
				columns: [],
			});

			const { id: dataStoreNewId } = await dataStoreService.createDataStore(project1.id, {
				name: 'myDataStoreNew',
				columns: [],
			});

			// ACT
			const result = dataStoreService.updateDataStore(dataStoreNewId, project1.id, { name });

			// ASSERT
			await expect(result).rejects.toThrow(DataStoreNameConflictError);
		});
	});

	describe('deleteDataStore', () => {
		it('should succeed with deleting a store', async () => {
			// ARRANGE
			const { id: dataStoreId } = await dataStoreService.createDataStore(project1.id, {
				name: 'myDataStore1',
				columns: [],
			});

			// ACT
			const result = await dataStoreService.deleteDataStore(dataStoreId, project1.id);
			const userTableName = dataStoreRowsRepository.toTableName(dataStoreId);

			// ASSERT
			expect(result).toEqual(true);

			const deletedDatastore = await dataStoreRepository.findOneBy({ id: dataStoreId });
			expect(deletedDatastore).toBeNull();

			const queryUserTable = dataStoreRepository.manager
				.createQueryBuilder()
				.select()
				.from(userTableName, userTableName)
				.getMany();
			await expect(queryUserTable).rejects.toBeDefined();
		});

		it('should fail when deleting a non-existent id', async () => {
			// ACT
			const result = dataStoreService.deleteDataStore('this is not an id', project1.id);

			// ASSERT
			await expect(result).rejects.toThrow(DataStoreNotFoundError);
		});
	});

	describe('addColumn', () => {
		it('should succeed with adding columns to a non-empty table as well as to a user table', async () => {
			const existingColumns: CreateDataStoreColumnDto[] = [{ name: 'myColumn0', type: 'string' }];

			const { id: dataTableId } = await dataStoreService.createDataStore(project1.id, {
				name: 'dataStoreWithColumns',
				columns: existingColumns,
			});

			const columns: AddDataStoreColumnDto[] = [
				{ name: 'myColumn1', type: 'string' },
				{ name: 'myColumn2', type: 'number' },
				{ name: 'myColumn3', type: 'number' },
				{ name: 'myColumn4', type: 'date' },
			];
			for (const column of columns) {
				// ACT
				const result = await dataStoreService.addColumn(dataTableId, project1.id, column);
				// ASSERT
				expect(result).toMatchObject(column);
			}
			const columnResult = await dataStoreService.getColumns(dataTableId, project1.id);
			expect(columnResult).toEqual([
				expect.objectContaining({
					index: 0,
<<<<<<< HEAD
					dataTableId,
					// eslint-disable-next-line @typescript-eslint/no-unsafe-assignment
					id: expect.any(String),
=======
					dataStoreId,
>>>>>>> 8df258dd
					name: 'myColumn0',
					type: 'string',
				}),
				expect.objectContaining({
					index: 1,
<<<<<<< HEAD
					dataTableId,
					// eslint-disable-next-line @typescript-eslint/no-unsafe-assignment
					id: expect.any(String),
=======
					dataStoreId,
>>>>>>> 8df258dd
					name: 'myColumn1',
					type: 'string',
				}),
				expect.objectContaining({
					index: 2,
<<<<<<< HEAD
					dataTableId,
					// eslint-disable-next-line @typescript-eslint/no-unsafe-assignment
					id: expect.any(String),
=======
					dataStoreId,
>>>>>>> 8df258dd
					name: 'myColumn2',
					type: 'number',
				}),
				expect.objectContaining({
					index: 3,
<<<<<<< HEAD
					dataTableId,
					// eslint-disable-next-line @typescript-eslint/no-unsafe-assignment
					id: expect.any(String),
=======
					dataStoreId,
>>>>>>> 8df258dd
					name: 'myColumn3',
					type: 'number',
				}),
				expect.objectContaining({
					index: 4,
<<<<<<< HEAD
					dataTableId,
					// eslint-disable-next-line @typescript-eslint/no-unsafe-assignment
					id: expect.any(String),
=======
					dataStoreId,
>>>>>>> 8df258dd
					name: 'myColumn4',
					type: 'date',
				}),
			]);

			const userTableName = dataStoreRowsRepository.toTableName(dataTableId);
			const queryRunner = dataStoreRepository.manager.connection.createQueryRunner();
			try {
				const table = await queryRunner.getTable(userTableName);
				const columnNames = table?.columns.map((col) => col.name);

				expect(columnNames).toEqual(
					expect.arrayContaining([
						'id',
						'createdAt',
						'updatedAt',
						'myColumn0',
						'myColumn1',
						'myColumn2',
						'myColumn3',
						'myColumn4',
					]),
				);
			} finally {
				await queryRunner.release();
			}
		});

		it('should succeed with adding columns to an empty table', async () => {
			const { id: dataTableId } = await dataStoreService.createDataStore(project1.id, {
				name: 'dataStore',
				columns: [],
			});

			const columns: AddDataStoreColumnDto[] = [
				{ name: 'myColumn0', type: 'string' },
				{ name: 'myColumn1', type: 'number' },
			];
			for (const column of columns) {
				// ACT
				const result = await dataStoreService.addColumn(dataTableId, project1.id, column);
				// ASSERT
				expect(result).toMatchObject(column);
			}
			const columnResult = await dataStoreService.getColumns(dataTableId, project1.id);
			expect(columnResult.length).toBe(2);

			expect(columnResult).toEqual([
				expect.objectContaining({
					index: 0,
<<<<<<< HEAD
					dataTableId,
					// eslint-disable-next-line @typescript-eslint/no-unsafe-assignment
					id: expect.any(String),
=======
					dataStoreId,
>>>>>>> 8df258dd
					name: 'myColumn0',
					type: 'string',
				}),
				expect.objectContaining({
					index: 1,
<<<<<<< HEAD
					dataTableId,
					// eslint-disable-next-line @typescript-eslint/no-unsafe-assignment
					id: expect.any(String),
=======
					dataStoreId,
>>>>>>> 8df258dd
					name: 'myColumn1',
					type: 'number',
				}),
			]);

			const userTableName = dataStoreRowsRepository.toTableName(dataTableId);
			const queryRunner = dataStoreRepository.manager.connection.createQueryRunner();
			try {
				const table = await queryRunner.getTable(userTableName);
				const columnNames = table?.columns.map((col) => col.name);

				expect(columnNames).toEqual(
					expect.arrayContaining(['id', 'createdAt', 'updatedAt', 'myColumn0', 'myColumn1']),
				);
			} finally {
				await queryRunner.release();
			}
		});

		it('should fail with adding two columns of the same name', async () => {
			// ARRANGE
			const { id: dataStoreId } = await dataStoreService.createDataStore(project1.id, {
				name: 'myDataStore',
				columns: [
					{
						name: 'myColumn1',
						type: 'string',
					},
				],
			});

			// ACT
			const result = dataStoreService.addColumn(dataStoreId, project1.id, {
				name: 'myColumn1',
				type: 'number',
			});

			// ASSERT
			await expect(result).rejects.toThrow(DataStoreColumnNameConflictError);
		});

		it('should fail with adding column of non-existent table', async () => {
			// ACT
			const result = dataStoreService.addColumn('this is not an id', project1.id, {
				name: 'myColumn1',
				type: 'number',
			});

			// ASSERT
			await expect(result).rejects.toThrow(DataStoreNotFoundError);
		});

		it('should succeed with adding column to table that already has rows and set null values for existing rows', async () => {
			// ARRANGE
			const { id: dataStoreId } = await dataStoreService.createDataStore(project1.id, {
				name: 'dataStore',
				columns: [
					{ name: 'name', type: 'string' },
					{ name: 'age', type: 'number' },
				],
			});

			const results = await dataStoreService.insertRows(dataStoreId, project1.id, [
				{ name: 'Alice', age: 30 },
				{ name: 'Bob', age: 25 },
				{ name: 'Charlie', age: 35 },
			]);

			expect(results).toEqual([
				{
					id: 1,
				},
				{
					id: 2,
				},
				{
					id: 3,
				},
			]);

			// ACT
			const newColumn = await dataStoreService.addColumn(dataStoreId, project1.id, {
				name: 'email',
				type: 'string',
			});

			// ASSERT
			expect(newColumn).toMatchObject({ name: 'email', type: 'string' });

			// Verify the column was added to the metadata
			const columns = await dataStoreService.getColumns(dataStoreId, project1.id);
			expect(columns).toHaveLength(3);
			expect(columns.map((c) => c.name)).toEqual(['name', 'age', 'email']);

			// Verify existing rows now have null values for the new column
			const updatedData = await dataStoreService.getManyRowsAndCount(dataStoreId, project1.id, {});
			expect(updatedData.count).toBe(3);
			expect(updatedData.data).toEqual([
				expect.objectContaining({
					id: 1,
					name: 'Alice',
					age: 30,
					email: null,
				}),
				expect.objectContaining({
					id: 2,
					name: 'Bob',
					age: 25,
					email: null,
				}),
				expect.objectContaining({
					id: 3,
					name: 'Charlie',
					age: 35,
					email: null,
				}),
			]);

			// Verify we can insert new rows with the new column
			const newRow = await dataStoreService.insertRows(dataStoreId, project1.id, [
				{ name: 'David', age: 28, email: 'david@example.com' },
			]);
			expect(newRow).toEqual([
				{
					id: 4,
				},
			]);

			const finalData = await dataStoreService.getManyRowsAndCount(dataStoreId, project1.id, {});
			expect(finalData.count).toBe(4);
			expect(finalData.data).toEqual([
				expect.objectContaining({
					id: 1,
					name: 'Alice',
					age: 30,
					email: null,
				}),
				expect.objectContaining({
					id: 2,
					name: 'Bob',
					age: 25,
					email: null,
				}),
				expect.objectContaining({
					id: 3,
					name: 'Charlie',
					age: 35,
					email: null,
				}),
				expect.objectContaining({
					id: 4,
					name: 'David',
					age: 28,
					email: 'david@example.com',
				}),
			]);
		});
	});

	describe('deleteColumn', () => {
		it('should succeed with deleting a column', async () => {
			// ARRANGE
			const { id: dataTableId } = await dataStoreService.createDataStore(project1.id, {
				name: 'dataStore',
				columns: [],
			});

			const c1 = await dataStoreService.addColumn(dataTableId, project1.id, {
				name: 'myColumn1',
				type: 'string',
			});
			const c2 = await dataStoreService.addColumn(dataTableId, project1.id, {
				name: 'myColumn2',
				type: 'number',
			});

			// ACT
			const result = await dataStoreService.deleteColumn(dataTableId, project1.id, c1.id);

			// ASSERT
			expect(result).toEqual(true);

			const columns = await dataStoreService.getColumns(dataTableId, project1.id);
			expect(columns).toEqual([
				{
					index: 0,
					dataTableId,
					id: c2.id,
					name: 'myColumn2',
					type: 'number',
					createdAt: c2.createdAt,
					updatedAt: expect.any(Date),
				},
			]);
		});

		it('should fail when deleting unknown column', async () => {
			// ARRANGE
			const { id: dataStoreId } = await dataStoreService.createDataStore(project1.id, {
				name: 'dataStore',
				columns: [
					{
						name: 'myColumn1',
						type: 'string',
					},
				],
			});

			// ACT
			const result = dataStoreService.deleteColumn(dataStoreId, project1.id, 'thisIsNotAnId');

			// ASSERT
			await expect(result).rejects.toThrow(DataStoreColumnNotFoundError);
		});

		it('should fail when deleting column from unknown table', async () => {
			// ARRANGE
			const { id: dataStoreId } = await dataStoreService.createDataStore(project1.id, {
				name: 'dataStore',
				columns: [],
			});
			const c1 = await dataStoreService.addColumn(dataStoreId, project1.id, {
				name: 'myColumn1',
				type: 'string',
			});

			// ACT
			const result = dataStoreService.deleteColumn('this is not an id', project1.id, c1.id);

			// ASSERT
			await expect(result).rejects.toThrow(DataStoreNotFoundError);
		});
	});

	describe('moveColumn', () => {
		it('should succeed with moving a column', async () => {
			// ARRANGE
			const { id: dataTableId } = await dataStoreService.createDataStore(project1.id, {
				name: 'dataStore',
				columns: [],
			});

			const c1 = await dataStoreService.addColumn(dataTableId, project1.id, {
				name: 'myColumn1',
				type: 'string',
			});
			const c2 = await dataStoreService.addColumn(dataTableId, project1.id, {
				name: 'myColumn2',
				type: 'number',
			});

			// ACT
			const result = await dataStoreService.moveColumn(dataTableId, project1.id, c2.id, {
				targetIndex: 0,
			});

			// ASSERT
			expect(result).toEqual(true);

			const columns = await dataStoreService.getColumns(dataTableId, project1.id);
			expect(columns).toMatchObject([
				{
					index: 0,
					dataTableId,
					id: c2.id,
					name: 'myColumn2',
					type: 'number',
				},
				{
					index: 1,
					dataTableId,
					id: c1.id,
					name: 'myColumn1',
					type: 'string',
				},
			]);
		});
	});

	describe('getManyAndCount', () => {
		it('should retrieve by name', async () => {
			// ARRANGE
			const dataStore = await dataStoreService.createDataStore(project1.id, {
				name: 'dataStore',
				columns: [],
			});

			// ACT
			const result = await dataStoreService.getManyAndCount({
				filter: { projectId: project1.id, name: dataStore.name },
			});

			// ASSERT
			expect(result.data).toHaveLength(1);
			expect(result.data[0]).toEqual({
				...dataStore,
				project: expect.any(Project),
			});
			expect(result.data[0].project).toEqual({
				icon: null,
				id: project1.id,
				name: project1.name,
				type: project1.type,
			});
			expect(result.count).toEqual(1);
		});

		it('should retrieve by ids', async () => {
			// ARRANGE
			const dataStore1 = await dataStoreService.createDataStore(project1.id, {
				name: 'myDataStore1',
				columns: [],
			});

			const dataStore2 = await dataStoreService.createDataStore(project1.id, {
				name: 'myDataStore2',
				columns: [],
			});

			// ACT
			const result = await dataStoreService.getManyAndCount({
				filter: { projectId: project1.id, id: [dataStore1.id, dataStore2.id] },
			});

			// ASSERT
			expect(result.data).toHaveLength(2);
			expect(result.data).toContainEqual({
				...dataStore2,
				project: expect.any(Project),
			});
			expect(result.data).toContainEqual({
				...dataStore1,
				project: expect.any(Project),
			});
			expect(result.count).toEqual(2);
		});

		it('should retrieve by projectId', async () => {
			// ARRANGE
			const dataStore = await dataStoreService.createDataStore(project1.id, {
				name: 'myDataStore',
				columns: [],
			});
			const names = [dataStore.name];
			for (let i = 0; i < 10; ++i) {
				const ds = await dataStoreService.createDataStore(project1.id, {
					name: `anotherDataStore${i}`,
					columns: [],
				});
				names.push(ds.name);
			}

			// ACT
			const result = await dataStoreService.getManyAndCount({
				filter: { projectId: project1.id },
			});

			// ASSERT
			expect(result.data.map((x) => x.name).sort()).toEqual(names.sort());
			expect(result.count).toEqual(11);
		});

		it('should retrieve by id with pagination', async () => {
			// ARRANGE
			const dataStore = await dataStoreService.createDataStore(project1.id, {
				name: 'myDataStore',
				columns: [],
			});
			const names = [dataStore.name];

			for (let i = 0; i < 10; ++i) {
				const ds = await dataStoreService.createDataStore(project1.id, {
					name: `anotherDataStore${i}`,
					columns: [],
				});
				names.push(ds.name);
			}

			// ACT
			const p0 = await dataStoreService.getManyAndCount({
				filter: { projectId: project1.id },
				skip: 0,
				take: 3,
			});
			const p1 = await dataStoreService.getManyAndCount({
				filter: { projectId: project1.id },
				skip: 3,
				take: 3,
			});
			const rest = await dataStoreService.getManyAndCount({
				filter: { projectId: project1.id },
				skip: 6,
				take: 10,
			});

			// ASSERT
			expect(p0.count).toBe(11);
			expect(p0.data).toHaveLength(3);

			expect(p1.count).toBe(11);
			expect(p1.data).toHaveLength(3);

			expect(rest.count).toBe(11);
			expect(rest.data).toHaveLength(5);

			expect(
				p0.data
					.concat(p1.data)
					.concat(rest.data)
					.map((x) => x.name)
					.sort(),
			).toEqual(names.sort());
		});

		it('correctly joins columns', async () => {
			// ARRANGE
			const columns: CreateDataStoreColumnDto[] = [
				{ name: 'myColumn1', type: 'string' },
				{ name: 'myColumn2', type: 'number' },
				{ name: 'myColumn3', type: 'number' },
				{ name: 'myColumn4', type: 'date' },
			];
			const { id: dataStoreId } = await dataStoreService.createDataStore(project1.id, {
				name: 'myDataStore',
				columns,
			});

			// ACT
			const result = await dataStoreService.getManyAndCount({
				filter: { projectId: project1.id, id: dataStoreId },
			});

			// ASSERT
			expect(result.count).toEqual(1);

			const resultColumns = result.data[0].columns;

			expect(resultColumns).toEqual(
				expect.arrayContaining([
					{
						id: expect.any(String),
						name: 'myColumn1',
						type: 'string',
						createdAt: expect.any(Date),
						updatedAt: expect.any(Date),
						index: 0,
					},
					{
						id: expect.any(String),
						name: 'myColumn2',
						type: 'number',
						createdAt: expect.any(Date),
						updatedAt: expect.any(Date),
						index: 1,
					},
					{
						id: expect.any(String),
						name: 'myColumn3',
						type: 'number',
						createdAt: expect.any(Date),
						updatedAt: expect.any(Date),
						index: 2,
					},
					{
						id: expect.any(String),
						name: 'myColumn4',
						type: 'date',
						createdAt: expect.any(Date),
						updatedAt: expect.any(Date),
						index: 3,
					},
				]),
			);

			for (let i = 1; i < resultColumns.length; i++) {
				expect(new Date(resultColumns[i].updatedAt).getTime()).toBeGreaterThanOrEqual(
					new Date(resultColumns[i - 1].updatedAt).getTime(),
				);
			}
		});

		describe('sorts as expected', () => {
			it('sorts by name', async () => {
				// ARRANGE
				await dataStoreService.createDataStore(project1.id, {
					name: 'ds2',
					columns: [],
				});

				await dataStoreService.createDataStore(project1.id, {
					name: 'ds1',
					columns: [],
				});

				await dataStoreService.createDataStore(project1.id, {
					name: 'ds3',
					columns: [],
				});

				// ACT
				const nameAsc = await dataStoreService.getManyAndCount({
					filter: { projectId: project1.id },
					sortBy: 'name:asc',
				});
				const nameDesc = await dataStoreService.getManyAndCount({
					filter: { projectId: project1.id },
					sortBy: 'name:desc',
				});

				// ASSERT
				expect(nameAsc.data.map((x) => x.name)).toEqual(['ds1', 'ds2', 'ds3']);
				expect(nameDesc.data.map((x) => x.name)).toEqual(['ds3', 'ds2', 'ds1']);
			});

			it('sorts by createdAt', async () => {
				// ARRANGE
				await dataStoreService.createDataStore(project1.id, {
					name: 'ds0',
					columns: [],
				});

				// Wait to get seconds difference
				await new Promise((resolve) => setTimeout(resolve, 1001));
				await dataStoreService.createDataStore(project1.id, {
					name: 'ds1',
					columns: [],
				});

				// Wait to get seconds difference
				await new Promise((resolve) => setTimeout(resolve, 1001));
				await dataStoreService.createDataStore(project1.id, {
					name: 'ds2',
					columns: [],
				});

				// ACT
				const createdAsc = await dataStoreService.getManyAndCount({
					filter: { projectId: project1.id },
					sortBy: 'createdAt:asc',
				});
				const createdDesc = await dataStoreService.getManyAndCount({
					filter: { projectId: project1.id },
					sortBy: 'createdAt:desc',
				});

				// ASSERT
				expect(createdAsc.data.map((x) => x.name)).toEqual(['ds0', 'ds1', 'ds2']);
				expect(createdDesc.data.map((x) => x.name)).toEqual(['ds2', 'ds1', 'ds0']);
			});

			it('sorts by updatedAt', async () => {
				// ARRANGE
				const { id: dataStoreId } = await dataStoreService.createDataStore(project1.id, {
					name: 'ds1',
					columns: [],
				});

				// Wait to get seconds difference
				await new Promise((resolve) => setTimeout(resolve, 1001));
				await dataStoreService.createDataStore(project1.id, {
					name: 'ds2',
					columns: [],
				});

				// Wait to get seconds difference
				await new Promise((resolve) => setTimeout(resolve, 1001));
				await dataStoreService.updateDataStore(dataStoreId, project1.id, { name: 'ds1Updated' });

				// ACT
				const updatedAsc = await dataStoreService.getManyAndCount({
					filter: { projectId: project1.id },
					sortBy: 'updatedAt:asc',
				});

				const updatedDesc = await dataStoreService.getManyAndCount({
					filter: { projectId: project1.id },
					sortBy: 'updatedAt:desc',
				});

				// ASSERT
				expect(updatedAsc.data.map((x) => x.name)).toEqual(['ds2', 'ds1Updated']);
				expect(updatedDesc.data.map((x) => x.name)).toEqual(['ds1Updated', 'ds2']);
			});
		});
	});

	describe('insertRows', () => {
		it('inserts rows into an existing table', async () => {
			// ARRANGE
			const { id: dataStoreId } = await dataStoreService.createDataStore(project1.id, {
				name: 'dataStore',
				columns: [
					{ name: 'c1', type: 'number' },
					{ name: 'c2', type: 'boolean' },
					{ name: 'c3', type: 'date' },
					{ name: 'c4', type: 'string' },
				],
			});

			// ACT
			const rows = [
				{ c1: 3, c2: true, c3: new Date(), c4: 'hello?' },
				{ c1: 4, c2: false, c3: new Date(), c4: 'hello!' },
				{ c1: 5, c2: true, c3: new Date(), c4: 'hello.' },
				{
					c1: 1,
					c2: true,
					c3: '2025-08-15T09:48:14.259Z',
					c4: 'iso 8601 date strings are okay too',
				},
			];
			const result = await dataStoreService.insertRows(dataStoreId, project1.id, rows);

			// ASSERT
			expect(result).toEqual([{ id: 1 }, { id: 2 }, { id: 3 }, { id: 4 }]);

			const { count, data } = await dataStoreService.getManyRowsAndCount(
				dataStoreId,
				project1.id,
				{},
			);
			expect(count).toEqual(4);
			expect(data).toEqual(
				rows.map(
					(row) =>
						expect.objectContaining({
							...row,
							c1: row.c1,
							c2: row.c2,
							c3: row.c3 instanceof Date ? row.c3.toISOString() : row.c3,
							c4: row.c4,
						}) as Record<string, unknown>,
				),
			);
		});

		it('inserts a row even if it matches with the existing one', async () => {
			// ARRANGE
			const { id: dataStoreId } = await dataStoreService.createDataStore(project1.id, {
				name: 'myDataStore',
				columns: [
					{ name: 'c1', type: 'number' },
					{ name: 'c2', type: 'string' },
				],
			});

			// Insert initial row
			const initial = await dataStoreService.insertRows(dataStoreId, project1.id, [
				{ c1: 1, c2: 'foo' },
			]);
			expect(initial).toEqual([{ id: 1 }]);

			// Attempt to insert a row with the same primary key
			const result = await dataStoreService.insertRows(dataStoreId, project1.id, [
				{ c1: 1, c2: 'foo' },
			]);

			// ASSERT
			expect(result).toEqual([{ id: 2 }]);

			const { count, data } = await dataStoreRowsRepository.getManyAndCount(dataStoreId, {});

			expect(count).toEqual(2);
			expect(data).toEqual([
				expect.objectContaining({
					c1: 1,
					c2: 'foo',
					id: 1,
				}),
				expect.objectContaining({
					c1: 1,
					c2: 'foo',
					id: 2,
				}),
			]);
		});

		it('return correct IDs even after deletions', async () => {
			// ARRANGE
			const { id: dataStoreId } = await dataStoreService.createDataStore(project1.id, {
				name: 'myDataStore',
				columns: [
					{ name: 'c1', type: 'number' },
					{ name: 'c2', type: 'string' },
				],
			});

			// Insert initial row
			const ids = await dataStoreService.insertRows(dataStoreId, project1.id, [
				{ c1: 1, c2: 'foo' },
				{ c1: 2, c2: 'bar' },
			]);
			expect(ids).toEqual([{ id: 1 }, { id: 2 }]);

			await dataStoreService.deleteRows(dataStoreId, project1.id, [ids[0].id]);

			// Insert a new row
			const result = await dataStoreService.insertRows(dataStoreId, project1.id, [
				{ c1: 1, c2: 'baz' },
				{ c1: 2, c2: 'faz' },
			]);

			// ASSERT
			expect(result).toEqual([{ id: 3 }, { id: 4 }]);

			const { count, data } = await dataStoreRowsRepository.getManyAndCount(dataStoreId, {});

			expect(count).toEqual(3);
			expect(data).toEqual([
				expect.objectContaining({
					c1: 2,
					c2: 'bar',
					id: 2,
				}),
				expect.objectContaining({
					c1: 1,
					c2: 'baz',
					id: 3,
				}),
				expect.objectContaining({
					c1: 2,
					c2: 'faz',
					id: 4,
				}),
			]);
		});

		it('return inserted data if requested', async () => {
			// ARRANGE
			const { id: dataStoreId } = await dataStoreService.createDataStore(project1.id, {
				name: 'myDataStore',
				columns: [
					{ name: 'c1', type: 'number' },
					{ name: 'c2', type: 'string' },
				],
			});

			// Insert initial row
			const ids = await dataStoreService.insertRows(
				dataStoreId,
				project1.id,
				[
					{ c1: 1, c2: 'foo' },
					{ c1: 2, c2: 'bar' },
				],
				true,
			);
			expect(ids).toEqual([
				{ id: 1, c1: 1, c2: 'foo' },
				{ id: 2, c1: 2, c2: 'bar' },
			]);

			await dataStoreService.deleteRows(dataStoreId, project1.id, [ids[0].id]);

			const result = await dataStoreService.insertRows(
				dataStoreId,
				project1.id,
				[
					{ c1: 1, c2: 'baz' },
					{ c1: 2, c2: 'faz' },
				],
				true,
			);

			// ASSERT
			expect(result).toEqual([
				{ id: 3, c1: 1, c2: 'baz' },
				{ id: 4, c1: 2, c2: 'faz' },
			]);
		});

		it('rejects a mismatched row with extra column', async () => {
			// ARRANGE
			const { id: dataStoreId } = await dataStoreService.createDataStore(project1.id, {
				name: 'dataStore',
				columns: [
					{ name: 'c1', type: 'number' },
					{ name: 'c2', type: 'boolean' },
					{ name: 'c3', type: 'date' },
					{ name: 'c4', type: 'string' },
				],
			});

			// ACT
			const result = dataStoreService.insertRows(dataStoreId, project1.id, [
				{ c1: 3, c2: true, c3: new Date(), c4: 'hello?' },
				{ cWrong: 3, c1: 4, c2: true, c3: new Date(), c4: 'hello?' },
			]);

			// ASSERT
			await expect(result).rejects.toThrow(new DataStoreValidationError('mismatched key count'));
		});

		it('rejects a mismatched row with missing column', async () => {
			// ARRANGE
			const { id: dataStoreId } = await dataStoreService.createDataStore(project1.id, {
				name: 'dataStore',
				columns: [
					{ name: 'c1', type: 'number' },
					{ name: 'c2', type: 'boolean' },
					{ name: 'c3', type: 'date' },
					{ name: 'c4', type: 'string' },
				],
			});

			// ACT
			const result = dataStoreService.insertRows(dataStoreId, project1.id, [
				{ c1: 3, c2: true, c3: new Date(), c4: 'hello?' },
				{ c2: true, c3: new Date(), c4: 'hello?' },
			]);

			// ASSERT
			await expect(result).rejects.toThrow(new DataStoreValidationError('mismatched key count'));
		});

		it('rejects a mismatched row with replaced column', async () => {
			// ARRANGE
			const { id: dataStoreId } = await dataStoreService.createDataStore(project1.id, {
				name: 'dataStore',
				columns: [
					{ name: 'c1', type: 'number' },
					{ name: 'c2', type: 'boolean' },
					{ name: 'c3', type: 'date' },
					{ name: 'c4', type: 'string' },
				],
			});

			// ACT
			const result = dataStoreService.insertRows(dataStoreId, project1.id, [
				{ c1: 3, c2: true, c3: new Date(), c4: 'hello?' },
				{ cWrong: 3, c2: true, c3: new Date(), c4: 'hello?' },
			]);

			// ASSERT
			await expect(result).rejects.toThrow(new DataStoreValidationError('unknown column name'));
		});

		it('rejects a invalid date string to date column', async () => {
			// ARRANGE
			const { id: dataStoreId } = await dataStoreService.createDataStore(project1.id, {
				name: 'dataStore',
				columns: [{ name: 'c1', type: 'date' }],
			});

			// ACT
			const result = dataStoreService.insertRows(dataStoreId, project1.id, [
				{ c1: '2025-99-15T09:48:14.259Z' },
			]);

			// ASSERT
			await expect(result).rejects.toThrow(
				new DataStoreValidationError(
					"value '2025-99-15T09:48:14.259Z' does not match column type 'date'",
				),
			);
		});

		it('rejects unknown data store id', async () => {
			// ARRANGE
			await dataStoreService.createDataStore(project1.id, {
				name: 'dataStore',
				columns: [
					{ name: 'c1', type: 'number' },
					{ name: 'c2', type: 'boolean' },
					{ name: 'c3', type: 'date' },
					{ name: 'c4', type: 'string' },
				],
			});

			// ACT
			const result = dataStoreService.insertRows('this is not an id', project1.id, [
				{ c1: 3, c2: true, c3: new Date(), c4: 'hello?' },
				{ cWrong: 3, c2: true, c3: new Date(), c4: 'hello?' },
			]);

			// ASSERT
			await expect(result).rejects.toThrow(DataStoreNotFoundError);
		});

		it('fails on type mismatch', async () => {
			// ARRANGE
			const { id: dataStoreId } = await dataStoreService.createDataStore(project1.id, {
				name: 'dataStore',
				columns: [{ name: 'c1', type: 'number' }],
			});

			// ACT
			const result = dataStoreService.insertRows(dataStoreId, project1.id, [
				{ c1: 3 },
				{ c1: true },
			]);

			// ASSERT
			await expect(result).rejects.toThrow(
				new DataStoreValidationError("value 'true' does not match column type 'number'"),
			);
		});

		it('inserts rows into an existing table with no columns', async () => {
			// ARRANGE
			const { id: dataStoreId } = await dataStoreService.createDataStore(project1.id, {
				name: 'dataStore',
				columns: [],
			});

			// ACT
			const rows = [{}, {}, {}];
			const result = await dataStoreService.insertRows(dataStoreId, project1.id, rows);

			// ASSERT
			expect(result).toEqual([{ id: 1 }, { id: 2 }, { id: 3 }]);

			const { count, data } = await dataStoreService.getManyRowsAndCount(
				dataStoreId,
				project1.id,
				{},
			);
			expect(count).toEqual(3);
			expect(data).toEqual([
				{
					id: 1,
					createdAt: expect.any(String),
					updatedAt: expect.any(String),
				},
				{
					id: 2,
					createdAt: expect.any(String),
					updatedAt: expect.any(String),
				},
				{
					id: 3,
					createdAt: expect.any(String),
					updatedAt: expect.any(String),
				},
			]);
		});
	});

	describe('upsertRows', () => {
		it('updates rows if filter matches', async () => {
			// ARRANGE
			const { id: dataStoreId } = await dataStoreService.createDataStore(project1.id, {
				name: 'dataStore',
				columns: [
					{ name: 'pid', type: 'string' },
					{ name: 'name', type: 'string' },
					{ name: 'age', type: 'number' },
				],
			});

			const ids = await dataStoreService.insertRows(dataStoreId, project1.id, [
				{ pid: '1995-111a', name: 'Alice', age: 30 },
				{ pid: '1994-222a', name: 'John', age: 31 },
				{ pid: '1993-333a', name: 'Paul', age: 32 },
			]);

			expect(ids).toEqual([{ id: 1 }, { id: 2 }, { id: 3 }]);

			// ACT
			const result = await dataStoreService.upsertRows(dataStoreId, project1.id, {
				rows: [
					{ pid: '1995-111a', name: 'Alicia', age: 31 },
					{ pid: '1994-222a', name: 'John', age: 32 },
				],
				matchFields: ['pid'],
			});

			// ASSERT
			expect(result).toBe(true);

			const { count, data } = await dataStoreService.getManyRowsAndCount(
				dataStoreId,
				project1.id,
				{},
			);

			expect(count).toEqual(3);
			expect(data).toEqual(
				expect.arrayContaining([
					expect.objectContaining({
						pid: '1995-111a',
						name: 'Alicia',
						age: 31,
					}),
					expect.objectContaining({
						pid: '1994-222a',
						name: 'John',
						age: 32,
					}),
					expect.objectContaining({
						pid: '1993-333a',
						name: 'Paul',
						age: 32,
					}), // unchanged
				]),
			);
		});

		it('works correctly with multiple filters', async () => {
			// ARRANGE
			const { id: dataStoreId } = await dataStoreService.createDataStore(project1.id, {
				name: 'dataStore',
				columns: [
					{ name: 'city', type: 'string' },
					{ name: 'age', type: 'number' },
					{ name: 'isEligible', type: 'boolean' },
				],
			});

			await dataStoreService.insertRows(dataStoreId, project1.id, [
				{ city: 'Berlin', age: 30, isEligible: false },
				{ city: 'Amsterdam', age: 32, isEligible: false },
				{ city: 'Oslo', age: 28, isEligible: false },
			]);

			// ACT
			const result = await dataStoreService.upsertRows(dataStoreId, project1.id, {
				rows: [
					{ city: 'Berlin', age: 30, isEligible: true },
					{ city: 'Amsterdam', age: 32, isEligible: true },
				],
				matchFields: ['age', 'city'],
			});

			// ASSERT
			expect(result).toBe(true);

			const { count, data } = await dataStoreService.getManyRowsAndCount(
				dataStoreId,
				project1.id,
				{},
			);

			expect(count).toEqual(3);
			expect(data).toEqual(
				expect.arrayContaining([
					expect.objectContaining({
						city: 'Berlin',
						age: 30,
						isEligible: true,
					}),
					expect.objectContaining({
						city: 'Amsterdam',
						age: 32,
						isEligible: true,
					}),
					expect.objectContaining({
						city: 'Oslo',
						age: 28,
						isEligible: false,
					}),
				]),
			);
		});

		it('inserts a row if filter does not match', async () => {
			// ARRANGE
			const { id: dataStoreId } = await dataStoreService.createDataStore(project1.id, {
				name: 'dataStore',
				columns: [
					{ name: 'pid', type: 'string' },
					{ name: 'name', type: 'string' },
					{ name: 'age', type: 'number' },
				],
			});

			// Insert initial row
			const ids = await dataStoreService.insertRows(dataStoreId, project1.id, [
				{ pid: '1995-111a', name: 'Alice', age: 30 },
			]);
			expect(ids).toEqual([{ id: 1 }]);

			// ACT
			const result = await dataStoreService.upsertRows(dataStoreId, project1.id, {
				rows: [{ pid: '1992-222b', name: 'Alice', age: 30 }],
				matchFields: ['pid'],
			});

			// ASSERT
			expect(result).toBe(true);

			const { count, data } = await dataStoreService.getManyRowsAndCount(
				dataStoreId,
				project1.id,
				{},
			);

			expect(count).toEqual(2);
			expect(data).toEqual([
				expect.objectContaining({
					name: 'Alice',
					age: 30,
					pid: '1995-111a',
				}),
				expect.objectContaining({
					name: 'Alice',
					age: 30,
					pid: '1992-222b',
				}),
			]);
		});
	});

	describe('deleteRows', () => {
		it('deletes rows by IDs', async () => {
			// ARRANGE
			const dataStore = await dataStoreService.createDataStore(project1.id, {
				name: 'dataStore',
				columns: [
					{ name: 'name', type: 'string' },
					{ name: 'age', type: 'number' },
				],
			});
			const { id: dataStoreId } = dataStore;

			// Insert test rows
			const ids = await dataStoreService.insertRows(dataStoreId, project1.id, [
				{ name: 'Alice', age: 30 },
				{ name: 'Bob', age: 25 },
				{ name: 'Charlie', age: 35 },
			]);
			expect(ids).toEqual([{ id: 1 }, { id: 2 }, { id: 3 }]);

			// ACT - Delete first and third rows
			const result = await dataStoreService.deleteRows(dataStoreId, project1.id, [1, 3]);

			// ASSERT
			expect(result).toBe(true);

			const rows = await dataStoreService.getManyRowsAndCount(dataStoreId, project1.id, {});
			expect(rows.count).toBe(1);
			expect(rows.data).toEqual([
				expect.objectContaining({
					name: 'Bob',
					age: 25,
				}),
			]);
		});

		it('returns true when deleting empty list of IDs', async () => {
			// ARRANGE
			const dataStore = await dataStoreService.createDataStore(project1.id, {
				name: 'dataStore',
				columns: [{ name: 'name', type: 'string' }],
			});
			const { id: dataStoreId } = dataStore;

			// ACT
			const result = await dataStoreService.deleteRows(dataStoreId, project1.id, []);

			// ASSERT
			expect(result).toBe(true);
		});

		it('fails when trying to delete from non-existent data store', async () => {
			// ACT & ASSERT
			const result = dataStoreService.deleteRows('non-existent-id', project1.id, [1, 2]);

			await expect(result).rejects.toThrow(DataStoreNotFoundError);
		});

		it('succeeds even if some IDs do not exist', async () => {
			// ARRANGE
			const dataStore = await dataStoreService.createDataStore(project1.id, {
				name: 'dataStore',
				columns: [{ name: 'name', type: 'string' }],
			});
			const { id: dataStoreId } = dataStore;

			// Insert one row
			const ids = await dataStoreService.insertRows(dataStoreId, project1.id, [{ name: 'Alice' }]);
			expect(ids).toEqual([{ id: 1 }]);

			// ACT - Try to delete existing and non-existing IDs
			const result = await dataStoreService.deleteRows(dataStoreId, project1.id, [1, 999, 1000]);

			// ASSERT
			expect(result).toBe(true);

			const { count } = await dataStoreService.getManyRowsAndCount(dataStoreId, project1.id, {});
			expect(count).toBe(0);
		});
	});

	describe('updateRow', () => {
		it('should update an existing row with matching filter', async () => {
			// ARRANGE
			const { id: dataStoreId } = await dataStoreService.createDataStore(project1.id, {
				name: 'dataStore',
				columns: [
					{ name: 'name', type: 'string' },
					{ name: 'age', type: 'number' },
					{ name: 'active', type: 'boolean' },
				],
			});

			await dataStoreService.insertRows(dataStoreId, project1.id, [
				{ name: 'Alice', age: 30, active: true },
				{ name: 'Bob', age: 25, active: false },
			]);

			// ACT
			const result = await dataStoreService.updateRow(dataStoreId, project1.id, {
				filter: { name: 'Alice' },
				data: { age: 31, active: false },
			});

			// ASSERT
			expect(result).toBe(true);

			const { data } = await dataStoreService.getManyRowsAndCount(dataStoreId, project1.id, {});
			expect(data).toEqual(
				expect.arrayContaining([
					expect.objectContaining({
						id: 1,
						name: 'Alice',
						age: 31,
						active: false,
					}),
					expect.objectContaining({
						id: 2,
						name: 'Bob',
						age: 25,
						active: false,
					}),
				]),
			);
		});

		it('should be able to update by id', async () => {
			// ARRANGE
			const { id: dataStoreId } = await dataStoreService.createDataStore(project1.id, {
				name: 'dataStore',
				columns: [
					{ name: 'name', type: 'string' },
					{ name: 'age', type: 'number' },
					{ name: 'active', type: 'boolean' },
				],
			});

			await dataStoreService.insertRows(dataStoreId, project1.id, [
				{
					name: 'Alice',
					age: 30,
					active: true,
				},
				{
					name: 'Bob',
					age: 25,
					active: false,
				},
			]);

			// ACT
			const result = await dataStoreService.updateRow(dataStoreId, project1.id, {
				filter: { id: 1 },
				data: { name: 'Alicia', age: 31, active: false },
			});

			// ASSERT
			expect(result).toBe(true);

			const { data } = await dataStoreService.getManyRowsAndCount(dataStoreId, project1.id, {});
			expect(data).toEqual(
				expect.arrayContaining([
					expect.objectContaining({
						id: 1,
						name: 'Alicia',
						age: 31,
						active: false,
					}),
					expect.objectContaining({
						id: 2,
						name: 'Bob',
						age: 25,
						active: false,
					}),
				]),
			);
		});

		it('should update the updatedAt', async () => {
			// ARRANGE
			const { id: dataStoreId } = await dataStoreService.createDataStore(project1.id, {
				name: 'dataStore',
				columns: [
					{ name: 'name', type: 'string' },
					{ name: 'age', type: 'number' },
					{ name: 'active', type: 'boolean' },
				],
			});

			await dataStoreService.insertRows(dataStoreId, project1.id, [
				{ name: 'Alice', age: 30, active: true },
			]);

			const { data: initialRows } = await dataStoreService.getManyRowsAndCount(
				dataStoreId,
				project1.id,
				{},
			);

			// Wait to ensure different timestamps
			await new Promise((resolve) => setTimeout(resolve, 10));

			// ACT
			const result = await dataStoreService.updateRow(dataStoreId, project1.id, {
				filter: { name: 'Alice' },
				data: { age: 31, active: false },
			});

			// ASSERT
			expect(result).toBe(true);

			const { data: updatedRows } = await dataStoreService.getManyRowsAndCount(
				dataStoreId,
				project1.id,
				{},
			);

			expect(updatedRows[0].createdAt).not.toBeNull();
			expect(updatedRows[0].updatedAt).not.toBeNull();
			expect(initialRows[0].updatedAt).not.toBeNull();
			expect(new Date(updatedRows[0].updatedAt as string).getTime()).toBeGreaterThan(
				new Date(initialRows[0].updatedAt as string).getTime(),
			);
			expect(new Date(updatedRows[0].updatedAt as string).getTime()).toBeGreaterThan(
				new Date(updatedRows[0].createdAt as string).getTime(),
			);
		});

		it('should update row with multiple filter conditions', async () => {
			// ARRANGE
			const { id: dataStoreId } = await dataStoreService.createDataStore(project1.id, {
				name: 'dataStore',
				columns: [
					{ name: 'name', type: 'string' },
					{ name: 'age', type: 'number' },
					{ name: 'department', type: 'string' },
				],
			});

			await dataStoreService.insertRows(dataStoreId, project1.id, [
				{ name: 'Alice', age: 30, department: 'Engineering' },
				{ name: 'Alice', age: 25, department: 'Marketing' },
				{ name: 'Bob', age: 30, department: 'Engineering' },
			]);

			// ACT
			const result = await dataStoreService.updateRow(dataStoreId, project1.id, {
				filter: { name: 'Alice', age: 30 },
				data: { department: 'Management' },
			});

			// ASSERT
			expect(result).toBe(true);

			const { data } = await dataStoreService.getManyRowsAndCount(dataStoreId, project1.id, {});
			expect(data).toEqual(
				expect.arrayContaining([
					expect.objectContaining({
						id: 1,
						name: 'Alice',
						age: 30,
						department: 'Management',
					}),
					expect.objectContaining({
						id: 2,
						name: 'Alice',
						age: 25,
						department: 'Marketing',
					}),
					expect.objectContaining({
						id: 3,
						name: 'Bob',
						age: 30,
						department: 'Engineering',
					}),
				]),
			);
		});

		it('should return true when no rows match the filter', async () => {
			// ARRANGE
			const { id: dataStoreId } = await dataStoreService.createDataStore(project1.id, {
				name: 'dataStore',
				columns: [
					{ name: 'name', type: 'string' },
					{ name: 'age', type: 'number' },
				],
			});

			await dataStoreService.insertRows(dataStoreId, project1.id, [{ name: 'Alice', age: 30 }]);

			// ACT
			const result = await dataStoreService.updateRow(dataStoreId, project1.id, {
				filter: { name: 'Charlie' },
				data: { age: 25 },
			});

			// ASSERT
			expect(result).toBe(true);

			const { data } = await dataStoreService.getManyRowsAndCount(dataStoreId, project1.id, {});
			expect(data).toEqual([
				expect.objectContaining({
					name: 'Alice',
					age: 30,
				}),
			]);
		});

		it('should throw validation error when filters are empty', async () => {
			// ARRANGE
			const { id: dataStoreId } = await dataStoreService.createDataStore(project1.id, {
				name: 'dataStore',
				columns: [
					{ name: 'name', type: 'string' },
					{ name: 'age', type: 'number' },
				],
			});

			await dataStoreService.insertRows(dataStoreId, project1.id, [{ name: 'Alice', age: 30 }]);

			// ACT
			const result = dataStoreService.updateRow(dataStoreId, project1.id, {
				filter: {},
				data: { name: 'Alice', age: 31 },
			});

			// ASSERT
			await expect(result).rejects.toThrow(
				new DataStoreValidationError('Filter columns must not be empty for updateRow'),
			);

			const { data } = await dataStoreService.getManyRowsAndCount(dataStoreId, project1.id, {});
			expect(data).toEqual([
				expect.objectContaining({
					name: 'Alice',
					age: 30,
				}),
			]);
		});

		it('should throw validation error when data is empty', async () => {
			// ARRANGE
			const { id: dataStoreId } = await dataStoreService.createDataStore(project1.id, {
				name: 'dataStore',
				columns: [
					{ name: 'name', type: 'string' },
					{ name: 'age', type: 'number' },
				],
			});

			await dataStoreService.insertRows(dataStoreId, project1.id, [{ name: 'Alice', age: 30 }]);

			// ACT
			const result = dataStoreService.updateRow(dataStoreId, project1.id, {
				filter: { name: 'Alice' },
				data: {},
			});

			// ASSERT
			await expect(result).rejects.toThrow(
				new DataStoreValidationError('Data columns must not be empty for updateRow'),
			);

			const { data } = await dataStoreService.getManyRowsAndCount(dataStoreId, project1.id, {});
			expect(data).toEqual([
				expect.objectContaining({
					name: 'Alice',
					age: 30,
				}),
			]);
		});

		it('should fail when data store does not exist', async () => {
			// ACT & ASSERT
			const result = dataStoreService.updateRow('non-existent-id', project1.id, {
				filter: { name: 'Alice' },
				data: { age: 25 },
			});

			await expect(result).rejects.toThrow(DataStoreNotFoundError);
		});

		it('should fail when data contains invalid column names', async () => {
			// ARRANGE
			const { id: dataStoreId } = await dataStoreService.createDataStore(project1.id, {
				name: 'dataStore',
				columns: [{ name: 'name', type: 'string' }],
			});

			await dataStoreService.insertRows(dataStoreId, project1.id, [{ name: 'Alice' }]);

			// ACT & ASSERT
			const result = dataStoreService.updateRow(dataStoreId, project1.id, {
				filter: { name: 'Alice' },
				data: { invalidColumn: 'value' },
			});

			await expect(result).rejects.toThrow(DataStoreValidationError);
		});

		it('should fail when filter contains invalid column names', async () => {
			// ARRANGE
			const { id: dataStoreId } = await dataStoreService.createDataStore(project1.id, {
				name: 'dataStore',
				columns: [{ name: 'name', type: 'string' }],
			});

			await dataStoreService.insertRows(dataStoreId, project1.id, [{ name: 'Alice' }]);

			// ACT & ASSERT
			const result = dataStoreService.updateRow(dataStoreId, project1.id, {
				filter: { invalidColumn: 'Alice' },
				data: { name: 'Bob' },
			});

			await expect(result).rejects.toThrow(DataStoreValidationError);
		});

		it('should fail when data contains invalid type values', async () => {
			// ARRANGE
			const { id: dataStoreId } = await dataStoreService.createDataStore(project1.id, {
				name: 'dataStore',
				columns: [
					{ name: 'name', type: 'string' },
					{ name: 'age', type: 'number' },
				],
			});

			await dataStoreService.insertRows(dataStoreId, project1.id, [{ name: 'Alice', age: 30 }]);

			// ACT & ASSERT
			const result = dataStoreService.updateRow(dataStoreId, project1.id, {
				filter: { name: 'Alice' },
				data: { age: 'not-a-number' },
			});

			await expect(result).rejects.toThrow(DataStoreValidationError);
		});

		it('should allow partial data updates', async () => {
			// ARRANGE
			const { id: dataStoreId } = await dataStoreService.createDataStore(project1.id, {
				name: 'dataStore',
				columns: [
					{ name: 'name', type: 'string' },
					{ name: 'age', type: 'number' },
					{ name: 'active', type: 'boolean' },
				],
			});

			await dataStoreService.insertRows(dataStoreId, project1.id, [
				{ name: 'Alice', age: 30, active: true },
			]);

			// ACT - only update age, leaving name and active unchanged
			const result = await dataStoreService.updateRow(dataStoreId, project1.id, {
				filter: { name: 'Alice' },
				data: { age: 31 },
			});

			// ASSERT
			expect(result).toBe(true);

			const { data } = await dataStoreService.getManyRowsAndCount(dataStoreId, project1.id, {});
			expect(data).toEqual([
				expect.objectContaining({
					name: 'Alice',
					age: 31,
					active: true,
				}),
			]);
		});

		it('should handle date column updates correctly', async () => {
			// ARRANGE
			const { id: dataStoreId } = await dataStoreService.createDataStore(project1.id, {
				name: 'dataStore',
				columns: [
					{ name: 'name', type: 'string' },
					{ name: 'birthDate', type: 'date' },
				],
			});

			const initialDate = new Date('1990-01-01');
			await dataStoreService.insertRows(dataStoreId, project1.id, [
				{ name: 'Alice', birthDate: initialDate },
			]);

			// ACT
			const newDate = new Date('1991-02-02');
			const result = await dataStoreService.updateRow(dataStoreId, project1.id, {
				filter: { name: 'Alice' },
				data: { birthDate: newDate.toISOString() },
			});

			// ASSERT
			expect(result).toBe(true);

			const { data } = await dataStoreService.getManyRowsAndCount(dataStoreId, project1.id, {});
			expect(data).toEqual([
				expect.objectContaining({
					name: 'Alice',
					birthDate: newDate.toISOString(),
				}),
			]);
		});
	});

	describe('getManyRowsAndCount', () => {
		it('retrieves rows correctly', async () => {
			// ARRANGE
			const { id: dataStoreId } = await dataStoreService.createDataStore(project1.id, {
				name: 'dataStore',
				columns: [
					{ name: 'c1', type: 'number' },
					{ name: 'c2', type: 'boolean' },
					{ name: 'c3', type: 'date' },
					{ name: 'c4', type: 'string' },
				],
			});

			const rows = [
				{
					c1: 3,
					c2: true,
					c3: new Date(0),
					c4: 'hello?',
				},
				{
					c1: 4,
					c2: false,
					c3: new Date(1),
					c4: 'hello!',
				},
				{
					c1: 5,
					c2: true,
					c3: new Date(2),
					c4: 'hello.',
				},
			];

			const ids = await dataStoreService.insertRows(dataStoreId, project1.id, rows);
			expect(ids).toEqual([{ id: 1 }, { id: 2 }, { id: 3 }]);

			// ACT
			const result = await dataStoreService.getManyRowsAndCount(dataStoreId, project1.id, {});

			// ASSERT
			expect(result.count).toEqual(3);
			// Assuming IDs are auto-incremented starting from 1
			expect(result.data).toEqual([
				{
					c1: rows[0].c1,
					c2: rows[0].c2,
					c3: '1970-01-01T00:00:00.000Z',
					c4: rows[0].c4,
					id: 1,
					createdAt: expect.any(String),
					updatedAt: expect.any(String),
				},
				{
					c1: rows[1].c1,
					c2: rows[1].c2,
					c3: '1970-01-01T00:00:00.001Z',
					c4: rows[1].c4,
					id: 2,
					createdAt: expect.any(String),
					updatedAt: expect.any(String),
				},
				{
					c1: rows[2].c1,
					c2: rows[2].c2,
					c3: '1970-01-01T00:00:00.002Z',
					c4: rows[2].c4,
					id: 3,
					createdAt: expect.any(String),
					updatedAt: expect.any(String),
				},
			]);
		});
	});
});<|MERGE_RESOLUTION|>--- conflicted
+++ resolved
@@ -62,12 +62,7 @@
 					name: 'foo',
 					type: 'string',
 					index: 0,
-<<<<<<< HEAD
 					dataTableId,
-					// eslint-disable-next-line @typescript-eslint/no-unsafe-assignment
-=======
-					dataStoreId,
->>>>>>> 8df258dd
 					id: expect.any(String),
 					createdAt: expect.any(Date),
 					updatedAt: expect.any(Date),
@@ -277,61 +272,31 @@
 			expect(columnResult).toEqual([
 				expect.objectContaining({
 					index: 0,
-<<<<<<< HEAD
 					dataTableId,
-					// eslint-disable-next-line @typescript-eslint/no-unsafe-assignment
-					id: expect.any(String),
-=======
-					dataStoreId,
->>>>>>> 8df258dd
 					name: 'myColumn0',
 					type: 'string',
 				}),
 				expect.objectContaining({
 					index: 1,
-<<<<<<< HEAD
 					dataTableId,
-					// eslint-disable-next-line @typescript-eslint/no-unsafe-assignment
-					id: expect.any(String),
-=======
-					dataStoreId,
->>>>>>> 8df258dd
 					name: 'myColumn1',
 					type: 'string',
 				}),
 				expect.objectContaining({
 					index: 2,
-<<<<<<< HEAD
 					dataTableId,
-					// eslint-disable-next-line @typescript-eslint/no-unsafe-assignment
-					id: expect.any(String),
-=======
-					dataStoreId,
->>>>>>> 8df258dd
 					name: 'myColumn2',
 					type: 'number',
 				}),
 				expect.objectContaining({
 					index: 3,
-<<<<<<< HEAD
 					dataTableId,
-					// eslint-disable-next-line @typescript-eslint/no-unsafe-assignment
-					id: expect.any(String),
-=======
-					dataStoreId,
->>>>>>> 8df258dd
 					name: 'myColumn3',
 					type: 'number',
 				}),
 				expect.objectContaining({
 					index: 4,
-<<<<<<< HEAD
 					dataTableId,
-					// eslint-disable-next-line @typescript-eslint/no-unsafe-assignment
-					id: expect.any(String),
-=======
-					dataStoreId,
->>>>>>> 8df258dd
 					name: 'myColumn4',
 					type: 'date',
 				}),
@@ -382,25 +347,13 @@
 			expect(columnResult).toEqual([
 				expect.objectContaining({
 					index: 0,
-<<<<<<< HEAD
 					dataTableId,
-					// eslint-disable-next-line @typescript-eslint/no-unsafe-assignment
-					id: expect.any(String),
-=======
-					dataStoreId,
->>>>>>> 8df258dd
 					name: 'myColumn0',
 					type: 'string',
 				}),
 				expect.objectContaining({
 					index: 1,
-<<<<<<< HEAD
 					dataTableId,
-					// eslint-disable-next-line @typescript-eslint/no-unsafe-assignment
-					id: expect.any(String),
-=======
-					dataStoreId,
->>>>>>> 8df258dd
 					name: 'myColumn1',
 					type: 'number',
 				}),
