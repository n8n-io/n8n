/* eslint-disable @typescript-eslint/no-unsafe-assignment */
import type { AddDataStoreColumnDto, CreateDataStoreColumnDto } from '@n8n/api-types';
import { createTeamProject, testDb, testModules } from '@n8n/backend-test-utils';
import type { Project } from '@n8n/db';
import { Container } from '@n8n/di';
import type { DataStoreRow } from 'n8n-workflow';

import { DataStoreRowsRepository } from '../data-store-rows.repository';
import { DataStoreRepository } from '../data-store.repository';
import { DataStoreService } from '../data-store.service';
import { DataStoreColumnNameConflictError } from '../errors/data-store-column-name-conflict.error';
import { DataStoreColumnNotFoundError } from '../errors/data-store-column-not-found.error';
import { DataStoreNameConflictError } from '../errors/data-store-name-conflict.error';
import { DataStoreNotFoundError } from '../errors/data-store-not-found.error';
import { DataStoreValidationError } from '../errors/data-store-validation.error';

beforeAll(async () => {
	await testModules.loadModules(['data-table']);
	await testDb.init();
});

beforeEach(async () => {
	await testDb.truncate(['DataTable', 'DataTableColumn']);
});

afterAll(async () => {
	await testDb.terminate();
});

describe('dataStore', () => {
	let dataStoreService: DataStoreService;
	let dataStoreRepository: DataStoreRepository;
	let dataStoreRowsRepository: DataStoreRowsRepository;

	beforeAll(() => {
		dataStoreService = Container.get(DataStoreService);
		dataStoreRepository = Container.get(DataStoreRepository);
		dataStoreRowsRepository = Container.get(DataStoreRowsRepository);
	});

	let project1: Project;
	let project2: Project;

	beforeEach(async () => {
		project1 = await createTeamProject();
		project2 = await createTeamProject();
	});

	afterEach(async () => {
		// Clean up any created user data stores
		await dataStoreService.deleteDataStoreAll();
	});

	describe('createDataStore', () => {
		it('should create a columns table and a user table if columns are provided', async () => {
			const { id: dataTableId } = await dataStoreService.createDataStore(project1.id, {
				name: 'dataStoreWithColumns',
				columns: [{ name: 'foo', type: 'string' }],
			});

			await expect(dataStoreService.getColumns(dataTableId, project1.id)).resolves.toEqual([
				{
					name: 'foo',
					type: 'string',
					index: 0,
					dataTableId,
					id: expect.any(String),
					createdAt: expect.any(Date),
					updatedAt: expect.any(Date),
				},
			]);

			// Select the column from user table to check for its existence
			const userTableName = dataStoreRowsRepository.toTableName(dataTableId);
			const rows = await dataStoreRepository.manager
				.createQueryBuilder()
				.select('foo')
				.from(userTableName, userTableName)
				.limit(1)
				.getRawMany();

			expect(rows).toEqual([]);
		});

		it('should create a user table and a columns table even if columns are not provided', async () => {
			const name = 'dataStore';

			// ACT
			const result = await dataStoreService.createDataStore(project1.id, {
				name,
				columns: [],
			});
			const { id: dataStoreId } = result;

			await expect(dataStoreService.getColumns(dataStoreId, project1.id)).resolves.toEqual([]);

			const userTableName = dataStoreRowsRepository.toTableName(dataStoreId);
			const queryRunner = dataStoreRepository.manager.connection.createQueryRunner();
			try {
				const table = await queryRunner.getTable(userTableName);
				const columnNames = table?.columns.map((col) => col.name);

				expect(columnNames).toEqual(expect.arrayContaining(['id', 'createdAt', 'updatedAt']));
			} finally {
				await queryRunner.release();
			}
		});

		it('should succeed even if the name exists in a different project', async () => {
			const name = 'dataStore';

			await dataStoreService.createDataStore(project2.id, {
				name,
				columns: [],
			});

			// ACT
			const { id: dataStoreId } = await dataStoreService.createDataStore(project1.id, {
				name,
				columns: [],
			});

			const created = await dataStoreRepository.findOneBy({ name, projectId: project1.id });
			expect(created?.id).toBe(dataStoreId);
		});

		it('should populate the project relation when creating a data store', async () => {
			const name = 'dataStore';

			// ACT
			const { project } = await dataStoreService.createDataStore(project1.id, {
				name,
				columns: [],
			});

			// ASSERT
			expect(project.id).toBe(project1.id);
			expect(project.name).toBe(project1.name);
		});

		it('should return an error if name/project combination already exists', async () => {
			const name = 'dataStore';

			// ARRANGE
			await dataStoreService.createDataStore(project1.id, {
				name,
				columns: [],
			});

			// ACT
			const result = dataStoreService.createDataStore(project1.id, {
				name,
				columns: [],
			});

			// ASSERT
			await expect(result).rejects.toThrow(DataStoreNameConflictError);
		});
	});

	describe('updateDataStore', () => {
		it('should succeed when renaming to an available name', async () => {
			// ARRANGE
			const { id: dataStoreId, updatedAt } = await dataStoreService.createDataStore(project1.id, {
				name: 'myDataStore1',
				columns: [],
			});

			// ACT
			// Wait to get second difference
			await new Promise((resolve) => setTimeout(resolve, 1001));

			const result = await dataStoreService.updateDataStore(dataStoreId, project1.id, {
				name: 'aNewName',
			});

			// ASSERT
			expect(result).toEqual(true);

			const updated = await dataStoreRepository.findOneBy({ id: dataStoreId });
			expect(updated?.name).toBe('aNewName');
			expect(updated?.updatedAt.getTime()).toBeGreaterThan(updatedAt.getTime());
		});

		it('should fail when renaming a non-existent data store', async () => {
			// ACT
			const result = dataStoreService.updateDataStore('this is not an id', project1.id, {
				name: 'aNewName',
			});

			// ASSERT
			await expect(result).rejects.toThrow(DataStoreNotFoundError);
		});

		it('should fail when renaming to a taken name', async () => {
			// ARRANGE
			const name = 'myDataStoreOld';
			await dataStoreService.createDataStore(project1.id, {
				name,
				columns: [],
			});

			const { id: dataStoreNewId } = await dataStoreService.createDataStore(project1.id, {
				name: 'myDataStoreNew',
				columns: [],
			});

			// ACT
			const result = dataStoreService.updateDataStore(dataStoreNewId, project1.id, { name });

			// ASSERT
			await expect(result).rejects.toThrow(DataStoreNameConflictError);
		});
	});

	describe('deleteDataStore', () => {
		it('should succeed with deleting a store', async () => {
			// ARRANGE
			const { id: dataStoreId } = await dataStoreService.createDataStore(project1.id, {
				name: 'myDataStore1',
				columns: [],
			});

			// ACT
			const result = await dataStoreService.deleteDataStore(dataStoreId, project1.id);
			const userTableName = dataStoreRowsRepository.toTableName(dataStoreId);

			// ASSERT
			expect(result).toEqual(true);

			const deletedDatastore = await dataStoreRepository.findOneBy({ id: dataStoreId });
			expect(deletedDatastore).toBeNull();

			const queryUserTable = dataStoreRepository.manager
				.createQueryBuilder()
				.select()
				.from(userTableName, userTableName)
				.getMany();
			await expect(queryUserTable).rejects.toBeDefined();
		});

		it('should fail when deleting a non-existent id', async () => {
			// ACT
			const result = dataStoreService.deleteDataStore('this is not an id', project1.id);

			// ASSERT
			await expect(result).rejects.toThrow(DataStoreNotFoundError);
		});
	});

	describe('addColumn', () => {
		it('should succeed with adding columns to a non-empty table as well as to a user table', async () => {
			const existingColumns: CreateDataStoreColumnDto[] = [{ name: 'myColumn0', type: 'string' }];

			const { id: dataTableId } = await dataStoreService.createDataStore(project1.id, {
				name: 'dataStoreWithColumns',
				columns: existingColumns,
			});

			const columns: AddDataStoreColumnDto[] = [
				{ name: 'myColumn1', type: 'string' },
				{ name: 'myColumn2', type: 'number' },
				{ name: 'myColumn3', type: 'number' },
				{ name: 'myColumn4', type: 'date' },
			];
			for (const column of columns) {
				// ACT
				const result = await dataStoreService.addColumn(dataTableId, project1.id, column);
				// ASSERT
				expect(result).toMatchObject(column);
			}
			const columnResult = await dataStoreService.getColumns(dataTableId, project1.id);
			expect(columnResult).toEqual([
				expect.objectContaining({
					index: 0,
					dataTableId,
					name: 'myColumn0',
					type: 'string',
				}),
				expect.objectContaining({
					index: 1,
					dataTableId,
					name: 'myColumn1',
					type: 'string',
				}),
				expect.objectContaining({
					index: 2,
					dataTableId,
					name: 'myColumn2',
					type: 'number',
				}),
				expect.objectContaining({
					index: 3,
					dataTableId,
					name: 'myColumn3',
					type: 'number',
				}),
				expect.objectContaining({
					index: 4,
					dataTableId,
					name: 'myColumn4',
					type: 'date',
				}),
			]);

			const userTableName = dataStoreRowsRepository.toTableName(dataTableId);
			const queryRunner = dataStoreRepository.manager.connection.createQueryRunner();
			try {
				const table = await queryRunner.getTable(userTableName);
				const columnNames = table?.columns.map((col) => col.name);

				expect(columnNames).toEqual(
					expect.arrayContaining([
						'id',
						'createdAt',
						'updatedAt',
						'myColumn0',
						'myColumn1',
						'myColumn2',
						'myColumn3',
						'myColumn4',
					]),
				);
			} finally {
				await queryRunner.release();
			}
		});

		it('should succeed with adding columns to an empty table', async () => {
			const { id: dataTableId } = await dataStoreService.createDataStore(project1.id, {
				name: 'dataStore',
				columns: [],
			});

			const columns: AddDataStoreColumnDto[] = [
				{ name: 'myColumn0', type: 'string' },
				{ name: 'myColumn1', type: 'number' },
			];
			for (const column of columns) {
				// ACT
				const result = await dataStoreService.addColumn(dataTableId, project1.id, column);
				// ASSERT
				expect(result).toMatchObject(column);
			}
			const columnResult = await dataStoreService.getColumns(dataTableId, project1.id);
			expect(columnResult.length).toBe(2);

			expect(columnResult).toEqual([
				expect.objectContaining({
					index: 0,
					dataTableId,
					name: 'myColumn0',
					type: 'string',
				}),
				expect.objectContaining({
					index: 1,
					dataTableId,
					name: 'myColumn1',
					type: 'number',
				}),
			]);

			const userTableName = dataStoreRowsRepository.toTableName(dataTableId);
			const queryRunner = dataStoreRepository.manager.connection.createQueryRunner();
			try {
				const table = await queryRunner.getTable(userTableName);
				const columnNames = table?.columns.map((col) => col.name);

				expect(columnNames).toEqual(
					expect.arrayContaining(['id', 'createdAt', 'updatedAt', 'myColumn0', 'myColumn1']),
				);
			} finally {
				await queryRunner.release();
			}
		});

		it('should fail with adding two columns of the same name', async () => {
			// ARRANGE
			const { id: dataStoreId } = await dataStoreService.createDataStore(project1.id, {
				name: 'myDataStore',
				columns: [
					{
						name: 'myColumn1',
						type: 'string',
					},
				],
			});

			// ACT
			const result = dataStoreService.addColumn(dataStoreId, project1.id, {
				name: 'myColumn1',
				type: 'number',
			});

			// ASSERT
			await expect(result).rejects.toThrow(DataStoreColumnNameConflictError);
		});

		it('should fail with adding column of non-existent table', async () => {
			// ACT
			const result = dataStoreService.addColumn('this is not an id', project1.id, {
				name: 'myColumn1',
				type: 'number',
			});

			// ASSERT
			await expect(result).rejects.toThrow(DataStoreNotFoundError);
		});

		it('should succeed with adding column to table that already has rows and set null values for existing rows', async () => {
			// ARRANGE
			const { id: dataStoreId } = await dataStoreService.createDataStore(project1.id, {
				name: 'dataStore',
				columns: [
					{ name: 'name', type: 'string' },
					{ name: 'age', type: 'number' },
				],
			});

			const results = await dataStoreService.insertRows(
				dataStoreId,
				project1.id,
				[
					{ name: 'Alice', age: 30 },
					{ name: 'Bob', age: 25 },
					{ name: 'Charlie', age: 35 },
				],
				'id',
			);

			expect(results).toEqual([
				{
					id: 1,
				},
				{
					id: 2,
				},
				{
					id: 3,
				},
			]);

			// ACT
			const newColumn = await dataStoreService.addColumn(dataStoreId, project1.id, {
				name: 'email',
				type: 'string',
			});

			// ASSERT
			expect(newColumn).toMatchObject({ name: 'email', type: 'string' });

			// Verify the column was added to the metadata
			const columns = await dataStoreService.getColumns(dataStoreId, project1.id);
			expect(columns).toHaveLength(3);
			expect(columns.map((c) => c.name)).toEqual(['name', 'age', 'email']);

			// Verify existing rows now have null values for the new column
			const updatedData = await dataStoreService.getManyRowsAndCount(dataStoreId, project1.id, {});
			expect(updatedData.count).toBe(3);
			expect(updatedData.data).toEqual([
				expect.objectContaining({
					id: 1,
					name: 'Alice',
					age: 30,
					email: null,
				}),
				expect.objectContaining({
					id: 2,
					name: 'Bob',
					age: 25,
					email: null,
				}),
				expect.objectContaining({
					id: 3,
					name: 'Charlie',
					age: 35,
					email: null,
				}),
			]);

			// Verify we can insert new rows with the new column
			const newRow = await dataStoreService.insertRows(
				dataStoreId,
				project1.id,
				[{ name: 'David', age: 28, email: 'david@example.com' }],
				'id',
			);
			expect(newRow).toEqual([
				{
					id: 4,
				},
			]);

			const finalData = await dataStoreService.getManyRowsAndCount(dataStoreId, project1.id, {});
			expect(finalData.count).toBe(4);
			expect(finalData.data).toEqual([
				expect.objectContaining({
					id: 1,
					name: 'Alice',
					age: 30,
					email: null,
				}),
				expect.objectContaining({
					id: 2,
					name: 'Bob',
					age: 25,
					email: null,
				}),
				expect.objectContaining({
					id: 3,
					name: 'Charlie',
					age: 35,
					email: null,
				}),
				expect.objectContaining({
					id: 4,
					name: 'David',
					age: 28,
					email: 'david@example.com',
				}),
			]);
		});
	});

	describe('deleteColumn', () => {
		it('should succeed with deleting a column', async () => {
			// ARRANGE
			const { id: dataTableId } = await dataStoreService.createDataStore(project1.id, {
				name: 'dataStore',
				columns: [],
			});

			const c1 = await dataStoreService.addColumn(dataTableId, project1.id, {
				name: 'myColumn1',
				type: 'string',
			});
			const c2 = await dataStoreService.addColumn(dataTableId, project1.id, {
				name: 'myColumn2',
				type: 'number',
			});

			// ACT
			const result = await dataStoreService.deleteColumn(dataTableId, project1.id, c1.id);

			// ASSERT
			expect(result).toEqual(true);

			const columns = await dataStoreService.getColumns(dataTableId, project1.id);
			expect(columns).toEqual([
				{
					index: 0,
					dataTableId,
					id: c2.id,
					name: 'myColumn2',
					type: 'number',
					createdAt: c2.createdAt,
					updatedAt: expect.any(Date),
				},
			]);
		});

		it('should fail when deleting unknown column', async () => {
			// ARRANGE
			const { id: dataStoreId } = await dataStoreService.createDataStore(project1.id, {
				name: 'dataStore',
				columns: [
					{
						name: 'myColumn1',
						type: 'string',
					},
				],
			});

			// ACT
			const result = dataStoreService.deleteColumn(dataStoreId, project1.id, 'thisIsNotAnId');

			// ASSERT
			await expect(result).rejects.toThrow(DataStoreColumnNotFoundError);
		});

		it('should fail when deleting column from unknown table', async () => {
			// ARRANGE
			const { id: dataStoreId } = await dataStoreService.createDataStore(project1.id, {
				name: 'dataStore',
				columns: [],
			});
			const c1 = await dataStoreService.addColumn(dataStoreId, project1.id, {
				name: 'myColumn1',
				type: 'string',
			});

			// ACT
			const result = dataStoreService.deleteColumn('this is not an id', project1.id, c1.id);

			// ASSERT
			await expect(result).rejects.toThrow(DataStoreNotFoundError);
		});
	});

	describe('moveColumn', () => {
		it('should succeed with moving a column', async () => {
			// ARRANGE
			const { id: dataTableId } = await dataStoreService.createDataStore(project1.id, {
				name: 'dataStore',
				columns: [],
			});

			const c1 = await dataStoreService.addColumn(dataTableId, project1.id, {
				name: 'myColumn1',
				type: 'string',
			});
			const c2 = await dataStoreService.addColumn(dataTableId, project1.id, {
				name: 'myColumn2',
				type: 'number',
			});

			// ACT
			const result = await dataStoreService.moveColumn(dataTableId, project1.id, c2.id, {
				targetIndex: 0,
			});

			// ASSERT
			expect(result).toEqual(true);

			const columns = await dataStoreService.getColumns(dataTableId, project1.id);
			expect(columns).toMatchObject([
				{
					index: 0,
					dataTableId,
					id: c2.id,
					name: 'myColumn2',
					type: 'number',
				},
				{
					index: 1,
					dataTableId,
					id: c1.id,
					name: 'myColumn1',
					type: 'string',
				},
			]);
		});
	});

	describe('getManyAndCount', () => {
		it('correctly joins columns', async () => {
			// ARRANGE
			const columns: CreateDataStoreColumnDto[] = [
				{ name: 'myColumn1', type: 'string' },
				{ name: 'myColumn2', type: 'number' },
				{ name: 'myColumn3', type: 'number' },
				{ name: 'myColumn4', type: 'date' },
			];
			const { id: dataStoreId } = await dataStoreService.createDataStore(project1.id, {
				name: 'myDataStore',
				columns,
			});

			// ACT
			const result = await dataStoreService.getManyAndCount({
				filter: { projectId: project1.id, id: dataStoreId },
			});

			// ASSERT
			expect(result.count).toEqual(1);

			const resultColumns = result.data[0].columns;

			expect(resultColumns).toEqual(
				expect.arrayContaining([
					{
						id: expect.any(String),
						name: 'myColumn1',
						type: 'string',
						createdAt: expect.any(Date),
						updatedAt: expect.any(Date),
						index: 0,
					},
					{
						id: expect.any(String),
						name: 'myColumn2',
						type: 'number',
						createdAt: expect.any(Date),
						updatedAt: expect.any(Date),
						index: 1,
					},
					{
						id: expect.any(String),
						name: 'myColumn3',
						type: 'number',
						createdAt: expect.any(Date),
						updatedAt: expect.any(Date),
						index: 2,
					},
					{
						id: expect.any(String),
						name: 'myColumn4',
						type: 'date',
						createdAt: expect.any(Date),
						updatedAt: expect.any(Date),
						index: 3,
					},
				]),
			);

			for (let i = 1; i < resultColumns.length; i++) {
				expect(new Date(resultColumns[i].updatedAt).getTime()).toBeGreaterThanOrEqual(
					new Date(resultColumns[i - 1].updatedAt).getTime(),
				);
			}
		});

		describe('sorts as expected', () => {
			it('sorts by name', async () => {
				// ARRANGE
				await dataStoreService.createDataStore(project1.id, {
					name: 'ds2',
					columns: [],
				});

				await dataStoreService.createDataStore(project1.id, {
					name: 'ds1',
					columns: [],
				});

				await dataStoreService.createDataStore(project1.id, {
					name: 'ds3',
					columns: [],
				});

				// ACT
				const nameAsc = await dataStoreService.getManyAndCount({
					filter: { projectId: project1.id },
					sortBy: 'name:asc',
				});
				const nameDesc = await dataStoreService.getManyAndCount({
					filter: { projectId: project1.id },
					sortBy: 'name:desc',
				});

				// ASSERT
				expect(nameAsc.data.map((x) => x.name)).toEqual(['ds1', 'ds2', 'ds3']);
				expect(nameDesc.data.map((x) => x.name)).toEqual(['ds3', 'ds2', 'ds1']);
			});

			it('sorts by createdAt', async () => {
				// ARRANGE
				await dataStoreService.createDataStore(project1.id, {
					name: 'ds0',
					columns: [],
				});

				// Wait to get seconds difference
				await new Promise((resolve) => setTimeout(resolve, 1001));
				await dataStoreService.createDataStore(project1.id, {
					name: 'ds1',
					columns: [],
				});

				// Wait to get seconds difference
				await new Promise((resolve) => setTimeout(resolve, 1001));
				await dataStoreService.createDataStore(project1.id, {
					name: 'ds2',
					columns: [],
				});

				// ACT
				const createdAsc = await dataStoreService.getManyAndCount({
					filter: { projectId: project1.id },
					sortBy: 'createdAt:asc',
				});
				const createdDesc = await dataStoreService.getManyAndCount({
					filter: { projectId: project1.id },
					sortBy: 'createdAt:desc',
				});

				// ASSERT
				expect(createdAsc.data.map((x) => x.name)).toEqual(['ds0', 'ds1', 'ds2']);
				expect(createdDesc.data.map((x) => x.name)).toEqual(['ds2', 'ds1', 'ds0']);
			});

			it('sorts by updatedAt', async () => {
				// ARRANGE
				const { id: dataStoreId } = await dataStoreService.createDataStore(project1.id, {
					name: 'ds1',
					columns: [],
				});

				// Wait to get seconds difference
				await new Promise((resolve) => setTimeout(resolve, 1001));
				await dataStoreService.createDataStore(project1.id, {
					name: 'ds2',
					columns: [],
				});

				// Wait to get seconds difference
				await new Promise((resolve) => setTimeout(resolve, 1001));
				await dataStoreService.updateDataStore(dataStoreId, project1.id, { name: 'ds1Updated' });

				// ACT
				const updatedAsc = await dataStoreService.getManyAndCount({
					filter: { projectId: project1.id },
					sortBy: 'updatedAt:asc',
				});

				const updatedDesc = await dataStoreService.getManyAndCount({
					filter: { projectId: project1.id },
					sortBy: 'updatedAt:desc',
				});

				// ASSERT
				expect(updatedAsc.data.map((x) => x.name)).toEqual(['ds2', 'ds1Updated']);
				expect(updatedDesc.data.map((x) => x.name)).toEqual(['ds1Updated', 'ds2']);
			});
		});
	});

	describe('insertRows', () => {
		it('inserts rows into an existing table', async () => {
			// ARRANGE
			const { id: dataStoreId } = await dataStoreService.createDataStore(project1.id, {
				name: 'dataStore',
				columns: [
					{ name: 'c1', type: 'number' },
					{ name: 'c2', type: 'boolean' },
					{ name: 'c3', type: 'date' },
					{ name: 'c4', type: 'string' },
				],
			});

			// ACT
			const rows = [
				{ c1: 3, c2: true, c3: new Date(), c4: 'hello?' },
				{ c1: 4, c2: false, c3: new Date(), c4: 'hello!' },
				{ c1: 5, c2: true, c3: new Date(), c4: 'hello.' },
				{
					c1: 1,
					c2: true,
					c3: '2025-08-15T09:48:14.259Z',
					c4: 'iso 8601 date strings are okay too',
				},
			];
			const result = await dataStoreService.insertRows(dataStoreId, project1.id, rows, 'id');

			// ASSERT
			expect(result).toEqual([{ id: 1 }, { id: 2 }, { id: 3 }, { id: 4 }]);

			const { count, data } = await dataStoreService.getManyRowsAndCount(
				dataStoreId,
				project1.id,
				{},
			);
			expect(count).toEqual(4);

			const expected = rows.map(
				(row, i) =>
					expect.objectContaining<DataStoreRow>({
						...row,
						id: i + 1,
						c3: typeof row.c3 === 'string' ? new Date(row.c3) : row.c3,
					}) as jest.AsymmetricMatcher,
			);

			expect(data).toEqual(expected);
		});

		it('inserts a row even if it matches with the existing one', async () => {
			// ARRANGE
			const { id: dataStoreId } = await dataStoreService.createDataStore(project1.id, {
				name: 'myDataStore',
				columns: [
					{ name: 'c1', type: 'number' },
					{ name: 'c2', type: 'string' },
				],
			});

			// Insert initial row
			const initial = await dataStoreService.insertRows(
				dataStoreId,
				project1.id,
				[{ c1: 1, c2: 'foo' }],
				'id',
			);
			expect(initial).toEqual([{ id: 1 }]);

			// Attempt to insert a row with the same primary key
			const result = await dataStoreService.insertRows(
				dataStoreId,
				project1.id,
				[{ c1: 1, c2: 'foo' }],
				'id',
			);

			// ASSERT
			expect(result).toEqual([{ id: 2 }]);

			const { count, data } = await dataStoreRowsRepository.getManyAndCount(dataStoreId, {});

			expect(count).toEqual(2);
			expect(data).toEqual([
				expect.objectContaining({
					c1: 1,
					c2: 'foo',
					id: 1,
				}),
				expect.objectContaining({
					c1: 1,
					c2: 'foo',
					id: 2,
				}),
			]);
		});

		it('return correct IDs even after deletions', async () => {
			// ARRANGE
			const { id: dataStoreId } = await dataStoreService.createDataStore(project1.id, {
				name: 'myDataStore',
				columns: [
					{ name: 'c1', type: 'number' },
					{ name: 'c2', type: 'string' },
				],
			});

			// Insert initial row
			const ids = await dataStoreService.insertRows(
				dataStoreId,
				project1.id,
				[
					{ c1: 1, c2: 'foo' },
					{ c1: 2, c2: 'bar' },
				],
				'id',
			);
			expect(ids).toEqual([{ id: 1 }, { id: 2 }]);

			await dataStoreService.deleteRows(dataStoreId, project1.id, [ids[0].id]);

			// Insert a new row
			const result = await dataStoreService.insertRows(
				dataStoreId,
				project1.id,
				[
					{ c1: 1, c2: 'baz' },
					{ c1: 2, c2: 'faz' },
				],
				'id',
			);

			// ASSERT
			expect(result).toEqual([{ id: 3 }, { id: 4 }]);

			const { count, data } = await dataStoreRowsRepository.getManyAndCount(dataStoreId, {});

			expect(count).toEqual(3);
			expect(data).toEqual([
				expect.objectContaining({
					c1: 2,
					c2: 'bar',
					id: 2,
				}),
				expect.objectContaining({
					c1: 1,
					c2: 'baz',
					id: 3,
				}),
				expect.objectContaining({
					c1: 2,
					c2: 'faz',
					id: 4,
				}),
			]);
		});

		it('return full inserted data if returnData is set', async () => {
			// ARRANGE
			const { id: dataStoreId } = await dataStoreService.createDataStore(project1.id, {
				name: 'myDataStore',
				columns: [
					{ name: 'c1', type: 'number' },
					{ name: 'c2', type: 'string' },
					{ name: 'c3', type: 'boolean' },
					{ name: 'c4', type: 'date' },
				],
			});

			const now = new Date();

			// Insert initial row
			const ids = await dataStoreService.insertRows(
				dataStoreId,
				project1.id,
				[
					{ c1: 1, c2: 'foo', c3: true, c4: now },
					{ c1: 2, c2: 'bar', c3: false, c4: now },
					{ c1: null, c2: null, c3: null, c4: null },
				],
				'all',
			);
			expect(ids).toEqual([
				{
					id: 1,
					c1: 1,
					c2: 'foo',
					c3: true,
					c4: now,
					createdAt: expect.any(Date),
					updatedAt: expect.any(Date),
				},
				{
					id: 2,
					c1: 2,
					c2: 'bar',
					c3: false,
					c4: now,
					createdAt: expect.any(Date),
					updatedAt: expect.any(Date),
				},
				{
					id: 3,
					c1: null,
					c2: null,
					c3: null,
					c4: null,
					createdAt: expect.any(Date),
					updatedAt: expect.any(Date),
				},
			]);
		});

		it('inserts in correct order even with different column order', async () => {
			// ARRANGE
			const { id: dataStoreId } = await dataStoreService.createDataStore(project1.id, {
				name: 'myDataStore',
				columns: [
					{ name: 'c4', type: 'date' },
					{ name: 'c3', type: 'boolean' },
					{ name: 'c2', type: 'string' },
					{ name: 'c1', type: 'number' },
				],
			});

			const now = new Date();

			// Insert initial row
			const ids = await dataStoreService.insertRows(
				dataStoreId,
				project1.id,
				[
					{ c1: 1, c2: 'foo', c3: true, c4: now },
					{ c2: 'bar', c1: 2, c3: false, c4: now },
					{ c1: null, c2: null, c3: null, c4: null },
				],
				'all',
			);
			expect(ids).toEqual([
				{
					id: 1,
					c1: 1,
					c2: 'foo',
					c3: true,
					c4: now,
					createdAt: expect.any(Date),
					updatedAt: expect.any(Date),
				},
				{
					id: 2,
					c1: 2,
					c2: 'bar',
					c3: false,
					c4: now,
					createdAt: expect.any(Date),
					updatedAt: expect.any(Date),
				},
				{
					id: 3,
					c1: null,
					c2: null,
					c3: null,
					c4: null,
					createdAt: expect.any(Date),
					updatedAt: expect.any(Date),
				},
			]);
		});

		it('rejects a mismatched row with unknown column', async () => {
			// ARRANGE
			const { id: dataStoreId } = await dataStoreService.createDataStore(project1.id, {
				name: 'dataStore',
				columns: [
					{ name: 'c1', type: 'number' },
					{ name: 'c2', type: 'boolean' },
					{ name: 'c3', type: 'date' },
					{ name: 'c4', type: 'string' },
				],
			});

			// ACT
			const result = dataStoreService.insertRows(
				dataStoreId,
				project1.id,
				[
					{ c1: 3, c2: true, c3: new Date(), c4: 'hello?' },
					{ cWrong: 3, c1: 4, c2: true, c3: new Date(), c4: 'hello?' },
				],
				'id',
			);

			// ASSERT
			await expect(result).rejects.toThrow(
				new DataStoreValidationError("unknown column name 'cWrong'"),
			);
		});

		it('inserts rows with partial data (some columns missing)', async () => {
			// ARRANGE
			const { id: dataStoreId } = await dataStoreService.createDataStore(project1.id, {
				name: 'dataStore',
				columns: [
					{ name: 'name', type: 'string' },
					{ name: 'age', type: 'number' },
					{ name: 'email', type: 'string' },
					{ name: 'active', type: 'boolean' },
				],
			});

			// ACT
			await dataStoreService.insertRows(
				dataStoreId,
				project1.id,
				[
					{ name: 'Mary', age: 20, email: 'mary@example.com', active: true }, // full row
					{ name: 'Alice', age: 30 }, // missing email and active
					{ name: 'Bob' }, // missing age, email and active
					{}, // missing all columns
				],
				'id',
			);

			const { count, data } = await dataStoreService.getManyRowsAndCount(
				dataStoreId,
				project1.id,
				{},
			);
			expect(count).toEqual(4);
			expect(data).toEqual([
				expect.objectContaining({
					name: 'Mary',
					age: 20,
					email: 'mary@example.com',
					active: true,
				}),
				expect.objectContaining({
					name: 'Alice',
					age: 30,
					email: null,
					active: null,
				}),
				expect.objectContaining({
					name: 'Bob',
					age: null,
					email: null,
					active: null,
				}),
				expect.objectContaining({
					name: null,
					age: null,
					email: null,
					active: null,
				}),
			]);
		});

		it('rejects a mismatched row with replaced column', async () => {
			// ARRANGE
			const { id: dataStoreId } = await dataStoreService.createDataStore(project1.id, {
				name: 'dataStore',
				columns: [
					{ name: 'c1', type: 'number' },
					{ name: 'c2', type: 'boolean' },
					{ name: 'c3', type: 'date' },
					{ name: 'c4', type: 'string' },
				],
			});

			// ACT
			const result = dataStoreService.insertRows(
				dataStoreId,
				project1.id,
				[
					{ c1: 3, c2: true, c3: new Date(), c4: 'hello?' },
					{ cWrong: 3, c2: true, c3: new Date(), c4: 'hello?' },
				],
				'id',
			);

			// ASSERT
			await expect(result).rejects.toThrow(
				new DataStoreValidationError("unknown column name 'cWrong'"),
			);
		});

		it('rejects an invalid date string to date column', async () => {
			// ARRANGE
			const { id: dataStoreId } = await dataStoreService.createDataStore(project1.id, {
				name: 'dataStore',
				columns: [{ name: 'c1', type: 'date' }],
			});

			// ACT
			const result = dataStoreService.insertRows(
				dataStoreId,
				project1.id,
				[{ c1: '2025-99-15T09:48:14.259Z' }],
				'id',
			);

			// ASSERT
			await expect(result).rejects.toThrow(DataStoreValidationError);
			await expect(result).rejects.toThrow(
				"value '2025-99-15T09:48:14.259Z' does not match column type 'date'",
			);
		});

		it('rejects unknown data store id', async () => {
			// ARRANGE
			await dataStoreService.createDataStore(project1.id, {
				name: 'dataStore',
				columns: [
					{ name: 'c1', type: 'number' },
					{ name: 'c2', type: 'boolean' },
					{ name: 'c3', type: 'date' },
					{ name: 'c4', type: 'string' },
				],
			});

			// ACT
			const result = dataStoreService.insertRows(
				'this is not an id',
				project1.id,
				[
					{ c1: 3, c2: true, c3: new Date(), c4: 'hello?' },
					{ cWrong: 3, c2: true, c3: new Date(), c4: 'hello?' },
				],
				'id',
			);

			// ASSERT
			await expect(result).rejects.toThrow(DataStoreNotFoundError);
		});

		it('fails on type mismatch', async () => {
			// ARRANGE
			const { id: dataStoreId } = await dataStoreService.createDataStore(project1.id, {
				name: 'dataStore',
				columns: [{ name: 'c1', type: 'number' }],
			});

			// ACT
			const wrongValue = new Date().toISOString();
			const result = dataStoreService.insertRows(
				dataStoreId,
				project1.id,
				[{ c1: 3 }, { c1: wrongValue }],
				'id',
			);

			// ASSERT
			await expect(result).rejects.toThrow(DataStoreValidationError);
			await expect(result).rejects.toThrow(
				`value '${wrongValue}' does not match column type 'number'`,
			);
		});

		it('inserts rows into an existing table with no columns', async () => {
			// ARRANGE
			const { id: dataStoreId } = await dataStoreService.createDataStore(project1.id, {
				name: 'dataStore',
				columns: [],
			});

			// ACT
			const rows = [{}, {}, {}];
			const result = await dataStoreService.insertRows(dataStoreId, project1.id, rows, 'id');

			// ASSERT
			expect(result).toEqual([{ id: 1 }, { id: 2 }, { id: 3 }]);

			const { count, data } = await dataStoreService.getManyRowsAndCount(
				dataStoreId,
				project1.id,
				{},
			);
			expect(count).toEqual(3);
			expect(data).toEqual([
				{
					id: 1,
					createdAt: expect.any(Date),
					updatedAt: expect.any(Date),
				},
				{
					id: 2,
					createdAt: expect.any(Date),
					updatedAt: expect.any(Date),
				},
				{
					id: 3,
					createdAt: expect.any(Date),
					updatedAt: expect.any(Date),
				},
			]);
		});
		describe('bulk', () => {
			it('handles single empty row correctly in bulk mode', async () => {
				// ARRANGE
				const { id: dataStoreId } = await dataStoreService.createDataStore(project1.id, {
					name: 'dataStore',
					columns: [],
				});

				// ACT
				const rows = [{}];
				const result = await dataStoreService.insertRows(dataStoreId, project1.id, rows);

				// ASSERT
				expect(result).toEqual({ success: true, insertedRows: 1 });

				const { count, data } = await dataStoreService.getManyRowsAndCount(
					dataStoreId,
					project1.id,
					{},
				);
				expect(count).toEqual(1);

				expect(data).toEqual([{ id: 1, createdAt: expect.any(Date), updatedAt: expect.any(Date) }]);
			});
			it('handles multi-batch bulk correctly in bulk mode', async () => {
				// ARRANGE
				const { id: dataStoreId } = await dataStoreService.createDataStore(project1.id, {
					name: 'dataStore',
					columns: [
						{ name: 'c1', type: 'number' },
						{ name: 'c2', type: 'boolean' },
						{ name: 'c3', type: 'string' },
					],
				});

				// ACT
				const rows = Array.from({ length: 3000 }, (_, index) => ({
					c1: index,
					c2: index % 2 === 0,
					c3: `index ${index}`,
				}));
				const result = await dataStoreService.insertRows(dataStoreId, project1.id, rows);

				// ASSERT
				expect(result).toEqual({ success: true, insertedRows: rows.length });

				const { count, data } = await dataStoreService.getManyRowsAndCount(
					dataStoreId,
					project1.id,
					{},
				);
				expect(count).toEqual(rows.length);

				const expected = rows.map(
					(row, i) =>
						expect.objectContaining<DataStoreRow>({
							...row,
							id: i + 1,
						}) as jest.AsymmetricMatcher,
				);
				expect(data).toEqual(expected);
			});
		});
	});

	describe('upsertRow', () => {
		it('should update a row if filter matches', async () => {
			// ARRANGE
			const { id: dataStoreId } = await dataStoreService.createDataStore(project1.id, {
				name: 'dataStore',
				columns: [
					{ name: 'pid', type: 'string' },
					{ name: 'name', type: 'string' },
					{ name: 'age', type: 'number' },
				],
			});

			const ids = await dataStoreService.insertRows(
				dataStoreId,
				project1.id,
				[
					{ pid: '1995-111a', name: 'Alice', age: 30 },
					{ pid: '1994-222a', name: 'John', age: 31 },
					{ pid: '1993-333a', name: 'Paul', age: 32 },
				],
				'id',
			);

			expect(ids).toEqual([{ id: 1 }, { id: 2 }, { id: 3 }]);

			// ACT
			const result = await dataStoreService.upsertRow(dataStoreId, project1.id, {
				filter: {
					type: 'and',
					filters: [{ columnName: 'pid', value: '1995-111a', condition: 'eq' }],
				},
				data: { name: 'Alicia', age: 31 },
			});

			// ASSERT
			expect(result).toBe(true);

			const { count, data } = await dataStoreService.getManyRowsAndCount(
				dataStoreId,
				project1.id,
				{},
			);

			expect(count).toEqual(3);
			expect(data).toEqual(
				expect.arrayContaining([
					expect.objectContaining({
						pid: '1995-111a',
						name: 'Alicia',
						age: 31, // updated
					}),
					expect.objectContaining({
						pid: '1994-222a',
						name: 'John',
						age: 31,
					}),
					expect.objectContaining({
						pid: '1993-333a',
						name: 'Paul',
						age: 32,
					}),
				]),
			);
		});

		it('should insert a row if filter does not match', async () => {
			// ARRANGE
			const { id: dataStoreId } = await dataStoreService.createDataStore(project1.id, {
				name: 'dataStore',
				columns: [
					{ name: 'pid', type: 'string' },
					{ name: 'name', type: 'string' },
					{ name: 'age', type: 'number' },
				],
			});

<<<<<<< HEAD
			await dataStoreService.insertRows(
				dataStoreId,
				project1.id,
				[
					{ city: 'Berlin', age: 30, isEligible: false },
					{ city: 'Amsterdam', age: 32, isEligible: false },
					{ city: 'Oslo', age: 28, isEligible: false },
				],
				'id',
			);
=======
			// Insert initial row
			const ids = await dataStoreService.insertRows(dataStoreId, project1.id, [
				{ pid: '1995-111a', name: 'Alice', age: 30 },
			]);
			expect(ids).toEqual([{ id: 1 }]);
>>>>>>> 3c57dc48

			// ACT
			const result = await dataStoreService.upsertRow(dataStoreId, project1.id, {
				filter: {
					type: 'and',
					filters: [{ columnName: 'pid', value: '1995-222b', condition: 'eq' }],
				},
				data: { pid: '1995-222b', name: 'Alice', age: 30 },
			});

			// ASSERT
			expect(result).toBe(true);

			const { count, data } = await dataStoreService.getManyRowsAndCount(
				dataStoreId,
				project1.id,
				{},
			);

			expect(count).toEqual(2);
			expect(data).toEqual(
				expect.arrayContaining([
					expect.objectContaining({
						name: 'Alice',
						age: 30,
						pid: '1995-111a',
					}),
					expect.objectContaining({
						name: 'Alice',
						age: 30,
						pid: '1995-222b',
					}),
				]),
			);
		});

		it('should return full inserted row if returnData is set', async () => {
			// ARRANGE
			const { id: dataStoreId } = await dataStoreService.createDataStore(project1.id, {
				name: 'dataStore',
				columns: [
					{ name: 'fullName', type: 'string' },
					{ name: 'age', type: 'number' },
					{ name: 'birthday', type: 'date' },
				],
			});

			// Insert initial row
<<<<<<< HEAD
			const ids = await dataStoreService.insertRows(
				dataStoreId,
				project1.id,
				[{ pid: '1995-111a', name: 'Alice', age: 30 }],
				'id',
			);
=======
			const ids = await dataStoreService.insertRows(dataStoreId, project1.id, [
				{ fullName: 'Alice Cooper', age: 30, birthday: new Date('1995-01-01') },
			]);
>>>>>>> 3c57dc48
			expect(ids).toEqual([{ id: 1 }]);

			// ACT
			const result = await dataStoreService.upsertRow(
				dataStoreId,
				project1.id,
				{
					filter: {
						type: 'and',
						filters: [{ columnName: 'fullName', value: 'Bob Vance', condition: 'eq' }],
					},
					data: { fullName: 'Bob Vance', age: 30, birthday: new Date('1992-01-02') },
				},
				true,
			);

			// ASSERT
			expect(result).toEqual([
				{
					id: expect.any(Number),
					fullName: 'Bob Vance',
					age: 30,
<<<<<<< HEAD
					pid: '1992-222b',
				}),
			]);
		});

		it('should allow adding partial data', async () => {
			// ARRANGE
			const { id: dataStoreId } = await dataStoreService.createDataStore(project1.id, {
				name: 'dataStore',
				columns: [
					{ name: 'pid', type: 'string' },
					{ name: 'name', type: 'string' },
					{ name: 'age', type: 'number' },
				],
			});

			const ids = await dataStoreService.insertRows(
				dataStoreId,
				project1.id,
				[{ pid: '1995-111a', name: 'Alice', age: 30 }],
				'id',
			);
			expect(ids).toEqual([{ id: 1 }]);

			// ACT
			const result = await dataStoreService.upsertRows(dataStoreId, project1.id, {
				rows: [
					{ pid: '1992-222b', name: 'Alice' }, // age is missing
					{ pid: '1995-111a', age: 35 }, // name is missing
				],
				matchFields: ['pid'],
			});

			// ASSERT
			expect(result).toBe(true);

			const { count, data } = await dataStoreService.getManyRowsAndCount(
				dataStoreId,
				project1.id,
				{},
			);

			expect(count).toEqual(2);
			expect(data).toEqual(
				expect.arrayContaining([
					expect.objectContaining({
						name: 'Alice',
						age: 35, // updated age
						pid: '1995-111a',
					}),
					expect.objectContaining({
						name: 'Alice',
						age: null, // missing age
						pid: '1992-222b',
					}),
				]),
			);
=======
					birthday: new Date('1992-01-02'),
					createdAt: expect.any(Date),
					updatedAt: expect.any(Date),
				},
			]);
>>>>>>> 3c57dc48
		});

		it('should return full updated row if returnData is set', async () => {
			// ARRANGE
			const { id: dataStoreId } = await dataStoreService.createDataStore(project1.id, {
				name: 'dataStore',
				columns: [
					{ name: 'fullName', type: 'string' },
					{ name: 'age', type: 'number' },
					{ name: 'birthday', type: 'date' },
				],
			});

			// Insert initial row
<<<<<<< HEAD
			const ids = await dataStoreService.insertRows(
				dataStoreId,
				project1.id,
				[{ pid: '1995-111a', fullName: 'Alice', age: 30, birthday: new Date('1995-01-01') }],
				'id',
			);
=======
			const ids = await dataStoreService.insertRows(dataStoreId, project1.id, [
				{ fullName: 'Alice Cooper', age: 30, birthday: new Date('1995-01-01') },
			]);
>>>>>>> 3c57dc48
			expect(ids).toEqual([{ id: 1 }]);

			// ACT
			const result = await dataStoreService.upsertRow(
				dataStoreId,
				project1.id,
				{
					filter: {
						type: 'and',
						filters: [{ columnName: 'age', value: 30, condition: 'eq' }],
					},
					data: { age: 35, birthday: new Date('1990-01-01') },
				},
				true,
			);

			// ASSERT
			expect(result).toEqual([
				{
					id: expect.any(Number),
					fullName: 'Alice Cooper',
					age: 35,
					birthday: new Date('1990-01-01'),
					createdAt: expect.any(Date),
					updatedAt: expect.any(Date),
				},
			]);
		});
	});

	describe('deleteRows', () => {
		it('deletes rows by IDs', async () => {
			// ARRANGE
			const dataStore = await dataStoreService.createDataStore(project1.id, {
				name: 'dataStore',
				columns: [
					{ name: 'name', type: 'string' },
					{ name: 'age', type: 'number' },
				],
			});
			const { id: dataStoreId } = dataStore;

			// Insert test rows
			const ids = await dataStoreService.insertRows(
				dataStoreId,
				project1.id,
				[
					{ name: 'Alice', age: 30 },
					{ name: 'Bob', age: 25 },
					{ name: 'Charlie', age: 35 },
				],
				'id',
			);
			expect(ids).toEqual([{ id: 1 }, { id: 2 }, { id: 3 }]);

			// ACT - Delete first and third rows
			const result = await dataStoreService.deleteRows(dataStoreId, project1.id, [1, 3]);

			// ASSERT
			expect(result).toBe(true);

			const rows = await dataStoreService.getManyRowsAndCount(dataStoreId, project1.id, {});
			expect(rows.count).toBe(1);
			expect(rows.data).toEqual([
				expect.objectContaining({
					name: 'Bob',
					age: 25,
				}),
			]);
		});

		it('returns true when deleting empty list of IDs', async () => {
			// ARRANGE
			const dataStore = await dataStoreService.createDataStore(project1.id, {
				name: 'dataStore',
				columns: [{ name: 'name', type: 'string' }],
			});
			const { id: dataStoreId } = dataStore;

			// ACT
			const result = await dataStoreService.deleteRows(dataStoreId, project1.id, []);

			// ASSERT
			expect(result).toBe(true);
		});

		it('fails when trying to delete from non-existent data store', async () => {
			// ACT & ASSERT
			const result = dataStoreService.deleteRows('non-existent-id', project1.id, [1, 2]);

			await expect(result).rejects.toThrow(DataStoreNotFoundError);
		});

		it('succeeds even if some IDs do not exist', async () => {
			// ARRANGE
			const dataStore = await dataStoreService.createDataStore(project1.id, {
				name: 'dataStore',
				columns: [{ name: 'name', type: 'string' }],
			});
			const { id: dataStoreId } = dataStore;

			// Insert one row
			const ids = await dataStoreService.insertRows(
				dataStoreId,
				project1.id,
				[{ name: 'Alice' }],
				'id',
			);
			expect(ids).toEqual([{ id: 1 }]);

			// ACT - Try to delete existing and non-existing IDs
			const result = await dataStoreService.deleteRows(dataStoreId, project1.id, [1, 999, 1000]);

			// ASSERT
			expect(result).toBe(true);

			const { count } = await dataStoreService.getManyRowsAndCount(dataStoreId, project1.id, {});
			expect(count).toBe(0);
		});
	});

	describe('updateRow', () => {
		it('should update an existing row with matching filter', async () => {
			// ARRANGE
			const { id: dataStoreId } = await dataStoreService.createDataStore(project1.id, {
				name: 'dataStore',
				columns: [
					{ name: 'name', type: 'string' },
					{ name: 'age', type: 'number' },
					{ name: 'active', type: 'boolean' },
					{ name: 'birthday', type: 'date' },
				],
			});

			await dataStoreService.insertRows(dataStoreId, project1.id, [
				{ name: 'Alice', age: 30, active: true, birthday: new Date('1990-01-01') },
				{ name: 'Bob', age: 25, active: false, birthday: new Date('1995-01-01') },
			]);

			// ACT
			const result = await dataStoreService.updateRow(dataStoreId, project1.id, {
				filter: { type: 'and', filters: [{ columnName: 'name', condition: 'eq', value: 'Alice' }] },
				data: { name: 'Alicia', age: 31, active: false, birthday: new Date('1990-01-02') },
			});

			// ASSERT
			expect(result).toEqual(true);

			const { data } = await dataStoreService.getManyRowsAndCount(dataStoreId, project1.id, {});
			expect(data).toEqual(
				expect.arrayContaining([
					expect.objectContaining({
						id: 1,
						name: 'Alicia',
						age: 31,
						active: false,
						birthday: new Date('1990-01-02'),
					}),
					expect.objectContaining({
						id: 2,
						name: 'Bob',
						age: 25,
						active: false,
						birthday: new Date('1995-01-01'),
					}),
				]),
			);
		});

		it('should be able to update by id', async () => {
			// ARRANGE
			const { id: dataStoreId } = await dataStoreService.createDataStore(project1.id, {
				name: 'dataStore',
				columns: [
					{ name: 'name', type: 'string' },
					{ name: 'age', type: 'number' },
					{ name: 'active', type: 'boolean' },
				],
			});

			await dataStoreService.insertRows(dataStoreId, project1.id, [
				{
					name: 'Alice',
					age: 30,
					active: true,
				},
				{
					name: 'Bob',
					age: 25,
					active: false,
				},
			]);

			// ACT
			const result = await dataStoreService.updateRow(dataStoreId, project1.id, {
				filter: { type: 'and', filters: [{ columnName: 'id', condition: 'eq', value: 1 }] },
				data: { name: 'Alicia', age: 31, active: false },
			});

			// ASSERT
			expect(result).toEqual(true);

			const { data } = await dataStoreService.getManyRowsAndCount(dataStoreId, project1.id, {});
			expect(data).toEqual(
				expect.arrayContaining([
					expect.objectContaining({
						id: 1,
						name: 'Alicia',
						age: 31,
						active: false,
					}),
					expect.objectContaining({
						id: 2,
						name: 'Bob',
						age: 25,
						active: false,
					}),
				]),
			);
		});

		it('should update the updatedAt', async () => {
			// ARRANGE
			const { id: dataStoreId } = await dataStoreService.createDataStore(project1.id, {
				name: 'dataStore',
				columns: [
					{ name: 'name', type: 'string' },
					{ name: 'age', type: 'number' },
					{ name: 'active', type: 'boolean' },
				],
			});

			await dataStoreService.insertRows(dataStoreId, project1.id, [
				{ name: 'Alice', age: 30, active: true },
			]);

			const { data: initialRows } = await dataStoreService.getManyRowsAndCount(
				dataStoreId,
				project1.id,
				{},
			);

			// Wait to ensure different timestamps
			await new Promise((resolve) => setTimeout(resolve, 10));

			// ACT
			const result = await dataStoreService.updateRow(dataStoreId, project1.id, {
				filter: { type: 'and', filters: [{ columnName: 'name', condition: 'eq', value: 'Alice' }] },
				data: { age: 31, active: false },
			});

			// ASSERT
			expect(result).toBe(true);

			const { data: updatedRows } = await dataStoreService.getManyRowsAndCount(
				dataStoreId,
				project1.id,
				{},
			);

			expect(updatedRows[0].createdAt).not.toBeNull();
			expect(updatedRows[0].updatedAt).not.toBeNull();
			expect(initialRows[0].updatedAt).not.toBeNull();
			expect(new Date(updatedRows[0].updatedAt).getTime()).toBeGreaterThan(
				new Date(initialRows[0].updatedAt).getTime(),
			);
			expect(new Date(updatedRows[0].updatedAt).getTime()).toBeGreaterThan(
				new Date(updatedRows[0].createdAt).getTime(),
			);
		});

		it('should be able to update by string column', async () => {
			// ARRANGE
			const { id: dataStoreId } = await dataStoreService.createDataStore(project1.id, {
				name: 'dataStore',
				columns: [
					{ name: 'name', type: 'string' },
					{ name: 'age', type: 'number' },
					{ name: 'active', type: 'boolean' },
					{ name: 'birthday', type: 'date' },
				],
			});

			await dataStoreService.insertRows(dataStoreId, project1.id, [
				{ name: 'Alice', age: 30, active: true, birthday: new Date('1990-01-01') },
				{ name: 'Bob', age: 25, active: false, birthday: new Date('1995-01-01') },
			]);

			// ACT
			const result = await dataStoreService.updateRow(dataStoreId, project1.id, {
				filter: { type: 'and', filters: [{ columnName: 'name', condition: 'eq', value: 'Alice' }] },
				data: { name: 'Alicia' },
			});

			// ASSERT
			expect(result).toEqual(true);

			const { data } = await dataStoreService.getManyRowsAndCount(dataStoreId, project1.id, {});
			expect(data).toEqual(
				expect.arrayContaining([
					expect.objectContaining({
						id: 1,
						name: 'Alicia',
						age: 30,
						active: true,
						birthday: new Date('1990-01-01'),
					}),
					expect.objectContaining({
						id: 2,
						name: 'Bob',
						age: 25,
						active: false,
						birthday: new Date('1995-01-01'),
					}),
				]),
			);
		});

		it('should be able to update by number column', async () => {
			// ARRANGE
			const { id: dataStoreId } = await dataStoreService.createDataStore(project1.id, {
				name: 'dataStore',
				columns: [
					{ name: 'name', type: 'string' },
					{ name: 'age', type: 'number' },
					{ name: 'active', type: 'boolean' },
					{ name: 'birthday', type: 'date' },
				],
			});

			await dataStoreService.insertRows(dataStoreId, project1.id, [
				{ name: 'Alice', age: 30, active: true, birthday: new Date('1990-01-01') },
				{ name: 'Bob', age: 25, active: false, birthday: new Date('1995-01-01') },
			]);

			// ACT
			const result = await dataStoreService.updateRow(dataStoreId, project1.id, {
				filter: { type: 'and', filters: [{ columnName: 'age', condition: 'eq', value: 30 }] },
				data: { age: 31 },
			});

			// ASSERT
			expect(result).toEqual(true);

			const { data } = await dataStoreService.getManyRowsAndCount(dataStoreId, project1.id, {});
			expect(data).toEqual(
				expect.arrayContaining([
					expect.objectContaining({
						id: 1,
						name: 'Alice',
						age: 31,
						active: true,
						birthday: new Date('1990-01-01'),
					}),
					expect.objectContaining({
						id: 2,
						name: 'Bob',
						age: 25,
						active: false,
						birthday: new Date('1995-01-01'),
					}),
				]),
			);
		});

		it('should be able to update by numeric string', async () => {
			// ARRANGE
			const { id: dataStoreId } = await dataStoreService.createDataStore(project1.id, {
				name: 'dataStore',
				columns: [{ name: 'age', type: 'number' }],
			});

			await dataStoreService.insertRows(dataStoreId, project1.id, [{ age: 30 }]);

			// ACT
			const result = await dataStoreService.updateRow(dataStoreId, project1.id, {
				filter: { type: 'and', filters: [{ columnName: 'age', condition: 'eq', value: '30' }] },
				data: { age: '31' },
			});

			// ASSERT
			expect(result).toEqual(true);

			const { data } = await dataStoreService.getManyRowsAndCount(dataStoreId, project1.id, {});
			expect(data).toEqual([expect.objectContaining({ age: 31 })]);
		});

		it('should throw on invalid numeric string', async () => {
			// ARRANGE
			const { id: dataStoreId } = await dataStoreService.createDataStore(project1.id, {
				name: 'dataStore',
				columns: [{ name: 'age', type: 'number' }],
			});

			await dataStoreService.insertRows(dataStoreId, project1.id, [{ age: 30 }]);

			// ACT
			const result = dataStoreService.updateRow(dataStoreId, project1.id, {
				filter: {
					type: 'and',
					filters: [{ columnName: 'age', condition: 'eq', value: '30dfddf' }],
				},
				data: { age: '31' },
			});

			// ASSERT
			await expect(result).rejects.toThrow(DataStoreValidationError);
			await expect(result).rejects.toThrow("value '30dfddf' does not match column type 'number'");
		});

		it('should be able to update by boolean column', async () => {
			// ARRANGE
			const { id: dataStoreId } = await dataStoreService.createDataStore(project1.id, {
				name: 'dataStore',
				columns: [
					{ name: 'name', type: 'string' },
					{ name: 'age', type: 'number' },
					{ name: 'active', type: 'boolean' },
					{ name: 'birthday', type: 'date' },
				],
			});

			await dataStoreService.insertRows(dataStoreId, project1.id, [
				{ name: 'Alice', age: 30, active: true, birthday: new Date('1990-01-01') },
				{ name: 'Bob', age: 25, active: false, birthday: new Date('1995-01-01') },
			]);

			// ACT
			const result = await dataStoreService.updateRow(dataStoreId, project1.id, {
				filter: { type: 'and', filters: [{ columnName: 'active', condition: 'eq', value: true }] },
				data: { active: false },
			});

			// ASSERT
			expect(result).toEqual(true);

			const { data } = await dataStoreService.getManyRowsAndCount(dataStoreId, project1.id, {});
			expect(data).toEqual(
				expect.arrayContaining([
					expect.objectContaining({
						id: 1,
						name: 'Alice',
						age: 30,
						active: false,
						birthday: new Date('1990-01-01'),
					}),
					expect.objectContaining({
						id: 2,
						name: 'Bob',
						age: 25,
						active: false,
						birthday: new Date('1995-01-01'),
					}),
				]),
			);
		});

		it('should be able to update by date column', async () => {
			// ARRANGE
			const aliceBirthday = new Date('1990-01-02');
			const bobBirthday = new Date('1995-01-01');

			const { id: dataStoreId } = await dataStoreService.createDataStore(project1.id, {
				name: 'dataStore',
				columns: [
					{ name: 'name', type: 'string' },
					{ name: 'age', type: 'number' },
					{ name: 'active', type: 'boolean' },
					{ name: 'birthday', type: 'date' },
				],
			});

			await dataStoreService.insertRows(dataStoreId, project1.id, [
				{ name: 'Alice', age: 30, active: true, birthday: aliceBirthday },
				{ name: 'Bob', age: 25, active: false, birthday: bobBirthday },
			]);

			// ACT
			const newBirthday = new Date('1990-01-03');
			const result = await dataStoreService.updateRow(dataStoreId, project1.id, {
				filter: {
					type: 'and',
					filters: [{ columnName: 'birthday', condition: 'eq', value: aliceBirthday }],
				},
				data: { birthday: newBirthday },
			});

			// ASSERT
			expect(result).toEqual(true);

			const { data } = await dataStoreService.getManyRowsAndCount(dataStoreId, project1.id, {});
			expect(data).toEqual(
				expect.arrayContaining([
					expect.objectContaining({
						id: 1,
						name: 'Alice',
						age: 30,
						active: true,
						birthday: newBirthday,
					}),
					expect.objectContaining({
						id: 2,
						name: 'Bob',
						age: 25,
						active: false,
						birthday: bobBirthday,
					}),
				]),
			);
		});

		it('should update row with multiple filter conditions', async () => {
			// ARRANGE
			const { id: dataStoreId } = await dataStoreService.createDataStore(project1.id, {
				name: 'dataStore',
				columns: [
					{ name: 'name', type: 'string' },
					{ name: 'age', type: 'number' },
					{ name: 'department', type: 'string' },
				],
			});

			await dataStoreService.insertRows(dataStoreId, project1.id, [
				{ name: 'Alice', age: 30, department: 'Engineering' },
				{ name: 'Alice', age: 25, department: 'Marketing' },
				{ name: 'Bob', age: 30, department: 'Engineering' },
			]);

			// ACT
			const result = await dataStoreService.updateRow(dataStoreId, project1.id, {
				filter: {
					type: 'and',
					filters: [
						{ columnName: 'name', condition: 'eq', value: 'Alice' },
						{ columnName: 'age', condition: 'eq', value: 30 },
					],
				},
				data: { department: 'Management' },
			});

			// ASSERT
			expect(result).toEqual(true);

			const { data } = await dataStoreService.getManyRowsAndCount(dataStoreId, project1.id, {});
			expect(data).toEqual(
				expect.arrayContaining([
					expect.objectContaining({
						id: 1,
						name: 'Alice',
						age: 30,
						department: 'Management',
					}),
					expect.objectContaining({
						id: 2,
						name: 'Alice',
						age: 25,
						department: 'Marketing',
					}),
					expect.objectContaining({
						id: 3,
						name: 'Bob',
						age: 30,
						department: 'Engineering',
					}),
				]),
			);
		});

		it('should return true when no rows match the filter', async () => {
			// ARRANGE
			const { id: dataStoreId } = await dataStoreService.createDataStore(project1.id, {
				name: 'dataStore',
				columns: [
					{ name: 'name', type: 'string' },
					{ name: 'age', type: 'number' },
				],
			});

			await dataStoreService.insertRows(dataStoreId, project1.id, [{ name: 'Alice', age: 30 }]);

			// ACT
			const result = await dataStoreService.updateRow(dataStoreId, project1.id, {
				filter: {
					type: 'and',
					filters: [{ columnName: 'name', condition: 'eq', value: 'Charlie' }],
				},
				data: { age: 25 },
			});

			// ASSERT
			expect(result).toEqual(true);

			const { data } = await dataStoreService.getManyRowsAndCount(dataStoreId, project1.id, {});
			expect(data).toEqual([
				expect.objectContaining({
					name: 'Alice',
					age: 30,
				}),
			]);
		});

		it('should throw validation error when filters are empty', async () => {
			// ARRANGE
			const { id: dataStoreId } = await dataStoreService.createDataStore(project1.id, {
				name: 'dataStore',
				columns: [
					{ name: 'name', type: 'string' },
					{ name: 'age', type: 'number' },
				],
			});

			await dataStoreService.insertRows(dataStoreId, project1.id, [{ name: 'Alice', age: 30 }]);

			// ACT
			const result = dataStoreService.updateRow(dataStoreId, project1.id, {
				filter: { type: 'and', filters: [] },
				data: { name: 'Alice', age: 31 },
			});

			// ASSERT
			await expect(result).rejects.toThrow(
				new DataStoreValidationError('Filter must not be empty'),
			);

			const { data } = await dataStoreService.getManyRowsAndCount(dataStoreId, project1.id, {});
			expect(data).toEqual([
				expect.objectContaining({
					name: 'Alice',
					age: 30,
				}),
			]);
		});

		it('should throw validation error when data is empty', async () => {
			// ARRANGE
			const { id: dataStoreId } = await dataStoreService.createDataStore(project1.id, {
				name: 'dataStore',
				columns: [
					{ name: 'name', type: 'string' },
					{ name: 'age', type: 'number' },
				],
			});

			await dataStoreService.insertRows(dataStoreId, project1.id, [{ name: 'Alice', age: 30 }]);

			// ACT
			const result = dataStoreService.updateRow(dataStoreId, project1.id, {
				filter: { type: 'and', filters: [{ columnName: 'name', condition: 'eq', value: 'Alice' }] },
				data: {},
			});

			// ASSERT
			await expect(result).rejects.toThrow(
				new DataStoreValidationError('Data columns must not be empty'),
			);

			const { data } = await dataStoreService.getManyRowsAndCount(dataStoreId, project1.id, {});
			expect(data).toEqual([
				expect.objectContaining({
					name: 'Alice',
					age: 30,
				}),
			]);
		});

		it('should fail when data store does not exist', async () => {
			// ACT & ASSERT
			const result = dataStoreService.updateRow('non-existent-id', project1.id, {
				filter: { type: 'and', filters: [{ columnName: 'name', condition: 'eq', value: 'Alice' }] },
				data: { age: 25 },
			});

			await expect(result).rejects.toThrow(DataStoreNotFoundError);
		});

		it('should fail when data contains invalid column names', async () => {
			// ARRANGE
			const { id: dataStoreId } = await dataStoreService.createDataStore(project1.id, {
				name: 'dataStore',
				columns: [{ name: 'name', type: 'string' }],
			});

			await dataStoreService.insertRows(dataStoreId, project1.id, [{ name: 'Alice' }]);

			// ACT & ASSERT
			const result = dataStoreService.updateRow(dataStoreId, project1.id, {
				filter: { type: 'and', filters: [{ columnName: 'name', condition: 'eq', value: 'Alice' }] },
				data: { invalidColumn: 'value' },
			});

			await expect(result).rejects.toThrow(DataStoreValidationError);
		});

		it('should fail when filter contains invalid column names', async () => {
			// ARRANGE
			const { id: dataStoreId } = await dataStoreService.createDataStore(project1.id, {
				name: 'dataStore',
				columns: [{ name: 'name', type: 'string' }],
			});

			await dataStoreService.insertRows(dataStoreId, project1.id, [{ name: 'Alice' }]);

			// ACT & ASSERT
			const result = dataStoreService.updateRow(dataStoreId, project1.id, {
				filter: {
					type: 'and',
					filters: [{ columnName: 'invalidColumn', condition: 'eq', value: 'Alice' }],
				},
				data: { name: 'Bob' },
			});

			await expect(result).rejects.toThrow(DataStoreValidationError);
		});

		it('should fail when data contains invalid type values', async () => {
			// ARRANGE
			const { id: dataStoreId } = await dataStoreService.createDataStore(project1.id, {
				name: 'dataStore',
				columns: [
					{ name: 'name', type: 'string' },
					{ name: 'age', type: 'number' },
				],
			});

			await dataStoreService.insertRows(dataStoreId, project1.id, [{ name: 'Alice', age: 30 }]);

			// ACT & ASSERT
			const result = dataStoreService.updateRow(dataStoreId, project1.id, {
				filter: { type: 'and', filters: [{ columnName: 'name', condition: 'eq', value: 'Alice' }] },
				data: { age: 'not-a-number' },
			});

			await expect(result).rejects.toThrow(DataStoreValidationError);
		});

		it('should allow partial data updates', async () => {
			// ARRANGE
			const { id: dataStoreId } = await dataStoreService.createDataStore(project1.id, {
				name: 'dataStore',
				columns: [
					{ name: 'name', type: 'string' },
					{ name: 'age', type: 'number' },
					{ name: 'active', type: 'boolean' },
				],
			});

			await dataStoreService.insertRows(dataStoreId, project1.id, [
				{ name: 'Alice', age: 30, active: true },
			]);

			// ACT - only update age, leaving name and active unchanged
			const result = await dataStoreService.updateRow(dataStoreId, project1.id, {
				filter: { type: 'and', filters: [{ columnName: 'name', condition: 'eq', value: 'Alice' }] },
				data: { age: 31 },
			});

			// ASSERT
			expect(result).toEqual(true);

			const { data } = await dataStoreService.getManyRowsAndCount(dataStoreId, project1.id, {});
			expect(data).toEqual([
				expect.objectContaining({
					name: 'Alice',
					age: 31,
					active: true,
				}),
			]);
		});

		it('should handle date column updates correctly', async () => {
			// ARRANGE
			const { id: dataStoreId } = await dataStoreService.createDataStore(project1.id, {
				name: 'dataStore',
				columns: [
					{ name: 'name', type: 'string' },
					{ name: 'birthDate', type: 'date' },
				],
			});

			const initialDate = new Date('1990-01-01');
			await dataStoreService.insertRows(dataStoreId, project1.id, [
				{ name: 'Alice', birthDate: initialDate },
			]);

			// ACT
			const newDate = new Date('1991-02-02');
			const result = await dataStoreService.updateRow(dataStoreId, project1.id, {
				filter: { type: 'and', filters: [{ columnName: 'name', condition: 'eq', value: 'Alice' }] },
				data: { birthDate: newDate.toISOString() },
			});

			// ASSERT
			expect(result).toEqual(true);

			const { data } = await dataStoreService.getManyRowsAndCount(dataStoreId, project1.id, {});

			expect(data).toEqual([expect.objectContaining({ id: 1, name: 'Alice', birthDate: newDate })]);
		});

		it('should return full updated rows if returnData is set', async () => {
			// ARRANGE
			const { id: dataStoreId } = await dataStoreService.createDataStore(project1.id, {
				name: 'dataStore',
				columns: [
					{ name: 'name', type: 'string' },
					{ name: 'age', type: 'number' },
					{ name: 'active', type: 'boolean' },
					{ name: 'timestamp', type: 'date' },
				],
			});

			const now = new Date();
			await dataStoreService.insertRows(dataStoreId, project1.id, [
				{ name: 'Alice', age: 30, active: true, timestamp: now },
				{ name: 'Bob', age: 25, active: false, timestamp: now },
			]);

			const soon = new Date();
			soon.setDate(now.getDate() + 1);

			// ACT
			const result = await dataStoreService.updateRow(
				dataStoreId,
				project1.id,
				{
					filter: {
						type: 'and',
						filters: [{ columnName: 'name', condition: 'eq', value: 'Alice' }],
					},
					data: { age: 31, active: false, timestamp: soon },
				},
				true,
			);

			// ASSERT
			expect(result).toEqual([
				expect.objectContaining({ id: 1, name: 'Alice', age: 31, active: false, timestamp: soon }),
			]);
		});
	});

	describe('getManyRowsAndCount', () => {
		it('retrieves rows correctly', async () => {
			// ARRANGE
			const { id: dataStoreId } = await dataStoreService.createDataStore(project1.id, {
				name: 'dataStore',
				columns: [
					{ name: 'c1', type: 'number' },
					{ name: 'c2', type: 'boolean' },
					{ name: 'c3', type: 'date' },
					{ name: 'c4', type: 'string' },
				],
			});

			const rows = [
				{
					c1: 3,
					c2: true,
					c3: new Date(0),
					c4: 'hello?',
				},
				{
					c1: 4,
					c2: false,
					c3: new Date(1),
					c4: 'hello!',
				},
				{
					c1: 5,
					c2: true,
					c3: new Date(2),
					c4: 'hello.',
				},
			];

			const ids = await dataStoreService.insertRows(dataStoreId, project1.id, rows, 'id');
			expect(ids).toEqual([{ id: 1 }, { id: 2 }, { id: 3 }]);

			// ACT
			const result = await dataStoreService.getManyRowsAndCount(dataStoreId, project1.id, {});

			// ASSERT
			expect(result.count).toEqual(3);
			// Assuming IDs are auto-incremented starting from 1
			expect(result.data).toEqual([
				{
					c1: rows[0].c1,
					c2: rows[0].c2,
					c3: new Date(0),
					c4: rows[0].c4,
					id: 1,
					createdAt: expect.any(Date),
					updatedAt: expect.any(Date),
				},
				{
					c1: rows[1].c1,
					c2: rows[1].c2,
					c3: new Date(1),
					c4: rows[1].c4,
					id: 2,
					createdAt: expect.any(Date),
					updatedAt: expect.any(Date),
				},
				{
					c1: rows[2].c1,
					c2: rows[2].c2,
					c3: new Date(2),
					c4: rows[2].c4,
					id: 3,
					createdAt: expect.any(Date),
					updatedAt: expect.any(Date),
				},
			]);
		});

		it('should fail when filter contains invalid column names', async () => {
			// ARRANGE
			const { id: dataStoreId } = await dataStoreService.createDataStore(project1.id, {
				name: 'dataStore',
				columns: [{ name: 'name', type: 'string' }],
			});

			await dataStoreService.insertRows(dataStoreId, project1.id, [{ name: 'Alice' }]);

			// ACT
			const result = dataStoreService.updateRow(dataStoreId, project1.id, {
				filter: {
					type: 'and',
					filters: [{ columnName: 'invalidColumn', condition: 'eq', value: 'Alice' }],
				},
				data: { name: 'Bob' },
			});

			// ASSERT
			await expect(result).rejects.toThrow(DataStoreValidationError);
		});
	});
});<|MERGE_RESOLUTION|>--- conflicted
+++ resolved
@@ -1451,24 +1451,14 @@
 				],
 			});
 
-<<<<<<< HEAD
-			await dataStoreService.insertRows(
-				dataStoreId,
-				project1.id,
-				[
-					{ city: 'Berlin', age: 30, isEligible: false },
-					{ city: 'Amsterdam', age: 32, isEligible: false },
-					{ city: 'Oslo', age: 28, isEligible: false },
-				],
+			// Insert initial row
+			const ids = await dataStoreService.insertRows(
+				dataStoreId,
+				project1.id,
+				[{ pid: '1995-111a', name: 'Alice', age: 30 }],
 				'id',
 			);
-=======
-			// Insert initial row
-			const ids = await dataStoreService.insertRows(dataStoreId, project1.id, [
-				{ pid: '1995-111a', name: 'Alice', age: 30 },
-			]);
 			expect(ids).toEqual([{ id: 1 }]);
->>>>>>> 3c57dc48
 
 			// ACT
 			const result = await dataStoreService.upsertRow(dataStoreId, project1.id, {
@@ -1517,18 +1507,12 @@
 			});
 
 			// Insert initial row
-<<<<<<< HEAD
 			const ids = await dataStoreService.insertRows(
 				dataStoreId,
 				project1.id,
-				[{ pid: '1995-111a', name: 'Alice', age: 30 }],
+				[{ fullName: 'Alice Cooper', age: 30, birthday: new Date('1995-01-01') }],
 				'id',
 			);
-=======
-			const ids = await dataStoreService.insertRows(dataStoreId, project1.id, [
-				{ fullName: 'Alice Cooper', age: 30, birthday: new Date('1995-01-01') },
-			]);
->>>>>>> 3c57dc48
 			expect(ids).toEqual([{ id: 1 }]);
 
 			// ACT
@@ -1551,71 +1535,11 @@
 					id: expect.any(Number),
 					fullName: 'Bob Vance',
 					age: 30,
-<<<<<<< HEAD
-					pid: '1992-222b',
-				}),
-			]);
-		});
-
-		it('should allow adding partial data', async () => {
-			// ARRANGE
-			const { id: dataStoreId } = await dataStoreService.createDataStore(project1.id, {
-				name: 'dataStore',
-				columns: [
-					{ name: 'pid', type: 'string' },
-					{ name: 'name', type: 'string' },
-					{ name: 'age', type: 'number' },
-				],
-			});
-
-			const ids = await dataStoreService.insertRows(
-				dataStoreId,
-				project1.id,
-				[{ pid: '1995-111a', name: 'Alice', age: 30 }],
-				'id',
-			);
-			expect(ids).toEqual([{ id: 1 }]);
-
-			// ACT
-			const result = await dataStoreService.upsertRows(dataStoreId, project1.id, {
-				rows: [
-					{ pid: '1992-222b', name: 'Alice' }, // age is missing
-					{ pid: '1995-111a', age: 35 }, // name is missing
-				],
-				matchFields: ['pid'],
-			});
-
-			// ASSERT
-			expect(result).toBe(true);
-
-			const { count, data } = await dataStoreService.getManyRowsAndCount(
-				dataStoreId,
-				project1.id,
-				{},
-			);
-
-			expect(count).toEqual(2);
-			expect(data).toEqual(
-				expect.arrayContaining([
-					expect.objectContaining({
-						name: 'Alice',
-						age: 35, // updated age
-						pid: '1995-111a',
-					}),
-					expect.objectContaining({
-						name: 'Alice',
-						age: null, // missing age
-						pid: '1992-222b',
-					}),
-				]),
-			);
-=======
 					birthday: new Date('1992-01-02'),
 					createdAt: expect.any(Date),
 					updatedAt: expect.any(Date),
 				},
 			]);
->>>>>>> 3c57dc48
 		});
 
 		it('should return full updated row if returnData is set', async () => {
@@ -1630,18 +1554,9 @@
 			});
 
 			// Insert initial row
-<<<<<<< HEAD
-			const ids = await dataStoreService.insertRows(
-				dataStoreId,
-				project1.id,
-				[{ pid: '1995-111a', fullName: 'Alice', age: 30, birthday: new Date('1995-01-01') }],
-				'id',
-			);
-=======
 			const ids = await dataStoreService.insertRows(dataStoreId, project1.id, [
 				{ fullName: 'Alice Cooper', age: 30, birthday: new Date('1995-01-01') },
 			]);
->>>>>>> 3c57dc48
 			expect(ids).toEqual([{ id: 1 }]);
 
 			// ACT
