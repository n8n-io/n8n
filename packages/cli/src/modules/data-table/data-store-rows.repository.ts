--- conflicted
+++ resolved
@@ -163,15 +163,9 @@
 
 	async updateRow(
 		dataStoreId: string,
-<<<<<<< HEAD
-		setData: Record<string, DataStoreColumnJsType | null>,
-		whereData: Record<string, DataStoreColumnJsType | null>,
-		columns: DataTableColumn[],
-=======
 		setData: Record<string, DataStoreColumnJsType>,
 		whereData: Record<string, DataStoreColumnJsType>,
-		columns: DataStoreColumn[],
->>>>>>> 8df258dd
+		columns: DataTableColumn[],
 	) {
 		const dbType = this.dataSource.options.type;
 		const columnTypeMap = buildColumnTypeMap(columns);
