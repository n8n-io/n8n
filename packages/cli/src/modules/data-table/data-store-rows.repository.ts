import type { ListDataStoreContentQueryDto, DataTableFilter } from '@n8n/api-types';
import { CreateTable, DslColumn } from '@n8n/db';
import { Service } from '@n8n/di';
import {
	DataSource,
	DataSourceOptions,
	QueryRunner,
	SelectQueryBuilder,
	UpdateQueryBuilder,
	In,
	ObjectLiteral,
<<<<<<< HEAD
	EntityManager,
=======
	DeleteQueryBuilder,
>>>>>>> b1477091
} from '@n8n/typeorm';
import {
	DataStoreColumnJsType,
	DataStoreRows,
	DataStoreRowReturn,
	UnexpectedError,
	DataStoreRowsReturn,
	DATA_TABLE_SYSTEM_COLUMNS,
	DataTableInsertRowsReturnType,
	DataTableInsertRowsResult,
} from 'n8n-workflow';

import { DataStoreUserTableName } from './data-store.types';
import { DataTableColumn } from './data-table-column.entity';
import {
	addColumnQuery,
	deleteColumnQuery,
	escapeLikeSpecials,
	extractInsertedIds,
	extractReturningData,
	normalizeRows,
	normalizeValue,
	quoteIdentifier,
	toDslColumns,
	toSqliteGlobFromPercent,
	toTableName,
} from './utils/sql-utils';

// eslint-disable-next-line @typescript-eslint/no-explicit-any
type QueryBuilder = SelectQueryBuilder<any>;

/**
 * Converts filter conditions to SQL WHERE clauses with parameters.
 *
 * LIKE / ILIKE rules:
 * - Only '%' is a wildcard (zero or more chars).
 * - All other special chars ('_', '*', '?', '[', ']') are treated literally.
 * - '_' and '\' are escaped in the value; SQL uses `ESCAPE '\'` so `\_` means literal underscore.
 *
 * Why the crazy backslashes:
 * - Postgres/SQLite/Oracle/SQL Server: `ESCAPE '\'` is written as-is.
 * - MySQL/MariaDB: the SQL literal itself requires two backslashes (`'\\'`) to mean one.
 */
function getConditionAndParams(
	filter: DataTableFilter['filters'][number],
	index: number,
	dbType: DataSourceOptions['type'],
	tableReference?: string,
	columns?: DataTableColumn[],
): [string, Record<string, unknown>] {
	const paramName = `filter_${index}`;
	const columnRef = tableReference
		? `${quoteIdentifier(tableReference, dbType)}.${quoteIdentifier(filter.columnName, dbType)}`
		: quoteIdentifier(filter.columnName, dbType);

	if (filter.value === null) {
		switch (filter.condition) {
			case 'eq':
				return [`${columnRef} IS NULL`, {}];
			case 'neq':
				return [`${columnRef} IS NOT NULL`, {}];
		}
	}

	// Find the column type to normalize the value consistently
	const columnInfo = columns?.find((col) => col.name === filter.columnName);
	const value = columnInfo ? normalizeValue(filter.value, columnInfo?.type, dbType) : filter.value;

	// Handle operators that map directly to SQL operators
	const operators: Record<string, string> = {
		eq: '=',
		neq: '!=',
		gt: '>',
		gte: '>=',
		lt: '<',
		lte: '<=',
	};

	if (operators[filter.condition]) {
		return [`${columnRef} ${operators[filter.condition]} :${paramName}`, { [paramName]: value }];
	}

	switch (filter.condition) {
		// case-sensitive
		case 'like':
			if (['sqlite', 'sqlite-pooled'].includes(dbType)) {
				const globValue = toSqliteGlobFromPercent(value as string);
				return [`${columnRef} GLOB :${paramName}`, { [paramName]: globValue }];
			}

			if (['mysql', 'mariadb'].includes(dbType)) {
				const escapedValue = escapeLikeSpecials(value as string);
				return [
					`${columnRef} LIKE BINARY :${paramName} ESCAPE '\\\\'`,
					{ [paramName]: escapedValue },
				];
			}

			// PostgreSQL: LIKE is case-sensitive
			if (dbType === 'postgres') {
				const escapedValue = escapeLikeSpecials(value as string);
				return [`${columnRef} LIKE :${paramName} ESCAPE '\\'`, { [paramName]: escapedValue }];
			}

			// Generic fallback
			return [`${columnRef} LIKE :${paramName}`, { [paramName]: value }];

		// case-insensitive
		case 'ilike':
			if (['sqlite', 'sqlite-pooled'].includes(dbType)) {
				const escapedValue = escapeLikeSpecials(value as string);
				return [
					`UPPER(${columnRef}) LIKE UPPER(:${paramName}) ESCAPE '\\'`,
					{ [paramName]: escapedValue },
				];
			}

			if (['mysql', 'mariadb'].includes(dbType)) {
				const escapedValue = escapeLikeSpecials(value as string);
				return [
					`UPPER(${columnRef}) LIKE UPPER(:${paramName}) ESCAPE '\\\\'`,
					{ [paramName]: escapedValue },
				];
			}

			if (dbType === 'postgres') {
				const escapedValue = escapeLikeSpecials(value as string);
				return [`${columnRef} ILIKE :${paramName} ESCAPE '\\'`, { [paramName]: escapedValue }];
			}

			return [`UPPER(${columnRef}) LIKE UPPER(:${paramName})`, { [paramName]: value }];
	}

	// This should never happen as all valid conditions are handled above
	throw new Error(`Unsupported filter condition: ${filter.condition}`);
}

@Service()
export class DataStoreRowsRepository {
	constructor(private dataSource: DataSource) {}

	async insertRowsBulk(
		table: DataStoreUserTableName,
		rows: DataStoreRows,
		columns: DataTableColumn[],
		em: EntityManager,
	) {
		// DB systems have different maximum parameters per query
		// with old sqlite versions having the lowest in 999 parameters
		// In practice 20000 works here, but performance didn't meaningfully change
		// so this should be a safe limit
		const batchSize = 800;
		const batches = Math.max(1, Math.ceil((columns.length * rows.length) / batchSize));
		const rowsPerBatch = Math.ceil(rows.length / batches);

		const columnNames = columns.map((x) => x.name);
		const dbType = this.dataSource.options.type;

		let insertedRows = 0;
		for (let i = 0; i < batches; ++i) {
			const start = i * rowsPerBatch;
			const endExclusive = Math.min(rows.length, (i + 1) * rowsPerBatch);

			if (endExclusive <= start) break;

			const completeRows = new Array<DataStoreColumnJsType[]>(endExclusive - start);
			for (let j = start; j < endExclusive; ++j) {
				const insertArray: DataStoreColumnJsType[] = [];

				for (let h = 0; h < columnNames.length; ++h) {
					const column = columns[h];
					// Fill missing columns with null values to support partial data insertion
					const value = rows[j][column.name] ?? null;
					insertArray[h] = normalizeValue(value, column.type, dbType);
				}
				completeRows[j - start] = insertArray;
			}

			const query = em.createQueryBuilder().insert().into(table, columnNames).values(completeRows);
			await query.execute();
			insertedRows += completeRows.length;
		}
		return { success: true, insertedRows } as const;
	}

	async insertRows<T extends DataTableInsertRowsReturnType>(
		dataStoreId: string,
		rows: DataStoreRows,
		columns: DataTableColumn[],
		returnType: T,
		em?: EntityManager,
	): Promise<DataTableInsertRowsResult<T>>;
	async insertRows<T extends DataTableInsertRowsReturnType>(
		dataStoreId: string,
		rows: DataStoreRows,
		columns: DataTableColumn[],
		returnType: T,
		em?: EntityManager,
	): Promise<DataTableInsertRowsResult> {
		em = em ?? this.dataSource.manager;
		const inserted: Array<Pick<DataStoreRowReturn, 'id'>> = [];
		const dbType = this.dataSource.options.type;
		const useReturning = dbType === 'postgres' || dbType === 'mariadb';

		const table = toTableName(dataStoreId);
		const escapedColumns = columns.map((c) => this.dataSource.driver.escape(c.name));
		const escapedSystemColumns = DATA_TABLE_SYSTEM_COLUMNS.map((x) =>
			this.dataSource.driver.escape(x),
		);
		const selectColumns = [...escapedSystemColumns, ...escapedColumns];

		if (returnType === 'count') {
			return await this.insertRowsBulk(table, rows, columns, em);
		}

		// We insert one by one as the default behavior of returning the last inserted ID
		// is consistent, whereas getting all inserted IDs when inserting multiple values is
		// surprisingly awkward without Entities, e.g. `RETURNING id` explicitly does not aggregate
		// and the `identifiers` array output of `execute()` is empty
		for (const row of rows) {
			// Fill missing columns with null values to support partial data insertion
			const completeRow = { ...row };
			for (const column of columns) {
				if (!(column.name in completeRow)) {
					completeRow[column.name] = null;
				}
				completeRow[column.name] = normalizeValue(completeRow[column.name], column.type, dbType);
			}

			const query = em.createQueryBuilder().insert().into(table).values(completeRow);

			if (useReturning) {
				query.returning(returnType === 'all' ? selectColumns.join(',') : 'id');
			}

			const result = await query.execute();

			if (useReturning) {
				const returned =
					returnType === 'all'
						? normalizeRows(extractReturningData(result.raw), columns)
						: extractInsertedIds(result.raw, dbType).map((id) => ({ id }));
				inserted.push.apply(inserted, returned);
				continue;
			}

			// Engines without RETURNING support
			const ids = extractInsertedIds(result.raw, dbType);
			if (ids.length === 0) {
				throw new UnexpectedError("Couldn't find the inserted row ID");
			}

			if (returnType === 'id') {
				inserted.push(...ids.map((id) => ({ id })));
				continue;
			}

			const insertedRows = await this.getManyByIds(dataStoreId, ids, columns, em);

			inserted.push(...insertedRows);
		}

		return inserted;
	}

	async updateRow(
		dataStoreId: string,
		data: Record<string, DataStoreColumnJsType | null>,
		filter: DataTableFilter,
		columns: DataTableColumn[],
		returnData: boolean = false,
		em?: EntityManager,
	) {
		em = em ?? this.dataSource.manager;
		const dbType = this.dataSource.options.type;
		const useReturning = dbType === 'postgres';

		const table = toTableName(dataStoreId);
		const escapedColumns = columns.map((c) => this.dataSource.driver.escape(c.name));
		const escapedSystemColumns = DATA_TABLE_SYSTEM_COLUMNS.map((x) =>
			this.dataSource.driver.escape(x),
		);
		const selectColumns = [...escapedSystemColumns, ...escapedColumns];
		const setData = { ...data };

		for (const column of columns) {
			if (column.name in setData) {
				setData[column.name] = normalizeValue(setData[column.name], column.type, dbType);
			}
		}

		let affectedRows: Array<Pick<DataStoreRowReturn, 'id'>> = [];
		if (!useReturning && returnData) {
			// Only Postgres supports RETURNING statement on updates (with our typeorm),
			// on other engines we must query the list of updates rows later by ID
			const selectQuery = em.createQueryBuilder().select('id').from(table, 'dataTable');
			this.applyFilters(selectQuery, filter, 'dataTable', columns);
			affectedRows = await selectQuery.getRawMany<{ id: number }>();
		}

		setData.updatedAt = normalizeValue(new Date(), 'date', dbType);

		const query = em.createQueryBuilder().update(table);
		// Some DBs (like SQLite) don't allow using table aliases as column prefixes in UPDATE statements
		this.applyFilters(query, filter, undefined, columns);
		query.set(setData);

		if (useReturning && returnData) {
			query.returning(selectColumns.join(','));
		}

		const result = await query.execute();

		if (!returnData) {
			return true;
		}

		if (useReturning) {
			return normalizeRows(extractReturningData(result.raw), columns);
		}

		const ids = affectedRows.map((row) => row.id);
		return await this.getManyByIds(dataStoreId, ids, columns, em);
	}

	async deleteRows(
		dataTableId: string,
		columns: DataTableColumn[],
		filter: DataTableFilter | undefined,
		returnData: boolean = false,
	) {
		const dbType = this.dataSource.options.type;
		const useReturning = dbType === 'postgres';
		const table = toTableName(dataTableId);

		if (!returnData) {
			// Just delete and return true
			await this.dataSource.manager.transaction(async (em) => {
				const query = em.createQueryBuilder().delete().from(table, 'dataTable');
				if (filter) {
					this.applyFilters(query, filter, undefined, columns);
				}
				await query.execute();
			});
			return true;
		}

		let affectedRows: DataStoreRowReturn[] = [];

		await this.dataSource.manager.transaction(async (em) => {
			if (!useReturning) {
				const selectQuery = em.createQueryBuilder().select('*').from(table, 'dataTable');

				if (filter) {
					this.applyFilters(selectQuery, filter, 'dataTable', columns);
				}

				const rawRows = await selectQuery.getRawMany<DataStoreRowReturn>();
				affectedRows = normalizeRows(rawRows, columns);
			}

			const query = em.createQueryBuilder().delete().from(table, 'dataTable');

			if (useReturning) {
				const escapedColumns = columns.map((c) => this.dataSource.driver.escape(c.name));
				const escapedSystemColumns = DATA_TABLE_SYSTEM_COLUMNS.map((x) =>
					this.dataSource.driver.escape(x),
				);
				const selectColumns = [...escapedSystemColumns, ...escapedColumns];
				query.returning(selectColumns.join(','));
			}

			if (filter) {
				this.applyFilters(query, filter, undefined, columns);
			}

			const result = await query.execute();

			if (useReturning) {
				affectedRows = normalizeRows(extractReturningData(result.raw), columns);
			}
		});

		return affectedRows;
	}

	async createTableWithColumns(
		dataStoreId: string,
		columns: DataTableColumn[],
		queryRunner: QueryRunner,
	) {
		const dslColumns = [new DslColumn('id').int.autoGenerate2.primary, ...toDslColumns(columns)];
		const createTable = new CreateTable(toTableName(dataStoreId), '', queryRunner).withColumns(
			...dslColumns,
		).withTimestamps;

		await createTable.execute(queryRunner);
	}

	async dropTable(dataStoreId: string, queryRunner: QueryRunner) {
		await queryRunner.dropTable(toTableName(dataStoreId), true);
	}

	async addColumn(
		dataStoreId: string,
		column: DataTableColumn,
		queryRunner: QueryRunner,
		dbType: DataSourceOptions['type'],
	) {
		await queryRunner.query(addColumnQuery(toTableName(dataStoreId), column, dbType));
	}

	async dropColumnFromTable(
		dataStoreId: string,
		columnName: string,
		queryRunner: QueryRunner,
		dbType: DataSourceOptions['type'],
	) {
		await queryRunner.query(deleteColumnQuery(toTableName(dataStoreId), columnName, dbType));
	}

	async getManyAndCount(
		dataStoreId: string,
		dto: ListDataStoreContentQueryDto,
		columns?: DataTableColumn[],
		em?: EntityManager,
	) {
		em = em ?? this.dataSource.manager;
		const [countQuery, query] = this.getManyQuery(dataStoreId, dto, em, columns);
		const data: DataStoreRowsReturn = await query.select('*').getRawMany();
		const countResult = await countQuery.select('COUNT(*) as count').getRawOne<{
			count: number | string | null;
		}>();
		const count =
			typeof countResult?.count === 'number' ? countResult.count : Number(countResult?.count) || 0;
		return { count: count ?? -1, data };
	}

<<<<<<< HEAD
	async getManyByIds(
		dataStoreId: string,
		ids: number[],
		columns: DataTableColumn[],
		em: EntityManager,
	) {
		const table = this.toTableName(dataStoreId);
=======
	async getManyByIds(dataStoreId: string, ids: number[], columns: DataTableColumn[]) {
		const table = toTableName(dataStoreId);
>>>>>>> b1477091
		const escapedColumns = columns.map((c) => this.dataSource.driver.escape(c.name));
		const escapedSystemColumns = DATA_TABLE_SYSTEM_COLUMNS.map((x) =>
			this.dataSource.driver.escape(x),
		);
		const selectColumns = [...escapedSystemColumns, ...escapedColumns];

		if (ids.length === 0) {
			return [];
		}

		const updatedRows = await em
			.createQueryBuilder()
			.select(selectColumns)
			.from(table, 'dataTable')
			.where({ id: In(ids) })
			.getRawMany<DataStoreRowReturn>();

		return normalizeRows(updatedRows, columns);
	}

	private getManyQuery(
		dataStoreId: string,
		dto: ListDataStoreContentQueryDto,
		em: EntityManager,
		columns?: DataTableColumn[],
	): [QueryBuilder, QueryBuilder] {
		const query = em.createQueryBuilder();

		const tableReference = 'dataTable';
		query.from(toTableName(dataStoreId), tableReference);
		if (dto.filter) {
			this.applyFilters(query, dto.filter, tableReference, columns);
		}
		const countQuery = query.clone().select('COUNT(*)');
		this.applySorting(query, dto);
		this.applyPagination(query, dto);

		return [countQuery, query];
	}

	private applyFilters<T extends ObjectLiteral>(
		query: SelectQueryBuilder<T> | UpdateQueryBuilder<T> | DeleteQueryBuilder<T>,
		filter: DataTableFilter,
		tableReference?: string,
		columns?: DataTableColumn[],
	): void {
		const filters = filter.filters ?? [];
		const filterType = filter.type ?? 'and';

		const dbType = this.dataSource.options.type;
		const conditionsAndParams = filters.map((filter, i) =>
			getConditionAndParams(filter, i, dbType, tableReference, columns),
		);

		if (conditionsAndParams.length === 1) {
			// Always use AND for a single filter
			const [condition, params] = conditionsAndParams[0];
			query.andWhere(condition, params);
		} else {
			for (const [condition, params] of conditionsAndParams) {
				if (filterType === 'or') {
					query.orWhere(condition, params);
				} else {
					query.andWhere(condition, params);
				}
			}
		}
	}

	private applySorting(query: QueryBuilder, dto: ListDataStoreContentQueryDto): void {
		if (!dto.sortBy) {
			return;
		}

		const [field, order] = dto.sortBy;
		this.applySortingByField(query, field, order);
	}

	private applySortingByField(query: QueryBuilder, field: string, direction: 'DESC' | 'ASC'): void {
		const dbType = this.dataSource.options.type;
		const quotedField = `${quoteIdentifier('dataTable', dbType)}.${quoteIdentifier(field, dbType)}`;
		query.orderBy(quotedField, direction);
	}

	private applyPagination(query: QueryBuilder, dto: ListDataStoreContentQueryDto): void {
		query.skip(dto.skip);
		query.take(dto.take);
	}
}<|MERGE_RESOLUTION|>--- conflicted
+++ resolved
@@ -9,11 +9,8 @@
 	UpdateQueryBuilder,
 	In,
 	ObjectLiteral,
-<<<<<<< HEAD
 	EntityManager,
-=======
 	DeleteQueryBuilder,
->>>>>>> b1477091
 } from '@n8n/typeorm';
 import {
 	DataStoreColumnJsType,
@@ -452,18 +449,13 @@
 		return { count: count ?? -1, data };
 	}
 
-<<<<<<< HEAD
 	async getManyByIds(
 		dataStoreId: string,
 		ids: number[],
 		columns: DataTableColumn[],
 		em: EntityManager,
 	) {
-		const table = this.toTableName(dataStoreId);
-=======
-	async getManyByIds(dataStoreId: string, ids: number[], columns: DataTableColumn[]) {
 		const table = toTableName(dataStoreId);
->>>>>>> b1477091
 		const escapedColumns = columns.map((c) => this.dataSource.driver.escape(c.name));
 		const escapedSystemColumns = DATA_TABLE_SYSTEM_COLUMNS.map((x) =>
 			this.dataSource.driver.escape(x),
