import type { ListDataStoreContentQueryDto, ListDataStoreContentFilter } from '@n8n/api-types';
import { GlobalConfig } from '@n8n/config';
import { CreateTable, DslColumn } from '@n8n/db';
import { Service } from '@n8n/di';
import { DataSource, DataSourceOptions, QueryRunner, SelectQueryBuilder, In } from '@n8n/typeorm';
import {
	DataStoreColumnJsType,
	DataStoreRows,
	DataStoreRowReturn,
	UnexpectedError,
	DataStoreRowsReturn,
	DATA_TABLE_SYSTEM_COLUMNS,
} from 'n8n-workflow';

import { DataStoreUserTableName } from './data-store.types';
import { DataTableColumn } from './data-table-column.entity';
import {
	addColumnQuery,
	deleteColumnQuery,
	escapeLikeSpecials,
	extractInsertedIds,
	extractReturningData,
	normalizeRows,
	normalizeValue,
	quoteIdentifier,
	splitRowsByExistence,
	toDslColumns,
	toSqliteGlobFromPercent,
} from './utils/sql-utils';

// eslint-disable-next-line @typescript-eslint/no-explicit-any
type QueryBuilder = SelectQueryBuilder<any>;

/**
 * Converts filter conditions to SQL WHERE clauses with parameters.
 *
 * LIKE / ILIKE rules:
 * - Only '%' is a wildcard (zero or more chars).
 * - All other special chars ('_', '*', '?', '[', ']') are treated literally.
 * - '_' and '\' are escaped in the value; SQL uses `ESCAPE '\'` so `\_` means literal underscore.
 *
 * Why the crazy backslashes:
 * - Postgres/SQLite/Oracle/SQL Server: `ESCAPE '\'` is written as-is.
 * - MySQL/MariaDB: the SQL literal itself requires two backslashes (`'\\'`) to mean one.
 */
function getConditionAndParams(
	filter: ListDataStoreContentFilter['filters'][number],
	index: number,
	dbType: DataSourceOptions['type'],
): [string, Record<string, unknown>] {
	const paramName = `filter_${index}`;
	const column = `${quoteIdentifier('dataStore', dbType)}.${quoteIdentifier(filter.columnName, dbType)}`;

	switch (filter.condition) {
		case 'eq':
			return [`${column} = :${paramName}`, { [paramName]: filter.value }];

		case 'neq':
			return [`${column} != :${paramName}`, { [paramName]: filter.value }];

		// case-sensitive
		case 'like':
			if (['sqlite', 'sqlite-pooled'].includes(dbType)) {
				const globValue = toSqliteGlobFromPercent(filter.value as string);
				return [`${column} GLOB :${paramName}`, { [paramName]: globValue }];
			}

			if (['mysql', 'mariadb'].includes(dbType)) {
				const escapedValue = escapeLikeSpecials(filter.value as string);
				return [`${column} LIKE BINARY :${paramName} ESCAPE '\\\\'`, { [paramName]: escapedValue }];
			}

			// PostgreSQL: LIKE is case-sensitive
			if (dbType === 'postgres') {
				const escapedValue = escapeLikeSpecials(filter.value as string);
				return [`${column} LIKE :${paramName} ESCAPE '\\'`, { [paramName]: escapedValue }];
			}

			// Generic fallback
			return [`${column} LIKE :${paramName}`, { [paramName]: filter.value }];

		// case-insensitive
		case 'ilike':
			if (['sqlite', 'sqlite-pooled'].includes(dbType)) {
				const escapedValue = escapeLikeSpecials(filter.value as string);
				return [
					`UPPER(${column}) LIKE UPPER(:${paramName}) ESCAPE '\\'`,
					{ [paramName]: escapedValue },
				];
			}

			if (['mysql', 'mariadb'].includes(dbType)) {
				const escapedValue = escapeLikeSpecials(filter.value as string);
				return [
					`UPPER(${column}) LIKE UPPER(:${paramName}) ESCAPE '\\\\'`,
					{ [paramName]: escapedValue },
				];
			}

			if (dbType === 'postgres') {
				const escapedValue = escapeLikeSpecials(filter.value as string);
				return [`${column} ILIKE :${paramName} ESCAPE '\\'`, { [paramName]: escapedValue }];
			}

			return [`UPPER(${column}) LIKE UPPER(:${paramName})`, { [paramName]: filter.value }];
	}
}

@Service()
export class DataStoreRowsRepository {
	constructor(
		private dataSource: DataSource,
		private readonly globalConfig: GlobalConfig,
	) {}

	toTableName(dataStoreId: string): DataStoreUserTableName {
		const { tablePrefix } = this.globalConfig.database;
		return `${tablePrefix}data_table_user_${dataStoreId}`;
	}

	async insertRows<T extends boolean | undefined>(
		dataStoreId: string,
		rows: DataStoreRows,
		columns: DataStoreColumn[],
		returnData?: T,
	): Promise<Array<T extends true ? DataStoreRowReturn : Pick<DataStoreRowReturn, 'id'>>>;
	async insertRows(
		dataStoreId: string,
		rows: DataStoreRows,
<<<<<<< HEAD
		columns: DataTableColumn[],
		returnData: boolean = false,
	) {
		const inserted: DataStoreRowWithId[] = [];
=======
		columns: DataStoreColumn[],
		returnData?: boolean,
	): Promise<Array<DataStoreRowReturn | Pick<DataStoreRowReturn, 'id'>>> {
		const inserted: Array<Pick<DataStoreRowReturn, 'id'>> = [];
>>>>>>> f2eca28e
		const dbType = this.dataSource.options.type;
		const useReturning = dbType === 'postgres' || dbType === 'mariadb';

		const table = this.toTableName(dataStoreId);
		const columnNames = columns.map((c) => c.name);
		const escapedColumns = columns.map((c) => this.dataSource.driver.escape(c.name));
		const escapedSystemColumns = DATA_TABLE_SYSTEM_COLUMNS.map((x) =>
			this.dataSource.driver.escape(x),
		);
		const selectColumns = [...escapedSystemColumns, ...escapedColumns];

		// We insert one by one as the default behavior of returning the last inserted ID
		// is consistent, whereas getting all inserted IDs when inserting multiple values is
		// surprisingly awkward without Entities, e.g. `RETURNING id` explicitly does not aggregate
		// and the `identifiers` array output of `execute()` is empty
		for (const row of rows) {
			for (const column of columns) {
				row[column.name] = normalizeValue(row[column.name], column.type, dbType);
			}

			const query = this.dataSource
				.createQueryBuilder()
				.insert()
				.into(table, columnNames)
				.values(row);

			if (useReturning) {
				query.returning(returnData ? selectColumns.join(',') : 'id');
			}

			const result = await query.execute();

			if (useReturning) {
				const returned = returnData
					? normalizeRows(extractReturningData(result.raw), columns)
					: extractInsertedIds(result.raw, dbType).map((id) => ({ id }));
				inserted.push.apply(inserted, returned);
				continue;
			}

			// Engines without RETURNING support
			const ids = extractInsertedIds(result.raw, dbType);
			if (ids.length === 0) {
				throw new UnexpectedError("Couldn't find the inserted row ID");
			}

			if (!returnData) {
				inserted.push(...ids.map((id) => ({ id })));
				continue;
			}

			const insertedRows = await this.getManyByIds(dataStoreId, ids, columns);

			inserted.push(...insertedRows);
		}

		return inserted;
	}

	async updateRow(
		dataStoreId: string,
		setData: Record<string, DataStoreColumnJsType | null>,
		whereData: Record<string, DataStoreColumnJsType | null>,
		columns: DataTableColumn[],
		returnData: boolean = false,
	) {
		const dbType = this.dataSource.options.type;
		const useReturning = dbType === 'postgres';

		const table = this.toTableName(dataStoreId);
		const escapedColumns = columns.map((c) => this.dataSource.driver.escape(c.name));
		const escapedSystemColumns = DATA_TABLE_SYSTEM_COLUMNS.map((x) =>
			this.dataSource.driver.escape(x),
		);
		const selectColumns = [...escapedSystemColumns, ...escapedColumns];

		for (const column of columns) {
			if (column.name in setData) {
				setData[column.name] = normalizeValue(setData[column.name], column.type, dbType);
			}
			if (column.name in whereData) {
				whereData[column.name] = normalizeValue(whereData[column.name], column.type, dbType);
			}
		}

		let affectedRows: Array<Pick<DataStoreRowReturn, 'id'>> = [];
		if (!useReturning && returnData) {
			// Only Postgres supports RETURNING statement on updates (with our typeorm),
			// on other engines we must query the list of updates rows later by ID
			affectedRows = await this.dataSource
				.createQueryBuilder()
				.select('id')
				.from(table, 'dataStore')
				.where(whereData)
				.getRawMany<{ id: number }>();
		}

		setData.updatedAt = normalizeValue(new Date(), 'date', dbType);

		const query = this.dataSource.createQueryBuilder().update(table).set(setData).where(whereData);

		if (useReturning && returnData) {
			query.returning(selectColumns.join(','));
		}

		const result = await query.execute();

		if (!returnData) {
			return true;
		}

		if (useReturning) {
			return extractReturningData(result.raw);
		}

		const ids = affectedRows.map((row) => row.id);
		return await this.getManyByIds(dataStoreId, ids, columns);
	}

	// TypeORM cannot infer the columns for a dynamic table name, so we use a raw query
	async upsertRows<T extends boolean | undefined>(
		dataStoreId: string,
		matchFields: string[],
		rows: DataStoreRows,
		columns: DataStoreColumn[],
		returnData?: T,
	): Promise<T extends true ? DataStoreRowReturn[] : true>;
	async upsertRows(
		dataStoreId: string,
		matchFields: string[],
		rows: DataStoreRows,
<<<<<<< HEAD
		columns: DataTableColumn[],
		returnData = false,
=======
		columns: DataStoreColumn[],
		returnData?: boolean,
>>>>>>> f2eca28e
	) {
		returnData = returnData ?? false;
		const { rowsToInsert, rowsToUpdate } = await this.fetchAndSplitRowsByExistence(
			dataStoreId,
			matchFields,
			rows,
		);

		const output: DataStoreRowReturn[] = [];

		if (rowsToInsert.length > 0) {
			const result = await this.insertRows(dataStoreId, rowsToInsert, columns, returnData);
			if (returnData) {
				output.push.apply(output, result);
			}
		}

		if (rowsToUpdate.length > 0) {
			for (const row of rowsToUpdate) {
				const updateKeys = Object.keys(row).filter((key) => !matchFields.includes(key));
				if (updateKeys.length === 0) {
					return true;
				}

				const setData = Object.fromEntries(updateKeys.map((key) => [key, row[key]]));
				const whereData = Object.fromEntries(matchFields.map((key) => [key, row[key]]));

				const result = await this.updateRow(dataStoreId, setData, whereData, columns, returnData);
				if (returnData) {
					output.push.apply(output, result);
				}
			}
		}

		return returnData ? output : true;
	}

	async deleteRows(dataStoreId: string, ids: number[]) {
		if (ids.length === 0) {
			return true;
		}

		const table = this.toTableName(dataStoreId);

		await this.dataSource
			.createQueryBuilder()
			.delete()
			.from(table, 'dataStore')
			.where({ id: In(ids) })
			.execute();

		return true;
	}

	async createTableWithColumns(
		dataStoreId: string,
		columns: DataTableColumn[],
		queryRunner: QueryRunner,
	) {
		const dslColumns = [new DslColumn('id').int.autoGenerate2.primary, ...toDslColumns(columns)];
		const createTable = new CreateTable(this.toTableName(dataStoreId), '', queryRunner).withColumns(
			...dslColumns,
		).withTimestamps;

		await createTable.execute(queryRunner);
	}

	async dropTable(dataStoreId: string, queryRunner: QueryRunner) {
		await queryRunner.dropTable(this.toTableName(dataStoreId), true);
	}

	async addColumn(
		dataStoreId: string,
		column: DataTableColumn,
		queryRunner: QueryRunner,
		dbType: DataSourceOptions['type'],
	) {
		await queryRunner.query(addColumnQuery(this.toTableName(dataStoreId), column, dbType));
	}

	async dropColumnFromTable(
		dataStoreId: string,
		columnName: string,
		queryRunner: QueryRunner,
		dbType: DataSourceOptions['type'],
	) {
		await queryRunner.query(deleteColumnQuery(this.toTableName(dataStoreId), columnName, dbType));
	}

	async getManyAndCount(dataStoreId: string, dto: ListDataStoreContentQueryDto) {
		const [countQuery, query] = this.getManyQuery(dataStoreId, dto);
		const data: DataStoreRowsReturn = await query.select('*').getRawMany();
		const countResult = await countQuery.select('COUNT(*) as count').getRawOne<{
			count: number | string | null;
		}>();
		const count =
			typeof countResult?.count === 'number' ? countResult.count : Number(countResult?.count) || 0;
		return { count: count ?? -1, data };
	}

	async getManyByIds(dataStoreId: string, ids: number[], columns: DataTableColumn[]) {
		const table = this.toTableName(dataStoreId);
		const escapedColumns = columns.map((c) => this.dataSource.driver.escape(c.name));
		const escapedSystemColumns = DATA_TABLE_SYSTEM_COLUMNS.map((x) =>
			this.dataSource.driver.escape(x),
		);
		const selectColumns = [...escapedSystemColumns, ...escapedColumns];

		if (ids.length === 0) {
			return [];
		}

		const updatedRows = await this.dataSource
			.createQueryBuilder()
			.select(selectColumns)
			.from(table, 'dataStore')
			.where({ id: In(ids) })
			.getRawMany<DataStoreRowReturn>();

		return normalizeRows(updatedRows, columns);
	}

	async getRowIds(dataStoreId: string, dto: ListDataStoreContentQueryDto) {
		const [_, query] = this.getManyQuery(dataStoreId, dto);
		const result = await query.select('dataStore.id').getRawMany<number>();
		return result;
	}

	private getManyQuery(
		dataStoreId: string,
		dto: ListDataStoreContentQueryDto,
	): [QueryBuilder, QueryBuilder] {
		const query = this.dataSource.createQueryBuilder();

		query.from(this.toTableName(dataStoreId), 'dataStore');
		this.applyFilters(query, dto);
		const countQuery = query.clone().select('COUNT(*)');
		this.applySorting(query, dto);
		this.applyPagination(query, dto);

		return [countQuery, query];
	}

	private applyFilters(query: QueryBuilder, dto: ListDataStoreContentQueryDto): void {
		const filters = dto.filter?.filters ?? [];
		const filterType = dto.filter?.type ?? 'and';

		const dbType = this.dataSource.options.type;
		const conditionsAndParams = filters.map((filter, i) =>
			getConditionAndParams(filter, i, dbType),
		);

		for (const [condition, params] of conditionsAndParams) {
			if (filterType === 'or') {
				query.orWhere(condition, params);
			} else {
				query.andWhere(condition, params);
			}
		}
	}

	private applySorting(query: QueryBuilder, dto: ListDataStoreContentQueryDto): void {
		if (!dto.sortBy) {
			return;
		}

		const [field, order] = dto.sortBy;
		this.applySortingByField(query, field, order);
	}

	private applySortingByField(query: QueryBuilder, field: string, direction: 'DESC' | 'ASC'): void {
		const dbType = this.dataSource.options.type;
		const quotedField = `${quoteIdentifier('dataStore', dbType)}.${quoteIdentifier(field, dbType)}`;
		query.orderBy(quotedField, direction);
	}

	private applyPagination(query: QueryBuilder, dto: ListDataStoreContentQueryDto): void {
		query.skip(dto.skip);
		query.take(dto.take);
	}

	private async fetchAndSplitRowsByExistence(
		dataStoreId: string,
		matchFields: string[],
		rows: DataStoreRows,
	): Promise<{ rowsToInsert: DataStoreRows; rowsToUpdate: DataStoreRows }> {
		const queryBuilder = this.dataSource
			.createQueryBuilder()
			.select(matchFields)
			.from(this.toTableName(dataStoreId), 'datastore');

		rows.forEach((row, index) => {
			const matchData = Object.fromEntries(matchFields.map((field) => [field, row[field]]));
			if (index === 0) {
				queryBuilder.where(matchData);
			} else {
				queryBuilder.orWhere(matchData);
			}
		});

		const existing: Array<Record<string, DataStoreColumnJsType>> = await queryBuilder.getRawMany();

		return splitRowsByExistence(existing, matchFields, rows);
	}
}<|MERGE_RESOLUTION|>--- conflicted
+++ resolved
@@ -121,23 +121,16 @@
 	async insertRows<T extends boolean | undefined>(
 		dataStoreId: string,
 		rows: DataStoreRows,
-		columns: DataStoreColumn[],
+		columns: DataTableColumn[],
 		returnData?: T,
 	): Promise<Array<T extends true ? DataStoreRowReturn : Pick<DataStoreRowReturn, 'id'>>>;
 	async insertRows(
 		dataStoreId: string,
 		rows: DataStoreRows,
-<<<<<<< HEAD
-		columns: DataTableColumn[],
-		returnData: boolean = false,
-	) {
-		const inserted: DataStoreRowWithId[] = [];
-=======
-		columns: DataStoreColumn[],
+		columns: DataTableColumn[],
 		returnData?: boolean,
 	): Promise<Array<DataStoreRowReturn | Pick<DataStoreRowReturn, 'id'>>> {
 		const inserted: Array<Pick<DataStoreRowReturn, 'id'>> = [];
->>>>>>> f2eca28e
 		const dbType = this.dataSource.options.type;
 		const useReturning = dbType === 'postgres' || dbType === 'mariadb';
 
@@ -262,20 +255,15 @@
 		dataStoreId: string,
 		matchFields: string[],
 		rows: DataStoreRows,
-		columns: DataStoreColumn[],
+		columns: DataTableColumn[],
 		returnData?: T,
 	): Promise<T extends true ? DataStoreRowReturn[] : true>;
 	async upsertRows(
 		dataStoreId: string,
 		matchFields: string[],
 		rows: DataStoreRows,
-<<<<<<< HEAD
-		columns: DataTableColumn[],
-		returnData = false,
-=======
-		columns: DataStoreColumn[],
+		columns: DataTableColumn[],
 		returnData?: boolean,
->>>>>>> f2eca28e
 	) {
 		returnData = returnData ?? false;
 		const { rowsToInsert, rowsToUpdate } = await this.fetchAndSplitRowsByExistence(
