--- conflicted
+++ resolved
@@ -381,28 +381,17 @@
 		columns: DataTableColumn[],
 		filter: DataTableFilter | undefined,
 		returnData: boolean = false,
-<<<<<<< HEAD
 		dryRun: boolean = false,
-	) {
-		const dbType = this.dataSource.options.type;
-		const useReturning = !dryRun && dbType === 'postgres';
-		const shouldReturnData = returnData || dryRun;
-		const table = toTableName(dataTableId);
-
-		if (!shouldReturnData) {
-			// Just delete and return true
-			await this.dataSource.manager.transaction(async (em) => {
-=======
 		trx?: EntityManager,
 	) {
 		return await withTransaction(this.dataSource.manager, trx, async (em) => {
 			const dbType = this.dataSource.options.type;
-			const useReturning = dbType === 'postgres';
+			const useReturning = !dryRun && dbType === 'postgres';
+			const shouldReturnData = returnData || dryRun;
 			const table = toTableName(dataTableId);
 
-			if (!returnData) {
+			if (!shouldReturnData) {
 				// Just delete and return true
->>>>>>> 7570922d
 				const query = em.createQueryBuilder().delete().from(table, 'dataTable');
 				if (filter) {
 					this.applyFilters(query, filter, undefined, columns);
@@ -450,12 +439,6 @@
 			if (useReturning) {
 				affectedRows = normalizeRows(extractReturningData(result.raw), columns);
 			}
-<<<<<<< HEAD
-
-			return affectedRows;
-		});
-=======
->>>>>>> 7570922d
 
 			return affectedRows;
 		});
