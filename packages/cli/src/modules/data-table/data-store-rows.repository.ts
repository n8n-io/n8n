import type { ListDataStoreContentQueryDto, DataTableFilter } from '@n8n/api-types';
import { GlobalConfig } from '@n8n/config';
import { CreateTable, DslColumn } from '@n8n/db';
import { Service } from '@n8n/di';
import {
	DataSource,
	DataSourceOptions,
	QueryRunner,
	SelectQueryBuilder,
	UpdateQueryBuilder,
	In,
	ObjectLiteral,
} from '@n8n/typeorm';
import {
	DataStoreColumnJsType,
	DataStoreRows,
	DataStoreRowReturn,
	UnexpectedError,
	DataStoreRowsReturn,
	DATA_TABLE_SYSTEM_COLUMNS,
	DataTableInsertRowsReturnType,
	DataTableInsertRowsResult,
} from 'n8n-workflow';

import { DataStoreUserTableName } from './data-store.types';
import { DataTableColumn } from './data-table-column.entity';
import {
	addColumnQuery,
	deleteColumnQuery,
	escapeLikeSpecials,
	extractInsertedIds,
	extractReturningData,
	normalizeRows,
	normalizeValue,
	quoteIdentifier,
	toDslColumns,
	toSqliteGlobFromPercent,
} from './utils/sql-utils';

// eslint-disable-next-line @typescript-eslint/no-explicit-any
type QueryBuilder = SelectQueryBuilder<any>;

/**
 * Converts filter conditions to SQL WHERE clauses with parameters.
 *
 * LIKE / ILIKE rules:
 * - Only '%' is a wildcard (zero or more chars).
 * - All other special chars ('_', '*', '?', '[', ']') are treated literally.
 * - '_' and '\' are escaped in the value; SQL uses `ESCAPE '\'` so `\_` means literal underscore.
 *
 * Why the crazy backslashes:
 * - Postgres/SQLite/Oracle/SQL Server: `ESCAPE '\'` is written as-is.
 * - MySQL/MariaDB: the SQL literal itself requires two backslashes (`'\\'`) to mean one.
 */
function getConditionAndParams(
	filter: DataTableFilter['filters'][number],
	index: number,
	dbType: DataSourceOptions['type'],
	tableReference?: string,
	columns?: DataTableColumn[],
): [string, Record<string, unknown>] {
	const paramName = `filter_${index}`;
	const columnRef = tableReference
		? `${quoteIdentifier(tableReference, dbType)}.${quoteIdentifier(filter.columnName, dbType)}`
		: quoteIdentifier(filter.columnName, dbType);

	if (filter.value === null) {
		switch (filter.condition) {
			case 'eq':
				return [`${columnRef} IS NULL`, {}];
			case 'neq':
				return [`${columnRef} IS NOT NULL`, {}];
		}
	}

	// Find the column type to normalize the value consistently
	const columnInfo = columns?.find((col) => col.name === filter.columnName);
	const value = columnInfo ? normalizeValue(filter.value, columnInfo?.type, dbType) : filter.value;

	// Handle operators that map directly to SQL operators
	const operators: Record<string, string> = {
		eq: '=',
		neq: '!=',
		gt: '>',
		gte: '>=',
		lt: '<',
		lte: '<=',
	};

	if (operators[filter.condition]) {
		return [`${columnRef} ${operators[filter.condition]} :${paramName}`, { [paramName]: value }];
	}

	switch (filter.condition) {
		// case-sensitive
		case 'like':
			if (['sqlite', 'sqlite-pooled'].includes(dbType)) {
				const globValue = toSqliteGlobFromPercent(value as string);
				return [`${columnRef} GLOB :${paramName}`, { [paramName]: globValue }];
			}

			if (['mysql', 'mariadb'].includes(dbType)) {
				const escapedValue = escapeLikeSpecials(value as string);
				return [
					`${columnRef} LIKE BINARY :${paramName} ESCAPE '\\\\'`,
					{ [paramName]: escapedValue },
				];
			}

			// PostgreSQL: LIKE is case-sensitive
			if (dbType === 'postgres') {
				const escapedValue = escapeLikeSpecials(value as string);
				return [`${columnRef} LIKE :${paramName} ESCAPE '\\'`, { [paramName]: escapedValue }];
			}

			// Generic fallback
			return [`${columnRef} LIKE :${paramName}`, { [paramName]: value }];

		// case-insensitive
		case 'ilike':
			if (['sqlite', 'sqlite-pooled'].includes(dbType)) {
				const escapedValue = escapeLikeSpecials(value as string);
				return [
					`UPPER(${columnRef}) LIKE UPPER(:${paramName}) ESCAPE '\\'`,
					{ [paramName]: escapedValue },
				];
			}

			if (['mysql', 'mariadb'].includes(dbType)) {
				const escapedValue = escapeLikeSpecials(value as string);
				return [
					`UPPER(${columnRef}) LIKE UPPER(:${paramName}) ESCAPE '\\\\'`,
					{ [paramName]: escapedValue },
				];
			}

			if (dbType === 'postgres') {
				const escapedValue = escapeLikeSpecials(value as string);
				return [`${columnRef} ILIKE :${paramName} ESCAPE '\\'`, { [paramName]: escapedValue }];
			}

			return [`UPPER(${columnRef}) LIKE UPPER(:${paramName})`, { [paramName]: value }];
	}

	// This should never happen as all valid conditions are handled above
	throw new Error(`Unsupported filter condition: ${filter.condition}`);
}

@Service()
export class DataStoreRowsRepository {
	constructor(
		private dataSource: DataSource,
		private readonly globalConfig: GlobalConfig,
	) {}

	toTableName(dataStoreId: string): DataStoreUserTableName {
		const { tablePrefix } = this.globalConfig.database;
		return `${tablePrefix}data_table_user_${dataStoreId}`;
	}

	async insertRowsBulk(
		table: DataStoreUserTableName,
		rows: DataStoreRows,
		columns: DataTableColumn[],
	) {
		// DB systems have different maximum parameters per query
		// with old sqlite versions having the lowest in 999 parameters
		// In practice 20000 works here, but performance didn't meaningfully change
		// so this should be a safe limit
		const batchSize = 800;
		const batches = 1 + Math.ceil((columns.length * rows.length) / batchSize);
		const rowsPerBatch = Math.ceil(rows.length / batches);

		const columnNames = columns.map((x) => x.name);
		const dbType = this.dataSource.options.type;

		let insertedRows = 0;
		for (let i = 0; i < batches; ++i) {
			const start = i * rowsPerBatch;
			const endExclusive = Math.min(rows.length, (i + 1) * rowsPerBatch);

			if (endExclusive <= start) break;

			const completeRows = new Array<DataStoreColumnJsType[]>(endExclusive - start);
			for (let j = start; j < endExclusive; ++j) {
				const insertArray: DataStoreColumnJsType[] = [];

				for (let h = 0; h < columnNames.length; ++h) {
					const column = columns[h];
					// Fill missing columns with null values to support partial data insertion
					const value = rows[j][column.name] ?? null;
					insertArray[h] = normalizeValue(value, column.type, dbType);
				}
				completeRows[j - start] = insertArray;
			}

			const query = this.dataSource
				.createQueryBuilder()
				.insert()
				.into(table, columnNames)
				.values(completeRows);
			await query.execute();
			insertedRows += completeRows.length;
		}
		return { success: true, insertedRows } as const;
	}

	async insertRows<T extends DataTableInsertRowsReturnType>(
		dataStoreId: string,
		rows: DataStoreRows,
		columns: DataTableColumn[],
		returnType: T,
	): Promise<DataTableInsertRowsResult<T>>;
	async insertRows<T extends DataTableInsertRowsReturnType>(
		dataStoreId: string,
		rows: DataStoreRows,
		columns: DataTableColumn[],
		returnType: T,
	): Promise<DataTableInsertRowsResult> {
		const inserted: Array<Pick<DataStoreRowReturn, 'id'>> = [];
		const dbType = this.dataSource.options.type;
		const useReturning = dbType === 'postgres' || dbType === 'mariadb';

		const table = this.toTableName(dataStoreId);
		const escapedColumns = columns.map((c) => this.dataSource.driver.escape(c.name));
		const escapedSystemColumns = DATA_TABLE_SYSTEM_COLUMNS.map((x) =>
			this.dataSource.driver.escape(x),
		);
		const selectColumns = [...escapedSystemColumns, ...escapedColumns];

		if (returnType === 'count') {
			return await this.insertRowsBulk(table, rows, columns);
		}

		// We insert one by one as the default behavior of returning the last inserted ID
		// is consistent, whereas getting all inserted IDs when inserting multiple values is
		// surprisingly awkward without Entities, e.g. `RETURNING id` explicitly does not aggregate
		// and the `identifiers` array output of `execute()` is empty
		for (const row of rows) {
			// Fill missing columns with null values to support partial data insertion
			const completeRow = { ...row };
			for (const column of columns) {
				if (!(column.name in completeRow)) {
					completeRow[column.name] = null;
				}
				completeRow[column.name] = normalizeValue(completeRow[column.name], column.type, dbType);
			}

			const query = this.dataSource.createQueryBuilder().insert().into(table).values(completeRow);

			if (useReturning) {
				query.returning(returnType === 'all' ? selectColumns.join(',') : 'id');
			}

			const result = await query.execute();

			if (useReturning) {
				const returned =
					returnType === 'all'
						? normalizeRows(extractReturningData(result.raw), columns)
						: extractInsertedIds(result.raw, dbType).map((id) => ({ id }));
				inserted.push.apply(inserted, returned);
				continue;
			}

			// Engines without RETURNING support
			const ids = extractInsertedIds(result.raw, dbType);
			if (ids.length === 0) {
				throw new UnexpectedError("Couldn't find the inserted row ID");
			}

			if (returnType === 'id') {
				inserted.push(...ids.map((id) => ({ id })));
				continue;
			}

			const insertedRows = await this.getManyByIds(dataStoreId, ids, columns);

			inserted.push(...insertedRows);
		}

		return inserted;
	}

	async updateRow(
		dataStoreId: string,
		data: Record<string, DataStoreColumnJsType | null>,
		filter: DataTableFilter,
		columns: DataTableColumn[],
		returnData: boolean = false,
	) {
		const dbType = this.dataSource.options.type;
		const useReturning = dbType === 'postgres';

		const table = this.toTableName(dataStoreId);
		const escapedColumns = columns.map((c) => this.dataSource.driver.escape(c.name));
		const escapedSystemColumns = DATA_TABLE_SYSTEM_COLUMNS.map((x) =>
			this.dataSource.driver.escape(x),
		);
		const selectColumns = [...escapedSystemColumns, ...escapedColumns];
		const setData = { ...data };

		for (const column of columns) {
			if (column.name in setData) {
				setData[column.name] = normalizeValue(setData[column.name], column.type, dbType);
			}
		}

		let affectedRows: Array<Pick<DataStoreRowReturn, 'id'>> = [];
		if (!useReturning && returnData) {
			// Only Postgres supports RETURNING statement on updates (with our typeorm),
			// on other engines we must query the list of updates rows later by ID
			const selectQuery = this.dataSource
				.createQueryBuilder()
				.select('id')
				.from(table, 'dataTable');
			this.applyFilters(selectQuery, filter, 'dataTable', columns);
			affectedRows = await selectQuery.getRawMany<{ id: number }>();
		}

		setData.updatedAt = normalizeValue(new Date(), 'date', dbType);

		const query = this.dataSource.createQueryBuilder().update(table);
		// Some DBs (like SQLite) don't allow using table aliases as column prefixes in UPDATE statements
		this.applyFilters(query, filter, undefined, columns);
		query.set(setData);

		if (useReturning && returnData) {
			query.returning(selectColumns.join(','));
		}

		const result = await query.execute();

		if (!returnData) {
			return true;
		}

		if (useReturning) {
			return normalizeRows(extractReturningData(result.raw), columns);
		}

		const ids = affectedRows.map((row) => row.id);
		return await this.getManyByIds(dataStoreId, ids, columns);
	}

<<<<<<< HEAD
	// TypeORM cannot infer the columns for a dynamic table name, so we use a raw query
	async upsertRows<T extends boolean | undefined>(
		dataStoreId: string,
		matchFields: string[],
		rows: DataStoreRows,
		columns: DataTableColumn[],
		returnData?: T,
	): Promise<T extends true ? DataStoreRowReturn[] : true>;
	async upsertRows(
		dataStoreId: string,
		matchFields: string[],
		rows: DataStoreRows,
		columns: DataTableColumn[],
		returnData?: boolean,
	) {
		returnData = returnData ?? false;
		const { rowsToInsert, rowsToUpdate } = await this.fetchAndSplitRowsByExistence(
			dataStoreId,
			matchFields,
			rows,
		);

		const output: DataStoreRowReturn[] = [];

		if (rowsToInsert.length > 0) {
			const result = await this.insertRows(
				dataStoreId,
				rowsToInsert,
				columns,
				returnData ? 'all' : 'id',
			);
			if (returnData) {
				output.push.apply(output, result);
			}
		}

		if (rowsToUpdate.length > 0) {
			for (const row of rowsToUpdate) {
				const updateKeys = Object.keys(row).filter((key) => !matchFields.includes(key));
				if (updateKeys.length === 0) {
					return true;
				}

				const setData = Object.fromEntries(updateKeys.map((key) => [key, row[key]]));
				const whereData = Object.fromEntries(matchFields.map((key) => [key, row[key]]));

				// Convert whereData object to DataTableFilter format
				const filter: DataTableFilter = {
					type: 'and',
					filters: Object.entries(whereData).map(([columnName, value]) => ({
						columnName,
						condition: 'eq' as const,
						value,
					})),
				};
				const result = await this.updateRow(dataStoreId, setData, filter, columns, returnData);
				if (returnData) {
					output.push.apply(output, result);
				}
			}
		}

		return returnData ? output : true;
	}

=======
>>>>>>> 3c57dc48
	async deleteRows(dataStoreId: string, ids: number[]) {
		if (ids.length === 0) {
			return true;
		}

		const table = this.toTableName(dataStoreId);

		await this.dataSource
			.createQueryBuilder()
			.delete()
			.from(table, 'dataTable')
			.where({ id: In(ids) })
			.execute();

		return true;
	}

	async createTableWithColumns(
		dataStoreId: string,
		columns: DataTableColumn[],
		queryRunner: QueryRunner,
	) {
		const dslColumns = [new DslColumn('id').int.autoGenerate2.primary, ...toDslColumns(columns)];
		const createTable = new CreateTable(this.toTableName(dataStoreId), '', queryRunner).withColumns(
			...dslColumns,
		).withTimestamps;

		await createTable.execute(queryRunner);
	}

	async dropTable(dataStoreId: string, queryRunner: QueryRunner) {
		await queryRunner.dropTable(this.toTableName(dataStoreId), true);
	}

	async addColumn(
		dataStoreId: string,
		column: DataTableColumn,
		queryRunner: QueryRunner,
		dbType: DataSourceOptions['type'],
	) {
		await queryRunner.query(addColumnQuery(this.toTableName(dataStoreId), column, dbType));
	}

	async dropColumnFromTable(
		dataStoreId: string,
		columnName: string,
		queryRunner: QueryRunner,
		dbType: DataSourceOptions['type'],
	) {
		await queryRunner.query(deleteColumnQuery(this.toTableName(dataStoreId), columnName, dbType));
	}

	async getManyAndCount(
		dataStoreId: string,
		dto: ListDataStoreContentQueryDto,
		columns?: DataTableColumn[],
	) {
		const [countQuery, query] = this.getManyQuery(dataStoreId, dto, columns);
		const data: DataStoreRowsReturn = await query.select('*').getRawMany();
		const countResult = await countQuery.select('COUNT(*) as count').getRawOne<{
			count: number | string | null;
		}>();
		const count =
			typeof countResult?.count === 'number' ? countResult.count : Number(countResult?.count) || 0;
		return { count: count ?? -1, data };
	}

	async getManyByIds(dataStoreId: string, ids: number[], columns: DataTableColumn[]) {
		const table = this.toTableName(dataStoreId);
		const escapedColumns = columns.map((c) => this.dataSource.driver.escape(c.name));
		const escapedSystemColumns = DATA_TABLE_SYSTEM_COLUMNS.map((x) =>
			this.dataSource.driver.escape(x),
		);
		const selectColumns = [...escapedSystemColumns, ...escapedColumns];

		if (ids.length === 0) {
			return [];
		}

		const updatedRows = await this.dataSource
			.createQueryBuilder()
			.select(selectColumns)
			.from(table, 'dataTable')
			.where({ id: In(ids) })
			.getRawMany<DataStoreRowReturn>();

		return normalizeRows(updatedRows, columns);
	}

	async getRowIds(dataStoreId: string, dto: ListDataStoreContentQueryDto) {
		const [_, query] = this.getManyQuery(dataStoreId, dto);
		const result = await query.select('dataStore.id').getRawMany<number>();
		return result;
	}

	private getManyQuery(
		dataStoreId: string,
		dto: ListDataStoreContentQueryDto,
		columns?: DataTableColumn[],
	): [QueryBuilder, QueryBuilder] {
		const query = this.dataSource.createQueryBuilder();

		const tableReference = 'dataTable';
		query.from(this.toTableName(dataStoreId), tableReference);
		if (dto.filter) {
			this.applyFilters(query, dto.filter, tableReference, columns);
		}
		const countQuery = query.clone().select('COUNT(*)');
		this.applySorting(query, dto);
		this.applyPagination(query, dto);

		return [countQuery, query];
	}

	private applyFilters<T extends ObjectLiteral>(
		query: SelectQueryBuilder<T> | UpdateQueryBuilder<T>,
		filter: DataTableFilter,
		tableReference?: string,
		columns?: DataTableColumn[],
	): void {
		const filters = filter.filters ?? [];
		const filterType = filter.type ?? 'and';

		const dbType = this.dataSource.options.type;
		const conditionsAndParams = filters.map((filter, i) =>
			getConditionAndParams(filter, i, dbType, tableReference, columns),
		);

		for (const [condition, params] of conditionsAndParams) {
			if (filterType === 'or') {
				query.orWhere(condition, params);
			} else {
				query.andWhere(condition, params);
			}
		}
	}

	private applySorting(query: QueryBuilder, dto: ListDataStoreContentQueryDto): void {
		if (!dto.sortBy) {
			return;
		}

		const [field, order] = dto.sortBy;
		this.applySortingByField(query, field, order);
	}

	private applySortingByField(query: QueryBuilder, field: string, direction: 'DESC' | 'ASC'): void {
		const dbType = this.dataSource.options.type;
		const quotedField = `${quoteIdentifier('dataTable', dbType)}.${quoteIdentifier(field, dbType)}`;
		query.orderBy(quotedField, direction);
	}

	private applyPagination(query: QueryBuilder, dto: ListDataStoreContentQueryDto): void {
		query.skip(dto.skip);
		query.take(dto.take);
	}
}<|MERGE_RESOLUTION|>--- conflicted
+++ resolved
@@ -343,74 +343,6 @@
 		return await this.getManyByIds(dataStoreId, ids, columns);
 	}
 
-<<<<<<< HEAD
-	// TypeORM cannot infer the columns for a dynamic table name, so we use a raw query
-	async upsertRows<T extends boolean | undefined>(
-		dataStoreId: string,
-		matchFields: string[],
-		rows: DataStoreRows,
-		columns: DataTableColumn[],
-		returnData?: T,
-	): Promise<T extends true ? DataStoreRowReturn[] : true>;
-	async upsertRows(
-		dataStoreId: string,
-		matchFields: string[],
-		rows: DataStoreRows,
-		columns: DataTableColumn[],
-		returnData?: boolean,
-	) {
-		returnData = returnData ?? false;
-		const { rowsToInsert, rowsToUpdate } = await this.fetchAndSplitRowsByExistence(
-			dataStoreId,
-			matchFields,
-			rows,
-		);
-
-		const output: DataStoreRowReturn[] = [];
-
-		if (rowsToInsert.length > 0) {
-			const result = await this.insertRows(
-				dataStoreId,
-				rowsToInsert,
-				columns,
-				returnData ? 'all' : 'id',
-			);
-			if (returnData) {
-				output.push.apply(output, result);
-			}
-		}
-
-		if (rowsToUpdate.length > 0) {
-			for (const row of rowsToUpdate) {
-				const updateKeys = Object.keys(row).filter((key) => !matchFields.includes(key));
-				if (updateKeys.length === 0) {
-					return true;
-				}
-
-				const setData = Object.fromEntries(updateKeys.map((key) => [key, row[key]]));
-				const whereData = Object.fromEntries(matchFields.map((key) => [key, row[key]]));
-
-				// Convert whereData object to DataTableFilter format
-				const filter: DataTableFilter = {
-					type: 'and',
-					filters: Object.entries(whereData).map(([columnName, value]) => ({
-						columnName,
-						condition: 'eq' as const,
-						value,
-					})),
-				};
-				const result = await this.updateRow(dataStoreId, setData, filter, columns, returnData);
-				if (returnData) {
-					output.push.apply(output, result);
-				}
-			}
-		}
-
-		return returnData ? output : true;
-	}
-
-=======
->>>>>>> 3c57dc48
 	async deleteRows(dataStoreId: string, ids: number[]) {
 		if (ids.length === 0) {
 			return true;
