import type {
	AddDataStoreColumnDto,
	CreateDataStoreDto,
	DeleteDataTableRowsDto,
	ListDataStoreContentQueryDto,
	MoveDataStoreColumnDto,
	DataStoreListOptions,
	UpsertDataStoreRowDto,
	UpdateDataStoreDto,
	UpdateDataTableRowDto,
} from '@n8n/api-types';
import { Logger } from '@n8n/backend-common';
import { ProjectRelationRepository, type User } from '@n8n/db';
import { Service } from '@n8n/di';
import { DateTime } from 'luxon';
import type {
	DataStoreColumnJsType,
	DataTableFilter,
	DataStoreRow,
	DataStoreRowReturn,
	DataStoreRows,
	DataTableInsertRowsReturnType,
	DataTableInsertRowsResult,
	DataTablesSizeResult,
	DataTableInfoById,
	DataStoreColumnType,
} from 'n8n-workflow';
import { DATA_TABLE_SYSTEM_COLUMN_TYPE_MAP, validateFieldType } from 'n8n-workflow';

import { RoleService } from '@/services/role.service';

import { DataStoreColumnRepository } from './data-store-column.repository';
import { DataStoreRowsRepository } from './data-store-rows.repository';
import { DataStoreSizeValidator } from './data-store-size-validator.service';
import { DataStoreRepository } from './data-store.repository';
import { columnTypeToFieldType } from './data-store.types';
import { DataTableColumn } from './data-table-column.entity';
import { DataStoreColumnNotFoundError } from './errors/data-store-column-not-found.error';
import { DataStoreNameConflictError } from './errors/data-store-name-conflict.error';
import { DataStoreNotFoundError } from './errors/data-store-not-found.error';
import { DataStoreValidationError } from './errors/data-store-validation.error';
import { normalizeRows } from './utils/sql-utils';

@Service()
export class DataStoreService {
	constructor(
		private readonly dataStoreRepository: DataStoreRepository,
		private readonly dataStoreColumnRepository: DataStoreColumnRepository,
		private readonly dataStoreRowsRepository: DataStoreRowsRepository,
		private readonly logger: Logger,
		private readonly dataStoreSizeValidator: DataStoreSizeValidator,
		private readonly projectRelationRepository: ProjectRelationRepository,
		private readonly roleService: RoleService,
	) {
		this.logger = this.logger.scoped('data-table');
	}

	async start() {}
	async shutdown() {}

	async createDataStore(projectId: string, dto: CreateDataStoreDto) {
		await this.validateUniqueName(dto.name, projectId);

		const result = await this.dataStoreRepository.createDataStore(projectId, dto.name, dto.columns);

		this.dataStoreSizeValidator.reset();

		return result;
	}

	// Updates data store properties (currently limited to renaming)
	async updateDataStore(dataStoreId: string, projectId: string, dto: UpdateDataStoreDto) {
		await this.validateDataStoreExists(dataStoreId, projectId);
		await this.validateUniqueName(dto.name, projectId);

		await this.dataStoreRepository.update({ id: dataStoreId }, { name: dto.name });

		return true;
	}

	async transferDataStoresByProjectId(fromProjectId: string, toProjectId: string) {
		return await this.dataStoreRepository.transferDataStoreByProjectId(fromProjectId, toProjectId);
	}

	async deleteDataStoreByProjectId(projectId: string) {
		const result = await this.dataStoreRepository.deleteDataStoreByProjectId(projectId);

		if (result) {
			this.dataStoreSizeValidator.reset();
		}

		return result;
	}

	async deleteDataStoreAll() {
		const result = await this.dataStoreRepository.deleteDataStoreAll();

		if (result) {
			this.dataStoreSizeValidator.reset();
		}

		return result;
	}

	async deleteDataStore(dataStoreId: string, projectId: string) {
		await this.validateDataStoreExists(dataStoreId, projectId);

		await this.dataStoreRepository.deleteDataStore(dataStoreId);

		this.dataStoreSizeValidator.reset();

		return true;
	}

	async addColumn(dataStoreId: string, projectId: string, dto: AddDataStoreColumnDto) {
		await this.validateDataStoreExists(dataStoreId, projectId);

		return await this.dataStoreColumnRepository.addColumn(dataStoreId, dto);
	}

	async moveColumn(
		dataStoreId: string,
		projectId: string,
		columnId: string,
		dto: MoveDataStoreColumnDto,
	) {
		await this.validateDataStoreExists(dataStoreId, projectId);
		const existingColumn = await this.validateColumnExists(dataStoreId, columnId);

		await this.dataStoreColumnRepository.moveColumn(dataStoreId, existingColumn, dto.targetIndex);

		return true;
	}

	async deleteColumn(dataStoreId: string, projectId: string, columnId: string) {
		await this.validateDataStoreExists(dataStoreId, projectId);
		const existingColumn = await this.validateColumnExists(dataStoreId, columnId);

		await this.dataStoreColumnRepository.deleteColumn(dataStoreId, existingColumn);

		return true;
	}

	async getManyAndCount(options: DataStoreListOptions) {
		return await this.dataStoreRepository.getManyAndCount(options);
	}

	async getManyRowsAndCount(
		dataStoreId: string,
		projectId: string,
		dto: ListDataStoreContentQueryDto,
	) {
		await this.validateDataStoreExists(dataStoreId, projectId);

		return await this.dataStoreColumnRepository.manager.transaction(async (em) => {
			const columns = await this.dataStoreColumnRepository.getColumns(dataStoreId, em);
			if (dto.filter) {
				this.validateAndTransformFilters(dto.filter, columns);
			}
			const result = await this.dataStoreRowsRepository.getManyAndCount(
				dataStoreId,
				dto,
				columns,
				em,
			);
			return {
				count: result.count,
				data: normalizeRows(result.data, columns),
			};
		});
	}

	async getColumns(dataStoreId: string, projectId: string) {
		await this.validateDataStoreExists(dataStoreId, projectId);

		return await this.dataStoreColumnRepository.getColumns(dataStoreId);
	}

	async insertRows<T extends DataTableInsertRowsReturnType = 'count'>(
		dataStoreId: string,
		projectId: string,
		rows: DataStoreRows,
		returnType?: T,
	): Promise<DataTableInsertRowsResult<T>>;
	async insertRows(
		dataStoreId: string,
		projectId: string,
		rows: DataStoreRows,
		returnType: DataTableInsertRowsReturnType = 'count',
	) {
		await this.validateDataTableSize();
		await this.validateDataStoreExists(dataStoreId, projectId);

		const result = await this.dataStoreColumnRepository.manager.transaction(async (trx) => {
			const columns = await this.dataStoreColumnRepository.getColumns(dataStoreId, trx);
			this.validateRowsWithColumns(rows, columns);

			return await this.dataStoreRowsRepository.insertRows(
				dataStoreId,
				rows,
				columns,
				returnType,
				trx,
			);
		});

		this.dataStoreSizeValidator.reset();

		return result;
	}

	async upsertRow<T extends boolean | undefined>(
		dataTableId: string,
		projectId: string,
		dto: Omit<UpsertDataStoreRowDto, 'returnData'>,
		returnData?: T,
	): Promise<T extends true ? DataStoreRowReturn[] : true>;
	async upsertRow(
		dataTableId: string,
		projectId: string,
		dto: Omit<UpsertDataStoreRowDto, 'returnData'>,
		returnData: boolean = false,
	) {
		await this.validateDataTableSize();
		await this.validateDataStoreExists(dataTableId, projectId);

		const result = await this.dataStoreColumnRepository.manager.transaction(async (trx) => {
			const columns = await this.dataStoreColumnRepository.getColumns(dataTableId, trx);
			this.validateUpdateParams(dto, columns);
			const updated = await this.dataStoreRowsRepository.updateRow(
				dataTableId,
				dto.data,
				dto.filter,
				columns,
				true,
				trx,
			);

			if (updated.length > 0) {
				return returnData ? updated : true;
			}

			// No rows were updated, so insert a new one
			const inserted = await this.dataStoreRowsRepository.insertRows(
				dataTableId,
				[dto.data],
				columns,
				returnData ? 'all' : 'id',
				trx,
			);
			return returnData ? inserted : true;
		});

		this.dataStoreSizeValidator.reset();

		return result;
	}

	validateUpdateParams(
		{ filter, data }: Pick<UpdateDataTableRowDto, 'filter' | 'data'>,
		columns: DataTableColumn[],
	) {
		if (columns.length === 0) {
			throw new DataStoreValidationError(
				'No columns found for this data table or data table not found',
			);
		}

		if (!filter?.filters || filter.filters.length === 0) {
			throw new DataStoreValidationError('Filter must not be empty');
		}
		if (!data || Object.keys(data).length === 0) {
			throw new DataStoreValidationError('Data columns must not be empty');
		}

		this.validateRowsWithColumns([data], columns, false);
		this.validateAndTransformFilters(filter, columns);
	}

	async updateRow<T extends boolean | undefined>(
		dataTableId: string,
		projectId: string,
		dto: Omit<UpdateDataTableRowDto, 'returnData'>,
		returnData?: T,
	): Promise<T extends true ? DataStoreRowReturn[] : true>;
	async updateRow(
		dataTableId: string,
		projectId: string,
		dto: Omit<UpdateDataTableRowDto, 'returnData'>,
		returnData = false,
	) {
		await this.validateDataTableSize();
		await this.validateDataStoreExists(dataTableId, projectId);

		const result = await this.dataStoreColumnRepository.manager.transaction(async (trx) => {
			const columns = await this.dataStoreColumnRepository.getColumns(dataTableId, trx);
			this.validateUpdateParams(dto, columns);
			return await this.dataStoreRowsRepository.updateRow(
				dataTableId,
				dto.data,
				dto.filter,
				columns,
				returnData,
				trx,
			);
		});

		this.dataStoreSizeValidator.reset();

		return result;
	}

	async deleteRows(
		dataStoreId: string,
		projectId: string,
		dto: Omit<DeleteDataTableRowsDto, 'returnData' | 'dryRun'>,
		returnData: true,
		dryRun?: boolean,
	): Promise<DataStoreRowReturn[]>;
	async deleteRows(
		dataStoreId: string,
		projectId: string,
		dto: Omit<DeleteDataTableRowsDto, 'returnData' | 'dryRun'>,
		returnData?: boolean,
		dryRun?: true,
	): Promise<DataStoreRowReturn[]>;
	async deleteRows(
		dataStoreId: string,
		projectId: string,
		dto: Omit<DeleteDataTableRowsDto, 'returnData' | 'dryRun'>,
		returnData?: false,
		dryRun?: false,
	): Promise<true>;
	async deleteRows(
		dataStoreId: string,
		projectId: string,
		dto: Omit<DeleteDataTableRowsDto, 'returnData' | 'dryRun'>,
		returnData: boolean = false,
		dryRun: boolean = false,
	) {
		await this.validateDataStoreExists(dataStoreId, projectId);

		const result = await this.dataStoreColumnRepository.manager.transaction(async (trx) => {
			const columns = await this.dataStoreColumnRepository.getColumns(dataStoreId, trx);

			if (!dto.filter?.filters || dto.filter.filters.length === 0) {
				throw new DataStoreValidationError(
					'Filter is required for delete operations to prevent accidental deletion of all data',
				);
			}

			this.validateAndTransformFilters(dto.filter, columns);

<<<<<<< HEAD
		const result = await this.dataStoreRowsRepository.deleteRows(
			dataStoreId,
			columns,
			dto.filter,
			returnData,
			dryRun,
		);
=======
			return await this.dataStoreRowsRepository.deleteRows(
				dataStoreId,
				columns,
				dto.filter,
				returnData,
				trx,
			);
		});
>>>>>>> 7570922d

		if (!dryRun) {
			this.dataStoreSizeValidator.reset();
		}

		return result;
	}

	private validateRowsWithColumns(
		rows: DataStoreRows,
		columns: Array<{ name: string; type: DataStoreColumnType }>,
		includeSystemColumns = false,
	): void {
		// Include system columns like 'id' if requested
		const allColumns = includeSystemColumns
			? [
					...Object.entries(DATA_TABLE_SYSTEM_COLUMN_TYPE_MAP).map(([name, type]) => ({
						name,
						type,
					})),
					...columns,
				]
			: columns;
		const columnNames = new Set(allColumns.map((x) => x.name));
		const columnTypeMap = new Map(allColumns.map((x) => [x.name, x.type]));
		for (const row of rows) {
			const keys = Object.keys(row);
			for (const key of keys) {
				if (!columnNames.has(key)) {
					throw new DataStoreValidationError(`unknown column name '${key}'`);
				}
				this.validateCell(row, key, columnTypeMap);
			}
		}
	}

	private validateCell(row: DataStoreRow, key: string, columnTypeMap: Map<string, string>) {
		const cell = row[key];
		if (cell === null) return;

		const columnType = columnTypeMap.get(key);
		if (!columnType) return;

		const fieldType = columnTypeToFieldType[columnType];
		if (!fieldType) return;

		const validationResult = validateFieldType(key, cell, fieldType, {
			strict: false, // Allow type coercion (e.g., string numbers to numbers)
			parseStrings: false,
		});

		if (!validationResult.valid) {
			throw new DataStoreValidationError(
				`value '${String(cell)}' does not match column type '${columnType}': ${validationResult.errorMessage}`,
			);
		}

		// Special handling for date type to convert from luxon DateTime to ISO string
		if (columnType === 'date') {
			try {
				const dateInISO = (validationResult.newValue as DateTime).toISO();
				row[key] = dateInISO;
				return;
			} catch {
				throw new DataStoreValidationError(
					`value '${String(cell)}' does not match column type 'date'`,
				);
			}
		}

		row[key] = validationResult.newValue as DataStoreColumnJsType;
	}

	private async validateDataStoreExists(dataStoreId: string, projectId: string) {
		const existingTable = await this.dataStoreRepository.findOneBy({
			id: dataStoreId,
			project: {
				id: projectId,
			},
		});

		if (!existingTable) {
			throw new DataStoreNotFoundError(dataStoreId);
		}

		return existingTable;
	}

	private async validateColumnExists(dataTableId: string, columnId: string) {
		const existingColumn = await this.dataStoreColumnRepository.findOneBy({
			id: columnId,
			dataTableId,
		});

		if (existingColumn === null) {
			throw new DataStoreColumnNotFoundError(dataTableId, columnId);
		}

		return existingColumn;
	}

	private async validateUniqueName(name: string, projectId: string) {
		const hasNameClash = await this.dataStoreRepository.existsBy({
			name,
			projectId,
		});

		if (hasNameClash) {
			throw new DataStoreNameConflictError(name);
		}
	}

	private validateAndTransformFilters(
		filterObject: DataTableFilter,
		columns: DataTableColumn[],
	): void {
		this.validateRowsWithColumns(
			filterObject.filters.map((f) => {
				return {
					[f.columnName]: f.value,
				};
			}),
			columns,
			true,
		);

		for (const filter of filterObject.filters) {
			if (['like', 'ilike'].includes(filter.condition)) {
				if (filter.value === null || filter.value === undefined) {
					throw new DataStoreValidationError(
						`${filter.condition.toUpperCase()} filter value cannot be null or undefined`,
					);
				}
				if (typeof filter.value !== 'string') {
					throw new DataStoreValidationError(
						`${filter.condition.toUpperCase()} filter value must be a string`,
					);
				}

				if (!filter.value.includes('%')) {
					filter.value = `%${filter.value}%`;
				}
			}

			if (['gt', 'gte', 'lt', 'lte'].includes(filter.condition)) {
				if (filter.value === null || filter.value === undefined) {
					throw new DataStoreValidationError(
						`${filter.condition.toUpperCase()} filter value cannot be null or undefined`,
					);
				}
			}
		}
	}

	private async validateDataTableSize() {
		await this.dataStoreSizeValidator.validateSize(
			async () => await this.dataStoreRepository.findDataTablesSize(),
		);
	}

	async getDataTablesSize(user: User): Promise<DataTablesSizeResult> {
		const allSizeData = await this.dataStoreSizeValidator.getCachedSizeData(
			async () => await this.dataStoreRepository.findDataTablesSize(),
		);

		const roles = await this.roleService.rolesWithScope('project', ['dataStore:listProject']);

		const accessibleProjectIds = await this.projectRelationRepository.getAccessibleProjectsByRoles(
			user.id,
			roles,
		);

		const accessibleProjectIdsSet = new Set(accessibleProjectIds);

		// Filter the cached data based on user's accessible projects
		const accessibleDataTables: DataTableInfoById = Object.fromEntries(
			Object.entries(allSizeData.dataTables).filter(([, dataTableInfo]) =>
				accessibleProjectIdsSet.has(dataTableInfo.projectId),
			),
		);

		return {
			totalBytes: allSizeData.totalBytes,
			quotaStatus: this.dataStoreSizeValidator.sizeToState(allSizeData.totalBytes),
			dataTables: accessibleDataTables,
		};
	}
}<|MERGE_RESOLUTION|>--- conflicted
+++ resolved
@@ -351,24 +351,15 @@
 
 			this.validateAndTransformFilters(dto.filter, columns);
 
-<<<<<<< HEAD
-		const result = await this.dataStoreRowsRepository.deleteRows(
-			dataStoreId,
-			columns,
-			dto.filter,
-			returnData,
-			dryRun,
-		);
-=======
 			return await this.dataStoreRowsRepository.deleteRows(
 				dataStoreId,
 				columns,
 				dto.filter,
 				returnData,
+				dryRun,
 				trx,
 			);
 		});
->>>>>>> 7570922d
 
 		if (!dryRun) {
 			this.dataStoreSizeValidator.reset();
