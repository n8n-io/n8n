--- conflicted
+++ resolved
@@ -197,12 +197,8 @@
 		dto: Omit<UpsertDataStoreRowDto, 'returnData'>,
 		returnData: boolean = false,
 	) {
-<<<<<<< HEAD
+		await this.validateDataTableSize();
 		await this.validateDataStoreExists(dataTableId, projectId);
-=======
-		await this.validateDataTableSize();
-		const updated = await this.updateRow(dataStoreId, projectId, dto, true);
->>>>>>> b1477091
 
 		return await this.dataStoreColumnRepository.manager.transaction(async (em) => {
 			const columns = await this.dataStoreColumnRepository.getColumns(dataTableId, em);
@@ -228,13 +224,6 @@
 		{ filter, data }: Pick<UpdateDataTableRowDto, 'filter' | 'data'>,
 		columns: DataTableColumn[],
 	) {
-<<<<<<< HEAD
-=======
-		await this.validateDataTableSize();
-		await this.validateDataStoreExists(dataTableId, projectId);
-
-		const columns = await this.dataStoreColumnRepository.getColumns(dataTableId);
->>>>>>> b1477091
 		if (columns.length === 0) {
 			throw new DataStoreValidationError(
 				'No columns found for this data table or data table not found',
@@ -276,7 +265,6 @@
 		);
 	}
 
-<<<<<<< HEAD
 	async updateRow<T extends boolean | undefined>(
 		dataTableId: string,
 		projectId: string,
@@ -289,6 +277,7 @@
 		dto: Omit<UpdateDataTableRowDto, 'returnData'>,
 		returnData = false,
 	) {
+		await this.validateDataTableSize();
 		await this.validateDataStoreExists(dataTableId, projectId);
 
 		return await this.dataStoreColumnRepository.manager.transaction(async (em) => {
@@ -298,8 +287,6 @@
 		});
 	}
 
-	async deleteRows(dataStoreId: string, projectId: string, ids: number[]) {
-=======
 	async deleteRows<T extends boolean | undefined>(
 		dataStoreId: string,
 		projectId: string,
@@ -312,7 +299,6 @@
 		dto: Omit<DeleteDataTableRowsDto, 'returnData'>,
 		returnData: boolean = false,
 	) {
->>>>>>> b1477091
 		await this.validateDataStoreExists(dataStoreId, projectId);
 
 		const columns = await this.dataStoreColumnRepository.getColumns(dataStoreId);
