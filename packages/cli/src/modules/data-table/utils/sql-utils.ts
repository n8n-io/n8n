import {
	DATA_STORE_COLUMN_REGEX,
	type DataStoreCreateColumnSchema,
	type DataStoreColumn,
} from '@n8n/api-types';
import { DslColumn } from '@n8n/db';
import type { DataSourceOptions } from '@n8n/typeorm';
import type {
	DataStoreColumnJsType,
	DataStoreRows,
	DataStoreRowReturn,
	DataStoreRowsReturn,
} from 'n8n-workflow';
import { UnexpectedError } from 'n8n-workflow';

import type { DataStoreUserTableName } from '../data-store.types';

import { NotFoundError } from '@/errors/response-errors/not-found.error';

export function toDslColumns(columns: DataStoreCreateColumnSchema[]): DslColumn[] {
	return columns.map((col) => {
		const name = new DslColumn(col.name.trim());

		switch (col.type) {
			case 'number':
				return name.double;
			case 'boolean':
				return name.bool;
			case 'string':
				return name.text;
			case 'date':
				return name.timestampTimezone();
			default:
				return name.text;
		}
	});
}

function dataStoreColumnTypeToSql(
	type: DataStoreCreateColumnSchema['type'],
	dbType: DataSourceOptions['type'],
) {
	switch (type) {
		case 'string':
			return 'TEXT';
		case 'number':
			switch (dbType) {
				case 'postgres':
					return 'DOUBLE PRECISION';
				case 'mysql':
				case 'mariadb':
					return 'DOUBLE';
				case 'sqlite':
					return 'REAL';
				default:
					return 'DOUBLE';
			}
		case 'boolean':
			return 'BOOLEAN';
		case 'date':
			if (dbType === 'postgres') {
				return 'TIMESTAMP';
			}
			return 'DATETIME';
		default:
			throw new NotFoundError(`Unsupported field type: ${type as string}`);
	}
}

function columnToWildcardAndType(
	column: DataStoreCreateColumnSchema,
	dbType: DataSourceOptions['type'],
) {
	return `${quoteIdentifier(column.name, dbType)} ${dataStoreColumnTypeToSql(column.type, dbType)}`;
}

function isValidColumnName(name: string) {
	// Only allow alphanumeric and underscore
	return DATA_STORE_COLUMN_REGEX.test(name);
}

export function addColumnQuery(
	tableName: DataStoreUserTableName,
	column: DataStoreCreateColumnSchema,
	dbType: DataSourceOptions['type'],
) {
	// API requests should already conform to this, but better safe than sorry
	if (!isValidColumnName(column.name)) {
		throw new UnexpectedError('bad column name');
	}

	const quotedTableName = quoteIdentifier(tableName, dbType);

	return `ALTER TABLE ${quotedTableName} ADD ${columnToWildcardAndType(column, dbType)}`;
}

export function deleteColumnQuery(
	tableName: DataStoreUserTableName,
	column: string,
	dbType: DataSourceOptions['type'],
): string {
	const quotedTableName = quoteIdentifier(tableName, dbType);
	return `ALTER TABLE ${quotedTableName} DROP COLUMN ${quoteIdentifier(column, dbType)}`;
}

export function splitRowsByExistence(
	existing: Array<Record<string, unknown>>,
	matchFields: string[],
	rows: DataStoreRows,
): { rowsToInsert: DataStoreRows; rowsToUpdate: DataStoreRows } {
	// Extracts only the fields relevant to matching and serializes them for comparison
	const getMatchKey = (row: Record<string, unknown>): string =>
		JSON.stringify(Object.fromEntries(matchFields.map((field) => [field, row[field]])));

	const existingSet = new Set(existing.map((row) => getMatchKey(row)));

	const rowsToUpdate: DataStoreRows = [];
	const rowsToInsert: DataStoreRows = [];

	for (const row of rows) {
		const key = getMatchKey(row);

		if (existingSet.has(key)) {
			rowsToUpdate.push(row);
		} else {
			rowsToInsert.push(row);
		}
	}

	return { rowsToInsert, rowsToUpdate };
}

export function quoteIdentifier(name: string, dbType: DataSourceOptions['type']): string {
	switch (dbType) {
		case 'mysql':
		case 'mariadb':
			return `\`${name}\``;
		case 'postgres':
		case 'sqlite':
		default:
			return `"${name}"`;
	}
}

type WithInsertId = { insertId: number };

const isArrayOf = <T>(data: unknown, itemGuard: (x: unknown) => x is T): data is T[] =>
	Array.isArray(data) && data.every(itemGuard);

const isNumber = (value: unknown): value is number => {
	return typeof value === 'number' && Number.isFinite(value);
};

<<<<<<< HEAD
const isDate = (value: unknown): value is Date => {
	return value instanceof Date;
=======
const isString = (value: unknown): value is string => {
	return typeof value === 'string';
>>>>>>> ce4ee579
};

function hasInsertId(data: unknown): data is WithInsertId {
	return typeof data === 'object' && data !== null && 'insertId' in data && isNumber(data.insertId);
}

function hasRowReturnData(data: unknown): data is DataStoreRowReturn {
	return (
		typeof data === 'object' &&
		data !== null &&
		'id' in data &&
		isNumber(data.id) &&
		'createdAt' in data &&
<<<<<<< HEAD
		isDate(data.createdAt) &&
		'updatedAt' in data &&
		isDate(data.updatedAt)
=======
		isString(data.createdAt) &&
		'updatedAt' in data &&
		isString(data.updatedAt)
>>>>>>> ce4ee579
	);
}

export function extractReturningData(raw: unknown): DataStoreRowReturn[] {
	if (!isArrayOf(raw, hasRowReturnData)) {
		throw new UnexpectedError(
			'Expected INSERT INTO raw to be { id: number }[] on Postgres or MariaDB',
		);
	}

	return raw;
}

export function extractInsertedIds(raw: unknown, dbType: DataSourceOptions['type']): number[] {
	switch (dbType) {
		case 'postgres':
		case 'mariadb': {
			if (!isArrayOf(raw, hasRowReturnData)) {
				throw new UnexpectedError(
					'Expected INSERT INTO raw to be { id: number }[] on Postgres or MariaDB',
				);
			}
			return raw.map((r) => r.id);
		}
		case 'mysql': {
			if (!hasInsertId(raw)) {
				throw new UnexpectedError('Expected INSERT INTO raw.insertId: number for MySQL');
			}
			return [raw.insertId];
		}
		case 'sqlite':
		default: {
			if (!isNumber(raw)) {
				throw new UnexpectedError('Expected INSERT INTO raw to be a number for SQLite');
			}
			return [raw];
		}
	}
}

export function normalizeRows(rows: DataStoreRowsReturn, columns: DataStoreColumn[]) {
	// we need to normalize system dates as well
	const systemColumns = [
		{ name: 'createdAt', type: 'date' },
		{ name: 'updatedAt', type: 'date' },
	];

	const typeMap = new Map([...columns, ...systemColumns].map((col) => [col.name, col.type]));
	return rows.map((row) => {
		const normalized = { ...row };
		for (const [key, value] of Object.entries(row)) {
			const type = typeMap.get(key);

			if (type === 'boolean') {
				// Convert boolean values to true/false
				if (typeof value === 'boolean') {
					normalized[key] = value;
				} else if (value === 1 || value === '1') {
					normalized[key] = true;
				} else if (value === 0 || value === '0') {
					normalized[key] = false;
				}
			}
			if (type === 'date' && value !== null && value !== undefined) {
				// Convert date objects or strings to dates in UTC
				let dateObj: Date | null = null;

				if (value instanceof Date) {
					dateObj = value;
				} else if (typeof value === 'string') {
					// sqlite returns date strings without timezone information, but we store them as UTC
					const parsed = new Date(value.endsWith('Z') ? value : value + 'Z');
					if (!isNaN(parsed.getTime())) {
						dateObj = parsed;
					}
				} else if (typeof value === 'number') {
					const parsed = new Date(value);
					if (!isNaN(parsed.getTime())) {
						dateObj = parsed;
					}
				}

				normalized[key] = dateObj ?? value;
			}
		}
		return normalized;
	});
}

export function normalizeValue(
	value: DataStoreColumnJsType,
	columnType: string | undefined,
	dbType: DataSourceOptions['type'],
): DataStoreColumnJsType {
	if (['mysql', 'mariadb'].includes(dbType)) {
		if (columnType === 'date') {
			if (value instanceof Date) {
				return value;
			} else if (typeof value === 'string') {
				const date = new Date(value);
				if (!isNaN(date.getTime())) {
					return date;
				}
			}
		}
	}

	return value;
}

export function getPlaceholder(index: number, dbType: DataSourceOptions['type']): string {
	return dbType.includes('postgres') ? `$${index}` : '?';
}<|MERGE_RESOLUTION|>--- conflicted
+++ resolved
@@ -151,13 +151,8 @@
 	return typeof value === 'number' && Number.isFinite(value);
 };
 
-<<<<<<< HEAD
-const isDate = (value: unknown): value is Date => {
-	return value instanceof Date;
-=======
 const isString = (value: unknown): value is string => {
 	return typeof value === 'string';
->>>>>>> ce4ee579
 };
 
 function hasInsertId(data: unknown): data is WithInsertId {
@@ -171,15 +166,9 @@
 		'id' in data &&
 		isNumber(data.id) &&
 		'createdAt' in data &&
-<<<<<<< HEAD
-		isDate(data.createdAt) &&
-		'updatedAt' in data &&
-		isDate(data.updatedAt)
-=======
 		isString(data.createdAt) &&
 		'updatedAt' in data &&
 		isString(data.updatedAt)
->>>>>>> ce4ee579
 	);
 }
 
