<<<<<<< HEAD
import { ProvisioningConfigDto, Role, ROLE, roleSchema } from '@n8n/api-types';
=======
import { ProvisioningConfigDto, ProvisioningConfigPatchDto } from '@n8n/api-types';
>>>>>>> ef688de6
import { Logger } from '@n8n/backend-common';
import { GlobalConfig } from '@n8n/config';
import { SettingsRepository, User, UserRepository } from '@n8n/db';
import { Service } from '@n8n/di';
import { jsonParse } from 'n8n-workflow';
import { PROVISIONING_PREFERENCES_DB_KEY } from './constants';
<<<<<<< HEAD
import { Not } from '@n8n/typeorm';
=======
import { OnPubSubEvent } from '@n8n/decorators';
import { type Publisher } from '@/scaling/pubsub/publisher.service';
import { BadRequestError } from '@/errors/response-errors/bad-request.error';
import { ZodError } from 'zod';
>>>>>>> ef688de6

@Service()
export class ProvisioningService {
	private provisioningConfig: ProvisioningConfigDto;

	constructor(
		private readonly globalConfig: GlobalConfig,
		private readonly settingsRepository: SettingsRepository,
		private readonly userRepository: UserRepository,
		private readonly logger: Logger,
		private readonly publisher: Publisher,
	) {}

	async init() {
		this.provisioningConfig = await this.loadConfig();
	}

	async getConfig(): Promise<ProvisioningConfigDto> {
		if (!this.provisioningConfig) {
			this.provisioningConfig = await this.loadConfig();
		}

		return this.provisioningConfig;
	}

<<<<<<< HEAD
	async provisionInstanceRoleForUser(user: User, role: unknown) {
		if (typeof role !== 'string') {
			this.logger.warn(
				`Invalid role type: ${typeof role} expected string, skipping instance role provisioning`,
				{ userId: user.id, role },
			);
			return;
		}

		let parsedRole: Role;

		try {
			parsedRole = roleSchema.parse(role);
		} catch (error) {
			this.logger.warn(
				`Invalid role: ${role} provided, expected oneof ${Object.values(ROLE).join(', ')}, skipping instance role provisioning`,
				{ userId: user.id, role, error },
			);
			return;
		}

		/*
		 * If the user is changing from an owner to a non-owner role,
		 * we need to check if they are the last owner to avoid an instance losing its only owner
		 */
		if (user.role.slug === ROLE.Owner && parsedRole !== ROLE.Owner) {
			const otherOwners = await this.userRepository.count({
				where: { role: { slug: ROLE.Owner }, id: Not(user.id) },
			});

			if (otherOwners === 0) {
				this.logger.warn(
					`Cannot remove last owner role: ${ROLE.Owner} from user: ${user.id}, skipping instance role provisioning`,
					{ userId: user.id, role },
				);
				return;
			}
		}

		// No need to update record if the role hasn't changed
		if (user.role.slug !== parsedRole) {
			await this.userRepository.update(user.id, { role: { slug: parsedRole } });
		}
=======
	async patchConfig(rawConfig: unknown): Promise<ProvisioningConfigDto> {
		let patchConfig: ProvisioningConfigPatchDto;

		try {
			patchConfig = ProvisioningConfigPatchDto.parse(rawConfig);
		} catch (error) {
			if (error instanceof ZodError) {
				throw new BadRequestError(error.message);
			}

			throw error;
		}

		const currentConfig = await this.getConfig();

		const supportedPatchFields = [
			'scopesProvisionInstanceRole',
			'scopesProvisionProjectRoles',
			'scopesProvisioningFrequency',
			'scopesName',
			'scopesInstanceRoleClaimName',
			'scopesProjectsRolesClaimName',
		] as const;

		const updatedConfig: Record<string, unknown> = {
			...currentConfig,
			...patchConfig,
		};

		for (const supportedPatchField of supportedPatchFields) {
			if (patchConfig[supportedPatchField] === null) {
				delete updatedConfig[supportedPatchField];
			}
		}

		ProvisioningConfigDto.parse(updatedConfig);

		await this.settingsRepository.update(
			{ key: PROVISIONING_PREFERENCES_DB_KEY },
			{ value: JSON.stringify(updatedConfig) },
		);

		await this.publisher.publishCommand({ command: 'reload-sso-provisioning-configuration' });
		this.provisioningConfig = await this.loadConfig();
		return await this.getConfig();
	}

	@OnPubSubEvent('reload-sso-provisioning-configuration')
	async handleReloadSsoProvisioningConfiguration() {
		this.provisioningConfig = await this.loadConfig();
>>>>>>> ef688de6
	}

	async loadConfigurationFromDatabase(): Promise<ProvisioningConfigDto | undefined> {
		const configFromDB = await this.settingsRepository.findByKey(PROVISIONING_PREFERENCES_DB_KEY);

		if (configFromDB) {
			try {
				const configValue = jsonParse<ProvisioningConfigDto>(configFromDB.value);

				return ProvisioningConfigDto.parse(configValue);
			} catch (error) {
				this.logger.warn(
					'Failed to load Provisioning configuration from database, falling back to default configuration.',

					{ error },
				);
			}
		}
		return undefined;
	}

	async loadConfig(): Promise<ProvisioningConfigDto> {
		const envProvidedConfig = ProvisioningConfigDto.parse(this.globalConfig.sso.provisioning);

		const dbProvidedConfig = await this.loadConfigurationFromDatabase();

		if (dbProvidedConfig) {
			return {
				...envProvidedConfig,
				...dbProvidedConfig,
			};
		}

		return envProvidedConfig;
	}
}<|MERGE_RESOLUTION|>--- conflicted
+++ resolved
@@ -1,22 +1,15 @@
-<<<<<<< HEAD
-import { ProvisioningConfigDto, Role, ROLE, roleSchema } from '@n8n/api-types';
-=======
-import { ProvisioningConfigDto, ProvisioningConfigPatchDto } from '@n8n/api-types';
->>>>>>> ef688de6
+import { ProvisioningConfigDto, Role, ROLE, roleSchema, ProvisioningConfigPatchDto } from '@n8n/api-types';
 import { Logger } from '@n8n/backend-common';
 import { GlobalConfig } from '@n8n/config';
 import { SettingsRepository, User, UserRepository } from '@n8n/db';
 import { Service } from '@n8n/di';
 import { jsonParse } from 'n8n-workflow';
 import { PROVISIONING_PREFERENCES_DB_KEY } from './constants';
-<<<<<<< HEAD
 import { Not } from '@n8n/typeorm';
-=======
 import { OnPubSubEvent } from '@n8n/decorators';
 import { type Publisher } from '@/scaling/pubsub/publisher.service';
 import { BadRequestError } from '@/errors/response-errors/bad-request.error';
 import { ZodError } from 'zod';
->>>>>>> ef688de6
 
 @Service()
 export class ProvisioningService {
@@ -42,7 +35,6 @@
 		return this.provisioningConfig;
 	}
 
-<<<<<<< HEAD
 	async provisionInstanceRoleForUser(user: User, role: unknown) {
 		if (typeof role !== 'string') {
 			this.logger.warn(
@@ -86,7 +78,8 @@
 		if (user.role.slug !== parsedRole) {
 			await this.userRepository.update(user.id, { role: { slug: parsedRole } });
 		}
-=======
+	}
+	
 	async patchConfig(rawConfig: unknown): Promise<ProvisioningConfigDto> {
 		let patchConfig: ProvisioningConfigPatchDto;
 
@@ -137,7 +130,6 @@
 	@OnPubSubEvent('reload-sso-provisioning-configuration')
 	async handleReloadSsoProvisioningConfiguration() {
 		this.provisioningConfig = await this.loadConfig();
->>>>>>> ef688de6
 	}
 
 	async loadConfigurationFromDatabase(): Promise<ProvisioningConfigDto | undefined> {
