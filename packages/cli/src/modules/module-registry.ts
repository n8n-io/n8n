import { LicenseState, Logger } from '@n8n/backend-common';
import { LifecycleMetadata, ModuleMetadata } from '@n8n/decorators';
import type { LifecycleContext, EntityClass, ModuleSettings } from '@n8n/decorators';
import { Container, Service } from '@n8n/di';
import type { ExecutionLifecycleHooks } from 'n8n-core';
import {
	UserError,
	type IDataObject,
	type IRun,
	type IRunExecutionData,
	type ITaskData,
	type ITaskStartedData,
	type IWorkflowBase,
	type Workflow,
} from 'n8n-workflow';

class DuplicateModuleNameError extends UserError {
	constructor(moduleName: string) {
		super(
			`Module "${moduleName}" already exists. Please ensure all your module class names are unique.`,
		);
	}
}

@Service()
export class ModuleRegistry {
	readonly entities: EntityClass[] = [];

	readonly settings: Map<string, ModuleSettings> = new Map();

	constructor(
		private readonly moduleMetadata: ModuleMetadata,
		private readonly lifecycleMetadata: LifecycleMetadata,
		private readonly licenseState: LicenseState,
		private readonly logger: Logger,
	) {}

	async initModules() {
<<<<<<< HEAD
		for (const [moduleName, ModuleClass] of this.moduleMetadata.getEntries()) {
			const moduleSettings = await Container.get(ModuleClass).init?.();

			if (!moduleSettings) continue;

			if (this.settings.has(moduleName)) throw new DuplicateModuleNameError(moduleName);

			this.settings.set(moduleName, moduleSettings);
=======
		for (const { class: ModuleClass, licenseFlag } of this.moduleMetadata.getEntries()) {
			if (licenseFlag && !this.licenseState.isLicensed(licenseFlag)) {
				this.logger.debug(`Skipped init for unlicensed module "${ModuleClass.name}"`);
				continue;
			}
			await Container.get(ModuleClass).init?.();
>>>>>>> ce3c92ab
		}
	}

	addEntities() {
		for (const { class: ModuleClass } of this.moduleMetadata.getEntries()) {
			const entities = Container.get(ModuleClass).entities?.();

			if (!entities || entities.length === 0) continue;

			this.entities.push(...entities);
		}
	}

	registerLifecycleHooks(hooks: ExecutionLifecycleHooks) {
		const handlers = this.lifecycleMetadata.getHandlers();

		for (const { handlerClass, methodName, eventName } of handlers) {
			const instance = Container.get(handlerClass);

			switch (eventName) {
				case 'workflowExecuteAfter':
					hooks.addHandler(
						eventName,
						async function (
							this: { workflowData: IWorkflowBase },
							runData: IRun,
							newStaticData: IDataObject,
						) {
							const context: LifecycleContext = {
								type: 'workflowExecuteAfter',
								workflow: this.workflowData,
								runData,
								newStaticData,
							};
							// eslint-disable-next-line @typescript-eslint/no-unsafe-return, @typescript-eslint/return-await
							return await instance[methodName].call(instance, context);
						},
					);
					break;

				case 'nodeExecuteBefore':
					hooks.addHandler(
						eventName,
						async function (
							this: { workflowData: IWorkflowBase },
							nodeName: string,
							taskData: ITaskStartedData,
						) {
							const context: LifecycleContext = {
								type: 'nodeExecuteBefore',
								workflow: this.workflowData,
								nodeName,
								taskData,
							};

							// eslint-disable-next-line @typescript-eslint/no-unsafe-return, @typescript-eslint/return-await
							return await instance[methodName].call(instance, context);
						},
					);
					break;

				case 'nodeExecuteAfter':
					hooks.addHandler(
						eventName,
						async function (
							this: { workflowData: IWorkflowBase },
							nodeName: string,
							taskData: ITaskData,
							executionData: IRunExecutionData,
						) {
							const context: LifecycleContext = {
								type: 'nodeExecuteAfter',
								workflow: this.workflowData,
								nodeName,
								taskData,
								executionData,
							};

							// eslint-disable-next-line @typescript-eslint/no-unsafe-return, @typescript-eslint/return-await
							return await instance[methodName].call(instance, context);
						},
					);
					break;

				case 'workflowExecuteBefore':
					hooks.addHandler(
						eventName,
						async function (
							this: { workflowData: IWorkflowBase },
							workflowInstance: Workflow,
							executionData?: IRunExecutionData,
						) {
							const context: LifecycleContext = {
								type: 'workflowExecuteBefore',
								workflow: this.workflowData,
								workflowInstance,
								executionData,
							};

							// eslint-disable-next-line @typescript-eslint/no-unsafe-return, @typescript-eslint/return-await
							return await instance[methodName].call(instance, context);
						},
					);
					break;
			}
		}
	}
}<|MERGE_RESOLUTION|>--- conflicted
+++ resolved
@@ -36,8 +36,11 @@
 	) {}
 
 	async initModules() {
-<<<<<<< HEAD
-		for (const [moduleName, ModuleClass] of this.moduleMetadata.getEntries()) {
+		for (const { class: ModuleClass, licenseFlag } of this.moduleMetadata.getEntries()) {
+			if (licenseFlag && !this.licenseState.isLicensed(licenseFlag)) {
+				this.logger.debug(`Skipped init for unlicensed module "${ModuleClass.name}"`);
+				continue;
+			}
 			const moduleSettings = await Container.get(ModuleClass).init?.();
 
 			if (!moduleSettings) continue;
@@ -45,14 +48,6 @@
 			if (this.settings.has(moduleName)) throw new DuplicateModuleNameError(moduleName);
 
 			this.settings.set(moduleName, moduleSettings);
-=======
-		for (const { class: ModuleClass, licenseFlag } of this.moduleMetadata.getEntries()) {
-			if (licenseFlag && !this.licenseState.isLicensed(licenseFlag)) {
-				this.logger.debug(`Skipped init for unlicensed module "${ModuleClass.name}"`);
-				continue;
-			}
-			await Container.get(ModuleClass).init?.();
->>>>>>> ce3c92ab
 		}
 	}
 
