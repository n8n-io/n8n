--- conflicted
+++ resolved
@@ -137,12 +137,6 @@
 	}
 }
 
-<<<<<<< HEAD
-=======
-export function toTableName(dataStoreId: string): DataStoreUserTableName {
-	return `data_store_user_${dataStoreId}`;
-}
-
 type WithInsertId = { insertId: number };
 type WithRowId = { id: number };
 
@@ -188,7 +182,6 @@
 	}
 }
 
->>>>>>> 0db9345e
 export function normalizeRows(rows: DataStoreRows, columns: DataStoreColumn[]) {
 	const typeMap = new Map(columns.map((col) => [col.name, col.type]));
 	return rows.map((row) => {
