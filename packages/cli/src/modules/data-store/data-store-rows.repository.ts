import type {
	ListDataStoreContentQueryDto,
	ListDataStoreContentFilter,
	UpsertDataStoreRowsDto,
} from '@n8n/api-types';
import { GlobalConfig } from '@n8n/config';
import { CreateTable, DslColumn } from '@n8n/db';
import { Service } from '@n8n/di';
<<<<<<< HEAD
import { DataSource, DataSourceOptions, QueryRunner, SelectQueryBuilder } from '@n8n/typeorm';
import { DataStoreRows } from 'n8n-workflow';
=======
import {
	DataSource,
	DataSourceOptions,
	EntityManager,
	QueryRunner,
	SelectQueryBuilder,
} from '@n8n/typeorm';
import { DataStoreColumnJsType, DataStoreRows } from 'n8n-workflow';
>>>>>>> 0db9345e

import { DataStoreColumn } from './data-store-column.entity';
import { DataStoreUserTableName } from './data-store.types';
import {
	addColumnQuery,
	buildColumnTypeMap,
	deleteColumnQuery,
	extractInsertedIds,
	getPlaceholder,
	normalizeValue,
	quoteIdentifier,
	splitRowsByExistence,
	toDslColumns,
} from './utils/sql-utils';

// eslint-disable-next-line @typescript-eslint/no-explicit-any
type QueryBuilder = SelectQueryBuilder<any>;

function getConditionAndParams(
	filter: ListDataStoreContentFilter['filters'][number],
	index: number,
	dbType: DataSourceOptions['type'],
): [string, Record<string, unknown>] {
	const paramName = `filter_${index}`;
	const column = `${quoteIdentifier('dataStore', dbType)}.${quoteIdentifier(filter.columnName, dbType)}`;

	switch (filter.condition) {
		case 'eq':
			return [`${column} = :${paramName}`, { [paramName]: filter.value }];
		case 'neq':
			return [`${column} != :${paramName}`, { [paramName]: filter.value }];
	}
}

@Service()
export class DataStoreRowsRepository {
	constructor(
		private dataSource: DataSource,
		private readonly globalConfig: GlobalConfig,
	) {}

	toTableName(dataStoreId: string): DataStoreUserTableName {
		const { tablePrefix } = this.globalConfig.database;
		return `${tablePrefix}data_store_user_${dataStoreId}`;
	}

	// TypeORM cannot infer the columns for a dynamic table name, so we use a raw query
<<<<<<< HEAD
	async insertRows(dataStoreId: string, rows: DataStoreRows, columns: DataStoreColumn[]) {
		const dbType = this.dataSource.options.type;
		await this.dataSource.query.apply(
			this.dataSource,
			buildInsertQuery(this.toTableName(dataStoreId), rows, columns, dbType),
		);
		return true;
	}

	async upsertRows(dataStoreId: string, dto: UpsertDataStoreRowsDto, columns: DataStoreColumn[]) {
		const dbType = this.dataSource.options.type;
=======
	async insertRows(
		tableName: DataStoreUserTableName,
		rows: DataStoreRows,
		columns: DataStoreColumn[],
	) {
		const insertedIds: number[] = [];

		// We insert one by one as the default behavior of returning the last inserted ID
		// is consistent, whereas getting all inserted IDs when inserting multiple values is
		// surprisingly awkward without Entities, e.g. `RETURNING id` explicitly does not aggregate
		// and the `identifiers` array output of `execute()` is empty
		for (const row of rows) {
			const dbType = this.dataSource.options.type;

			for (const column of columns) {
				row[column.name] = normalizeValue(row[column.name], column.type, dbType);
			}

			const query = this.dataSource
				.createQueryBuilder()
				.insert()
				.into(
					tableName,
					columns.map((c) => c.name),
				)
				.values(row);

			if (dbType === 'postgres' || dbType === 'mariadb') {
				query.returning('id');
			}

			const result = await query.execute();

			insertedIds.push(...extractInsertedIds(result.raw, dbType));
		}

		return insertedIds;
	}

	async upsertRows(
		tableName: DataStoreUserTableName,
		dto: UpsertDataStoreRowsDto,
		columns: DataStoreColumn[],
	) {
>>>>>>> 0db9345e
		const { rows, matchFields } = dto;

		const { rowsToInsert, rowsToUpdate } = await this.fetchAndSplitRowsByExistence(
			dataStoreId,
			matchFields,
			rows,
		);

		if (rowsToInsert.length > 0) {
			await this.insertRows(dataStoreId, rowsToInsert, columns);
		}

		if (rowsToUpdate.length > 0) {
			for (const row of rowsToUpdate) {
<<<<<<< HEAD
				// TypeORM cannot infer the columns for a dynamic table name, so we use a raw query
				const [query, parameters] = buildUpdateQuery(
					this.toTableName(dataStoreId),
					row,
					columns,
					matchFields,
					dbType,
				);
				await this.dataSource.query(query, parameters);
=======
				const updateKeys = Object.keys(row).filter((key) => !matchFields.includes(key));
				if (updateKeys.length === 0) {
					return true;
				}

				const setData = Object.fromEntries(updateKeys.map((key) => [key, row[key]]));
				const whereData = Object.fromEntries(matchFields.map((key) => [key, row[key]]));

				await this.updateRow(tableName, setData, whereData, columns);
>>>>>>> 0db9345e
			}
		}

		return true;
	}

<<<<<<< HEAD
	async deleteRows(dataStoreId: string, ids: number[]) {
=======
	async updateRow(
		tableName: DataStoreUserTableName,
		setData: Record<string, DataStoreColumnJsType | null>,
		whereData: Record<string, DataStoreColumnJsType | null>,
		columns: DataStoreColumn[],
	) {
		const dbType = this.dataSource.options.type;
		const columnTypeMap = buildColumnTypeMap(columns);

		const queryBuilder = this.dataSource.createQueryBuilder().update(tableName);

		const setValues: Record<string, DataStoreColumnJsType | null> = {};
		for (const [key, value] of Object.entries(setData)) {
			setValues[key] = normalizeValue(value, columnTypeMap[key], dbType);
		}

		queryBuilder.set(setValues);

		const normalizedWhereData: Record<string, DataStoreColumnJsType | null> = {};
		for (const [field, value] of Object.entries(whereData)) {
			normalizedWhereData[field] = normalizeValue(value, columnTypeMap[field], dbType);
		}
		queryBuilder.where(normalizedWhereData);

		await queryBuilder.execute();
	}

	async deleteRows(tableName: DataStoreUserTableName, ids: number[]) {
>>>>>>> 0db9345e
		if (ids.length === 0) {
			return true;
		}

		const dbType = this.dataSource.options.type;
		const quotedTableName = quoteIdentifier(this.toTableName(dataStoreId), dbType);
		const placeholders = ids.map((_, index) => getPlaceholder(index + 1, dbType)).join(', ');
		const query = `DELETE FROM ${quotedTableName} WHERE id IN (${placeholders})`;

		await this.dataSource.query(query, ids);
		return true;
	}

	async createTableWithColumns(
		dataStoreId: string,
		columns: DataStoreColumn[],
		queryRunner: QueryRunner,
	) {
		const dslColumns = [new DslColumn('id').int.autoGenerate2.primary, ...toDslColumns(columns)];
		const createTable = new CreateTable(this.toTableName(dataStoreId), '', queryRunner);
		createTable.withColumns.apply(createTable, dslColumns);

		await createTable.execute(queryRunner);
	}

	async dropTable(dataStoreId: string, queryRunner: QueryRunner) {
		await queryRunner.dropTable(this.toTableName(dataStoreId), true);
	}

	async addColumn(
		dataStoreId: string,
		column: DataStoreColumn,
		queryRunner: QueryRunner,
		dbType: DataSourceOptions['type'],
	) {
		await queryRunner.query(addColumnQuery(this.toTableName(dataStoreId), column, dbType));
	}

	async dropColumnFromTable(
		dataStoreId: string,
		columnName: string,
		queryRunner: QueryRunner,
		dbType: DataSourceOptions['type'],
	) {
		await queryRunner.query(deleteColumnQuery(this.toTableName(dataStoreId), columnName, dbType));
	}

	async getManyAndCount(dataStoreId: string, dto: ListDataStoreContentQueryDto) {
		const [countQuery, query] = this.getManyQuery(dataStoreId, dto);
		const data: DataStoreRows = await query.select('*').getRawMany();
		const countResult = await countQuery.select('COUNT(*) as count').getRawOne<{
			count: number | string | null;
		}>();
		const count =
			typeof countResult?.count === 'number' ? countResult.count : Number(countResult?.count) || 0;
		return { count: count ?? -1, data };
	}

	async getRowIds(dataStoreId: string, dto: ListDataStoreContentQueryDto) {
		const [_, query] = this.getManyQuery(dataStoreId, dto);
		const result = await query.select('dataStore.id').getRawMany<number>();
		return result;
	}

	private getManyQuery(
		dataStoreId: string,
		dto: ListDataStoreContentQueryDto,
	): [QueryBuilder, QueryBuilder] {
		const query = this.dataSource.createQueryBuilder();

		query.from(this.toTableName(dataStoreId), 'dataStore');
		this.applyFilters(query, dto);
		const countQuery = query.clone().select('COUNT(*)');
		this.applySorting(query, dto);
		this.applyPagination(query, dto);

		return [countQuery, query];
	}

	private applyFilters(query: QueryBuilder, dto: ListDataStoreContentQueryDto): void {
		const filters = dto.filter?.filters ?? [];
		const filterType = dto.filter?.type ?? 'and';

		const dbType = this.dataSource.options.type;
		const conditionsAndParams = filters.map((filter, i) =>
			getConditionAndParams(filter, i, dbType),
		);

		for (const [condition, params] of conditionsAndParams) {
			if (filterType === 'or') {
				query.orWhere(condition, params);
			} else {
				query.andWhere(condition, params);
			}
		}
	}

	private applySorting(query: QueryBuilder, dto: ListDataStoreContentQueryDto): void {
		if (!dto.sortBy) {
			return;
		}

		const [field, order] = dto.sortBy;
		this.applySortingByField(query, field, order);
	}

	private applySortingByField(query: QueryBuilder, field: string, direction: 'DESC' | 'ASC'): void {
		const dbType = this.dataSource.options.type;
		const quotedField = `${quoteIdentifier('dataStore', dbType)}.${quoteIdentifier(field, dbType)}`;
		query.orderBy(quotedField, direction);
	}

	private applyPagination(query: QueryBuilder, dto: ListDataStoreContentQueryDto): void {
		query.skip(dto.skip);
		query.take(dto.take);
	}

	private async fetchAndSplitRowsByExistence(
		dataStoreId: string,
		matchFields: string[],
		rows: DataStoreRows,
	): Promise<{ rowsToInsert: DataStoreRows; rowsToUpdate: DataStoreRows }> {
		const dbType = this.dataSource.options.type;
		const whereClauses: string[] = [];
		const params: unknown[] = [];

		for (const row of rows) {
			const clause = matchFields
				.map((field) => {
					params.push(row[field]);
					return `${quoteIdentifier(field, dbType)} = ${getPlaceholder(params.length, dbType)}`;
				})
				.join(' AND ');
			whereClauses.push(`(${clause})`);
		}

		const quotedFields = matchFields.map((field) => quoteIdentifier(field, dbType)).join(', ');
		const quotedTableName = quoteIdentifier(this.toTableName(dataStoreId), dbType);

		const query = `
        SELECT ${quotedFields}
        FROM ${quotedTableName}
        WHERE ${whereClauses.join(' OR ')}
    `;
		const existing: Array<Record<string, unknown>> = await this.dataSource.query(query, params);

		return splitRowsByExistence(existing, matchFields, rows);
	}
}<|MERGE_RESOLUTION|>--- conflicted
+++ resolved
@@ -6,19 +6,8 @@
 import { GlobalConfig } from '@n8n/config';
 import { CreateTable, DslColumn } from '@n8n/db';
 import { Service } from '@n8n/di';
-<<<<<<< HEAD
 import { DataSource, DataSourceOptions, QueryRunner, SelectQueryBuilder } from '@n8n/typeorm';
-import { DataStoreRows } from 'n8n-workflow';
-=======
-import {
-	DataSource,
-	DataSourceOptions,
-	EntityManager,
-	QueryRunner,
-	SelectQueryBuilder,
-} from '@n8n/typeorm';
 import { DataStoreColumnJsType, DataStoreRows } from 'n8n-workflow';
->>>>>>> 0db9345e
 
 import { DataStoreColumn } from './data-store-column.entity';
 import { DataStoreUserTableName } from './data-store.types';
@@ -65,25 +54,7 @@
 		return `${tablePrefix}data_store_user_${dataStoreId}`;
 	}
 
-	// TypeORM cannot infer the columns for a dynamic table name, so we use a raw query
-<<<<<<< HEAD
 	async insertRows(dataStoreId: string, rows: DataStoreRows, columns: DataStoreColumn[]) {
-		const dbType = this.dataSource.options.type;
-		await this.dataSource.query.apply(
-			this.dataSource,
-			buildInsertQuery(this.toTableName(dataStoreId), rows, columns, dbType),
-		);
-		return true;
-	}
-
-	async upsertRows(dataStoreId: string, dto: UpsertDataStoreRowsDto, columns: DataStoreColumn[]) {
-		const dbType = this.dataSource.options.type;
-=======
-	async insertRows(
-		tableName: DataStoreUserTableName,
-		rows: DataStoreRows,
-		columns: DataStoreColumn[],
-	) {
 		const insertedIds: number[] = [];
 
 		// We insert one by one as the default behavior of returning the last inserted ID
@@ -101,7 +72,7 @@
 				.createQueryBuilder()
 				.insert()
 				.into(
-					tableName,
+					this.toTableName(dataStoreId),
 					columns.map((c) => c.name),
 				)
 				.values(row);
@@ -118,12 +89,8 @@
 		return insertedIds;
 	}
 
-	async upsertRows(
-		tableName: DataStoreUserTableName,
-		dto: UpsertDataStoreRowsDto,
-		columns: DataStoreColumn[],
-	) {
->>>>>>> 0db9345e
+	// TypeORM cannot infer the columns for a dynamic table name, so we use a raw query
+	async upsertRows(dataStoreId: string, dto: UpsertDataStoreRowsDto, columns: DataStoreColumn[]) {
 		const { rows, matchFields } = dto;
 
 		const { rowsToInsert, rowsToUpdate } = await this.fetchAndSplitRowsByExistence(
@@ -138,17 +105,6 @@
 
 		if (rowsToUpdate.length > 0) {
 			for (const row of rowsToUpdate) {
-<<<<<<< HEAD
-				// TypeORM cannot infer the columns for a dynamic table name, so we use a raw query
-				const [query, parameters] = buildUpdateQuery(
-					this.toTableName(dataStoreId),
-					row,
-					columns,
-					matchFields,
-					dbType,
-				);
-				await this.dataSource.query(query, parameters);
-=======
 				const updateKeys = Object.keys(row).filter((key) => !matchFields.includes(key));
 				if (updateKeys.length === 0) {
 					return true;
@@ -157,19 +113,15 @@
 				const setData = Object.fromEntries(updateKeys.map((key) => [key, row[key]]));
 				const whereData = Object.fromEntries(matchFields.map((key) => [key, row[key]]));
 
-				await this.updateRow(tableName, setData, whereData, columns);
->>>>>>> 0db9345e
+				await this.updateRow(dataStoreId, setData, whereData, columns);
 			}
 		}
 
 		return true;
 	}
 
-<<<<<<< HEAD
-	async deleteRows(dataStoreId: string, ids: number[]) {
-=======
 	async updateRow(
-		tableName: DataStoreUserTableName,
+		dataStoreId: string,
 		setData: Record<string, DataStoreColumnJsType | null>,
 		whereData: Record<string, DataStoreColumnJsType | null>,
 		columns: DataStoreColumn[],
@@ -177,7 +129,7 @@
 		const dbType = this.dataSource.options.type;
 		const columnTypeMap = buildColumnTypeMap(columns);
 
-		const queryBuilder = this.dataSource.createQueryBuilder().update(tableName);
+		const queryBuilder = this.dataSource.createQueryBuilder().update(this.toTableName(dataStoreId));
 
 		const setValues: Record<string, DataStoreColumnJsType | null> = {};
 		for (const [key, value] of Object.entries(setData)) {
@@ -195,8 +147,7 @@
 		await queryBuilder.execute();
 	}
 
-	async deleteRows(tableName: DataStoreUserTableName, ids: number[]) {
->>>>>>> 0db9345e
+	async deleteRows(dataStoreId: string, ids: number[]) {
 		if (ids.length === 0) {
 			return true;
 		}
