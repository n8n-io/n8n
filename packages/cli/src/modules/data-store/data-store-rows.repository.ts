--- conflicted
+++ resolved
@@ -13,17 +13,12 @@
 	QueryRunner,
 	SelectQueryBuilder,
 } from '@n8n/typeorm';
-import { DataStoreRows } from 'n8n-workflow';
+import { DataStoreColumnJsType, DataStoreRows } from 'n8n-workflow';
 
 import { DataStoreColumn } from './data-store-column.entity';
 import {
 	addColumnQuery,
-<<<<<<< HEAD
-	buildUpdateQuery,
-=======
 	buildColumnTypeMap,
-	buildInsertQuery,
->>>>>>> 75e563f1
 	deleteColumnQuery,
 	extractInsertedIds,
 	getPlaceholder,
@@ -133,8 +128,8 @@
 
 	async updateRow(
 		tableName: DataStoreUserTableName,
-		setData: Record<string, unknown>,
-		whereData: Record<string, unknown>,
+		setData: Record<string, DataStoreColumnJsType | null>,
+		whereData: Record<string, DataStoreColumnJsType | null>,
 		columns: DataStoreColumn[],
 	) {
 		const dbType = this.dataSource.options.type;
@@ -142,14 +137,14 @@
 
 		const queryBuilder = this.dataSource.createQueryBuilder().update(tableName);
 
-		const setValues: Record<string, unknown> = {};
+		const setValues: Record<string, DataStoreColumnJsType | null> = {};
 		for (const [key, value] of Object.entries(setData)) {
 			setValues[key] = normalizeValue(value, columnTypeMap[key], dbType);
 		}
 
 		queryBuilder.set(setValues);
 
-		const normalizedWhereData: Record<string, unknown> = {};
+		const normalizedWhereData: Record<string, DataStoreColumnJsType | null> = {};
 		for (const [field, value] of Object.entries(whereData)) {
 			normalizedWhereData[field] = normalizeValue(value, columnTypeMap[field], dbType);
 		}
