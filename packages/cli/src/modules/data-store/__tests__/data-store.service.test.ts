--- conflicted
+++ resolved
@@ -1287,15 +1287,13 @@
 				],
 			});
 
-			await dataStoreService.insertRows(dataStoreId, project1.id, [
+			const ids = await dataStoreService.insertRows(dataStoreId, project1.id, [
 				{ pid: '1995-111a', name: 'Alice', age: 30 },
 				{ pid: '1994-222a', name: 'John', age: 31 },
 				{ pid: '1993-333a', name: 'Paul', age: 32 },
 			]);
-<<<<<<< HEAD
-			expect(ids).toEqual([{ id: 1 }]);
-=======
->>>>>>> b6681bb9
+
+			expect(ids).toEqual([{ id: 1 }, { id: 2 }, { id: 3 }]);
 
 			// ACT
 			const result = await dataStoreService.upsertRows(dataStoreId, project1.id, {
