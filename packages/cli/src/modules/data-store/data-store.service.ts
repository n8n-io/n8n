--- conflicted
+++ resolved
@@ -11,11 +11,7 @@
 } from '@n8n/api-types';
 import { Logger } from '@n8n/backend-common';
 import { Service } from '@n8n/di';
-<<<<<<< HEAD
-import { DataStoreRows } from 'n8n-workflow';
-=======
 import type { DataStoreRow, DataStoreRows } from 'n8n-workflow';
->>>>>>> 0db9345e
 
 import { DataStoreColumnRepository } from './data-store-column.repository';
 import { DataStoreRowsRepository } from './data-store-rows.repository';
@@ -24,11 +20,7 @@
 import { DataStoreNameConflictError } from './errors/data-store-name-conflict.error';
 import { DataStoreNotFoundError } from './errors/data-store-not-found.error';
 import { DataStoreValidationError } from './errors/data-store-validation.error';
-<<<<<<< HEAD
 import { normalizeRows } from './utils/sql-utils';
-=======
-import { toTableName, normalizeRows } from './utils/sql-utils';
->>>>>>> 0db9345e
 
 @Service()
 export class DataStoreService {
@@ -157,13 +149,6 @@
 	async updateRow(dataStoreId: string, projectId: string, dto: UpdateDataStoreRowDto) {
 		await this.validateDataStoreExists(dataStoreId, projectId);
 
-<<<<<<< HEAD
-		return await this.dataStoreRowsRepository.deleteRows(dataStoreId, ids);
-	}
-
-	private async validateRows(dataStoreId: string, rows: DataStoreRows): Promise<void> {
-=======
->>>>>>> 0db9345e
 		const columns = await this.dataStoreColumnRepository.getColumns(dataStoreId);
 		if (columns.length === 0) {
 			throw new DataStoreValidationError(
@@ -182,14 +167,14 @@
 		this.validateRowsWithColumns([filter], columns, true, true);
 		this.validateRowsWithColumns([data], columns, true, false);
 
-		await this.dataStoreRowsRepository.updateRow(toTableName(dataStoreId), data, filter, columns);
+		await this.dataStoreRowsRepository.updateRow(dataStoreId, data, filter, columns);
 		return true;
 	}
 
 	async deleteRows(dataStoreId: string, projectId: string, ids: number[]) {
 		await this.validateDataStoreExists(dataStoreId, projectId);
 
-		return await this.dataStoreRowsRepository.deleteRows(toTableName(dataStoreId), ids);
+		return await this.dataStoreRowsRepository.deleteRows(dataStoreId, ids);
 	}
 
 	private validateRowsWithColumns(
