import type { ChatHubLLMProvider } from '@n8n/api-types';
import type { INodeTypeNameVersion } from 'n8n-workflow';

export const CONVERSATION_TITLE_GENERATION_PROMPT = `Generate a concise, descriptive title for this conversation based on the user's message.

Requirements:
- 3 to 5 words
- Use normal sentence case (not title case)
- No quotation marks
- Only output the title, nothing else
- Use the same language as the user's message
`;

export const PROVIDER_NODE_TYPE_MAP: Record<ChatHubLLMProvider, INodeTypeNameVersion> = {
	openai: {
		name: '@n8n/n8n-nodes-langchain.lmChatOpenAi',
		version: 1.2,
	},
	anthropic: {
		name: '@n8n/n8n-nodes-langchain.lmChatAnthropic',
		version: 1.3,
	},
	google: {
		name: '@n8n/n8n-nodes-langchain.lmChatGoogleGemini',
		version: 1.2,
	},
	ollama: {
		name: '@n8n/n8n-nodes-langchain.lmOllama',
		version: 1,
	},
	azureOpenAi: {
		name: '@n8n/n8n-nodes-langchain.lmChatAzureOpenAi',
		version: 1,
	},
	awsBedrock: {
		name: '@n8n/n8n-nodes-langchain.lmChatAwsBedrock',
		version: 1.1,
	},
<<<<<<< HEAD
	vercelAiGateway: {
		name: '@n8n/n8n-nodes-langchain.lmChatVercelAiGateway',
=======
	xAiGrok: {
		name: '@n8n/n8n-nodes-langchain.lmChatXAiGrok',
		version: 1,
	},
	groq: {
		name: '@n8n/n8n-nodes-langchain.lmChatGroq',
		version: 1,
	},
	openRouter: {
		name: '@n8n/n8n-nodes-langchain.lmChatOpenRouter',
		version: 1,
	},
	deepSeek: {
		name: '@n8n/n8n-nodes-langchain.lmChatDeepSeek',
		version: 1,
	},
	cohere: {
		name: '@n8n/n8n-nodes-langchain.lmChatCohere',
		version: 1,
	},
	mistralCloud: {
		name: '@n8n/n8n-nodes-langchain.lmChatMistralCloud',
>>>>>>> fde05ce6
		version: 1,
	},
};

export const NODE_NAMES = {
	CHAT_TRIGGER: 'When chat message received',
	REPLY_AGENT: 'AI Agent',
	TITLE_GENERATOR_AGENT: 'Title Generator Agent',
	CHAT_MODEL: 'Chat Model',
	MEMORY: 'Memory',
	RESTORE_CHAT_MEMORY: 'Restore Chat Memory',
	CLEAR_CHAT_MEMORY: 'Clear Chat Memory',
	MERGE: 'Merge',
} as const;

/* eslint-disable @typescript-eslint/naming-convention */
export const JSONL_STREAM_HEADERS = {
	'Content-Type': 'application/json-lines; charset=utf-8',
	'Transfer-Encoding': 'chunked',
	'Cache-Control': 'no-cache',
	Connection: 'keep-alive',
};
/* eslint-enable @typescript-eslint/naming-convention */<|MERGE_RESOLUTION|>--- conflicted
+++ resolved
@@ -36,10 +36,10 @@
 		name: '@n8n/n8n-nodes-langchain.lmChatAwsBedrock',
 		version: 1.1,
 	},
-<<<<<<< HEAD
 	vercelAiGateway: {
 		name: '@n8n/n8n-nodes-langchain.lmChatVercelAiGateway',
-=======
+		version: 1,
+	},
 	xAiGrok: {
 		name: '@n8n/n8n-nodes-langchain.lmChatXAiGrok',
 		version: 1,
@@ -62,7 +62,6 @@
 	},
 	mistralCloud: {
 		name: '@n8n/n8n-nodes-langchain.lmChatMistralCloud',
->>>>>>> fde05ce6
 		version: 1,
 	},
 };
