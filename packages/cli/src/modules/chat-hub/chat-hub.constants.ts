import type { ChatHubLLMProvider } from '@n8n/api-types';
import type { INodeTypeNameVersion } from 'n8n-workflow';

export const CONVERSATION_TITLE_GENERATION_PROMPT = `Generate a concise, descriptive title for this conversation based on the user's message.

Requirements:
- 3 to 5 words
- Use normal sentence case (not title case)
- No quotation marks
- Only output the title, nothing else
- Use the same language as the user's message
`;

export const PROVIDER_NODE_TYPE_MAP: Record<ChatHubLLMProvider, INodeTypeNameVersion> = {
	openai: {
		name: '@n8n/n8n-nodes-langchain.lmChatOpenAi',
		version: 1.2,
	},
	anthropic: {
		name: '@n8n/n8n-nodes-langchain.lmChatAnthropic',
		version: 1.3,
	},
	google: {
		name: '@n8n/n8n-nodes-langchain.lmChatGoogleGemini',
		version: 1.2,
	},
	ollama: {
		name: '@n8n/n8n-nodes-langchain.lmOllama',
		version: 1,
	},
	azureOpenAi: {
		name: '@n8n/n8n-nodes-langchain.lmChatAzureOpenAi',
		version: 1,
	},
	awsBedrock: {
		name: '@n8n/n8n-nodes-langchain.lmChatAwsBedrock',
		version: 1.1,
	},
<<<<<<< HEAD
	openRouter: {
		name: '@n8n/n8n-nodes-langchain.lmChatOpenRouter',
=======
	deepSeek: {
		name: '@n8n/n8n-nodes-langchain.lmChatDeepSeek',
		version: 1,
	},
	cohere: {
		name: '@n8n/n8n-nodes-langchain.lmChatCohere',
		version: 1,
	},
	mistralCloud: {
		name: '@n8n/n8n-nodes-langchain.lmChatMistralCloud',
>>>>>>> 990f1964
		version: 1,
	},
};

export const NODE_NAMES = {
	CHAT_TRIGGER: 'When chat message received',
	REPLY_AGENT: 'AI Agent',
	TITLE_GENERATOR_AGENT: 'Title Generator Agent',
	CHAT_MODEL: 'Chat Model',
	MEMORY: 'Memory',
	RESTORE_CHAT_MEMORY: 'Restore Chat Memory',
	CLEAR_CHAT_MEMORY: 'Clear Chat Memory',
	MERGE: 'Merge',
} as const;

/* eslint-disable @typescript-eslint/naming-convention */
export const JSONL_STREAM_HEADERS = {
	'Content-Type': 'application/json-lines; charset=utf-8',
	'Transfer-Encoding': 'chunked',
	'Cache-Control': 'no-cache',
	Connection: 'keep-alive',
};
/* eslint-enable @typescript-eslint/naming-convention */<|MERGE_RESOLUTION|>--- conflicted
+++ resolved
@@ -36,10 +36,10 @@
 		name: '@n8n/n8n-nodes-langchain.lmChatAwsBedrock',
 		version: 1.1,
 	},
-<<<<<<< HEAD
 	openRouter: {
 		name: '@n8n/n8n-nodes-langchain.lmChatOpenRouter',
-=======
+		version: 1,
+	},
 	deepSeek: {
 		name: '@n8n/n8n-nodes-langchain.lmChatDeepSeek',
 		version: 1,
@@ -50,7 +50,6 @@
 	},
 	mistralCloud: {
 		name: '@n8n/n8n-nodes-langchain.lmChatMistralCloud',
->>>>>>> 990f1964
 		version: 1,
 	},
 };
