--- conflicted
+++ resolved
@@ -36,10 +36,10 @@
 		name: '@n8n/n8n-nodes-langchain.lmChatAwsBedrock',
 		version: 1.1,
 	},
-<<<<<<< HEAD
 	groq: {
 		name: '@n8n/n8n-nodes-langchain.lmChatGroq',
-=======
+		version: 1,
+	},
 	openRouter: {
 		name: '@n8n/n8n-nodes-langchain.lmChatOpenRouter',
 		version: 1,
@@ -54,7 +54,6 @@
 	},
 	mistralCloud: {
 		name: '@n8n/n8n-nodes-langchain.lmChatMistralCloud',
->>>>>>> e4605c37
 		version: 1,
 	},
 };
