import type { ChatHubLLMProvider } from '@n8n/api-types';
import type { INodeTypeNameVersion } from 'n8n-workflow';

export const CONVERSATION_TITLE_GENERATION_PROMPT = `Generate a concise, descriptive title for this conversation based on the user's message.

Requirements:
- 3 to 5 words
- Use normal sentence case (not title case)
- No quotation marks
- Only output the title, nothing else
- Use the same language as the user's message
`;

export const PROVIDER_NODE_TYPE_MAP: Record<ChatHubLLMProvider, INodeTypeNameVersion> = {
	openai: {
		name: '@n8n/n8n-nodes-langchain.lmChatOpenAi',
		version: 1.2,
	},
	anthropic: {
		name: '@n8n/n8n-nodes-langchain.lmChatAnthropic',
		version: 1.3,
	},
	google: {
		name: '@n8n/n8n-nodes-langchain.lmChatGoogleGemini',
		version: 1.2,
	},
	ollama: {
		name: '@n8n/n8n-nodes-langchain.lmOllama',
		version: 1,
	},
	azureOpenAi: {
		name: '@n8n/n8n-nodes-langchain.lmChatAzureOpenAi',
		version: 1,
	},
	awsBedrock: {
		name: '@n8n/n8n-nodes-langchain.lmChatAwsBedrock',
		version: 1.1,
	},
<<<<<<< HEAD
	deepSeek: {
		name: '@n8n/n8n-nodes-langchain.lmChatDeepSeek',
=======
	cohere: {
		name: '@n8n/n8n-nodes-langchain.lmChatCohere',
		version: 1,
	},
	mistralCloud: {
		name: '@n8n/n8n-nodes-langchain.lmChatMistralCloud',
>>>>>>> da5c8ff3
		version: 1,
	},
};

export const NODE_NAMES = {
	CHAT_TRIGGER: 'When chat message received',
	REPLY_AGENT: 'AI Agent',
	TITLE_GENERATOR_AGENT: 'Title Generator Agent',
	CHAT_MODEL: 'Chat Model',
	MEMORY: 'Memory',
	RESTORE_CHAT_MEMORY: 'Restore Chat Memory',
	CLEAR_CHAT_MEMORY: 'Clear Chat Memory',
	MERGE: 'Merge',
} as const;

/* eslint-disable @typescript-eslint/naming-convention */
export const JSONL_STREAM_HEADERS = {
	'Content-Type': 'application/json-lines; charset=utf-8',
	'Transfer-Encoding': 'chunked',
	'Cache-Control': 'no-cache',
	Connection: 'keep-alive',
};
/* eslint-enable @typescript-eslint/naming-convention */<|MERGE_RESOLUTION|>--- conflicted
+++ resolved
@@ -36,17 +36,16 @@
 		name: '@n8n/n8n-nodes-langchain.lmChatAwsBedrock',
 		version: 1.1,
 	},
-<<<<<<< HEAD
 	deepSeek: {
 		name: '@n8n/n8n-nodes-langchain.lmChatDeepSeek',
-=======
+		version: 1,
+	},
 	cohere: {
 		name: '@n8n/n8n-nodes-langchain.lmChatCohere',
 		version: 1,
 	},
 	mistralCloud: {
 		name: '@n8n/n8n-nodes-langchain.lmChatMistralCloud',
->>>>>>> da5c8ff3
 		version: 1,
 	},
 };
