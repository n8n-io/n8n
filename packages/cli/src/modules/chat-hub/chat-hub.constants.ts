--- conflicted
+++ resolved
@@ -36,13 +36,12 @@
 		name: '@n8n/n8n-nodes-langchain.lmChatAwsBedrock',
 		version: 1.1,
 	},
-<<<<<<< HEAD
 	cohere: {
 		name: '@n8n/n8n-nodes-langchain.lmChatCohere',
-=======
+		version: 1,
+	},
 	mistralCloud: {
 		name: '@n8n/n8n-nodes-langchain.lmChatMistralCloud',
->>>>>>> 11e898ea
 		version: 1,
 	},
 };
