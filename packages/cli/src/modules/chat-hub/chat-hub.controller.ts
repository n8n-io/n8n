--- conflicted
+++ resolved
@@ -27,11 +27,8 @@
 import { strict as assert } from 'node:assert';
 
 import { ChatHubAgentService } from './chat-hub-agent.service';
-<<<<<<< HEAD
 import { ChatHubAttachmentService } from './chat-hub.attachment.service';
-=======
 import { ChatHubService } from './chat-hub.service';
->>>>>>> ca9a44e5
 import { ChatModelsRequestDto } from './dto/chat-models-request.dto';
 import { BadRequestError } from '@/errors/response-errors/bad-request.error';
 import { sanitizeFilename } from '@n8n/utils';
