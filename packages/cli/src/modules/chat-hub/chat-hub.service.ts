import {
	PROVIDER_CREDENTIAL_TYPE_MAP,
	type ChatHubProvider,
	type ChatHubLLMProvider,
	type ChatModelsResponse,
	type ChatHubConversationsResponse,
	type ChatHubConversationResponse,
	ChatHubMessageDto,
	type ChatMessageId,
	type ChatSessionId,
	ChatHubConversationModel,
	ChatHubMessageStatus,
	chatHubProviderSchema,
	type EnrichedStructuredChunk,
	ChatHubBaseLLMModel,
	ChatHubN8nModel,
	ChatHubCustomAgentModel,
	emptyChatModelsResponse,
} from '@n8n/api-types';
import { Logger } from '@n8n/backend-common';
import { ExecutionRepository, IExecutionResponse, User, WorkflowRepository } from '@n8n/db';
import { Service } from '@n8n/di';
import type { EntityManager } from '@n8n/typeorm';
import type { Response } from 'express';
import {
	CHAT_TRIGGER_NODE_TYPE,
	OperationalError,
	ManualExecutionCancelledError,
	type INodeCredentials,
	type IWorkflowBase,
	type IWorkflowExecuteAdditionalData,
	type IRun,
	jsonParse,
	StructuredChunk,
	RESPOND_TO_CHAT_NODE_TYPE,
	IRunExecutionData,
	INodeParameters,
	INode,
	type IBinaryData,
	createRunExecutionData,
} from 'n8n-workflow';

import { ChatHubAgentService } from './chat-hub-agent.service';
import { ChatHubCredentialsService, CredentialWithProjectId } from './chat-hub-credentials.service';
import type { ChatHubMessage } from './chat-hub-message.entity';
import { ChatHubWorkflowService } from './chat-hub-workflow.service';
import { JSONL_STREAM_HEADERS, NODE_NAMES, PROVIDER_NODE_TYPE_MAP } from './chat-hub.constants';
import {
	HumanMessagePayload,
	RegenerateMessagePayload,
	EditMessagePayload,
	validChatTriggerParamsShape,
} from './chat-hub.types';
import { ChatHubMessageRepository } from './chat-message.repository';
import { ChatHubSessionRepository } from './chat-session.repository';
import { interceptResponseWrites, createStructuredChunkAggregator } from './stream-capturer';

import { ActiveExecutions } from '@/active-executions';
import { CredentialsFinderService } from '@/credentials/credentials-finder.service';
import { BadRequestError } from '@/errors/response-errors/bad-request.error';
import { NotFoundError } from '@/errors/response-errors/not-found.error';
import { ExecutionService } from '@/executions/execution.service';
import { DynamicNodeParametersService } from '@/services/dynamic-node-parameters.service';
import { getBase } from '@/workflow-execute-additional-data';
import { WorkflowExecutionService } from '@/workflows/workflow-execution.service';
import { WorkflowFinderService } from '@/workflows/workflow-finder.service';
import { WorkflowService } from '@/workflows/workflow.service';
import { ChatHubAttachmentService } from './chat-hub.attachment.service';

@Service()
export class ChatHubService {
	constructor(
		private readonly logger: Logger,
		private readonly executionService: ExecutionService,
		private readonly nodeParametersService: DynamicNodeParametersService,
		private readonly executionRepository: ExecutionRepository,
		private readonly workflowExecutionService: WorkflowExecutionService,
		private readonly workflowService: WorkflowService,
		private readonly workflowFinderService: WorkflowFinderService,
		private readonly workflowRepository: WorkflowRepository,
		private readonly activeExecutions: ActiveExecutions,
		private readonly sessionRepository: ChatHubSessionRepository,
		private readonly messageRepository: ChatHubMessageRepository,
		private readonly credentialsFinderService: CredentialsFinderService,
		private readonly chatHubAgentService: ChatHubAgentService,
		private readonly chatHubCredentialsService: ChatHubCredentialsService,
		private readonly chatHubWorkflowService: ChatHubWorkflowService,
		private readonly chatHubAttachmentService: ChatHubAttachmentService,
	) {}

	async getModels(
		user: User,
		credentialIds: Record<ChatHubLLMProvider, string | null>,
	): Promise<ChatModelsResponse> {
		const additionalData = await getBase({ userId: user.id });
		const providers = chatHubProviderSchema.options;

		const allCredentials = await this.credentialsFinderService.findCredentialsForUser(user, [
			'credential:read',
		]);

		const responses = await Promise.all(
			providers.map<Promise<[ChatHubProvider, ChatModelsResponse[ChatHubProvider]]>>(
				async (provider: ChatHubProvider) => {
					const credentials: INodeCredentials = {};

					if (provider !== 'n8n' && provider !== 'custom-agent') {
						const credentialId = credentialIds[provider];
						if (!credentialId) {
							return [provider, { models: [] }];
						}

						// Ensure the user has the permission to read the credential
						if (!allCredentials.some((credential) => credential.id === credentialId)) {
							return [
								provider,
								{ models: [], error: 'Could not retrieve models. Verify credentials.' },
							];
						}

						credentials[PROVIDER_CREDENTIAL_TYPE_MAP[provider]] = { name: '', id: credentialId };
					}

					try {
						return [
							provider,
							await this.fetchModelsForProvider(user, provider, credentials, additionalData),
						];
					} catch {
						return [
							provider,
							{ models: [], error: 'Could not retrieve models. Verify credentials.' },
						];
					}
				},
			),
		);

		return responses.reduce<ChatModelsResponse>(
			(acc, [provider, res]) => {
				acc[provider] = res;
				return acc;
			},
			{ ...emptyChatModelsResponse },
		);
	}

	private async fetchModelsForProvider(
		user: User,
		provider: ChatHubProvider,
		credentials: INodeCredentials,
		additionalData: IWorkflowExecuteAdditionalData,
	): Promise<ChatModelsResponse[ChatHubProvider]> {
		switch (provider) {
			case 'openai':
				return await this.fetchOpenAiModels(credentials, additionalData);
			case 'anthropic':
				return await this.fetchAnthropicModels(credentials, additionalData);
			case 'google':
				return await this.fetchGoogleModels(credentials, additionalData);
			case 'ollama':
				return await this.fetchOllamaModels(credentials, additionalData);
			case 'azureOpenAi':
				return await this.fetchAzureOpenAiModels(credentials, additionalData);
			case 'awsBedrock':
				return await this.fetchAwsBedrockModels(credentials, additionalData);
<<<<<<< HEAD
			case 'openRouter':
				return await this.fetchOpenRouterModels(credentials, additionalData);
=======
			case 'deepSeek':
				return await this.fetchDeepSeekModels(credentials, additionalData);
			case 'cohere':
				return await this.fetchCohereModels(credentials, additionalData);
			case 'mistralCloud':
				return await this.fetchMistralCloudModels(credentials, additionalData);
>>>>>>> 990f1964
			case 'n8n':
				return await this.fetchAgentWorkflowsAsModels(user);
			case 'custom-agent':
				return await this.chatHubAgentService.getAgentsByUserIdAsModels(user.id);
		}
	}

	private async fetchOpenAiModels(
		credentials: INodeCredentials,
		additionalData: IWorkflowExecuteAdditionalData,
	): Promise<ChatModelsResponse['openai']> {
		const resourceLocatorResults = await this.nodeParametersService.getResourceLocatorResults(
			'searchModels',
			'parameters.model',
			additionalData,
			PROVIDER_NODE_TYPE_MAP.openai,
			{},
			credentials,
		);

		return {
			models: resourceLocatorResults.results.map((result) => ({
				name: result.name,
				description: result.description ?? null,
				model: {
					provider: 'openai',
					model: String(result.value),
				},
				createdAt: null,
				updatedAt: null,
				allowFileUploads: true,
			})),
		};
	}

	private async fetchAnthropicModels(
		credentials: INodeCredentials,
		additionalData: IWorkflowExecuteAdditionalData,
	): Promise<ChatModelsResponse['anthropic']> {
		const resourceLocatorResults = await this.nodeParametersService.getResourceLocatorResults(
			'searchModels',
			'parameters.model',
			additionalData,
			PROVIDER_NODE_TYPE_MAP.anthropic,
			{},
			credentials,
		);

		return {
			models: resourceLocatorResults.results.map((result) => ({
				name: result.name,
				description: result.description ?? null,
				model: {
					provider: 'anthropic',
					model: String(result.value),
				},
				createdAt: null,
				updatedAt: null,
				allowFileUploads: true,
			})),
		};
	}

	private async fetchGoogleModels(
		credentials: INodeCredentials,
		additionalData: IWorkflowExecuteAdditionalData,
	): Promise<ChatModelsResponse['google']> {
		const results = await this.nodeParametersService.getOptionsViaLoadOptions(
			{
				// From Gemini node
				// https://github.com/n8n-io/n8n/blob/master/packages/%40n8n/nodes-langchain/nodes/llms/LmChatGoogleGemini/LmChatGoogleGemini.node.ts#L75
				routing: {
					request: {
						method: 'GET',
						url: '/v1beta/models',
					},
					output: {
						postReceive: [
							{
								type: 'rootProperty',
								properties: {
									property: 'models',
								},
							},
							{
								type: 'filter',
								properties: {
									pass: "={{ !$responseItem.name.includes('embedding') }}",
								},
							},
							{
								type: 'setKeyValue',
								properties: {
									name: '={{$responseItem.name}}',
									value: '={{$responseItem.name}}',
									description: '={{$responseItem.description}}',
								},
							},
							{
								type: 'sort',
								properties: {
									key: 'name',
								},
							},
						],
					},
				},
			},
			additionalData,
			PROVIDER_NODE_TYPE_MAP.google,
			{},
			credentials,
		);

		return {
			models: results.map((result) => ({
				name: result.name,
				description: result.description ?? null,
				model: {
					provider: 'google',
					model: String(result.value),
				},
				createdAt: null,
				updatedAt: null,
				allowFileUploads: true,
			})),
		};
	}

	private async fetchOllamaModels(
		credentials: INodeCredentials,
		additionalData: IWorkflowExecuteAdditionalData,
	): Promise<ChatModelsResponse['ollama']> {
		const results = await this.nodeParametersService.getOptionsViaLoadOptions(
			{
				// From Ollama Model node
				// https://github.com/n8n-io/n8n/blob/master/packages/%40n8n/nodes-langchain/nodes/llms/LMOllama/description.ts#L24
				routing: {
					request: {
						method: 'GET',
						url: '/api/tags',
					},
					output: {
						postReceive: [
							{
								type: 'rootProperty',
								properties: {
									property: 'models',
								},
							},
							{
								type: 'setKeyValue',
								properties: {
									name: '={{$responseItem.name}}',
									value: '={{$responseItem.name}}',
								},
							},
							{
								type: 'sort',
								properties: {
									key: 'name',
								},
							},
						],
					},
				},
			},
			additionalData,
			PROVIDER_NODE_TYPE_MAP.ollama,
			{},
			credentials,
		);

		return {
			models: results.map((result) => ({
				name: result.name,
				description: result.description ?? null,
				model: {
					provider: 'ollama',
					model: String(result.value),
				},
				createdAt: null,
				updatedAt: null,
				allowFileUploads: true,
			})),
		};
	}

	private async fetchAzureOpenAiModels(
		_credentials: INodeCredentials,
		_additionalData: IWorkflowExecuteAdditionalData,
	): Promise<ChatModelsResponse['azureOpenAi']> {
		// Azure doesn't appear to offer a way to list available models via API.
		// If we add support for this in the future on the Azure OpenAI node we should copy that
		// implementation here too.
		return {
			models: [],
		};
	}

	private async fetchAwsBedrockModels(
		credentials: INodeCredentials,
		additionalData: IWorkflowExecuteAdditionalData,
	): Promise<ChatModelsResponse['awsBedrock']> {
		// From AWS Bedrock node
		// https://github.com/n8n-io/n8n/blob/master/packages/%40n8n/nodes-langchain/nodes/llms/LmChatAwsBedrock/LmChatAwsBedrock.node.ts#L100
		// https://github.com/n8n-io/n8n/blob/master/packages/%40n8n/nodes-langchain/nodes/llms/LmChatAwsBedrock/LmChatAwsBedrock.node.ts#L155
		const foundationModelsRequest = this.nodeParametersService.getOptionsViaLoadOptions(
			{
				routing: {
					request: {
						method: 'GET',
						url: '/foundation-models?&byOutputModality=TEXT&byInferenceType=ON_DEMAND',
					},
					output: {
						postReceive: [
							{
								type: 'rootProperty',
								properties: {
									property: 'modelSummaries',
								},
							},
							{
								type: 'setKeyValue',
								properties: {
									name: '={{$responseItem.modelName}}',
									description: '={{$responseItem.modelArn}}',
									value: '={{$responseItem.modelId}}',
								},
							},
							{
								type: 'sort',
								properties: {
									key: 'name',
								},
							},
						],
					},
				},
			},
			additionalData,
			PROVIDER_NODE_TYPE_MAP.awsBedrock,
			{},
			credentials,
		);

		const inferenceProfileModelsRequest = this.nodeParametersService.getOptionsViaLoadOptions(
			{
				routing: {
					request: {
						method: 'GET',
						url: '/inference-profiles?maxResults=1000',
					},
					output: {
						postReceive: [
							{
								type: 'rootProperty',
								properties: {
									property: 'inferenceProfileSummaries',
								},
							},
							{
								type: 'setKeyValue',
								properties: {
									name: '={{$responseItem.inferenceProfileName}}',
									description:
										'={{$responseItem.description || $responseItem.inferenceProfileArn}}',
									value: '={{$responseItem.inferenceProfileId}}',
								},
							},
							{
								type: 'sort',
								properties: {
									key: 'name',
								},
							},
						],
					},
				},
			},
			additionalData,
			PROVIDER_NODE_TYPE_MAP.awsBedrock,
			{},
			credentials,
		);

		const [foundationModels, inferenceProfileModels] = await Promise.all([
			foundationModelsRequest,
			inferenceProfileModelsRequest,
		]);

		return {
			models: foundationModels.concat(inferenceProfileModels).map((result) => ({
				name: result.name,
				description: result.description ?? String(result.value),
				model: {
					provider: 'awsBedrock',
					model: String(result.value),
				},
				createdAt: null,
				updatedAt: null,
				allowFileUploads: true,
			})),
		};
	}

	private async fetchMistralCloudModels(
		credentials: INodeCredentials,
		additionalData: IWorkflowExecuteAdditionalData,
	): Promise<ChatModelsResponse['mistralCloud']> {
		const results = await this.nodeParametersService.getOptionsViaLoadOptions(
			{
				routing: {
					request: {
						method: 'GET',
						url: '/models',
					},
					output: {
						postReceive: [
							{
								type: 'rootProperty',
								properties: {
									property: 'data',
								},
							},
							{
								type: 'filter',
								properties: {
									pass: "={{ !$responseItem.id.includes('embed') }}",
								},
							},
							{
								type: 'setKeyValue',
								properties: {
									name: '={{ $responseItem.id }}',
									value: '={{ $responseItem.id }}',
								},
							},
							{
								type: 'sort',
								properties: {
									key: 'name',
								},
							},
						],
					},
				},
			},
			additionalData,
			PROVIDER_NODE_TYPE_MAP.mistralCloud,
			{},
			credentials,
		);

		return {
			models: results.map((result) => ({
				name: result.name,
				description: result.description ?? String(result.value),
				model: {
					provider: 'mistralCloud',
					model: String(result.value),
				},
				createdAt: null,
				updatedAt: null,
			})),
		};
	}

	private async fetchCohereModels(
		credentials: INodeCredentials,
		additionalData: IWorkflowExecuteAdditionalData,
	): Promise<ChatModelsResponse['cohere']> {
		const results = await this.nodeParametersService.getOptionsViaLoadOptions(
			{
				routing: {
					request: {
						method: 'GET',
						url: '/v1/models?page_size=100&endpoint=chat',
					},
					output: {
						postReceive: [
							{
								type: 'rootProperty',
								properties: {
									property: 'models',
								},
							},
							{
								type: 'setKeyValue',
								properties: {
									name: '={{$responseItem.name}}',
									value: '={{$responseItem.name}}',
									description: '={{$responseItem.description}}',
								},
							},
							{
								type: 'sort',
								properties: {
									key: 'name',
								},
							},
						],
					},
				},
			},
			additionalData,
			PROVIDER_NODE_TYPE_MAP.cohere,
			{},
			credentials,
		);

		return {
			models: results.map((result) => ({
				name: result.name,
				description: result.description ?? null,
				model: {
					provider: 'cohere',
					model: String(result.value),
				},
				createdAt: null,
				updatedAt: null,
			})),
		};
	}

	private async fetchDeepSeekModels(
		credentials: INodeCredentials,
		additionalData: IWorkflowExecuteAdditionalData,
	): Promise<ChatModelsResponse['deepSeek']> {
		const results = await this.nodeParametersService.getOptionsViaLoadOptions(
			{
				routing: {
					request: {
						method: 'GET',
						url: '/models',
					},
					output: {
						postReceive: [
							{
								type: 'rootProperty',
								properties: {
									property: 'data',
								},
							},
							{
								type: 'setKeyValue',
								properties: {
									name: '={{$responseItem.id}}',
									value: '={{$responseItem.id}}',
								},
							},
							{
								type: 'sort',
								properties: {
									key: 'name',
								},
							},
						],
					},
				},
			},
			additionalData,
			PROVIDER_NODE_TYPE_MAP.deepSeek,
			{},
			credentials,
		);

		return {
			models: results.map((result) => ({
				name: result.name,
				description: result.description ?? String(result.value),
				model: {
					provider: 'deepSeek',
					model: String(result.value),
				},
				createdAt: null,
				updatedAt: null,
			})),
		};
	}

	private async fetchOpenRouterModels(
		credentials: INodeCredentials,
		additionalData: IWorkflowExecuteAdditionalData,
	): Promise<ChatModelsResponse['openRouter']> {
		const results = await this.nodeParametersService.getOptionsViaLoadOptions(
			{
				routing: {
					request: {
						method: 'GET',
						url: '/models',
					},
					output: {
						postReceive: [
							{
								type: 'rootProperty',
								properties: {
									property: 'data',
								},
							},
							{
								type: 'setKeyValue',
								properties: {
									name: '={{$responseItem.id}}',
									value: '={{$responseItem.id}}',
								},
							},
							{
								type: 'sort',
								properties: {
									key: 'name',
								},
							},
						],
					},
				},
			},
			additionalData,
			PROVIDER_NODE_TYPE_MAP.openRouter,
			{},
			credentials,
		);

		return {
			models: results.map((result) => ({
				name: result.name,
				description: result.description ?? null,
				model: {
					provider: 'openRouter',
					model: String(result.value),
				},
				createdAt: null,
				updatedAt: null,
			})),
		};
	}

	private async fetchAgentWorkflowsAsModels(user: User): Promise<ChatModelsResponse['n8n']> {
		const nodeTypes = [CHAT_TRIGGER_NODE_TYPE];
		const workflows = await this.workflowService.getWorkflowsWithNodesIncluded(
			user,
			nodeTypes,
			true,
		);

		return {
			models: workflows
				// Ensure the user has at least read access to the workflow
				.filter((workflow) => workflow.scopes.includes('workflow:read'))
				.filter((workflow) => !!workflow.activeVersionId)
				.flatMap((workflow) => {
					const chatTrigger = workflow.nodes?.find((node) => node.type === CHAT_TRIGGER_NODE_TYPE);
					if (!chatTrigger) {
						return [];
					}

					const chatTriggerParams = validChatTriggerParamsShape.safeParse(
						chatTrigger.parameters,
					).data;

					if (!chatTriggerParams) {
						return [];
					}

					return [
						{
							name: chatTriggerParams.agentName ?? workflow.name ?? 'Unknown Agent',
							description: chatTriggerParams.agentDescription ?? null,
							model: {
								provider: 'n8n',
								workflowId: workflow.id,
							},
							createdAt: workflow.createdAt ? workflow.createdAt.toISOString() : null,
							updatedAt: workflow.updatedAt ? workflow.updatedAt.toISOString() : null,
							allowFileUploads: chatTriggerParams.options?.allowFileUploads ?? false,
						},
					];
				}),
		};
	}

	private async deleteChatWorkflow(workflowId: string): Promise<void> {
		await this.workflowRepository.delete(workflowId);
	}

	private getErrorMessage(execution: IExecutionResponse): string | undefined {
		if (execution.data.resultData.error) {
			return execution.data.resultData.error.description ?? execution.data.resultData.error.message;
		}

		return undefined;
	}

	private getAIOutput(execution: IExecutionResponse, nodeName: string): string | undefined {
		const agent = execution.data.resultData.runData[nodeName];
		if (!agent || !Array.isArray(agent) || agent.length === 0) return undefined;

		const runIndex = agent.length - 1;
		const mainOutputs = agent[runIndex].data?.main;

		// Check all main output branches for a message
		if (mainOutputs && Array.isArray(mainOutputs)) {
			for (const branch of mainOutputs) {
				if (branch && Array.isArray(branch) && branch.length > 0 && branch[0].json?.output) {
					if (typeof branch[0].json.output === 'string') {
						return branch[0].json.output;
					}
				}
			}
		}

		return undefined;
	}

	private pickCredentialId(
		provider: ChatHubProvider,
		credentials: INodeCredentials,
	): string | null {
		if (provider === 'n8n' || provider === 'custom-agent') {
			return null;
		}

		return credentials[PROVIDER_CREDENTIAL_TYPE_MAP[provider]]?.id ?? null;
	}

	async sendHumanMessage(res: Response, user: User, payload: HumanMessagePayload) {
		const {
			sessionId,
			messageId,
			message,
			model,
			credentials,
			previousMessageId,
			tools,
			attachments,
		} = payload;

		const credentialId = this.getModelCredential(model, credentials);

		// Store attachments early to populate 'id' field via BinaryDataService
		const processedAttachments = await this.chatHubAttachmentService.store(
			sessionId,
			messageId,
			attachments,
		);

		let executionData: IRunExecutionData;
		let workflowData: IWorkflowBase;

		try {
			const result = await this.messageRepository.manager.transaction(async (trx) => {
				let session = await this.getChatSession(user, sessionId, trx);
				session ??= await this.createChatSession(user, sessionId, model, credentialId, tools, trx);

				await this.ensurePreviousMessage(previousMessageId, sessionId, trx);
				const messages = Object.fromEntries((session.messages ?? []).map((m) => [m.id, m]));
				const history = this.buildMessageHistory(messages, previousMessageId);

				await this.saveHumanMessage(
					payload,
					processedAttachments,
					user,
					previousMessageId,
					model,
					undefined,
					trx,
				);

				return await this.prepareReplyWorkflow(
					user,
					sessionId,
					credentials,
					model,
					history,
					message,
					tools,
					processedAttachments,
					trx,
				);
			});

			executionData = result.executionData;
			workflowData = result.workflowData;
		} catch (error) {
			// Rollback stored attachments if transaction fails
			await this.chatHubAttachmentService.deleteAttachments(processedAttachments);
			throw error;
		}

		await this.executeChatWorkflowWithCleanup(
			res,
			user,
			workflowData,
			executionData,
			sessionId,
			messageId,
			model,
		);

		// Generate title for the session on receiving the first human message.
		// This could be moved on a separate API call perhaps, maybe triggered after the first message is sent?
		if (previousMessageId === null) {
			await this.generateSessionTitle(user, sessionId, message, credentials, model).catch(
				(error) => {
					this.logger.error(`Title generation failed: ${error}`);
				},
			);
		}
	}

	async editMessage(res: Response, user: User, payload: EditMessagePayload) {
		const { sessionId, editId, messageId, message, model, credentials } = payload;

		const workflow = await this.messageRepository.manager.transaction(async (trx) => {
			const session = await this.getChatSession(user, sessionId, trx);
			if (!session) {
				throw new NotFoundError('Chat session not found');
			}

			const messageToEdit = await this.getChatMessage(session.id, editId, [], trx);

			if (messageToEdit.type === 'ai') {
				// AI edits just change the original message without revisioning or response generation
				await this.messageRepository.updateChatMessage(editId, { content: payload.message }, trx);
				return null;
			}

			if (messageToEdit.type === 'human') {
				const messages = Object.fromEntries((session.messages ?? []).map((m) => [m.id, m]));
				const history = this.buildMessageHistory(messages, messageToEdit.previousMessageId);

				// If the message to edit isn't the original message, we want to point to the original message
				const revisionOfMessageId = messageToEdit.revisionOfMessageId ?? messageToEdit.id;

				// Attachments are already processed (from the original message)
				const attachments = messageToEdit.attachments ?? [];

				await this.saveHumanMessage(
					payload,
					attachments,
					user,
					messageToEdit.previousMessageId,
					model,
					revisionOfMessageId,
					trx,
				);

				return await this.prepareReplyWorkflow(
					user,
					sessionId,
					credentials,
					model,
					history,
					message,
					session.tools,
					attachments,
					trx,
				);
			}

			throw new BadRequestError('Only human and AI messages can be edited');
		});

		if (!workflow) {
			return;
		}

		const { workflowData, executionData } = workflow;

		await this.executeChatWorkflowWithCleanup(
			res,
			user,
			workflowData,
			executionData,
			sessionId,
			messageId,
			model,
		);
	}

	async regenerateAIMessage(res: Response, user: User, payload: RegenerateMessagePayload) {
		const { sessionId, retryId, model, credentials } = payload;

		const {
			workflow: { workflowData, executionData },
			retryOfMessageId,
			previousMessageId,
		} = await this.messageRepository.manager.transaction(async (trx) => {
			const session = await this.getChatSession(user, sessionId, trx);
			if (!session) {
				throw new NotFoundError('Chat session not found');
			}

			const messageToRetry = await this.getChatMessage(session.id, retryId, [], trx);

			if (messageToRetry.type !== 'ai') {
				throw new BadRequestError('Can only retry AI messages');
			}

			const messages = Object.fromEntries((session.messages ?? []).map((m) => [m.id, m]));
			const history = this.buildMessageHistory(messages, messageToRetry.previousMessageId);

			const lastHumanMessage = history.filter((m) => m.type === 'human').pop();
			if (!lastHumanMessage) {
				throw new BadRequestError('No human message found to base the retry on');
			}

			// Remove any (AI) messages that came after the last human message
			const lastHumanMessageIndex = history.indexOf(lastHumanMessage);
			if (lastHumanMessageIndex !== -1) {
				history.splice(lastHumanMessageIndex + 1);
			}

			// Rerun the workflow, replaying the last human message

			// If the message being retried is itself a retry, we want to point to the original message
			const retryOfMessageId = messageToRetry.retryOfMessageId ?? messageToRetry.id;
			const message = lastHumanMessage ? lastHumanMessage.content : '';
			const attachments = lastHumanMessage.attachments ?? [];
			const workflow = await this.prepareReplyWorkflow(
				user,
				sessionId,
				credentials,
				model,
				history,
				message,
				session.tools,
				attachments,
				trx,
			);

			return {
				workflow,
				previousMessageId: lastHumanMessage.id,
				retryOfMessageId,
			};
		});

		await this.executeChatWorkflowWithCleanup(
			res,
			user,
			workflowData,
			executionData,
			sessionId,
			previousMessageId,
			model,
			retryOfMessageId,
		);
	}

	private async prepareReplyWorkflow(
		user: User,
		sessionId: ChatSessionId,
		credentials: INodeCredentials,
		model: ChatHubConversationModel,
		history: ChatHubMessage[],
		message: string,
		tools: INode[],
		attachments: IBinaryData[],
		trx: EntityManager,
	) {
		if (model.provider === 'n8n') {
			return await this.prepareCustomAgentWorkflow(
				user,
				sessionId,
				model.workflowId,
				message,
				attachments,
			);
		}

		if (model.provider === 'custom-agent') {
			return await this.prepareChatAgentWorkflow(
				model.agentId,
				user,
				sessionId,
				history,
				message,
				attachments,
				trx,
			);
		}

		return await this.prepareBaseChatWorkflow(
			user,
			sessionId,
			credentials,
			model,
			history,
			message,
			undefined,
			tools,
			attachments,
			trx,
		);
	}

	private async prepareBaseChatWorkflow(
		user: User,
		sessionId: ChatSessionId,
		credentials: INodeCredentials,
		model: ChatHubBaseLLMModel,
		history: ChatHubMessage[],
		message: string,
		systemMessage: string | undefined,
		tools: INode[],
		attachments: IBinaryData[],
		trx: EntityManager,
	) {
		const credential = await this.chatHubCredentialsService.ensureCredentials(
			user,
			model.provider,
			credentials,
			trx,
		);

		return await this.chatHubWorkflowService.createChatWorkflow(
			user.id,
			sessionId,
			credential.projectId,
			history,
			message,
			attachments,
			credentials,
			model,
			systemMessage,
			tools,
			trx,
		);
	}

	private async prepareChatAgentWorkflow(
		agentId: string,
		user: User,
		sessionId: ChatSessionId,
		history: ChatHubMessage[],
		message: string,
		attachments: IBinaryData[],
		trx: EntityManager,
	) {
		const agent = await this.chatHubAgentService.getAgentById(agentId, user.id);

		if (!agent) {
			throw new BadRequestError('Agent not found');
		}

		if (!agent.provider || !agent.model) {
			throw new BadRequestError('Provider or model not set for agent');
		}

		if (agent.provider === 'n8n' || agent.provider === 'custom-agent') {
			throw new BadRequestError('Invalid provider');
		}

		const credentialId = agent.credentialId;
		if (!credentialId) {
			throw new BadRequestError('Credentials not set for agent');
		}

		const systemMessage = agent.systemPrompt;

		const model: ChatHubBaseLLMModel = {
			provider: agent.provider,
			model: agent.model,
		};

		const credentials: INodeCredentials = {
			[PROVIDER_CREDENTIAL_TYPE_MAP[agent.provider]]: {
				id: credentialId,
				name: '',
			},
		};

		const tools: INode[] = [];

		return await this.prepareBaseChatWorkflow(
			user,
			sessionId,
			credentials,
			model,
			history,
			message,
			systemMessage,
			tools,
			attachments,
			trx,
		);
	}

	private async prepareCustomAgentWorkflow(
		user: User,
		sessionId: ChatSessionId,
		workflowId: string,
		message: string,
		attachments: IBinaryData[],
	) {
		const workflowEntity = await this.workflowFinderService.findWorkflowForUser(
			workflowId,
			user,
			['workflow:read'],
			{ includeTags: false, includeParentFolder: false },
		);

		if (!workflowEntity) {
			throw new BadRequestError('Workflow not found');
		}

		const chatTriggers = workflowEntity.nodes.filter(
			(node) => node.type === CHAT_TRIGGER_NODE_TYPE,
		);

		if (chatTriggers.length !== 1) {
			throw new BadRequestError('Workflow must have exactly one chat trigger');
		}

		const chatTriggerNode = chatTriggers[0];

		const chatResponseNodes = workflowEntity.nodes.filter(
			(node) => node.type === RESPOND_TO_CHAT_NODE_TYPE,
		);

		if (chatResponseNodes.length > 0) {
			throw new BadRequestError(
				'Respond to Chat nodes are not supported in custom agent workflows',
			);
		}

		const nodeExecutionStack = this.chatHubWorkflowService.prepareExecutionData(
			chatTriggerNode,
			sessionId,
			message,
			attachments,
		);

		const executionData = createRunExecutionData({
			executionData: {
				nodeExecutionStack,
			},
			manualData: {
				userId: user.id,
			},
		});

		return {
			workflowData: {
				...workflowEntity,
			},
			executionData,
		};
	}

	private async ensurePreviousMessage(
		previousMessageId: ChatMessageId | null,
		sessionId: string,
		trx?: EntityManager,
	) {
		if (!previousMessageId) {
			return;
		}

		const previousMessage = await this.messageRepository.getOneById(
			previousMessageId,
			sessionId,
			[],
			trx,
		);
		if (!previousMessage) {
			throw new BadRequestError('The previous message does not exist in the session');
		}
	}

	async stopGeneration(user: User, sessionId: ChatSessionId, messageId: ChatMessageId) {
		const session = await this.getChatSession(user, sessionId);
		if (!session) {
			throw new NotFoundError('Chat session not found');
		}

		const message = await this.getChatMessage(session.id, messageId, [
			'execution',
			'execution.workflow',
		]);

		if (message.type !== 'ai') {
			throw new BadRequestError('Can only stop AI messages');
		}

		if (!message.executionId || !message.execution) {
			throw new BadRequestError('Message is not associated with a workflow execution');
		}

		if (message.status !== 'running') {
			throw new BadRequestError('Can only stop messages that are currently running');
		}

		await this.executionService.stop(message.execution.id, [message.execution.workflowId]);
		await this.messageRepository.updateChatMessage(messageId, { status: 'cancelled' });
	}

	private async executeChatWorkflow(
		res: Response,
		user: User,
		workflowData: IWorkflowBase,
		executionData: IRunExecutionData,
		sessionId: ChatSessionId,
		previousMessageId: ChatMessageId,
		model: ChatHubConversationModel,
		retryOfMessageId: ChatMessageId | null = null,
	) {
		this.logger.debug(
			`Starting execution of workflow "${workflowData.name}" with ID ${workflowData.id}`,
		);

		// Capture the streaming response as it's being generated to save
		// partial messages in the database when generation gets cancelled.
		let executionId: string | undefined = undefined;

		const aggregator = createStructuredChunkAggregator(previousMessageId, retryOfMessageId, {
			onBegin: async (message) => {
				await this.saveAIMessage({
					...message,
					sessionId,
					executionId,
					model,
					retryOfMessageId,
				});
			},
			onItem: (_message, _chunk) => {
				// We could save partial messages to DB here if we wanted to,
				// but they would be very frequent updates.
			},
			onEnd: async (message) => {
				await this.messageRepository.updateChatMessage(message.id, {
					content: message.content,
					status: message.status,
				});
			},
			onError: async (message, _errorText) => {
				await this.messageRepository.manager.transaction(async (trx) => {
					// Always update the content to whatever was generated so far, including the possible error text
					await this.messageRepository.updateChatMessage(
						message.id,
						{
							content: message.content,
						},
						trx,
					);

					// When messages are cancelled they're already marked cancelled on `stopGeneration`
					const savedMessage = await this.messageRepository.getOneById(
						message.id,
						sessionId,
						[],
						trx,
					);
					if (savedMessage?.status === 'cancelled') {
						return;
					}

					// Otherwise mark them as errored
					await this.messageRepository.updateChatMessage(
						message.id,
						{
							status: 'error',
						},
						trx,
					);
				});
			},
		});

		const transform = (text: string) => {
			const trimmed = text.trim();
			if (!trimmed) return text;

			let chunk: StructuredChunk | null = null;
			try {
				chunk = jsonParse<StructuredChunk>(trimmed);
			} catch {
				return text;
			}

			const message = aggregator.ingest(chunk);
			const enriched: EnrichedStructuredChunk = {
				...chunk,
				metadata: {
					...chunk.metadata,
					messageId: message.id,
					previousMessageId: message.previousMessageId,
					retryOfMessageId: message.retryOfMessageId,
					executionId: executionId ? +executionId : null,
				},
			};

			return JSON.stringify(enriched) + '\n';
		};

		const stream = interceptResponseWrites(res, transform);

		stream.on('finish', aggregator.finalizeAll);
		stream.on('close', aggregator.finalizeAll);

		stream.writeHead(200, JSONL_STREAM_HEADERS);
		stream.flushHeaders();

		const execution = await this.workflowExecutionService.executeChatWorkflow(
			workflowData,
			executionData,
			user,
			stream,
			true,
		);

		executionId = execution.executionId;

		if (!executionId) {
			throw new OperationalError('There was a problem starting the chat execution.');
		}

		try {
			// Wait until the execution finishes (or errors) so that we don't delete the workflow too early
			const result = await this.activeExecutions.getPostExecutePromise(executionId);
			if (!result) {
				throw new OperationalError('There was a problem executing the chat workflow.');
			}
		} catch (error: unknown) {
			if (error instanceof ManualExecutionCancelledError) {
				return;
			}

			if (error instanceof Error) {
				this.logger.error(`Error during chat workflow execution: ${error}`);
			}
			throw error;
		}
	}

	private async executeChatWorkflowWithCleanup(
		res: Response,
		user: User,
		workflowData: IWorkflowBase,
		executionData: IRunExecutionData,
		sessionId: ChatSessionId,
		previousMessageId: ChatMessageId,
		model: ChatHubConversationModel,
		retryOfMessageId: ChatMessageId | null = null,
	) {
		try {
			await this.executeChatWorkflow(
				res,
				user,
				workflowData,
				executionData,
				sessionId,
				previousMessageId,
				model,
				retryOfMessageId,
			);
		} finally {
			if (model.provider !== 'n8n') {
				await this.deleteChatWorkflow(workflowData.id);
			}
		}
	}

	private async generateSessionTitle(
		user: User,
		sessionId: ChatSessionId,
		humanMessage: string,
		credentials: INodeCredentials,
		model: ChatHubConversationModel,
	) {
		const { executionData, workflowData } = await this.prepareTitleGenerationWorkflow(
			user,
			sessionId,
			humanMessage,
			credentials,
			model,
		);

		try {
			const title = await this.runTitleWorkflowAndGetTitle(user, workflowData, executionData);
			if (title) {
				await this.sessionRepository.updateChatTitle(sessionId, title);
			}
		} catch (error: unknown) {
			if (error instanceof Error) {
				this.logger.error(`Error during session title generation workflow execution: ${error}`);
			}
			throw error;
		} finally {
			await this.deleteChatWorkflow(workflowData.id);
		}
	}

	private async prepareTitleGenerationWorkflow(
		user: User,
		sessionId: ChatSessionId,
		humanMessage: string,
		incomingCredentials: INodeCredentials,
		incomingModel: ChatHubConversationModel,
	) {
		return await this.messageRepository.manager.transaction(async (trx) => {
			const { resolvedCredentials, resolvedModel, credential } =
				await this.resolveCredentialsAndModelForTitle(
					user,
					incomingModel,
					incomingCredentials,
					trx,
				);

			if (!credential) {
				throw new BadRequestError('Could not determine credentials for title generation');
			}

			this.logger.debug(
				`Using credential ID ${credential.id} for title generation in project ${credential.projectId}, model ${JSON.stringify(resolvedModel)}`,
			);

			return await this.chatHubWorkflowService.createTitleGenerationWorkflow(
				user.id,
				sessionId,
				credential.projectId,
				humanMessage,
				resolvedCredentials,
				resolvedModel,
				trx,
			);
		});
	}

	private async resolveCredentialsAndModelForTitle(
		user: User,
		model: ChatHubConversationModel,
		credentials: INodeCredentials,
		trx: EntityManager,
	): Promise<{
		resolvedCredentials: INodeCredentials;
		resolvedModel: ChatHubConversationModel;
		credential: CredentialWithProjectId;
	}> {
		if (model.provider === 'n8n') {
			return await this.resolveFromN8nWorkflow(user, model, trx);
		}

		if (model.provider === 'custom-agent') {
			return await this.resolveFromCustomAgent(user, model, trx);
		}

		const credential = await this.chatHubCredentialsService.ensureCredentials(
			user,
			model.provider,
			credentials,
			trx,
		);

		return {
			resolvedCredentials: credentials,
			resolvedModel: model,
			credential,
		};
	}

	private async resolveFromN8nWorkflow(
		user: User,
		model: ChatHubN8nModel,
		trx: EntityManager,
	): Promise<{
		resolvedCredentials: INodeCredentials;
		resolvedModel: ChatHubConversationModel;
		credential: CredentialWithProjectId;
	}> {
		const workflowEntity = await this.workflowFinderService.findWorkflowForUser(
			model.workflowId,
			user,
			['workflow:read'],
			{ includeTags: false, includeParentFolder: false },
		);

		if (!workflowEntity) {
			throw new BadRequestError('Workflow not found for title generation');
		}

		const modelNodes = this.findSupportedLLMNodes(workflowEntity);
		this.logger.debug(
			`Found ${modelNodes.length} LLM nodes in workflow ${workflowEntity.id} for title generation`,
		);

		if (modelNodes.length === 0) {
			throw new BadRequestError('No supported Model nodes found in workflow for title generation');
		}

		const modelNode = modelNodes[0];
		const llmModel = (modelNode.node.parameters?.model as INodeParameters)?.value;
		if (!llmModel) {
			throw new BadRequestError(
				`No model set on Model node "${modelNode.node.name}" for title generation`,
			);
		}

		if (typeof llmModel !== 'string' || llmModel.length === 0 || llmModel.startsWith('=')) {
			throw new BadRequestError(
				`Invalid model set on Model node "${modelNode.node.name}" for title generation`,
			);
		}

		const llmCredentials = modelNode.node.credentials;
		if (!llmCredentials) {
			throw new BadRequestError(
				`No credentials found on Model node "${modelNode.node.name}" for title generation`,
			);
		}

		const credential = await this.chatHubCredentialsService.ensureCredentials(
			user,
			modelNode.provider,
			llmCredentials,
			trx,
		);

		const resolvedModel: ChatHubConversationModel = {
			provider: modelNode.provider,
			model: llmModel,
		};

		const resolvedCredentials: INodeCredentials = {
			[PROVIDER_CREDENTIAL_TYPE_MAP[modelNode.provider]]: {
				id: credential.id,
				name: '',
			},
		};

		return { resolvedCredentials, resolvedModel, credential };
	}

	private findSupportedLLMNodes(workflowEntity: { nodes: INode[]; id: string }) {
		return workflowEntity.nodes.reduce<Array<{ node: INode; provider: ChatHubLLMProvider }>>(
			(acc, node) => {
				const supportedProvider = Object.entries(PROVIDER_NODE_TYPE_MAP).find(
					([_provider, { name }]) => node.type === name,
				);
				if (supportedProvider) {
					const [provider] = supportedProvider;
					acc.push({ node, provider: provider as ChatHubLLMProvider });
				}
				return acc;
			},
			[],
		);
	}

	private async resolveFromCustomAgent(
		user: User,
		model: ChatHubCustomAgentModel,
		trx: EntityManager,
	): Promise<{
		resolvedCredentials: INodeCredentials;
		resolvedModel: ChatHubConversationModel;
		credential: CredentialWithProjectId;
	}> {
		const agent = await this.chatHubAgentService.getAgentById(model.agentId, user.id);
		if (!agent) {
			throw new BadRequestError('Agent not found for title generation');
		}

		if (agent.provider === 'n8n' || agent.provider === 'custom-agent') {
			throw new BadRequestError('Invalid provider for title generation');
		}

		const credentialId = agent.credentialId;
		if (!credentialId) {
			throw new BadRequestError('Credentials not set for agent');
		}

		const resolvedModel: ChatHubConversationModel = {
			provider: agent.provider,
			model: agent.model,
		};

		const resolvedCredentials: INodeCredentials = {
			[PROVIDER_CREDENTIAL_TYPE_MAP[agent.provider]]: {
				id: credentialId,
				name: '',
			},
		};

		const credential = await this.chatHubCredentialsService.ensureCredentials(
			user,
			agent.provider,
			resolvedCredentials,
			trx,
		);

		return { resolvedCredentials, resolvedModel, credential };
	}

	private async runTitleWorkflowAndGetTitle(
		user: User,
		workflowData: IWorkflowBase,
		executionData: IRunExecutionData,
	): Promise<string | null> {
		const started = await this.workflowExecutionService.executeChatWorkflow(
			workflowData,
			executionData,
			user,
		);

		const executionId = started.executionId;
		if (!executionId) {
			throw new OperationalError('There was a problem starting the chat execution.');
		}

		let run: IRun | undefined;
		try {
			run = await this.activeExecutions.getPostExecutePromise(executionId);
			if (!run) {
				throw new OperationalError('There was a problem executing the chat workflow.');
			}
		} catch (error: unknown) {
			if (error instanceof ManualExecutionCancelledError) {
				return null;
			}
			throw error;
		}

		const execution = await this.executionRepository.findWithUnflattenedData(executionId, [
			workflowData.id,
		]);
		if (!execution) {
			throw new OperationalError(`Could not find execution with ID ${executionId}`);
		}

		if (!execution.status || execution.status !== 'success') {
			const message = this.getErrorMessage(execution) ?? 'Failed to generate a response';
			throw new OperationalError(message);
		}

		const title = this.getAIOutput(execution, NODE_NAMES.TITLE_GENERATOR_AGENT);
		return title ?? null;
	}

	private async saveHumanMessage(
		payload: HumanMessagePayload | EditMessagePayload,
		attachments: IBinaryData[],
		user: User,
		previousMessageId: ChatMessageId | null,
		model: ChatHubConversationModel,
		revisionOfMessageId?: ChatMessageId,
		trx?: EntityManager,
	) {
		await this.messageRepository.createChatMessage(
			{
				id: payload.messageId,
				sessionId: payload.sessionId,
				type: 'human',
				status: 'success',
				content: payload.message,
				previousMessageId,
				revisionOfMessageId,
				name: user.firstName || 'User',
				attachments,
				...model,
			},
			trx,
		);
	}

	private async saveAIMessage({
		id,
		sessionId,
		executionId,
		previousMessageId,
		content,
		model,
		retryOfMessageId,
		status,
	}: {
		id: ChatMessageId;
		sessionId: ChatSessionId;
		previousMessageId: ChatMessageId | null;
		content: string;
		model: ChatHubConversationModel;
		executionId?: string;
		retryOfMessageId: ChatMessageId | null;
		editOfMessageId?: ChatMessageId;
		status?: ChatHubMessageStatus;
	}) {
		await this.messageRepository.createChatMessage({
			id,
			sessionId,
			previousMessageId,
			executionId: executionId ? parseInt(executionId, 10) : null,
			type: 'ai',
			name: 'AI',
			status,
			content,
			retryOfMessageId,
			...model,
		});
	}

	private getModelCredential(model: ChatHubConversationModel, credentials: INodeCredentials) {
		const credentialId =
			model.provider !== 'n8n' ? this.pickCredentialId(model.provider, credentials) : null;

		return credentialId;
	}

	private async getChatSession(user: User, sessionId: ChatSessionId, trx?: EntityManager) {
		return await this.sessionRepository.getOneById(sessionId, user.id, trx);
	}

	private async createChatSession(
		user: User,
		sessionId: ChatSessionId,
		model: ChatHubConversationModel,
		credentialId: string | null,
		tools: INode[],
		trx?: EntityManager,
	) {
		let agentName: string | undefined = undefined;

		if (model.provider === 'custom-agent') {
			// Find the agent to get its name
			const agent = await this.chatHubAgentService.getAgentById(model.agentId, user.id);
			if (!agent) {
				throw new BadRequestError('Agent not found for chat session initialization');
			}
			agentName = agent.name;
		}

		if (model.provider === 'n8n') {
			// Find the workflow to get its name
			const workflow = await this.workflowFinderService.findWorkflowForUser(
				model.workflowId,
				user,
				['workflow:read'],
				{ includeTags: false, includeParentFolder: false },
			);

			if (!workflow) {
				throw new BadRequestError('Workflow not found for chat session initialization');
			}

			const chatTrigger = workflow.nodes?.find((node) => node.type === CHAT_TRIGGER_NODE_TYPE);
			if (!chatTrigger) {
				throw new BadRequestError(
					'Chat trigger not found in workflow for chat session initialization',
				);
			}
			agentName =
				typeof chatTrigger.parameters.agentName === 'string' &&
				chatTrigger.parameters.agentName.length > 0
					? chatTrigger.parameters.agentName
					: workflow.name;
		}

		return await this.sessionRepository.createChatSession(
			{
				id: sessionId,
				ownerId: user.id,
				title: 'New Chat',
				agentName,
				tools,
				credentialId,
				...model,
			},
			trx,
		);
	}

	private async getChatMessage(
		sessionId: ChatSessionId,
		messageId: ChatMessageId,
		relations: string[] = [],
		trx?: EntityManager,
	) {
		const message = await this.messageRepository.getOneById(messageId, sessionId, relations, trx);
		if (!message) {
			throw new NotFoundError('Chat message not found');
		}
		return message;
	}

	/**
	 * Get all conversations for a user
	 */
	async getConversations(
		userId: string,
		limit: number,
		cursor?: string,
	): Promise<ChatHubConversationsResponse> {
		const sessions = await this.sessionRepository.getManyByUserId(userId, limit + 1, cursor);

		const hasMore = sessions.length > limit;
		const data = hasMore ? sessions.slice(0, limit) : sessions;
		const nextCursor = hasMore ? data[data.length - 1].id : null;

		return {
			data: data.map((session) => ({
				id: session.id,
				title: session.title,
				ownerId: session.ownerId,
				lastMessageAt: session.lastMessageAt?.toISOString() ?? null,
				credentialId: session.credentialId,
				provider: session.provider,
				model: session.model,
				workflowId: session.workflowId,
				agentId: session.agentId,
				agentName: session.agentName,
				createdAt: session.createdAt.toISOString(),
				updatedAt: session.updatedAt.toISOString(),
				tools: session.tools,
			})),
			nextCursor,
			hasMore,
		};
	}

	/**
	 * Get a single conversation with messages and ready to render timeline of latest messages
	 * */
	async getConversation(userId: string, sessionId: string): Promise<ChatHubConversationResponse> {
		const session = await this.sessionRepository.getOneById(sessionId, userId);
		if (!session) {
			throw new NotFoundError('Chat session not found');
		}

		const messages = await this.messageRepository.getManyBySessionId(sessionId);

		return {
			session: {
				id: session.id,
				title: session.title,
				ownerId: session.ownerId,
				lastMessageAt: session.lastMessageAt?.toISOString() ?? null,
				credentialId: session.credentialId,
				provider: session.provider,
				model: session.model,
				workflowId: session.workflowId,
				agentId: session.agentId,
				agentName: session.agentName,
				createdAt: session.createdAt.toISOString(),
				updatedAt: session.updatedAt.toISOString(),
				tools: session.tools,
			},
			conversation: {
				messages: Object.fromEntries(messages.map((m) => [m.id, this.convertMessageToDto(m)])),
			},
		};
	}

	private convertMessageToDto(message: ChatHubMessage): ChatHubMessageDto {
		return {
			id: message.id,
			sessionId: message.sessionId,
			type: message.type,
			name: message.name,
			content: message.content,
			provider: message.provider,
			model: message.model,
			workflowId: message.workflowId,
			agentId: message.agentId,
			executionId: message.executionId,
			status: message.status,
			createdAt: message.createdAt.toISOString(),
			updatedAt: message.updatedAt.toISOString(),

			previousMessageId: message.previousMessageId,
			retryOfMessageId: message.retryOfMessageId,
			revisionOfMessageId: message.revisionOfMessageId,

			attachments: (message.attachments ?? []).map(({ fileName, mimeType }) => ({
				fileName,
				mimeType,
			})),
		};
	}

	/**
	 * Build the message history chain ending to the message with ID `lastMessageId`
	 */
	private buildMessageHistory(
		messages: Record<ChatMessageId, ChatHubMessage>,
		lastMessageId: ChatMessageId | null,
	) {
		if (!lastMessageId) return [];

		const visited = new Set<string>();
		const historyIds = [];

		let current: ChatMessageId | null = lastMessageId;

		while (current && !visited.has(current)) {
			historyIds.unshift(current);
			visited.add(current);
			current = messages[current]?.previousMessageId ?? null;
		}

		const history = historyIds.flatMap((id) => messages[id] ?? []);
		return history;
	}

	async deleteAllSessions() {
		await this.chatHubAttachmentService.deleteAll();
		const result = await this.sessionRepository.deleteAll();
		return result;
	}

	/**
	 * Updates the title of a session
	 */
	async updateSessionTitle(userId: string, sessionId: ChatSessionId, title: string) {
		const session = await this.sessionRepository.getOneById(sessionId, userId);

		if (!session) {
			throw new NotFoundError('Session not found');
		}

		return await this.sessionRepository.updateChatTitle(sessionId, title);
	}

	/**
	 * Updates a session with the provided fields
	 */
	async updateSession(
		user: User,
		sessionId: ChatSessionId,
		updates: {
			title?: string;
			credentialId?: string | null;
			provider?: ChatHubProvider;
			model?: string | null;
			workflowId?: string | null;
			agentId?: string | null;
			agentName?: string | null;
		},
	) {
		const session = await this.sessionRepository.getOneById(sessionId, user.id);

		if (!session) {
			throw new NotFoundError('Session not found');
		}

		if (updates.workflowId) {
			// Validate the workflow exists and is accessible
			const workflow = await this.workflowFinderService.findWorkflowForUser(
				updates.workflowId,
				user,
				['workflow:read'],
				{ includeTags: false, includeParentFolder: false },
			);

			if (!workflow) {
				throw new BadRequestError('Workflow not found');
			}

			const chatTriggers = workflow.nodes.filter((node) => node.type === CHAT_TRIGGER_NODE_TYPE);

			if (chatTriggers.length !== 1) {
				throw new BadRequestError('Workflow must have exactly one chat trigger');
			}

			const chatTrigger = chatTriggers[0];

			updates.agentName =
				typeof chatTrigger.parameters.agentName === 'string' &&
				chatTrigger.parameters.agentName.length > 0
					? chatTrigger.parameters.agentName
					: workflow.name;
		}

		if (updates.agentId) {
			// Validate the agent exists and is accessible
			const agent = await this.chatHubAgentService.getAgentById(updates.agentId, user.id);

			if (!agent) {
				throw new BadRequestError('Agent not found');
			}

			updates.agentName = agent.name;
		}

		if (updates.provider === 'n8n') {
			// n8n provider only stores workflowId
			updates.model = null;
			updates.credentialId = null;
			updates.agentId = null;
		} else if (updates.provider === 'custom-agent') {
			// custom-agent provider only stores agentId & Agent name
			updates.model = null;
			updates.credentialId = null;
			updates.workflowId = null;
		} else if (updates.provider) {
			updates.workflowId = null;
			updates.agentId = null;
			updates.agentName = null;
		}

		return await this.sessionRepository.updateChatSession(sessionId, updates);
	}

	/**
	 * Deletes a session
	 */
	async deleteSession(userId: string, sessionId: ChatSessionId) {
		const session = await this.sessionRepository.getOneById(sessionId, userId);

		if (!session) {
			throw new NotFoundError('Session not found');
		}

		await this.chatHubAttachmentService.deleteAllBySessionId(sessionId);
		await this.sessionRepository.deleteChatHubSession(sessionId);
	}
}<|MERGE_RESOLUTION|>--- conflicted
+++ resolved
@@ -164,17 +164,14 @@
 				return await this.fetchAzureOpenAiModels(credentials, additionalData);
 			case 'awsBedrock':
 				return await this.fetchAwsBedrockModels(credentials, additionalData);
-<<<<<<< HEAD
 			case 'openRouter':
 				return await this.fetchOpenRouterModels(credentials, additionalData);
-=======
 			case 'deepSeek':
 				return await this.fetchDeepSeekModels(credentials, additionalData);
 			case 'cohere':
 				return await this.fetchCohereModels(credentials, additionalData);
 			case 'mistralCloud':
 				return await this.fetchMistralCloudModels(credentials, additionalData);
->>>>>>> 990f1964
 			case 'n8n':
 				return await this.fetchAgentWorkflowsAsModels(user);
 			case 'custom-agent':
