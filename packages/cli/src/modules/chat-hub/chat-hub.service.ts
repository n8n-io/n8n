--- conflicted
+++ resolved
@@ -164,10 +164,8 @@
 				return await this.fetchAzureOpenAiModels(credentials, additionalData);
 			case 'awsBedrock':
 				return await this.fetchAwsBedrockModels(credentials, additionalData);
-<<<<<<< HEAD
 			case 'groq':
 				return await this.fetchGroqModels(credentials, additionalData);
-=======
 			case 'openRouter':
 				return await this.fetchOpenRouterModels(credentials, additionalData);
 			case 'deepSeek':
@@ -176,7 +174,6 @@
 				return await this.fetchCohereModels(credentials, additionalData);
 			case 'mistralCloud':
 				return await this.fetchMistralCloudModels(credentials, additionalData);
->>>>>>> e4605c37
 			case 'n8n':
 				return await this.fetchAgentWorkflowsAsModels(user);
 			case 'custom-agent':
