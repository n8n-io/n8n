--- conflicted
+++ resolved
@@ -16,11 +16,8 @@
 	ChatHubN8nModel,
 	ChatHubCustomAgentModel,
 	emptyChatModelsResponse,
-<<<<<<< HEAD
 	type InputModality,
-=======
 	type ChatHubUpdateConversationRequest,
->>>>>>> 4d9a883a
 } from '@n8n/api-types';
 import { Logger } from '@n8n/backend-common';
 import { ExecutionRepository, IExecutionResponse, User, WorkflowRepository } from '@n8n/db';
@@ -2262,7 +2259,6 @@
 		await this.sessionRepository.deleteChatHubSession(sessionId);
 	}
 
-<<<<<<< HEAD
 	/**
 	 * Parses input modalities from chat trigger options
 	 * Converts MIME types string to InputModality array
@@ -2308,7 +2304,8 @@
 		}
 
 		return Array.from(modalities);
-=======
+	}
+
 	private async ensureValidModel(user: User, model: ChatHubConversationModel) {
 		if (model.provider === 'custom-agent') {
 			// Find the agent to get its name
@@ -2338,6 +2335,5 @@
 				);
 			}
 		}
->>>>>>> 4d9a883a
 	}
 }