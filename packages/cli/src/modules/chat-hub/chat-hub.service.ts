--- conflicted
+++ resolved
@@ -24,11 +24,7 @@
 import { Service } from '@n8n/di';
 import type { EntityManager } from '@n8n/typeorm';
 import type { Response } from 'express';
-<<<<<<< HEAD
 import { ErrorReporter, InstanceSettings } from 'n8n-core';
-=======
-import { ErrorReporter } from 'n8n-core';
->>>>>>> d6b9e7c8
 import {
 	CHAT_TRIGGER_NODE_TYPE,
 	OperationalError,
@@ -78,12 +74,9 @@
 import { ChatHubSessionRepository } from './chat-session.repository';
 import { interceptResponseWrites, createStructuredChunkAggregator } from './stream-capturer';
 
-<<<<<<< HEAD
 const EXECUTION_POLL_INTERVAL = 1000;
 const EXECUTION_FINISHED_STATUSES: ExecutionStatus[] = ['canceled', 'crashed', 'error', 'success'];
 
-=======
->>>>>>> d6b9e7c8
 @Service()
 export class ChatHubService {
 	constructor(
