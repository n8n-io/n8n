--- conflicted
+++ resolved
@@ -36,11 +36,8 @@
 	IRunExecutionData,
 	INodeParameters,
 	INode,
-<<<<<<< HEAD
 	type IBinaryData,
-=======
 	createRunExecutionData,
->>>>>>> d6f5c64c
 } from 'n8n-workflow';
 
 import { ChatHubAgentService } from './chat-hub-agent.service';
