--- conflicted
+++ resolved
@@ -928,31 +928,6 @@
 
 		const models: ChatModelDto[] = [];
 
-<<<<<<< HEAD
-					const inputModalities = this.chatHubWorkflowService.parseInputModalities(
-						chatTriggerParams.options,
-					);
-
-					return [
-						{
-							name: chatTriggerParams.agentName ?? workflow.name ?? 'Unknown Agent',
-							description: chatTriggerParams.agentDescription ?? null,
-							model: {
-								provider: 'n8n',
-								workflowId: workflow.id,
-							},
-							createdAt: workflow.createdAt ? workflow.createdAt.toISOString() : null,
-							updatedAt: workflow.updatedAt ? workflow.updatedAt.toISOString() : null,
-							metadata: {
-								inputModalities,
-								capabilities: {
-									functionCalling: false,
-								},
-							},
-						},
-					];
-				}),
-=======
 		for (const { id, activeVersion } of workflows) {
 			if (!activeVersion) {
 				continue;
@@ -968,6 +943,10 @@
 			if (!chatTriggerParams) {
 				continue;
 			}
+
+			const inputModalities = this.chatHubWorkflowService.parseInputModalities(
+				chatTriggerParams.options,
+			);
 
 			models.push({
 				name: chatTriggerParams.agentName ?? activeVersion.name ?? 'Unknown Agent',
@@ -978,13 +957,17 @@
 				},
 				createdAt: activeVersion.createdAt ? activeVersion.createdAt.toISOString() : null,
 				updatedAt: activeVersion.updatedAt ? activeVersion.updatedAt.toISOString() : null,
-				allowFileUploads: chatTriggerParams.options?.allowFileUploads ?? false,
+				metadata: {
+					inputModalities,
+					capabilities: {
+						functionCalling: false,
+					},
+				},
 			});
 		}
 
 		return {
 			models,
->>>>>>> 6ceef139
 		};
 	}
 
