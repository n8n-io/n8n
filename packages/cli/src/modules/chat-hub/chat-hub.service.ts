import {
	PROVIDER_CREDENTIAL_TYPE_MAP,
	type ChatHubProvider,
	type ChatHubLLMProvider,
	type ChatModelsResponse,
	type ChatHubConversationsResponse,
	type ChatHubConversationResponse,
	ChatHubMessageDto,
	type ChatMessageId,
	type ChatSessionId,
	ChatHubConversationModel,
	ChatHubMessageStatus,
	chatHubProviderSchema,
	type EnrichedStructuredChunk,
	ChatHubBaseLLMModel,
	ChatHubN8nModel,
	ChatHubCustomAgentModel,
	emptyChatModelsResponse,
} from '@n8n/api-types';
import { Logger } from '@n8n/backend-common';
import { ExecutionRepository, IExecutionResponse, User, WorkflowRepository } from '@n8n/db';
import { Service } from '@n8n/di';
import type { EntityManager } from '@n8n/typeorm';
import type { Response } from 'express';
import {
	CHAT_TRIGGER_NODE_TYPE,
	OperationalError,
	ManualExecutionCancelledError,
	type INodeCredentials,
	type IWorkflowBase,
	type IWorkflowExecuteAdditionalData,
	type IRun,
	jsonParse,
	StructuredChunk,
	RESPOND_TO_CHAT_NODE_TYPE,
	IRunExecutionData,
	INodeParameters,
	INode,
	type IBinaryData,
	createRunExecutionData,
} from 'n8n-workflow';

import { ChatHubAgentService } from './chat-hub-agent.service';
import { ChatHubCredentialsService, CredentialWithProjectId } from './chat-hub-credentials.service';
import type { ChatHubMessage } from './chat-hub-message.entity';
import { ChatHubWorkflowService } from './chat-hub-workflow.service';
import { JSONL_STREAM_HEADERS, NODE_NAMES, PROVIDER_NODE_TYPE_MAP } from './chat-hub.constants';
import {
	HumanMessagePayload,
	RegenerateMessagePayload,
	EditMessagePayload,
	validChatTriggerParamsShape,
} from './chat-hub.types';
import { ChatHubMessageRepository } from './chat-message.repository';
import { ChatHubSessionRepository } from './chat-session.repository';
import { interceptResponseWrites, createStructuredChunkAggregator } from './stream-capturer';

import { ActiveExecutions } from '@/active-executions';
import { CredentialsFinderService } from '@/credentials/credentials-finder.service';
import { BadRequestError } from '@/errors/response-errors/bad-request.error';
import { NotFoundError } from '@/errors/response-errors/not-found.error';
import { ExecutionService } from '@/executions/execution.service';
import { DynamicNodeParametersService } from '@/services/dynamic-node-parameters.service';
import { getBase } from '@/workflow-execute-additional-data';
import { WorkflowExecutionService } from '@/workflows/workflow-execution.service';
import { WorkflowFinderService } from '@/workflows/workflow-finder.service';
import { WorkflowService } from '@/workflows/workflow.service';
import { ChatHubAttachmentService } from './chat-hub.attachment.service';

@Service()
export class ChatHubService {
	constructor(
		private readonly logger: Logger,
		private readonly executionService: ExecutionService,
		private readonly nodeParametersService: DynamicNodeParametersService,
		private readonly executionRepository: ExecutionRepository,
		private readonly workflowExecutionService: WorkflowExecutionService,
		private readonly workflowService: WorkflowService,
		private readonly workflowFinderService: WorkflowFinderService,
		private readonly workflowRepository: WorkflowRepository,
		private readonly activeExecutions: ActiveExecutions,
		private readonly sessionRepository: ChatHubSessionRepository,
		private readonly messageRepository: ChatHubMessageRepository,
		private readonly credentialsFinderService: CredentialsFinderService,
		private readonly chatHubAgentService: ChatHubAgentService,
		private readonly chatHubCredentialsService: ChatHubCredentialsService,
		private readonly chatHubWorkflowService: ChatHubWorkflowService,
		private readonly chatHubAttachmentService: ChatHubAttachmentService,
	) {}

	async getModels(
		user: User,
		credentialIds: Record<ChatHubLLMProvider, string | null>,
	): Promise<ChatModelsResponse> {
		const additionalData = await getBase({ userId: user.id });
		const providers = chatHubProviderSchema.options;

		const allCredentials = await this.credentialsFinderService.findCredentialsForUser(user, [
			'credential:read',
		]);

		const responses = await Promise.all(
			providers.map<Promise<[ChatHubProvider, ChatModelsResponse[ChatHubProvider]]>>(
				async (provider: ChatHubProvider) => {
					const credentials: INodeCredentials = {};

					if (provider !== 'n8n' && provider !== 'custom-agent') {
						const credentialId = credentialIds[provider];
						if (!credentialId) {
							return [provider, { models: [] }];
						}

						// Ensure the user has the permission to read the credential
						if (!allCredentials.some((credential) => credential.id === credentialId)) {
							return [
								provider,
								{ models: [], error: 'Could not retrieve models. Verify credentials.' },
							];
						}

						credentials[PROVIDER_CREDENTIAL_TYPE_MAP[provider]] = { name: '', id: credentialId };
					}

					try {
						return [
							provider,
							await this.fetchModelsForProvider(user, provider, credentials, additionalData),
						];
					} catch {
						return [
							provider,
							{ models: [], error: 'Could not retrieve models. Verify credentials.' },
						];
					}
				},
			),
		);

		return responses.reduce<ChatModelsResponse>(
			(acc, [provider, res]) => {
				acc[provider] = res;
				return acc;
			},
			{ ...emptyChatModelsResponse },
		);
	}

	private async fetchModelsForProvider(
		user: User,
		provider: ChatHubProvider,
		credentials: INodeCredentials,
		additionalData: IWorkflowExecuteAdditionalData,
	): Promise<ChatModelsResponse[ChatHubProvider]> {
		switch (provider) {
			case 'openai':
				return await this.fetchOpenAiModels(credentials, additionalData);
			case 'anthropic':
				return await this.fetchAnthropicModels(credentials, additionalData);
			case 'google':
				return await this.fetchGoogleModels(credentials, additionalData);
			case 'ollama':
				return await this.fetchOllamaModels(credentials, additionalData);
			case 'azureOpenAi':
				return await this.fetchAzureOpenAiModels(credentials, additionalData);
			case 'awsBedrock':
				return await this.fetchAwsBedrockModels(credentials, additionalData);
<<<<<<< HEAD
			case 'deepSeek':
				return await this.fetchDeepSeekModels(credentials, additionalData);
=======
			case 'cohere':
				return await this.fetchCohereModels(credentials, additionalData);
			case 'mistralCloud':
				return await this.fetchMistralCloudModels(credentials, additionalData);
>>>>>>> da5c8ff3
			case 'n8n':
				return await this.fetchAgentWorkflowsAsModels(user);
			case 'custom-agent':
				return await this.chatHubAgentService.getAgentsByUserIdAsModels(user.id);
		}
	}

	private async fetchOpenAiModels(
		credentials: INodeCredentials,
		additionalData: IWorkflowExecuteAdditionalData,
	): Promise<ChatModelsResponse['openai']> {
		const resourceLocatorResults = await this.nodeParametersService.getResourceLocatorResults(
			'searchModels',
			'parameters.model',
			additionalData,
			PROVIDER_NODE_TYPE_MAP.openai,
			{},
			credentials,
		);

		return {
			models: resourceLocatorResults.results.map((result) => ({
				name: result.name,
				description: result.description ?? null,
				model: {
					provider: 'openai',
					model: String(result.value),
				},
				createdAt: null,
				updatedAt: null,
				allowFileUploads: true,
			})),
		};
	}

	private async fetchAnthropicModels(
		credentials: INodeCredentials,
		additionalData: IWorkflowExecuteAdditionalData,
	): Promise<ChatModelsResponse['anthropic']> {
		const resourceLocatorResults = await this.nodeParametersService.getResourceLocatorResults(
			'searchModels',
			'parameters.model',
			additionalData,
			PROVIDER_NODE_TYPE_MAP.anthropic,
			{},
			credentials,
		);

		return {
			models: resourceLocatorResults.results.map((result) => ({
				name: result.name,
				description: result.description ?? null,
				model: {
					provider: 'anthropic',
					model: String(result.value),
				},
				createdAt: null,
				updatedAt: null,
				allowFileUploads: true,
			})),
		};
	}

	private async fetchGoogleModels(
		credentials: INodeCredentials,
		additionalData: IWorkflowExecuteAdditionalData,
	): Promise<ChatModelsResponse['google']> {
		const results = await this.nodeParametersService.getOptionsViaLoadOptions(
			{
				// From Gemini node
				// https://github.com/n8n-io/n8n/blob/master/packages/%40n8n/nodes-langchain/nodes/llms/LmChatGoogleGemini/LmChatGoogleGemini.node.ts#L75
				routing: {
					request: {
						method: 'GET',
						url: '/v1beta/models',
					},
					output: {
						postReceive: [
							{
								type: 'rootProperty',
								properties: {
									property: 'models',
								},
							},
							{
								type: 'filter',
								properties: {
									pass: "={{ !$responseItem.name.includes('embedding') }}",
								},
							},
							{
								type: 'setKeyValue',
								properties: {
									name: '={{$responseItem.name}}',
									value: '={{$responseItem.name}}',
									description: '={{$responseItem.description}}',
								},
							},
							{
								type: 'sort',
								properties: {
									key: 'name',
								},
							},
						],
					},
				},
			},
			additionalData,
			PROVIDER_NODE_TYPE_MAP.google,
			{},
			credentials,
		);

		return {
			models: results.map((result) => ({
				name: result.name,
				description: result.description ?? null,
				model: {
					provider: 'google',
					model: String(result.value),
				},
				createdAt: null,
				updatedAt: null,
				allowFileUploads: true,
			})),
		};
	}

	private async fetchOllamaModels(
		credentials: INodeCredentials,
		additionalData: IWorkflowExecuteAdditionalData,
	): Promise<ChatModelsResponse['ollama']> {
		const results = await this.nodeParametersService.getOptionsViaLoadOptions(
			{
				// From Ollama Model node
				// https://github.com/n8n-io/n8n/blob/master/packages/%40n8n/nodes-langchain/nodes/llms/LMOllama/description.ts#L24
				routing: {
					request: {
						method: 'GET',
						url: '/api/tags',
					},
					output: {
						postReceive: [
							{
								type: 'rootProperty',
								properties: {
									property: 'models',
								},
							},
							{
								type: 'setKeyValue',
								properties: {
									name: '={{$responseItem.name}}',
									value: '={{$responseItem.name}}',
								},
							},
							{
								type: 'sort',
								properties: {
									key: 'name',
								},
							},
						],
					},
				},
			},
			additionalData,
			PROVIDER_NODE_TYPE_MAP.ollama,
			{},
			credentials,
		);

		return {
			models: results.map((result) => ({
				name: result.name,
				description: result.description ?? null,
				model: {
					provider: 'ollama',
					model: String(result.value),
				},
				createdAt: null,
				updatedAt: null,
				allowFileUploads: true,
			})),
		};
	}

	private async fetchAzureOpenAiModels(
		_credentials: INodeCredentials,
		_additionalData: IWorkflowExecuteAdditionalData,
	): Promise<ChatModelsResponse['azureOpenAi']> {
		// Azure doesn't appear to offer a way to list available models via API.
		// If we add support for this in the future on the Azure OpenAI node we should copy that
		// implementation here too.
		return {
			models: [],
		};
	}

	private async fetchAwsBedrockModels(
		credentials: INodeCredentials,
		additionalData: IWorkflowExecuteAdditionalData,
	): Promise<ChatModelsResponse['awsBedrock']> {
		// From AWS Bedrock node
		// https://github.com/n8n-io/n8n/blob/master/packages/%40n8n/nodes-langchain/nodes/llms/LmChatAwsBedrock/LmChatAwsBedrock.node.ts#L100
		// https://github.com/n8n-io/n8n/blob/master/packages/%40n8n/nodes-langchain/nodes/llms/LmChatAwsBedrock/LmChatAwsBedrock.node.ts#L155
		const foundationModelsRequest = this.nodeParametersService.getOptionsViaLoadOptions(
			{
				routing: {
					request: {
						method: 'GET',
						url: '/foundation-models?&byOutputModality=TEXT&byInferenceType=ON_DEMAND',
					},
					output: {
						postReceive: [
							{
								type: 'rootProperty',
								properties: {
									property: 'modelSummaries',
								},
							},
							{
								type: 'setKeyValue',
								properties: {
									name: '={{$responseItem.modelName}}',
									description: '={{$responseItem.modelArn}}',
									value: '={{$responseItem.modelId}}',
								},
							},
							{
								type: 'sort',
								properties: {
									key: 'name',
								},
							},
						],
					},
				},
			},
			additionalData,
			PROVIDER_NODE_TYPE_MAP.awsBedrock,
			{},
			credentials,
		);

		const inferenceProfileModelsRequest = this.nodeParametersService.getOptionsViaLoadOptions(
			{
				routing: {
					request: {
						method: 'GET',
						url: '/inference-profiles?maxResults=1000',
					},
					output: {
						postReceive: [
							{
								type: 'rootProperty',
								properties: {
									property: 'inferenceProfileSummaries',
								},
							},
							{
								type: 'setKeyValue',
								properties: {
									name: '={{$responseItem.inferenceProfileName}}',
									description:
										'={{$responseItem.description || $responseItem.inferenceProfileArn}}',
									value: '={{$responseItem.inferenceProfileId}}',
								},
							},
							{
								type: 'sort',
								properties: {
									key: 'name',
								},
							},
						],
					},
				},
			},
			additionalData,
			PROVIDER_NODE_TYPE_MAP.awsBedrock,
			{},
			credentials,
		);

		const [foundationModels, inferenceProfileModels] = await Promise.all([
			foundationModelsRequest,
			inferenceProfileModelsRequest,
		]);

		return {
			models: foundationModels.concat(inferenceProfileModels).map((result) => ({
				name: result.name,
				description: result.description ?? String(result.value),
				model: {
					provider: 'awsBedrock',
					model: String(result.value),
				},
				createdAt: null,
				updatedAt: null,
				allowFileUploads: true,
			})),
		};
	}

	private async fetchMistralCloudModels(
		credentials: INodeCredentials,
		additionalData: IWorkflowExecuteAdditionalData,
	): Promise<ChatModelsResponse['mistralCloud']> {
		const results = await this.nodeParametersService.getOptionsViaLoadOptions(
			{
				routing: {
					request: {
						method: 'GET',
						url: '/models',
					},
					output: {
						postReceive: [
							{
								type: 'rootProperty',
								properties: {
									property: 'data',
								},
							},
							{
								type: 'filter',
								properties: {
									pass: "={{ !$responseItem.id.includes('embed') }}",
								},
							},
							{
								type: 'setKeyValue',
								properties: {
									name: '={{ $responseItem.id }}',
									value: '={{ $responseItem.id }}',
								},
							},
							{
								type: 'sort',
								properties: {
									key: 'name',
								},
							},
						],
					},
				},
			},
			additionalData,
			PROVIDER_NODE_TYPE_MAP.mistralCloud,
			{},
			credentials,
		);

		return {
			models: results.map((result) => ({
				name: result.name,
				description: result.description ?? String(result.value),
				model: {
					provider: 'mistralCloud',
					model: String(result.value),
				},
				createdAt: null,
				updatedAt: null,
			})),
		};
	}

	private async fetchCohereModels(
		credentials: INodeCredentials,
		additionalData: IWorkflowExecuteAdditionalData,
	): Promise<ChatModelsResponse['cohere']> {
		const results = await this.nodeParametersService.getOptionsViaLoadOptions(
			{
				routing: {
					request: {
						method: 'GET',
						url: '/v1/models?page_size=100&endpoint=chat',
					},
					output: {
						postReceive: [
							{
								type: 'rootProperty',
								properties: {
									property: 'models',
								},
							},
							{
								type: 'setKeyValue',
								properties: {
									name: '={{$responseItem.name}}',
									value: '={{$responseItem.name}}',
									description: '={{$responseItem.description}}',
								},
							},
							{
								type: 'sort',
								properties: {
									key: 'name',
								},
							},
						],
					},
				},
			},
			additionalData,
			PROVIDER_NODE_TYPE_MAP.cohere,
			{},
			credentials,
		);

		return {
			models: results.map((result) => ({
				name: result.name,
				description: result.description ?? null,
				model: {
					provider: 'cohere',
					model: String(result.value),
				},
				createdAt: null,
				updatedAt: null,
			})),
		};
	}

	private async fetchDeepSeekModels(
		credentials: INodeCredentials,
		additionalData: IWorkflowExecuteAdditionalData,
	): Promise<ChatModelsResponse['deepSeek']> {
		const results = await this.nodeParametersService.getOptionsViaLoadOptions(
			{
				routing: {
					request: {
						method: 'GET',
						url: '/models',
					},
					output: {
						postReceive: [
							{
								type: 'rootProperty',
								properties: {
									property: 'data',
								},
							},
							{
								type: 'setKeyValue',
								properties: {
									name: '={{$responseItem.id}}',
									value: '={{$responseItem.id}}',
								},
							},
							{
								type: 'sort',
								properties: {
									key: 'name',
								},
							},
						],
					},
				},
			},
			additionalData,
			PROVIDER_NODE_TYPE_MAP.deepSeek,
			{},
			credentials,
		);

		return {
			models: results.map((result) => ({
				name: result.name,
				description: result.description ?? String(result.value),
				model: {
					provider: 'deepSeek',
					model: String(result.value),
				},
				createdAt: null,
				updatedAt: null,
			})),
		};
	}

	private async fetchAgentWorkflowsAsModels(user: User): Promise<ChatModelsResponse['n8n']> {
		const nodeTypes = [CHAT_TRIGGER_NODE_TYPE];
		const workflows = await this.workflowService.getWorkflowsWithNodesIncluded(
			user,
			nodeTypes,
			true,
		);

		return {
			models: workflows
				// Ensure the user has at least read access to the workflow
				.filter((workflow) => workflow.scopes.includes('workflow:read'))
				.filter((workflow) => workflow.active)
				.flatMap((workflow) => {
					const chatTrigger = workflow.nodes?.find((node) => node.type === CHAT_TRIGGER_NODE_TYPE);
					if (!chatTrigger) {
						return [];
					}

					const chatTriggerParams = validChatTriggerParamsShape.safeParse(
						chatTrigger.parameters,
					).data;

					if (!chatTriggerParams) {
						return [];
					}

					return [
						{
							name: chatTriggerParams.agentName ?? workflow.name ?? 'Unknown Agent',
							description: chatTriggerParams.agentDescription ?? null,
							model: {
								provider: 'n8n',
								workflowId: workflow.id,
							},
							createdAt: workflow.createdAt ? workflow.createdAt.toISOString() : null,
							updatedAt: workflow.updatedAt ? workflow.updatedAt.toISOString() : null,
							allowFileUploads: chatTriggerParams.options?.allowFileUploads ?? false,
						},
					];
				}),
		};
	}

	private async deleteChatWorkflow(workflowId: string): Promise<void> {
		await this.workflowRepository.delete(workflowId);
	}

	private getErrorMessage(execution: IExecutionResponse): string | undefined {
		if (execution.data.resultData.error) {
			return execution.data.resultData.error.description ?? execution.data.resultData.error.message;
		}

		return undefined;
	}

	private getAIOutput(execution: IExecutionResponse, nodeName: string): string | undefined {
		const agent = execution.data.resultData.runData[nodeName];
		if (!agent || !Array.isArray(agent) || agent.length === 0) return undefined;

		const runIndex = agent.length - 1;
		const mainOutputs = agent[runIndex].data?.main;

		// Check all main output branches for a message
		if (mainOutputs && Array.isArray(mainOutputs)) {
			for (const branch of mainOutputs) {
				if (branch && Array.isArray(branch) && branch.length > 0 && branch[0].json?.output) {
					if (typeof branch[0].json.output === 'string') {
						return branch[0].json.output;
					}
				}
			}
		}

		return undefined;
	}

	private pickCredentialId(
		provider: ChatHubProvider,
		credentials: INodeCredentials,
	): string | null {
		if (provider === 'n8n' || provider === 'custom-agent') {
			return null;
		}

		return credentials[PROVIDER_CREDENTIAL_TYPE_MAP[provider]]?.id ?? null;
	}

	async sendHumanMessage(res: Response, user: User, payload: HumanMessagePayload) {
		const {
			sessionId,
			messageId,
			message,
			model,
			credentials,
			previousMessageId,
			tools,
			attachments,
		} = payload;

		const credentialId = this.getModelCredential(model, credentials);

		// Store attachments early to populate 'id' field via BinaryDataService
		const processedAttachments = await this.chatHubAttachmentService.store(
			sessionId,
			messageId,
			attachments,
		);

		let executionData: IRunExecutionData;
		let workflowData: IWorkflowBase;

		try {
			const result = await this.messageRepository.manager.transaction(async (trx) => {
				let session = await this.getChatSession(user, sessionId, trx);
				session ??= await this.createChatSession(user, sessionId, model, credentialId, tools, trx);

				await this.ensurePreviousMessage(previousMessageId, sessionId, trx);
				const messages = Object.fromEntries((session.messages ?? []).map((m) => [m.id, m]));
				const history = this.buildMessageHistory(messages, previousMessageId);

				await this.saveHumanMessage(
					payload,
					processedAttachments,
					user,
					previousMessageId,
					model,
					undefined,
					trx,
				);

				return await this.prepareReplyWorkflow(
					user,
					sessionId,
					credentials,
					model,
					history,
					message,
					tools,
					processedAttachments,
					trx,
				);
			});

			executionData = result.executionData;
			workflowData = result.workflowData;
		} catch (error) {
			// Rollback stored attachments if transaction fails
			await this.chatHubAttachmentService.deleteAttachments(processedAttachments);
			throw error;
		}

		await this.executeChatWorkflowWithCleanup(
			res,
			user,
			workflowData,
			executionData,
			sessionId,
			messageId,
			model,
		);

		// Generate title for the session on receiving the first human message.
		// This could be moved on a separate API call perhaps, maybe triggered after the first message is sent?
		if (previousMessageId === null) {
			await this.generateSessionTitle(user, sessionId, message, credentials, model).catch(
				(error) => {
					this.logger.error(`Title generation failed: ${error}`);
				},
			);
		}
	}

	async editMessage(res: Response, user: User, payload: EditMessagePayload) {
		const { sessionId, editId, messageId, message, model, credentials } = payload;

		const workflow = await this.messageRepository.manager.transaction(async (trx) => {
			const session = await this.getChatSession(user, sessionId, trx);
			if (!session) {
				throw new NotFoundError('Chat session not found');
			}

			const messageToEdit = await this.getChatMessage(session.id, editId, [], trx);

			if (messageToEdit.type === 'ai') {
				// AI edits just change the original message without revisioning or response generation
				await this.messageRepository.updateChatMessage(editId, { content: payload.message }, trx);
				return null;
			}

			if (messageToEdit.type === 'human') {
				const messages = Object.fromEntries((session.messages ?? []).map((m) => [m.id, m]));
				const history = this.buildMessageHistory(messages, messageToEdit.previousMessageId);

				// If the message to edit isn't the original message, we want to point to the original message
				const revisionOfMessageId = messageToEdit.revisionOfMessageId ?? messageToEdit.id;

				// Attachments are already processed (from the original message)
				const attachments = messageToEdit.attachments ?? [];

				await this.saveHumanMessage(
					payload,
					attachments,
					user,
					messageToEdit.previousMessageId,
					model,
					revisionOfMessageId,
					trx,
				);

				return await this.prepareReplyWorkflow(
					user,
					sessionId,
					credentials,
					model,
					history,
					message,
					session.tools,
					attachments,
					trx,
				);
			}

			throw new BadRequestError('Only human and AI messages can be edited');
		});

		if (!workflow) {
			return;
		}

		const { workflowData, executionData } = workflow;

		await this.executeChatWorkflowWithCleanup(
			res,
			user,
			workflowData,
			executionData,
			sessionId,
			messageId,
			model,
		);
	}

	async regenerateAIMessage(res: Response, user: User, payload: RegenerateMessagePayload) {
		const { sessionId, retryId, model, credentials } = payload;

		const {
			workflow: { workflowData, executionData },
			retryOfMessageId,
			previousMessageId,
		} = await this.messageRepository.manager.transaction(async (trx) => {
			const session = await this.getChatSession(user, sessionId, trx);
			if (!session) {
				throw new NotFoundError('Chat session not found');
			}

			const messageToRetry = await this.getChatMessage(session.id, retryId, [], trx);

			if (messageToRetry.type !== 'ai') {
				throw new BadRequestError('Can only retry AI messages');
			}

			const messages = Object.fromEntries((session.messages ?? []).map((m) => [m.id, m]));
			const history = this.buildMessageHistory(messages, messageToRetry.previousMessageId);

			const lastHumanMessage = history.filter((m) => m.type === 'human').pop();
			if (!lastHumanMessage) {
				throw new BadRequestError('No human message found to base the retry on');
			}

			// Remove any (AI) messages that came after the last human message
			const lastHumanMessageIndex = history.indexOf(lastHumanMessage);
			if (lastHumanMessageIndex !== -1) {
				history.splice(lastHumanMessageIndex + 1);
			}

			// Rerun the workflow, replaying the last human message

			// If the message being retried is itself a retry, we want to point to the original message
			const retryOfMessageId = messageToRetry.retryOfMessageId ?? messageToRetry.id;
			const message = lastHumanMessage ? lastHumanMessage.content : '';
			const attachments = lastHumanMessage.attachments ?? [];
			const workflow = await this.prepareReplyWorkflow(
				user,
				sessionId,
				credentials,
				model,
				history,
				message,
				session.tools,
				attachments,
				trx,
			);

			return {
				workflow,
				previousMessageId: lastHumanMessage.id,
				retryOfMessageId,
			};
		});

		await this.executeChatWorkflowWithCleanup(
			res,
			user,
			workflowData,
			executionData,
			sessionId,
			previousMessageId,
			model,
			retryOfMessageId,
		);
	}

	private async prepareReplyWorkflow(
		user: User,
		sessionId: ChatSessionId,
		credentials: INodeCredentials,
		model: ChatHubConversationModel,
		history: ChatHubMessage[],
		message: string,
		tools: INode[],
		attachments: IBinaryData[],
		trx: EntityManager,
	) {
		if (model.provider === 'n8n') {
			return await this.prepareCustomAgentWorkflow(
				user,
				sessionId,
				model.workflowId,
				message,
				attachments,
			);
		}

		if (model.provider === 'custom-agent') {
			return await this.prepareChatAgentWorkflow(
				model.agentId,
				user,
				sessionId,
				history,
				message,
				attachments,
				trx,
			);
		}

		return await this.prepareBaseChatWorkflow(
			user,
			sessionId,
			credentials,
			model,
			history,
			message,
			undefined,
			tools,
			attachments,
			trx,
		);
	}

	private async prepareBaseChatWorkflow(
		user: User,
		sessionId: ChatSessionId,
		credentials: INodeCredentials,
		model: ChatHubBaseLLMModel,
		history: ChatHubMessage[],
		message: string,
		systemMessage: string | undefined,
		tools: INode[],
		attachments: IBinaryData[],
		trx: EntityManager,
	) {
		const credential = await this.chatHubCredentialsService.ensureCredentials(
			user,
			model.provider,
			credentials,
			trx,
		);

		return await this.chatHubWorkflowService.createChatWorkflow(
			user.id,
			sessionId,
			credential.projectId,
			history,
			message,
			attachments,
			credentials,
			model,
			systemMessage,
			tools,
			trx,
		);
	}

	private async prepareChatAgentWorkflow(
		agentId: string,
		user: User,
		sessionId: ChatSessionId,
		history: ChatHubMessage[],
		message: string,
		attachments: IBinaryData[],
		trx: EntityManager,
	) {
		const agent = await this.chatHubAgentService.getAgentById(agentId, user.id);

		if (!agent) {
			throw new BadRequestError('Agent not found');
		}

		if (!agent.provider || !agent.model) {
			throw new BadRequestError('Provider or model not set for agent');
		}

		if (agent.provider === 'n8n' || agent.provider === 'custom-agent') {
			throw new BadRequestError('Invalid provider');
		}

		const credentialId = agent.credentialId;
		if (!credentialId) {
			throw new BadRequestError('Credentials not set for agent');
		}

		const systemMessage = agent.systemPrompt;

		const model: ChatHubBaseLLMModel = {
			provider: agent.provider,
			model: agent.model,
		};

		const credentials: INodeCredentials = {
			[PROVIDER_CREDENTIAL_TYPE_MAP[agent.provider]]: {
				id: credentialId,
				name: '',
			},
		};

		const tools: INode[] = [];

		return await this.prepareBaseChatWorkflow(
			user,
			sessionId,
			credentials,
			model,
			history,
			message,
			systemMessage,
			tools,
			attachments,
			trx,
		);
	}

	private async prepareCustomAgentWorkflow(
		user: User,
		sessionId: ChatSessionId,
		workflowId: string,
		message: string,
		attachments: IBinaryData[],
	) {
		const workflowEntity = await this.workflowFinderService.findWorkflowForUser(
			workflowId,
			user,
			['workflow:read'],
			{ includeTags: false, includeParentFolder: false },
		);

		if (!workflowEntity) {
			throw new BadRequestError('Workflow not found');
		}

		const chatTriggers = workflowEntity.nodes.filter(
			(node) => node.type === CHAT_TRIGGER_NODE_TYPE,
		);

		if (chatTriggers.length !== 1) {
			throw new BadRequestError('Workflow must have exactly one chat trigger');
		}

		const chatTriggerNode = chatTriggers[0];

		const chatResponseNodes = workflowEntity.nodes.filter(
			(node) => node.type === RESPOND_TO_CHAT_NODE_TYPE,
		);

		if (chatResponseNodes.length > 0) {
			throw new BadRequestError(
				'Respond to Chat nodes are not supported in custom agent workflows',
			);
		}

		const nodeExecutionStack = this.chatHubWorkflowService.prepareExecutionData(
			chatTriggerNode,
			sessionId,
			message,
			attachments,
		);

		const executionData = createRunExecutionData({
			executionData: {
				nodeExecutionStack,
			},
			manualData: {
				userId: user.id,
			},
		});

		return {
			workflowData: {
				...workflowEntity,
			},
			executionData,
		};
	}

	private async ensurePreviousMessage(
		previousMessageId: ChatMessageId | null,
		sessionId: string,
		trx?: EntityManager,
	) {
		if (!previousMessageId) {
			return;
		}

		const previousMessage = await this.messageRepository.getOneById(
			previousMessageId,
			sessionId,
			[],
			trx,
		);
		if (!previousMessage) {
			throw new BadRequestError('The previous message does not exist in the session');
		}
	}

	async stopGeneration(user: User, sessionId: ChatSessionId, messageId: ChatMessageId) {
		const session = await this.getChatSession(user, sessionId);
		if (!session) {
			throw new NotFoundError('Chat session not found');
		}

		const message = await this.getChatMessage(session.id, messageId, [
			'execution',
			'execution.workflow',
		]);

		if (message.type !== 'ai') {
			throw new BadRequestError('Can only stop AI messages');
		}

		if (!message.executionId || !message.execution) {
			throw new BadRequestError('Message is not associated with a workflow execution');
		}

		if (message.status !== 'running') {
			throw new BadRequestError('Can only stop messages that are currently running');
		}

		await this.executionService.stop(message.execution.id, [message.execution.workflowId]);
		await this.messageRepository.updateChatMessage(messageId, { status: 'cancelled' });
	}

	private async executeChatWorkflow(
		res: Response,
		user: User,
		workflowData: IWorkflowBase,
		executionData: IRunExecutionData,
		sessionId: ChatSessionId,
		previousMessageId: ChatMessageId,
		model: ChatHubConversationModel,
		retryOfMessageId: ChatMessageId | null = null,
	) {
		this.logger.debug(
			`Starting execution of workflow "${workflowData.name}" with ID ${workflowData.id}`,
		);

		// Capture the streaming response as it's being generated to save
		// partial messages in the database when generation gets cancelled.
		let executionId: string | undefined = undefined;

		const aggregator = createStructuredChunkAggregator(previousMessageId, retryOfMessageId, {
			onBegin: async (message) => {
				await this.saveAIMessage({
					...message,
					sessionId,
					executionId,
					model,
					retryOfMessageId,
				});
			},
			onItem: (_message, _chunk) => {
				// We could save partial messages to DB here if we wanted to,
				// but they would be very frequent updates.
			},
			onEnd: async (message) => {
				await this.messageRepository.updateChatMessage(message.id, {
					content: message.content,
					status: message.status,
				});
			},
			onError: async (message, _errorText) => {
				await this.messageRepository.manager.transaction(async (trx) => {
					// Always update the content to whatever was generated so far, including the possible error text
					await this.messageRepository.updateChatMessage(
						message.id,
						{
							content: message.content,
						},
						trx,
					);

					// When messages are cancelled they're already marked cancelled on `stopGeneration`
					const savedMessage = await this.messageRepository.getOneById(
						message.id,
						sessionId,
						[],
						trx,
					);
					if (savedMessage?.status === 'cancelled') {
						return;
					}

					// Otherwise mark them as errored
					await this.messageRepository.updateChatMessage(
						message.id,
						{
							status: 'error',
						},
						trx,
					);
				});
			},
		});

		const transform = (text: string) => {
			const trimmed = text.trim();
			if (!trimmed) return text;

			let chunk: StructuredChunk | null = null;
			try {
				chunk = jsonParse<StructuredChunk>(trimmed);
			} catch {
				return text;
			}

			const message = aggregator.ingest(chunk);
			const enriched: EnrichedStructuredChunk = {
				...chunk,
				metadata: {
					...chunk.metadata,
					messageId: message.id,
					previousMessageId: message.previousMessageId,
					retryOfMessageId: message.retryOfMessageId,
					executionId: executionId ? +executionId : null,
				},
			};

			return JSON.stringify(enriched) + '\n';
		};

		const stream = interceptResponseWrites(res, transform);

		stream.on('finish', aggregator.finalizeAll);
		stream.on('close', aggregator.finalizeAll);

		stream.writeHead(200, JSONL_STREAM_HEADERS);
		stream.flushHeaders();

		const execution = await this.workflowExecutionService.executeChatWorkflow(
			workflowData,
			executionData,
			user,
			stream,
			true,
		);

		executionId = execution.executionId;

		if (!executionId) {
			throw new OperationalError('There was a problem starting the chat execution.');
		}

		try {
			// Wait until the execution finishes (or errors) so that we don't delete the workflow too early
			const result = await this.activeExecutions.getPostExecutePromise(executionId);
			if (!result) {
				throw new OperationalError('There was a problem executing the chat workflow.');
			}
		} catch (error: unknown) {
			if (error instanceof ManualExecutionCancelledError) {
				return;
			}

			if (error instanceof Error) {
				this.logger.error(`Error during chat workflow execution: ${error}`);
			}
			throw error;
		}
	}

	private async executeChatWorkflowWithCleanup(
		res: Response,
		user: User,
		workflowData: IWorkflowBase,
		executionData: IRunExecutionData,
		sessionId: ChatSessionId,
		previousMessageId: ChatMessageId,
		model: ChatHubConversationModel,
		retryOfMessageId: ChatMessageId | null = null,
	) {
		try {
			await this.executeChatWorkflow(
				res,
				user,
				workflowData,
				executionData,
				sessionId,
				previousMessageId,
				model,
				retryOfMessageId,
			);
		} finally {
			if (model.provider !== 'n8n') {
				await this.deleteChatWorkflow(workflowData.id);
			}
		}
	}

	private async generateSessionTitle(
		user: User,
		sessionId: ChatSessionId,
		humanMessage: string,
		credentials: INodeCredentials,
		model: ChatHubConversationModel,
	) {
		const { executionData, workflowData } = await this.prepareTitleGenerationWorkflow(
			user,
			sessionId,
			humanMessage,
			credentials,
			model,
		);

		try {
			const title = await this.runTitleWorkflowAndGetTitle(user, workflowData, executionData);
			if (title) {
				await this.sessionRepository.updateChatTitle(sessionId, title);
			}
		} catch (error: unknown) {
			if (error instanceof Error) {
				this.logger.error(`Error during session title generation workflow execution: ${error}`);
			}
			throw error;
		} finally {
			await this.deleteChatWorkflow(workflowData.id);
		}
	}

	private async prepareTitleGenerationWorkflow(
		user: User,
		sessionId: ChatSessionId,
		humanMessage: string,
		incomingCredentials: INodeCredentials,
		incomingModel: ChatHubConversationModel,
	) {
		return await this.messageRepository.manager.transaction(async (trx) => {
			const { resolvedCredentials, resolvedModel, credential } =
				await this.resolveCredentialsAndModelForTitle(
					user,
					incomingModel,
					incomingCredentials,
					trx,
				);

			if (!credential) {
				throw new BadRequestError('Could not determine credentials for title generation');
			}

			this.logger.debug(
				`Using credential ID ${credential.id} for title generation in project ${credential.projectId}, model ${JSON.stringify(resolvedModel)}`,
			);

			return await this.chatHubWorkflowService.createTitleGenerationWorkflow(
				user.id,
				sessionId,
				credential.projectId,
				humanMessage,
				resolvedCredentials,
				resolvedModel,
				trx,
			);
		});
	}

	private async resolveCredentialsAndModelForTitle(
		user: User,
		model: ChatHubConversationModel,
		credentials: INodeCredentials,
		trx: EntityManager,
	): Promise<{
		resolvedCredentials: INodeCredentials;
		resolvedModel: ChatHubConversationModel;
		credential: CredentialWithProjectId;
	}> {
		if (model.provider === 'n8n') {
			return await this.resolveFromN8nWorkflow(user, model, trx);
		}

		if (model.provider === 'custom-agent') {
			return await this.resolveFromCustomAgent(user, model, trx);
		}

		const credential = await this.chatHubCredentialsService.ensureCredentials(
			user,
			model.provider,
			credentials,
			trx,
		);

		return {
			resolvedCredentials: credentials,
			resolvedModel: model,
			credential,
		};
	}

	private async resolveFromN8nWorkflow(
		user: User,
		model: ChatHubN8nModel,
		trx: EntityManager,
	): Promise<{
		resolvedCredentials: INodeCredentials;
		resolvedModel: ChatHubConversationModel;
		credential: CredentialWithProjectId;
	}> {
		const workflowEntity = await this.workflowFinderService.findWorkflowForUser(
			model.workflowId,
			user,
			['workflow:read'],
			{ includeTags: false, includeParentFolder: false },
		);

		if (!workflowEntity) {
			throw new BadRequestError('Workflow not found for title generation');
		}

		const modelNodes = this.findSupportedLLMNodes(workflowEntity);
		this.logger.debug(
			`Found ${modelNodes.length} LLM nodes in workflow ${workflowEntity.id} for title generation`,
		);

		if (modelNodes.length === 0) {
			throw new BadRequestError('No supported Model nodes found in workflow for title generation');
		}

		const modelNode = modelNodes[0];
		const llmModel = (modelNode.node.parameters?.model as INodeParameters)?.value;
		if (!llmModel) {
			throw new BadRequestError(
				`No model set on Model node "${modelNode.node.name}" for title generation`,
			);
		}

		if (typeof llmModel !== 'string' || llmModel.length === 0 || llmModel.startsWith('=')) {
			throw new BadRequestError(
				`Invalid model set on Model node "${modelNode.node.name}" for title generation`,
			);
		}

		const llmCredentials = modelNode.node.credentials;
		if (!llmCredentials) {
			throw new BadRequestError(
				`No credentials found on Model node "${modelNode.node.name}" for title generation`,
			);
		}

		const credential = await this.chatHubCredentialsService.ensureCredentials(
			user,
			modelNode.provider,
			llmCredentials,
			trx,
		);

		const resolvedModel: ChatHubConversationModel = {
			provider: modelNode.provider,
			model: llmModel,
		};

		const resolvedCredentials: INodeCredentials = {
			[PROVIDER_CREDENTIAL_TYPE_MAP[modelNode.provider]]: {
				id: credential.id,
				name: '',
			},
		};

		return { resolvedCredentials, resolvedModel, credential };
	}

	private findSupportedLLMNodes(workflowEntity: { nodes: INode[]; id: string }) {
		return workflowEntity.nodes.reduce<Array<{ node: INode; provider: ChatHubLLMProvider }>>(
			(acc, node) => {
				const supportedProvider = Object.entries(PROVIDER_NODE_TYPE_MAP).find(
					([_provider, { name }]) => node.type === name,
				);
				if (supportedProvider) {
					const [provider] = supportedProvider;
					acc.push({ node, provider: provider as ChatHubLLMProvider });
				}
				return acc;
			},
			[],
		);
	}

	private async resolveFromCustomAgent(
		user: User,
		model: ChatHubCustomAgentModel,
		trx: EntityManager,
	): Promise<{
		resolvedCredentials: INodeCredentials;
		resolvedModel: ChatHubConversationModel;
		credential: CredentialWithProjectId;
	}> {
		const agent = await this.chatHubAgentService.getAgentById(model.agentId, user.id);
		if (!agent) {
			throw new BadRequestError('Agent not found for title generation');
		}

		if (agent.provider === 'n8n' || agent.provider === 'custom-agent') {
			throw new BadRequestError('Invalid provider for title generation');
		}

		const credentialId = agent.credentialId;
		if (!credentialId) {
			throw new BadRequestError('Credentials not set for agent');
		}

		const resolvedModel: ChatHubConversationModel = {
			provider: agent.provider,
			model: agent.model,
		};

		const resolvedCredentials: INodeCredentials = {
			[PROVIDER_CREDENTIAL_TYPE_MAP[agent.provider]]: {
				id: credentialId,
				name: '',
			},
		};

		const credential = await this.chatHubCredentialsService.ensureCredentials(
			user,
			agent.provider,
			resolvedCredentials,
			trx,
		);

		return { resolvedCredentials, resolvedModel, credential };
	}

	private async runTitleWorkflowAndGetTitle(
		user: User,
		workflowData: IWorkflowBase,
		executionData: IRunExecutionData,
	): Promise<string | null> {
		const started = await this.workflowExecutionService.executeChatWorkflow(
			workflowData,
			executionData,
			user,
		);

		const executionId = started.executionId;
		if (!executionId) {
			throw new OperationalError('There was a problem starting the chat execution.');
		}

		let run: IRun | undefined;
		try {
			run = await this.activeExecutions.getPostExecutePromise(executionId);
			if (!run) {
				throw new OperationalError('There was a problem executing the chat workflow.');
			}
		} catch (error: unknown) {
			if (error instanceof ManualExecutionCancelledError) {
				return null;
			}
			throw error;
		}

		const execution = await this.executionRepository.findWithUnflattenedData(executionId, [
			workflowData.id,
		]);
		if (!execution) {
			throw new OperationalError(`Could not find execution with ID ${executionId}`);
		}

		if (!execution.status || execution.status !== 'success') {
			const message = this.getErrorMessage(execution) ?? 'Failed to generate a response';
			throw new OperationalError(message);
		}

		const title = this.getAIOutput(execution, NODE_NAMES.TITLE_GENERATOR_AGENT);
		return title ?? null;
	}

	private async saveHumanMessage(
		payload: HumanMessagePayload | EditMessagePayload,
		attachments: IBinaryData[],
		user: User,
		previousMessageId: ChatMessageId | null,
		model: ChatHubConversationModel,
		revisionOfMessageId?: ChatMessageId,
		trx?: EntityManager,
	) {
		await this.messageRepository.createChatMessage(
			{
				id: payload.messageId,
				sessionId: payload.sessionId,
				type: 'human',
				status: 'success',
				content: payload.message,
				previousMessageId,
				revisionOfMessageId,
				name: user.firstName || 'User',
				attachments,
				...model,
			},
			trx,
		);
	}

	private async saveAIMessage({
		id,
		sessionId,
		executionId,
		previousMessageId,
		content,
		model,
		retryOfMessageId,
		status,
	}: {
		id: ChatMessageId;
		sessionId: ChatSessionId;
		previousMessageId: ChatMessageId | null;
		content: string;
		model: ChatHubConversationModel;
		executionId?: string;
		retryOfMessageId: ChatMessageId | null;
		editOfMessageId?: ChatMessageId;
		status?: ChatHubMessageStatus;
	}) {
		await this.messageRepository.createChatMessage({
			id,
			sessionId,
			previousMessageId,
			executionId: executionId ? parseInt(executionId, 10) : null,
			type: 'ai',
			name: 'AI',
			status,
			content,
			retryOfMessageId,
			...model,
		});
	}

	private getModelCredential(model: ChatHubConversationModel, credentials: INodeCredentials) {
		const credentialId =
			model.provider !== 'n8n' ? this.pickCredentialId(model.provider, credentials) : null;

		return credentialId;
	}

	private async getChatSession(user: User, sessionId: ChatSessionId, trx?: EntityManager) {
		return await this.sessionRepository.getOneById(sessionId, user.id, trx);
	}

	private async createChatSession(
		user: User,
		sessionId: ChatSessionId,
		model: ChatHubConversationModel,
		credentialId: string | null,
		tools: INode[],
		trx?: EntityManager,
	) {
		let agentName: string | undefined = undefined;

		if (model.provider === 'custom-agent') {
			// Find the agent to get its name
			const agent = await this.chatHubAgentService.getAgentById(model.agentId, user.id);
			if (!agent) {
				throw new BadRequestError('Agent not found for chat session initialization');
			}
			agentName = agent.name;
		}

		if (model.provider === 'n8n') {
			// Find the workflow to get its name
			const workflow = await this.workflowFinderService.findWorkflowForUser(
				model.workflowId,
				user,
				['workflow:read'],
				{ includeTags: false, includeParentFolder: false },
			);

			if (!workflow) {
				throw new BadRequestError('Workflow not found for chat session initialization');
			}

			const chatTrigger = workflow.nodes?.find((node) => node.type === CHAT_TRIGGER_NODE_TYPE);
			if (!chatTrigger) {
				throw new BadRequestError(
					'Chat trigger not found in workflow for chat session initialization',
				);
			}
			agentName =
				typeof chatTrigger.parameters.agentName === 'string' &&
				chatTrigger.parameters.agentName.length > 0
					? chatTrigger.parameters.agentName
					: workflow.name;
		}

		return await this.sessionRepository.createChatSession(
			{
				id: sessionId,
				ownerId: user.id,
				title: 'New Chat',
				agentName,
				tools,
				credentialId,
				...model,
			},
			trx,
		);
	}

	private async getChatMessage(
		sessionId: ChatSessionId,
		messageId: ChatMessageId,
		relations: string[] = [],
		trx?: EntityManager,
	) {
		const message = await this.messageRepository.getOneById(messageId, sessionId, relations, trx);
		if (!message) {
			throw new NotFoundError('Chat message not found');
		}
		return message;
	}

	/**
	 * Get all conversations for a user
	 */
	async getConversations(
		userId: string,
		limit: number,
		cursor?: string,
	): Promise<ChatHubConversationsResponse> {
		const sessions = await this.sessionRepository.getManyByUserId(userId, limit + 1, cursor);

		const hasMore = sessions.length > limit;
		const data = hasMore ? sessions.slice(0, limit) : sessions;
		const nextCursor = hasMore ? data[data.length - 1].id : null;

		return {
			data: data.map((session) => ({
				id: session.id,
				title: session.title,
				ownerId: session.ownerId,
				lastMessageAt: session.lastMessageAt?.toISOString() ?? null,
				credentialId: session.credentialId,
				provider: session.provider,
				model: session.model,
				workflowId: session.workflowId,
				agentId: session.agentId,
				agentName: session.agentName,
				createdAt: session.createdAt.toISOString(),
				updatedAt: session.updatedAt.toISOString(),
				tools: session.tools,
			})),
			nextCursor,
			hasMore,
		};
	}

	/**
	 * Get a single conversation with messages and ready to render timeline of latest messages
	 * */
	async getConversation(userId: string, sessionId: string): Promise<ChatHubConversationResponse> {
		const session = await this.sessionRepository.getOneById(sessionId, userId);
		if (!session) {
			throw new NotFoundError('Chat session not found');
		}

		const messages = await this.messageRepository.getManyBySessionId(sessionId);

		return {
			session: {
				id: session.id,
				title: session.title,
				ownerId: session.ownerId,
				lastMessageAt: session.lastMessageAt?.toISOString() ?? null,
				credentialId: session.credentialId,
				provider: session.provider,
				model: session.model,
				workflowId: session.workflowId,
				agentId: session.agentId,
				agentName: session.agentName,
				createdAt: session.createdAt.toISOString(),
				updatedAt: session.updatedAt.toISOString(),
				tools: session.tools,
			},
			conversation: {
				messages: Object.fromEntries(messages.map((m) => [m.id, this.convertMessageToDto(m)])),
			},
		};
	}

	private convertMessageToDto(message: ChatHubMessage): ChatHubMessageDto {
		return {
			id: message.id,
			sessionId: message.sessionId,
			type: message.type,
			name: message.name,
			content: message.content,
			provider: message.provider,
			model: message.model,
			workflowId: message.workflowId,
			agentId: message.agentId,
			executionId: message.executionId,
			status: message.status,
			createdAt: message.createdAt.toISOString(),
			updatedAt: message.updatedAt.toISOString(),

			previousMessageId: message.previousMessageId,
			retryOfMessageId: message.retryOfMessageId,
			revisionOfMessageId: message.revisionOfMessageId,

			attachments: (message.attachments ?? []).map(({ fileName, mimeType }) => ({
				fileName,
				mimeType,
			})),
		};
	}

	/**
	 * Build the message history chain ending to the message with ID `lastMessageId`
	 */
	private buildMessageHistory(
		messages: Record<ChatMessageId, ChatHubMessage>,
		lastMessageId: ChatMessageId | null,
	) {
		if (!lastMessageId) return [];

		const visited = new Set<string>();
		const historyIds = [];

		let current: ChatMessageId | null = lastMessageId;

		while (current && !visited.has(current)) {
			historyIds.unshift(current);
			visited.add(current);
			current = messages[current]?.previousMessageId ?? null;
		}

		const history = historyIds.flatMap((id) => messages[id] ?? []);
		return history;
	}

	async deleteAllSessions() {
		await this.chatHubAttachmentService.deleteAll();
		const result = await this.sessionRepository.deleteAll();
		return result;
	}

	/**
	 * Updates the title of a session
	 */
	async updateSessionTitle(userId: string, sessionId: ChatSessionId, title: string) {
		const session = await this.sessionRepository.getOneById(sessionId, userId);

		if (!session) {
			throw new NotFoundError('Session not found');
		}

		return await this.sessionRepository.updateChatTitle(sessionId, title);
	}

	/**
	 * Updates a session with the provided fields
	 */
	async updateSession(
		user: User,
		sessionId: ChatSessionId,
		updates: {
			title?: string;
			credentialId?: string | null;
			provider?: ChatHubProvider;
			model?: string | null;
			workflowId?: string | null;
			agentId?: string | null;
			agentName?: string | null;
		},
	) {
		const session = await this.sessionRepository.getOneById(sessionId, user.id);

		if (!session) {
			throw new NotFoundError('Session not found');
		}

		if (updates.workflowId) {
			// Validate the workflow exists and is accessible
			const workflow = await this.workflowFinderService.findWorkflowForUser(
				updates.workflowId,
				user,
				['workflow:read'],
				{ includeTags: false, includeParentFolder: false },
			);

			if (!workflow) {
				throw new BadRequestError('Workflow not found');
			}

			const chatTriggers = workflow.nodes.filter((node) => node.type === CHAT_TRIGGER_NODE_TYPE);

			if (chatTriggers.length !== 1) {
				throw new BadRequestError('Workflow must have exactly one chat trigger');
			}

			const chatTrigger = chatTriggers[0];

			updates.agentName =
				typeof chatTrigger.parameters.agentName === 'string' &&
				chatTrigger.parameters.agentName.length > 0
					? chatTrigger.parameters.agentName
					: workflow.name;
		}

		if (updates.agentId) {
			// Validate the agent exists and is accessible
			const agent = await this.chatHubAgentService.getAgentById(updates.agentId, user.id);

			if (!agent) {
				throw new BadRequestError('Agent not found');
			}

			updates.agentName = agent.name;
		}

		if (updates.provider === 'n8n') {
			// n8n provider only stores workflowId
			updates.model = null;
			updates.credentialId = null;
			updates.agentId = null;
		} else if (updates.provider === 'custom-agent') {
			// custom-agent provider only stores agentId & Agent name
			updates.model = null;
			updates.credentialId = null;
			updates.workflowId = null;
		} else if (updates.provider) {
			updates.workflowId = null;
			updates.agentId = null;
			updates.agentName = null;
		}

		return await this.sessionRepository.updateChatSession(sessionId, updates);
	}

	/**
	 * Deletes a session
	 */
	async deleteSession(userId: string, sessionId: ChatSessionId) {
		const session = await this.sessionRepository.getOneById(sessionId, userId);

		if (!session) {
			throw new NotFoundError('Session not found');
		}

		await this.chatHubAttachmentService.deleteAllBySessionId(sessionId);
		await this.sessionRepository.deleteChatHubSession(sessionId);
	}
}<|MERGE_RESOLUTION|>--- conflicted
+++ resolved
@@ -164,15 +164,12 @@
 				return await this.fetchAzureOpenAiModels(credentials, additionalData);
 			case 'awsBedrock':
 				return await this.fetchAwsBedrockModels(credentials, additionalData);
-<<<<<<< HEAD
 			case 'deepSeek':
 				return await this.fetchDeepSeekModels(credentials, additionalData);
-=======
 			case 'cohere':
 				return await this.fetchCohereModels(credentials, additionalData);
 			case 'mistralCloud':
 				return await this.fetchMistralCloudModels(credentials, additionalData);
->>>>>>> da5c8ff3
 			case 'n8n':
 				return await this.fetchAgentWorkflowsAsModels(user);
 			case 'custom-agent':
