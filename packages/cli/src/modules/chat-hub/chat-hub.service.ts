import {
	PROVIDER_CREDENTIAL_TYPE_MAP,
	type ChatHubProvider,
	type ChatModelsResponse,
	type ChatHubConversationsResponse,
	type ChatHubConversationResponse,
	chatHubProviderSchema,
	ChatHubMessageDto,
	type ChatMessageId,
	type ChatSessionId,
	ChatHubConversationModel,
} from '@n8n/api-types';
import { Logger } from '@n8n/backend-common';
import {
	ExecutionRepository,
	IExecutionResponse,
	ProjectRepository,
	SharedWorkflow,
	SharedWorkflowRepository,
	User,
	WorkflowEntity,
	WorkflowRepository,
} from '@n8n/db';
import { Service } from '@n8n/di';
import type { Response } from 'express';
import {
	AGENT_LANGCHAIN_NODE_TYPE,
	CHAT_TRIGGER_NODE_TYPE,
	OperationalError,
	type IConnections,
	type INode,
	type INodeCredentials,
	type INodeTypeNameVersion,
	type ITaskData,
	type IWorkflowBase,
	type IWorkflowExecuteAdditionalData,
	type StartNodeData,
} from 'n8n-workflow';
import { v4 as uuidv4 } from 'uuid';

import { ActiveExecutions } from '@/active-executions';
import { CredentialsService } from '@/credentials/credentials.service';
import { BadRequestError } from '@/errors/response-errors/bad-request.error';
import { NotFoundError } from '@/errors/response-errors/not-found.error';
import { DynamicNodeParametersService } from '@/services/dynamic-node-parameters.service';
import { getBase } from '@/workflow-execute-additional-data';
import { WorkflowExecutionService } from '@/workflows/workflow-execution.service';

import { ChatHubMessage } from './chat-hub-message.entity';
import type {
	HumanMessagePayload,
	RegenerateMessagePayload,
	EditMessagePayload,
	MessageRecord,
	BaseMessagePayload,
	ModelWithCredentials,
} from './chat-hub.types';
import { ChatHubMessageRepository } from './chat-message.repository';
import { ChatHubSessionRepository } from './chat-session.repository';

const providerNodeTypeMapping: Record<ChatHubProvider, INodeTypeNameVersion> = {
	openai: {
		name: '@n8n/n8n-nodes-langchain.lmChatOpenAi',
		version: 1.2,
	},
	anthropic: {
		name: '@n8n/n8n-nodes-langchain.lmChatAnthropic',
		version: 1.3,
	},
	google: {
		name: '@n8n/n8n-nodes-langchain.lmChatGoogleGemini',
		version: 1.2,
	},
};

@Service()
export class ChatHubService {
	constructor(
		private readonly logger: Logger,
		private readonly credentialsService: CredentialsService,
		private readonly nodeParametersService: DynamicNodeParametersService,
		private readonly executionRepository: ExecutionRepository,
		private readonly workflowExecutionService: WorkflowExecutionService,
		private readonly workflowRepository: WorkflowRepository,
		private readonly projectRepository: ProjectRepository,
		private readonly sharedWorkflowRepository: SharedWorkflowRepository,
		private readonly activeExecutions: ActiveExecutions,
		private readonly sessionRepository: ChatHubSessionRepository,
		private readonly messageRepository: ChatHubMessageRepository,
	) {}

	async getModels(
		user: User,
		credentialIds: Record<ChatHubProvider, string | null>,
	): Promise<ChatModelsResponse> {
		const additionalData = await getBase({ userId: user.id });

		const responses = await Promise.all(
			chatHubProviderSchema.options.map<
				Promise<[ChatHubProvider, ChatModelsResponse[ChatHubProvider]]>
			>(async (provider) => {
				const credentialId = credentialIds[provider];

				if (!credentialId) {
					return [provider, { models: [] }];
				}

				// Ensure the user has the permission to read the credential
				await this.credentialsService.getOne(user, credentialId, false);

				try {
					const credentials = {
						[PROVIDER_CREDENTIAL_TYPE_MAP[provider]]: { name: '', id: credentialId },
					};

					return [
						provider,
						await this.fetchModelsForProvider(provider, credentials, additionalData),
					];
				} catch {
					return [
						provider,
						{ models: [], error: 'Could not retrieve models. Verify credentials.' },
					];
				}
			}),
		);

		return responses.reduce<ChatModelsResponse>(
			(acc, [provider, res]) => {
				acc[provider] = res;
				return acc;
			},
			{
				openai: { models: [] },
				anthropic: { models: [] },
				google: { models: [] },
			},
		);
	}

	private async fetchModelsForProvider(
		provider: ChatHubProvider,
		credentials: INodeCredentials,
		additionalData: IWorkflowExecuteAdditionalData,
	): Promise<ChatModelsResponse[ChatHubProvider]> {
		switch (provider) {
			case 'openai':
				return await this.fetchOpenAiModels(credentials, additionalData);
			case 'anthropic':
				return await this.fetchAnthropicModels(credentials, additionalData);
			case 'google':
				return await this.fetchGoogleModels(credentials, additionalData);
		}
	}

	private async fetchOpenAiModels(
		credentials: INodeCredentials,
		additionalData: IWorkflowExecuteAdditionalData,
	): Promise<ChatModelsResponse[ChatHubProvider]> {
		const resourceLocatorResults = await this.nodeParametersService.getResourceLocatorResults(
			'searchModels',
			'parameters.model',
			additionalData,
			providerNodeTypeMapping.openai,
			{},
			credentials,
		);

		return {
			models: resourceLocatorResults.results.map((result) => ({ name: String(result.value) })),
		};
	}

	private async fetchAnthropicModels(
		credentials: INodeCredentials,
		additionalData: IWorkflowExecuteAdditionalData,
	): Promise<ChatModelsResponse[ChatHubProvider]> {
		const resourceLocatorResults = await this.nodeParametersService.getResourceLocatorResults(
			'searchModels',
			'parameters.model',
			additionalData,
			providerNodeTypeMapping.anthropic,
			{},
			credentials,
		);

		return {
			models: resourceLocatorResults.results.map((result) => ({ name: String(result.value) })),
		};
	}

	private async fetchGoogleModels(
		credentials: INodeCredentials,
		additionalData: IWorkflowExecuteAdditionalData,
	): Promise<ChatModelsResponse[ChatHubProvider]> {
		const results = await this.nodeParametersService.getOptionsViaLoadOptions(
			{
				// From Gemini node
				// https://github.com/n8n-io/n8n/blob/master/packages/%40n8n/nodes-langchain/nodes/llms/LmChatGoogleGemini/LmChatGoogleGemini.node.ts#L75
				routing: {
					request: {
						method: 'GET',
						url: '/v1beta/models',
					},
					output: {
						postReceive: [
							{
								type: 'rootProperty',
								properties: {
									property: 'models',
								},
							},
							{
								type: 'filter',
								properties: {
									pass: "={{ !$responseItem.name.includes('embedding') }}",
								},
							},
							{
								type: 'setKeyValue',
								properties: {
									name: '={{$responseItem.name}}',
									value: '={{$responseItem.name}}',
									description: '={{$responseItem.description}}',
								},
							},
							{
								type: 'sort',
								properties: {
									key: 'name',
								},
							},
						],
					},
				},
			},
			additionalData,
			providerNodeTypeMapping.google,
			{},
			credentials,
		);

		return {
			models: results.map((result) => ({ name: String(result.value) })),
		};
	}

	private async createChatWorkflow(
		user: User,
		sessionId: ChatSessionId,
		history: ChatHubMessage[],
		humanMessage: string,
		credentials: INodeCredentials,
		model: ChatHubConversationModel,
	): Promise<{
		workflowData: IWorkflowBase;
		startNodes: StartNodeData[];
		triggerToStartFrom: { name: string; data: ITaskData };
	}> {
		const { nodes, connections, startNodes, triggerToStartFrom } = this.prepareChatWorkflow(
			history,
			humanMessage,
			credentials,
			model,
		);

		const { manager } = this.projectRepository;
		const existing = await this.workflowRepository.findOneBy({ id: sessionId });
		if (existing) {
			return {
				workflowData: {
					...existing,
					nodes,
					connections,
					versionId: uuidv4(),
				},
				startNodes,
				triggerToStartFrom,
			};
		}

		return await manager.transaction(async (trx) => {
			const project = await this.projectRepository.getPersonalProjectForUser(user.id, trx);
			if (!project) {
				throw new NotFoundError('Could not find a personal project for this user');
			}

			const newWorkflow = new WorkflowEntity();
			newWorkflow.versionId = uuidv4();
			newWorkflow.id = sessionId;
			newWorkflow.name = `Chat ${sessionId}`;
			newWorkflow.active = false;
			newWorkflow.nodes = nodes;
			newWorkflow.connections = connections;

			const workflow = await trx.save<WorkflowEntity>(newWorkflow);

			await trx.save<SharedWorkflow>(
				this.sharedWorkflowRepository.create({
					role: 'workflow:owner',
					projectId: project.id,
					workflow,
				}),
			);

			return {
				workflowData: {
					...workflow,
					nodes,
					connections,
					versionId: uuidv4(),
				},
				startNodes,
				triggerToStartFrom,
			};
		});
	}

	private getMessage(execution: IExecutionResponse): string | undefined {
		const lastNodeExecuted = execution.data.resultData.lastNodeExecuted;
		if (typeof lastNodeExecuted !== 'string') return undefined;

		const runIndex = execution.data.resultData.runData[lastNodeExecuted].length - 1;
		const mainOutputs = execution.data.resultData.runData[lastNodeExecuted][runIndex]?.data?.main;

		// Check all main output branches for a message
		if (mainOutputs && Array.isArray(mainOutputs)) {
			for (const branch of mainOutputs) {
				if (branch && Array.isArray(branch) && branch.length > 0 && branch[0].json?.output) {
					return branch[0].json.output as string;
				}
			}
		}

		return undefined;
	}

	private getCredentialId(provider: ChatHubProvider, credentials: INodeCredentials): string | null {
		return credentials[PROVIDER_CREDENTIAL_TYPE_MAP[provider]]?.id ?? null;
	}

	async sendHumanMessage(res: Response, user: User, payload: HumanMessagePayload) {
		const { sessionId, messageId, replyId } = payload;
		const selectedModel: ModelWithCredentials = {
			...payload.model,
			credentialId: this.getCredentialId(payload.model.provider, payload.credentials),
		};

		const session = await this.getChatSession(user, payload, selectedModel);

		const turnId = payload.messageId;
		await this.saveHumanMessage(payload, user, turnId, payload.previousMessageId, selectedModel);

		const history = session.messages ?? [];

		const workflow = await this.createChatWorkflow(
			user,
			session.id,
			history,
			payload.message,
			payload.credentials,
			payload.model,
		);

		await this.executeChatWorkflow(
			res,
			user,
			workflow,
			replyId,
			sessionId,
			messageId,
			turnId,
			selectedModel,
		);
	}

	async editHumanMessage(res: Response, user: User, payload: EditMessagePayload) {
		const { sessionId, editId, messageId, message, replyId } = payload;

		const selectedModel: ModelWithCredentials = {
			...payload.model,
			credentialId: this.getCredentialId(payload.model.provider, payload.credentials),
		};

		const session = await this.getChatSession(user, payload, selectedModel, false);
		const messages = session.messages ?? [];
		const messageToEdit = await this.getChatMessage(session.id, editId);

<<<<<<< HEAD
		if (messageToEdit.type !== 'human') {
			throw new BadRequestError('Can only edit human messages');
=======
		// TODO: Handle session ID conflicts better (different user, same ID)
		let session: ChatHubSession;
		if (existing) {
			session = existing;
		} else {
			session = await this.sessionRepository.createChatSession({
				id: payload.sessionId,
				ownerId: user.id,
				title: payload.message, // first user message as the title for now
				...usedModel,
			});
>>>>>>> bc8057b9
		}

		const historyIds = messageToEdit.previousMessageId
			? this.buildActiveMessageChain(messages, messageToEdit.previousMessageId)
			: [];

		const history = historyIds.flatMap((id) => {
			return messages.find((m) => m.id === id) ?? [];
		});

		// If the message to edit isn't the original message, we want to point to the original message
		const revisionOfMessageId = messageToEdit.revisionOfMessageId ?? messageToEdit.id;
		const otherRuns = messages.filter((m) => m.revisionOfMessageId === revisionOfMessageId);
		const runIndex = otherRuns.length + 1;

		await this.messageRepository.updateChatMessage(revisionOfMessageId, { state: 'replaced' });
		for (const run of otherRuns) {
			if (run.state === 'active') {
				await this.messageRepository.updateChatMessage(run.id, { state: 'replaced' });
			}
		}

		const turnId = payload.messageId;
		await this.saveHumanMessage(
			payload,
			user,
			turnId,
			messageToEdit.previousMessageId,
			selectedModel,
			revisionOfMessageId,
			runIndex,
		);

		const workflow = await this.createChatWorkflow(
			user,
			session.id,
			history,
			message,
			payload.credentials,
			payload.model,
		);

		await this.executeChatWorkflow(
			res,
			user,
			workflow,
			replyId,
			sessionId,
			messageId,
			turnId,
			selectedModel,
		);
	}

	async regenerateAiMessage(res: Response, user: User, payload: RegenerateMessagePayload) {
		const { sessionId, retryId, replyId } = payload;

		const selectedModel: ModelWithCredentials = {
			...payload.model,
			credentialId: this.getCredentialId(payload.model.provider, payload.credentials),
		};

		const session = await this.getChatSession(user, payload, selectedModel, false);
		const messages = session.messages ?? [];
		const messageToRetry = await this.getChatMessage(session.id, retryId);

		if (messageToRetry.type !== 'ai') {
			throw new BadRequestError('Can only retry AI messages');
		}

		const historyIds = messageToRetry.previousMessageId
			? this.buildActiveMessageChain(messages, messageToRetry.previousMessageId)
			: [];

		const history = historyIds.flatMap((id) => {
			return messages.find((m) => m.id === id) ?? [];
		});

		const lastHumanMessage = history.filter((m) => m.type === 'human').pop();
		if (!lastHumanMessage) {
			throw new BadRequestError('No human message found to base the retry on');
		}

		// Remove any (AI) messages that came after the last human message
		const lastHumanMessageIndex = history.indexOf(lastHumanMessage);
		if (lastHumanMessageIndex !== -1) {
			history.splice(lastHumanMessageIndex + 1);
		}

		// Rerun the workflow, replaying the last human message
		const workflow = await this.createChatWorkflow(
			user,
			session.id,
			history,
			lastHumanMessage ? lastHumanMessage.content : '',
			payload.credentials,
			payload.model,
		);

		// If the message being retried is itself a retry, we want to point to the original message
		const retryOfMessageId = messageToRetry.retryOfMessageId ?? messageToRetry.id;
		const otherRuns = messages.filter((m) => m.retryOfMessageId === retryOfMessageId);
		const runIndex = otherRuns.length + 1;

		await this.messageRepository.updateChatMessage(retryOfMessageId, { state: 'replaced' });
		for (const run of otherRuns) {
			if (run.state === 'active') {
				await this.messageRepository.updateChatMessage(run.id, { state: 'replaced' });
			}
		}

		await this.executeChatWorkflow(
			res,
			user,
			workflow,
			replyId,
			sessionId,
			lastHumanMessage.id,
			messageToRetry.turnId,
			selectedModel,
			retryOfMessageId,
			runIndex,
		);
	}

	private async executeChatWorkflow(
		res: Response,
		user: User,
		workflow: {
			workflowData: IWorkflowBase;
			startNodes: StartNodeData[];
			triggerToStartFrom: { name: string; data?: ITaskData };
		},
		replyId: ChatMessageId,
		sessionId: ChatSessionId,
		previousMessageId: ChatMessageId,
		turnId: ChatMessageId,
		selectedModel: ModelWithCredentials,
		retryOfMessageId?: ChatMessageId,
		runIndex?: number,
	) {
		const { workflowData, startNodes, triggerToStartFrom } = workflow;

		this.logger.debug(
			`Starting execution of workflow "${workflowData.name}" with ID ${workflowData.id}`,
		);

		const { executionId } = await this.workflowExecutionService.executeManually(
			{
				workflowData,
				startNodes,
				triggerToStartFrom,
			},
			user,
			undefined,
			true,
			res,
		);
		if (!executionId) {
			throw new OperationalError('There was a problem starting the chat execution.');
		}

		const result = await this.activeExecutions.getPostExecutePromise(executionId);
		if (!result) {
			throw new OperationalError('There was a problem executing the chat workflow.');
		}

		const execution = await this.executionRepository.findWithUnflattenedData(executionId, [
			workflowData.id,
		]);
		if (!execution) {
			throw new NotFoundError(`Could not find execution with ID ${executionId}`);
		}
		const message = this.getMessage(execution);

		if (message) {
			await this.saveAiMessage(
				replyId,
				sessionId,
				turnId,
				execution.id,
				previousMessageId,
				message,
				selectedModel,
				retryOfMessageId,
				runIndex,
			);
		}
	}

	private prepareChatWorkflow(
		history: ChatHubMessage[],
		humanMessage: string,
		credentials: INodeCredentials,
		model: ChatHubConversationModel,
	) {
		/* eslint-disable @typescript-eslint/naming-convention */
		const nodes: INode[] = [
			{
				parameters: {
					public: true,
					mode: 'webhook',
					options: { responseMode: 'streaming' },
				},
				type: CHAT_TRIGGER_NODE_TYPE,
				typeVersion: 1.3,
				position: [0, 0],
				id: uuidv4(),
				name: 'When chat message received',
				webhookId: uuidv4(),
			},
			{
				parameters: {
					promptType: 'define',
					text: "={{ $('When chat message received').item.json.chatInput }}",
					options: {
						enableStreaming: true,
					},
				},
				type: AGENT_LANGCHAIN_NODE_TYPE,
				typeVersion: 3,
				position: [600, 0],
				id: uuidv4(),
				name: 'AI Agent',
			},
			this.createModelNode(credentials, model),
			{
				parameters: {
					sessionIdType: 'customKey',
					sessionKey: "={{ $('When chat message received').item.json.sessionId }}",
				},
				type: '@n8n/n8n-nodes-langchain.memoryBufferWindow',
				typeVersion: 1.3,
				position: [500, 200],
				id: uuidv4(),
				name: 'Memory',
			},
			{
				parameters: {
					mode: 'insert',
					messages: {
						messageValues: history.map((message) => {
							const typeMap: Record<string, MessageRecord['type']> = {
								human: 'user',
								ai: 'ai',
								system: 'system',
							};

							// TODO: Tools ?
							return {
								type: typeMap[message.type] || 'system',
								message: message.content,
								hideFromUI: false,
							};
						}),
					},
				},
				type: '@n8n/n8n-nodes-langchain.memoryManager',
				typeVersion: 1.1,
				position: [200, 0],
				id: uuidv4(),
				name: 'Restore Chat Memory',
			},
		];

		const connections: IConnections = {
			'When chat message received': {
				main: [[{ node: 'Restore Chat Memory', type: 'main', index: 0 }]],
			},
			'Restore Chat Memory': {
				main: [[{ node: 'AI Agent', type: 'main', index: 0 }]],
			},
			'Chat Model': {
				ai_languageModel: [[{ node: 'AI Agent', type: 'ai_languageModel', index: 0 }]],
			},
			Memory: {
				ai_memory: [
					[
						{ node: 'AI Agent', type: 'ai_memory', index: 0 },
						{ node: 'Restore Chat Memory', type: 'ai_memory', index: 0 },
					],
				],
			},
		};

		const startNodes: StartNodeData[] = [{ name: 'Restore Chat Memory', sourceData: null }];
		const triggerToStartFrom: {
			name: string;
			data: ITaskData;
		} = {
			name: 'When chat message received',
			data: {
				startTime: Date.now(),
				executionTime: 0,
				executionIndex: 0,
				executionStatus: 'success',
				data: {
					main: [
						[
							{
								json: {
									// TODO: Instead of initializing more and more memory sessions,
									// load the previous messages from DB and replace the current session with this.
									// Currently this is just leaking memory, but that shouldn't be a big deal as in memory sessions are short-lived.
									sessionId: crypto.randomUUID(),
									action: 'sendMessage',
									chatInput: humanMessage,
								},
							},
						],
					],
				},
				source: [null],
			},
		};
		/* eslint-enable @typescript-eslint/naming-convention */

		return { nodes, connections, startNodes, triggerToStartFrom };
	}

	private async saveHumanMessage(
		payload: HumanMessagePayload | EditMessagePayload,
		user: User,
		turnId: string,
		previousMessageId: ChatMessageId | null,
		selectedModel: ModelWithCredentials,
		revisionOfMessageId?: ChatMessageId,
		runIndex?: number,
	) {
		await this.messageRepository.createChatMessage({
			id: payload.messageId,
			sessionId: payload.sessionId,
			type: 'human',
			name: user.firstName || 'User',
			state: 'active',
			content: payload.message,
			turnId,
			previousMessageId,
			revisionOfMessageId,
			runIndex,
			...selectedModel,
		});
	}

	private async saveAiMessage(
		id: ChatMessageId,
		sessionId: ChatSessionId,
		turnId: ChatMessageId,
		executionId: string,
		previousMessageId: ChatMessageId,
		message: string,
		selectedModel: ModelWithCredentials,
		retryOfMessageId?: ChatMessageId,
		runIndex?: number,
	) {
		await this.messageRepository.createChatMessage({
			id,
			sessionId,
			turnId,
			previousMessageId,
			executionId: parseInt(executionId, 10),
			type: 'ai',
			name: 'AI',
			state: 'active',
			content: message,
			retryOfMessageId,
			runIndex,
			...selectedModel,
		});
	}

	private async getChatSession(
		user: User,
		payload: BaseMessagePayload,
		selectedModel: ModelWithCredentials,
		initialize: boolean = true,
	) {
		// TODO: Handle session ID conflicts better (different user, same ID)

		const existing = await this.sessionRepository.getOneById(payload.sessionId, user.id);
		if (existing) {
			return existing;
		} else if (!initialize) {
			throw new NotFoundError('Chat session not found');
		}

		return await this.sessionRepository.createChatSession({
			id: payload.sessionId,
			ownerId: user.id,
			title: 'New Chat',
			...selectedModel,
		});
	}

	private async getChatMessage(sessionId: ChatSessionId, messageId: ChatMessageId) {
		const message = await this.messageRepository.getOneById(messageId, sessionId);
		if (!message) {
			throw new NotFoundError('Chat message not found');
		}
		return message;
	}

	private createModelNode(
		credentials: INodeCredentials,
		{ provider, model }: ChatHubConversationModel,
	): INode {
		const common = {
			position: [600, 200] as [number, number],
			id: uuidv4(),
			name: 'Chat Model',
			credentials,
			type: providerNodeTypeMapping[provider].name,
			typeVersion: providerNodeTypeMapping[provider].version,
		};

		switch (provider) {
			case 'openai':
				return {
					...common,
					parameters: {
						model: { __rl: true, mode: 'list', value: model },
						options: {},
					},
				};
			case 'anthropic':
				return {
					...common,
					parameters: {
						model: {
							__rl: true,
							mode: 'list',
							value: model,
							cachedResultName: model,
						},
						options: {},
					},
				};
			case 'google':
				return {
					...common,
					parameters: {
						model: { __rl: true, mode: 'list', value: model },
						options: {},
					},
				};
		}
	}

	/**
	 * Get all conversations for a user
	 */
	async getConversations(userId: string): Promise<ChatHubConversationsResponse> {
		const sessions = await this.sessionRepository.getManyByUserId(userId);

		return sessions.map((session) => ({
			id: session.id,
			title: session.title,
			ownerId: session.ownerId,
			lastMessageAt: session.lastMessageAt?.toISOString() ?? null,
			credentialId: session.credentialId,
			provider: session.provider,
			model: session.model,
			workflowId: session.workflowId,
			createdAt: session.createdAt.toISOString(),
			updatedAt: session.updatedAt.toISOString(),
		}));
	}

	/**
	 * Get a single conversation with messages and ready to render timeline of latest messages
	 * */
	async getConversation(userId: string, sessionId: string): Promise<ChatHubConversationResponse> {
		const session = await this.sessionRepository.getOneById(sessionId, userId);
		if (!session) {
			throw new NotFoundError('Chat session not found');
		}

		const messages = await this.messageRepository.getManyBySessionId(sessionId);
		const messagesGraph: Record<ChatMessageId, ChatHubMessageDto> =
			this.buildMessagesGraph(messages);

		const rootIds = messages.filter((r) => r.previousMessageId === null).map((r) => r.id);
		const activeMessages = messages.filter((m) => m.state === 'active');
		const latest = activeMessages[activeMessages.length - 1]; // Messages are sorted by createdAt

		const activeMessageChain = latest ? this.buildActiveMessageChain(messages, latest.id) : [];

		return {
			session: {
				id: session.id,
				title: session.title,
				ownerId: session.ownerId,
				lastMessageAt: session.lastMessageAt?.toISOString() ?? null,
				credentialId: session.credentialId,
				provider: session.provider,
				model: session.model,
				workflowId: session.workflowId,
				createdAt: session.createdAt.toISOString(),
				updatedAt: session.updatedAt.toISOString(),
			},
			conversation: {
				messages: messagesGraph,
				rootIds,
				activeMessageChain,
			},
		};
	}

	private buildMessagesGraph(messages: ChatHubMessage[]) {
		const messagesGraph: Record<ChatMessageId, ChatHubMessageDto> = {};

		for (const message of messages) {
			messagesGraph[message.id] = {
				id: message.id,
				sessionId: message.sessionId,
				type: message.type,
				name: message.name,
				content: message.content,
				provider: message.provider,
				model: message.model,
				workflowId: message.workflowId,
				executionId: message.executionId,
				state: message.state,
				createdAt: message.createdAt.toISOString(),
				updatedAt: message.updatedAt.toISOString(),

				previousMessageId: message.previousMessageId,
				turnId: message.turnId,
				retryOfMessageId: message.retryOfMessageId,
				revisionOfMessageId: message.revisionOfMessageId,
				runIndex: message.runIndex,

				responseIds: [],
				retryIds: [],
				revisionIds: [],
			};
		}

		for (const node of Object.values(messagesGraph)) {
			if (node.previousMessageId && messagesGraph[node.previousMessageId]) {
				messagesGraph[node.previousMessageId].responseIds.push(node.id);
			}
			if (node.retryOfMessageId && messagesGraph[node.retryOfMessageId]) {
				messagesGraph[node.retryOfMessageId].retryIds.push(node.id);
			}
			if (node.revisionOfMessageId && messagesGraph[node.revisionOfMessageId]) {
				messagesGraph[node.revisionOfMessageId].revisionIds.push(node.id);
			}
		}

		const sortByRunThenTime = (first: ChatMessageId, second: ChatMessageId) => {
			const a = messagesGraph[first];
			const b = messagesGraph[second];

			if (a.runIndex !== b.runIndex) {
				return a.runIndex - b.runIndex;
			}

			if (a.createdAt !== b.createdAt) {
				return a.createdAt < b.createdAt ? -1 : 1;
			}

			return a.id < b.id ? -1 : 1;
		};

		for (const node of Object.values(messagesGraph)) {
			node.responseIds.sort(sortByRunThenTime);
			node.retryIds.sort(sortByRunThenTime);
			node.revisionIds.sort(sortByRunThenTime);
		}
		return messagesGraph;
	}

	/**
	 * Build the active message chain ending to the message with ID `lastMessageId`
	 */
	private buildActiveMessageChain(messages: ChatHubMessage[], lastMessageId: ChatMessageId) {
		const nodes = new Map(messages.map((m) => [m.id, m]));

		const visited = new Set<string>();
		const activeMessageChain = [];

		let current: ChatMessageId | null = lastMessageId;

		while (current && !visited.has(current)) {
			activeMessageChain.unshift(current);
			visited.add(current);
			current = nodes.get(current)?.previousMessageId ?? null;
		}

		return activeMessageChain;
	}

	async deleteAllSessions() {
		const result = await this.sessionRepository.deleteAll();

		return result;
	}
}<|MERGE_RESOLUTION|>--- conflicted
+++ resolved
@@ -52,7 +52,6 @@
 	RegenerateMessagePayload,
 	EditMessagePayload,
 	MessageRecord,
-	BaseMessagePayload,
 	ModelWithCredentials,
 } from './chat-hub.types';
 import { ChatHubMessageRepository } from './chat-message.repository';
@@ -341,15 +340,15 @@
 	}
 
 	async sendHumanMessage(res: Response, user: User, payload: HumanMessagePayload) {
-		const { sessionId, messageId, replyId } = payload;
+		const { sessionId, messageId, replyId, message } = payload;
 		const selectedModel: ModelWithCredentials = {
 			...payload.model,
 			credentialId: this.getCredentialId(payload.model.provider, payload.credentials),
 		};
 
-		const session = await this.getChatSession(user, payload, selectedModel);
-
-		const turnId = payload.messageId;
+		const session = await this.getChatSession(user, sessionId, selectedModel, true, message);
+
+		const turnId = messageId;
 		await this.saveHumanMessage(payload, user, turnId, payload.previousMessageId, selectedModel);
 
 		const history = session.messages ?? [];
@@ -358,7 +357,7 @@
 			user,
 			session.id,
 			history,
-			payload.message,
+			message,
 			payload.credentials,
 			payload.model,
 		);
@@ -383,26 +382,12 @@
 			credentialId: this.getCredentialId(payload.model.provider, payload.credentials),
 		};
 
-		const session = await this.getChatSession(user, payload, selectedModel, false);
+		const session = await this.getChatSession(user, sessionId, selectedModel);
 		const messages = session.messages ?? [];
 		const messageToEdit = await this.getChatMessage(session.id, editId);
 
-<<<<<<< HEAD
 		if (messageToEdit.type !== 'human') {
 			throw new BadRequestError('Can only edit human messages');
-=======
-		// TODO: Handle session ID conflicts better (different user, same ID)
-		let session: ChatHubSession;
-		if (existing) {
-			session = existing;
-		} else {
-			session = await this.sessionRepository.createChatSession({
-				id: payload.sessionId,
-				ownerId: user.id,
-				title: payload.message, // first user message as the title for now
-				...usedModel,
-			});
->>>>>>> bc8057b9
 		}
 
 		const historyIds = messageToEdit.previousMessageId
@@ -465,7 +450,7 @@
 			credentialId: this.getCredentialId(payload.model.provider, payload.credentials),
 		};
 
-		const session = await this.getChatSession(user, payload, selectedModel, false);
+		const session = await this.getChatSession(user, sessionId, selectedModel);
 		const messages = session.messages ?? [];
 		const messageToRetry = await this.getChatMessage(session.id, retryId);
 
@@ -776,13 +761,14 @@
 
 	private async getChatSession(
 		user: User,
-		payload: BaseMessagePayload,
+		sessionId: ChatSessionId,
 		selectedModel: ModelWithCredentials,
-		initialize: boolean = true,
+		initialize: boolean = false,
+		title: string | null = null,
 	) {
 		// TODO: Handle session ID conflicts better (different user, same ID)
 
-		const existing = await this.sessionRepository.getOneById(payload.sessionId, user.id);
+		const existing = await this.sessionRepository.getOneById(sessionId, user.id);
 		if (existing) {
 			return existing;
 		} else if (!initialize) {
@@ -790,9 +776,9 @@
 		}
 
 		return await this.sessionRepository.createChatSession({
-			id: payload.sessionId,
+			id: sessionId,
 			ownerId: user.id,
-			title: 'New Chat',
+			title: title ?? 'New Chat',
 			...selectedModel,
 		});
 	}
