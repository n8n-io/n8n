import {
	PROVIDER_CREDENTIAL_TYPE_MAP,
	type ChatHubProvider,
	type ChatHubLLMProvider,
	type ChatHubConversationsResponse,
	type ChatHubConversationResponse,
	ChatHubMessageDto,
	type ChatMessageId,
	type ChatSessionId,
	ChatHubConversationModel,
	ChatHubMessageStatus,
	type EnrichedStructuredChunk,
	ChatHubBaseLLMModel,
	ChatHubN8nModel,
	ChatHubCustomAgentModel,
	type ChatHubUpdateConversationRequest,
} from '@n8n/api-types';
import { Logger } from '@n8n/backend-common';
import { GlobalConfig } from '@n8n/config';
import { ExecutionRepository, IExecutionResponse, User, WorkflowRepository } from '@n8n/db';
import { Service } from '@n8n/di';
import type { EntityManager } from '@n8n/typeorm';
import type { Response } from 'express';
import { ErrorReporter, InstanceSettings } from 'n8n-core';
import {
	CHAT_TRIGGER_NODE_TYPE,
	OperationalError,
	ManualExecutionCancelledError,
	type INodeCredentials,
	type IWorkflowBase,
	jsonParse,
	jsonStringify,
	StructuredChunk,
	RESPOND_TO_CHAT_NODE_TYPE,
	IRunExecutionData,
	INodeParameters,
	INode,
	type IBinaryData,
	createRunExecutionData,
	WorkflowExecuteMode,
	AGENT_LANGCHAIN_NODE_TYPE,
} from 'n8n-workflow';

import { ChatHubAgentService } from './chat-hub-agent.service';
import { ChatHubCredentialsService } from './chat-hub-credentials.service';
import type { ChatHubMessage } from './chat-hub-message.entity';
import type { ChatHubSession } from './chat-hub-session.entity';
import { ChatHubWorkflowService } from './chat-hub-workflow.service';
import { ChatHubAttachmentService } from './chat-hub.attachment.service';
import {
	EXECUTION_FINISHED_STATUSES,
	EXECUTION_POLL_INTERVAL,
	JSONL_STREAM_HEADERS,
	NODE_NAMES,
	PROVIDER_NODE_TYPE_MAP,
	TOOLS_AGENT_NODE_MIN_VERSION,
} from './chat-hub.constants';
import { ChatHubSettingsService } from './chat-hub.settings.service';
import {
	HumanMessagePayload,
	RegenerateMessagePayload,
	EditMessagePayload,
	chatTriggerParamsShape,
	ChatTriggerResponseMode,
} from './chat-hub.types';
import { ChatHubMessageRepository } from './chat-message.repository';
import { ChatHubSessionRepository } from './chat-session.repository';
import { interceptResponseWrites, createStructuredChunkAggregator } from './stream-capturer';

import { ActiveExecutions } from '@/active-executions';
import { BadRequestError } from '@/errors/response-errors/bad-request.error';
import { NotFoundError } from '@/errors/response-errors/not-found.error';
import { ExecutionService } from '@/executions/execution.service';
import { WorkflowExecutionService } from '@/workflows/workflow-execution.service';
import { WorkflowFinderService } from '@/workflows/workflow-finder.service';

@Service()
export class ChatHubService {
	constructor(
		private readonly logger: Logger,
		private readonly errorReporter: ErrorReporter,
		private readonly executionService: ExecutionService,
		private readonly executionRepository: ExecutionRepository,
		private readonly workflowExecutionService: WorkflowExecutionService,
		private readonly workflowFinderService: WorkflowFinderService,
		private readonly workflowRepository: WorkflowRepository,
		private readonly activeExecutions: ActiveExecutions,
		private readonly sessionRepository: ChatHubSessionRepository,
		private readonly messageRepository: ChatHubMessageRepository,
		private readonly chatHubAgentService: ChatHubAgentService,
		private readonly chatHubCredentialsService: ChatHubCredentialsService,
		private readonly chatHubWorkflowService: ChatHubWorkflowService,
		private readonly chatHubSettingsService: ChatHubSettingsService,
		private readonly chatHubAttachmentService: ChatHubAttachmentService,
		private readonly instanceSettings: InstanceSettings,
		private readonly globalConfig: GlobalConfig,
	) {}

<<<<<<< HEAD
	async getModels(
		user: User,
		credentialIds: Record<ChatHubLLMProvider, string | null>,
	): Promise<ChatModelsResponse> {
		const additionalData = await getBase({ userId: user.id });
		const providers = chatHubProviderSchema.options;

		const allCredentials = await this.credentialsFinderService.findCredentialsForUser(user, [
			'credential:read',
		]);

		const responses = await Promise.all(
			providers.map<Promise<[ChatHubProvider, ChatModelsResponse[ChatHubProvider]]>>(
				async (provider: ChatHubProvider) => {
					const credentials: INodeCredentials = {};

					if (provider !== 'n8n' && provider !== 'custom-agent') {
						const credentialId = credentialIds[provider];
						if (!credentialId) {
							return [provider, { models: [] }];
						}

						// Ensure the user has the permission to read the credential
						if (!allCredentials.some((credential) => credential.id === credentialId)) {
							return [
								provider,
								{ models: [], error: 'Could not retrieve models. Verify credentials.' },
							];
						}

						credentials[PROVIDER_CREDENTIAL_TYPE_MAP[provider]] = { name: '', id: credentialId };
					}

					try {
						return [
							provider,
							await this.fetchModelsForProvider(user, provider, credentials, additionalData),
						];
					} catch {
						return [
							provider,
							{ models: [], error: 'Could not retrieve models. Verify credentials.' },
						];
					}
				},
			),
		);

		return responses.reduce<ChatModelsResponse>(
			(acc, [provider, res]) => {
				acc[provider] = res;
				return acc;
			},
			{ ...emptyChatModelsResponse },
		);
	}

	private async fetchModelsForProvider(
		user: User,
		provider: ChatHubProvider,
		credentials: INodeCredentials,
		additionalData: IWorkflowExecuteAdditionalData,
	): Promise<ChatModelsResponse[ChatHubProvider]> {
		switch (provider) {
			case 'openai':
				return await this.fetchOpenAiModels(credentials, additionalData);
			case 'anthropic':
				return await this.fetchAnthropicModels(credentials, additionalData);
			case 'google':
				return await this.fetchGoogleModels(credentials, additionalData);
			case 'ollama':
				return await this.fetchOllamaModels(credentials, additionalData);
			case 'azureOpenAi':
			case 'azureEntraId':
				return this.fetchAzureOpenAiModels(credentials, additionalData);
			case 'awsBedrock':
				return await this.fetchAwsBedrockModels(credentials, additionalData);
			case 'vercelAiGateway':
				return await this.fetchVercelAiGatewayModels(credentials, additionalData);
			case 'xAiGrok':
				return await this.fetchXAiGrokModels(credentials, additionalData);
			case 'groq':
				return await this.fetchGroqModels(credentials, additionalData);
			case 'openRouter':
				return await this.fetchOpenRouterModels(credentials, additionalData);
			case 'deepSeek':
				return await this.fetchDeepSeekModels(credentials, additionalData);
			case 'cohere':
				return await this.fetchCohereModels(credentials, additionalData);
			case 'mistralCloud':
				return await this.fetchMistralCloudModels(credentials, additionalData);
			case 'burnCloud':
				return await this.fetchBurnCloudModels(credentials, additionalData);
			case 'n8n':
				return await this.fetchAgentWorkflowsAsModels(user);
			case 'custom-agent':
				return await this.chatHubAgentService.getAgentsByUserIdAsModels(user.id);
		}
	}

	private async fetchOpenAiModels(
		credentials: INodeCredentials,
		additionalData: IWorkflowExecuteAdditionalData,
	): Promise<ChatModelsResponse['openai']> {
		const resourceLocatorResults = await this.nodeParametersService.getResourceLocatorResults(
			'searchModels',
			'parameters.model',
			additionalData,
			PROVIDER_NODE_TYPE_MAP.openai,
			{},
			credentials,
		);

		return {
			models: resourceLocatorResults.results.map((result) => ({
				name: result.name,
				description: result.description ?? null,
				model: {
					provider: 'openai',
					model: String(result.value),
				},
				createdAt: null,
				updatedAt: null,
				allowFileUploads: true,
			})),
		};
	}

	private async fetchAnthropicModels(
		credentials: INodeCredentials,
		additionalData: IWorkflowExecuteAdditionalData,
	): Promise<ChatModelsResponse['anthropic']> {
		const resourceLocatorResults = await this.nodeParametersService.getResourceLocatorResults(
			'searchModels',
			'parameters.model',
			additionalData,
			PROVIDER_NODE_TYPE_MAP.anthropic,
			{},
			credentials,
		);

		return {
			models: resourceLocatorResults.results.map((result) => ({
				name: result.name,
				description: result.description ?? null,
				model: {
					provider: 'anthropic',
					model: String(result.value),
				},
				createdAt: null,
				updatedAt: null,
				allowFileUploads: true,
			})),
		};
	}

	private async fetchGoogleModels(
		credentials: INodeCredentials,
		additionalData: IWorkflowExecuteAdditionalData,
	): Promise<ChatModelsResponse['google']> {
		const results = await this.nodeParametersService.getOptionsViaLoadOptions(
			{
				// From Gemini node
				// https://github.com/n8n-io/n8n/blob/master/packages/%40n8n/nodes-langchain/nodes/llms/LmChatGoogleGemini/LmChatGoogleGemini.node.ts#L75
				routing: {
					request: {
						method: 'GET',
						url: '/v1beta/models',
					},
					output: {
						postReceive: [
							{
								type: 'rootProperty',
								properties: {
									property: 'models',
								},
							},
							{
								type: 'filter',
								properties: {
									pass: "={{ !$responseItem.name.includes('embedding') }}",
								},
							},
							{
								type: 'setKeyValue',
								properties: {
									name: '={{$responseItem.name}}',
									value: '={{$responseItem.name}}',
									description: '={{$responseItem.description}}',
								},
							},
							{
								type: 'sort',
								properties: {
									key: 'name',
								},
							},
						],
					},
				},
			},
			additionalData,
			PROVIDER_NODE_TYPE_MAP.google,
			{},
			credentials,
		);

		return {
			models: results.map((result) => ({
				name: result.name,
				description: result.description ?? null,
				model: {
					provider: 'google',
					model: String(result.value),
				},
				createdAt: null,
				updatedAt: null,
				allowFileUploads: true,
			})),
		};
	}

	private async fetchOllamaModels(
		credentials: INodeCredentials,
		additionalData: IWorkflowExecuteAdditionalData,
	): Promise<ChatModelsResponse['ollama']> {
		const results = await this.nodeParametersService.getOptionsViaLoadOptions(
			{
				// From Ollama Model node
				// https://github.com/n8n-io/n8n/blob/master/packages/%40n8n/nodes-langchain/nodes/llms/LMOllama/description.ts#L24
				routing: {
					request: {
						method: 'GET',
						url: '/api/tags',
					},
					output: {
						postReceive: [
							{
								type: 'rootProperty',
								properties: {
									property: 'models',
								},
							},
							{
								type: 'setKeyValue',
								properties: {
									name: '={{$responseItem.name}}',
									value: '={{$responseItem.name}}',
								},
							},
							{
								type: 'sort',
								properties: {
									key: 'name',
								},
							},
						],
					},
				},
			},
			additionalData,
			PROVIDER_NODE_TYPE_MAP.ollama,
			{},
			credentials,
		);

		return {
			models: results.map((result) => ({
				name: result.name,
				description: result.description ?? null,
				model: {
					provider: 'ollama',
					model: String(result.value),
				},
				createdAt: null,
				updatedAt: null,
				allowFileUploads: true,
			})),
		};
	}

	private fetchAzureOpenAiModels(
		_credentials: INodeCredentials,
		_additionalData: IWorkflowExecuteAdditionalData,
	): ChatModelsResponse['azureOpenAi'] {
		// Azure doesn't appear to offer a way to list available models via API.
		// If we add support for this in the future on the Azure OpenAI node we should copy that
		// implementation here too.
		return {
			models: [],
		};
	}

	private async fetchAwsBedrockModels(
		credentials: INodeCredentials,
		additionalData: IWorkflowExecuteAdditionalData,
	): Promise<ChatModelsResponse['awsBedrock']> {
		// From AWS Bedrock node
		// https://github.com/n8n-io/n8n/blob/master/packages/%40n8n/nodes-langchain/nodes/llms/LmChatAwsBedrock/LmChatAwsBedrock.node.ts#L100
		// https://github.com/n8n-io/n8n/blob/master/packages/%40n8n/nodes-langchain/nodes/llms/LmChatAwsBedrock/LmChatAwsBedrock.node.ts#L155
		const foundationModelsRequest = this.nodeParametersService.getOptionsViaLoadOptions(
			{
				routing: {
					request: {
						method: 'GET',
						url: '/foundation-models?&byOutputModality=TEXT&byInferenceType=ON_DEMAND',
					},
					output: {
						postReceive: [
							{
								type: 'rootProperty',
								properties: {
									property: 'modelSummaries',
								},
							},
							{
								type: 'setKeyValue',
								properties: {
									name: '={{$responseItem.modelName}}',
									description: '={{$responseItem.modelArn}}',
									value: '={{$responseItem.modelId}}',
								},
							},
							{
								type: 'sort',
								properties: {
									key: 'name',
								},
							},
						],
					},
				},
			},
			additionalData,
			PROVIDER_NODE_TYPE_MAP.awsBedrock,
			{},
			credentials,
		);

		const inferenceProfileModelsRequest = this.nodeParametersService.getOptionsViaLoadOptions(
			{
				routing: {
					request: {
						method: 'GET',
						url: '/inference-profiles?maxResults=1000',
					},
					output: {
						postReceive: [
							{
								type: 'rootProperty',
								properties: {
									property: 'inferenceProfileSummaries',
								},
							},
							{
								type: 'setKeyValue',
								properties: {
									name: '={{$responseItem.inferenceProfileName}}',
									description:
										'={{$responseItem.description || $responseItem.inferenceProfileArn}}',
									value: '={{$responseItem.inferenceProfileId}}',
								},
							},
							{
								type: 'sort',
								properties: {
									key: 'name',
								},
							},
						],
					},
				},
			},
			additionalData,
			PROVIDER_NODE_TYPE_MAP.awsBedrock,
			{},
			credentials,
		);

		const [foundationModels, inferenceProfileModels] = await Promise.all([
			foundationModelsRequest,
			inferenceProfileModelsRequest,
		]);

		return {
			models: foundationModels.concat(inferenceProfileModels).map((result) => ({
				name: result.name,
				description: result.description ?? String(result.value),
				model: {
					provider: 'awsBedrock',
					model: String(result.value),
				},
				createdAt: null,
				updatedAt: null,
				allowFileUploads: true,
			})),
		};
	}

	private async fetchMistralCloudModels(
		credentials: INodeCredentials,
		additionalData: IWorkflowExecuteAdditionalData,
	): Promise<ChatModelsResponse['mistralCloud']> {
		const results = await this.nodeParametersService.getOptionsViaLoadOptions(
			{
				routing: {
					request: {
						method: 'GET',
						url: '/models',
					},
					output: {
						postReceive: [
							{
								type: 'rootProperty',
								properties: {
									property: 'data',
								},
							},
							{
								type: 'filter',
								properties: {
									pass: "={{ !$responseItem.id.includes('embed') }}",
								},
							},
							{
								type: 'setKeyValue',
								properties: {
									name: '={{ $responseItem.id }}',
									value: '={{ $responseItem.id }}',
								},
							},
							{
								type: 'sort',
								properties: {
									key: 'name',
								},
							},
						],
					},
				},
			},
			additionalData,
			PROVIDER_NODE_TYPE_MAP.mistralCloud,
			{},
			credentials,
		);

		return {
			models: results.map((result) => ({
				name: result.name,
				description: result.description ?? String(result.value),
				model: {
					provider: 'mistralCloud',
					model: String(result.value),
				},
				createdAt: null,
				updatedAt: null,
			})),
		};
	}

	private async fetchCohereModels(
		credentials: INodeCredentials,
		additionalData: IWorkflowExecuteAdditionalData,
	): Promise<ChatModelsResponse['cohere']> {
		const results = await this.nodeParametersService.getOptionsViaLoadOptions(
			{
				routing: {
					request: {
						method: 'GET',
						url: '/v1/models?page_size=100&endpoint=chat',
					},
					output: {
						postReceive: [
							{
								type: 'rootProperty',
								properties: {
									property: 'models',
								},
							},
							{
								type: 'setKeyValue',
								properties: {
									name: '={{$responseItem.name}}',
									value: '={{$responseItem.name}}',
									description: '={{$responseItem.description}}',
								},
							},
							{
								type: 'sort',
								properties: {
									key: 'name',
								},
							},
						],
					},
				},
			},
			additionalData,
			PROVIDER_NODE_TYPE_MAP.cohere,
			{},
			credentials,
		);

		return {
			models: results.map((result) => ({
				name: result.name,
				description: result.description ?? null,
				model: {
					provider: 'cohere',
					model: String(result.value),
				},
				createdAt: null,
				updatedAt: null,
			})),
		};
	}

	private async fetchBurnCloudModels(
		credentials: INodeCredentials,
		additionalData: IWorkflowExecuteAdditionalData,
	): Promise<ChatModelsResponse['burnCloud']> {
		const results = await this.nodeParametersService.getOptionsViaLoadOptions(
			{
				routing: {
					request: {
						method: 'GET',
						url: '/v1/models',
					},
					output: {
						postReceive: [
							{
								type: 'rootProperty',
								properties: {
									property: 'data',
								},
							},
							{
								type: 'setKeyValue',
								properties: {
									name: '={{$responseItem.id}}',
									value: '={{$responseItem.id}}',
								},
							},
							{
								type: 'sort',
								properties: {
									key: 'name',
								},
							},
						],
					},
				},
			},
			additionalData,
			PROVIDER_NODE_TYPE_MAP.burnCloud,
			{},
			credentials,
		);

		return {
			models: results.map((result) => ({
				name: result.name,
				description: result.description ?? null,
				model: {
					provider: 'burnCloud',
					model: String(result.value),
				},
				createdAt: null,
				updatedAt: null,
			})),
		};
	}

	private async fetchDeepSeekModels(
		credentials: INodeCredentials,
		additionalData: IWorkflowExecuteAdditionalData,
	): Promise<ChatModelsResponse['deepSeek']> {
		const results = await this.nodeParametersService.getOptionsViaLoadOptions(
			{
				routing: {
					request: {
						method: 'GET',
						url: '/models',
					},
					output: {
						postReceive: [
							{
								type: 'rootProperty',
								properties: {
									property: 'data',
								},
							},
							{
								type: 'setKeyValue',
								properties: {
									name: '={{$responseItem.id}}',
									value: '={{$responseItem.id}}',
								},
							},
							{
								type: 'sort',
								properties: {
									key: 'name',
								},
							},
						],
					},
				},
			},
			additionalData,
			PROVIDER_NODE_TYPE_MAP.deepSeek,
			{},
			credentials,
		);

		return {
			models: results.map((result) => ({
				name: result.name,
				description: result.description ?? String(result.value),
				model: {
					provider: 'deepSeek',
					model: String(result.value),
				},
				createdAt: null,
				updatedAt: null,
			})),
		};
	}

	private async fetchOpenRouterModels(
		credentials: INodeCredentials,
		additionalData: IWorkflowExecuteAdditionalData,
	): Promise<ChatModelsResponse['openRouter']> {
		const results = await this.nodeParametersService.getOptionsViaLoadOptions(
			{
				routing: {
					request: {
						method: 'GET',
						url: '/models',
					},
					output: {
						postReceive: [
							{
								type: 'rootProperty',
								properties: {
									property: 'data',
								},
							},
							{
								type: 'setKeyValue',
								properties: {
									name: '={{$responseItem.id}}',
									value: '={{$responseItem.id}}',
								},
							},
							{
								type: 'sort',
								properties: {
									key: 'name',
								},
							},
						],
					},
				},
			},
			additionalData,
			PROVIDER_NODE_TYPE_MAP.openRouter,
			{},
			credentials,
		);

		return {
			models: results.map((result) => ({
				name: result.name,
				description: result.description ?? null,
				model: {
					provider: 'openRouter',
					model: String(result.value),
				},
				createdAt: null,
				updatedAt: null,
			})),
		};
	}

	private async fetchGroqModels(
		credentials: INodeCredentials,
		additionalData: IWorkflowExecuteAdditionalData,
	): Promise<ChatModelsResponse['groq']> {
		const results = await this.nodeParametersService.getOptionsViaLoadOptions(
			{
				routing: {
					request: {
						method: 'GET',
						url: '/models',
					},
					output: {
						postReceive: [
							{
								type: 'rootProperty',
								properties: {
									property: 'data',
								},
							},
							{
								type: 'filter',
								properties: {
									pass: '={{ $responseItem.active === true && $responseItem.object === "model" }}',
								},
							},
							{
								type: 'setKeyValue',
								properties: {
									name: '={{$responseItem.id}}',
									value: '={{$responseItem.id}}',
								},
							},
						],
					},
				},
			},
			additionalData,
			PROVIDER_NODE_TYPE_MAP.groq,
			{},
			credentials,
		);

		return {
			models: results.map((result) => ({
				name: result.name,
				description: result.description ?? null,
				model: {
					provider: 'groq',
					model: String(result.value),
				},
				createdAt: null,
				updatedAt: null,
			})),
		};
	}

	private async fetchXAiGrokModels(
		credentials: INodeCredentials,
		additionalData: IWorkflowExecuteAdditionalData,
	): Promise<ChatModelsResponse['xAiGrok']> {
		const results = await this.nodeParametersService.getOptionsViaLoadOptions(
			{
				routing: {
					request: {
						method: 'GET',
						url: '/models',
					},
					output: {
						postReceive: [
							{
								type: 'rootProperty',
								properties: {
									property: 'data',
								},
							},
							{
								type: 'setKeyValue',
								properties: {
									name: '={{$responseItem.id}}',
									value: '={{$responseItem.id}}',
								},
							},
							{
								type: 'sort',
								properties: {
									key: 'name',
								},
							},
						],
					},
				},
			},
			additionalData,
			PROVIDER_NODE_TYPE_MAP.xAiGrok,
			{},
			credentials,
		);

		return {
			models: results.map((result) => ({
				name: result.name,
				description: result.description ?? null,
				model: {
					provider: 'xAiGrok',
					model: String(result.value),
				},
				createdAt: null,
				updatedAt: null,
			})),
		};
	}

	private async fetchVercelAiGatewayModels(
		credentials: INodeCredentials,
		additionalData: IWorkflowExecuteAdditionalData,
	): Promise<ChatModelsResponse['vercelAiGateway']> {
		const results = await this.nodeParametersService.getOptionsViaLoadOptions(
			{
				routing: {
					request: {
						method: 'GET',
						url: '/models',
					},
					output: {
						postReceive: [
							{
								type: 'rootProperty',
								properties: {
									property: 'data',
								},
							},
							{
								type: 'setKeyValue',
								properties: {
									name: '={{$responseItem.id}}',
									value: '={{$responseItem.id}}',
								},
							},
							{
								type: 'sort',
								properties: {
									key: 'name',
								},
							},
						],
					},
				},
			},
			additionalData,
			PROVIDER_NODE_TYPE_MAP.vercelAiGateway,
			{},
			credentials,
		);

		return {
			models: results.map((result) => ({
				name: result.name,
				description: result.description ?? String(result.value),
				model: {
					provider: 'vercelAiGateway',
					model: String(result.value),
				},
				createdAt: null,
				updatedAt: null,
			})),
		};
	}

	private async fetchAgentWorkflowsAsModels(user: User): Promise<ChatModelsResponse['n8n']> {
		// Workflows are scanned by their latest version for chat trigger nodes.
		// This means that we might miss some active workflow versions that had chat triggers but
		// the latest version does not, but this trade-off is done for performance.
		const workflowsWithChatTrigger = await this.workflowService.getWorkflowsWithNodesIncluded(
			user,
			[CHAT_TRIGGER_NODE_TYPE],
			true,
		);

		const activeWorkflows = workflowsWithChatTrigger
			// Ensure the user has at least read access to the workflows
			.filter((workflow) => workflow.scopes.includes('workflow:read'))
			.filter((workflow) => !!workflow.activeVersionId);

		const workflows = await this.workflowRepository.find({
			select: { id: true },
			where: { id: In(activeWorkflows.map((workflow) => workflow.id)) },
			relations: { activeVersion: true },
		});

		const models: ChatModelDto[] = [];

		for (const { id, activeVersion } of workflows) {
			if (!activeVersion) {
				continue;
			}

			const chatTrigger = activeVersion.nodes?.find((node) => node.type === CHAT_TRIGGER_NODE_TYPE);

			if (!chatTrigger) {
				continue;
			}

			const chatTriggerParams = validChatTriggerParamsShape.safeParse(chatTrigger.parameters).data;
			if (!chatTriggerParams) {
				continue;
			}

			models.push({
				name: chatTriggerParams.agentName ?? activeVersion.name ?? 'Unknown Agent',
				description: chatTriggerParams.agentDescription ?? null,
				model: {
					provider: 'n8n',
					workflowId: id,
				},
				createdAt: activeVersion.createdAt ? activeVersion.createdAt.toISOString() : null,
				updatedAt: activeVersion.updatedAt ? activeVersion.updatedAt.toISOString() : null,
				allowFileUploads: chatTriggerParams.options?.allowFileUploads ?? false,
			});
		}

		return {
			models,
		};
	}

=======
>>>>>>> 9bffc72c
	private async deleteChatWorkflow(workflowId: string): Promise<void> {
		await this.workflowRepository.delete(workflowId);
	}

	private getErrorMessage(execution: IExecutionResponse): string | undefined {
		if (execution.data.resultData.error) {
			return execution.data.resultData.error.description ?? execution.data.resultData.error.message;
		}

		return undefined;
	}

	private getAIOutput(execution: IExecutionResponse, nodeName: string): string | undefined {
		const agent = execution.data.resultData.runData[nodeName];
		if (!agent || !Array.isArray(agent) || agent.length === 0) return undefined;

		const runIndex = agent.length - 1;
		const mainOutputs = agent[runIndex].data?.main;

		// Check all main output branches for a message
		if (mainOutputs && Array.isArray(mainOutputs)) {
			for (const branch of mainOutputs) {
				if (branch && Array.isArray(branch) && branch.length > 0 && branch[0].json?.output) {
					if (typeof branch[0].json.output === 'string') {
						return branch[0].json.output;
					}
				}
			}
		}

		return undefined;
	}

	private pickCredentialId(
		provider: ChatHubProvider,
		credentials: INodeCredentials,
	): string | null {
		if (provider === 'n8n' || provider === 'custom-agent') {
			return null;
		}

		return credentials[PROVIDER_CREDENTIAL_TYPE_MAP[provider]]?.id ?? null;
	}

	async sendHumanMessage(res: Response, user: User, payload: HumanMessagePayload) {
		const {
			sessionId,
			messageId,
			message,
			model,
			credentials,
			previousMessageId,
			tools,
			attachments,
			timeZone,
		} = payload;
		const tz = timeZone ?? this.globalConfig.generic.timezone;

		const credentialId = this.getModelCredential(model, credentials);

		// Store attachments early to populate 'id' field via BinaryDataService
		const processedAttachments = await this.chatHubAttachmentService.store(
			sessionId,
			messageId,
			attachments,
		);

		let executionData: IRunExecutionData;
		let workflowData: IWorkflowBase;
		let responseMode: ChatTriggerResponseMode;

		try {
			const result = await this.messageRepository.manager.transaction(async (trx) => {
				let session = await this.getChatSession(user, sessionId, trx);
				session ??= await this.createChatSession(
					user,
					sessionId,
					model,
					credentialId,
					tools,
					payload.agentName,
					trx,
				);

				await this.ensurePreviousMessage(previousMessageId, sessionId, trx);
				const messages = Object.fromEntries((session.messages ?? []).map((m) => [m.id, m]));
				const history = this.buildMessageHistory(messages, previousMessageId);

				await this.saveHumanMessage(
					payload,
					processedAttachments,
					user,
					previousMessageId,
					model,
					undefined,
					trx,
				);

				return await this.prepareReplyWorkflow(
					user,
					sessionId,
					credentials,
					model,
					history,
					message,
					tools,
					processedAttachments,
					tz,
					trx,
				);
			});

			executionData = result.executionData;
			workflowData = result.workflowData;
			responseMode = result.responseMode;
		} catch (error) {
			if (processedAttachments.length > 0) {
				try {
					// Rollback stored attachments if transaction fails
					await this.chatHubAttachmentService.deleteAttachments(processedAttachments);
				} catch (error) {
					this.errorReporter.warn(`Could not clean up ${processedAttachments.length} files`);
				}
			}

			throw error;
		}

		await this.executeChatWorkflowWithCleanup(
			res,
			user,
			workflowData,
			executionData,
			sessionId,
			messageId,
			model,
			null,
			responseMode,
		);

		// Generate title for the session on receiving the first human message.
		// This could be moved on a separate API call perhaps, maybe triggered after the first message is sent?
		if (previousMessageId === null) {
			await this.generateSessionTitle(
				user,
				sessionId,
				message,
				processedAttachments,
				credentials,
				model,
			).catch((error) => {
				this.logger.error(`Title generation failed: ${error}`);
			});
		}
	}

	async editMessage(res: Response, user: User, payload: EditMessagePayload) {
		const { sessionId, editId, messageId, message, model, credentials, timeZone } = payload;
		const tz = timeZone ?? this.globalConfig.generic.timezone;

		const workflow = await this.messageRepository.manager.transaction(async (trx) => {
			const session = await this.getChatSession(user, sessionId, trx);
			if (!session) {
				throw new NotFoundError('Chat session not found');
			}

			const messageToEdit = await this.getChatMessage(session.id, editId, [], trx);

			if (messageToEdit.type === 'ai') {
				// AI edits just change the original message without revisioning or response generation
				await this.messageRepository.updateChatMessage(editId, { content: payload.message }, trx);
				return null;
			}

			if (messageToEdit.type === 'human') {
				const messages = Object.fromEntries((session.messages ?? []).map((m) => [m.id, m]));
				const history = this.buildMessageHistory(messages, messageToEdit.previousMessageId);

				// If the message to edit isn't the original message, we want to point to the original message
				const revisionOfMessageId = messageToEdit.revisionOfMessageId ?? messageToEdit.id;

				// Attachments are already processed (from the original message)
				const attachments = messageToEdit.attachments ?? [];

				await this.saveHumanMessage(
					payload,
					attachments,
					user,
					messageToEdit.previousMessageId,
					model,
					revisionOfMessageId,
					trx,
				);

				return await this.prepareReplyWorkflow(
					user,
					sessionId,
					credentials,
					model,
					history,
					message,
					session.tools,
					attachments,
					tz,
					trx,
				);
			}

			throw new BadRequestError('Only human and AI messages can be edited');
		});

		if (!workflow) {
			return;
		}

		const { workflowData, executionData, responseMode } = workflow;

		await this.executeChatWorkflowWithCleanup(
			res,
			user,
			workflowData,
			executionData,
			sessionId,
			messageId,
			model,
			null,
			responseMode,
		);
	}

	async regenerateAIMessage(res: Response, user: User, payload: RegenerateMessagePayload) {
		const { sessionId, retryId, model, credentials, timeZone } = payload;
		const tz = timeZone ?? this.globalConfig.generic.timezone;

		const {
			workflow: { workflowData, executionData, responseMode },
			retryOfMessageId,
			previousMessageId,
		} = await this.messageRepository.manager.transaction(async (trx) => {
			const session = await this.getChatSession(user, sessionId, trx);
			if (!session) {
				throw new NotFoundError('Chat session not found');
			}

			const messageToRetry = await this.getChatMessage(session.id, retryId, [], trx);

			if (messageToRetry.type !== 'ai') {
				throw new BadRequestError('Can only retry AI messages');
			}

			const messages = Object.fromEntries((session.messages ?? []).map((m) => [m.id, m]));
			const history = this.buildMessageHistory(messages, messageToRetry.previousMessageId);

			const lastHumanMessage = history.filter((m) => m.type === 'human').pop();
			if (!lastHumanMessage) {
				throw new BadRequestError('No human message found to base the retry on');
			}

			// Remove any (AI) messages that came after the last human message
			const lastHumanMessageIndex = history.indexOf(lastHumanMessage);
			if (lastHumanMessageIndex !== -1) {
				history.splice(lastHumanMessageIndex + 1);
			}

			// Rerun the workflow, replaying the last human message

			// If the message being retried is itself a retry, we want to point to the original message
			const retryOfMessageId = messageToRetry.retryOfMessageId ?? messageToRetry.id;
			const message = lastHumanMessage ? lastHumanMessage.content : '';
			const attachments = lastHumanMessage.attachments ?? [];
			const workflow = await this.prepareReplyWorkflow(
				user,
				sessionId,
				credentials,
				model,
				history,
				message,
				session.tools,
				attachments,
				tz,
				trx,
			);

			return {
				workflow,
				previousMessageId: lastHumanMessage.id,
				retryOfMessageId,
			};
		});

		await this.executeChatWorkflowWithCleanup(
			res,
			user,
			workflowData,
			executionData,
			sessionId,
			previousMessageId,
			model,
			retryOfMessageId,
			responseMode,
		);
	}

	private async prepareReplyWorkflow(
		user: User,
		sessionId: ChatSessionId,
		credentials: INodeCredentials,
		model: ChatHubConversationModel,
		history: ChatHubMessage[],
		message: string,
		tools: INode[],
		attachments: IBinaryData[],
		timeZone: string,
		trx: EntityManager,
	) {
		if (model.provider === 'n8n') {
			return await this.prepareCustomAgentWorkflow(
				user,
				sessionId,
				model.workflowId,
				message,
				attachments,
			);
		}

		if (model.provider === 'custom-agent') {
			return await this.prepareChatAgentWorkflow(
				model.agentId,
				user,
				sessionId,
				history,
				message,
				attachments,
				timeZone,
				trx,
			);
		}

		return await this.prepareBaseChatWorkflow(
			user,
			sessionId,
			credentials,
			model,
			history,
			message,
			undefined,
			tools,
			attachments,
			timeZone,
			trx,
		);
	}

	private async prepareBaseChatWorkflow(
		user: User,
		sessionId: ChatSessionId,
		credentials: INodeCredentials,
		model: ChatHubBaseLLMModel,
		history: ChatHubMessage[],
		message: string,
		systemMessage: string | undefined,
		tools: INode[],
		attachments: IBinaryData[],
		timeZone: string,
		trx: EntityManager,
	) {
		await this.chatHubSettingsService.ensureModelIsAllowed(model);
		const credential = await this.chatHubCredentialsService.ensureCredentials(
			user,
			model.provider,
			credentials,
			trx,
		);

		return await this.chatHubWorkflowService.createChatWorkflow(
			user.id,
			sessionId,
			credential.projectId,
			history,
			message,
			attachments,
			credentials,
			model,
			systemMessage,
			tools,
			timeZone,
			trx,
		);
	}

	private async prepareChatAgentWorkflow(
		agentId: string,
		user: User,
		sessionId: ChatSessionId,
		history: ChatHubMessage[],
		message: string,
		attachments: IBinaryData[],
		timeZone: string,
		trx: EntityManager,
	) {
		const agent = await this.chatHubAgentService.getAgentById(agentId, user.id);

		if (!agent) {
			throw new BadRequestError('Agent not found');
		}

		if (!agent.provider || !agent.model) {
			throw new BadRequestError('Provider or model not set for agent');
		}

		const credentialId = agent.credentialId;
		if (!credentialId) {
			throw new BadRequestError('Credentials not set for agent');
		}

		const systemMessage =
			agent.systemPrompt + '\n\n' + this.chatHubWorkflowService.getSystemMessageMetadata(timeZone);

		const model: ChatHubBaseLLMModel = {
			provider: agent.provider,
			model: agent.model,
		};

		const credentials: INodeCredentials = {
			[PROVIDER_CREDENTIAL_TYPE_MAP[agent.provider]]: {
				id: credentialId,
				name: '',
			},
		};

		const { tools } = agent;

		return await this.prepareBaseChatWorkflow(
			user,
			sessionId,
			credentials,
			model,
			history,
			message,
			systemMessage,
			tools,
			attachments,
			timeZone,
			trx,
		);
	}

	private async prepareCustomAgentWorkflow(
		user: User,
		sessionId: ChatSessionId,
		workflowId: string,
		message: string,
		attachments: IBinaryData[],
	) {
		const workflow = await this.workflowFinderService.findWorkflowForUser(
			workflowId,
			user,
			['workflow:execute-chat'],
			{ includeTags: false, includeParentFolder: false, includeActiveVersion: true },
		);

		if (!workflow?.activeVersion) {
			throw new BadRequestError('Workflow not found');
		}

		const chatTriggers = workflow.activeVersion.nodes.filter(
			(node) => node.type === CHAT_TRIGGER_NODE_TYPE,
		);

		if (chatTriggers.length !== 1) {
			throw new BadRequestError('Workflow must have exactly one chat trigger');
		}

		const chatTrigger = chatTriggers[0];

		if (chatTrigger.typeVersion < 1.4) {
			throw new BadRequestError(
				'Chat Trigger node version is too old to support Chat. Please update the node.',
			);
		}

		const chatTriggerParams = chatTriggerParamsShape.safeParse(chatTrigger.parameters).data;
		if (!chatTriggerParams) {
			throw new BadRequestError('Chat Trigger node has invalid parameters');
		}

		if (!chatTriggerParams.availableInChat) {
			throw new BadRequestError('Chat Trigger node must be made available in Chat');
		}

		const responseMode = chatTriggerParams.options?.responseMode ?? 'streaming';
		if (responseMode !== 'streaming') {
			throw new BadRequestError(
				'Chat Trigger node response mode must be set to streaming to use the workflow on Chat',
			);
		}

		const chatResponseNodes = workflow.activeVersion.nodes.filter(
			(node) => node.type === RESPOND_TO_CHAT_NODE_TYPE,
		);

		if (chatResponseNodes.length > 0) {
			throw new BadRequestError(
				'Respond to Chat nodes are not supported in custom agent workflows',
			);
		}

		const agentNodes = workflow.activeVersion.nodes?.filter(
			(node) => node.type === AGENT_LANGCHAIN_NODE_TYPE,
		);

		// Agents older than this can't do streaming
		if (agentNodes.some((node) => node.typeVersion < TOOLS_AGENT_NODE_MIN_VERSION)) {
			throw new BadRequestError(
				'Agent node version is too old to support streaming responses. Please update the node.',
			);
		}

		const nodeExecutionStack = this.chatHubWorkflowService.prepareExecutionData(
			chatTrigger,
			sessionId,
			message,
			attachments,
		);

		const executionData = createRunExecutionData({
			executionData: {
				nodeExecutionStack,
			},
			manualData: {
				userId: user.id,
			},
		});

		const workflowData: IWorkflowBase = {
			...workflow,
			nodes: workflow.activeVersion.nodes,
			connections: workflow.activeVersion.connections,
		};

		return {
			workflowData,
			executionData,
			responseMode,
		};
	}

	private async ensurePreviousMessage(
		previousMessageId: ChatMessageId | null,
		sessionId: string,
		trx?: EntityManager,
	) {
		if (!previousMessageId) {
			return;
		}

		const previousMessage = await this.messageRepository.getOneById(
			previousMessageId,
			sessionId,
			[],
			trx,
		);
		if (!previousMessage) {
			throw new BadRequestError('The previous message does not exist in the session');
		}
	}

	async stopGeneration(user: User, sessionId: ChatSessionId, messageId: ChatMessageId) {
		const session = await this.getChatSession(user, sessionId);
		if (!session) {
			throw new NotFoundError('Chat session not found');
		}

		const message = await this.getChatMessage(session.id, messageId, [
			'execution',
			'execution.workflow',
		]);

		if (message.type !== 'ai') {
			throw new BadRequestError('Can only stop AI messages');
		}

		if (!message.executionId || !message.execution) {
			throw new BadRequestError('Message is not associated with a workflow execution');
		}

		if (message.status !== 'running') {
			throw new BadRequestError('Can only stop messages that are currently running');
		}

		await this.executionService.stop(message.execution.id, [message.execution.workflowId]);
		await this.messageRepository.updateChatMessage(messageId, { status: 'cancelled' });
	}

	private async executeChatWorkflow(
		res: Response,
		user: User,
		workflowData: IWorkflowBase,
		executionData: IRunExecutionData,
		sessionId: ChatSessionId,
		previousMessageId: ChatMessageId,
		model: ChatHubConversationModel,
		retryOfMessageId: ChatMessageId | null = null,
		executionMode: WorkflowExecuteMode = 'chat',
		responseMode: ChatTriggerResponseMode,
	) {
		this.logger.debug(
			`Starting execution of workflow "${workflowData.name}" with ID ${workflowData.id}`,
		);

		if (responseMode !== 'streaming') {
			throw new BadRequestError(`Response mode "${responseMode}" is not supported yet.`);
		}

		// Capture the streaming response as it's being generated to save
		// partial messages in the database when generation gets cancelled.
		let executionId: string | undefined = undefined;

		const aggregator = createStructuredChunkAggregator(previousMessageId, retryOfMessageId, {
			onBegin: async (message) => {
				await this.saveAIMessage({
					...message,
					sessionId,
					executionId,
					model,
					retryOfMessageId,
				});
			},
			onItem: (_message, _chunk) => {
				// We could save partial messages to DB here if we wanted to,
				// but they would be very frequent updates.
			},
			onEnd: async (message) => {
				await this.messageRepository.updateChatMessage(message.id, {
					content: message.content,
					status: message.status,
				});
			},
			onError: async (message, _errorText) => {
				await this.messageRepository.manager.transaction(async (trx) => {
					// Always update the content to whatever was generated so far, including the possible error text
					await this.messageRepository.updateChatMessage(
						message.id,
						{
							content: message.content,
						},
						trx,
					);

					// When messages are cancelled they're already marked cancelled on `stopGeneration`
					const savedMessage = await this.messageRepository.getOneById(
						message.id,
						sessionId,
						[],
						trx,
					);
					if (savedMessage?.status === 'cancelled') {
						return;
					}

					// Otherwise mark them as errored
					await this.messageRepository.updateChatMessage(
						message.id,
						{
							status: 'error',
						},
						trx,
					);
				});
			},
		});

		const transform = (text: string) => {
			const trimmed = text.trim();
			if (!trimmed) return text;

			let chunk: StructuredChunk | null = null;
			try {
				chunk = jsonParse<StructuredChunk>(trimmed);
			} catch {
				return text;
			}

			const message = aggregator.ingest(chunk);
			const enriched: EnrichedStructuredChunk = {
				...chunk,
				metadata: {
					...chunk.metadata,
					messageId: message.id,
					previousMessageId: message.previousMessageId,
					retryOfMessageId: message.retryOfMessageId,
					executionId: executionId ? +executionId : null,
				},
			};

			return jsonStringify(enriched) + '\n';
		};

		const stream = interceptResponseWrites(res, transform);

		stream.on('finish', aggregator.finalizeAll);
		stream.on('close', aggregator.finalizeAll);

		stream.writeHead(200, JSONL_STREAM_HEADERS);
		stream.flushHeaders();

		const execution = await this.workflowExecutionService.executeChatWorkflow(
			workflowData,
			executionData,
			user,
			stream,
			true,
			executionMode,
		);

		executionId = execution.executionId;

		if (!executionId) {
			throw new OperationalError('There was a problem starting the chat execution.');
		}

		await this.waitForExecutionCompletion(executionId);
	}

	private async waitForExecutionCompletion(executionId: string): Promise<void> {
		if (this.instanceSettings.isMultiMain) {
			return await this.waitForExecutionPoller(executionId);
		} else {
			return await this.waitForExecutionPromise(executionId);
		}
	}

	private async waitForExecutionPoller(executionId: string): Promise<void> {
		return await new Promise<void>((resolve, reject) => {
			const poller = setInterval(async () => {
				try {
					const result = await this.executionRepository.findSingleExecution(executionId, {
						includeData: false,
						unflattenData: false,
					});

					// Stop polling when execution is done (or missing if instance doesn't save executions)
					if (!result || EXECUTION_FINISHED_STATUSES.includes(result.status)) {
						this.logger.debug(
							`Execution ${executionId} finished with status ${result?.status ?? 'missing'}`,
						);
						clearInterval(poller);
						resolve();
					}
				} catch (error) {
					this.logger.error(`Stopping polling for execution ${executionId} due to error.`);
					clearInterval(poller);

					if (error instanceof Error) {
						this.logger.error(`Error while polling execution ${executionId}: ${error.message}`, {
							error,
						});
					} else {
						this.logger.error(`Unknown error while polling execution ${executionId}`, { error });
					}

					if (error instanceof Error) {
						reject(error);
					} else {
						reject(new Error('Unknown error while polling execution status'));
					}
				}
			}, EXECUTION_POLL_INTERVAL);
		});
	}

	private async waitForExecutionPromise(executionId: string): Promise<void> {
		try {
			// Wait until the execution finishes (or errors) so that we don't delete the workflow too early
			const result = await this.activeExecutions.getPostExecutePromise(executionId);
			if (!result) {
				throw new OperationalError('There was a problem executing the chat workflow.');
			}
		} catch (error: unknown) {
			if (error instanceof ManualExecutionCancelledError) {
				return;
			}

			if (error instanceof Error) {
				this.logger.error(`Error during chat workflow execution: ${error}`);
			}
			throw error;
		}
	}

	private async executeChatWorkflowWithCleanup(
		res: Response,
		user: User,
		workflowData: IWorkflowBase,
		executionData: IRunExecutionData,
		sessionId: ChatSessionId,
		previousMessageId: ChatMessageId,
		model: ChatHubConversationModel,
		retryOfMessageId: ChatMessageId | null,
		responseMode: ChatTriggerResponseMode,
	) {
		try {
			// 'n8n' provider executions count towards execution limits and they are run with the usual 'webhook' mode.
			// Chats with base LLM providers use 'chat' execution mode that doesn't count towards limits.
			const executionMode = model.provider === 'n8n' ? 'webhook' : 'chat';

			await this.executeChatWorkflow(
				res,
				user,
				workflowData,
				executionData,
				sessionId,
				previousMessageId,
				model,
				retryOfMessageId,
				executionMode,
				responseMode,
			);
		} finally {
			if (model.provider !== 'n8n') {
				await this.deleteChatWorkflow(workflowData.id);
			}
		}
	}

	private async generateSessionTitle(
		user: User,
		sessionId: ChatSessionId,
		humanMessage: string,
		attachments: IBinaryData[],
		credentials: INodeCredentials,
		model: ChatHubConversationModel,
	) {
		const { executionData, workflowData } = await this.prepareTitleGenerationWorkflow(
			user,
			sessionId,
			humanMessage,
			attachments,
			credentials,
			model,
		);

		try {
			const title = await this.runTitleWorkflowAndGetTitle(user, workflowData, executionData);
			if (title) {
				await this.sessionRepository.updateChatTitle(sessionId, title);
			}
		} catch (error: unknown) {
			if (error instanceof Error) {
				this.logger.error(`Error during session title generation workflow execution: ${error}`);
			}
			throw error;
		} finally {
			await this.deleteChatWorkflow(workflowData.id);
		}
	}

	private async prepareTitleGenerationWorkflow(
		user: User,
		sessionId: ChatSessionId,
		humanMessage: string,
		attachments: IBinaryData[],
		incomingCredentials: INodeCredentials,
		incomingModel: ChatHubConversationModel,
	) {
		return await this.messageRepository.manager.transaction(async (trx) => {
			const { resolvedCredentials, resolvedModel, credential } =
				await this.resolveCredentialsAndModelForTitle(
					user,
					incomingModel,
					incomingCredentials,
					trx,
				);

			if (!credential) {
				throw new BadRequestError('Could not determine credentials for title generation');
			}

			this.logger.debug(
				`Using credential ID ${credential.id} for title generation in project ${credential.projectId}, model ${jsonStringify(resolvedModel)}`,
			);

			return await this.chatHubWorkflowService.createTitleGenerationWorkflow(
				user.id,
				sessionId,
				credential.projectId,
				humanMessage,
				attachments,
				resolvedCredentials,
				resolvedModel,
				trx,
			);
		});
	}

	private async resolveCredentialsAndModelForTitle(
		user: User,
		model: ChatHubConversationModel,
		credentials: INodeCredentials,
		trx: EntityManager,
	): Promise<{
		resolvedCredentials: INodeCredentials;
		resolvedModel: ChatHubConversationModel;
		credential: { id: string; projectId: string };
	}> {
		if (model.provider === 'n8n') {
			return await this.resolveFromN8nWorkflow(user, model, trx);
		}

		if (model.provider === 'custom-agent') {
			return await this.resolveFromCustomAgent(user, model, trx);
		}

		const credential = await this.chatHubCredentialsService.ensureCredentials(
			user,
			model.provider,
			credentials,
			trx,
		);

		return {
			resolvedCredentials: credentials,
			resolvedModel: model,
			credential,
		};
	}

	private async resolveFromN8nWorkflow(
		user: User,
		{ workflowId }: ChatHubN8nModel,
		trx: EntityManager,
	): Promise<{
		resolvedCredentials: INodeCredentials;
		resolvedModel: ChatHubConversationModel;
		credential: { id: string; projectId: string };
	}> {
		const workflowEntity = await this.workflowFinderService.findWorkflowForUser(
			workflowId,
			user,
			['workflow:execute-chat'],
			{ includeTags: false, includeParentFolder: false, includeActiveVersion: true, em: trx },
		);

		if (!workflowEntity?.activeVersion) {
			throw new BadRequestError('Workflow not found for title generation');
		}

		const modelNodes = this.findSupportedLLMNodes(workflowEntity.activeVersion.nodes);
		this.logger.debug(
			`Found ${modelNodes.length} LLM nodes in workflow ${workflowEntity.id} for title generation`,
		);

		if (modelNodes.length === 0) {
			throw new BadRequestError('No supported Model nodes found in workflow for title generation');
		}

		const modelNode = modelNodes[0];
		const llmModel = (modelNode.node.parameters?.model as INodeParameters)?.value;
		if (!llmModel) {
			throw new BadRequestError(
				`No model set on Model node "${modelNode.node.name}" for title generation`,
			);
		}

		if (typeof llmModel !== 'string' || llmModel.length === 0 || llmModel.startsWith('=')) {
			throw new BadRequestError(
				`Invalid model set on Model node "${modelNode.node.name}" for title generation`,
			);
		}

		const llmCredentials = modelNode.node.credentials;
		if (!llmCredentials) {
			throw new BadRequestError(
				`No credentials found on Model node "${modelNode.node.name}" for title generation`,
			);
		}

		const credential = await this.chatHubCredentialsService.ensureWorkflowCredentials(
			modelNode.provider,
			llmCredentials,
			workflowId,
		);

		const resolvedModel: ChatHubConversationModel = {
			provider: modelNode.provider,
			model: llmModel,
		};

		const resolvedCredentials: INodeCredentials = {
			[PROVIDER_CREDENTIAL_TYPE_MAP[modelNode.provider]]: {
				id: credential.id,
				name: '',
			},
		};

		return { resolvedCredentials, resolvedModel, credential };
	}

	private findSupportedLLMNodes(nodes: INode[]) {
		return nodes.reduce<Array<{ node: INode; provider: ChatHubLLMProvider }>>((acc, node) => {
			const supportedProvider = Object.entries(PROVIDER_NODE_TYPE_MAP).find(
				([_provider, { name }]) => node.type === name,
			);
			if (supportedProvider) {
				const [provider] = supportedProvider;
				acc.push({ node, provider: provider as ChatHubLLMProvider });
			}
			return acc;
		}, []);
	}

	private async resolveFromCustomAgent(
		user: User,
		model: ChatHubCustomAgentModel,
		trx: EntityManager,
	): Promise<{
		resolvedCredentials: INodeCredentials;
		resolvedModel: ChatHubConversationModel;
		credential: { id: string; projectId: string };
	}> {
		const agent = await this.chatHubAgentService.getAgentById(model.agentId, user.id);
		if (!agent) {
			throw new BadRequestError('Agent not found for title generation');
		}

		const credentialId = agent.credentialId;
		if (!credentialId) {
			throw new BadRequestError('Credentials not set for agent');
		}

		const resolvedModel: ChatHubConversationModel = {
			provider: agent.provider,
			model: agent.model,
		};

		const resolvedCredentials: INodeCredentials = {
			[PROVIDER_CREDENTIAL_TYPE_MAP[agent.provider]]: {
				id: credentialId,
				name: '',
			},
		};

		const credential = await this.chatHubCredentialsService.ensureCredentials(
			user,
			agent.provider,
			resolvedCredentials,
			trx,
		);

		return { resolvedCredentials, resolvedModel, credential };
	}

	private async runTitleWorkflowAndGetTitle(
		user: User,
		workflowData: IWorkflowBase,
		executionData: IRunExecutionData,
	): Promise<string | null> {
		const { executionId } = await this.workflowExecutionService.executeChatWorkflow(
			workflowData,
			executionData,
			user,
			undefined,
			false,
			'chat',
		);

		await this.waitForExecutionCompletion(executionId);

		const execution = await this.executionRepository.findWithUnflattenedData(executionId, [
			workflowData.id,
		]);

		if (!execution) {
			throw new OperationalError(`Could not find execution with ID ${executionId}`);
		}

		if (!execution.status || execution.status !== 'success') {
			const message = this.getErrorMessage(execution) ?? 'Failed to generate a response';
			throw new OperationalError(message);
		}

		const title = this.getAIOutput(execution, NODE_NAMES.TITLE_GENERATOR_AGENT);
		return title ?? null;
	}

	private async saveHumanMessage(
		payload: HumanMessagePayload | EditMessagePayload,
		attachments: IBinaryData[],
		user: User,
		previousMessageId: ChatMessageId | null,
		model: ChatHubConversationModel,
		revisionOfMessageId?: ChatMessageId,
		trx?: EntityManager,
	) {
		await this.messageRepository.createChatMessage(
			{
				id: payload.messageId,
				sessionId: payload.sessionId,
				type: 'human',
				status: 'success',
				content: payload.message,
				previousMessageId,
				revisionOfMessageId,
				name: user.firstName || 'User',
				attachments,
				...model,
			},
			trx,
		);
	}

	private async saveAIMessage({
		id,
		sessionId,
		executionId,
		previousMessageId,
		content,
		model,
		retryOfMessageId,
		status,
	}: {
		id: ChatMessageId;
		sessionId: ChatSessionId;
		previousMessageId: ChatMessageId | null;
		content: string;
		model: ChatHubConversationModel;
		executionId?: string;
		retryOfMessageId: ChatMessageId | null;
		editOfMessageId?: ChatMessageId;
		status?: ChatHubMessageStatus;
	}) {
		await this.messageRepository.createChatMessage({
			id,
			sessionId,
			previousMessageId,
			executionId: executionId ? parseInt(executionId, 10) : null,
			type: 'ai',
			name: 'AI',
			status,
			content,
			retryOfMessageId,
			...model,
		});
	}

	private getModelCredential(model: ChatHubConversationModel, credentials: INodeCredentials) {
		const credentialId =
			model.provider !== 'n8n' ? this.pickCredentialId(model.provider, credentials) : null;

		return credentialId;
	}

	private async getChatSession(user: User, sessionId: ChatSessionId, trx?: EntityManager) {
		return await this.sessionRepository.getOneById(sessionId, user.id, trx);
	}

	private async createChatSession(
		user: User,
		sessionId: ChatSessionId,
		model: ChatHubConversationModel,
		credentialId: string | null,
		tools: INode[],
		agentName?: string,
		trx?: EntityManager,
	) {
		await this.ensureValidModel(user, model);

		return await this.sessionRepository.createChatSession(
			{
				id: sessionId,
				ownerId: user.id,
				title: 'New Chat',
				agentName,
				tools,
				credentialId,
				...model,
			},
			trx,
		);
	}

	private async getChatMessage(
		sessionId: ChatSessionId,
		messageId: ChatMessageId,
		relations: string[] = [],
		trx?: EntityManager,
	) {
		const message = await this.messageRepository.getOneById(messageId, sessionId, relations, trx);
		if (!message) {
			throw new NotFoundError('Chat message not found');
		}
		return message;
	}

	/**
	 * Get all conversations for a user
	 */
	async getConversations(
		userId: string,
		limit: number,
		cursor?: string,
	): Promise<ChatHubConversationsResponse> {
		const sessions = await this.sessionRepository.getManyByUserId(userId, limit + 1, cursor);

		const hasMore = sessions.length > limit;
		const data = hasMore ? sessions.slice(0, limit) : sessions;
		const nextCursor = hasMore ? data[data.length - 1].id : null;

		return {
			data: data.map((session) => ({
				id: session.id,
				title: session.title,
				ownerId: session.ownerId,
				lastMessageAt: session.lastMessageAt?.toISOString() ?? null,
				credentialId: session.credentialId,
				provider: session.provider,
				model: session.model,
				workflowId: session.workflowId,
				agentId: session.agentId,
				agentName: session.agentName ?? '',
				createdAt: session.createdAt.toISOString(),
				updatedAt: session.updatedAt.toISOString(),
				tools: session.tools,
			})),
			nextCursor,
			hasMore,
		};
	}

	/**
	 * Get a single conversation with messages and ready to render timeline of latest messages
	 * */
	async getConversation(userId: string, sessionId: string): Promise<ChatHubConversationResponse> {
		const session = await this.sessionRepository.getOneById(sessionId, userId);
		if (!session) {
			throw new NotFoundError('Chat session not found');
		}

		const messages = await this.messageRepository.getManyBySessionId(sessionId);

		return {
			session: {
				id: session.id,
				title: session.title,
				ownerId: session.ownerId,
				lastMessageAt: session.lastMessageAt?.toISOString() ?? null,
				credentialId: session.credentialId,
				provider: session.provider,
				model: session.model,
				workflowId: session.workflowId,
				agentId: session.agentId,
				agentName: session.agentName ?? '',
				createdAt: session.createdAt.toISOString(),
				updatedAt: session.updatedAt.toISOString(),
				tools: session.tools,
			},
			conversation: {
				messages: Object.fromEntries(messages.map((m) => [m.id, this.convertMessageToDto(m)])),
			},
		};
	}

	private convertMessageToDto(message: ChatHubMessage): ChatHubMessageDto {
		return {
			id: message.id,
			sessionId: message.sessionId,
			type: message.type,
			name: message.name,
			content: message.content,
			provider: message.provider,
			model: message.model,
			workflowId: message.workflowId,
			agentId: message.agentId,
			executionId: message.executionId,
			status: message.status,
			createdAt: message.createdAt.toISOString(),
			updatedAt: message.updatedAt.toISOString(),

			previousMessageId: message.previousMessageId,
			retryOfMessageId: message.retryOfMessageId,
			revisionOfMessageId: message.revisionOfMessageId,

			attachments: (message.attachments ?? []).map(({ fileName, mimeType }) => ({
				fileName,
				mimeType,
			})),
		};
	}

	/**
	 * Build the message history chain ending to the message with ID `lastMessageId`
	 */
	private buildMessageHistory(
		messages: Record<ChatMessageId, ChatHubMessage>,
		lastMessageId: ChatMessageId | null,
	) {
		if (!lastMessageId) return [];

		const visited = new Set<string>();
		const historyIds = [];

		let current: ChatMessageId | null = lastMessageId;

		while (current && !visited.has(current)) {
			historyIds.unshift(current);
			visited.add(current);
			current = messages[current]?.previousMessageId ?? null;
		}

		const history = historyIds.flatMap((id) => messages[id] ?? []);
		return history;
	}

	async deleteAllSessions() {
		await this.chatHubAttachmentService.deleteAll();
		const result = await this.sessionRepository.deleteAll();
		return result;
	}

	/**
	 * Updates the title of a session
	 */
	async updateSessionTitle(userId: string, sessionId: ChatSessionId, title: string) {
		const session = await this.sessionRepository.getOneById(sessionId, userId);

		if (!session) {
			throw new NotFoundError('Session not found');
		}

		return await this.sessionRepository.updateChatTitle(sessionId, title);
	}

	/**
	 * Updates a session with the provided fields
	 */
	async updateSession(
		user: User,
		sessionId: ChatSessionId,
		updates: ChatHubUpdateConversationRequest,
	) {
		const session = await this.sessionRepository.getOneById(sessionId, user.id);

		if (!session) {
			throw new NotFoundError('Session not found');
		}

		// Prepare the actual updates to be sent to the repository
		const sessionUpdates: Partial<ChatHubSession> = {};

		if (updates.agent) {
			const model = updates.agent.model;

			await this.ensureValidModel(user, model);

			sessionUpdates.agentName = updates.agent.name;
			sessionUpdates.provider = model.provider;
			sessionUpdates.model = null;
			sessionUpdates.credentialId = null;
			sessionUpdates.agentId = null;
			sessionUpdates.workflowId = null;

			if (updates.agent.model.provider === 'n8n') {
				sessionUpdates.workflowId = updates.agent.model.workflowId;
			} else if (updates.agent.model.provider === 'custom-agent') {
				sessionUpdates.agentId = updates.agent.model.agentId;
			} else {
				sessionUpdates.model = updates.agent.model.model;
			}
		}

		if (updates.title !== undefined) sessionUpdates.title = updates.title;
		if (updates.credentialId !== undefined) sessionUpdates.credentialId = updates.credentialId;
		if (updates.tools !== undefined) sessionUpdates.tools = updates.tools;

		return await this.sessionRepository.updateChatSession(sessionId, sessionUpdates);
	}

	/**
	 * Deletes a session
	 */
	async deleteSession(userId: string, sessionId: ChatSessionId) {
		const session = await this.sessionRepository.getOneById(sessionId, userId);

		if (!session) {
			throw new NotFoundError('Session not found');
		}

		await this.chatHubAttachmentService.deleteAllBySessionId(sessionId);
		await this.sessionRepository.deleteChatHubSession(sessionId);
	}

	private async ensureValidModel(user: User, model: ChatHubConversationModel) {
		if (model.provider === 'custom-agent') {
			// Find the agent to get its name
			const agent = await this.chatHubAgentService.getAgentById(model.agentId, user.id);
			if (!agent) {
				throw new BadRequestError('Agent not found for chat session initialization');
			}
		}

		if (model.provider === 'n8n') {
			// Find the workflow to get its name
			const workflowEntity = await this.workflowFinderService.findWorkflowForUser(
				model.workflowId,
				user,
				['workflow:execute-chat'],
				{ includeTags: false, includeParentFolder: false, includeActiveVersion: true },
			);

			if (!workflowEntity?.activeVersion) {
				throw new BadRequestError('Workflow not found for chat session initialization');
			}

			const chatTrigger = workflowEntity.activeVersion.nodes?.find(
				(node) => node.type === CHAT_TRIGGER_NODE_TYPE,
			);

			if (!chatTrigger) {
				throw new BadRequestError(
					'Chat trigger not found in workflow for chat session initialization',
				);
			}
		}
	}
}<|MERGE_RESOLUTION|>--- conflicted
+++ resolved
@@ -96,920 +96,6 @@
 		private readonly globalConfig: GlobalConfig,
 	) {}
 
-<<<<<<< HEAD
-	async getModels(
-		user: User,
-		credentialIds: Record<ChatHubLLMProvider, string | null>,
-	): Promise<ChatModelsResponse> {
-		const additionalData = await getBase({ userId: user.id });
-		const providers = chatHubProviderSchema.options;
-
-		const allCredentials = await this.credentialsFinderService.findCredentialsForUser(user, [
-			'credential:read',
-		]);
-
-		const responses = await Promise.all(
-			providers.map<Promise<[ChatHubProvider, ChatModelsResponse[ChatHubProvider]]>>(
-				async (provider: ChatHubProvider) => {
-					const credentials: INodeCredentials = {};
-
-					if (provider !== 'n8n' && provider !== 'custom-agent') {
-						const credentialId = credentialIds[provider];
-						if (!credentialId) {
-							return [provider, { models: [] }];
-						}
-
-						// Ensure the user has the permission to read the credential
-						if (!allCredentials.some((credential) => credential.id === credentialId)) {
-							return [
-								provider,
-								{ models: [], error: 'Could not retrieve models. Verify credentials.' },
-							];
-						}
-
-						credentials[PROVIDER_CREDENTIAL_TYPE_MAP[provider]] = { name: '', id: credentialId };
-					}
-
-					try {
-						return [
-							provider,
-							await this.fetchModelsForProvider(user, provider, credentials, additionalData),
-						];
-					} catch {
-						return [
-							provider,
-							{ models: [], error: 'Could not retrieve models. Verify credentials.' },
-						];
-					}
-				},
-			),
-		);
-
-		return responses.reduce<ChatModelsResponse>(
-			(acc, [provider, res]) => {
-				acc[provider] = res;
-				return acc;
-			},
-			{ ...emptyChatModelsResponse },
-		);
-	}
-
-	private async fetchModelsForProvider(
-		user: User,
-		provider: ChatHubProvider,
-		credentials: INodeCredentials,
-		additionalData: IWorkflowExecuteAdditionalData,
-	): Promise<ChatModelsResponse[ChatHubProvider]> {
-		switch (provider) {
-			case 'openai':
-				return await this.fetchOpenAiModels(credentials, additionalData);
-			case 'anthropic':
-				return await this.fetchAnthropicModels(credentials, additionalData);
-			case 'google':
-				return await this.fetchGoogleModels(credentials, additionalData);
-			case 'ollama':
-				return await this.fetchOllamaModels(credentials, additionalData);
-			case 'azureOpenAi':
-			case 'azureEntraId':
-				return this.fetchAzureOpenAiModels(credentials, additionalData);
-			case 'awsBedrock':
-				return await this.fetchAwsBedrockModels(credentials, additionalData);
-			case 'vercelAiGateway':
-				return await this.fetchVercelAiGatewayModels(credentials, additionalData);
-			case 'xAiGrok':
-				return await this.fetchXAiGrokModels(credentials, additionalData);
-			case 'groq':
-				return await this.fetchGroqModels(credentials, additionalData);
-			case 'openRouter':
-				return await this.fetchOpenRouterModels(credentials, additionalData);
-			case 'deepSeek':
-				return await this.fetchDeepSeekModels(credentials, additionalData);
-			case 'cohere':
-				return await this.fetchCohereModels(credentials, additionalData);
-			case 'mistralCloud':
-				return await this.fetchMistralCloudModels(credentials, additionalData);
-			case 'burnCloud':
-				return await this.fetchBurnCloudModels(credentials, additionalData);
-			case 'n8n':
-				return await this.fetchAgentWorkflowsAsModels(user);
-			case 'custom-agent':
-				return await this.chatHubAgentService.getAgentsByUserIdAsModels(user.id);
-		}
-	}
-
-	private async fetchOpenAiModels(
-		credentials: INodeCredentials,
-		additionalData: IWorkflowExecuteAdditionalData,
-	): Promise<ChatModelsResponse['openai']> {
-		const resourceLocatorResults = await this.nodeParametersService.getResourceLocatorResults(
-			'searchModels',
-			'parameters.model',
-			additionalData,
-			PROVIDER_NODE_TYPE_MAP.openai,
-			{},
-			credentials,
-		);
-
-		return {
-			models: resourceLocatorResults.results.map((result) => ({
-				name: result.name,
-				description: result.description ?? null,
-				model: {
-					provider: 'openai',
-					model: String(result.value),
-				},
-				createdAt: null,
-				updatedAt: null,
-				allowFileUploads: true,
-			})),
-		};
-	}
-
-	private async fetchAnthropicModels(
-		credentials: INodeCredentials,
-		additionalData: IWorkflowExecuteAdditionalData,
-	): Promise<ChatModelsResponse['anthropic']> {
-		const resourceLocatorResults = await this.nodeParametersService.getResourceLocatorResults(
-			'searchModels',
-			'parameters.model',
-			additionalData,
-			PROVIDER_NODE_TYPE_MAP.anthropic,
-			{},
-			credentials,
-		);
-
-		return {
-			models: resourceLocatorResults.results.map((result) => ({
-				name: result.name,
-				description: result.description ?? null,
-				model: {
-					provider: 'anthropic',
-					model: String(result.value),
-				},
-				createdAt: null,
-				updatedAt: null,
-				allowFileUploads: true,
-			})),
-		};
-	}
-
-	private async fetchGoogleModels(
-		credentials: INodeCredentials,
-		additionalData: IWorkflowExecuteAdditionalData,
-	): Promise<ChatModelsResponse['google']> {
-		const results = await this.nodeParametersService.getOptionsViaLoadOptions(
-			{
-				// From Gemini node
-				// https://github.com/n8n-io/n8n/blob/master/packages/%40n8n/nodes-langchain/nodes/llms/LmChatGoogleGemini/LmChatGoogleGemini.node.ts#L75
-				routing: {
-					request: {
-						method: 'GET',
-						url: '/v1beta/models',
-					},
-					output: {
-						postReceive: [
-							{
-								type: 'rootProperty',
-								properties: {
-									property: 'models',
-								},
-							},
-							{
-								type: 'filter',
-								properties: {
-									pass: "={{ !$responseItem.name.includes('embedding') }}",
-								},
-							},
-							{
-								type: 'setKeyValue',
-								properties: {
-									name: '={{$responseItem.name}}',
-									value: '={{$responseItem.name}}',
-									description: '={{$responseItem.description}}',
-								},
-							},
-							{
-								type: 'sort',
-								properties: {
-									key: 'name',
-								},
-							},
-						],
-					},
-				},
-			},
-			additionalData,
-			PROVIDER_NODE_TYPE_MAP.google,
-			{},
-			credentials,
-		);
-
-		return {
-			models: results.map((result) => ({
-				name: result.name,
-				description: result.description ?? null,
-				model: {
-					provider: 'google',
-					model: String(result.value),
-				},
-				createdAt: null,
-				updatedAt: null,
-				allowFileUploads: true,
-			})),
-		};
-	}
-
-	private async fetchOllamaModels(
-		credentials: INodeCredentials,
-		additionalData: IWorkflowExecuteAdditionalData,
-	): Promise<ChatModelsResponse['ollama']> {
-		const results = await this.nodeParametersService.getOptionsViaLoadOptions(
-			{
-				// From Ollama Model node
-				// https://github.com/n8n-io/n8n/blob/master/packages/%40n8n/nodes-langchain/nodes/llms/LMOllama/description.ts#L24
-				routing: {
-					request: {
-						method: 'GET',
-						url: '/api/tags',
-					},
-					output: {
-						postReceive: [
-							{
-								type: 'rootProperty',
-								properties: {
-									property: 'models',
-								},
-							},
-							{
-								type: 'setKeyValue',
-								properties: {
-									name: '={{$responseItem.name}}',
-									value: '={{$responseItem.name}}',
-								},
-							},
-							{
-								type: 'sort',
-								properties: {
-									key: 'name',
-								},
-							},
-						],
-					},
-				},
-			},
-			additionalData,
-			PROVIDER_NODE_TYPE_MAP.ollama,
-			{},
-			credentials,
-		);
-
-		return {
-			models: results.map((result) => ({
-				name: result.name,
-				description: result.description ?? null,
-				model: {
-					provider: 'ollama',
-					model: String(result.value),
-				},
-				createdAt: null,
-				updatedAt: null,
-				allowFileUploads: true,
-			})),
-		};
-	}
-
-	private fetchAzureOpenAiModels(
-		_credentials: INodeCredentials,
-		_additionalData: IWorkflowExecuteAdditionalData,
-	): ChatModelsResponse['azureOpenAi'] {
-		// Azure doesn't appear to offer a way to list available models via API.
-		// If we add support for this in the future on the Azure OpenAI node we should copy that
-		// implementation here too.
-		return {
-			models: [],
-		};
-	}
-
-	private async fetchAwsBedrockModels(
-		credentials: INodeCredentials,
-		additionalData: IWorkflowExecuteAdditionalData,
-	): Promise<ChatModelsResponse['awsBedrock']> {
-		// From AWS Bedrock node
-		// https://github.com/n8n-io/n8n/blob/master/packages/%40n8n/nodes-langchain/nodes/llms/LmChatAwsBedrock/LmChatAwsBedrock.node.ts#L100
-		// https://github.com/n8n-io/n8n/blob/master/packages/%40n8n/nodes-langchain/nodes/llms/LmChatAwsBedrock/LmChatAwsBedrock.node.ts#L155
-		const foundationModelsRequest = this.nodeParametersService.getOptionsViaLoadOptions(
-			{
-				routing: {
-					request: {
-						method: 'GET',
-						url: '/foundation-models?&byOutputModality=TEXT&byInferenceType=ON_DEMAND',
-					},
-					output: {
-						postReceive: [
-							{
-								type: 'rootProperty',
-								properties: {
-									property: 'modelSummaries',
-								},
-							},
-							{
-								type: 'setKeyValue',
-								properties: {
-									name: '={{$responseItem.modelName}}',
-									description: '={{$responseItem.modelArn}}',
-									value: '={{$responseItem.modelId}}',
-								},
-							},
-							{
-								type: 'sort',
-								properties: {
-									key: 'name',
-								},
-							},
-						],
-					},
-				},
-			},
-			additionalData,
-			PROVIDER_NODE_TYPE_MAP.awsBedrock,
-			{},
-			credentials,
-		);
-
-		const inferenceProfileModelsRequest = this.nodeParametersService.getOptionsViaLoadOptions(
-			{
-				routing: {
-					request: {
-						method: 'GET',
-						url: '/inference-profiles?maxResults=1000',
-					},
-					output: {
-						postReceive: [
-							{
-								type: 'rootProperty',
-								properties: {
-									property: 'inferenceProfileSummaries',
-								},
-							},
-							{
-								type: 'setKeyValue',
-								properties: {
-									name: '={{$responseItem.inferenceProfileName}}',
-									description:
-										'={{$responseItem.description || $responseItem.inferenceProfileArn}}',
-									value: '={{$responseItem.inferenceProfileId}}',
-								},
-							},
-							{
-								type: 'sort',
-								properties: {
-									key: 'name',
-								},
-							},
-						],
-					},
-				},
-			},
-			additionalData,
-			PROVIDER_NODE_TYPE_MAP.awsBedrock,
-			{},
-			credentials,
-		);
-
-		const [foundationModels, inferenceProfileModels] = await Promise.all([
-			foundationModelsRequest,
-			inferenceProfileModelsRequest,
-		]);
-
-		return {
-			models: foundationModels.concat(inferenceProfileModels).map((result) => ({
-				name: result.name,
-				description: result.description ?? String(result.value),
-				model: {
-					provider: 'awsBedrock',
-					model: String(result.value),
-				},
-				createdAt: null,
-				updatedAt: null,
-				allowFileUploads: true,
-			})),
-		};
-	}
-
-	private async fetchMistralCloudModels(
-		credentials: INodeCredentials,
-		additionalData: IWorkflowExecuteAdditionalData,
-	): Promise<ChatModelsResponse['mistralCloud']> {
-		const results = await this.nodeParametersService.getOptionsViaLoadOptions(
-			{
-				routing: {
-					request: {
-						method: 'GET',
-						url: '/models',
-					},
-					output: {
-						postReceive: [
-							{
-								type: 'rootProperty',
-								properties: {
-									property: 'data',
-								},
-							},
-							{
-								type: 'filter',
-								properties: {
-									pass: "={{ !$responseItem.id.includes('embed') }}",
-								},
-							},
-							{
-								type: 'setKeyValue',
-								properties: {
-									name: '={{ $responseItem.id }}',
-									value: '={{ $responseItem.id }}',
-								},
-							},
-							{
-								type: 'sort',
-								properties: {
-									key: 'name',
-								},
-							},
-						],
-					},
-				},
-			},
-			additionalData,
-			PROVIDER_NODE_TYPE_MAP.mistralCloud,
-			{},
-			credentials,
-		);
-
-		return {
-			models: results.map((result) => ({
-				name: result.name,
-				description: result.description ?? String(result.value),
-				model: {
-					provider: 'mistralCloud',
-					model: String(result.value),
-				},
-				createdAt: null,
-				updatedAt: null,
-			})),
-		};
-	}
-
-	private async fetchCohereModels(
-		credentials: INodeCredentials,
-		additionalData: IWorkflowExecuteAdditionalData,
-	): Promise<ChatModelsResponse['cohere']> {
-		const results = await this.nodeParametersService.getOptionsViaLoadOptions(
-			{
-				routing: {
-					request: {
-						method: 'GET',
-						url: '/v1/models?page_size=100&endpoint=chat',
-					},
-					output: {
-						postReceive: [
-							{
-								type: 'rootProperty',
-								properties: {
-									property: 'models',
-								},
-							},
-							{
-								type: 'setKeyValue',
-								properties: {
-									name: '={{$responseItem.name}}',
-									value: '={{$responseItem.name}}',
-									description: '={{$responseItem.description}}',
-								},
-							},
-							{
-								type: 'sort',
-								properties: {
-									key: 'name',
-								},
-							},
-						],
-					},
-				},
-			},
-			additionalData,
-			PROVIDER_NODE_TYPE_MAP.cohere,
-			{},
-			credentials,
-		);
-
-		return {
-			models: results.map((result) => ({
-				name: result.name,
-				description: result.description ?? null,
-				model: {
-					provider: 'cohere',
-					model: String(result.value),
-				},
-				createdAt: null,
-				updatedAt: null,
-			})),
-		};
-	}
-
-	private async fetchBurnCloudModels(
-		credentials: INodeCredentials,
-		additionalData: IWorkflowExecuteAdditionalData,
-	): Promise<ChatModelsResponse['burnCloud']> {
-		const results = await this.nodeParametersService.getOptionsViaLoadOptions(
-			{
-				routing: {
-					request: {
-						method: 'GET',
-						url: '/v1/models',
-					},
-					output: {
-						postReceive: [
-							{
-								type: 'rootProperty',
-								properties: {
-									property: 'data',
-								},
-							},
-							{
-								type: 'setKeyValue',
-								properties: {
-									name: '={{$responseItem.id}}',
-									value: '={{$responseItem.id}}',
-								},
-							},
-							{
-								type: 'sort',
-								properties: {
-									key: 'name',
-								},
-							},
-						],
-					},
-				},
-			},
-			additionalData,
-			PROVIDER_NODE_TYPE_MAP.burnCloud,
-			{},
-			credentials,
-		);
-
-		return {
-			models: results.map((result) => ({
-				name: result.name,
-				description: result.description ?? null,
-				model: {
-					provider: 'burnCloud',
-					model: String(result.value),
-				},
-				createdAt: null,
-				updatedAt: null,
-			})),
-		};
-	}
-
-	private async fetchDeepSeekModels(
-		credentials: INodeCredentials,
-		additionalData: IWorkflowExecuteAdditionalData,
-	): Promise<ChatModelsResponse['deepSeek']> {
-		const results = await this.nodeParametersService.getOptionsViaLoadOptions(
-			{
-				routing: {
-					request: {
-						method: 'GET',
-						url: '/models',
-					},
-					output: {
-						postReceive: [
-							{
-								type: 'rootProperty',
-								properties: {
-									property: 'data',
-								},
-							},
-							{
-								type: 'setKeyValue',
-								properties: {
-									name: '={{$responseItem.id}}',
-									value: '={{$responseItem.id}}',
-								},
-							},
-							{
-								type: 'sort',
-								properties: {
-									key: 'name',
-								},
-							},
-						],
-					},
-				},
-			},
-			additionalData,
-			PROVIDER_NODE_TYPE_MAP.deepSeek,
-			{},
-			credentials,
-		);
-
-		return {
-			models: results.map((result) => ({
-				name: result.name,
-				description: result.description ?? String(result.value),
-				model: {
-					provider: 'deepSeek',
-					model: String(result.value),
-				},
-				createdAt: null,
-				updatedAt: null,
-			})),
-		};
-	}
-
-	private async fetchOpenRouterModels(
-		credentials: INodeCredentials,
-		additionalData: IWorkflowExecuteAdditionalData,
-	): Promise<ChatModelsResponse['openRouter']> {
-		const results = await this.nodeParametersService.getOptionsViaLoadOptions(
-			{
-				routing: {
-					request: {
-						method: 'GET',
-						url: '/models',
-					},
-					output: {
-						postReceive: [
-							{
-								type: 'rootProperty',
-								properties: {
-									property: 'data',
-								},
-							},
-							{
-								type: 'setKeyValue',
-								properties: {
-									name: '={{$responseItem.id}}',
-									value: '={{$responseItem.id}}',
-								},
-							},
-							{
-								type: 'sort',
-								properties: {
-									key: 'name',
-								},
-							},
-						],
-					},
-				},
-			},
-			additionalData,
-			PROVIDER_NODE_TYPE_MAP.openRouter,
-			{},
-			credentials,
-		);
-
-		return {
-			models: results.map((result) => ({
-				name: result.name,
-				description: result.description ?? null,
-				model: {
-					provider: 'openRouter',
-					model: String(result.value),
-				},
-				createdAt: null,
-				updatedAt: null,
-			})),
-		};
-	}
-
-	private async fetchGroqModels(
-		credentials: INodeCredentials,
-		additionalData: IWorkflowExecuteAdditionalData,
-	): Promise<ChatModelsResponse['groq']> {
-		const results = await this.nodeParametersService.getOptionsViaLoadOptions(
-			{
-				routing: {
-					request: {
-						method: 'GET',
-						url: '/models',
-					},
-					output: {
-						postReceive: [
-							{
-								type: 'rootProperty',
-								properties: {
-									property: 'data',
-								},
-							},
-							{
-								type: 'filter',
-								properties: {
-									pass: '={{ $responseItem.active === true && $responseItem.object === "model" }}',
-								},
-							},
-							{
-								type: 'setKeyValue',
-								properties: {
-									name: '={{$responseItem.id}}',
-									value: '={{$responseItem.id}}',
-								},
-							},
-						],
-					},
-				},
-			},
-			additionalData,
-			PROVIDER_NODE_TYPE_MAP.groq,
-			{},
-			credentials,
-		);
-
-		return {
-			models: results.map((result) => ({
-				name: result.name,
-				description: result.description ?? null,
-				model: {
-					provider: 'groq',
-					model: String(result.value),
-				},
-				createdAt: null,
-				updatedAt: null,
-			})),
-		};
-	}
-
-	private async fetchXAiGrokModels(
-		credentials: INodeCredentials,
-		additionalData: IWorkflowExecuteAdditionalData,
-	): Promise<ChatModelsResponse['xAiGrok']> {
-		const results = await this.nodeParametersService.getOptionsViaLoadOptions(
-			{
-				routing: {
-					request: {
-						method: 'GET',
-						url: '/models',
-					},
-					output: {
-						postReceive: [
-							{
-								type: 'rootProperty',
-								properties: {
-									property: 'data',
-								},
-							},
-							{
-								type: 'setKeyValue',
-								properties: {
-									name: '={{$responseItem.id}}',
-									value: '={{$responseItem.id}}',
-								},
-							},
-							{
-								type: 'sort',
-								properties: {
-									key: 'name',
-								},
-							},
-						],
-					},
-				},
-			},
-			additionalData,
-			PROVIDER_NODE_TYPE_MAP.xAiGrok,
-			{},
-			credentials,
-		);
-
-		return {
-			models: results.map((result) => ({
-				name: result.name,
-				description: result.description ?? null,
-				model: {
-					provider: 'xAiGrok',
-					model: String(result.value),
-				},
-				createdAt: null,
-				updatedAt: null,
-			})),
-		};
-	}
-
-	private async fetchVercelAiGatewayModels(
-		credentials: INodeCredentials,
-		additionalData: IWorkflowExecuteAdditionalData,
-	): Promise<ChatModelsResponse['vercelAiGateway']> {
-		const results = await this.nodeParametersService.getOptionsViaLoadOptions(
-			{
-				routing: {
-					request: {
-						method: 'GET',
-						url: '/models',
-					},
-					output: {
-						postReceive: [
-							{
-								type: 'rootProperty',
-								properties: {
-									property: 'data',
-								},
-							},
-							{
-								type: 'setKeyValue',
-								properties: {
-									name: '={{$responseItem.id}}',
-									value: '={{$responseItem.id}}',
-								},
-							},
-							{
-								type: 'sort',
-								properties: {
-									key: 'name',
-								},
-							},
-						],
-					},
-				},
-			},
-			additionalData,
-			PROVIDER_NODE_TYPE_MAP.vercelAiGateway,
-			{},
-			credentials,
-		);
-
-		return {
-			models: results.map((result) => ({
-				name: result.name,
-				description: result.description ?? String(result.value),
-				model: {
-					provider: 'vercelAiGateway',
-					model: String(result.value),
-				},
-				createdAt: null,
-				updatedAt: null,
-			})),
-		};
-	}
-
-	private async fetchAgentWorkflowsAsModels(user: User): Promise<ChatModelsResponse['n8n']> {
-		// Workflows are scanned by their latest version for chat trigger nodes.
-		// This means that we might miss some active workflow versions that had chat triggers but
-		// the latest version does not, but this trade-off is done for performance.
-		const workflowsWithChatTrigger = await this.workflowService.getWorkflowsWithNodesIncluded(
-			user,
-			[CHAT_TRIGGER_NODE_TYPE],
-			true,
-		);
-
-		const activeWorkflows = workflowsWithChatTrigger
-			// Ensure the user has at least read access to the workflows
-			.filter((workflow) => workflow.scopes.includes('workflow:read'))
-			.filter((workflow) => !!workflow.activeVersionId);
-
-		const workflows = await this.workflowRepository.find({
-			select: { id: true },
-			where: { id: In(activeWorkflows.map((workflow) => workflow.id)) },
-			relations: { activeVersion: true },
-		});
-
-		const models: ChatModelDto[] = [];
-
-		for (const { id, activeVersion } of workflows) {
-			if (!activeVersion) {
-				continue;
-			}
-
-			const chatTrigger = activeVersion.nodes?.find((node) => node.type === CHAT_TRIGGER_NODE_TYPE);
-
-			if (!chatTrigger) {
-				continue;
-			}
-
-			const chatTriggerParams = validChatTriggerParamsShape.safeParse(chatTrigger.parameters).data;
-			if (!chatTriggerParams) {
-				continue;
-			}
-
-			models.push({
-				name: chatTriggerParams.agentName ?? activeVersion.name ?? 'Unknown Agent',
-				description: chatTriggerParams.agentDescription ?? null,
-				model: {
-					provider: 'n8n',
-					workflowId: id,
-				},
-				createdAt: activeVersion.createdAt ? activeVersion.createdAt.toISOString() : null,
-				updatedAt: activeVersion.updatedAt ? activeVersion.updatedAt.toISOString() : null,
-				allowFileUploads: chatTriggerParams.options?.allowFileUploads ?? false,
-			});
-		}
-
-		return {
-			models,
-		};
-	}
-
-=======
->>>>>>> 9bffc72c
 	private async deleteChatWorkflow(workflowId: string): Promise<void> {
 		await this.workflowRepository.delete(workflowId);
 	}
