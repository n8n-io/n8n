--- conflicted
+++ resolved
@@ -512,9 +512,15 @@
 					},
 				};
 			}
-<<<<<<< HEAD
 			case 'groq': {
-=======
+				return {
+					...common,
+					parameters: {
+						model,
+						options: {},
+					},
+				};
+			}
 			case 'openRouter': {
 				return {
 					...common,
@@ -543,7 +549,6 @@
 				};
 			}
 			case 'mistralCloud': {
->>>>>>> e4605c37
 				return {
 					...common,
 					parameters: {
