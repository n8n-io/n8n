--- conflicted
+++ resolved
@@ -512,9 +512,15 @@
 					},
 				};
 			}
-<<<<<<< HEAD
 			case 'openRouter': {
-=======
+				return {
+					...common,
+					parameters: {
+						model,
+						options: {},
+					},
+				};
+			}
 			case 'deepSeek': {
 				return {
 					...common,
@@ -534,7 +540,6 @@
 				};
 			}
 			case 'mistralCloud': {
->>>>>>> 990f1964
 				return {
 					...common,
 					parameters: {
