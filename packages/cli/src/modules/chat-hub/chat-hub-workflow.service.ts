--- conflicted
+++ resolved
@@ -510,11 +510,16 @@
 					},
 				};
 			}
-<<<<<<< HEAD
 			case 'cohere': {
-=======
+				return {
+					...common,
+					parameters: {
+						model,
+						options: {},
+					},
+				};
+			}
 			case 'mistralCloud': {
->>>>>>> 11e898ea
 				return {
 					...common,
 					parameters: {
