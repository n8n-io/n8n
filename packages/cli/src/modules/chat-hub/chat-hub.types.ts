--- conflicted
+++ resolved
@@ -1,11 +1,10 @@
-<<<<<<< HEAD
 import type {
 	ChatHubConversationModel,
 	ChatHubProvider,
 	ChatMessageId,
 	ChatSessionId,
 } from '@n8n/api-types';
-import type { IBinaryData, INodeCredentials } from 'n8n-workflow';
+import type { INode, IBinaryData, INodeCredentials } from 'n8n-workflow';
 import { z } from 'zod';
 
 export interface ModelWithCredentials {
@@ -16,10 +15,6 @@
 	agentId?: string;
 	name?: string;
 }
-=======
-import type { ChatHubConversationModel, ChatMessageId, ChatSessionId } from '@n8n/api-types';
-import type { INode, INodeCredentials } from 'n8n-workflow';
->>>>>>> ca9a44e5
 
 export interface BaseMessagePayload {
 	userId: string;
@@ -32,11 +27,8 @@
 	messageId: ChatMessageId;
 	message: string;
 	previousMessageId: ChatMessageId | null;
-<<<<<<< HEAD
 	attachments: IBinaryData[];
-=======
 	tools: INode[];
->>>>>>> ca9a44e5
 }
 export interface RegenerateMessagePayload extends BaseMessagePayload {
 	retryId: ChatMessageId;
