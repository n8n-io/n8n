--- conflicted
+++ resolved
@@ -3,14 +3,6 @@
 import { Container } from '@n8n/di';
 import { InstanceSettings } from 'n8n-core';
 
-<<<<<<< HEAD
-import './insights.controller';
-import { InsightsByPeriod } from './database/entities/insights-by-period';
-import { InsightsMetadata } from './database/entities/insights-metadata';
-import { InsightsRaw } from './database/entities/insights-raw';
-
-=======
->>>>>>> 346bc840
 @BackendModule({ name: 'insights' })
 export class InsightsModule implements ModuleInterface {
 	async init() {
