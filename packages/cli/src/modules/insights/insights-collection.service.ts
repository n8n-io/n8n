--- conflicted
+++ resolved
@@ -1,7 +1,4 @@
-<<<<<<< HEAD
-import { SharedWorkflow, SharedWorkflowRepository } from '@n8n/db';
-=======
->>>>>>> e34bca77
+import { SharedWorkflowRepository } from '@n8n/db';
 import { OnLifecycleEvent, type WorkflowExecuteAfterContext } from '@n8n/decorators';
 import { Service } from '@n8n/di';
 import { In } from '@n8n/typeorm';
