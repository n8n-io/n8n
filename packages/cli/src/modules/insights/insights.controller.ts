import { ListInsightsWorkflowQueryDto } from '@n8n/api-types';
import type { InsightsSummary, InsightsByTime, InsightsByWorkflow } from '@n8n/api-types';
import { Get, GlobalScope, Licensed, Query, RestController } from '@n8n/decorators';

<<<<<<< HEAD
import { paginationListQueryMiddleware } from '@/middlewares/list-query/pagination';
import { sortByQueryMiddleware } from '@/middlewares/list-query/sort-by';
=======
import { Get, GlobalScope, Licensed, Query, RestController } from '@/decorators';
>>>>>>> 9243e18d
import { AuthenticatedRequest } from '@/requests';

import { InsightsService } from './insights.service';

@RestController('/insights')
export class InsightsController {
	private readonly maxAgeInDaysFilteredInsights = 7;

	constructor(private readonly insightsService: InsightsService) {}

	@Get('/summary')
	@GlobalScope('insights:list')
	async getInsightsSummary(): Promise<InsightsSummary> {
		return await this.insightsService.getInsightsSummary({
			periodLengthInDays: this.maxAgeInDaysFilteredInsights,
		});
	}

	@Get('/by-workflow')
	@GlobalScope('insights:list')
	@Licensed('feat:insights:viewDashboard')
	async getInsightsByWorkflow(
		_req: AuthenticatedRequest,
		_res: Response,
		@Query payload: ListInsightsWorkflowQueryDto,
	): Promise<InsightsByWorkflow> {
		return await this.insightsService.getInsightsByWorkflow({
			maxAgeInDays: this.maxAgeInDaysFilteredInsights,
			skip: payload.skip,
			take: payload.take,
			sortBy: payload.sortBy,
		});
	}

	@Get('/by-time')
	@GlobalScope('insights:list')
	@Licensed('feat:insights:viewDashboard')
	async getInsightsByTime(): Promise<InsightsByTime[]> {
		return await this.insightsService.getInsightsByTime({
			maxAgeInDays: this.maxAgeInDaysFilteredInsights,
			periodUnit: 'day',
		});
	}
}<|MERGE_RESOLUTION|>--- conflicted
+++ resolved
@@ -2,12 +2,6 @@
 import type { InsightsSummary, InsightsByTime, InsightsByWorkflow } from '@n8n/api-types';
 import { Get, GlobalScope, Licensed, Query, RestController } from '@n8n/decorators';
 
-<<<<<<< HEAD
-import { paginationListQueryMiddleware } from '@/middlewares/list-query/pagination';
-import { sortByQueryMiddleware } from '@/middlewares/list-query/sort-by';
-=======
-import { Get, GlobalScope, Licensed, Query, RestController } from '@/decorators';
->>>>>>> 9243e18d
 import { AuthenticatedRequest } from '@/requests';
 
 import { InsightsService } from './insights.service';
