import type { InsightsSummary } from '@n8n/api-types';
<<<<<<< HEAD
import { OnShutdown } from '@n8n/decorators';
=======
import type { InsightsDateRange } from '@n8n/api-types/src/schemas/insights.schema';
>>>>>>> 749f130d
import { Service } from '@n8n/di';
import { Logger } from 'n8n-core';
import type { ExecutionLifecycleHooks } from 'n8n-core';
import type { IRun } from 'n8n-workflow';

<<<<<<< HEAD
=======
import { OnShutdown } from '@/decorators/on-shutdown';
import { License } from '@/license';

>>>>>>> 749f130d
import type { PeriodUnit, TypeUnit } from './database/entities/insights-shared';
import { NumberToType } from './database/entities/insights-shared';
import { InsightsByPeriodRepository } from './database/repositories/insights-by-period.repository';
import { InsightsCollectionService } from './insights-collection.service';
import { InsightsCompactionService } from './insights-compaction.service';

@Service()
export class InsightsService {
	constructor(
		private readonly insightsByPeriodRepository: InsightsByPeriodRepository,
		private readonly compactionService: InsightsCompactionService,
		private readonly collectionService: InsightsCollectionService,
		private readonly license: License,
		private readonly logger: Logger,
	) {}

	startBackgroundProcess() {
		this.compactionService.startCompactionTimer();
		this.collectionService.startFlushingTimer();
		this.logger.debug('Started compaction and flushing schedulers');
	}

	stopBackgroundProcess() {
		this.compactionService.stopCompactionTimer();
		this.collectionService.stopFlushingTimer();
		this.logger.debug('Stopped compaction and flushing schedulers');
	}

	@OnShutdown()
	async shutdown() {
		await this.collectionService.shutdown();
		this.compactionService.stopCompactionTimer();
	}

	async workflowExecuteAfterHandler(ctx: ExecutionLifecycleHooks, fullRunData: IRun) {
		await this.collectionService.workflowExecuteAfterHandler(ctx, fullRunData);
	}

	async getInsightsSummary({
		periodLengthInDays,
	}: { periodLengthInDays: number }): Promise<InsightsSummary> {
		const rows = await this.insightsByPeriodRepository.getPreviousAndCurrentPeriodTypeAggregates({
			periodLengthInDays,
		});

		// Initialize data structures for both periods
		const data = {
			current: { byType: {} as Record<TypeUnit, number> },
			previous: { byType: {} as Record<TypeUnit, number> },
		};

		// Organize data by period and type
		rows.forEach((row) => {
			const { period, type, total_value } = row;
			if (!data[period]) return;

			data[period].byType[NumberToType[type]] = total_value ? Number(total_value) : 0;
		});

		// Get values with defaults for missing data
		const getValueByType = (period: 'current' | 'previous', type: TypeUnit) =>
			data[period]?.byType[type] ?? 0;

		// Calculate metrics
		const currentSuccesses = getValueByType('current', 'success');
		const currentFailures = getValueByType('current', 'failure');
		const previousSuccesses = getValueByType('previous', 'success');
		const previousFailures = getValueByType('previous', 'failure');

		const currentTotal = currentSuccesses + currentFailures;
		const previousTotal = previousSuccesses + previousFailures;

		const currentFailureRate =
			currentTotal > 0 ? Math.round((currentFailures / currentTotal) * 1000) / 1000 : 0;
		const previousFailureRate =
			previousTotal > 0 ? Math.round((previousFailures / previousTotal) * 1000) / 1000 : 0;

		const currentTotalRuntime = getValueByType('current', 'runtime_ms') ?? 0;
		const previousTotalRuntime = getValueByType('previous', 'runtime_ms') ?? 0;

		const currentAvgRuntime =
			currentTotal > 0 ? Math.round((currentTotalRuntime / currentTotal) * 100) / 100 : 0;
		const previousAvgRuntime =
			previousTotal > 0 ? Math.round((previousTotalRuntime / previousTotal) * 100) / 100 : 0;

		const currentTimeSaved = getValueByType('current', 'time_saved_min');
		const previousTimeSaved = getValueByType('previous', 'time_saved_min');

		// If the previous period has no executions, we discard deviation
		const getDeviation = (current: number, previous: number) =>
			previousTotal === 0 ? null : current - previous;

		// Return the formatted result
		const result: InsightsSummary = {
			averageRunTime: {
				value: currentAvgRuntime,
				unit: 'millisecond',
				deviation: getDeviation(currentAvgRuntime, previousAvgRuntime),
			},
			failed: {
				value: currentFailures,
				unit: 'count',
				deviation: getDeviation(currentFailures, previousFailures),
			},
			failureRate: {
				value: currentFailureRate,
				unit: 'ratio',
				deviation: getDeviation(currentFailureRate, previousFailureRate),
			},
			timeSaved: {
				value: currentTimeSaved,
				unit: 'minute',
				deviation: getDeviation(currentTimeSaved, previousTimeSaved),
			},
			total: {
				value: currentTotal,
				unit: 'count',
				deviation: getDeviation(currentTotal, previousTotal),
			},
		};

		return result;
	}

	async getInsightsByWorkflow({
		maxAgeInDays,
		skip = 0,
		take = 10,
		sortBy = 'total:desc',
	}: {
		maxAgeInDays: number;
		skip?: number;
		take?: number;
		sortBy?: string;
	}) {
		const { count, rows } = await this.insightsByPeriodRepository.getInsightsByWorkflow({
			maxAgeInDays,
			skip,
			take,
			sortBy,
		});

		return {
			count,
			data: rows,
		};
	}

	async getInsightsByTime({
		maxAgeInDays,
		periodUnit,
	}: { maxAgeInDays: number; periodUnit: PeriodUnit }) {
		const rows = await this.insightsByPeriodRepository.getInsightsByTime({
			maxAgeInDays,
			periodUnit,
		});

		return rows.map((r) => {
			const total = r.succeeded + r.failed;
			return {
				date: r.periodStart,
				values: {
					total,
					succeeded: r.succeeded,
					failed: r.failed,
					failureRate: r.failed / total,
					averageRunTime: r.runTime / total,
					timeSaved: r.timeSaved,
				},
			};
		});
	}

	getAvailableDateRanges(): InsightsDateRange[] {
		const maxHistoryInDays =
			this.license.getInsightsMaxHistory() === -1
				? Number.MAX_SAFE_INTEGER
				: this.license.getInsightsMaxHistory();
		const isHourlyDateEnabled = this.license.isInsightsHourlyDataEnabled();

		return [
			{ key: 'day', licensed: isHourlyDateEnabled ?? false, granularity: 'hour' },
			{ key: 'week', licensed: maxHistoryInDays >= 7, granularity: 'day' },
			{ key: '2weeks', licensed: maxHistoryInDays >= 14, granularity: 'day' },
			{ key: 'month', licensed: maxHistoryInDays >= 30, granularity: 'day' },
			{ key: 'quarter', licensed: maxHistoryInDays >= 90, granularity: 'week' },
			{ key: 'year', licensed: maxHistoryInDays >= 365, granularity: 'week' },
		];
	}
}<|MERGE_RESOLUTION|>--- conflicted
+++ resolved
@@ -1,20 +1,13 @@
 import type { InsightsSummary } from '@n8n/api-types';
-<<<<<<< HEAD
+import type { InsightsDateRange } from '@n8n/api-types/src/schemas/insights.schema';
 import { OnShutdown } from '@n8n/decorators';
-=======
-import type { InsightsDateRange } from '@n8n/api-types/src/schemas/insights.schema';
->>>>>>> 749f130d
 import { Service } from '@n8n/di';
 import { Logger } from 'n8n-core';
 import type { ExecutionLifecycleHooks } from 'n8n-core';
 import type { IRun } from 'n8n-workflow';
 
-<<<<<<< HEAD
-=======
-import { OnShutdown } from '@/decorators/on-shutdown';
 import { License } from '@/license';
 
->>>>>>> 749f130d
 import type { PeriodUnit, TypeUnit } from './database/entities/insights-shared';
 import { NumberToType } from './database/entities/insights-shared';
 import { InsightsByPeriodRepository } from './database/repositories/insights-by-period.repository';
