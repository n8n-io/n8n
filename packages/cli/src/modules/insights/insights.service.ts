--- conflicted
+++ resolved
@@ -5,13 +5,7 @@
 } from '@n8n/api-types';
 import { OnShutdown } from '@n8n/decorators';
 import { Service } from '@n8n/di';
-<<<<<<< HEAD
-import type { ExecutionLifecycleHooks } from 'n8n-core';
-import { UserError, type IRun } from 'n8n-workflow';
-=======
-import { Logger } from 'n8n-core';
 import { UserError } from 'n8n-workflow';
->>>>>>> a88b8893
 
 import { License } from '@/license';
 
