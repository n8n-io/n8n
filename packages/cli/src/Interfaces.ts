--- conflicted
+++ resolved
@@ -336,7 +336,6 @@
 	cli: string;
 }
 
-<<<<<<< HEAD
 export type IPushDataType = IPushData['type'];
 
 export type IPushData =
@@ -376,14 +375,6 @@
 	data: IPushDataTestWebhook;
 	type: 'testWebhookDeleted' | 'testWebhookReceived';
 };
-=======
-export interface IPushData {
-	data: IPushDataExecutionFinished | IPushDataNodeExecuteAfter | IPushDataNodeExecuteBefore | IPushDataTestWebhook | IPushDataConsoleMessage;
-	type: IPushDataType;
-}
-
-export type IPushDataType = 'executionFinished' | 'executionStarted' | 'nodeExecuteAfter' | 'nodeExecuteBefore' | 'sendConsoleMessage' | 'testWebhookDeleted' | 'testWebhookReceived';
->>>>>>> 4d86384d
 
 export interface IPushDataExecutionFinished {
 	data: IRun;
