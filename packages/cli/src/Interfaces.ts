/* eslint-disable @typescript-eslint/naming-convention */
import type {
	ExecutionError,
	ICredentialDataDecryptedObject,
	ICredentialsDecrypted,
	ICredentialsEncrypted,
	IDataObject,
	IDeferredPromise,
	IExecuteResponsePromiseData,
	IPinData,
	IRun,
	IRunData,
	IRunExecutionData,
	ITaskData,
	ITelemetrySettings,
	ITelemetryTrackProperties,
	IWorkflowBase as IWorkflowBaseWorkflow,
	LoadingDetails,
	Workflow,
	WorkflowActivateMode,
	WorkflowExecuteMode,
} from 'n8n-workflow';

import { WorkflowExecute } from 'n8n-core';

import PCancelable from 'p-cancelable';
import type { FindOperator, Repository } from 'typeorm';

import { ChildProcess } from 'child_process';
import { Url } from 'url';

import type { Request } from 'express';
import type { InstalledNodes } from '@db/entities/InstalledNodes';
import type { InstalledPackages } from '@db/entities/InstalledPackages';
import type { Role } from '@db/entities/Role';
import type { Settings } from '@db/entities/Settings';
import type { SharedCredentials } from '@db/entities/SharedCredentials';
import type { SharedWorkflow } from '@db/entities/SharedWorkflow';
import type { TagEntity } from '@db/entities/TagEntity';
import type { User } from '@db/entities/User';
import type { WorkflowEntity } from '@db/entities/WorkflowEntity';
import type { WorkflowStatistics } from '@db/entities/WorkflowStatistics';

export interface IActivationError {
	time: number;
	error: {
		message: string;
	};
}

export interface IQueuedWorkflowActivations {
	activationMode: WorkflowActivateMode;
	lastTimeout: number;
	timeout: NodeJS.Timeout;
	workflowData: IWorkflowDb;
}

export interface ICustomRequest extends Request {
	parsedUrl: Url | undefined;
}

export interface ICredentialsTypeData {
	[key: string]: LoadingDetails;
}

export interface ICredentialsOverwrite {
	[key: string]: ICredentialDataDecryptedObject;
}

export interface IDatabaseCollections {
	Credentials: Repository<ICredentialsDb>;
	Execution: Repository<IExecutionFlattedDb>;
	Workflow: Repository<WorkflowEntity>;
	Webhook: Repository<IWebhookDb>;
	Tag: Repository<TagEntity>;
	Role: Repository<Role>;
	User: Repository<User>;
	SharedCredentials: Repository<SharedCredentials>;
	SharedWorkflow: Repository<SharedWorkflow>;
	Settings: Repository<Settings>;
	InstalledPackages: Repository<InstalledPackages>;
	InstalledNodes: Repository<InstalledNodes>;
	WorkflowStatistics: Repository<WorkflowStatistics>;
}

export interface IWebhookDb {
	workflowId: number | string;
	webhookPath: string;
	method: string;
	node: string;
	webhookId?: string;
	pathLength?: number;
}

// ----------------------------------
//               tags
// ----------------------------------

export interface ITagDb {
	id: number;
	name: string;
	createdAt: Date;
	updatedAt: Date;
}

export interface ITagToImport {
	id: string | number;
	name: string;
	createdAt?: string;
	updatedAt?: string;
}

export type UsageCount = {
	usageCount: number;
};

export type ITagWithCountDb = ITagDb & UsageCount;

// ----------------------------------
//            workflows
// ----------------------------------

export interface IWorkflowBase extends IWorkflowBaseWorkflow {
	id?: number | string;
}

// Almost identical to editor-ui.Interfaces.ts
export interface IWorkflowDb extends IWorkflowBase {
	id: number | string;
	tags?: ITagDb[];
}

export interface IWorkflowToImport extends IWorkflowBase {
	tags: ITagToImport[];
}

export interface IWorkflowResponse extends IWorkflowBase {
	id: string;
}

// ----------------------------------
//            credentials
// ----------------------------------

export interface ICredentialsBase {
	createdAt: Date;
	updatedAt: Date;
}

export interface ICredentialsDb extends ICredentialsBase, ICredentialsEncrypted {
	id: number | string;
	name: string;
	shared?: SharedCredentials[];
}

export interface ICredentialsResponse extends ICredentialsDb {
	id: string;
}

export interface ICredentialsDecryptedDb extends ICredentialsBase, ICredentialsDecrypted {
	id: number | string;
}

export interface ICredentialsDecryptedResponse extends ICredentialsDecryptedDb {
	id: string;
}

export type DatabaseType = 'mariadb' | 'postgresdb' | 'mysqldb' | 'sqlite';
export type SaveExecutionDataType = 'all' | 'none';

export interface IExecutionBase {
	id?: number | string;
	mode: WorkflowExecuteMode;
	startedAt: Date;
	stoppedAt?: Date; // empty value means execution is still running
	workflowId?: string; // To be able to filter executions easily //
	finished: boolean;
	retryOf?: number | string; // If it is a retry, the id of the execution it is a retry of.
	retrySuccessId?: number | string; // If it failed and a retry did succeed. The id of the successful retry.
}

// Data in regular format with references
export interface IExecutionDb extends IExecutionBase {
	data: IRunExecutionData;
	waitTill?: Date;
	workflowData?: IWorkflowBase;
}

export interface IExecutionPushResponse {
	executionId?: string;
	waitingForWebhook?: boolean;
}

export interface IExecutionResponse extends IExecutionBase {
	id: string;
	data: IRunExecutionData;
	retryOf?: string;
	retrySuccessId?: string;
	waitTill?: Date;
	workflowData: IWorkflowBase;
}

// Flatted data to save memory when saving in database or transferring
// via REST API
export interface IExecutionFlatted extends IExecutionBase {
	data: string;
	workflowData: IWorkflowBase;
}

export interface IExecutionFlattedDb extends IExecutionBase {
	id: number | string;
	data: string;
	waitTill?: Date | null;
	workflowData: Omit<IWorkflowBase, 'pinData'>;
}

export interface IExecutionFlattedResponse extends IExecutionFlatted {
	id: string;
	retryOf?: string;
}

export interface IExecutionResponseApi {
	id: number | string;
	mode: WorkflowExecuteMode;
	startedAt: Date;
	stoppedAt?: Date;
	workflowId?: string;
	finished: boolean;
	retryOf?: number | string;
	retrySuccessId?: number | string;
	data?: object;
	waitTill?: Date | null;
	workflowData: IWorkflowBase;
}
export interface IExecutionsListResponse {
	count: number;
	// results: IExecutionShortResponse[];
	results: IExecutionsSummary[];
	estimated: boolean;
}

export interface IExecutionsStopData {
	finished?: boolean;
	mode: WorkflowExecuteMode;
	startedAt: Date;
	stoppedAt?: Date;
}

export interface IExecutionsSummary {
	id: string;
	finished?: boolean;
	mode: WorkflowExecuteMode;
	retryOf?: string;
	retrySuccessId?: string;
	waitTill?: Date;
	startedAt: Date;
	stoppedAt?: Date;
	workflowId: string;
	workflowName?: string;
}

export interface IExecutionsCurrentSummary {
	id: string;
	retryOf?: string;
	startedAt: Date;
	mode: WorkflowExecuteMode;
	workflowId: string;
}

export interface IExecutionDeleteFilter {
	deleteBefore?: Date;
	filters?: IDataObject;
	ids?: string[];
}

export interface IExecutingWorkflowData {
	executionData: IWorkflowExecutionDataProcess;
	process?: ChildProcess;
	startedAt: Date;
	postExecutePromises: Array<IDeferredPromise<IRun | undefined>>;
	responsePromise?: IDeferredPromise<IExecuteResponsePromiseData>;
	workflowExecution?: PCancelable<IRun>;
}

export interface IExternalHooks {
	credentials?: {
		create?: Array<{
			(this: IExternalHooksFunctions, credentialsData: ICredentialsEncrypted): Promise<void>;
		}>;
		delete?: Array<{ (this: IExternalHooksFunctions, credentialId: string): Promise<void> }>;
		update?: Array<{
			(this: IExternalHooksFunctions, credentialsData: ICredentialsDb): Promise<void>;
		}>;
	};
	workflow?: {
		activate?: Array<{ (this: IExternalHooksFunctions, workflowData: IWorkflowDb): Promise<void> }>;
		create?: Array<{ (this: IExternalHooksFunctions, workflowData: IWorkflowBase): Promise<void> }>;
		delete?: Array<{ (this: IExternalHooksFunctions, workflowId: string): Promise<void> }>;
		execute?: Array<{
			(
				this: IExternalHooksFunctions,
				workflowData: IWorkflowDb,
				mode: WorkflowExecuteMode,
			): Promise<void>;
		}>;
		update?: Array<{ (this: IExternalHooksFunctions, workflowData: IWorkflowDb): Promise<void> }>;
	};
}

export interface IExternalHooksFileData {
	[key: string]: {
		// eslint-disable-next-line @typescript-eslint/no-explicit-any
		[key: string]: Array<(...args: any[]) => Promise<void>>;
	};
}

export interface IExternalHooksFunctions {
	dbCollections: IDatabaseCollections;
}

export interface IExternalHooksClass {
	init(): Promise<void>;
	// eslint-disable-next-line @typescript-eslint/no-explicit-any
	run(hookName: string, hookParameters?: any[]): Promise<void>;
}

export interface IDiagnosticInfo {
	versionCli: string;
	databaseType: DatabaseType;
	notificationsEnabled: boolean;
	disableProductionWebhooksOnMainProcess: boolean;
	basicAuthActive: boolean;
	systemInfo: {
		os: {
			type?: string;
			version?: string;
		};
		memory?: number;
		cpus: {
			count?: number;
			model?: string;
			speed?: number;
		};
	};
	executionVariables: {
		[key: string]: string | number | boolean | undefined;
	};
	deploymentType: string;
	binaryDataMode: string;
	n8n_multi_user_allowed: boolean;
	smtp_set_up: boolean;
}

export interface ITelemetryUserDeletionData {
	user_id: string;
	target_user_old_status: 'active' | 'invited';
	migration_strategy?: 'transfer_data' | 'delete_data';
	target_user_id?: string;
	migration_user_id?: string;
}

export interface IInternalHooksClass {
	onN8nStop(): Promise<void>;
	onServerStarted(
		diagnosticInfo: IDiagnosticInfo,
		firstWorkflowCreatedAt?: Date,
	): Promise<unknown[]>;
	onPersonalizationSurveySubmitted(userId: string, answers: Record<string, string>): Promise<void>;
	onWorkflowCreated(userId: string, workflow: IWorkflowBase, publicApi: boolean): Promise<void>;
	onWorkflowDeleted(userId: string, workflowId: string, publicApi: boolean): Promise<void>;
	onWorkflowSaved(userId: string, workflow: IWorkflowBase, publicApi: boolean): Promise<void>;
	onWorkflowPostExecute(
		executionId: string,
		workflow: IWorkflowBase,
		runData?: IRun,
		userId?: string,
	): Promise<void>;
	onUserDeletion(
		userId: string,
		userDeletionData: ITelemetryUserDeletionData,
		publicApi: boolean,
	): Promise<void>;
	onUserInvite(userInviteData: { user_id: string; target_user_id: string[] }): Promise<void>;
	onUserReinvite(userReinviteData: { user_id: string; target_user_id: string }): Promise<void>;
	onUserUpdate(userUpdateData: { user_id: string; fields_changed: string[] }): Promise<void>;
	onUserInviteEmailClick(userInviteClickData: { user_id: string }): Promise<void>;
	onUserPasswordResetEmailClick(userPasswordResetData: { user_id: string }): Promise<void>;
	onUserTransactionalEmail(userTransactionalEmailData: {
		user_id: string;
		message_type: 'Reset password' | 'New user invite' | 'Resend invite';
	}): Promise<void>;
	onUserPasswordResetRequestClick(userPasswordResetData: { user_id: string }): Promise<void>;
	onInstanceOwnerSetup(instanceOwnerSetupData: { user_id: string }): Promise<void>;
	onUserSignup(userSignupData: { user_id: string }): Promise<void>;
}

export interface IN8nConfig {
	database: IN8nConfigDatabase;
	endpoints: IN8nConfigEndpoints;
	executions: IN8nConfigExecutions;
	generic: IN8nConfigGeneric;
	host: string;
	nodes: IN8nConfigNodes;
	port: number;
	protocol: 'http' | 'https';
}

export interface IN8nConfigDatabase {
	type: DatabaseType;
	postgresdb: {
		host: string;
		password: string;
		port: number;
		user: string;
	};
}

export interface IN8nConfigEndpoints {
	rest: string;
	webhook: string;
	webhookTest: string;
}

// eslint-disable-next-line import/export
export interface IN8nConfigExecutions {
	saveDataOnError: SaveExecutionDataType;
	saveDataOnSuccess: SaveExecutionDataType;
	saveDataManualExecutions: boolean;
}

// eslint-disable-next-line import/export
export interface IN8nConfigExecutions {
	saveDataOnError: SaveExecutionDataType;
	saveDataOnSuccess: SaveExecutionDataType;
	saveDataManualExecutions: boolean;
}

export interface IN8nConfigGeneric {
	timezone: string;
}

export interface IN8nConfigNodes {
	errorTriggerType: string;
	exclude: string[];
}

export interface IVersionNotificationSettings {
	enabled: boolean;
	endpoint: string;
	infoUrl: string;
}

export interface IN8nUISettings {
	endpointWebhook: string;
	endpointWebhookTest: string;
	saveDataErrorExecution: string;
	saveDataSuccessExecution: string;
	saveManualExecutions: boolean;
	executionTimeout: number;
	maxExecutionTimeout: number;
	workflowCallerPolicyDefaultOption: 'any' | 'none' | 'workflowsFromAList';
	oauthCallbackUrls: {
		oauth1: string;
		oauth2: string;
	};
	timezone: string;
	urlBaseWebhook: string;
	urlBaseEditor: string;
	versionCli: string;
	n8nMetadata?: {
		[key: string]: string | number | undefined;
	};
	versionNotifications: IVersionNotificationSettings;
	instanceId: string;
	telemetry: ITelemetrySettings;
	personalizationSurveyEnabled: boolean;
	defaultLocale: string;
	userManagement: IUserManagementSettings;
	publicApi: IPublicApiSettings;
	workflowTagsDisabled: boolean;
	logLevel: 'info' | 'debug' | 'warn' | 'error' | 'verbose' | 'silent';
	hiringBannerEnabled: boolean;
	templates: {
		enabled: boolean;
		host: string;
	};
	onboardingCallPromptEnabled: boolean;
	missingPackages?: boolean;
	executionMode: 'regular' | 'queue';
	communityNodesEnabled: boolean;
	deployment: {
		type: string;
	};
	isNpmAvailable: boolean;
	allowedModules: {
		builtIn?: string;
		external?: string;
	};
	enterprise: {
		sharing: boolean;
		workflowSharing: boolean;
	};
}

export interface IPersonalizationSurveyAnswers {
	codingSkill: string | null;
	companyIndustry: string[];
	companySize: string | null;
	otherCompanyIndustry: string | null;
	otherWorkArea: string | null;
	workArea: string[] | string | null;
}

export interface IUserSettings {
	isOnboarded?: boolean;
}

export interface IUserManagementSettings {
	enabled: boolean;
	showSetupOnFirstLoad?: boolean;
	smtpSetup: boolean;
}
export interface IPublicApiSettings {
	enabled: boolean;
	latestVersion: number;
	path: string;
}

export interface IPackageVersions {
	cli: string;
}

export type IPushDataType = IPushData['type'];

export type IPushData =
	| PushDataExecutionFinished
	| PushDataExecutionStarted
	| PushDataExecuteAfter
	| PushDataExecuteBefore
	| PushDataConsoleMessage
	| PushDataReloadNodeType
	| PushDataRemoveNodeType
	| PushDataTestWebhook;

type PushDataExecutionFinished = {
	data: IPushDataExecutionFinished;
	type: 'executionFinished';
};

type PushDataExecutionStarted = {
	data: IPushDataExecutionStarted;
	type: 'executionStarted';
};

type PushDataExecuteAfter = {
	data: IPushDataNodeExecuteAfter;
	type: 'nodeExecuteAfter';
};

type PushDataExecuteBefore = {
	data: IPushDataNodeExecuteBefore;
	type: 'nodeExecuteBefore';
};

type PushDataConsoleMessage = {
	data: IPushDataConsoleMessage;
	type: 'sendConsoleMessage';
};

type PushDataReloadNodeType = {
	data: IPushDataReloadNodeType;
	type: 'reloadNodeType';
};

type PushDataRemoveNodeType = {
	data: IPushDataRemoveNodeType;
	type: 'removeNodeType';
};

type PushDataTestWebhook = {
	data: IPushDataTestWebhook;
	type: 'testWebhookDeleted' | 'testWebhookReceived';
};

export interface IPushDataExecutionFinished {
	data: IRun;
	executionId: string;
	retryOf?: string;
}

export interface IPushDataExecutionStarted {
	executionId: string;
	mode: WorkflowExecuteMode;
	startedAt: Date;
	retryOf?: string;
	workflowId: string;
	workflowName?: string;
}

export interface IPushDataNodeExecuteAfter {
	data: ITaskData;
	executionId: string;
	nodeName: string;
}

export interface IPushDataNodeExecuteBefore {
	executionId: string;
	nodeName: string;
}

export interface IPushDataReloadNodeType {
	name: string;
	version: number;
}

export interface IPushDataRemoveNodeType {
	name: string;
	version: number;
}

export interface IPushDataTestWebhook {
	executionId: string;
	workflowId: string;
}

export interface IPushDataConsoleMessage {
	source: string;
	message: string;
}

export interface IResponseCallbackData {
	data?: IDataObject | IDataObject[];
	headers?: object;
	noWebhookResponse?: boolean;
	responseCode?: number;
}

export interface INodesTypeData {
	[key: string]: {
		className: string;
		sourcePath: string;
	};
}

export interface IWorkflowErrorData {
	// eslint-disable-next-line @typescript-eslint/no-explicit-any
	[key: string]: any;
	execution?: {
		id?: string;
		url?: string;
		retryOf?: string;
		error: ExecutionError;
		lastNodeExecuted: string;
		mode: WorkflowExecuteMode;
	};
	trigger?: {
		error: ExecutionError;
		mode: WorkflowExecuteMode;
	};
	workflow: {
		id?: string;
		name: string;
	};
}

export interface IProcessMessageDataHook {
	hook: string;
	// eslint-disable-next-line @typescript-eslint/no-explicit-any
	parameters: any[];
}

export interface IWorkflowExecutionDataProcess {
	destinationNode?: string;
	executionMode: WorkflowExecuteMode;
	executionData?: IRunExecutionData;
	runData?: IRunData;
	pinData?: IPinData;
	retryOf?: number | string;
	sessionId?: string;
	startNodes?: string[];
	workflowData: IWorkflowBase;
	userId: string;
}

export interface IWorkflowExecutionDataProcessWithExecution extends IWorkflowExecutionDataProcess {
	executionId: string;
	userId: string;
}

export interface IWorkflowExecuteProcess {
	startedAt: Date;
	workflow: Workflow;
	workflowExecute: WorkflowExecute;
}

<<<<<<< HEAD
export interface IWorkflowStatisticsCounts {
	productionSuccess: number;
	productionError: number;
	manualSuccess: number;
	manualError: number;
}

export interface IWorkflowStatisticsDataLoaded {
	dataLoaded: boolean;
}

export interface IWorkflowStatisticsTimestamps {
	productionSuccess: Date | null;
	productionError: Date | null;
	manualSuccess: Date | null;
	manualError: Date | null;
}

export type WhereClause = Record<string, { id: string }>;
=======
export type WhereClause = Record<string, { [key: string]: string | FindOperator<unknown> }>;
>>>>>>> cb3bfc32

// ----------------------------------
//          community nodes
// ----------------------------------

export namespace CommunityPackages {
	export type ParsedPackageName = {
		packageName: string;
		rawString: string;
		scope?: string;
		version?: string;
	};

	export type AvailableUpdates = {
		[packageName: string]: {
			current: string;
			wanted: string;
			latest: string;
			location: string;
		};
	};

	export type PackageStatusCheck = {
		status: 'OK' | 'Banned';
		reason?: string;
	};
}

// ----------------------------------
//               telemetry
// ----------------------------------

export interface IExecutionTrackProperties extends ITelemetryTrackProperties {
	workflow_id: string;
	success: boolean;
	error_node_type?: string;
	is_manual: boolean;
}<|MERGE_RESOLUTION|>--- conflicted
+++ resolved
@@ -693,7 +693,6 @@
 	workflowExecute: WorkflowExecute;
 }
 
-<<<<<<< HEAD
 export interface IWorkflowStatisticsCounts {
 	productionSuccess: number;
 	productionError: number;
@@ -712,10 +711,7 @@
 	manualError: Date | null;
 }
 
-export type WhereClause = Record<string, { id: string }>;
-=======
 export type WhereClause = Record<string, { [key: string]: string | FindOperator<unknown> }>;
->>>>>>> cb3bfc32
 
 // ----------------------------------
 //          community nodes
