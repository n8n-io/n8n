import {
	ExecutionError,
	IConnections,
	ICredentialDataDecryptedObject,
	ICredentialsDecrypted,
	ICredentialsEncrypted,
	ICredentialType,
	IDataObject,
	INode,
	IRun,
	IRunData,
	IRunExecutionData,
	ITaskData,
	IWorkflowBase as IWorkflowBaseWorkflow,
	IWorkflowCredentials,
	IWorkflowSettings,
	Workflow,
	WorkflowExecuteMode,
} from 'n8n-workflow';

import {
	IDeferredPromise, WorkflowExecute,
} from 'n8n-core';

import * as PCancelable from 'p-cancelable';
import { Repository } from 'typeorm';

import { ChildProcess } from 'child_process';
import { Url } from 'url';
import { Request } from 'express';
<<<<<<< HEAD
=======
import { WorkflowEntity } from './databases/entities/WorkflowEntity';
>>>>>>> 7750fd77
import { TagEntity } from './databases/entities/TagEntity';

export interface IActivationError {
	time: number;
	error: {
		message: string;
	};
}

export interface IBullJobData {
	executionId: string;
	loadStaticData: boolean;
}

export interface IBullJobResponse {
	success: boolean;
}

export interface ICustomRequest extends Request {
	parsedUrl: Url | undefined;
}

export interface ICredentialsTypeData {
	[key: string]: ICredentialType;
}

export interface ICredentialsOverwrite {
	[key: string]: ICredentialDataDecryptedObject;
}

export interface IDatabaseCollections {
	Credentials: Repository<ICredentialsDb> | null;
	Execution: Repository<IExecutionFlattedDb> | null;
	Workflow: Repository<WorkflowEntity> | null;
	Webhook: Repository<IWebhookDb> | null;
<<<<<<< HEAD
	Tag: Repository<ITagDb> | null;
=======
	Tag: Repository<TagEntity> | null;
>>>>>>> 7750fd77
}

export interface IWebhookDb {
	workflowId: number | string;
	webhookPath: string;
	method: string;
	node: string;
	webhookId?: string;
	pathLength?: number;
}

<<<<<<< HEAD
export interface IWorkflowBase extends IWorkflowBaseWorkflow {
	id?: number | string;
}

export interface IWorkflowRequest extends Request {
	body: {
		tags?: string[];
	};
}

export interface ITagDb {
	id: string | number;
	name: string;
	createdAt?: Date;
	updatedAt?: Date;
}

export interface ITagResponseItem {
=======
// ----------------------------------
//               tags
// ----------------------------------

export interface ITagDb {
	id: number;
	name: string;
	createdAt: Date;
	updatedAt: Date;
}

export interface IShortTag {
>>>>>>> 7750fd77
	id: string;
	name: string;
}

<<<<<<< HEAD
// Almost identical to editor-ui.Interfaces.ts
export interface IWorkflowDb extends IWorkflowBase {
	id: number | string;
	tags: ITagDb[];
=======
export type UsageCount = {
	usageCount: number
};

export type ITagWithCountDb = ITagDb & UsageCount;

export type ITagWithCount = IShortTag & UsageCount;

// ----------------------------------
//            workflows
// ----------------------------------

interface IWorkflowRequestPayload {
	name: string;
	active: boolean;
	connections: IConnections;
	nodes: INode[];
	settings?: IWorkflowSettings;
	staticData?: IDataObject;
	tags: string[];
>>>>>>> 7750fd77
}

export interface ICreateWorkflowRequest extends Request {
	body: IWorkflowRequestPayload;
}

export interface IGetWorkflowsRequest extends Request {
	query: {
		filter: string;
	};
}

export interface IUpdateWorkflowRequest extends Request {
	body: {
		id: number;
	} & IWorkflowRequestPayload;
}

export interface IShortWorkflow extends IWorkflowBase {
	id: string;
	name: string;
	active: boolean;
	createdAt: Date;
	updatedAt: Date;
	tags: IShortTag[];
}

// ----------------------------------
//       original from Jan
// ----------------------------------

export interface IWorkflowBase extends IWorkflowBaseWorkflow {
	id?: number | string | ObjectID;
}

// Almost identical to editor-ui.Interfaces.ts
export interface IWorkflowDb extends IWorkflowBase {
	id: number | string | ObjectID;
	tags: ITagDb[];
}

// ----------------------------------
//            credentials
// ----------------------------------

export interface ICredentialsBase {
	createdAt: Date;
	updatedAt: Date;
}

export interface ICredentialsDb extends ICredentialsBase, ICredentialsEncrypted {
	id: number | string;
}

export interface ICredentialsResponse extends ICredentialsDb {
	id: string;
}

export interface ICredentialsDecryptedDb extends ICredentialsBase, ICredentialsDecrypted {
	id: number | string;
}

export interface ICredentialsDecryptedResponse extends ICredentialsDecryptedDb {
	id: string;
}

export type DatabaseType = 'mariadb' | 'postgresdb' | 'mysqldb' | 'sqlite';
export type SaveExecutionDataType = 'all' | 'none';

export interface IExecutionBase {
	id?: number | string;
	mode: WorkflowExecuteMode;
	startedAt: Date;
	stoppedAt?: Date; // empty value means execution is still running
	workflowId?: string; // To be able to filter executions easily //
	finished: boolean;
	retryOf?: number | string; // If it is a retry, the id of the execution it is a retry of.
	retrySuccessId?: number | string; // If it failed and a retry did succeed. The id of the successful retry.
}

// Data in regular format with references
export interface IExecutionDb extends IExecutionBase {
	data: IRunExecutionData;
	workflowData?: IWorkflowBase;
}

export interface IExecutionPushResponse {
	executionId?: string;
	waitingForWebhook?: boolean;
}

export interface IExecutionResponse extends IExecutionBase {
	id: string;
	data: IRunExecutionData;
	retryOf?: string;
	retrySuccessId?: string;
	workflowData: IWorkflowBase;
}

// Flatted data to save memory when saving in database or transfering
// via REST API
export interface IExecutionFlatted extends IExecutionBase {
	data: string;
	workflowData: IWorkflowBase;
}

export interface IExecutionFlattedDb extends IExecutionBase {
	id: number | string;
	data: string;
	workflowData: IWorkflowBase;
}

export interface IExecutionFlattedResponse extends IExecutionFlatted {
	id: string;
	retryOf?: string;
}

export interface IExecutionsListResponse {
	count: number;
	// results: IExecutionShortResponse[];
	results: IExecutionsSummary[];
}

export interface IExecutionsStopData {
	finished?: boolean;
	mode: WorkflowExecuteMode;
	startedAt: Date;
	stoppedAt?: Date;
}

export interface IExecutionsSummary {
	id: string;
	finished?: boolean;
	mode: WorkflowExecuteMode;
	retryOf?: string;
	retrySuccessId?: string;
	startedAt: Date;
	stoppedAt?: Date;
	workflowId: string;
	workflowName?: string;
}


export interface IExecutionsCurrentSummary {
	id: string;
	retryOf?: string;
	startedAt: Date;
	mode: WorkflowExecuteMode;
	workflowId: string;
}


export interface IExecutionDeleteFilter {
	deleteBefore?: Date;
	filters?: IDataObject;
	ids?: string[];
}

export interface IExecutingWorkflowData {
	executionData: IWorkflowExecutionDataProcess;
	process?: ChildProcess;
	startedAt: Date;
	postExecutePromises: Array<IDeferredPromise<IRun | undefined>>;
	workflowExecution?: PCancelable<IRun>;
}

export interface IExternalHooks {
	credentials?: {
		create?: Array<{ (this: IExternalHooksFunctions, credentialsData: ICredentialsEncrypted): Promise<void>; }>
		delete?: Array<{ (this: IExternalHooksFunctions, credentialId: string): Promise<void>; }>
		update?: Array<{ (this: IExternalHooksFunctions, credentialsData: ICredentialsDb): Promise<void>; }>
	};
	workflow?: {
		activate?: Array<{ (this: IExternalHooksFunctions, workflowData: IWorkflowDb): Promise<void>; }>
		create?: Array<{ (this: IExternalHooksFunctions, workflowData: IWorkflowBase): Promise<void>; }>
		delete?: Array<{ (this: IExternalHooksFunctions, workflowId: string): Promise<void>; }>
		execute?: Array<{ (this: IExternalHooksFunctions, workflowData: IWorkflowDb, mode: WorkflowExecuteMode): Promise<void>; }>
		update?: Array<{ (this: IExternalHooksFunctions, workflowData: IWorkflowDb): Promise<void>; }>
	};
}

export interface IExternalHooksFileData {
	[key: string]: {
		[key: string]: Array<(...args: any[]) => Promise<void>>; //tslint:disable-line:no-any
	};
}

export interface IExternalHooksFunctions {
	dbCollections: IDatabaseCollections;
}

export interface IExternalHooksClass {
	init(): Promise<void>;
	run(hookName: string, hookParameters?: any[]): Promise<void>; // tslint:disable-line:no-any
}

export interface IN8nConfig {
	database: IN8nConfigDatabase;
	endpoints: IN8nConfigEndpoints;
	executions: IN8nConfigExecutions;
	generic: IN8nConfigGeneric;
	host: string;
	nodes: IN8nConfigNodes;
	port: number;
	protocol: 'http' | 'https';
}

export interface IN8nConfigDatabase {
	type: DatabaseType;
	postgresdb: {
		host: string;
		password: string;
		port: number;
		user: string;
	};
}

export interface IN8nConfigEndpoints {
	rest: string;
	webhook: string;
	webhookTest: string;
}

export interface IN8nConfigExecutions {
	saveDataOnError: SaveExecutionDataType;
	saveDataOnSuccess: SaveExecutionDataType;
	saveDataManualExecutions: boolean;
}

export interface IN8nConfigExecutions {
	saveDataOnError: SaveExecutionDataType;
	saveDataOnSuccess: SaveExecutionDataType;
	saveDataManualExecutions: boolean;
}

export interface IN8nConfigGeneric {
	timezone: string;
}

export interface IN8nConfigNodes {
	errorTriggerType: string;
	exclude: string[];
}


export interface IN8nUISettings {
	endpointWebhook: string;
	endpointWebhookTest: string;
	saveDataErrorExecution: string;
	saveDataSuccessExecution: string;
	saveManualExecutions: boolean;
	executionTimeout: number;
	maxExecutionTimeout: number;
	oauthCallbackUrls: {
		oauth1: string;
		oauth2: string;
	};
	timezone: string;
	urlBaseWebhook: string;
	versionCli: string;
	n8nMetadata?: {
		[key: string]: string | number | undefined;
	};
}

export interface IPackageVersions {
	cli: string;
}

export interface IPushData {
	data: IPushDataExecutionFinished | IPushDataNodeExecuteAfter | IPushDataNodeExecuteBefore | IPushDataTestWebhook;
	type: IPushDataType;
}

export type IPushDataType = 'executionFinished' | 'executionStarted' | 'nodeExecuteAfter' | 'nodeExecuteBefore' | 'testWebhookDeleted' | 'testWebhookReceived';

export interface IPushDataExecutionFinished {
	data: IRun;
	executionId: string;
	retryOf?: string;
}

export interface IPushDataExecutionStarted {
	executionId: string;
	mode: WorkflowExecuteMode;
	startedAt: Date;
	retryOf?: string;
	workflowId: string;
	workflowName?: string;
}

export interface IPushDataNodeExecuteAfter {
	data: ITaskData;
	executionId: string;
	nodeName: string;
}


export interface IPushDataNodeExecuteBefore {
	executionId: string;
	nodeName: string;
}


export interface IPushDataTestWebhook {
	executionId: string;
	workflowId: string;
}


export interface IResponseCallbackData {
	data?: IDataObject | IDataObject[];
	noWebhookResponse?: boolean;
	responseCode?: number;
}


export interface ITransferNodeTypes {
	[key: string]: {
		className: string;
		sourcePath: string;
	};
}


export interface IWorkflowErrorData {
	[key: string]: IDataObject | string | number | ExecutionError;
	execution: {
		id?: string;
		error: ExecutionError;
		lastNodeExecuted: string;
		mode: WorkflowExecuteMode;
	};
	workflow: {
		id?: string;
		name: string;
	};
}

export interface IProcessMessageDataHook {
	hook: string;
	parameters: any[]; // tslint:disable-line:no-any
}

export interface IWorkflowExecutionDataProcess {
	credentials: IWorkflowCredentials;
	destinationNode?: string;
	executionMode: WorkflowExecuteMode;
	executionData?: IRunExecutionData;
	runData?: IRunData;
	retryOf?: number | string;
	sessionId?: string;
	startNodes?: string[];
	workflowData: IWorkflowBase;
}


export interface IWorkflowExecutionDataProcessWithExecution extends IWorkflowExecutionDataProcess {
	credentialsOverwrite: ICredentialsOverwrite;
	credentialsTypeData: ICredentialsTypeData;
	executionId: string;
	nodeTypeData: ITransferNodeTypes;
}

export interface IWorkflowExecuteProcess {
	startedAt: Date;
	workflow: Workflow;
	workflowExecute: WorkflowExecute;
}<|MERGE_RESOLUTION|>--- conflicted
+++ resolved
@@ -23,15 +23,12 @@
 } from 'n8n-core';
 
 import * as PCancelable from 'p-cancelable';
-import { Repository } from 'typeorm';
+import { ObjectID, Repository } from 'typeorm';
 
 import { ChildProcess } from 'child_process';
 import { Url } from 'url';
 import { Request } from 'express';
-<<<<<<< HEAD
-=======
 import { WorkflowEntity } from './databases/entities/WorkflowEntity';
->>>>>>> 7750fd77
 import { TagEntity } from './databases/entities/TagEntity';
 
 export interface IActivationError {
@@ -67,11 +64,7 @@
 	Execution: Repository<IExecutionFlattedDb> | null;
 	Workflow: Repository<WorkflowEntity> | null;
 	Webhook: Repository<IWebhookDb> | null;
-<<<<<<< HEAD
-	Tag: Repository<ITagDb> | null;
-=======
 	Tag: Repository<TagEntity> | null;
->>>>>>> 7750fd77
 }
 
 export interface IWebhookDb {
@@ -83,26 +76,6 @@
 	pathLength?: number;
 }
 
-<<<<<<< HEAD
-export interface IWorkflowBase extends IWorkflowBaseWorkflow {
-	id?: number | string;
-}
-
-export interface IWorkflowRequest extends Request {
-	body: {
-		tags?: string[];
-	};
-}
-
-export interface ITagDb {
-	id: string | number;
-	name: string;
-	createdAt?: Date;
-	updatedAt?: Date;
-}
-
-export interface ITagResponseItem {
-=======
 // ----------------------------------
 //               tags
 // ----------------------------------
@@ -115,17 +88,10 @@
 }
 
 export interface IShortTag {
->>>>>>> 7750fd77
 	id: string;
 	name: string;
 }
 
-<<<<<<< HEAD
-// Almost identical to editor-ui.Interfaces.ts
-export interface IWorkflowDb extends IWorkflowBase {
-	id: number | string;
-	tags: ITagDb[];
-=======
 export type UsageCount = {
 	usageCount: number
 };
@@ -146,7 +112,6 @@
 	settings?: IWorkflowSettings;
 	staticData?: IDataObject;
 	tags: string[];
->>>>>>> 7750fd77
 }
 
 export interface ICreateWorkflowRequest extends Request {
