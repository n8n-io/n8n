--- conflicted
+++ resolved
@@ -17,14 +17,6 @@
 import {
 	IDeferredPromise,
 } from 'n8n-core';
-<<<<<<< HEAD
-
-import {
-	UpdateResult
-} from 'typeorm';
-
-=======
->>>>>>> 1ba66d9b
 import * as PCancelable from 'p-cancelable';
 import { Repository } from 'typeorm';
 
@@ -89,21 +81,13 @@
 }
 
 export interface ITagDb extends ITagBase {
-<<<<<<< HEAD
-	id: number;
-=======
 	id: string | number;
->>>>>>> 1ba66d9b
 }
 
 // Almost identical to editor-ui.Interfaces.ts
 export interface IWorkflowDb extends IWorkflowBase {
 	id: number | string;
-<<<<<<< HEAD
-	tags: Array<{ id: number; name: string }>;
-=======
 	tags: Array<{ id: string | number; name: string }>;
->>>>>>> 1ba66d9b
 }
 
 export interface IWorkflowResponse extends IWorkflowBase {
