--- conflicted
+++ resolved
@@ -377,9 +377,6 @@
 
 	const eventService = Container.get(EventService);
 
-<<<<<<< HEAD
-	const additionalData: IWorkflowExecuteAdditionalData = {
-=======
 	const moduleRegistry = Container.get(ModuleRegistry);
 	const dataStoreProxyProvider = moduleRegistry.isActive('data-store')
 		? Container.get(
@@ -387,9 +384,8 @@
 			)
 		: undefined;
 
-	return {
+	const additionalData: IWorkflowExecuteAdditionalData = {
 		dataStoreProxyProvider,
->>>>>>> fb3a2ae2
 		currentNodeExecutionIndex: 0,
 		credentialsHelper: Container.get(CredentialsHelper),
 		executeWorkflow,
