/* eslint-disable @typescript-eslint/no-unsafe-argument */
/* eslint-disable @typescript-eslint/no-use-before-define */

/* eslint-disable @typescript-eslint/no-unsafe-member-access */
/* eslint-disable @typescript-eslint/no-unsafe-assignment */
import { WorkflowExecute } from 'n8n-core';

import type {
	IDataObject,
	IExecuteData,
	IExecuteWorkflowInfo,
	INode,
	INodeExecutionData,
	INodeParameters,
	IRun,
	IRunExecutionData,
	ITaskData,
	IWorkflowBase,
	IWorkflowExecuteAdditionalData,
	IWorkflowExecuteHooks,
	IWorkflowHooksOptionalParameters,
	IWorkflowSettings,
	WorkflowExecuteMode,
	ExecutionStatus,
	ExecutionError,
<<<<<<< HEAD
	CallbackManager,
=======
	EventNamesAiNodesType,
	ExecuteWorkflowOptions,
	IWorkflowExecutionDataProcess,
>>>>>>> 8c6cd014
} from 'n8n-workflow';
import {
	ApplicationError,
	ErrorReporterProxy as ErrorReporter,
	NodeOperationError,
	Workflow,
	WorkflowHooks,
} from 'n8n-workflow';

import { Container } from 'typedi';
import config from '@/config';
import { ActiveExecutions } from '@/active-executions';
import { CredentialsHelper } from '@/credentials-helper';
import { ExternalHooks } from '@/external-hooks';
import type {
	IPushDataExecutionFinished,
	IWorkflowExecuteProcess,
	IWorkflowErrorData,
	IPushDataType,
	ExecutionPayload,
} from '@/interfaces';
import { NodeTypes } from '@/node-types';
import { Push } from '@/push';
import * as WorkflowHelpers from '@/workflow-helpers';
import { findSubworkflowStart, isWorkflowIdValid } from '@/utils';
import { PermissionChecker } from './user-management/permission-checker';
import { ExecutionRepository } from '@/databases/repositories/execution.repository';
import { WorkflowStatisticsService } from '@/services/workflow-statistics.service';
import { SecretsHelper } from './secrets-helpers';
import { OwnershipService } from './services/ownership.service';
import {
	determineFinalExecutionStatus,
	prepareExecutionDataForDbUpdate,
	updateExistingExecution,
} from './execution-lifecycle-hooks/shared/shared-hook-functions';
import { restoreBinaryDataId } from './execution-lifecycle-hooks/restore-binary-data-id';
import { toSaveSettings } from './execution-lifecycle-hooks/to-save-settings';
import { Logger } from './logger';
import { saveExecutionProgress } from './execution-lifecycle-hooks/save-execution-progress';
import { WorkflowStaticDataService } from './workflows/workflow-static-data.service';
import { WorkflowRepository } from './databases/repositories/workflow.repository';
import { UrlService } from './services/url.service';
import { WorkflowExecutionService } from './workflows/workflow-execution.service';
import type { AiEventMap, AiEventPayload } from './events/ai-event-map';
import { EventService } from './events/event.service';
import { GlobalConfig } from '@n8n/config';
import { SubworkflowPolicyChecker } from './subworkflows/subworkflow-policy-checker.service';

export function objectToError(errorObject: unknown, workflow: Workflow): Error {
	// TODO: Expand with other error types
	if (errorObject instanceof Error) {
		// If it's already an Error instance, return it as is.
		return errorObject;
	} else if (errorObject && typeof errorObject === 'object' && 'message' in errorObject) {
		// If it's an object with a 'message' property, create a new Error instance.
		let error: Error | undefined;
		if ('node' in errorObject) {
			const node = workflow.getNode((errorObject.node as { name: string }).name);
			if (node) {
				error = new NodeOperationError(
					node,
					errorObject as unknown as Error,
					errorObject as object,
				);
			}
		}

		if (error === undefined) {
			error = new Error(errorObject.message as string);
		}

		if ('description' in errorObject) {
			// @ts-expect-error Error descriptions are surfaced by the UI but
			// not all backend errors account for this property yet.
			error.description = errorObject.description as string;
		}

		if ('stack' in errorObject) {
			// If there's a 'stack' property, set it on the new Error instance.
			error.stack = errorObject.stack as string;
		}

		return error;
	} else {
		// If it's neither an Error nor an object with a 'message' property, create a generic Error.
		return new Error('An error occurred');
	}
}

/**
 * Checks if there was an error and if errorWorkflow or a trigger is defined. If so it collects
 * all the data and executes it
 *
 * @param {IWorkflowBase} workflowData The workflow which got executed
 * @param {IRun} fullRunData The run which produced the error
 * @param {WorkflowExecuteMode} mode The mode in which the workflow got started in
 * @param {string} [executionId] The id the execution got saved as
 */
export function executeErrorWorkflow(
	workflowData: IWorkflowBase,
	fullRunData: IRun,
	mode: WorkflowExecuteMode,
	executionId?: string,
	retryOf?: string,
): void {
	const logger = Container.get(Logger);

	// Check if there was an error and if so if an errorWorkflow or a trigger is set
	let pastExecutionUrl: string | undefined;
	if (executionId !== undefined) {
		pastExecutionUrl = `${Container.get(UrlService).getWebhookBaseUrl()}workflow/${
			workflowData.id
		}/executions/${executionId}`;
	}

	if (fullRunData.data.resultData.error !== undefined) {
		let workflowErrorData: IWorkflowErrorData;
		const workflowId = workflowData.id;

		if (executionId) {
			// The error did happen in an execution
			workflowErrorData = {
				execution: {
					id: executionId,
					url: pastExecutionUrl,
					error: fullRunData.data.resultData.error,
					lastNodeExecuted: fullRunData.data.resultData.lastNodeExecuted!,
					mode,
					retryOf,
				},
				workflow: {
					id: workflowId,
					name: workflowData.name,
				},
			};
		} else {
			// The error did happen in a trigger
			workflowErrorData = {
				trigger: {
					error: fullRunData.data.resultData.error,
					mode,
				},
				workflow: {
					id: workflowId,
					name: workflowData.name,
				},
			};
		}

		const { errorTriggerType } = Container.get(GlobalConfig).nodes;
		// Run the error workflow
		// To avoid an infinite loop do not run the error workflow again if the error-workflow itself failed and it is its own error-workflow.
		const { errorWorkflow } = workflowData.settings ?? {};
		if (errorWorkflow && !(mode === 'error' && workflowId && errorWorkflow === workflowId)) {
			logger.debug('Start external error workflow', {
				executionId,
				errorWorkflowId: errorWorkflow,
				workflowId,
			});
			// If a specific error workflow is set run only that one

			// First, do permission checks.
			if (!workflowId) {
				// Manual executions do not trigger error workflows
				// So this if should never happen. It was added to
				// make sure there are no possible security gaps
				return;
			}

			Container.get(OwnershipService)
				.getWorkflowProjectCached(workflowId)
				.then((project) => {
					void Container.get(WorkflowExecutionService).executeErrorWorkflow(
						errorWorkflow,
						workflowErrorData,
						project,
					);
				})
				.catch((error: Error) => {
					ErrorReporter.error(error);
					logger.error(
						`Could not execute ErrorWorkflow for execution ID ${this.executionId} because of error querying the workflow owner`,
						{
							executionId,
							errorWorkflowId: errorWorkflow,
							workflowId,
							error,
							workflowErrorData,
						},
					);
				});
		} else if (
			mode !== 'error' &&
			workflowId !== undefined &&
			workflowData.nodes.some((node) => node.type === errorTriggerType)
		) {
			logger.debug('Start internal error workflow', { executionId, workflowId });
			void Container.get(OwnershipService)
				.getWorkflowProjectCached(workflowId)
				.then((project) => {
					void Container.get(WorkflowExecutionService).executeErrorWorkflow(
						workflowId,
						workflowErrorData,
						project,
					);
				});
		}
	}
}

/**
 * Returns hook functions to push data to Editor-UI
 *
 */
function hookFunctionsPush(): IWorkflowExecuteHooks {
	const logger = Container.get(Logger);
	const pushInstance = Container.get(Push);
	return {
		nodeExecuteBefore: [
			async function (this: WorkflowHooks, nodeName: string): Promise<void> {
				const { pushRef, executionId } = this;
				// Push data to session which started workflow before each
				// node which starts rendering
				if (pushRef === undefined) {
					return;
				}

				logger.debug(`Executing hook on node "${nodeName}" (hookFunctionsPush)`, {
					executionId,
					pushRef,
					workflowId: this.workflowData.id,
				});

				pushInstance.send('nodeExecuteBefore', { executionId, nodeName }, pushRef);
			},
		],
		nodeExecuteAfter: [
			async function (this: WorkflowHooks, nodeName: string, data: ITaskData): Promise<void> {
				const { pushRef, executionId } = this;
				// Push data to session which started workflow after each rendered node
				if (pushRef === undefined) {
					return;
				}

				logger.debug(`Executing hook on node "${nodeName}" (hookFunctionsPush)`, {
					executionId,
					pushRef,
					workflowId: this.workflowData.id,
				});

				pushInstance.send('nodeExecuteAfter', { executionId, nodeName, data }, pushRef);
			},
		],
		workflowExecuteBefore: [
			async function (this: WorkflowHooks): Promise<void> {
				const { pushRef, executionId } = this;
				const { id: workflowId, name: workflowName } = this.workflowData;
				logger.debug('Executing hook (hookFunctionsPush)', {
					executionId,
					pushRef,
					workflowId,
				});
				// Push data to session which started the workflow
				if (pushRef === undefined) {
					return;
				}
				pushInstance.send(
					'executionStarted',
					{
						executionId,
						mode: this.mode,
						startedAt: new Date(),
						retryOf: this.retryOf,
						workflowId,
						pushRef,
						workflowName,
					},
					pushRef,
				);
			},
		],
		workflowExecuteAfter: [
			async function (this: WorkflowHooks, fullRunData: IRun): Promise<void> {
				const { pushRef, executionId, retryOf } = this;
				const { id: workflowId } = this.workflowData;
				logger.debug('Executing hook (hookFunctionsPush)', {
					executionId,
					pushRef,
					workflowId,
				});
				// Push data to session which started the workflow
				if (pushRef === undefined) {
					return;
				}

				// Clone the object except the runData. That one is not supposed
				// to be send. Because that data got send piece by piece after
				// each node which finished executing
				// Edit: we now DO send the runData to the UI if mode=manual so that it shows the point of crashes
				let pushRunData;
				if (fullRunData.mode === 'manual') {
					pushRunData = fullRunData;
				} else {
					pushRunData = {
						...fullRunData,
						data: {
							...fullRunData.data,
							resultData: {
								...fullRunData.data.resultData,
								runData: {},
							},
						},
					};
				}

				// Push data to editor-ui once workflow finished
				logger.debug(`Save execution progress to database for execution ID ${executionId} `, {
					executionId,
					workflowId,
				});
				// TODO: Look at this again
				const sendData: IPushDataExecutionFinished = {
					executionId,
					data: pushRunData,
					retryOf,
				};

				pushInstance.send('executionFinished', sendData, pushRef);
			},
		],
	};
}

export function hookFunctionsPreExecute(): IWorkflowExecuteHooks {
	const externalHooks = Container.get(ExternalHooks);
	return {
		workflowExecuteBefore: [
			async function (this: WorkflowHooks, workflow: Workflow): Promise<void> {
				await externalHooks.run('workflow.preExecute', [workflow, this.mode]);
			},
		],
		nodeExecuteAfter: [
			async function (
				this: WorkflowHooks,
				nodeName: string,
				data: ITaskData,
				executionData: IRunExecutionData,
			): Promise<void> {
				await saveExecutionProgress(
					this.workflowData,
					this.executionId,
					nodeName,
					data,
					executionData,
					this.pushRef,
				);
			},
		],
	};
}

/**
 * Returns hook functions to save workflow execution and call error workflow
 *
 */
function hookFunctionsSave(): IWorkflowExecuteHooks {
	const logger = Container.get(Logger);
	const workflowStatisticsService = Container.get(WorkflowStatisticsService);
	const eventService = Container.get(EventService);
	return {
		nodeExecuteBefore: [
			async function (this: WorkflowHooks, nodeName: string): Promise<void> {
				const { executionId, workflowData: workflow } = this;

				eventService.emit('node-pre-execute', { executionId, workflow, nodeName });
			},
		],
		nodeExecuteAfter: [
			async function (this: WorkflowHooks, nodeName: string): Promise<void> {
				const { executionId, workflowData: workflow } = this;

				eventService.emit('node-post-execute', { executionId, workflow, nodeName });
			},
		],
		workflowExecuteBefore: [],
		workflowExecuteAfter: [
			async function (
				this: WorkflowHooks,
				fullRunData: IRun,
				newStaticData: IDataObject,
			): Promise<void> {
				logger.debug('Executing hook (hookFunctionsSave)', {
					executionId: this.executionId,
					workflowId: this.workflowData.id,
				});

				await restoreBinaryDataId(fullRunData, this.executionId, this.mode);

				const isManualMode = this.mode === 'manual';

				try {
					if (!isManualMode && isWorkflowIdValid(this.workflowData.id) && newStaticData) {
						// Workflow is saved so update in database
						try {
							await Container.get(WorkflowStaticDataService).saveStaticDataById(
								this.workflowData.id,
								newStaticData,
							);
						} catch (e) {
							ErrorReporter.error(e);
							logger.error(
								`There was a problem saving the workflow with id "${this.workflowData.id}" to save changed staticData: "${e.message}" (hookFunctionsSave)`,
								{ executionId: this.executionId, workflowId: this.workflowData.id },
							);
						}
					}

					const saveSettings = toSaveSettings(this.workflowData.settings);

					if (isManualMode && !saveSettings.manual && !fullRunData.waitTill) {
						/**
						 * When manual executions are not being saved, we only soft-delete
						 * the execution so that the user can access its binary data
						 * while building their workflow.
						 *
						 * The manual execution and its binary data will be hard-deleted
						 * on the next pruning cycle after the grace period set by
						 * `EXECUTIONS_DATA_HARD_DELETE_BUFFER`.
						 */
						await Container.get(ExecutionRepository).softDelete(this.executionId);

						return;
					}

					const executionStatus = determineFinalExecutionStatus(fullRunData);
					const shouldNotSave =
						(executionStatus === 'success' && !saveSettings.success) ||
						(executionStatus !== 'success' && !saveSettings.error);

					if (shouldNotSave) {
						if (!fullRunData.waitTill && !isManualMode) {
							executeErrorWorkflow(
								this.workflowData,
								fullRunData,
								this.mode,
								this.executionId,
								this.retryOf,
							);
							await Container.get(ExecutionRepository).hardDelete({
								workflowId: this.workflowData.id,
								executionId: this.executionId,
							});

							return;
						}
					}

					// Although it is treated as IWorkflowBase here, it's being instantiated elsewhere with properties that may be sensitive
					// As a result, we should create an IWorkflowBase object with only the data we want to save in it.
					const fullExecutionData = prepareExecutionDataForDbUpdate({
						runData: fullRunData,
						workflowData: this.workflowData,
						workflowStatusFinal: executionStatus,
						retryOf: this.retryOf,
					});

					await updateExistingExecution({
						executionId: this.executionId,
						workflowId: this.workflowData.id,
						executionData: fullExecutionData,
					});

					if (!isManualMode) {
						executeErrorWorkflow(
							this.workflowData,
							fullRunData,
							this.mode,
							this.executionId,
							this.retryOf,
						);
					}
				} catch (error) {
					ErrorReporter.error(error);
					logger.error(`Failed saving execution data to DB on execution ID ${this.executionId}`, {
						executionId: this.executionId,
						workflowId: this.workflowData.id,
						error,
					});
					if (!isManualMode) {
						executeErrorWorkflow(
							this.workflowData,
							fullRunData,
							this.mode,
							this.executionId,
							this.retryOf,
						);
					}
				} finally {
					workflowStatisticsService.emit('workflowExecutionCompleted', {
						workflowData: this.workflowData,
						fullRunData,
					});
				}
			},
		],
		nodeFetchedData: [
			async (workflowId: string, node: INode) => {
				workflowStatisticsService.emit('nodeFetchedData', { workflowId, node });
			},
		],
	};
}

/**
 * Returns hook functions to save workflow execution and call error workflow
 * for running with queues. Manual executions should never run on queues as
 * they are always executed in the main process.
 *
 */
function hookFunctionsSaveWorker(): IWorkflowExecuteHooks {
	const logger = Container.get(Logger);
	const workflowStatisticsService = Container.get(WorkflowStatisticsService);
	const eventService = Container.get(EventService);
	return {
		nodeExecuteBefore: [
			async function (this: WorkflowHooks, nodeName: string): Promise<void> {
				const { executionId, workflowData: workflow } = this;

				eventService.emit('node-pre-execute', { executionId, workflow, nodeName });
			},
		],
		nodeExecuteAfter: [
			async function (this: WorkflowHooks, nodeName: string): Promise<void> {
				const { executionId, workflowData: workflow } = this;

				eventService.emit('node-post-execute', { executionId, workflow, nodeName });
			},
		],
		workflowExecuteBefore: [
			async function (): Promise<void> {
				const { executionId, workflowData } = this;

				eventService.emit('workflow-pre-execute', { executionId, data: workflowData });
			},
		],
		workflowExecuteAfter: [
			async function (
				this: WorkflowHooks,
				fullRunData: IRun,
				newStaticData: IDataObject,
			): Promise<void> {
				logger.debug('Executing hook (hookFunctionsSaveWorker)', {
					executionId: this.executionId,
					workflowId: this.workflowData.id,
				});
				try {
					if (isWorkflowIdValid(this.workflowData.id) && newStaticData) {
						// Workflow is saved so update in database
						try {
							await Container.get(WorkflowStaticDataService).saveStaticDataById(
								this.workflowData.id,
								newStaticData,
							);
						} catch (e) {
							ErrorReporter.error(e);
							logger.error(
								`There was a problem saving the workflow with id "${this.workflowData.id}" to save changed staticData: "${e.message}" (workflowExecuteAfter)`,
								{ pushRef: this.pushRef, workflowId: this.workflowData.id },
							);
						}
					}

					const workflowStatusFinal = determineFinalExecutionStatus(fullRunData);

					if (workflowStatusFinal !== 'success' && workflowStatusFinal !== 'waiting') {
						executeErrorWorkflow(
							this.workflowData,
							fullRunData,
							this.mode,
							this.executionId,
							this.retryOf,
						);
					}

					// Although it is treated as IWorkflowBase here, it's being instantiated elsewhere with properties that may be sensitive
					// As a result, we should create an IWorkflowBase object with only the data we want to save in it.
					const fullExecutionData = prepareExecutionDataForDbUpdate({
						runData: fullRunData,
						workflowData: this.workflowData,
						workflowStatusFinal,
						retryOf: this.retryOf,
					});

					await updateExistingExecution({
						executionId: this.executionId,
						workflowId: this.workflowData.id,
						executionData: fullExecutionData,
					});
				} catch (error) {
					executeErrorWorkflow(
						this.workflowData,
						fullRunData,
						this.mode,
						this.executionId,
						this.retryOf,
					);
				} finally {
					workflowStatisticsService.emit('workflowExecutionCompleted', {
						workflowData: this.workflowData,
						fullRunData,
					});
				}
			},
			async function (this: WorkflowHooks, runData: IRun): Promise<void> {
				const { executionId, workflowData: workflow } = this;

				eventService.emit('workflow-post-execute', {
					workflow,
					executionId,
					runData,
				});
			},
			async function (this: WorkflowHooks, fullRunData: IRun) {
				const externalHooks = Container.get(ExternalHooks);
				if (externalHooks.exists('workflow.postExecute')) {
					try {
						await externalHooks.run('workflow.postExecute', [
							fullRunData,
							this.workflowData,
							this.executionId,
						]);
					} catch (error) {
						ErrorReporter.error(error);
						Container.get(Logger).error(
							'There was a problem running hook "workflow.postExecute"',
							error,
						);
					}
				}
			},
		],
		nodeFetchedData: [
			async (workflowId: string, node: INode) => {
				workflowStatisticsService.emit('nodeFetchedData', { workflowId, node });
			},
		],
	};
}

export async function getRunData(
	workflowData: IWorkflowBase,
	inputData?: INodeExecutionData[],
): Promise<IWorkflowExecutionDataProcess> {
	const mode = 'integrated';

	const startingNode = findSubworkflowStart(workflowData.nodes);

	// Always start with empty data if no inputData got supplied
	inputData = inputData || [
		{
			json: {},
		},
	];

	// Initialize the incoming data
	const nodeExecutionStack: IExecuteData[] = [];
	nodeExecutionStack.push({
		node: startingNode,
		data: {
			main: [inputData],
		},
		source: null,
	});

	const runExecutionData: IRunExecutionData = {
		startData: {},
		resultData: {
			runData: {},
		},
		executionData: {
			contextData: {},
			metadata: {},
			nodeExecutionStack,
			waitingExecution: {},
			waitingExecutionSource: {},
		},
	};

	return {
		executionMode: mode,
		executionData: runExecutionData,
		workflowData,
	};
}

export async function getWorkflowData(
	workflowInfo: IExecuteWorkflowInfo,
	parentWorkflowId: string,
	parentWorkflowSettings?: IWorkflowSettings,
): Promise<IWorkflowBase> {
	if (workflowInfo.id === undefined && workflowInfo.code === undefined) {
		throw new ApplicationError(
			'No information about the workflow to execute found. Please provide either the "id" or "code"!',
		);
	}

	let workflowData: IWorkflowBase | null;
	if (workflowInfo.id !== undefined) {
		const relations = config.getEnv('workflowTagsDisabled') ? [] : ['tags'];

		workflowData = await Container.get(WorkflowRepository).get(
			{ id: workflowInfo.id },
			{ relations },
		);

		if (workflowData === undefined || workflowData === null) {
			throw new ApplicationError('Workflow does not exist.', {
				extra: { workflowId: workflowInfo.id },
			});
		}
	} else {
		workflowData = workflowInfo.code ?? null;
		if (workflowData) {
			if (!workflowData.id) {
				workflowData.id = parentWorkflowId;
			}
			if (!workflowData.settings) {
				workflowData.settings = parentWorkflowSettings;
			}
		}
	}

	return workflowData!;
}

/**
 * Executes the workflow with the given ID
 */
async function executeWorkflow(
	workflowInfo: IExecuteWorkflowInfo,
	additionalData: IWorkflowExecuteAdditionalData,
	options: ExecuteWorkflowOptions,
): Promise<Array<INodeExecutionData[] | null> | IWorkflowExecuteProcess> {
	const externalHooks = Container.get(ExternalHooks);
	await externalHooks.init();

	const nodeTypes = Container.get(NodeTypes);
	const activeExecutions = Container.get(ActiveExecutions);
	const eventService = Container.get(EventService);
	const executionRepository = Container.get(ExecutionRepository);

	const workflowData =
		options.loadedWorkflowData ??
		(await getWorkflowData(workflowInfo, options.parentWorkflowId, options.parentWorkflowSettings));

	const workflowName = workflowData ? workflowData.name : undefined;
	const workflow = new Workflow({
		id: workflowData.id,
		name: workflowName,
		nodes: workflowData.nodes,
		connections: workflowData.connections,
		active: workflowData.active,
		nodeTypes,
		staticData: workflowData.staticData,
		settings: workflowData.settings,
	});

	const runData = options.loadedRunData ?? (await getRunData(workflowData, options.inputData));

	const executionId = await activeExecutions.add(runData);
	await executionRepository.updateStatus(executionId, 'running');

	Container.get(EventService).emit('workflow-pre-execute', { executionId, data: runData });

	let data;
	try {
		await Container.get(PermissionChecker).check(workflowData.id, workflowData.nodes);
		await Container.get(SubworkflowPolicyChecker).check(
			workflow,
			options.parentWorkflowId,
			options.node,
			additionalData.userId,
		);

		// Create new additionalData to have different workflow loaded and to call
		// different webhooks
		const additionalDataIntegrated = await getBase();
		additionalDataIntegrated.hooks = getWorkflowHooksIntegrated(
			runData.executionMode,
			executionId,
			workflowData,
		);
		additionalDataIntegrated.executionId = executionId;
		additionalDataIntegrated.parentCallbackManager = options.parentCallbackManager;

		// Make sure we pass on the original executeWorkflow function we received
		// This one already contains changes to talk to parent process
		// and get executionID from `activeExecutions` running on main process
		additionalDataIntegrated.executeWorkflow = additionalData.executeWorkflow;

		let subworkflowTimeout = additionalData.executionTimeoutTimestamp;
		const workflowSettings = workflowData.settings;
		if (workflowSettings?.executionTimeout !== undefined && workflowSettings.executionTimeout > 0) {
			// We might have received a max timeout timestamp from the parent workflow
			// If we did, then we get the minimum time between the two timeouts
			// If no timeout was given from the parent, then we use our timeout.
			subworkflowTimeout = Math.min(
				additionalData.executionTimeoutTimestamp || Number.MAX_SAFE_INTEGER,
				Date.now() + workflowSettings.executionTimeout * 1000,
			);
		}

		additionalDataIntegrated.executionTimeoutTimestamp = subworkflowTimeout;

		const runExecutionData = runData.executionData as IRunExecutionData;

		// Execute the workflow
		const workflowExecute = new WorkflowExecute(
			additionalDataIntegrated,
			runData.executionMode,
			runExecutionData,
		);
		const execution = workflowExecute.processRunExecutionData(workflow);
		activeExecutions.attachWorkflowExecution(executionId, execution);
		data = await execution;
	} catch (error) {
		const executionError = error ? (error as ExecutionError) : undefined;
		const fullRunData: IRun = {
			data: {
				resultData: {
					error: executionError,
					runData: {},
				},
			},
			finished: false,
			mode: 'integrated',
			startedAt: new Date(),
			stoppedAt: new Date(),
			status: 'error',
		};
		// When failing, we might not have finished the execution
		// Therefore, database might not contain finished errors.
		// Force an update to db as there should be no harm doing this

		const fullExecutionData: ExecutionPayload = {
			data: fullRunData.data,
			mode: fullRunData.mode,
			finished: fullRunData.finished ? fullRunData.finished : false,
			startedAt: fullRunData.startedAt,
			stoppedAt: fullRunData.stoppedAt,
			status: fullRunData.status,
			workflowData,
			workflowId: workflowData.id,
		};
		if (workflowData.id) {
			fullExecutionData.workflowId = workflowData.id;
		}

		// remove execution from active executions
		activeExecutions.remove(executionId, fullRunData);

		await executionRepository.updateExistingExecution(executionId, fullExecutionData);
		throw objectToError(
			{
				...executionError,
				stack: executionError?.stack,
				message: executionError?.message,
			},
			workflow,
		);
	}

	await externalHooks.run('workflow.postExecute', [data, workflowData, executionId]);

	eventService.emit('workflow-post-execute', {
		workflow: workflowData,
		executionId,
		userId: additionalData.userId,
		runData: data,
	});

	// subworkflow either finished, or is in status waiting due to a wait node, both cases are considered successes here
	if (data.finished === true || data.status === 'waiting') {
		// Workflow did finish successfully

		activeExecutions.remove(executionId, data);
		const returnData = WorkflowHelpers.getDataLastExecutedNodeData(data);
		return returnData!.data!.main;
	}
	activeExecutions.remove(executionId, data);

	// Workflow did fail
	const { error } = data.data.resultData;

	throw objectToError(
		{
			...error,
			stack: error?.stack,
		},
		workflow,
	);
}

export function setExecutionStatus(status: ExecutionStatus) {
	const logger = Container.get(Logger);
	if (this.executionId === undefined) {
		logger.debug(`Setting execution status "${status}" failed because executionId is undefined`);
		return;
	}
	logger.debug(`Setting execution status for ${this.executionId} to "${status}"`);
	Container.get(ActiveExecutions).setStatus(this.executionId, status);
}

export function sendDataToUI(type: string, data: IDataObject | IDataObject[]) {
	const { pushRef } = this;
	if (pushRef === undefined) {
		return;
	}

	// Push data to session which started workflow
	try {
		const pushInstance = Container.get(Push);
		pushInstance.send(type as IPushDataType, data, pushRef);
	} catch (error) {
		const logger = Container.get(Logger);
		logger.warn(`There was a problem sending message to UI: ${error.message}`);
	}
}

/**
 * Returns the base additional data without webhooks
 */
export async function getBase(
	userId?: string,
	currentNodeParameters?: INodeParameters,
	executionTimeoutTimestamp?: number,
): Promise<IWorkflowExecuteAdditionalData> {
	const urlBaseWebhook = Container.get(UrlService).getWebhookBaseUrl();

	const globalConfig = Container.get(GlobalConfig);

	const variables = await WorkflowHelpers.getVariables();

	const eventService = Container.get(EventService);

	return {
		credentialsHelper: Container.get(CredentialsHelper),
		executeWorkflow,
		restApiUrl: urlBaseWebhook + globalConfig.endpoints.rest,
		instanceBaseUrl: urlBaseWebhook,
		formWaitingBaseUrl: urlBaseWebhook + globalConfig.endpoints.formWaiting,
		webhookBaseUrl: urlBaseWebhook + globalConfig.endpoints.webhook,
		webhookWaitingBaseUrl: urlBaseWebhook + globalConfig.endpoints.webhookWaiting,
		webhookTestBaseUrl: urlBaseWebhook + globalConfig.endpoints.webhookTest,
		currentNodeParameters,
		executionTimeoutTimestamp,
		userId,
		setExecutionStatus,
		variables,
		secretsHelpers: Container.get(SecretsHelper),
		logAiEvent: (eventName: keyof AiEventMap, payload: AiEventPayload) =>
			eventService.emit(eventName, payload),
	};
}

/**
 * Returns WorkflowHooks instance for running integrated workflows
 * (Workflows which get started inside of another workflow)
 */
function getWorkflowHooksIntegrated(
	mode: WorkflowExecuteMode,
	executionId: string,
	workflowData: IWorkflowBase,
): WorkflowHooks {
	const hookFunctions = hookFunctionsSave();
	const preExecuteFunctions = hookFunctionsPreExecute();
	for (const key of Object.keys(preExecuteFunctions)) {
		const hooks = hookFunctions[key] ?? [];
		hooks.push.apply(hookFunctions[key], preExecuteFunctions[key]);
	}
	return new WorkflowHooks(hookFunctions, mode, executionId, workflowData);
}

/**
 * Returns WorkflowHooks instance for running integrated workflows
 * (Workflows which get started inside of another workflow)
 */
export function getWorkflowHooksWorkerExecuter(
	mode: WorkflowExecuteMode,
	executionId: string,
	workflowData: IWorkflowBase,
	optionalParameters?: IWorkflowHooksOptionalParameters,
): WorkflowHooks {
	optionalParameters = optionalParameters || {};
	const hookFunctions = hookFunctionsSaveWorker();
	const preExecuteFunctions = hookFunctionsPreExecute();
	for (const key of Object.keys(preExecuteFunctions)) {
		const hooks = hookFunctions[key] ?? [];
		hooks.push.apply(hookFunctions[key], preExecuteFunctions[key]);
	}

	return new WorkflowHooks(hookFunctions, mode, executionId, workflowData, optionalParameters);
}

/**
 * Returns WorkflowHooks instance for main process if workflow runs via worker
 */
export function getWorkflowHooksWorkerMain(
	mode: WorkflowExecuteMode,
	executionId: string,
	workflowData: IWorkflowBase,
	optionalParameters?: IWorkflowHooksOptionalParameters,
): WorkflowHooks {
	optionalParameters = optionalParameters || {};
	const hookFunctions = hookFunctionsPreExecute();

	// TODO: why are workers pushing to frontend?
	// TODO: simplifying this for now to just leave the bare minimum hooks

	// const hookFunctions = hookFunctionsPush();
	// const preExecuteFunctions = hookFunctionsPreExecute();
	// for (const key of Object.keys(preExecuteFunctions)) {
	// 	if (hookFunctions[key] === undefined) {
	// 		hookFunctions[key] = [];
	// 	}
	// 	hookFunctions[key]!.push.apply(hookFunctions[key], preExecuteFunctions[key]);
	// }

	// When running with worker mode, main process executes
	// Only workflowExecuteBefore + workflowExecuteAfter
	// So to avoid confusion, we are removing other hooks.
	hookFunctions.nodeExecuteBefore = [];
	hookFunctions.nodeExecuteAfter = [];
	hookFunctions.workflowExecuteAfter = [
		async function (this: WorkflowHooks, fullRunData: IRun): Promise<void> {
			const executionStatus = determineFinalExecutionStatus(fullRunData);
			const saveSettings = toSaveSettings(this.workflowData.settings);

			const shouldNotSave =
				(executionStatus === 'success' && !saveSettings.success) ||
				(executionStatus !== 'success' && !saveSettings.error);

			if (shouldNotSave) {
				await Container.get(ExecutionRepository).hardDelete({
					workflowId: this.workflowData.id,
					executionId: this.executionId,
				});
			}
		},
	];

	return new WorkflowHooks(hookFunctions, mode, executionId, workflowData, optionalParameters);
}

/**
 * Returns WorkflowHooks instance for running the main workflow
 *
 */
export function getWorkflowHooksMain(
	data: IWorkflowExecutionDataProcess,
	executionId: string,
): WorkflowHooks {
	const hookFunctions = hookFunctionsSave();
	const pushFunctions = hookFunctionsPush();
	for (const key of Object.keys(pushFunctions)) {
		const hooks = hookFunctions[key] ?? [];
		hooks.push.apply(hookFunctions[key], pushFunctions[key]);
	}

	const preExecuteFunctions = hookFunctionsPreExecute();
	for (const key of Object.keys(preExecuteFunctions)) {
		const hooks = hookFunctions[key] ?? [];
		hooks.push.apply(hookFunctions[key], preExecuteFunctions[key]);
	}

	if (!hookFunctions.nodeExecuteBefore) hookFunctions.nodeExecuteBefore = [];
	if (!hookFunctions.nodeExecuteAfter) hookFunctions.nodeExecuteAfter = [];

	return new WorkflowHooks(hookFunctions, data.executionMode, executionId, data.workflowData, {
		pushRef: data.pushRef,
		retryOf: data.retryOf as string,
	});
}<|MERGE_RESOLUTION|>--- conflicted
+++ resolved
@@ -23,13 +23,8 @@
 	WorkflowExecuteMode,
 	ExecutionStatus,
 	ExecutionError,
-<<<<<<< HEAD
-	CallbackManager,
-=======
-	EventNamesAiNodesType,
 	ExecuteWorkflowOptions,
 	IWorkflowExecutionDataProcess,
->>>>>>> 8c6cd014
 } from 'n8n-workflow';
 import {
 	ApplicationError,
