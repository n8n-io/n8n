--- conflicted
+++ resolved
@@ -41,17 +41,11 @@
 import { CredentialsHelper } from '@/credentials-helper';
 import { ExecutionRepository } from '@/databases/repositories/execution.repository';
 import { ExternalHooks } from '@/external-hooks';
-<<<<<<< HEAD
 import type {
-	IPushDataExecutionFinished,
 	IWorkflowExecuteProcess,
 	IWorkflowErrorData,
-	IPushDataType,
 	UpdateExecutionPayload,
 } from '@/interfaces';
-=======
-import type { IWorkflowExecuteProcess, IWorkflowErrorData, ExecutionPayload } from '@/interfaces';
->>>>>>> 2f8c8448
 import { NodeTypes } from '@/node-types';
 import { Push } from '@/push';
 import { WorkflowStatisticsService } from '@/services/workflow-statistics.service';
