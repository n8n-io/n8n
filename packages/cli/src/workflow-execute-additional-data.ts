/* eslint-disable @typescript-eslint/no-unsafe-argument */
/* eslint-disable @typescript-eslint/no-use-before-define */

/* eslint-disable @typescript-eslint/no-unsafe-member-access */
/* eslint-disable @typescript-eslint/no-unsafe-assignment */
import type { PushType } from '@n8n/api-types';
import { GlobalConfig } from '@n8n/config';
import { WorkflowExecute } from 'n8n-core';
import type {
	IDataObject,
	IExecuteData,
	IExecuteWorkflowInfo,
	INode,
	INodeExecutionData,
	INodeParameters,
	IRun,
	IRunExecutionData,
	ITaskData,
	IWorkflowBase,
	IWorkflowExecuteAdditionalData,
	IWorkflowExecuteHooks,
	IWorkflowHooksOptionalParameters,
	IWorkflowSettings,
	WorkflowExecuteMode,
	ExecutionStatus,
	ExecutionError,
<<<<<<< HEAD
	EventNamesAiNodesType,
	CallbackManager,
	IExecuteFunctions,
	ITaskDataConnections,
=======
	ExecuteWorkflowOptions,
	IWorkflowExecutionDataProcess,
>>>>>>> 6a35812f
} from 'n8n-workflow';
import {
	ApplicationError,
	ErrorReporterProxy as ErrorReporter,
	NodeOperationError,
	Workflow,
	WorkflowHooks,
} from 'n8n-workflow';
import { Container } from 'typedi';

import { ActiveExecutions } from '@/active-executions';
import config from '@/config';
import { CredentialsHelper } from '@/credentials-helper';
import { ExecutionRepository } from '@/databases/repositories/execution.repository';
import { ExternalHooks } from '@/external-hooks';
import type { IWorkflowExecuteProcess, IWorkflowErrorData, ExecutionPayload } from '@/interfaces';
import { NodeTypes } from '@/node-types';
import { Push } from '@/push';
import { WorkflowStatisticsService } from '@/services/workflow-statistics.service';
import { findSubworkflowStart, isWorkflowIdValid } from '@/utils';
import * as WorkflowHelpers from '@/workflow-helpers';

import { WorkflowRepository } from './databases/repositories/workflow.repository';
import type { AiEventMap, AiEventPayload } from './events/ai-event-map';
import { EventService } from './events/event.service';
import { restoreBinaryDataId } from './execution-lifecycle-hooks/restore-binary-data-id';
import { saveExecutionProgress } from './execution-lifecycle-hooks/save-execution-progress';
import {
	determineFinalExecutionStatus,
	prepareExecutionDataForDbUpdate,
	updateExistingExecution,
} from './execution-lifecycle-hooks/shared/shared-hook-functions';
import { toSaveSettings } from './execution-lifecycle-hooks/to-save-settings';
import { Logger } from './logger';
import { SecretsHelper } from './secrets-helpers';
import { OwnershipService } from './services/ownership.service';
import { UrlService } from './services/url.service';
import { SubworkflowPolicyChecker } from './subworkflows/subworkflow-policy-checker.service';
<<<<<<< HEAD
import { TaskManager } from './runners/task-managers/task-manager';
=======
import { PermissionChecker } from './user-management/permission-checker';
import { WorkflowExecutionService } from './workflows/workflow-execution.service';
import { WorkflowStaticDataService } from './workflows/workflow-static-data.service';
>>>>>>> 6a35812f

export function objectToError(errorObject: unknown, workflow: Workflow): Error {
	// TODO: Expand with other error types
	if (errorObject instanceof Error) {
		// If it's already an Error instance, return it as is.
		return errorObject;
	} else if (errorObject && typeof errorObject === 'object' && 'message' in errorObject) {
		// If it's an object with a 'message' property, create a new Error instance.
		let error: Error | undefined;
		if ('node' in errorObject) {
			const node = workflow.getNode((errorObject.node as { name: string }).name);
			if (node) {
				error = new NodeOperationError(
					node,
					errorObject as unknown as Error,
					errorObject as object,
				);
			}
		}

		if (error === undefined) {
			error = new Error(errorObject.message as string);
		}

		if ('description' in errorObject) {
			// @ts-expect-error Error descriptions are surfaced by the UI but
			// not all backend errors account for this property yet.
			error.description = errorObject.description as string;
		}

		if ('stack' in errorObject) {
			// If there's a 'stack' property, set it on the new Error instance.
			error.stack = errorObject.stack as string;
		}

		return error;
	} else {
		// If it's neither an Error nor an object with a 'message' property, create a generic Error.
		return new Error('An error occurred');
	}
}

/**
 * Checks if there was an error and if errorWorkflow or a trigger is defined. If so it collects
 * all the data and executes it
 *
 * @param {IWorkflowBase} workflowData The workflow which got executed
 * @param {IRun} fullRunData The run which produced the error
 * @param {WorkflowExecuteMode} mode The mode in which the workflow got started in
 * @param {string} [executionId] The id the execution got saved as
 */
export function executeErrorWorkflow(
	workflowData: IWorkflowBase,
	fullRunData: IRun,
	mode: WorkflowExecuteMode,
	executionId?: string,
	retryOf?: string,
): void {
	const logger = Container.get(Logger);

	// Check if there was an error and if so if an errorWorkflow or a trigger is set
	let pastExecutionUrl: string | undefined;
	if (executionId !== undefined) {
		pastExecutionUrl = `${Container.get(UrlService).getWebhookBaseUrl()}workflow/${
			workflowData.id
		}/executions/${executionId}`;
	}

	if (fullRunData.data.resultData.error !== undefined) {
		let workflowErrorData: IWorkflowErrorData;
		const workflowId = workflowData.id;

		if (executionId) {
			// The error did happen in an execution
			workflowErrorData = {
				execution: {
					id: executionId,
					url: pastExecutionUrl,
					error: fullRunData.data.resultData.error,
					lastNodeExecuted: fullRunData.data.resultData.lastNodeExecuted!,
					mode,
					retryOf,
				},
				workflow: {
					id: workflowId,
					name: workflowData.name,
				},
			};
		} else {
			// The error did happen in a trigger
			workflowErrorData = {
				trigger: {
					error: fullRunData.data.resultData.error,
					mode,
				},
				workflow: {
					id: workflowId,
					name: workflowData.name,
				},
			};
		}

		const { errorTriggerType } = Container.get(GlobalConfig).nodes;
		// Run the error workflow
		// To avoid an infinite loop do not run the error workflow again if the error-workflow itself failed and it is its own error-workflow.
		const { errorWorkflow } = workflowData.settings ?? {};
		if (errorWorkflow && !(mode === 'error' && workflowId && errorWorkflow === workflowId)) {
			logger.debug('Start external error workflow', {
				executionId,
				errorWorkflowId: errorWorkflow,
				workflowId,
			});
			// If a specific error workflow is set run only that one

			// First, do permission checks.
			if (!workflowId) {
				// Manual executions do not trigger error workflows
				// So this if should never happen. It was added to
				// make sure there are no possible security gaps
				return;
			}

			Container.get(OwnershipService)
				.getWorkflowProjectCached(workflowId)
				.then((project) => {
					void Container.get(WorkflowExecutionService).executeErrorWorkflow(
						errorWorkflow,
						workflowErrorData,
						project,
					);
				})
				.catch((error: Error) => {
					ErrorReporter.error(error);
					logger.error(
						`Could not execute ErrorWorkflow for execution ID ${this.executionId} because of error querying the workflow owner`,
						{
							executionId,
							errorWorkflowId: errorWorkflow,
							workflowId,
							error,
							workflowErrorData,
						},
					);
				});
		} else if (
			mode !== 'error' &&
			workflowId !== undefined &&
			workflowData.nodes.some((node) => node.type === errorTriggerType)
		) {
			logger.debug('Start internal error workflow', { executionId, workflowId });
			void Container.get(OwnershipService)
				.getWorkflowProjectCached(workflowId)
				.then((project) => {
					void Container.get(WorkflowExecutionService).executeErrorWorkflow(
						workflowId,
						workflowErrorData,
						project,
					);
				});
		}
	}
}

/**
 * Returns hook functions to push data to Editor-UI
 *
 */
function hookFunctionsPush(): IWorkflowExecuteHooks {
	const logger = Container.get(Logger);
	const pushInstance = Container.get(Push);
	return {
		nodeExecuteBefore: [
			async function (this: WorkflowHooks, nodeName: string): Promise<void> {
				const { pushRef, executionId } = this;
				// Push data to session which started workflow before each
				// node which starts rendering
				if (pushRef === undefined) {
					return;
				}

				logger.debug(`Executing hook on node "${nodeName}" (hookFunctionsPush)`, {
					executionId,
					pushRef,
					workflowId: this.workflowData.id,
				});

				pushInstance.send('nodeExecuteBefore', { executionId, nodeName }, pushRef);
			},
		],
		nodeExecuteAfter: [
			async function (this: WorkflowHooks, nodeName: string, data: ITaskData): Promise<void> {
				const { pushRef, executionId } = this;
				// Push data to session which started workflow after each rendered node
				if (pushRef === undefined) {
					return;
				}

				logger.debug(`Executing hook on node "${nodeName}" (hookFunctionsPush)`, {
					executionId,
					pushRef,
					workflowId: this.workflowData.id,
				});

				pushInstance.send('nodeExecuteAfter', { executionId, nodeName, data }, pushRef);
			},
		],
		workflowExecuteBefore: [
			async function (this: WorkflowHooks): Promise<void> {
				const { pushRef, executionId } = this;
				const { id: workflowId, name: workflowName } = this.workflowData;
				logger.debug('Executing hook (hookFunctionsPush)', {
					executionId,
					pushRef,
					workflowId,
				});
				// Push data to session which started the workflow
				if (pushRef === undefined) {
					return;
				}
				pushInstance.send(
					'executionStarted',
					{
						executionId,
						mode: this.mode,
						startedAt: new Date(),
						retryOf: this.retryOf,
						workflowId,
						workflowName,
					},
					pushRef,
				);
			},
		],
		workflowExecuteAfter: [
			async function (this: WorkflowHooks, fullRunData: IRun): Promise<void> {
				const { pushRef, executionId, retryOf } = this;
				const { id: workflowId } = this.workflowData;
				logger.debug('Executing hook (hookFunctionsPush)', {
					executionId,
					pushRef,
					workflowId,
				});
				// Push data to session which started the workflow
				if (pushRef === undefined) {
					return;
				}

				// Clone the object except the runData. That one is not supposed
				// to be send. Because that data got send piece by piece after
				// each node which finished executing
				// Edit: we now DO send the runData to the UI if mode=manual so that it shows the point of crashes
				let pushRunData;
				if (fullRunData.mode === 'manual') {
					pushRunData = fullRunData;
				} else {
					pushRunData = {
						...fullRunData,
						data: {
							...fullRunData.data,
							resultData: {
								...fullRunData.data.resultData,
								runData: {},
							},
						},
					};
				}

				// Push data to editor-ui once workflow finished
				logger.debug(`Save execution progress to database for execution ID ${executionId} `, {
					executionId,
					workflowId,
				});
				// TODO: Look at this again
				pushInstance.send(
					'executionFinished',
					{
						executionId,
						data: pushRunData,
						retryOf,
					},
					pushRef,
				);
			},
		],
	};
}

export function hookFunctionsPreExecute(): IWorkflowExecuteHooks {
	const externalHooks = Container.get(ExternalHooks);
	return {
		workflowExecuteBefore: [
			async function (this: WorkflowHooks, workflow: Workflow): Promise<void> {
				await externalHooks.run('workflow.preExecute', [workflow, this.mode]);
			},
		],
		nodeExecuteAfter: [
			async function (
				this: WorkflowHooks,
				nodeName: string,
				data: ITaskData,
				executionData: IRunExecutionData,
			): Promise<void> {
				await saveExecutionProgress(
					this.workflowData,
					this.executionId,
					nodeName,
					data,
					executionData,
					this.pushRef,
				);
			},
		],
	};
}

/**
 * Returns hook functions to save workflow execution and call error workflow
 *
 */
function hookFunctionsSave(): IWorkflowExecuteHooks {
	const logger = Container.get(Logger);
	const workflowStatisticsService = Container.get(WorkflowStatisticsService);
	const eventService = Container.get(EventService);
	return {
		nodeExecuteBefore: [
			async function (this: WorkflowHooks, nodeName: string): Promise<void> {
				const { executionId, workflowData: workflow } = this;

				eventService.emit('node-pre-execute', { executionId, workflow, nodeName });
			},
		],
		nodeExecuteAfter: [
			async function (this: WorkflowHooks, nodeName: string): Promise<void> {
				const { executionId, workflowData: workflow } = this;

				eventService.emit('node-post-execute', { executionId, workflow, nodeName });
			},
		],
		workflowExecuteBefore: [],
		workflowExecuteAfter: [
			async function (
				this: WorkflowHooks,
				fullRunData: IRun,
				newStaticData: IDataObject,
			): Promise<void> {
				logger.debug('Executing hook (hookFunctionsSave)', {
					executionId: this.executionId,
					workflowId: this.workflowData.id,
				});

				await restoreBinaryDataId(fullRunData, this.executionId, this.mode);

				const isManualMode = this.mode === 'manual';

				try {
					if (!isManualMode && isWorkflowIdValid(this.workflowData.id) && newStaticData) {
						// Workflow is saved so update in database
						try {
							await Container.get(WorkflowStaticDataService).saveStaticDataById(
								this.workflowData.id,
								newStaticData,
							);
						} catch (e) {
							ErrorReporter.error(e);
							logger.error(
								`There was a problem saving the workflow with id "${this.workflowData.id}" to save changed staticData: "${e.message}" (hookFunctionsSave)`,
								{ executionId: this.executionId, workflowId: this.workflowData.id },
							);
						}
					}

					const saveSettings = toSaveSettings(this.workflowData.settings);

					if (isManualMode && !saveSettings.manual && !fullRunData.waitTill) {
						/**
						 * When manual executions are not being saved, we only soft-delete
						 * the execution so that the user can access its binary data
						 * while building their workflow.
						 *
						 * The manual execution and its binary data will be hard-deleted
						 * on the next pruning cycle after the grace period set by
						 * `EXECUTIONS_DATA_HARD_DELETE_BUFFER`.
						 */
						await Container.get(ExecutionRepository).softDelete(this.executionId);

						return;
					}

					const executionStatus = determineFinalExecutionStatus(fullRunData);
					const shouldNotSave =
						(executionStatus === 'success' && !saveSettings.success) ||
						(executionStatus !== 'success' && !saveSettings.error);

					if (shouldNotSave) {
						if (!fullRunData.waitTill && !isManualMode) {
							executeErrorWorkflow(
								this.workflowData,
								fullRunData,
								this.mode,
								this.executionId,
								this.retryOf,
							);
							await Container.get(ExecutionRepository).hardDelete({
								workflowId: this.workflowData.id,
								executionId: this.executionId,
							});

							return;
						}
					}

					// Although it is treated as IWorkflowBase here, it's being instantiated elsewhere with properties that may be sensitive
					// As a result, we should create an IWorkflowBase object with only the data we want to save in it.
					const fullExecutionData = prepareExecutionDataForDbUpdate({
						runData: fullRunData,
						workflowData: this.workflowData,
						workflowStatusFinal: executionStatus,
						retryOf: this.retryOf,
					});

					await updateExistingExecution({
						executionId: this.executionId,
						workflowId: this.workflowData.id,
						executionData: fullExecutionData,
					});

					if (!isManualMode) {
						executeErrorWorkflow(
							this.workflowData,
							fullRunData,
							this.mode,
							this.executionId,
							this.retryOf,
						);
					}
				} catch (error) {
					ErrorReporter.error(error);
					logger.error(`Failed saving execution data to DB on execution ID ${this.executionId}`, {
						executionId: this.executionId,
						workflowId: this.workflowData.id,
						error,
					});
					if (!isManualMode) {
						executeErrorWorkflow(
							this.workflowData,
							fullRunData,
							this.mode,
							this.executionId,
							this.retryOf,
						);
					}
				} finally {
					workflowStatisticsService.emit('workflowExecutionCompleted', {
						workflowData: this.workflowData,
						fullRunData,
					});
				}
			},
		],
		nodeFetchedData: [
			async (workflowId: string, node: INode) => {
				workflowStatisticsService.emit('nodeFetchedData', { workflowId, node });
			},
		],
	};
}

/**
 * Returns hook functions to save workflow execution and call error workflow
 * for running with queues. Manual executions should never run on queues as
 * they are always executed in the main process.
 *
 */
function hookFunctionsSaveWorker(): IWorkflowExecuteHooks {
	const logger = Container.get(Logger);
	const workflowStatisticsService = Container.get(WorkflowStatisticsService);
	const eventService = Container.get(EventService);
	return {
		nodeExecuteBefore: [
			async function (this: WorkflowHooks, nodeName: string): Promise<void> {
				const { executionId, workflowData: workflow } = this;

				eventService.emit('node-pre-execute', { executionId, workflow, nodeName });
			},
		],
		nodeExecuteAfter: [
			async function (this: WorkflowHooks, nodeName: string): Promise<void> {
				const { executionId, workflowData: workflow } = this;

				eventService.emit('node-post-execute', { executionId, workflow, nodeName });
			},
		],
		workflowExecuteBefore: [
			async function (): Promise<void> {
				const { executionId, workflowData } = this;

				eventService.emit('workflow-pre-execute', { executionId, data: workflowData });
			},
		],
		workflowExecuteAfter: [
			async function (
				this: WorkflowHooks,
				fullRunData: IRun,
				newStaticData: IDataObject,
			): Promise<void> {
				logger.debug('Executing hook (hookFunctionsSaveWorker)', {
					executionId: this.executionId,
					workflowId: this.workflowData.id,
				});
				try {
					if (isWorkflowIdValid(this.workflowData.id) && newStaticData) {
						// Workflow is saved so update in database
						try {
							await Container.get(WorkflowStaticDataService).saveStaticDataById(
								this.workflowData.id,
								newStaticData,
							);
						} catch (e) {
							ErrorReporter.error(e);
							logger.error(
								`There was a problem saving the workflow with id "${this.workflowData.id}" to save changed staticData: "${e.message}" (workflowExecuteAfter)`,
								{ pushRef: this.pushRef, workflowId: this.workflowData.id },
							);
						}
					}

					const workflowStatusFinal = determineFinalExecutionStatus(fullRunData);

					if (workflowStatusFinal !== 'success' && workflowStatusFinal !== 'waiting') {
						executeErrorWorkflow(
							this.workflowData,
							fullRunData,
							this.mode,
							this.executionId,
							this.retryOf,
						);
					}

					// Although it is treated as IWorkflowBase here, it's being instantiated elsewhere with properties that may be sensitive
					// As a result, we should create an IWorkflowBase object with only the data we want to save in it.
					const fullExecutionData = prepareExecutionDataForDbUpdate({
						runData: fullRunData,
						workflowData: this.workflowData,
						workflowStatusFinal,
						retryOf: this.retryOf,
					});

					await updateExistingExecution({
						executionId: this.executionId,
						workflowId: this.workflowData.id,
						executionData: fullExecutionData,
					});
				} catch (error) {
					executeErrorWorkflow(
						this.workflowData,
						fullRunData,
						this.mode,
						this.executionId,
						this.retryOf,
					);
				} finally {
					workflowStatisticsService.emit('workflowExecutionCompleted', {
						workflowData: this.workflowData,
						fullRunData,
					});
				}
			},
			async function (this: WorkflowHooks, runData: IRun): Promise<void> {
				const { executionId, workflowData: workflow } = this;

				eventService.emit('workflow-post-execute', {
					workflow,
					executionId,
					runData,
				});
			},
			async function (this: WorkflowHooks, fullRunData: IRun) {
				const externalHooks = Container.get(ExternalHooks);
				if (externalHooks.exists('workflow.postExecute')) {
					try {
						await externalHooks.run('workflow.postExecute', [
							fullRunData,
							this.workflowData,
							this.executionId,
						]);
					} catch (error) {
						ErrorReporter.error(error);
						Container.get(Logger).error(
							'There was a problem running hook "workflow.postExecute"',
							error,
						);
					}
				}
			},
		],
		nodeFetchedData: [
			async (workflowId: string, node: INode) => {
				workflowStatisticsService.emit('nodeFetchedData', { workflowId, node });
			},
		],
	};
}

export async function getRunData(
	workflowData: IWorkflowBase,
	inputData?: INodeExecutionData[],
): Promise<IWorkflowExecutionDataProcess> {
	const mode = 'integrated';

	const startingNode = findSubworkflowStart(workflowData.nodes);

	// Always start with empty data if no inputData got supplied
	inputData = inputData || [
		{
			json: {},
		},
	];

	// Initialize the incoming data
	const nodeExecutionStack: IExecuteData[] = [];
	nodeExecutionStack.push({
		node: startingNode,
		data: {
			main: [inputData],
		},
		source: null,
	});

	const runExecutionData: IRunExecutionData = {
		startData: {},
		resultData: {
			runData: {},
		},
		executionData: {
			contextData: {},
			metadata: {},
			nodeExecutionStack,
			waitingExecution: {},
			waitingExecutionSource: {},
		},
	};

	return {
		executionMode: mode,
		executionData: runExecutionData,
		workflowData,
	};
}

export async function getWorkflowData(
	workflowInfo: IExecuteWorkflowInfo,
	parentWorkflowId: string,
	parentWorkflowSettings?: IWorkflowSettings,
): Promise<IWorkflowBase> {
	if (workflowInfo.id === undefined && workflowInfo.code === undefined) {
		throw new ApplicationError(
			'No information about the workflow to execute found. Please provide either the "id" or "code"!',
		);
	}

	let workflowData: IWorkflowBase | null;
	if (workflowInfo.id !== undefined) {
		const relations = config.getEnv('workflowTagsDisabled') ? [] : ['tags'];

		workflowData = await Container.get(WorkflowRepository).get(
			{ id: workflowInfo.id },
			{ relations },
		);

		if (workflowData === undefined || workflowData === null) {
			throw new ApplicationError('Workflow does not exist.', {
				extra: { workflowId: workflowInfo.id },
			});
		}
	} else {
		workflowData = workflowInfo.code ?? null;
		if (workflowData) {
			if (!workflowData.id) {
				workflowData.id = parentWorkflowId;
			}
			if (!workflowData.settings) {
				workflowData.settings = parentWorkflowSettings;
			}
		}
	}

	return workflowData!;
}

/**
 * Executes the workflow with the given ID
 */
async function executeWorkflow(
	workflowInfo: IExecuteWorkflowInfo,
	additionalData: IWorkflowExecuteAdditionalData,
	options: ExecuteWorkflowOptions,
): Promise<Array<INodeExecutionData[] | null> | IWorkflowExecuteProcess> {
	const externalHooks = Container.get(ExternalHooks);
	await externalHooks.init();

	const nodeTypes = Container.get(NodeTypes);
	const activeExecutions = Container.get(ActiveExecutions);
	const eventService = Container.get(EventService);
	const executionRepository = Container.get(ExecutionRepository);

	const workflowData =
		options.loadedWorkflowData ??
		(await getWorkflowData(workflowInfo, options.parentWorkflowId, options.parentWorkflowSettings));

	const workflowName = workflowData ? workflowData.name : undefined;
	const workflow = new Workflow({
		id: workflowData.id,
		name: workflowName,
		nodes: workflowData.nodes,
		connections: workflowData.connections,
		active: workflowData.active,
		nodeTypes,
		staticData: workflowData.staticData,
		settings: workflowData.settings,
	});

	const runData = options.loadedRunData ?? (await getRunData(workflowData, options.inputData));

	const executionId = await activeExecutions.add(runData);
	await executionRepository.updateStatus(executionId, 'running');

	Container.get(EventService).emit('workflow-pre-execute', { executionId, data: runData });

	let data;
	try {
		await Container.get(PermissionChecker).check(workflowData.id, workflowData.nodes);
		await Container.get(SubworkflowPolicyChecker).check(
			workflow,
			options.parentWorkflowId,
			options.node,
			additionalData.userId,
		);

		// Create new additionalData to have different workflow loaded and to call
		// different webhooks
		const additionalDataIntegrated = await getBase();
		additionalDataIntegrated.hooks = getWorkflowHooksIntegrated(
			runData.executionMode,
			executionId,
			workflowData,
		);
		additionalDataIntegrated.executionId = executionId;
		additionalDataIntegrated.parentCallbackManager = options.parentCallbackManager;

		// Make sure we pass on the original executeWorkflow function we received
		// This one already contains changes to talk to parent process
		// and get executionID from `activeExecutions` running on main process
		additionalDataIntegrated.executeWorkflow = additionalData.executeWorkflow;

		let subworkflowTimeout = additionalData.executionTimeoutTimestamp;
		const workflowSettings = workflowData.settings;
		if (workflowSettings?.executionTimeout !== undefined && workflowSettings.executionTimeout > 0) {
			// We might have received a max timeout timestamp from the parent workflow
			// If we did, then we get the minimum time between the two timeouts
			// If no timeout was given from the parent, then we use our timeout.
			subworkflowTimeout = Math.min(
				additionalData.executionTimeoutTimestamp || Number.MAX_SAFE_INTEGER,
				Date.now() + workflowSettings.executionTimeout * 1000,
			);
		}

		additionalDataIntegrated.executionTimeoutTimestamp = subworkflowTimeout;

		const runExecutionData = runData.executionData as IRunExecutionData;

		// Execute the workflow
		const workflowExecute = new WorkflowExecute(
			additionalDataIntegrated,
			runData.executionMode,
			runExecutionData,
		);
		const execution = workflowExecute.processRunExecutionData(workflow);
		activeExecutions.attachWorkflowExecution(executionId, execution);
		data = await execution;
	} catch (error) {
		const executionError = error ? (error as ExecutionError) : undefined;
		const fullRunData: IRun = {
			data: {
				resultData: {
					error: executionError,
					runData: {},
				},
			},
			finished: false,
			mode: 'integrated',
			startedAt: new Date(),
			stoppedAt: new Date(),
			status: 'error',
		};
		// When failing, we might not have finished the execution
		// Therefore, database might not contain finished errors.
		// Force an update to db as there should be no harm doing this

		const fullExecutionData: ExecutionPayload = {
			data: fullRunData.data,
			mode: fullRunData.mode,
			finished: fullRunData.finished ? fullRunData.finished : false,
			startedAt: fullRunData.startedAt,
			stoppedAt: fullRunData.stoppedAt,
			status: fullRunData.status,
			workflowData,
			workflowId: workflowData.id,
		};
		if (workflowData.id) {
			fullExecutionData.workflowId = workflowData.id;
		}

		// remove execution from active executions
		activeExecutions.remove(executionId, fullRunData);

		await executionRepository.updateExistingExecution(executionId, fullExecutionData);
		throw objectToError(
			{
				...executionError,
				stack: executionError?.stack,
				message: executionError?.message,
			},
			workflow,
		);
	}

	await externalHooks.run('workflow.postExecute', [data, workflowData, executionId]);

	eventService.emit('workflow-post-execute', {
		workflow: workflowData,
		executionId,
		userId: additionalData.userId,
		runData: data,
	});

	// subworkflow either finished, or is in status waiting due to a wait node, both cases are considered successes here
	if (data.finished === true || data.status === 'waiting') {
		// Workflow did finish successfully

		activeExecutions.remove(executionId, data);
		const returnData = WorkflowHelpers.getDataLastExecutedNodeData(data);
		return returnData!.data!.main;
	}
	activeExecutions.remove(executionId, data);

	// Workflow did fail
	const { error } = data.data.resultData;

	throw objectToError(
		{
			...error,
			stack: error?.stack,
		},
		workflow,
	);
}

export function setExecutionStatus(status: ExecutionStatus) {
	const logger = Container.get(Logger);
	if (this.executionId === undefined) {
		logger.debug(`Setting execution status "${status}" failed because executionId is undefined`);
		return;
	}
	logger.debug(`Setting execution status for ${this.executionId} to "${status}"`);
	Container.get(ActiveExecutions).setStatus(this.executionId, status);
}

export function sendDataToUI(type: PushType, data: IDataObject | IDataObject[]) {
	const { pushRef } = this;
	if (pushRef === undefined) {
		return;
	}

	// Push data to session which started workflow
	try {
		const pushInstance = Container.get(Push);
		pushInstance.send(type, data, pushRef);
	} catch (error) {
		const logger = Container.get(Logger);
		logger.warn(`There was a problem sending message to UI: ${error.message}`);
	}
}

/**
 * Returns the base additional data without webhooks
 */
export async function getBase(
	userId?: string,
	currentNodeParameters?: INodeParameters,
	executionTimeoutTimestamp?: number,
): Promise<IWorkflowExecuteAdditionalData> {
	const urlBaseWebhook = Container.get(UrlService).getWebhookBaseUrl();

	const globalConfig = Container.get(GlobalConfig);

	const variables = await WorkflowHelpers.getVariables();

	const eventService = Container.get(EventService);

	return {
		credentialsHelper: Container.get(CredentialsHelper),
		executeWorkflow,
		restApiUrl: urlBaseWebhook + globalConfig.endpoints.rest,
		instanceBaseUrl: urlBaseWebhook,
		formWaitingBaseUrl: urlBaseWebhook + globalConfig.endpoints.formWaiting,
		webhookBaseUrl: urlBaseWebhook + globalConfig.endpoints.webhook,
		webhookWaitingBaseUrl: urlBaseWebhook + globalConfig.endpoints.webhookWaiting,
		webhookTestBaseUrl: urlBaseWebhook + globalConfig.endpoints.webhookTest,
		currentNodeParameters,
		executionTimeoutTimestamp,
		userId,
		setExecutionStatus,
		variables,
		secretsHelpers: Container.get(SecretsHelper),
<<<<<<< HEAD
		logAiEvent: async (
			eventName: EventNamesAiNodesType,
			payload: {
				msg?: string | undefined;
				executionId: string;
				nodeName: string;
				workflowId?: string | undefined;
				workflowName: string;
				nodeType?: string | undefined;
			},
		) => {
			return await Container.get(MessageEventBus).sendAiNodeEvent({
				eventName,
				payload,
			});
		},
		async startAgentJob(
			jobType: string,
			settings: unknown,
			executeFunctions: IExecuteFunctions,
			inputData: ITaskDataConnections,
			node: INode,
			workflow: Workflow,
			runExecutionData: IRunExecutionData,
			runIndex: number,
			itemIndex: number,
			activeNodeName: string,
			connectionInputData: INodeExecutionData[],
			siblingParameters: INodeParameters,
			mode: WorkflowExecuteMode,
			executeData?: IExecuteData,
			defaultReturnRunIndex?: number,
			selfData?: IDataObject,
			contextNodeName?: string,
		) {
			return await Container.get(TaskManager).startTask(
				jobType,
				settings,
				executeFunctions,
				inputData,
				node,
				workflow,
				runExecutionData,
				runIndex,
				itemIndex,
				activeNodeName,
				connectionInputData,
				siblingParameters,
				mode,
				executeData,
				defaultReturnRunIndex,
				selfData,
				contextNodeName,
			);
		},
=======
		logAiEvent: (eventName: keyof AiEventMap, payload: AiEventPayload) =>
			eventService.emit(eventName, payload),
>>>>>>> 6a35812f
	};
}

/**
 * Returns WorkflowHooks instance for running integrated workflows
 * (Workflows which get started inside of another workflow)
 */
function getWorkflowHooksIntegrated(
	mode: WorkflowExecuteMode,
	executionId: string,
	workflowData: IWorkflowBase,
): WorkflowHooks {
	const hookFunctions = hookFunctionsSave();
	const preExecuteFunctions = hookFunctionsPreExecute();
	for (const key of Object.keys(preExecuteFunctions)) {
		const hooks = hookFunctions[key] ?? [];
		hooks.push.apply(hookFunctions[key], preExecuteFunctions[key]);
	}
	return new WorkflowHooks(hookFunctions, mode, executionId, workflowData);
}

/**
 * Returns WorkflowHooks instance for running integrated workflows
 * (Workflows which get started inside of another workflow)
 */
export function getWorkflowHooksWorkerExecuter(
	mode: WorkflowExecuteMode,
	executionId: string,
	workflowData: IWorkflowBase,
	optionalParameters?: IWorkflowHooksOptionalParameters,
): WorkflowHooks {
	optionalParameters = optionalParameters || {};
	const hookFunctions = hookFunctionsSaveWorker();
	const preExecuteFunctions = hookFunctionsPreExecute();
	for (const key of Object.keys(preExecuteFunctions)) {
		const hooks = hookFunctions[key] ?? [];
		hooks.push.apply(hookFunctions[key], preExecuteFunctions[key]);
	}

	return new WorkflowHooks(hookFunctions, mode, executionId, workflowData, optionalParameters);
}

/**
 * Returns WorkflowHooks instance for main process if workflow runs via worker
 */
export function getWorkflowHooksWorkerMain(
	mode: WorkflowExecuteMode,
	executionId: string,
	workflowData: IWorkflowBase,
	optionalParameters?: IWorkflowHooksOptionalParameters,
): WorkflowHooks {
	optionalParameters = optionalParameters || {};
	const hookFunctions = hookFunctionsPreExecute();

	// TODO: why are workers pushing to frontend?
	// TODO: simplifying this for now to just leave the bare minimum hooks

	// const hookFunctions = hookFunctionsPush();
	// const preExecuteFunctions = hookFunctionsPreExecute();
	// for (const key of Object.keys(preExecuteFunctions)) {
	// 	if (hookFunctions[key] === undefined) {
	// 		hookFunctions[key] = [];
	// 	}
	// 	hookFunctions[key]!.push.apply(hookFunctions[key], preExecuteFunctions[key]);
	// }

	// When running with worker mode, main process executes
	// Only workflowExecuteBefore + workflowExecuteAfter
	// So to avoid confusion, we are removing other hooks.
	hookFunctions.nodeExecuteBefore = [];
	hookFunctions.nodeExecuteAfter = [];
	hookFunctions.workflowExecuteAfter = [
		async function (this: WorkflowHooks, fullRunData: IRun): Promise<void> {
			const executionStatus = determineFinalExecutionStatus(fullRunData);
			const saveSettings = toSaveSettings(this.workflowData.settings);

			const shouldNotSave =
				(executionStatus === 'success' && !saveSettings.success) ||
				(executionStatus !== 'success' && !saveSettings.error);

			if (shouldNotSave) {
				await Container.get(ExecutionRepository).hardDelete({
					workflowId: this.workflowData.id,
					executionId: this.executionId,
				});
			}
		},
	];

	return new WorkflowHooks(hookFunctions, mode, executionId, workflowData, optionalParameters);
}

/**
 * Returns WorkflowHooks instance for running the main workflow
 *
 */
export function getWorkflowHooksMain(
	data: IWorkflowExecutionDataProcess,
	executionId: string,
): WorkflowHooks {
	const hookFunctions = hookFunctionsSave();
	const pushFunctions = hookFunctionsPush();
	for (const key of Object.keys(pushFunctions)) {
		const hooks = hookFunctions[key] ?? [];
		hooks.push.apply(hookFunctions[key], pushFunctions[key]);
	}

	const preExecuteFunctions = hookFunctionsPreExecute();
	for (const key of Object.keys(preExecuteFunctions)) {
		const hooks = hookFunctions[key] ?? [];
		hooks.push.apply(hookFunctions[key], preExecuteFunctions[key]);
	}

	if (!hookFunctions.nodeExecuteBefore) hookFunctions.nodeExecuteBefore = [];
	if (!hookFunctions.nodeExecuteAfter) hookFunctions.nodeExecuteAfter = [];

	return new WorkflowHooks(hookFunctions, data.executionMode, executionId, data.workflowData, {
		pushRef: data.pushRef,
		retryOf: data.retryOf as string,
	});
}<|MERGE_RESOLUTION|>--- conflicted
+++ resolved
@@ -24,15 +24,10 @@
 	WorkflowExecuteMode,
 	ExecutionStatus,
 	ExecutionError,
-<<<<<<< HEAD
-	EventNamesAiNodesType,
-	CallbackManager,
 	IExecuteFunctions,
 	ITaskDataConnections,
-=======
 	ExecuteWorkflowOptions,
 	IWorkflowExecutionDataProcess,
->>>>>>> 6a35812f
 } from 'n8n-workflow';
 import {
 	ApplicationError,
@@ -71,13 +66,10 @@
 import { OwnershipService } from './services/ownership.service';
 import { UrlService } from './services/url.service';
 import { SubworkflowPolicyChecker } from './subworkflows/subworkflow-policy-checker.service';
-<<<<<<< HEAD
 import { TaskManager } from './runners/task-managers/task-manager';
-=======
 import { PermissionChecker } from './user-management/permission-checker';
 import { WorkflowExecutionService } from './workflows/workflow-execution.service';
 import { WorkflowStaticDataService } from './workflows/workflow-static-data.service';
->>>>>>> 6a35812f
 
 export function objectToError(errorObject: unknown, workflow: Workflow): Error {
 	// TODO: Expand with other error types
@@ -992,23 +984,6 @@
 		setExecutionStatus,
 		variables,
 		secretsHelpers: Container.get(SecretsHelper),
-<<<<<<< HEAD
-		logAiEvent: async (
-			eventName: EventNamesAiNodesType,
-			payload: {
-				msg?: string | undefined;
-				executionId: string;
-				nodeName: string;
-				workflowId?: string | undefined;
-				workflowName: string;
-				nodeType?: string | undefined;
-			},
-		) => {
-			return await Container.get(MessageEventBus).sendAiNodeEvent({
-				eventName,
-				payload,
-			});
-		},
 		async startAgentJob(
 			jobType: string,
 			settings: unknown,
@@ -1048,10 +1023,8 @@
 				contextNodeName,
 			);
 		},
-=======
 		logAiEvent: (eventName: keyof AiEventMap, payload: AiEventPayload) =>
 			eventService.emit(eventName, payload),
->>>>>>> 6a35812f
 	};
 }
 
