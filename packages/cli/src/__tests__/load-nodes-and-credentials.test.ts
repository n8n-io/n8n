import { Service } from '@n8n/di';
import watcher from '@parcel/watcher';
import fs from 'fs/promises';
import { mock } from 'jest-mock-extended';
import type { DirectoryLoader } from 'n8n-core';
<<<<<<< HEAD
import watcher from '@parcel/watcher';
=======
import type { INodeProperties, INodeTypeDescription } from 'n8n-workflow';
import { NodeConnectionTypes } from 'n8n-workflow';
>>>>>>> a77cf97d

import { LoadNodesAndCredentials } from '../load-nodes-and-credentials';

jest.mock('lodash/debounce', () => (fn: () => void) => fn);

jest.mock('@parcel/watcher', () => ({
	subscribe: jest.fn().mockResolvedValue(undefined),
}));

jest.mock('fs/promises');

jest.mock('@/push', () => {
	@Service()
	class Push {
		broadcast = jest.fn();
	}

	return { Push };
});

describe('LoadNodesAndCredentials', () => {
	describe('resolveIcon', () => {
		let instance: LoadNodesAndCredentials;

		beforeEach(() => {
			instance = new LoadNodesAndCredentials(mock(), mock(), mock(), mock(), mock(), mock());
			instance.loaders.package1 = mock<DirectoryLoader>({
				directory: '/icons/package1',
			});
		});

		it('should return undefined if the loader for the package is not found', () => {
			const result = instance.resolveIcon('unknownPackage', '/icons/unknownPackage/icon.png');
			expect(result).toBeUndefined();
		});

		it('should return undefined if the resolved file path is outside the loader directory', () => {
			const result = instance.resolveIcon('package1', '/some/other/path/icon.png');
			expect(result).toBeUndefined();
		});

		it('should return the file path if the file is within the loader directory', () => {
			const result = instance.resolveIcon('package1', '/icons/package1/icon.png');
			expect(result).toBe('/icons/package1/icon.png');
		});

		it('should return undefined if the URL is outside the package directory', () => {
			const result = instance.resolveIcon('package1', '/icons/package1/../../../etc/passwd');
			expect(result).toBeUndefined();
		});
	});

<<<<<<< HEAD
=======
	describe('convertNodeToAiTool', () => {
		const instance = new LoadNodesAndCredentials(mock(), mock(), mock(), mock(), mock(), mock());

		let fullNodeWrapper: { description: INodeTypeDescription };

		beforeEach(() => {
			fullNodeWrapper = {
				description: {
					displayName: 'Test Node',
					name: 'testNode',
					group: ['input'],
					description: 'A test node',
					version: 1,
					defaults: {},
					inputs: [NodeConnectionTypes.Main],
					outputs: [NodeConnectionTypes.Main],
					properties: [],
				},
			};
		});

		it('should modify the name and displayName correctly', () => {
			const result = instance.convertNodeToAiTool(fullNodeWrapper);
			expect(result.description.name).toBe('testNodeTool');
			expect(result.description.displayName).toBe('Test Node Tool');
		});

		it('should update inputs and outputs', () => {
			const result = instance.convertNodeToAiTool(fullNodeWrapper);
			expect(result.description.inputs).toEqual([]);
			expect(result.description.outputs).toEqual([NodeConnectionTypes.AiTool]);
		});

		it('should remove the usableAsTool property', () => {
			fullNodeWrapper.description.usableAsTool = true;
			const result = instance.convertNodeToAiTool(fullNodeWrapper);
			expect(result.description.usableAsTool).toBeUndefined();
		});

		it("should add toolDescription property if it doesn't exist", () => {
			const result = instance.convertNodeToAiTool(fullNodeWrapper);
			const toolDescriptionProp = result.description.properties.find(
				(prop) => prop.name === 'toolDescription',
			);
			expect(toolDescriptionProp).toBeDefined();
			expect(toolDescriptionProp?.type).toBe('string');
			expect(toolDescriptionProp?.default).toBe(fullNodeWrapper.description.description);
		});

		it('should add toolDescription property after callout property', () => {
			fullNodeWrapper.description.properties = [
				{
					displayName: 'Callout 1',
					name: 'callout1',
					type: 'callout',
					default: '',
				},
				{
					displayName: 'Callout 2',
					name: 'callout2',
					type: 'callout',
					default: '',
				},
				{
					displayName: 'Another',
					name: 'another',
					type: 'boolean',
					default: true,
				},
			] satisfies INodeProperties[];

			const result = instance.convertNodeToAiTool(fullNodeWrapper);
			const toolDescriptionPropIndex = result.description.properties.findIndex(
				(prop) => prop.name === 'toolDescription',
			);
			expect(toolDescriptionPropIndex).toBe(2);
			expect(result.description.properties).toHaveLength(4);
		});

		it('should set codex categories correctly', () => {
			const result = instance.convertNodeToAiTool(fullNodeWrapper);
			expect(result.description.codex).toEqual({
				categories: ['AI'],
				subcategories: {
					AI: ['Tools'],
					Tools: ['Other Tools'],
				},
				resources: {},
			});
		});

		it('should preserve existing properties', () => {
			const existingProp: INodeProperties = {
				displayName: 'Existing Prop',
				name: 'existingProp',
				type: 'string',
				default: 'test',
			};
			fullNodeWrapper.description.properties = [existingProp];
			const result = instance.convertNodeToAiTool(fullNodeWrapper);
			expect(result.description.properties).toHaveLength(2); // Existing prop + toolDescription
			expect(result.description.properties).toContainEqual(existingProp);
		});

		it('should handle nodes with resource property', () => {
			const resourceProp: INodeProperties = {
				displayName: 'Resource',
				name: 'resource',
				type: 'options',
				options: [{ name: 'User', value: 'user' }],
				default: 'user',
			};
			fullNodeWrapper.description.properties = [resourceProp];
			const result = instance.convertNodeToAiTool(fullNodeWrapper);
			expect(result.description.properties[0].name).toBe('descriptionType');
			expect(result.description.properties[1].name).toBe('toolDescription');
			expect(result.description.properties[2]).toEqual(resourceProp);
		});

		it('should handle nodes with operation property', () => {
			const operationProp: INodeProperties = {
				displayName: 'Operation',
				name: 'operation',
				type: 'options',
				options: [{ name: 'Create', value: 'create' }],
				default: 'create',
			};
			fullNodeWrapper.description.properties = [operationProp];
			const result = instance.convertNodeToAiTool(fullNodeWrapper);
			expect(result.description.properties[0].name).toBe('descriptionType');
			expect(result.description.properties[1].name).toBe('toolDescription');
			expect(result.description.properties[2]).toEqual(operationProp);
		});

		it('should handle nodes with both resource and operation properties', () => {
			const resourceProp: INodeProperties = {
				displayName: 'Resource',
				name: 'resource',
				type: 'options',
				options: [{ name: 'User', value: 'user' }],
				default: 'user',
			};
			const operationProp: INodeProperties = {
				displayName: 'Operation',
				name: 'operation',
				type: 'options',
				options: [{ name: 'Create', value: 'create' }],
				default: 'create',
			};
			fullNodeWrapper.description.properties = [resourceProp, operationProp];
			const result = instance.convertNodeToAiTool(fullNodeWrapper);
			expect(result.description.properties[0].name).toBe('descriptionType');
			expect(result.description.properties[1].name).toBe('toolDescription');
			expect(result.description.properties[2]).toEqual(resourceProp);
			expect(result.description.properties[3]).toEqual(operationProp);
		});

		it('should handle nodes with empty properties', () => {
			fullNodeWrapper.description.properties = [];
			const result = instance.convertNodeToAiTool(fullNodeWrapper);
			expect(result.description.properties).toHaveLength(1);
			expect(result.description.properties[0].name).toBe('toolDescription');
		});

		it('should handle nodes with existing codex property', () => {
			fullNodeWrapper.description.codex = {
				categories: ['Existing'],
				subcategories: {
					Existing: ['Category'],
				},
				resources: {
					primaryDocumentation: [{ url: 'https://example.com' }],
				},
			};
			const result = instance.convertNodeToAiTool(fullNodeWrapper);
			expect(result.description.codex).toEqual({
				categories: ['AI'],
				subcategories: {
					AI: ['Tools'],
					Tools: ['Other Tools'],
				},
				resources: {
					primaryDocumentation: [{ url: 'https://example.com' }],
				},
			});
		});

		it('should handle nodes with existing codex with tool subcategory overwrite', () => {
			fullNodeWrapper.description.codex = {
				categories: ['AI'],
				subcategories: {
					AI: ['Tools'],
					Tools: ['Recommended'],
				},
				resources: {
					primaryDocumentation: [{ url: 'https://example.com' }],
				},
			};
			const result = instance.convertNodeToAiTool(fullNodeWrapper);
			expect(result.description.codex).toEqual({
				categories: ['AI'],
				subcategories: {
					AI: ['Tools'],
					Tools: ['Recommended'],
				},
				resources: {
					primaryDocumentation: [{ url: 'https://example.com' }],
				},
			});
		});

		it('should handle nodes with very long names', () => {
			fullNodeWrapper.description.name = 'veryLongNodeNameThatExceedsNormalLimits'.repeat(10);
			fullNodeWrapper.description.displayName =
				'Very Long Node Name That Exceeds Normal Limits'.repeat(10);
			const result = instance.convertNodeToAiTool(fullNodeWrapper);
			expect(result.description.name.endsWith('Tool')).toBe(true);
			expect(result.description.displayName.endsWith('Tool')).toBe(true);
		});

		it('should handle nodes with special characters in name and displayName', () => {
			fullNodeWrapper.description.name = 'special@#$%Node';
			fullNodeWrapper.description.displayName = 'Special @#$% Node';
			const result = instance.convertNodeToAiTool(fullNodeWrapper);
			expect(result.description.name).toBe('special@#$%NodeTool');
			expect(result.description.displayName).toBe('Special @#$% Node Tool');
		});
	});

>>>>>>> a77cf97d
	describe('resolveSchema', () => {
		let instance: LoadNodesAndCredentials;

		beforeEach(() => {
			instance = new LoadNodesAndCredentials(mock(), mock(), mock(), mock(), mock(), mock());
			instance.knownNodes['n8n-nodes-base.test'] = {
				className: 'Test',
				sourcePath: '/nodes-base/dist/nodes/Test/Test.node.js',
			};
		});

		it('should return undefined if the node is not known', () => {
			const result = instance.resolveSchema({
				node: 'n8n-nodes-base.doesNotExist',
				version: '1.0.0',
				resource: 'account',
				operation: 'get',
			});
			expect(result).toBeUndefined();
		});

		it('should return the correct path if the node is known', () => {
			const result = instance.resolveSchema({
				node: 'n8n-nodes-base.test',
				version: '1.0.0',
				resource: 'account',
				operation: 'get',
			});
			expect(result).toEqual('/nodes-base/dist/nodes/Test/__schema__/v1.0.0/account/get.json');
		});

		it('should return the correct path if there is no resource or operation', () => {
			const result = instance.resolveSchema({
				node: 'n8n-nodes-base.test',
				version: '1.0.0',
			});
			expect(result).toEqual('/nodes-base/dist/nodes/Test/__schema__/v1.0.0.json');
		});
	});

<<<<<<< HEAD
=======
	describe('createAiTools', () => {
		let instance: LoadNodesAndCredentials;

		beforeEach(() => {
			instance = new LoadNodesAndCredentials(mock(), mock(), mock(), mock(), mock(), mock());
			instance.types.nodes = [
				{
					name: 'testNode',
					displayName: 'Test Node',
					group: ['input'],
					description: 'A test node',
					usableAsTool: true,
					properties: [], // need properties to test this
				},
			] as unknown as INodeTypeDescription[];
			// private field

			instance['known'].nodes.testNode = { className: 'TestNode', sourcePath: '/path/to/testNode' };

			instance['known'].credentials['testCredential'] = {
				className: 'TestCredential',
				sourcePath: '/path/to/testCredential',
				supportedNodes: ['testNode'],
			};
		});

		it('should create AI tools for nodes marked as usableAsTool', () => {
			instance.createAiTools();

			expect(instance.types.nodes).toHaveLength(2); // Original node + AI tool
			expect(instance.types.nodes[1]).toEqual({
				codex: {
					categories: ['AI'],
					resources: {},
					subcategories: { AI: ['Tools'], Tools: ['Other Tools'] },
				},
				description: 'A test node',
				name: 'testNodeTool',
				displayName: 'Test Node Tool',
				group: ['input'],
				inputs: [],
				outputs: ['ai_tool'],
				properties: [
					{
						default: 'A test node',
						description:
							'Explain to the LLM what this tool does, a good, specific description would allow LLMs to produce expected results much more often',
						displayName: 'Description',
						name: 'toolDescription',
						required: true,
						type: 'string',
						typeOptions: {
							rows: 2,
						},
					},
				],
			});
		});

		it('should duplicate supportedNodes for AI tools', () => {
			instance.createAiTools();

			expect(instance.types.nodes).toHaveLength(2);
			// accesses private property

			expect(instance['known'].credentials.testCredential.supportedNodes).toEqual([
				'testNode',
				'testNodeTool',
			]);
		});

		it('should not modify nodes without usableAsTool property', () => {
			instance.types.nodes[0].usableAsTool = undefined;
			instance.createAiTools();

			expect(instance.types.nodes).toHaveLength(1); // No AI tool created
			expect(instance.types.nodes[0].name).toBe('testNode');
		});

		it('should handle nodes with usableAsTool as an object with replacements', () => {
			instance.types.nodes[0].usableAsTool = {
				replacements: {
					displayName: 'Custom Tool Name',
				},
			};
			instance.createAiTools();
			expect(instance.types.nodes[1]).toEqual({
				name: 'testNodeTool',
				displayName: 'Custom Tool Name Tool',
				group: ['input'],
				inputs: [],
				outputs: ['ai_tool'],
				description: 'A test node',
				properties: [
					{
						displayName: 'Description',
						name: 'toolDescription',
						type: 'string',
						default: 'A test node',
						required: true,
						typeOptions: { rows: 2 },
						description:
							'Explain to the LLM what this tool does, a good, specific description would allow LLMs to produce expected results much more often',
					},
				],
				codex: {
					categories: ['AI'],
					subcategories: {
						AI: ['Tools'],
						Tools: ['Other Tools'],
					},
					resources: {},
				},
			});
		});
	});

>>>>>>> a77cf97d
	describe('shouldAddDomainRestrictions', () => {
		let instance: LoadNodesAndCredentials;

		beforeEach(() => {
			instance = new LoadNodesAndCredentials(mock(), mock(), mock(), mock(), mock(), mock());
		});
		it('should return true for credentials with authenticate property', () => {
			const credential = {
				name: 'testCredential',
				displayName: 'Test Credential',
				authenticate: {},
				properties: [],
			};

			const result = (instance as any).shouldAddDomainRestrictions(credential);
			expect(result).toBe(true);
		});

		it('should return true for credentials with genericAuth set to true', () => {
			const credential = {
				name: 'testCredential',
				displayName: 'Test Credential',
				genericAuth: true,
				properties: [],
			};

			const result = (instance as any).shouldAddDomainRestrictions(credential);
			expect(result).toBe(true);
		});

		it('should return true for credentials extending oAuth2Api', () => {
			const credential = {
				name: 'testCredential',
				displayName: 'Test Credential',
				extends: ['oAuth2Api'],
				properties: [],
			};

			const result = (instance as any).shouldAddDomainRestrictions(credential);
			expect(result).toBe(true);
		});

		it('should return true for credentials extending oAuth1Api', () => {
			const credential = {
				name: 'testCredential',
				displayName: 'Test Credential',
				extends: ['oAuth1Api'],
				properties: [],
			};

			const result = (instance as any).shouldAddDomainRestrictions(credential);
			expect(result).toBe(true);
		});

		it('should return true for credentials extending googleOAuth2Api', () => {
			const credential = {
				name: 'testCredential',
				displayName: 'Test Credential',
				extends: ['googleOAuth2Api'],
				properties: [],
			};

			const result = (instance as any).shouldAddDomainRestrictions(credential);
			expect(result).toBe(true);
		});

		it('should return true when extending multiple APIs including OAuth', () => {
			const credential = {
				name: 'testCredential',
				displayName: 'Test Credential',
				extends: ['someOtherApi', 'oAuth2Api', 'anotherApi'],
				properties: [],
			};

			const result = (instance as any).shouldAddDomainRestrictions(credential);
			expect(result).toBe(true);
		});

		it('should return false for credentials without authenticate, genericAuth, or OAuth extensions', () => {
			const credential = {
				name: 'testCredential',
				displayName: 'Test Credential',
				properties: [],
			};

			const result = (instance as any).shouldAddDomainRestrictions(credential);
			expect(result).toBe(false);
		});

		it('should return false for credentials with extends that does not include OAuth types', () => {
			const credential = {
				name: 'testCredential',
				displayName: 'Test Credential',
				extends: ['someOtherApi', 'anotherApi'],
				properties: [],
			};

			const result = (instance as any).shouldAddDomainRestrictions(credential);
			expect(result).toBe(false);
		});

		it('should handle LoadedClass credential objects with type property', () => {
			const credential = {
				type: {
					name: 'testCredential',
					displayName: 'Test Credential',
					authenticate: {},
					properties: [],
				},
			};

			const result = (instance as any).shouldAddDomainRestrictions(credential);
			expect(result).toBe(true);
		});

		it('should return false for LoadedClass credential objects without auth-related properties', () => {
			const credential = {
				type: {
					name: 'testCredential',
					displayName: 'Test Credential',
					properties: [],
				},
			};

			const result = (instance as any).shouldAddDomainRestrictions(credential);
			expect(result).toBe(false);
		});
	});

	describe('injectContextEstablishmentHooks', () => {
		let instance: LoadNodesAndCredentials;
		let mockLogger: { debug: jest.Mock };
		let mockExecutionContextHookRegistry: { getHookForTriggerType: jest.Mock };

		beforeEach(() => {
			// Enable the feature flag for tests
			process.env.N8N_ENV_FEAT_CONTEXT_ESTABLISHMENT_HOOKS = 'true';

			mockLogger = {
				debug: jest.fn(),
			};
			mockExecutionContextHookRegistry = {
				getHookForTriggerType: jest.fn(),
			};
			instance = new LoadNodesAndCredentials(
				mockLogger as never,
				mock(),
				mock(),
				mock(),
				mock(),
				mockExecutionContextHookRegistry as never,
			);
		});

		afterEach(() => {
			// Clean up the environment variable after each test
			delete process.env.N8N_ENV_FEAT_CONTEXT_ESTABLISHMENT_HOOKS;
		});

		it('should not inject hooks when feature flag is disabled', () => {
			// Disable the feature flag
			delete process.env.N8N_ENV_FEAT_CONTEXT_ESTABLISHMENT_HOOKS;

			const triggerNode: INodeTypeDescription = {
				name: 'webhookTrigger',
				displayName: 'Webhook Trigger',
				group: ['trigger'],
				description: 'A webhook trigger',
				version: 1,
				defaults: {},
				inputs: [],
				outputs: ['main'],
				properties: [],
			};

			instance.types.nodes = [triggerNode];

			const mockHook = {
				hookDescription: {
					name: 'credentials.bearerToken',
					displayName: 'Bearer Token',
					options: [],
				},
			};

			mockExecutionContextHookRegistry.getHookForTriggerType.mockReturnValue([mockHook]);

			// eslint-disable-next-line @typescript-eslint/no-explicit-any
			(instance as any).injectContextEstablishmentHooks();

			expect(triggerNode.properties).toHaveLength(0);
			expect(mockLogger.debug).toHaveBeenCalledWith(
				'Context establishment hooks feature is disabled',
			);

			// Re-enable for other tests
			process.env.N8N_ENV_FEAT_CONTEXT_ESTABLISHMENT_HOOKS = 'true';
		});

		it('should not inject hooks if no hooks exist', () => {
			const triggerNode: INodeTypeDescription = {
				name: 'manualTrigger',
				displayName: 'Manual Trigger',
				group: ['trigger'],
				description: 'A manual trigger',
				version: 1,
				defaults: {},
				inputs: [],
				outputs: ['main'],
				properties: [],
			};

			instance.types.nodes = [triggerNode];

			mockExecutionContextHookRegistry.getHookForTriggerType.mockReturnValue([]);

			// eslint-disable-next-line @typescript-eslint/no-explicit-any
			(instance as any).injectContextEstablishmentHooks();

			expect(triggerNode.properties).toHaveLength(0);
		});

		it('should not inject hooks when isApplicableToTriggerNode returns false', () => {
			const manualTriggerNode: INodeTypeDescription = {
				name: 'manualTrigger',
				displayName: 'Manual Trigger',
				group: ['trigger'],
				description: 'A manual trigger',
				version: 1,
				defaults: {},
				inputs: [],
				outputs: ['main'],
				properties: [],
			};

			instance.types.nodes = [manualTriggerNode];

			const mockNonApplicableHook = {
				hookDescription: {
					name: 'credentials.bearerToken',
					displayName: 'Bearer Token',
					options: [
						{
							displayName: 'Remove from Item',
							name: 'removeFromItem',
							type: 'boolean',
							default: true,
						},
					],
				},
				isApplicableToTriggerNode: jest.fn((nodeType: string) => {
					// Only applicable to webhook trigger
					return nodeType === 'webhookTrigger';
				}),
			};

			// Mock getHookForTriggerType to simulate real filtering behavior
			mockExecutionContextHookRegistry.getHookForTriggerType.mockImplementation((nodeType) => {
				const allHooks = [mockNonApplicableHook];
				// Filter hooks based on isApplicableToTriggerNode
				return allHooks.filter((hook) => hook.isApplicableToTriggerNode(nodeType));
			});

			// eslint-disable-next-line @typescript-eslint/no-explicit-any
			(instance as any).injectContextEstablishmentHooks();

			// Verify isApplicableToTriggerNode was called, but no properties added
			expect(mockNonApplicableHook.isApplicableToTriggerNode).toHaveBeenCalledWith('manualTrigger');
			expect(manualTriggerNode.properties).toHaveLength(0);
		});

		it('should inject hooks with multiple hook types and options', () => {
			const triggerNode: INodeTypeDescription = {
				name: 'webhookTrigger',
				displayName: 'Webhook Trigger',
				group: ['trigger'],
				description: 'A webhook trigger',
				version: 1,
				defaults: {},
				inputs: [],
				outputs: ['main'],
				properties: [],
			};

			instance.types.nodes = [triggerNode];

			// Hook 1: With 2 options (one with existing displayOptions)
			const mockHookWithOptions = {
				hookDescription: {
					name: 'credentials.bearerToken',
					displayName: 'Bearer Token',
					options: [
						{
							displayName: 'Remove from Item',
							name: 'removeFromItem',
							type: 'boolean',
							default: true,
						},
						{
							displayName: 'Advanced Option',
							name: 'advancedOption',
							type: 'string',
							default: '',
							displayOptions: {
								show: {
									someOtherField: ['value'],
								},
							},
						},
					],
				},
			};

			// Hook 2: Without options
			const mockHookWithoutOptions = {
				hookDescription: {
					name: 'credentials.apiKey',
					displayName: 'API Key',
					options: [],
				},
			};

			mockExecutionContextHookRegistry.getHookForTriggerType.mockReturnValue([
				mockHookWithOptions,
				mockHookWithoutOptions,
			]);

			// eslint-disable-next-line @typescript-eslint/no-explicit-any
			(instance as any).injectContextEstablishmentHooks();

			// Verify three properties are injected
			expect(triggerNode.properties).toHaveLength(3);
			expect(triggerNode.properties[0].name).toBe('executionsHooksVersion');
			expect(triggerNode.properties[0].type).toBe('hidden');
			expect(triggerNode.properties[1].name).toBe('contextEstablishmentHooks');
			expect(triggerNode.properties[1].type).toBe('fixedCollection');
			expect(triggerNode.properties[2].name).toBe('contextHooksNotice');
			expect(triggerNode.properties[2].type).toBe('notice');

			// Verify the hook collection structure
			const hookProperty = triggerNode.properties[1];
			// eslint-disable-next-line @typescript-eslint/no-explicit-any
			const hookValues = (hookProperty as any).options?.[0]?.values as INodeProperties[];

			// Should have: hookName selector + isAllowedToFail + 2 options from first hook = 4 values
			expect(hookValues).toHaveLength(4);

			// Verify hookName selector with both hook options
			expect(hookValues[0].name).toBe('hookName');
			expect(hookValues[0].type).toBe('options');
			// eslint-disable-next-line @typescript-eslint/no-explicit-any
			const hookNameOptions = (hookValues[0] as any).options;
			expect(hookNameOptions).toHaveLength(2);
			expect(hookNameOptions[0].value).toBe('credentials.bearerToken');
			expect(hookNameOptions[1].value).toBe('credentials.apiKey');

			// Verify isAllowedToFail field
			expect(hookValues[1].name).toBe('isAllowedToFail');
			expect(hookValues[1].type).toBe('boolean');
			expect(hookValues[1].default).toBe(false);

			// Verify first option has display condition
			expect(hookValues[2].name).toBe('removeFromItem');
			expect(hookValues[2].displayOptions).toEqual({
				show: {
					hookName: ['credentials.bearerToken'],
				},
			});

			// Verify second option merges existing displayOptions with hookName
			expect(hookValues[3].name).toBe('advancedOption');
			expect(hookValues[3].displayOptions).toEqual({
				show: {
					someOtherField: ['value'],
					hookName: ['credentials.bearerToken'],
				},
			});
		});
	});

	describe('setupHotReload', () => {
		let instance: LoadNodesAndCredentials;

		const mockLoader = mock<DirectoryLoader>({
			packageName: 'CUSTOM',
			directory: '/some/custom/path',
			isLazyLoaded: false,
			reset: jest.fn(),
			loadAll: jest.fn(),
		});

		beforeEach(() => {
			instance = new LoadNodesAndCredentials(mock(), mock(), mock(), mock(), mock(), mock());
			instance.loaders = { CUSTOM: mockLoader };

			// Allow access to directory
			(fs.access as jest.Mock).mockResolvedValue(undefined);

			// Simulate custom node dir structure
			(fs.readdir as jest.Mock).mockResolvedValue([
				{ name: 'test-node', isDirectory: () => true, isSymbolicLink: () => false },
			]);

			// Simulate symlink resolution
			(fs.realpath as jest.Mock).mockResolvedValue('/resolved/test-node');
		});

		afterEach(() => {
			jest.clearAllMocks();
		});

		it('should subscribe to file changes and reload on changes', async () => {
			const postProcessSpy = jest
				.spyOn(instance, 'postProcessLoaders')
				.mockResolvedValue(undefined);
			const subscribe = jest.mocked(watcher.subscribe);

			await instance.setupHotReload();

			console.log(subscribe);
			expect(subscribe).toHaveBeenCalledTimes(2);
			expect(subscribe).toHaveBeenCalledWith('/some/custom/path', expect.any(Function), {
				ignore: ['**/node_modules/**/node_modules/**'],
			});
			expect(subscribe).toHaveBeenCalledWith('/resolved/test-node', expect.any(Function), {
				ignore: ['**/node_modules/**/node_modules/**'],
			});

			const [watchPath, onFileUpdate] = subscribe.mock.calls[0];

			expect(watchPath).toBe('/some/custom/path');

			// Simulate file change
			const fakeModule = '/some/custom/path/some-module.js';
			require.cache[fakeModule] = mock<NodeJS.Module>({ filename: fakeModule });
			await onFileUpdate(null, [{ type: 'update', path: fakeModule }]);

			expect(require.cache[fakeModule]).toBeUndefined(); // cache should be cleared
			expect(mockLoader.reset).toHaveBeenCalled();
			expect(mockLoader.loadAll).toHaveBeenCalled();
			expect(postProcessSpy).toHaveBeenCalled();
		});
	});
});<|MERGE_RESOLUTION|>--- conflicted
+++ resolved
@@ -3,12 +3,7 @@
 import fs from 'fs/promises';
 import { mock } from 'jest-mock-extended';
 import type { DirectoryLoader } from 'n8n-core';
-<<<<<<< HEAD
-import watcher from '@parcel/watcher';
-=======
 import type { INodeProperties, INodeTypeDescription } from 'n8n-workflow';
-import { NodeConnectionTypes } from 'n8n-workflow';
->>>>>>> a77cf97d
 
 import { LoadNodesAndCredentials } from '../load-nodes-and-credentials';
 
@@ -61,238 +56,6 @@
 		});
 	});
 
-<<<<<<< HEAD
-=======
-	describe('convertNodeToAiTool', () => {
-		const instance = new LoadNodesAndCredentials(mock(), mock(), mock(), mock(), mock(), mock());
-
-		let fullNodeWrapper: { description: INodeTypeDescription };
-
-		beforeEach(() => {
-			fullNodeWrapper = {
-				description: {
-					displayName: 'Test Node',
-					name: 'testNode',
-					group: ['input'],
-					description: 'A test node',
-					version: 1,
-					defaults: {},
-					inputs: [NodeConnectionTypes.Main],
-					outputs: [NodeConnectionTypes.Main],
-					properties: [],
-				},
-			};
-		});
-
-		it('should modify the name and displayName correctly', () => {
-			const result = instance.convertNodeToAiTool(fullNodeWrapper);
-			expect(result.description.name).toBe('testNodeTool');
-			expect(result.description.displayName).toBe('Test Node Tool');
-		});
-
-		it('should update inputs and outputs', () => {
-			const result = instance.convertNodeToAiTool(fullNodeWrapper);
-			expect(result.description.inputs).toEqual([]);
-			expect(result.description.outputs).toEqual([NodeConnectionTypes.AiTool]);
-		});
-
-		it('should remove the usableAsTool property', () => {
-			fullNodeWrapper.description.usableAsTool = true;
-			const result = instance.convertNodeToAiTool(fullNodeWrapper);
-			expect(result.description.usableAsTool).toBeUndefined();
-		});
-
-		it("should add toolDescription property if it doesn't exist", () => {
-			const result = instance.convertNodeToAiTool(fullNodeWrapper);
-			const toolDescriptionProp = result.description.properties.find(
-				(prop) => prop.name === 'toolDescription',
-			);
-			expect(toolDescriptionProp).toBeDefined();
-			expect(toolDescriptionProp?.type).toBe('string');
-			expect(toolDescriptionProp?.default).toBe(fullNodeWrapper.description.description);
-		});
-
-		it('should add toolDescription property after callout property', () => {
-			fullNodeWrapper.description.properties = [
-				{
-					displayName: 'Callout 1',
-					name: 'callout1',
-					type: 'callout',
-					default: '',
-				},
-				{
-					displayName: 'Callout 2',
-					name: 'callout2',
-					type: 'callout',
-					default: '',
-				},
-				{
-					displayName: 'Another',
-					name: 'another',
-					type: 'boolean',
-					default: true,
-				},
-			] satisfies INodeProperties[];
-
-			const result = instance.convertNodeToAiTool(fullNodeWrapper);
-			const toolDescriptionPropIndex = result.description.properties.findIndex(
-				(prop) => prop.name === 'toolDescription',
-			);
-			expect(toolDescriptionPropIndex).toBe(2);
-			expect(result.description.properties).toHaveLength(4);
-		});
-
-		it('should set codex categories correctly', () => {
-			const result = instance.convertNodeToAiTool(fullNodeWrapper);
-			expect(result.description.codex).toEqual({
-				categories: ['AI'],
-				subcategories: {
-					AI: ['Tools'],
-					Tools: ['Other Tools'],
-				},
-				resources: {},
-			});
-		});
-
-		it('should preserve existing properties', () => {
-			const existingProp: INodeProperties = {
-				displayName: 'Existing Prop',
-				name: 'existingProp',
-				type: 'string',
-				default: 'test',
-			};
-			fullNodeWrapper.description.properties = [existingProp];
-			const result = instance.convertNodeToAiTool(fullNodeWrapper);
-			expect(result.description.properties).toHaveLength(2); // Existing prop + toolDescription
-			expect(result.description.properties).toContainEqual(existingProp);
-		});
-
-		it('should handle nodes with resource property', () => {
-			const resourceProp: INodeProperties = {
-				displayName: 'Resource',
-				name: 'resource',
-				type: 'options',
-				options: [{ name: 'User', value: 'user' }],
-				default: 'user',
-			};
-			fullNodeWrapper.description.properties = [resourceProp];
-			const result = instance.convertNodeToAiTool(fullNodeWrapper);
-			expect(result.description.properties[0].name).toBe('descriptionType');
-			expect(result.description.properties[1].name).toBe('toolDescription');
-			expect(result.description.properties[2]).toEqual(resourceProp);
-		});
-
-		it('should handle nodes with operation property', () => {
-			const operationProp: INodeProperties = {
-				displayName: 'Operation',
-				name: 'operation',
-				type: 'options',
-				options: [{ name: 'Create', value: 'create' }],
-				default: 'create',
-			};
-			fullNodeWrapper.description.properties = [operationProp];
-			const result = instance.convertNodeToAiTool(fullNodeWrapper);
-			expect(result.description.properties[0].name).toBe('descriptionType');
-			expect(result.description.properties[1].name).toBe('toolDescription');
-			expect(result.description.properties[2]).toEqual(operationProp);
-		});
-
-		it('should handle nodes with both resource and operation properties', () => {
-			const resourceProp: INodeProperties = {
-				displayName: 'Resource',
-				name: 'resource',
-				type: 'options',
-				options: [{ name: 'User', value: 'user' }],
-				default: 'user',
-			};
-			const operationProp: INodeProperties = {
-				displayName: 'Operation',
-				name: 'operation',
-				type: 'options',
-				options: [{ name: 'Create', value: 'create' }],
-				default: 'create',
-			};
-			fullNodeWrapper.description.properties = [resourceProp, operationProp];
-			const result = instance.convertNodeToAiTool(fullNodeWrapper);
-			expect(result.description.properties[0].name).toBe('descriptionType');
-			expect(result.description.properties[1].name).toBe('toolDescription');
-			expect(result.description.properties[2]).toEqual(resourceProp);
-			expect(result.description.properties[3]).toEqual(operationProp);
-		});
-
-		it('should handle nodes with empty properties', () => {
-			fullNodeWrapper.description.properties = [];
-			const result = instance.convertNodeToAiTool(fullNodeWrapper);
-			expect(result.description.properties).toHaveLength(1);
-			expect(result.description.properties[0].name).toBe('toolDescription');
-		});
-
-		it('should handle nodes with existing codex property', () => {
-			fullNodeWrapper.description.codex = {
-				categories: ['Existing'],
-				subcategories: {
-					Existing: ['Category'],
-				},
-				resources: {
-					primaryDocumentation: [{ url: 'https://example.com' }],
-				},
-			};
-			const result = instance.convertNodeToAiTool(fullNodeWrapper);
-			expect(result.description.codex).toEqual({
-				categories: ['AI'],
-				subcategories: {
-					AI: ['Tools'],
-					Tools: ['Other Tools'],
-				},
-				resources: {
-					primaryDocumentation: [{ url: 'https://example.com' }],
-				},
-			});
-		});
-
-		it('should handle nodes with existing codex with tool subcategory overwrite', () => {
-			fullNodeWrapper.description.codex = {
-				categories: ['AI'],
-				subcategories: {
-					AI: ['Tools'],
-					Tools: ['Recommended'],
-				},
-				resources: {
-					primaryDocumentation: [{ url: 'https://example.com' }],
-				},
-			};
-			const result = instance.convertNodeToAiTool(fullNodeWrapper);
-			expect(result.description.codex).toEqual({
-				categories: ['AI'],
-				subcategories: {
-					AI: ['Tools'],
-					Tools: ['Recommended'],
-				},
-				resources: {
-					primaryDocumentation: [{ url: 'https://example.com' }],
-				},
-			});
-		});
-
-		it('should handle nodes with very long names', () => {
-			fullNodeWrapper.description.name = 'veryLongNodeNameThatExceedsNormalLimits'.repeat(10);
-			fullNodeWrapper.description.displayName =
-				'Very Long Node Name That Exceeds Normal Limits'.repeat(10);
-			const result = instance.convertNodeToAiTool(fullNodeWrapper);
-			expect(result.description.name.endsWith('Tool')).toBe(true);
-			expect(result.description.displayName.endsWith('Tool')).toBe(true);
-		});
-
-		it('should handle nodes with special characters in name and displayName', () => {
-			fullNodeWrapper.description.name = 'special@#$%Node';
-			fullNodeWrapper.description.displayName = 'Special @#$% Node';
-			const result = instance.convertNodeToAiTool(fullNodeWrapper);
-			expect(result.description.name).toBe('special@#$%NodeTool');
-			expect(result.description.displayName).toBe('Special @#$% Node Tool');
-		});
-	});
-
->>>>>>> a77cf97d
 	describe('resolveSchema', () => {
 		let instance: LoadNodesAndCredentials;
 
@@ -333,126 +96,6 @@
 		});
 	});
 
-<<<<<<< HEAD
-=======
-	describe('createAiTools', () => {
-		let instance: LoadNodesAndCredentials;
-
-		beforeEach(() => {
-			instance = new LoadNodesAndCredentials(mock(), mock(), mock(), mock(), mock(), mock());
-			instance.types.nodes = [
-				{
-					name: 'testNode',
-					displayName: 'Test Node',
-					group: ['input'],
-					description: 'A test node',
-					usableAsTool: true,
-					properties: [], // need properties to test this
-				},
-			] as unknown as INodeTypeDescription[];
-			// private field
-
-			instance['known'].nodes.testNode = { className: 'TestNode', sourcePath: '/path/to/testNode' };
-
-			instance['known'].credentials['testCredential'] = {
-				className: 'TestCredential',
-				sourcePath: '/path/to/testCredential',
-				supportedNodes: ['testNode'],
-			};
-		});
-
-		it('should create AI tools for nodes marked as usableAsTool', () => {
-			instance.createAiTools();
-
-			expect(instance.types.nodes).toHaveLength(2); // Original node + AI tool
-			expect(instance.types.nodes[1]).toEqual({
-				codex: {
-					categories: ['AI'],
-					resources: {},
-					subcategories: { AI: ['Tools'], Tools: ['Other Tools'] },
-				},
-				description: 'A test node',
-				name: 'testNodeTool',
-				displayName: 'Test Node Tool',
-				group: ['input'],
-				inputs: [],
-				outputs: ['ai_tool'],
-				properties: [
-					{
-						default: 'A test node',
-						description:
-							'Explain to the LLM what this tool does, a good, specific description would allow LLMs to produce expected results much more often',
-						displayName: 'Description',
-						name: 'toolDescription',
-						required: true,
-						type: 'string',
-						typeOptions: {
-							rows: 2,
-						},
-					},
-				],
-			});
-		});
-
-		it('should duplicate supportedNodes for AI tools', () => {
-			instance.createAiTools();
-
-			expect(instance.types.nodes).toHaveLength(2);
-			// accesses private property
-
-			expect(instance['known'].credentials.testCredential.supportedNodes).toEqual([
-				'testNode',
-				'testNodeTool',
-			]);
-		});
-
-		it('should not modify nodes without usableAsTool property', () => {
-			instance.types.nodes[0].usableAsTool = undefined;
-			instance.createAiTools();
-
-			expect(instance.types.nodes).toHaveLength(1); // No AI tool created
-			expect(instance.types.nodes[0].name).toBe('testNode');
-		});
-
-		it('should handle nodes with usableAsTool as an object with replacements', () => {
-			instance.types.nodes[0].usableAsTool = {
-				replacements: {
-					displayName: 'Custom Tool Name',
-				},
-			};
-			instance.createAiTools();
-			expect(instance.types.nodes[1]).toEqual({
-				name: 'testNodeTool',
-				displayName: 'Custom Tool Name Tool',
-				group: ['input'],
-				inputs: [],
-				outputs: ['ai_tool'],
-				description: 'A test node',
-				properties: [
-					{
-						displayName: 'Description',
-						name: 'toolDescription',
-						type: 'string',
-						default: 'A test node',
-						required: true,
-						typeOptions: { rows: 2 },
-						description:
-							'Explain to the LLM what this tool does, a good, specific description would allow LLMs to produce expected results much more often',
-					},
-				],
-				codex: {
-					categories: ['AI'],
-					subcategories: {
-						AI: ['Tools'],
-						Tools: ['Other Tools'],
-					},
-					resources: {},
-				},
-			});
-		});
-	});
-
->>>>>>> a77cf97d
 	describe('shouldAddDomainRestrictions', () => {
 		let instance: LoadNodesAndCredentials;
 
