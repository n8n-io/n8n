import { mockInstance } from '@n8n/backend-test-utils';
import { GlobalConfig } from '@n8n/config';
import type { WorkflowEntity } from '@n8n/db';
import { ExecutionRepository, WorkflowRepository } from '@n8n/db';
import { Container } from '@n8n/di';
import { mock } from 'jest-mock-extended';
import { ExternalSecretsProxy, WorkflowExecute } from 'n8n-core';
import type {
	IWorkflowBase,
	IExecuteWorkflowInfo,
	IWorkflowExecuteAdditionalData,
	ExecuteWorkflowOptions,
	IRun,
	INodeExecutionData,
	INode,
} from 'n8n-workflow';
import { createRunExecutionData } from 'n8n-workflow';
import type PCancelable from 'p-cancelable';

import { ActiveExecutions } from '@/active-executions';
import { CredentialsHelper } from '@/credentials-helper';
import { VariablesService } from '@/environments.ee/variables/variables.service.ee';
import { EventService } from '@/events/event.service';
import {
	CredentialsPermissionChecker,
	SubworkflowPolicyChecker,
} from '@/executions/pre-execution-checks';
import { ExternalHooks } from '@/external-hooks';
import { DataTableProxyService } from '@/modules/data-table/data-table-proxy.service';
import { UrlService } from '@/services/url.service';
import { WorkflowStatisticsService } from '@/services/workflow-statistics.service';
import { Telemetry } from '@/telemetry';
import {
	executeWorkflow,
	getBase,
	getRunData,
	getWorkflowData,
} from '@/workflow-execute-additional-data';
import * as WorkflowHelpers from '@/workflow-helpers';

const EXECUTION_ID = '123';
const LAST_NODE_EXECUTED = 'Last node executed';

const getMockRun = ({ lastNodeOutput }: { lastNodeOutput: Array<INodeExecutionData[] | null> }) =>
	mock<IRun>({
		data: {
			resultData: {
				runData: {
					[LAST_NODE_EXECUTED]: [
						{
							startTime: 100,
							data: {
								main: lastNodeOutput,
							},
						},
					],
				},
				lastNodeExecuted: LAST_NODE_EXECUTED,
			},
		},
		finished: true,
		mode: 'manual',
		startedAt: new Date(),
		status: 'new',
		waitTill: undefined,
	});

const getCancelablePromise = async (run: IRun) =>
	await mock<PCancelable<IRun>>({
		then: jest
			.fn()
			.mockImplementation(async (onfulfilled) => await Promise.resolve(run).then(onfulfilled)),
		catch: jest
			.fn()
			.mockImplementation(async (onrejected) => await Promise.resolve(run).catch(onrejected)),
		finally: jest
			.fn()
			.mockImplementation(async (onfinally) => await Promise.resolve(run).finally(onfinally)),
		[Symbol.toStringTag]: 'PCancelable',
	});

const processRunExecutionData = jest.fn();

jest.mock('n8n-core', () => ({
	__esModule: true,
	...jest.requireActual('n8n-core'),
	WorkflowExecute: jest.fn().mockImplementation(() => ({
		processRunExecutionData,
	})),
}));

describe('WorkflowExecuteAdditionalData', () => {
	const variablesService = mockInstance(VariablesService);
	variablesService.getAllCached.mockResolvedValue([]);
	const credentialsHelper = mockInstance(CredentialsHelper);
	const externalSecretsProxy = mockInstance(ExternalSecretsProxy);
	const eventService = mockInstance(EventService);
	mockInstance(ExternalHooks);
	Container.set(VariablesService, variablesService);
	Container.set(CredentialsHelper, credentialsHelper);
	Container.set(ExternalSecretsProxy, externalSecretsProxy);
	const executionRepository = mockInstance(ExecutionRepository);
	mockInstance(Telemetry);
	const workflowRepository = mockInstance(WorkflowRepository);
	const activeExecutions = mockInstance(ActiveExecutions);
	mockInstance(CredentialsPermissionChecker);
	mockInstance(SubworkflowPolicyChecker);
	mockInstance(WorkflowStatisticsService);
	mockInstance(DataTableProxyService);

	const urlService = mockInstance(UrlService);
	Container.set(UrlService, urlService);

	test('logAiEvent should call MessageEventBus', async () => {
		const additionalData = await getBase({ userId: 'user-id', workflowId: 'workflow-id' });

		const eventName = 'ai-messages-retrieved-from-memory';
		const payload = {
			msg: 'test message',
			executionId: '123',
			nodeName: 'n8n-memory',
			workflowId: 'workflow-id',
			workflowName: 'workflow-name',
			nodeType: 'n8n-memory',
		};

		additionalData.logAiEvent(eventName, payload);

		expect(eventService.emit).toHaveBeenCalledTimes(1);
		expect(eventService.emit).toHaveBeenCalledWith(eventName, payload);
	});

	describe('executeWorkflow', () => {
		const runWithData = getMockRun({
			lastNodeOutput: [[{ json: { test: 1 } }]],
		});

		beforeEach(() => {
			workflowRepository.get.mockResolvedValue(
				mock<WorkflowEntity>({
					id: EXECUTION_ID,
					name: 'Test Workflow',
					active: false,
					activeVersionId: null,
					activeVersion: null,
					nodes: [],
					connections: {},
				}),
			);
			activeExecutions.add.mockResolvedValue(EXECUTION_ID);
			processRunExecutionData.mockReturnValue(getCancelablePromise(runWithData));
		});

		it('should execute workflow, return data and execution id', async () => {
			const response = await executeWorkflow(
				mock<IExecuteWorkflowInfo>(),
				mock<IWorkflowExecuteAdditionalData>(),
				mock<ExecuteWorkflowOptions>({ loadedWorkflowData: undefined, doNotWaitToFinish: false }),
			);

			expect(response).toEqual({
				data: runWithData.data.resultData.runData[LAST_NODE_EXECUTED][0].data!.main,
				executionId: EXECUTION_ID,
			});
		});

		it('should execute workflow, skip waiting', async () => {
			const response = await executeWorkflow(
				mock<IExecuteWorkflowInfo>(),
				mock<IWorkflowExecuteAdditionalData>(),
				mock<ExecuteWorkflowOptions>({ loadedWorkflowData: undefined, doNotWaitToFinish: true }),
			);

			expect(response).toEqual({
				data: [null],
				executionId: EXECUTION_ID,
			});
		});

		it('should set sub workflow execution as running', async () => {
			await executeWorkflow(
				mock<IExecuteWorkflowInfo>(),
				mock<IWorkflowExecuteAdditionalData>(),
				mock<ExecuteWorkflowOptions>({ loadedWorkflowData: undefined }),
			);

			expect(executionRepository.setRunning).toHaveBeenCalledWith(EXECUTION_ID);
		});

		it('should return waitTill property when workflow execution is waiting', async () => {
			const waitTill = new Date();
			runWithData.waitTill = waitTill;

			const response = await executeWorkflow(
				mock<IExecuteWorkflowInfo>(),
				mock<IWorkflowExecuteAdditionalData>(),
				mock<ExecuteWorkflowOptions>({ loadedWorkflowData: undefined, doNotWaitToFinish: false }),
			);

			expect(response).toEqual({
				data: runWithData.data.resultData.runData[LAST_NODE_EXECUTED][0].data!.main,
				executionId: EXECUTION_ID,
				waitTill,
			});
		});

<<<<<<< HEAD
		it('should propagate parent variables to sub-workflow additional data', async () => {
			const parentVariables: IDataObject = { MY_VAR: 'test-value' };

			const parentAdditionalData = mock<IWorkflowExecuteAdditionalData>();

			parentAdditionalData.variables = parentVariables;

			const workflowExecuteMock = jest.mocked(WorkflowExecute);
			workflowExecuteMock.mockClear();

			await executeWorkflow(
				mock<IExecuteWorkflowInfo>(),
				parentAdditionalData,
				mock<ExecuteWorkflowOptions>({
					loadedWorkflowData: undefined,
					doNotWaitToFinish: false,
				}),
			);

			expect(workflowExecuteMock).toHaveBeenCalledTimes(1);

			const [additionalDataIntegrated] = workflowExecuteMock.mock.calls[0];

			expect(additionalDataIntegrated.variables).toBe(parentVariables);
=======
		it('should pass workflowId to getBase when executing subworkflow', async () => {
			const getVariablesSpy = jest.spyOn(WorkflowHelpers, 'getVariables');
			const workflowId = 'test-workflow-123';

			const workflowWithId = mock<WorkflowEntity>({
				id: workflowId,
				name: 'Test Workflow',
				active: false,
				activeVersionId: null,
				activeVersion: null,
				nodes: [],
				connections: {},
			});

			workflowRepository.get.mockResolvedValueOnce(workflowWithId);

			await executeWorkflow(
				mock<IExecuteWorkflowInfo>({ id: workflowId }),
				mock<IWorkflowExecuteAdditionalData>(),
				mock<ExecuteWorkflowOptions>({ loadedWorkflowData: undefined, doNotWaitToFinish: false }),
			);

			expect(getVariablesSpy).toHaveBeenCalledWith(workflowId, undefined);
>>>>>>> c1dade7a
		});
	});

	describe('getRunData', () => {
		it('should throw error to add trigger ndoe', () => {
			const workflow = mock<IWorkflowBase>({
				id: '1',
				name: 'test',
				nodes: [],
				active: false,
			});

			expect(() => getRunData(workflow)).toThrowError('Missing node to start execution');
		});

		const workflow = mock<IWorkflowBase>({
			id: '1',
			name: 'test',
			nodes: [
				{
					type: 'n8n-nodes-base.executeWorkflowTrigger',
				},
			],
			active: false,
		});

		it('should return default data', () => {
			expect(getRunData(workflow)).toEqual({
				executionData: createRunExecutionData({
					executionData: {
						contextData: {},
						metadata: {},
						nodeExecutionStack: [
							{
								data: { main: [[{ json: {} }]] },
								metadata: { parentExecution: undefined },
								node: workflow.nodes[0],
								source: null,
							},
						],
						waitingExecution: {},
						waitingExecutionSource: {},
					},
					resultData: {
						error: undefined,
						lastNodeExecuted: undefined,
						metadata: undefined,
						pinData: undefined,
						runData: {},
					},
					startData: {},
				}),
				executionMode: 'integrated',
				workflowData: workflow,
			});
		});

		it('should return run data with input data and metadata', () => {
			const data = [{ json: { test: 1 } }];
			const parentExecution = {
				executionId: '123',
				workflowId: '567',
			};
			expect(getRunData(workflow, data, parentExecution)).toEqual({
				executionData: createRunExecutionData({
					executionData: {
						contextData: {},
						metadata: {},
						nodeExecutionStack: [
							{
								data: { main: [data] },
								metadata: { parentExecution },
								node: workflow.nodes[0],
								source: null,
							},
						],
						waitingExecution: {},
						waitingExecutionSource: {},
					},
					parentExecution: {
						executionId: '123',
						workflowId: '567',
					},
					resultData: { runData: {} },
					startData: {},
				}),
				executionMode: 'integrated',
				workflowData: workflow,
			});
		});
	});

	describe('getWorkflowData', () => {
		beforeEach(() => {
			workflowRepository.get.mockClear();
		});

		it('should load and use active version when workflow is active', async () => {
			const activeVersionNodes: INode[] = [
				mock<INode>({
					id: 'active-node',
					type: 'n8n-nodes-base.set',
					name: 'Active Node',
					typeVersion: 1,
					parameters: {},
					position: [250, 300],
				}),
			];
			const activeVersionConnections = { 'Active Node': {} };
			const currentNodes: INode[] = [
				mock<INode>({
					id: 'current-node',
					type: 'n8n-nodes-base.set',
					name: 'Current Node',
					typeVersion: 1,
					parameters: {},
					position: [250, 300],
				}),
			];
			const currentConnections = { 'Current Node': {} };

			workflowRepository.get.mockResolvedValue(
				mock<WorkflowEntity>({
					id: 'workflow-123',
					name: 'Test Workflow',
					active: true,
					activeVersionId: 'version-456',
					nodes: currentNodes,
					connections: currentConnections,
					activeVersion: mock({
						versionId: 'version-456',
						workflowId: 'workflow-123',
						nodes: activeVersionNodes,
						connections: activeVersionConnections,
						authors: 'user1',
						createdAt: new Date(),
						updatedAt: new Date(),
					}),
				}),
			);

			const result = await getWorkflowData({ id: 'workflow-123' }, 'parent-workflow-id');

			expect(result.nodes).toEqual(activeVersionNodes);
			expect(result.connections).toEqual(activeVersionConnections);
			expect(workflowRepository.get).toHaveBeenCalledWith(
				{ id: 'workflow-123' },
				{ relations: ['activeVersion', 'tags'] },
			);
		});

		it('should use current version when workflow has no active version', async () => {
			const currentNodes: INode[] = [
				mock<INode>({
					id: 'current-node',
					type: 'n8n-nodes-base.set',
					name: 'Current Node',
					typeVersion: 1,
					parameters: {},
					position: [250, 300],
				}),
			];
			const currentConnections = { 'Current Node': {} };

			workflowRepository.get.mockResolvedValue(
				mock<WorkflowEntity>({
					id: 'workflow-123',
					name: 'Test Workflow',
					active: false,
					activeVersionId: null,
					nodes: currentNodes,
					connections: currentConnections,
					activeVersion: null,
				}),
			);

			const result = await getWorkflowData({ id: 'workflow-123' }, 'parent-workflow-id');

			expect(result.nodes).toEqual(currentNodes);
			expect(result.connections).toEqual(currentConnections);
		});

		it('should load activeVersion relation when tags are disabled', async () => {
			const globalConfig = Container.get(GlobalConfig);
			globalConfig.tags.disabled = true;

			workflowRepository.get.mockResolvedValue(
				mock<WorkflowEntity>({
					id: 'workflow-123',
					active: false,
					activeVersionId: null,
					nodes: [],
					connections: {},
					activeVersion: null,
				}),
			);

			await getWorkflowData({ id: 'workflow-123' }, 'parent-workflow-id');

			expect(workflowRepository.get).toHaveBeenCalledWith(
				{ id: 'workflow-123' },
				{ relations: ['activeVersion'] },
			);

			globalConfig.tags.disabled = false;
		});

		it('should throw error when workflow does not exist', async () => {
			workflowRepository.get.mockResolvedValue(null);

			await expect(getWorkflowData({ id: 'non-existent' }, 'parent-workflow-id')).rejects.toThrow(
				'Workflow does not exist',
			);
		});

		it('should use provided workflow code when id is not provided', async () => {
			const workflowCode = mock<IWorkflowBase>({
				id: 'code-workflow',
				name: 'Code Workflow',
				active: false,
				nodes: [
					mock<INode>({
						id: 'node1',
						type: 'n8n-nodes-base.set',
						name: 'Node 1',
						typeVersion: 1,
						parameters: {},
						position: [250, 300],
					}),
				],
				connections: {},
			});

			const result = await getWorkflowData({ code: workflowCode }, 'parent-workflow-id');

			expect(result).toEqual(workflowCode);
			expect(workflowRepository.get).not.toHaveBeenCalled();
		});

		it('should set parent workflow settings when not provided in code', async () => {
			const workflowCode = mock<IWorkflowBase>({
				id: 'code-workflow',
				name: 'Code Workflow',
				active: false,
				nodes: [],
				connections: {},
				settings: undefined,
			});
			const parentSettings = { executionOrder: 'v1' as const };

			const result = await getWorkflowData(
				{ code: workflowCode },
				'parent-workflow-id',
				parentSettings,
			);

			expect(result.settings).toEqual(parentSettings);
		});
	});

	describe('getBase', () => {
		const mockWebhookBaseUrl = 'webhook-base-url.com';
		jest.spyOn(urlService, 'getWebhookBaseUrl').mockReturnValue(mockWebhookBaseUrl);

		const globalConfig = mockInstance(GlobalConfig);
		Container.set(GlobalConfig, globalConfig);
		globalConfig.endpoints = mock<GlobalConfig['endpoints']>({
			rest: '/rest/',
			formWaiting: '/form-waiting/',
			webhook: '/webhook/',
			webhookWaiting: '/webhook-waiting/',
			webhookTest: '/webhook-test/',
		});

		const mockVariables = { variable: 1 };
		jest.spyOn(WorkflowHelpers, 'getVariables').mockResolvedValue(mockVariables);

		it('should return base additional data with default values', async () => {
			const additionalData = await getBase();

			expect(additionalData).toMatchObject({
				currentNodeExecutionIndex: 0,
				credentialsHelper,
				executeWorkflow: expect.any(Function),
				restApiUrl: `${mockWebhookBaseUrl}/rest/`,
				instanceBaseUrl: mockWebhookBaseUrl,
				formWaitingBaseUrl: `${mockWebhookBaseUrl}/form-waiting/`,
				webhookBaseUrl: `${mockWebhookBaseUrl}/webhook/`,
				webhookWaitingBaseUrl: `${mockWebhookBaseUrl}/webhook-waiting/`,
				webhookTestBaseUrl: `${mockWebhookBaseUrl}/webhook-test/`,
				currentNodeParameters: undefined,
				executionTimeoutTimestamp: undefined,
				userId: undefined,
				setExecutionStatus: expect.any(Function),
				variables: mockVariables,
				externalSecretsProxy,
				startRunnerTask: expect.any(Function),
				logAiEvent: expect.any(Function),
			});
		});

		it('should include userId when provided', async () => {
			const userId = 'test-user-id';
			const additionalData = await getBase({ userId });

			expect(additionalData.userId).toBe(userId);
		});

		it('should include currentNodeParameters when provided', async () => {
			const currentNodeParameters = { param1: 'value1' };
			const additionalData = await getBase({ currentNodeParameters });

			expect(additionalData.currentNodeParameters).toBe(currentNodeParameters);
		});

		it('should include executionTimeoutTimestamp when provided', async () => {
			const executionTimeoutTimestamp = Date.now() + 1000;
			const additionalData = await getBase({
				executionTimeoutTimestamp,
			});

			expect(additionalData.executionTimeoutTimestamp).toBe(executionTimeoutTimestamp);
		});
	});
});<|MERGE_RESOLUTION|>--- conflicted
+++ resolved
@@ -204,7 +204,6 @@
 			});
 		});
 
-<<<<<<< HEAD
 		it('should propagate parent variables to sub-workflow additional data', async () => {
 			const parentVariables: IDataObject = { MY_VAR: 'test-value' };
 
@@ -229,7 +228,6 @@
 			const [additionalDataIntegrated] = workflowExecuteMock.mock.calls[0];
 
 			expect(additionalDataIntegrated.variables).toBe(parentVariables);
-=======
 		it('should pass workflowId to getBase when executing subworkflow', async () => {
 			const getVariablesSpy = jest.spyOn(WorkflowHelpers, 'getVariables');
 			const workflowId = 'test-workflow-123';
@@ -253,7 +251,6 @@
 			);
 
 			expect(getVariablesSpy).toHaveBeenCalledWith(workflowId, undefined);
->>>>>>> c1dade7a
 		});
 	});
 
