/* eslint-disable consistent-return */
/* eslint-disable @typescript-eslint/no-non-null-assertion */
/* eslint-disable no-param-reassign */
import type express from 'express';
import { Service } from 'typedi';

import type {
	IWebhookData,
	IWorkflowExecuteAdditionalData,
	WebhookHttpMethod,
	Workflow,
	WorkflowActivateMode,
	WorkflowExecuteMode,
} from 'n8n-workflow';

import { ActiveWebhooks } from '@/ActiveWebhooks';
import type { IResponseCallbackData, IWorkflowDb } from '@/Interfaces';
import { Push } from '@/push';
import * as ResponseHelper from '@/ResponseHelper';
import * as WebhookHelpers from '@/WebhookHelpers';
import { webhookNotFoundErrorMessage } from './utils';

const WEBHOOK_TEST_UNREGISTERED_HINT =
	"Click the 'Execute workflow' button on the canvas, then try again. (In test mode, the webhook only works for one call after you click this button)";

@Service()
export class TestWebhooks {
	private testWebhookData: {
		[key: string]: {
			sessionId?: string;
			timeout: NodeJS.Timeout;
			workflowData: IWorkflowDb;
			workflow: Workflow;
			destinationNode?: string;
		};
	} = {};

	constructor(private activeWebhooks: ActiveWebhooks, private push: Push) {
		activeWebhooks.testWebhooks = true;
	}

	/**
	 * Executes a test-webhook and returns the data. It also makes sure that the
	 * data gets additionally send to the UI. After the request got handled it
	 * automatically remove the test-webhook.
	 */
	async callTestWebhook(
		httpMethod: WebhookHttpMethod,
		path: string,
		request: express.Request,
		response: express.Response,
	): Promise<IResponseCallbackData> {
		// Reset request parameters
		request.params = {};

		// Remove trailing slash
		if (path.endsWith('/')) {
			path = path.slice(0, -1);
		}

		const { activeWebhooks, push, testWebhookData } = this;

		let webhookData: IWebhookData | undefined = activeWebhooks.get(httpMethod, path);

		// check if path is dynamic
		if (webhookData === undefined) {
			const pathElements = path.split('/');
			const webhookId = pathElements.shift();
			// eslint-disable-next-line @typescript-eslint/no-non-null-assertion
			webhookData = activeWebhooks.get(httpMethod, pathElements.join('/'), webhookId);
			if (webhookData === undefined) {
				// The requested webhook is not registered
				const methods = await this.getWebhookMethods(path);
				throw new ResponseHelper.NotFoundError(
					webhookNotFoundErrorMessage(path, httpMethod, methods),
					WEBHOOK_TEST_UNREGISTERED_HINT,
				);
			}

			path = webhookData.path;
			// extracting params from path
			path.split('/').forEach((ele, index) => {
				if (ele.startsWith(':')) {
					// write params to req.params
					request.params[ele.slice(1)] = pathElements[index];
				}
			});
		}

		const { workflowId } = webhookData;
		const webhookKey = `${activeWebhooks.getWebhookKey(
			webhookData.httpMethod,
			webhookData.path,
			webhookData.webhookId,
		)}|${workflowId}`;

		// TODO: Clean that duplication up one day and improve code generally
		if (testWebhookData[webhookKey] === undefined) {
			// The requested webhook is not registered
			const methods = await this.getWebhookMethods(path);
			throw new ResponseHelper.NotFoundError(
				webhookNotFoundErrorMessage(path, httpMethod, methods),
				WEBHOOK_TEST_UNREGISTERED_HINT,
			);
		}

		const { destinationNode, sessionId, workflow, workflowData, timeout } =
			testWebhookData[webhookKey];

		// Get the node which has the webhook defined to know where to start from and to
		// get additional data
		const workflowStartNode = workflow.getNode(webhookData.node);
		if (workflowStartNode === null) {
			throw new ResponseHelper.NotFoundError('Could not find node to process webhook.');
		}

		// eslint-disable-next-line no-async-promise-executor
		return new Promise(async (resolve, reject) => {
			try {
				const executionMode = 'manual';
				const executionId = await WebhookHelpers.executeWebhook(
					workflow,
					webhookData!,
					workflowData,
					workflowStartNode,
					executionMode,
					sessionId,
					undefined,
					undefined,
					request,
					response,
					(error: Error | null, data: IResponseCallbackData) => {
						if (error !== null) reject(error);
						else resolve(data);
					},
					destinationNode,
				);

				// The workflow did not run as the request was probably setup related
				// or a ping so do not resolve the promise and wait for the real webhook
				// request instead.
				if (executionId === undefined) return;

				// Inform editor-ui that webhook got received
				if (sessionId !== undefined) {
					push.send('testWebhookReceived', { workflowId, executionId }, sessionId);
				}
			} catch {}

<<<<<<< HEAD
			// Remove the webhook
			if (this.testWebhookData[webhookKey]) {
				clearTimeout(this.testWebhookData[webhookKey].timeout);
				delete this.testWebhookData[webhookKey];
			}

			await this.activeWebhooks!.removeWorkflow(workflow);
=======
			// Delete webhook also if an error is thrown
			if (timeout) clearTimeout(timeout);
			delete testWebhookData[webhookKey];

			await activeWebhooks.removeWorkflow(workflow);
>>>>>>> ee582cc3
		});
	}

	/**
	 * Gets all request methods associated with a single test webhook
	 */
	async getWebhookMethods(path: string): Promise<string[]> {
		const webhookMethods = this.activeWebhooks.getWebhookMethods(path);
		if (!webhookMethods.length) {
			// The requested webhook is not registered
			throw new ResponseHelper.NotFoundError(
				webhookNotFoundErrorMessage(path),
				WEBHOOK_TEST_UNREGISTERED_HINT,
			);
		}

		return webhookMethods;
	}

	/**
	 * Checks if it has to wait for webhook data to execute the workflow.
	 * If yes it waits for it and resolves with the result of the workflow if not it simply resolves with undefined
	 */
	async needsWebhookData(
		workflowData: IWorkflowDb,
		workflow: Workflow,
		additionalData: IWorkflowExecuteAdditionalData,
		mode: WorkflowExecuteMode,
		activation: WorkflowActivateMode,
		sessionId?: string,
		destinationNode?: string,
	): Promise<boolean> {
		const webhooks = WebhookHelpers.getWorkflowWebhooks(
			workflow,
			additionalData,
			destinationNode,
			true,
		);
		if (!webhooks.find((webhook) => webhook.webhookDescription.restartWebhook !== true)) {
			// No webhooks found to start a workflow
			return false;
		}

		if (workflow.id === undefined) {
			throw new Error('Webhooks can only be added for saved workflows as an id is needed!');
		}

		// Remove test-webhooks automatically if they do not get called (after 120 seconds)
		const timeout = setTimeout(() => {
			this.cancelTestWebhook(workflowData.id);
		}, 120000);

		const { activeWebhooks, testWebhookData } = this;

		let key: string;
		const activatedKey: string[] = [];
		// eslint-disable-next-line no-restricted-syntax
		for (const webhookData of webhooks) {
			key = `${activeWebhooks.getWebhookKey(
				webhookData.httpMethod,
				webhookData.path,
				webhookData.webhookId,
			)}|${workflowData.id}`;

			activatedKey.push(key);

			testWebhookData[key] = {
				sessionId,
				timeout,
				workflow,
				workflowData,
				destinationNode,
			};

			try {
				// eslint-disable-next-line no-await-in-loop
				await activeWebhooks.add(workflow, webhookData, mode, activation);
			} catch (error) {
				activatedKey.forEach((deleteKey) => delete testWebhookData[deleteKey]);
				// eslint-disable-next-line no-await-in-loop
				await activeWebhooks.removeWorkflow(workflow);
				throw error;
			}
		}

		return true;
	}

	/**
	 * Removes a test webhook of the workflow with the given id
	 *
	 */
	cancelTestWebhook(workflowId: string): boolean {
		let foundWebhook = false;
		const { activeWebhooks, push, testWebhookData } = this;
		// eslint-disable-next-line no-restricted-syntax
		for (const webhookKey of Object.keys(testWebhookData)) {
			const { sessionId, timeout, workflow, workflowData } = testWebhookData[webhookKey];

			if (workflowData.id !== workflowId) {
				// eslint-disable-next-line no-continue
				continue;
			}

			clearTimeout(timeout);

			// Inform editor-ui that webhook got received
			if (sessionId !== undefined) {
				try {
					push.send('testWebhookDeleted', { workflowId }, sessionId);
				} catch {
					// Could not inform editor, probably is not connected anymore. So simply go on.
				}
			}

			// Remove the webhook
			delete testWebhookData[webhookKey];

			if (!foundWebhook) {
				// As it removes all webhooks of the workflow execute only once
<<<<<<< HEAD
				void this.activeWebhooks!.removeWorkflow(workflow);
=======
				// eslint-disable-next-line @typescript-eslint/no-floating-promises
				activeWebhooks.removeWorkflow(workflow);
>>>>>>> ee582cc3
			}

			foundWebhook = true;
		}

		return foundWebhook;
	}

	/**
	 * Removes all the currently active test webhooks
	 */
	async removeAll(): Promise<void> {
		const workflows = Object.values(this.testWebhookData).map(({ workflow }) => workflow);
		return this.activeWebhooks.removeAll(workflows);
	}
}<|MERGE_RESOLUTION|>--- conflicted
+++ resolved
@@ -147,21 +147,11 @@
 				}
 			} catch {}
 
-<<<<<<< HEAD
-			// Remove the webhook
-			if (this.testWebhookData[webhookKey]) {
-				clearTimeout(this.testWebhookData[webhookKey].timeout);
-				delete this.testWebhookData[webhookKey];
-			}
-
-			await this.activeWebhooks!.removeWorkflow(workflow);
-=======
 			// Delete webhook also if an error is thrown
 			if (timeout) clearTimeout(timeout);
 			delete testWebhookData[webhookKey];
 
 			await activeWebhooks.removeWorkflow(workflow);
->>>>>>> ee582cc3
 		});
 	}
 
@@ -282,12 +272,8 @@
 
 			if (!foundWebhook) {
 				// As it removes all webhooks of the workflow execute only once
-<<<<<<< HEAD
-				void this.activeWebhooks!.removeWorkflow(workflow);
-=======
 				// eslint-disable-next-line @typescript-eslint/no-floating-promises
 				activeWebhooks.removeWorkflow(workflow);
->>>>>>> ee582cc3
 			}
 
 			foundWebhook = true;
