import {
	IRun,
} from 'n8n-workflow';

import {
	createDeferredPromise,
} from 'n8n-core';

import {
	Db,
	IExecutingWorkflowData,
	IExecutionDb,
	IExecutionFlattedDb,
	IExecutionsCurrentSummary,
	IWorkflowExecutionDataProcess,
	ResponseHelper,
	WorkflowHelpers,
} from '.';

import { ChildProcess } from 'child_process';
import * as PCancelable from 'p-cancelable';


export class ActiveExecutions {
	private activeExecutions: {
		[index: string]: IExecutingWorkflowData;
	} = {};


	/**
	 * Add a new active execution
	 *
	 * @param {ChildProcess} process
	 * @param {IWorkflowExecutionDataProcess} executionData
	 * @returns {string}
	 * @memberof ActiveExecutions
	 */
	async add(executionData: IWorkflowExecutionDataProcess, process?: ChildProcess, executionId?: string): Promise<string> {

		if (executionId === undefined) {
			// Is a new execution so save in DB

			const fullExecutionData: IExecutionDb = {
				data: executionData.executionData!,
				mode: executionData.executionMode,
				finished: false,
				startedAt: new Date(),
				workflowData: executionData.workflowData,
			};

<<<<<<< HEAD
			if (executionData.retryOf !== undefined) {
				fullExecutionData.retryOf = executionData.retryOf.toString();
			}
=======
		if (executionData.workflowData.id !== undefined && WorkflowHelpers.isWorkflowIdValid(executionData.workflowData.id.toString()) === true) {
			fullExecutionData.workflowId = executionData.workflowData.id.toString();
		}

		const execution = ResponseHelper.flattenExecutionData(fullExecutionData);
>>>>>>> a73a460d

			if (executionData.workflowData.id !== undefined && WorkflowHelpers.isWorkflowIdValid(executionData.workflowData.id.toString()) === true) {
				fullExecutionData.workflowId = executionData.workflowData.id.toString();
			}

<<<<<<< HEAD
			const execution = ResponseHelper.flattenExecutionData(fullExecutionData);

			const executionResult = await Db.collections.Execution!.save(execution as IExecutionFlattedDb);
			executionId = executionResult.id + "";
		} else {
			// Is an existing execution we want to finish so update in DB

			const execution = {
				id: executionId,
				sleepTill: null,
			};

			// @ts-ignore
			await Db.collections.Execution!.update(executionId, execution);
		}
=======
		const executionId = typeof executionResult.id === "object" ? executionResult.id!.toString() : executionResult.id + "";
>>>>>>> a73a460d

		this.activeExecutions[executionId] = {
			executionData,
			process,
			startedAt: new Date(),
			postExecutePromises: [],
		};

		return executionId;
	}


	/**
	 * Attaches an execution
	 *
	 * @param {string} executionId
	 * @param {PCancelable<IRun>} workflowExecution
	 * @memberof ActiveExecutions
	 */
	attachWorkflowExecution(executionId: string, workflowExecution: PCancelable<IRun>) {
		if (this.activeExecutions[executionId] === undefined) {
			throw new Error(`No active execution with id "${executionId}" got found to attach to workflowExecution to!`);
		}

		this.activeExecutions[executionId].workflowExecution = workflowExecution;
	}


	/**
	 * Remove an active execution
	 *
	 * @param {string} executionId
	 * @param {IRun} fullRunData
	 * @returns {void}
	 * @memberof ActiveExecutions
	 */
	remove(executionId: string, fullRunData?: IRun): void {
		if (this.activeExecutions[executionId] === undefined) {
			return;
		}

		// Resolve all the waiting promises
		for (const promise of this.activeExecutions[executionId].postExecutePromises) {
			promise.resolve(fullRunData);
		}

		// Remove from the list of active executions
		delete this.activeExecutions[executionId];
	}


	/**
	 * Forces an execution to stop
	 *
	 * @param {string} executionId The id of the execution to stop
	 * @param {string} timeout String 'timeout' given if stop due to timeout
	 * @returns {(Promise<IRun | undefined>)}
	 * @memberof ActiveExecutions
	 */
	async stopExecution(executionId: string, timeout?: string): Promise<IRun | undefined> {
		if (this.activeExecutions[executionId] === undefined) {
			// There is no execution running with that id
			return;
		}

		// In case something goes wrong make sure that promise gets first
		// returned that it gets then also resolved correctly.
		if (this.activeExecutions[executionId].process !== undefined) {
			// Workflow is running in subprocess
			if (this.activeExecutions[executionId].process!.connected) {
				setTimeout(() => {
				// execute on next event loop tick;
					this.activeExecutions[executionId].process!.send({
						type: timeout ? timeout : 'stopExecution',
					});
				}, 1);
			}
		} else {
			// Workflow is running in current process
			this.activeExecutions[executionId].workflowExecution!.cancel();
		}

		return this.getPostExecutePromise(executionId);
	}


	/**
	 * Returns a promise which will resolve with the data of the execution
	 * with the given id
	 *
	 * @param {string} executionId The id of the execution to wait for
	 * @returns {Promise<IRun>}
	 * @memberof ActiveExecutions
	 */
	async getPostExecutePromise(executionId: string): Promise<IRun | undefined> {
		// Create the promise which will be resolved when the execution finished
		const waitPromise = await createDeferredPromise<IRun | undefined>();

		if (this.activeExecutions[executionId] === undefined) {
			throw new Error(`There is no active execution with id "${executionId}".`);
		}

		this.activeExecutions[executionId].postExecutePromises.push(waitPromise);

		return waitPromise.promise();
	}


	/**
	 * Returns all the currently active executions
	 *
	 * @returns {IExecutionsCurrentSummary[]}
	 * @memberof ActiveExecutions
	 */
	getActiveExecutions(): IExecutionsCurrentSummary[] {
		const returnData: IExecutionsCurrentSummary[] = [];

		let data;
		for (const id of Object.keys(this.activeExecutions)) {
			data = this.activeExecutions[id];
			returnData.push(
				{
					id,
					retryOf: data.executionData.retryOf as string | undefined,
					startedAt: data.startedAt,
					mode: data.executionData.executionMode,
					workflowId: data.executionData.workflowData.id! as string,
				}
			);
		}

		return returnData;
	}
}



let activeExecutionsInstance: ActiveExecutions | undefined;

export function getInstance(): ActiveExecutions {
	if (activeExecutionsInstance === undefined) {
		activeExecutionsInstance = new ActiveExecutions();
	}

	return activeExecutionsInstance;
}<|MERGE_RESOLUTION|>--- conflicted
+++ resolved
@@ -48,27 +48,18 @@
 				workflowData: executionData.workflowData,
 			};
 
-<<<<<<< HEAD
 			if (executionData.retryOf !== undefined) {
 				fullExecutionData.retryOf = executionData.retryOf.toString();
 			}
-=======
-		if (executionData.workflowData.id !== undefined && WorkflowHelpers.isWorkflowIdValid(executionData.workflowData.id.toString()) === true) {
-			fullExecutionData.workflowId = executionData.workflowData.id.toString();
-		}
-
-		const execution = ResponseHelper.flattenExecutionData(fullExecutionData);
->>>>>>> a73a460d
 
 			if (executionData.workflowData.id !== undefined && WorkflowHelpers.isWorkflowIdValid(executionData.workflowData.id.toString()) === true) {
 				fullExecutionData.workflowId = executionData.workflowData.id.toString();
 			}
 
-<<<<<<< HEAD
 			const execution = ResponseHelper.flattenExecutionData(fullExecutionData);
 
 			const executionResult = await Db.collections.Execution!.save(execution as IExecutionFlattedDb);
-			executionId = executionResult.id + "";
+			executionId = typeof executionResult.id === "object" ? executionResult.id!.toString() : executionResult.id + "";
 		} else {
 			// Is an existing execution we want to finish so update in DB
 
@@ -80,9 +71,6 @@
 			// @ts-ignore
 			await Db.collections.Execution!.update(executionId, execution);
 		}
-=======
-		const executionId = typeof executionResult.id === "object" ? executionResult.id!.toString() : executionResult.id + "";
->>>>>>> a73a460d
 
 		this.activeExecutions[executionId] = {
 			executionData,
