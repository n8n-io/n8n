--- conflicted
+++ resolved
@@ -152,16 +152,10 @@
 import { getLicense } from '@/License';
 import { licenseController } from './license/license.controller';
 import { corsMiddleware } from './middlewares/cors';
-<<<<<<< HEAD
-
+import { initEvents } from './events';
 import { ldapController } from './Ldap/routes/ldap.controller.ee';
 import { getLdapLoginLabel, isLdapEnabled, isLdapLoginEnabled } from './Ldap/helpers';
-
-require('body-parser-xml')(bodyParser);
-=======
-import { initEvents } from './events';
 import { AbstractServer } from './AbstractServer';
->>>>>>> 11a46a4c
 
 const exec = promisify(callbackExec);
 
@@ -283,11 +277,8 @@
 			},
 			enterprise: {
 				sharing: false,
-<<<<<<< HEAD
 				ldap: false,
-=======
 				logStreaming: config.getEnv('enterprise.features.logStreaming'),
->>>>>>> 11a46a4c
 			},
 			hideUsagePage: config.getEnv('hideUsagePage'),
 			license: {
@@ -312,11 +303,8 @@
 		// refresh enterprise status
 		Object.assign(this.frontendSettings.enterprise, {
 			sharing: isSharingEnabled(),
-<<<<<<< HEAD
+			logStreaming: isLogStreamingEnabled(),
 			ldap: isLdapEnabled(),
-=======
-			logStreaming: isLogStreamingEnabled(),
->>>>>>> 11a46a4c
 		});
 
 		if (isLdapEnabled()) {
@@ -618,51 +606,6 @@
 		}
 
 		// ----------------------------------------
-<<<<<<< HEAD
-		// LDAP
-		// ----------------------------------------
-
-		if (isLdapEnabled()) {
-			this.app.use(`/${this.restEndpoint}/ldap`, ldapController);
-		}
-
-		// ----------------------------------------
-		// Healthcheck
-		// ----------------------------------------
-
-		// Does very basic health check
-		this.app.get('/healthz', async (req: express.Request, res: express.Response) => {
-			LoggerProxy.debug('Health check started!');
-
-			const connection = getConnectionManager().get();
-
-			try {
-				if (!connection.isConnected) {
-					// Connection is not active
-					throw new Error('No active database connection!');
-				}
-				// DB ping
-				await connection.query('SELECT 1');
-			} catch (err) {
-				ErrorReporter.error(err);
-				LoggerProxy.error('No Database connection!', err);
-				const error = new ResponseHelper.ServiceUnavailableError('No Database connection!');
-				return ResponseHelper.sendErrorResponse(res, error);
-			}
-
-			// Everything fine
-			const responseData = {
-				status: 'ok',
-			};
-
-			LoggerProxy.debug('Health check completed successfully!');
-
-			ResponseHelper.sendSuccessResponse(res, responseData, true, 200);
-		});
-
-		// ----------------------------------------
-=======
->>>>>>> 11a46a4c
 		// Metrics
 		// ----------------------------------------
 		if (enableMetrics) {
@@ -692,6 +635,13 @@
 		// Tags
 		// ----------------------------------------
 		this.app.use(`/${this.restEndpoint}/tags`, tagsController);
+
+		// ----------------------------------------
+		// LDAP
+		// ----------------------------------------
+		if (isLdapEnabled()) {
+			this.app.use(`/${this.restEndpoint}/ldap`, ldapController);
+		}
 
 		// Returns parameter values which normally get loaded from an external API or
 		// get generated dynamically
@@ -1501,32 +1451,6 @@
 				model: cpus[0].model,
 				speed: cpus[0].speed,
 			},
-<<<<<<< HEAD
-			deploymentType: config.getEnv('deployment.type'),
-			binaryDataMode: binaryDataConfig.mode,
-			n8n_multi_user_allowed: isUserManagementEnabled(),
-			smtp_set_up: config.getEnv('userManagement.emails.mode') === 'smtp',
-			ldap_allowed: isLdapEnabled(),
-		};
-
-		void Db.collections
-			.Workflow!.findOne({
-				select: ['createdAt'],
-				order: { createdAt: 'ASC' },
-			})
-			.then(async (workflow) =>
-				InternalHooksManager.getInstance().onServerStarted(diagnosticInfo, workflow?.createdAt),
-			);
-	});
-
-	server.on('error', (error: Error & { code: string }) => {
-		if (error.code === 'EADDRINUSE') {
-			console.log(
-				`n8n's port ${PORT} is already in use. Do you have another instance of n8n running already?`,
-			);
-			process.exit(1);
-		}
-=======
 		},
 		executionVariables: {
 			executions_process: config.getEnv('executions.process'),
@@ -1545,6 +1469,7 @@
 		binaryDataMode: binaryDataConfig.mode,
 		n8n_multi_user_allowed: isUserManagementEnabled(),
 		smtp_set_up: config.getEnv('userManagement.emails.mode') === 'smtp',
+		ldap_allowed: isLdapEnabled(),
 	};
 
 	// Set up event handling
@@ -1553,7 +1478,6 @@
 	const workflow = await Db.collections.Workflow!.findOne({
 		select: ['createdAt'],
 		order: { createdAt: 'ASC' },
->>>>>>> 11a46a4c
 	});
 	await InternalHooksManager.getInstance().onServerStarted(diagnosticInfo, workflow?.createdAt);
 }