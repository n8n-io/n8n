/* eslint-disable @typescript-eslint/no-unsafe-argument */
/* eslint-disable @typescript-eslint/no-unnecessary-boolean-literal-compare */
/* eslint-disable @typescript-eslint/no-unnecessary-type-assertion */
/* eslint-disable prefer-const */
/* eslint-disable @typescript-eslint/no-invalid-void-type */
/* eslint-disable @typescript-eslint/restrict-template-expressions */
/* eslint-disable @typescript-eslint/no-var-requires */
/* eslint-disable @typescript-eslint/no-shadow */
/* eslint-disable @typescript-eslint/no-unsafe-return */
/* eslint-disable @typescript-eslint/no-unused-vars */
/* eslint-disable @typescript-eslint/no-unsafe-member-access */
/* eslint-disable @typescript-eslint/no-unsafe-assignment */

import { exec as callbackExec } from 'child_process';
import { access as fsAccess } from 'fs/promises';
import os from 'os';
import { join as pathJoin, resolve as pathResolve } from 'path';
import { createHmac } from 'crypto';
import { promisify } from 'util';
import cookieParser from 'cookie-parser';
import express from 'express';
import type { ServeStaticOptions } from 'serve-static';
import type { FindManyOptions } from 'typeorm';
import { Not, In } from 'typeorm';
import type { AxiosRequestConfig } from 'axios';
import axios from 'axios';
import type { RequestOptions } from 'oauth-1.0a';
import clientOAuth1 from 'oauth-1.0a';

import {
	BinaryDataManager,
	Credentials,
	LoadNodeParameterOptions,
	LoadNodeListSearch,
	UserSettings,
	FileNotFoundError,
} from 'n8n-core';

import type {
	INodeCredentials,
	INodeCredentialsDetails,
	INodeListSearchResult,
	INodeParameters,
	INodePropertyOptions,
	INodeTypeNameVersion,
	ITelemetrySettings,
	WorkflowExecuteMode,
	ICredentialTypes,
	ExecutionStatus,
	IExecutionsSummary,
} from 'n8n-workflow';
import { LoggerProxy, jsonParse } from 'n8n-workflow';

// @ts-ignore
import timezones from 'google-timezones-json';
import history from 'connect-history-api-fallback';

import config from '@/config';
import * as Queue from '@/Queue';
import { getSharedWorkflowIds } from '@/WorkflowHelpers';

import { nodesController } from '@/api/nodes.api';
import { workflowsController } from '@/workflows/workflows.controller';
import {
	EDITOR_UI_DIST_DIR,
	GENERATED_STATIC_DIR,
	inDevelopment,
	N8N_VERSION,
	RESPONSE_ERROR_MESSAGES,
	TEMPLATES_DIR,
} from '@/constants';
import { credentialsController } from '@/credentials/credentials.controller';
import { oauth2CredentialController } from '@/credentials/oauth2Credential.api';
import type {
	BinaryDataRequest,
	CurlHelper,
	ExecutionRequest,
	NodeListSearchRequest,
	NodeParameterOptionsRequest,
	OAuthRequest,
	WorkflowRequest,
} from '@/requests';
import { registerController } from '@/decorators';
import {
	AuthController,
	MeController,
	OwnerController,
	PasswordResetController,
	TranslationController,
	UsersController,
} from '@/controllers';

import { executionsController } from '@/executions/executions.controller';
import { nodeTypesController } from '@/api/nodeTypes.api';
import { tagsController } from '@/api/tags.api';
import { workflowStatsController } from '@/api/workflowStats.api';
import { loadPublicApiVersions } from '@/PublicApi';
import {
	getInstanceBaseUrl,
	isEmailSetUp,
	isSharingEnabled,
	isUserManagementEnabled,
	whereClause,
} from '@/UserManagement/UserManagementHelper';
import { getInstance as getMailerInstance } from '@/UserManagement/email';
import * as Db from '@/Db';
import type {
	ICredentialsDb,
	ICredentialsOverwrite,
	IDiagnosticInfo,
	IExecutionFlattedDb,
	IExecutionsStopData,
	IN8nUISettings,
} from '@/Interfaces';
import { ActiveExecutions } from '@/ActiveExecutions';
import {
	CredentialsHelper,
	getCredentialForUser,
	getCredentialWithoutUser,
} from '@/CredentialsHelper';
import { CredentialsOverwrites } from '@/CredentialsOverwrites';
import { CredentialTypes } from '@/CredentialTypes';
import { LoadNodesAndCredentials } from '@/LoadNodesAndCredentials';
import { NodeTypes } from '@/NodeTypes';
import * as ResponseHelper from '@/ResponseHelper';
import { WaitTracker } from '@/WaitTracker';
import * as WebhookHelpers from '@/WebhookHelpers';
import * as WorkflowExecuteAdditionalData from '@/WorkflowExecuteAdditionalData';
import { toHttpNodeParameters } from '@/CurlConverterHelper';
import { eventBusRouter } from '@/eventbus/eventBusRoutes';
import { isLogStreamingEnabled } from '@/eventbus/MessageEventBus/MessageEventBusHelper';
import { getLicense } from '@/License';
import { licenseController } from './license/license.controller';
import { Push, setupPushServer, setupPushHandler } from '@/push';
import { setupAuthMiddlewares } from './middlewares';
import { initEvents } from './events';
import { ldapController } from './Ldap/routes/ldap.controller.ee';
import { getLdapLoginLabel, isLdapEnabled, isLdapLoginEnabled } from './Ldap/helpers';
import { AbstractServer } from './AbstractServer';
import { configureMetrics } from './metrics';
import { setupBasicAuth } from './middlewares/basicAuth';
import { setupExternalJWTAuth } from './middlewares/externalJWTAuth';
import { PostHogClient } from './posthog';
import { eventBus } from './eventbus';
import { isSamlEnabled } from './Saml/helpers';
<<<<<<< HEAD
import { getStatusUsingPreviousExecutionStatusMethod } from './executions/executionHelpers';
=======
import { Container } from 'typedi';
import { InternalHooks } from './InternalHooks';
>>>>>>> 52f740b9

const exec = promisify(callbackExec);

class Server extends AbstractServer {
	endpointPresetCredentials: string;

	waitTracker: WaitTracker;

	activeExecutionsInstance: ActiveExecutions;

	frontendSettings: IN8nUISettings;

	presetCredentialsLoaded: boolean;

	loadNodesAndCredentials: LoadNodesAndCredentials;

	nodeTypes: NodeTypes;

	credentialTypes: ICredentialTypes;

	postHog: PostHogClient;

	push: Push;

	constructor() {
		super();

		this.loadNodesAndCredentials = Container.get(LoadNodesAndCredentials);
		this.credentialTypes = Container.get(CredentialTypes);
		this.nodeTypes = Container.get(NodeTypes);

		this.activeExecutionsInstance = Container.get(ActiveExecutions);
		this.waitTracker = Container.get(WaitTracker);
		this.postHog = Container.get(PostHogClient);

		this.presetCredentialsLoaded = false;
		this.endpointPresetCredentials = config.getEnv('credentials.overwrite.endpoint');

		this.push = Container.get(Push);

		if (process.env.E2E_TESTS === 'true') {
			this.app.use('/e2e', require('./api/e2e.api').e2eController);
		}

		const urlBaseWebhook = WebhookHelpers.getWebhookBaseUrl();
		const telemetrySettings: ITelemetrySettings = {
			enabled: config.getEnv('diagnostics.enabled'),
		};

		if (telemetrySettings.enabled) {
			const conf = config.getEnv('diagnostics.config.frontend');
			const [key, url] = conf.split(';');

			if (!key || !url) {
				LoggerProxy.warn('Diagnostics frontend config is invalid');
				telemetrySettings.enabled = false;
			}

			telemetrySettings.config = { key, url };
		}

		// Define it here to avoid calling the function multiple times
		const instanceBaseUrl = getInstanceBaseUrl();

		this.frontendSettings = {
			endpointWebhook: this.endpointWebhook,
			endpointWebhookTest: this.endpointWebhookTest,
			saveDataErrorExecution: config.getEnv('executions.saveDataOnError'),
			saveDataSuccessExecution: config.getEnv('executions.saveDataOnSuccess'),
			saveManualExecutions: config.getEnv('executions.saveDataManualExecutions'),
			executionTimeout: config.getEnv('executions.timeout'),
			maxExecutionTimeout: config.getEnv('executions.maxTimeout'),
			workflowCallerPolicyDefaultOption: config.getEnv('workflows.callerPolicyDefaultOption'),
			timezone: this.timezone,
			urlBaseWebhook,
			urlBaseEditor: instanceBaseUrl,
			versionCli: '',
			oauthCallbackUrls: {
				oauth1: `${instanceBaseUrl}/${this.restEndpoint}/oauth1-credential/callback`,
				oauth2: `${instanceBaseUrl}/${this.restEndpoint}/oauth2-credential/callback`,
			},
			versionNotifications: {
				enabled: config.getEnv('versionNotifications.enabled'),
				endpoint: config.getEnv('versionNotifications.endpoint'),
				infoUrl: config.getEnv('versionNotifications.infoUrl'),
			},
			instanceId: '',
			telemetry: telemetrySettings,
			posthog: {
				enabled: config.getEnv('diagnostics.enabled'),
				apiHost: config.getEnv('diagnostics.config.posthog.apiHost'),
				apiKey: config.getEnv('diagnostics.config.posthog.apiKey'),
				autocapture: false,
				disableSessionRecording: config.getEnv(
					'diagnostics.config.posthog.disableSessionRecording',
				),
				debug: config.getEnv('logs.level') === 'debug',
			},
			personalizationSurveyEnabled:
				config.getEnv('personalization.enabled') && config.getEnv('diagnostics.enabled'),
			defaultLocale: config.getEnv('defaultLocale'),
			userManagement: {
				enabled: isUserManagementEnabled(),
				showSetupOnFirstLoad:
					config.getEnv('userManagement.disabled') === false &&
					config.getEnv('userManagement.isInstanceOwnerSetUp') === false &&
					config.getEnv('userManagement.skipInstanceOwnerSetup') === false,
				smtpSetup: isEmailSetUp(),
			},
			ldap: {
				loginEnabled: false,
				loginLabel: '',
			},
			publicApi: {
				enabled: !config.getEnv('publicApi.disabled'),
				latestVersion: 1,
				path: config.getEnv('publicApi.path'),
				swaggerUi: {
					enabled: !config.getEnv('publicApi.swaggerUi.disabled'),
				},
			},
			workflowTagsDisabled: config.getEnv('workflowTagsDisabled'),
			logLevel: config.getEnv('logs.level'),
			hiringBannerEnabled: config.getEnv('hiringBanner.enabled'),
			templates: {
				enabled: config.getEnv('templates.enabled'),
				host: config.getEnv('templates.host'),
			},
			onboardingCallPromptEnabled: config.getEnv('onboardingCallPrompt.enabled'),
			executionMode: config.getEnv('executions.mode'),
			pushBackend: config.getEnv('push.backend'),
			communityNodesEnabled: config.getEnv('nodes.communityPackages.enabled'),
			deployment: {
				type: config.getEnv('deployment.type'),
			},
			isNpmAvailable: false,
			allowedModules: {
				builtIn: process.env.NODE_FUNCTION_ALLOW_BUILTIN,
				external: process.env.NODE_FUNCTION_ALLOW_EXTERNAL,
			},
			enterprise: {
				sharing: false,
				ldap: false,
				saml: false,
				logStreaming: config.getEnv('enterprise.features.logStreaming'),
			},
			hideUsagePage: config.getEnv('hideUsagePage'),
			license: {
				environment: config.getEnv('license.tenantId') === 1 ? 'production' : 'staging',
			},
		};
	}

	/**
	 * Returns the current settings for the frontend
	 */
	getSettingsForFrontend(): IN8nUISettings {
		// refresh user management status
		Object.assign(this.frontendSettings.userManagement, {
			enabled: isUserManagementEnabled(),
			showSetupOnFirstLoad:
				config.getEnv('userManagement.disabled') === false &&
				config.getEnv('userManagement.isInstanceOwnerSetUp') === false &&
				config.getEnv('userManagement.skipInstanceOwnerSetup') === false &&
				config.getEnv('deployment.type').startsWith('desktop_') === false,
		});

		// refresh enterprise status
		Object.assign(this.frontendSettings.enterprise, {
			sharing: isSharingEnabled(),
			logStreaming: isLogStreamingEnabled(),
			ldap: isLdapEnabled(),
			saml: isSamlEnabled(),
		});

		if (isLdapEnabled()) {
			Object.assign(this.frontendSettings.ldap, {
				loginLabel: getLdapLoginLabel(),
				loginEnabled: isLdapLoginEnabled(),
			});
		}

		if (config.get('nodes.packagesMissing').length > 0) {
			this.frontendSettings.missingPackages = true;
		}

		return this.frontendSettings;
	}

	async initLicense(): Promise<void> {
		const license = getLicense();
		await license.init(this.frontendSettings.instanceId);

		const activationKey = config.getEnv('license.activationKey');
		if (activationKey) {
			try {
				await license.activate(activationKey);
			} catch (e) {
				LoggerProxy.error('Could not activate license', e);
			}
		}
	}

	private registerControllers(ignoredEndpoints: Readonly<string[]>) {
		const { app, externalHooks, activeWorkflowRunner } = this;
		const repositories = Db.collections;
		setupAuthMiddlewares(app, ignoredEndpoints, this.restEndpoint, repositories.User);

		const logger = LoggerProxy;
		const internalHooks = Container.get(InternalHooks);
		const mailer = getMailerInstance();
		const postHog = this.postHog;

		const controllers = [
			new AuthController({ config, internalHooks, repositories, logger, postHog }),
			new OwnerController({ config, internalHooks, repositories, logger }),
			new MeController({ externalHooks, internalHooks, repositories, logger }),
			new PasswordResetController({ config, externalHooks, internalHooks, repositories, logger }),
			new TranslationController(config, this.credentialTypes),
			new UsersController({
				config,
				mailer,
				externalHooks,
				internalHooks,
				repositories,
				activeWorkflowRunner,
				logger,
				postHog,
			}),
		];
		controllers.forEach((controller) => registerController(app, config, controller));
	}

	async configure(): Promise<void> {
		configureMetrics(this.app);

		this.frontendSettings.isNpmAvailable = await exec('npm --version')
			.then(() => true)
			.catch(() => false);

		this.frontendSettings.versionCli = N8N_VERSION;

		this.frontendSettings.instanceId = await UserSettings.getInstanceId();

		await this.externalHooks.run('frontend.settings', [this.frontendSettings]);

		await this.initLicense();
		await this.postHog.init(this.frontendSettings.instanceId);

		const publicApiEndpoint = config.getEnv('publicApi.path');
		const excludeEndpoints = config.getEnv('security.excludeEndpoints');

		const ignoredEndpoints: Readonly<string[]> = [
			'assets',
			'healthz',
			'metrics',
			'icons',
			'types',
			'e2e',
			this.endpointWebhook,
			this.endpointWebhookTest,
			this.endpointPresetCredentials,
			config.getEnv('publicApi.disabled') ? publicApiEndpoint : '',
			...excludeEndpoints.split(':'),
		].filter((u) => !!u);

		// eslint-disable-next-line no-useless-escape
		const authIgnoreRegex = new RegExp(`^\/(${ignoredEndpoints.join('|')})\/?.*$`);

		// Check for basic auth credentials if activated
		if (config.getEnv('security.basicAuth.active')) {
			await setupBasicAuth(this.app, config, authIgnoreRegex);
		}

		// Check for and validate JWT if configured
		if (config.getEnv('security.jwtAuth.active')) {
			await setupExternalJWTAuth(this.app, config, authIgnoreRegex);
		}

		// ----------------------------------------
		// Public API
		// ----------------------------------------

		if (!config.getEnv('publicApi.disabled')) {
			const { apiRouters, apiLatestVersion } = await loadPublicApiVersions(publicApiEndpoint);
			this.app.use(...apiRouters);
			this.frontendSettings.publicApi.latestVersion = apiLatestVersion;
		}
		// Parse cookies for easier access
		this.app.use(cookieParser());

		const { restEndpoint, app } = this;
		setupPushHandler(restEndpoint, app, isUserManagementEnabled());

		// Make sure that Vue history mode works properly
		this.app.use(
			history({
				rewrites: [
					{
						from: new RegExp(`^/(${[this.restEndpoint, ...ignoredEndpoints].join('|')})/?.*$`),
						to: (context) => {
							return context.parsedUrl.pathname!.toString();
						},
					},
				],
			}),
		);

		// ----------------------------------------
		// User Management
		// ----------------------------------------
		this.registerControllers(ignoredEndpoints);

		this.app.use(`/${this.restEndpoint}/credentials`, credentialsController);

		// ----------------------------------------
		// Packages and nodes management
		// ----------------------------------------
		if (config.getEnv('nodes.communityPackages.enabled')) {
			this.app.use(`/${this.restEndpoint}/nodes`, nodesController);
		}

		// ----------------------------------------
		// Workflow
		// ----------------------------------------
		this.app.use(`/${this.restEndpoint}/workflows`, workflowsController);

		// ----------------------------------------
		// License
		// ----------------------------------------
		this.app.use(`/${this.restEndpoint}/license`, licenseController);

		// ----------------------------------------
		// Workflow Statistics
		// ----------------------------------------
		this.app.use(`/${this.restEndpoint}/workflow-stats`, workflowStatsController);

		// ----------------------------------------
		// Tags
		// ----------------------------------------
		this.app.use(`/${this.restEndpoint}/tags`, tagsController);

		// ----------------------------------------
		// LDAP
		// ----------------------------------------
		if (isLdapEnabled()) {
			this.app.use(`/${this.restEndpoint}/ldap`, ldapController);
		}

		// Returns parameter values which normally get loaded from an external API or
		// get generated dynamically
		this.app.get(
			`/${this.restEndpoint}/node-parameter-options`,
			ResponseHelper.send(
				async (req: NodeParameterOptionsRequest): Promise<INodePropertyOptions[]> => {
					const nodeTypeAndVersion = jsonParse(
						req.query.nodeTypeAndVersion,
					) as INodeTypeNameVersion;

					const { path, methodName } = req.query;

					const currentNodeParameters = jsonParse(
						req.query.currentNodeParameters,
					) as INodeParameters;

					let credentials: INodeCredentials | undefined;

					if (req.query.credentials) {
						credentials = jsonParse(req.query.credentials);
					}

					const loadDataInstance = new LoadNodeParameterOptions(
						nodeTypeAndVersion,
						this.nodeTypes,
						path,
						currentNodeParameters,
						credentials,
					);

					const additionalData = await WorkflowExecuteAdditionalData.getBase(
						req.user.id,
						currentNodeParameters,
					);

					if (methodName) {
						return loadDataInstance.getOptionsViaMethodName(methodName, additionalData);
					}
					// @ts-ignore
					if (req.query.loadOptions) {
						return loadDataInstance.getOptionsViaRequestProperty(
							// @ts-ignore
							jsonParse(req.query.loadOptions as string),
							additionalData,
						);
					}

					return [];
				},
			),
		);

		// Returns parameter values which normally get loaded from an external API or
		// get generated dynamically
		this.app.get(
			`/${this.restEndpoint}/nodes-list-search`,
			ResponseHelper.send(
				async (
					req: NodeListSearchRequest,
					res: express.Response,
				): Promise<INodeListSearchResult | undefined> => {
					const nodeTypeAndVersion = jsonParse(
						req.query.nodeTypeAndVersion,
					) as INodeTypeNameVersion;

					const { path, methodName } = req.query;

					if (!req.query.currentNodeParameters) {
						throw new ResponseHelper.BadRequestError(
							'Parameter currentNodeParameters is required.',
						);
					}

					const currentNodeParameters = jsonParse(
						req.query.currentNodeParameters,
					) as INodeParameters;

					let credentials: INodeCredentials | undefined;

					if (req.query.credentials) {
						credentials = jsonParse(req.query.credentials);
					}

					const listSearchInstance = new LoadNodeListSearch(
						nodeTypeAndVersion,
						this.nodeTypes,
						path,
						currentNodeParameters,
						credentials,
					);

					const additionalData = await WorkflowExecuteAdditionalData.getBase(
						req.user.id,
						currentNodeParameters,
					);

					if (methodName) {
						return listSearchInstance.getOptionsViaMethodName(
							methodName,
							additionalData,
							req.query.filter,
							req.query.paginationToken,
						);
					}

					throw new ResponseHelper.BadRequestError('Parameter methodName is required.');
				},
			),
		);

		// ----------------------------------------
		// Node-Types
		// ----------------------------------------

		this.app.use(`/${this.restEndpoint}/node-types`, nodeTypesController);

		// ----------------------------------------
		// Active Workflows
		// ----------------------------------------

		// Returns the active workflow ids
		this.app.get(
			`/${this.restEndpoint}/active`,
			ResponseHelper.send(async (req: WorkflowRequest.GetAllActive) => {
				const activeWorkflows = await this.activeWorkflowRunner.getActiveWorkflows(req.user);
				return activeWorkflows.map(({ id }) => id);
			}),
		);

		// Returns if the workflow with the given id had any activation errors
		this.app.get(
			`/${this.restEndpoint}/active/error/:id`,
			ResponseHelper.send(async (req: WorkflowRequest.GetAllActivationErrors) => {
				const { id: workflowId } = req.params;

				const shared = await Db.collections.SharedWorkflow.findOne({
					relations: ['workflow'],
					where: whereClause({
						user: req.user,
						entityType: 'workflow',
						entityId: workflowId,
					}),
				});

				if (!shared) {
					LoggerProxy.verbose('User attempted to access workflow errors without permissions', {
						workflowId,
						userId: req.user.id,
					});

					throw new ResponseHelper.BadRequestError(
						`Workflow with ID "${workflowId}" could not be found.`,
					);
				}

				return this.activeWorkflowRunner.getActivationError(workflowId);
			}),
		);

		// ----------------------------------------
		// curl-converter
		// ----------------------------------------
		this.app.post(
			`/${this.restEndpoint}/curl-to-json`,
			ResponseHelper.send(
				async (
					req: CurlHelper.ToJson,
					res: express.Response,
				): Promise<{ [key: string]: string }> => {
					const curlCommand = req.body.curlCommand ?? '';

					try {
						const parameters = toHttpNodeParameters(curlCommand);
						return ResponseHelper.flattenObject(parameters, 'parameters');
					} catch (e) {
						throw new ResponseHelper.BadRequestError('Invalid cURL command');
					}
				},
			),
		);

		// ----------------------------------------
		// OAuth1-Credential/Auth
		// ----------------------------------------

		// Authorize OAuth Data
		this.app.get(
			`/${this.restEndpoint}/oauth1-credential/auth`,
			ResponseHelper.send(async (req: OAuthRequest.OAuth1Credential.Auth): Promise<string> => {
				const { id: credentialId } = req.query;

				if (!credentialId) {
					LoggerProxy.error('OAuth1 credential authorization failed due to missing credential ID');
					throw new ResponseHelper.BadRequestError('Required credential ID is missing');
				}

				const credential = await getCredentialForUser(credentialId, req.user);

				if (!credential) {
					LoggerProxy.error(
						'OAuth1 credential authorization failed because the current user does not have the correct permissions',
						{ userId: req.user.id },
					);
					throw new ResponseHelper.NotFoundError(RESPONSE_ERROR_MESSAGES.NO_CREDENTIAL);
				}

				let encryptionKey: string;
				try {
					encryptionKey = await UserSettings.getEncryptionKey();
				} catch (error) {
					throw new ResponseHelper.InternalServerError(error.message);
				}

				const mode: WorkflowExecuteMode = 'internal';
				const timezone = config.getEnv('generic.timezone');
				const credentialsHelper = new CredentialsHelper(encryptionKey);
				const decryptedDataOriginal = await credentialsHelper.getDecrypted(
					credential as INodeCredentialsDetails,
					credential.type,
					mode,
					timezone,
					true,
				);

				const oauthCredentials = credentialsHelper.applyDefaultsAndOverwrites(
					decryptedDataOriginal,
					credential.type,
					mode,
					timezone,
				);

				const signatureMethod = oauthCredentials.signatureMethod as string;

				const oAuthOptions: clientOAuth1.Options = {
					consumer: {
						key: oauthCredentials.consumerKey as string,
						secret: oauthCredentials.consumerSecret as string,
					},
					signature_method: signatureMethod,
					// eslint-disable-next-line @typescript-eslint/naming-convention
					hash_function(base, key) {
						const algorithm = signatureMethod === 'HMAC-SHA1' ? 'sha1' : 'sha256';
						return createHmac(algorithm, key).update(base).digest('base64');
					},
				};

				const oauthRequestData = {
					oauth_callback: `${WebhookHelpers.getWebhookBaseUrl()}${
						this.restEndpoint
					}/oauth1-credential/callback?cid=${credentialId}`,
				};

				await this.externalHooks.run('oauth1.authenticate', [oAuthOptions, oauthRequestData]);

				// eslint-disable-next-line new-cap
				const oauth = new clientOAuth1(oAuthOptions);

				const options: RequestOptions = {
					method: 'POST',
					url: oauthCredentials.requestTokenUrl as string,
					data: oauthRequestData,
				};

				const data = oauth.toHeader(oauth.authorize(options));

				// @ts-ignore
				options.headers = data;

				const { data: response } = await axios.request(options as Partial<AxiosRequestConfig>);

				// Response comes as x-www-form-urlencoded string so convert it to JSON

				const paramsParser = new URLSearchParams(response);

				const responseJson = Object.fromEntries(paramsParser.entries());

				const returnUri = `${oauthCredentials.authUrl}?oauth_token=${responseJson.oauth_token}`;

				// Encrypt the data
				const credentials = new Credentials(
					credential as INodeCredentialsDetails,
					credential.type,
					credential.nodesAccess,
				);

				credentials.setData(decryptedDataOriginal, encryptionKey);
				const newCredentialsData = credentials.getDataToSave() as unknown as ICredentialsDb;

				// Add special database related data
				newCredentialsData.updatedAt = new Date();

				// Update the credentials in DB
				await Db.collections.Credentials.update(credentialId, newCredentialsData);

				LoggerProxy.verbose('OAuth1 authorization successful for new credential', {
					userId: req.user.id,
					credentialId,
				});

				return returnUri;
			}),
		);

		// Verify and store app code. Generate access tokens and store for respective credential.
		this.app.get(
			`/${this.restEndpoint}/oauth1-credential/callback`,
			async (req: OAuthRequest.OAuth1Credential.Callback, res: express.Response) => {
				try {
					const { oauth_verifier, oauth_token, cid: credentialId } = req.query;

					if (!oauth_verifier || !oauth_token) {
						const errorResponse = new ResponseHelper.ServiceUnavailableError(
							`Insufficient parameters for OAuth1 callback. Received following query parameters: ${JSON.stringify(
								req.query,
							)}`,
						);
						LoggerProxy.error(
							'OAuth1 callback failed because of insufficient parameters received',
							{
								userId: req.user?.id,
								credentialId,
							},
						);
						return ResponseHelper.sendErrorResponse(res, errorResponse);
					}

					const credential = await getCredentialWithoutUser(credentialId);

					if (!credential) {
						LoggerProxy.error('OAuth1 callback failed because of insufficient user permissions', {
							userId: req.user?.id,
							credentialId,
						});
						const errorResponse = new ResponseHelper.NotFoundError(
							RESPONSE_ERROR_MESSAGES.NO_CREDENTIAL,
						);
						return ResponseHelper.sendErrorResponse(res, errorResponse);
					}

					let encryptionKey: string;
					try {
						encryptionKey = await UserSettings.getEncryptionKey();
					} catch (error) {
						throw new ResponseHelper.InternalServerError(error.message);
					}

					const mode: WorkflowExecuteMode = 'internal';
					const timezone = config.getEnv('generic.timezone');
					const credentialsHelper = new CredentialsHelper(encryptionKey);
					const decryptedDataOriginal = await credentialsHelper.getDecrypted(
						credential as INodeCredentialsDetails,
						credential.type,
						mode,
						timezone,
						true,
					);
					const oauthCredentials = credentialsHelper.applyDefaultsAndOverwrites(
						decryptedDataOriginal,
						credential.type,
						mode,
						timezone,
					);

					const options: AxiosRequestConfig = {
						method: 'POST',
						url: oauthCredentials.accessTokenUrl as string,
						params: {
							oauth_token,
							oauth_verifier,
						},
					};

					let oauthToken;

					try {
						oauthToken = await axios.request(options);
					} catch (error) {
						LoggerProxy.error('Unable to fetch tokens for OAuth1 callback', {
							userId: req.user?.id,
							credentialId,
						});
						const errorResponse = new ResponseHelper.NotFoundError('Unable to get access tokens!');
						return ResponseHelper.sendErrorResponse(res, errorResponse);
					}

					// Response comes as x-www-form-urlencoded string so convert it to JSON

					const paramParser = new URLSearchParams(oauthToken.data);

					const oauthTokenJson = Object.fromEntries(paramParser.entries());

					decryptedDataOriginal.oauthTokenData = oauthTokenJson;

					const credentials = new Credentials(
						credential as INodeCredentialsDetails,
						credential.type,
						credential.nodesAccess,
					);
					credentials.setData(decryptedDataOriginal, encryptionKey);
					const newCredentialsData = credentials.getDataToSave() as unknown as ICredentialsDb;
					// Add special database related data
					newCredentialsData.updatedAt = new Date();
					// Save the credentials in DB
					await Db.collections.Credentials.update(credentialId, newCredentialsData);

					LoggerProxy.verbose('OAuth1 callback successful for new credential', {
						userId: req.user?.id,
						credentialId,
					});
					res.sendFile(pathResolve(TEMPLATES_DIR, 'oauth-callback.html'));
				} catch (error) {
					LoggerProxy.error('OAuth1 callback failed because of insufficient user permissions', {
						userId: req.user?.id,
						credentialId: req.query.cid,
					});
					// Error response
					return ResponseHelper.sendErrorResponse(res, error);
				}
			},
		);

		// ----------------------------------------
		// OAuth2-Credential
		// ----------------------------------------

		this.app.use(`/${this.restEndpoint}/oauth2-credential`, oauth2CredentialController);

		// ----------------------------------------
		// Executions
		// ----------------------------------------

		this.app.use(`/${this.restEndpoint}/executions`, executionsController);

		// ----------------------------------------
		// Executing Workflows
		// ----------------------------------------

		// Returns all the currently working executions
		this.app.get(
			`/${this.restEndpoint}/executions-current`,
			ResponseHelper.send(
				async (req: ExecutionRequest.GetAllCurrent): Promise<IExecutionsSummary[]> => {
					if (config.getEnv('executions.mode') === 'queue') {
						const queue = await Queue.getInstance();
						const currentJobs = await queue.getJobs(['active', 'waiting']);

						const currentlyRunningQueueIds = currentJobs.map((job) => job.data.executionId);

						const currentlyRunningManualExecutions =
							this.activeExecutionsInstance.getActiveExecutions();
						const manualExecutionIds = currentlyRunningManualExecutions.map(
							(execution) => execution.id,
						);

						const currentlyRunningExecutionIds =
							currentlyRunningQueueIds.concat(manualExecutionIds);

						if (!currentlyRunningExecutionIds.length) return [];

						const findOptions: FindManyOptions<IExecutionFlattedDb> = {
							select: ['id', 'workflowId', 'mode', 'retryOf', 'startedAt', 'stoppedAt', 'status'],
							order: { id: 'DESC' },
							where: {
								id: In(currentlyRunningExecutionIds),
								status: Not(In(['finished', 'stopped', 'failed', 'crashed'] as ExecutionStatus[])),
							},
						};

						const sharedWorkflowIds = await getSharedWorkflowIds(req.user);

						if (!sharedWorkflowIds.length) return [];

						if (req.query.filter) {
							const { workflowId, status, finished } = jsonParse<any>(req.query.filter);
							if (workflowId && sharedWorkflowIds.includes(workflowId)) {
								Object.assign(findOptions.where!, { workflowId });
							}
							if (status) {
								Object.assign(findOptions.where!, { status: In(status) });
							}
							if (finished) {
								Object.assign(findOptions.where!, { finished });
							}
						} else {
							Object.assign(findOptions.where!, { workflowId: In(sharedWorkflowIds) });
						}

						const executions = await Db.collections.Execution.find(findOptions);

						if (!executions.length) return [];

						return executions.map((execution) => {
							if (!execution.status) {
								execution.status = getStatusUsingPreviousExecutionStatusMethod(execution);
							}
							return {
								id: execution.id,
								workflowId: execution.workflowId,
								mode: execution.mode,
								retryOf: execution.retryOf !== null ? execution.retryOf : undefined,
								startedAt: new Date(execution.startedAt),
								status: execution.status ?? null,
								stoppedAt: execution.stoppedAt ?? null,
							} as IExecutionsSummary;
						});
					}

					const executingWorkflows = this.activeExecutionsInstance.getActiveExecutions();

					const returnData: IExecutionsSummary[] = [];

					const filter = req.query.filter ? jsonParse<any>(req.query.filter) : {};

					const sharedWorkflowIds = await getSharedWorkflowIds(req.user);

					for (const data of executingWorkflows) {
						if (
							(filter.workflowId !== undefined && filter.workflowId !== data.workflowId) ||
							(data.workflowId !== undefined && !sharedWorkflowIds.includes(data.workflowId))
						) {
							continue;
						}

						returnData.push({
							id: data.id,
							workflowId: data.workflowId === undefined ? '' : data.workflowId,
							mode: data.mode,
							retryOf: data.retryOf,
							startedAt: new Date(data.startedAt),
							status: data.status,
						});
					}

					returnData.sort((a, b) => Number(b.id) - Number(a.id));

					return returnData;
				},
			),
		);

		// Forces the execution to stop
		this.app.post(
			`/${this.restEndpoint}/executions-current/:id/stop`,
			ResponseHelper.send(async (req: ExecutionRequest.Stop): Promise<IExecutionsStopData> => {
				const { id: executionId } = req.params;

				const sharedWorkflowIds = await getSharedWorkflowIds(req.user);

				if (!sharedWorkflowIds.length) {
					throw new ResponseHelper.NotFoundError('Execution not found');
				}

				const execution = await Db.collections.Execution.findOne({
					where: {
						id: executionId,
						workflowId: In(sharedWorkflowIds),
					},
				});

				if (!execution) {
					throw new ResponseHelper.NotFoundError('Execution not found');
				}

				if (config.getEnv('executions.mode') === 'queue') {
					// Manual executions should still be stoppable, so
					// try notifying the `activeExecutions` to stop it.
					const result = await this.activeExecutionsInstance.stopExecution(req.params.id);

					if (result === undefined) {
						// If active execution could not be found check if it is a waiting one
						try {
							return await this.waitTracker.stopExecution(req.params.id);
						} catch (error) {
							// Ignore, if it errors as then it is probably a currently running
							// execution
						}
					} else {
						return {
							mode: result.mode,
							startedAt: new Date(result.startedAt),
							stoppedAt: result.stoppedAt ? new Date(result.stoppedAt) : undefined,
							finished: result.finished,
							status: result.status,
						} as IExecutionsStopData;
					}

					const queue = await Queue.getInstance();
					const currentJobs = await queue.getJobs(['active', 'waiting']);

					const job = currentJobs.find((job) => job.data.executionId === req.params.id);

					if (!job) {
						throw new Error(`Could not stop "${req.params.id}" as it is no longer in queue.`);
					} else {
						await queue.stopJob(job);
					}

					const executionDb = (await Db.collections.Execution.findOneBy({
						id: req.params.id,
					})) as IExecutionFlattedDb;
					const fullExecutionData = ResponseHelper.unflattenExecutionData(executionDb);

					const returnData: IExecutionsStopData = {
						mode: fullExecutionData.mode,
						startedAt: new Date(fullExecutionData.startedAt),
						stoppedAt: fullExecutionData.stoppedAt
							? new Date(fullExecutionData.stoppedAt)
							: undefined,
						finished: fullExecutionData.finished,
						status: fullExecutionData.status,
					};

					return returnData;
				}

				// Stop the execution and wait till it is done and we got the data
				const result = await this.activeExecutionsInstance.stopExecution(executionId);

				let returnData: IExecutionsStopData;
				if (result === undefined) {
					// If active execution could not be found check if it is a waiting one
					returnData = await this.waitTracker.stopExecution(executionId);
				} else {
					returnData = {
						mode: result.mode,
						startedAt: new Date(result.startedAt),
						stoppedAt: result.stoppedAt ? new Date(result.stoppedAt) : undefined,
						finished: result.finished,
						status: result.status,
					};
				}

				return returnData;
			}),
		);

		// ----------------------------------------
		// Options
		// ----------------------------------------

		// Returns all the available timezones
		this.app.get(
			`/${this.restEndpoint}/options/timezones`,
			ResponseHelper.send(async (req: express.Request, res: express.Response): Promise<object> => {
				return timezones;
			}),
		);

		// ----------------------------------------
		// Binary data
		// ----------------------------------------

		// Download binary
		this.app.get(
			`/${this.restEndpoint}/data/:path`,
			async (req: BinaryDataRequest, res: express.Response): Promise<void> => {
				// TODO UM: check if this needs permission check for UM
				const identifier = req.params.path;
				const binaryDataManager = BinaryDataManager.getInstance();
				try {
					const binaryPath = binaryDataManager.getBinaryPath(identifier);
					let { mode, fileName, mimeType } = req.query;
					if (!fileName || !mimeType) {
						try {
							const metadata = await binaryDataManager.getBinaryMetadata(identifier);
							fileName = metadata.fileName;
							mimeType = metadata.mimeType;
							res.setHeader('Content-Length', metadata.fileSize);
						} catch {}
					}
					if (mimeType) res.setHeader('Content-Type', mimeType);
					if (mode === 'download') {
						res.setHeader('Content-Disposition', `attachment; filename="${fileName}"`);
					}
					res.sendFile(binaryPath);
				} catch (error) {
					if (error instanceof FileNotFoundError) res.writeHead(404).end();
					else throw error;
				}
			},
		);

		// ----------------------------------------
		// Settings
		// ----------------------------------------

		// Returns the current settings for the UI
		this.app.get(
			`/${this.restEndpoint}/settings`,
			ResponseHelper.send(
				async (req: express.Request, res: express.Response): Promise<IN8nUISettings> => {
					void Container.get(InternalHooks).onFrontendSettingsAPI(req.headers.sessionid as string);

					return this.getSettingsForFrontend();
				},
			),
		);

		// ----------------------------------------
		// EventBus Setup
		// ----------------------------------------

		if (!eventBus.isInitialized) {
			await eventBus.initialize();
		}
		// add Event Bus REST endpoints
		this.app.use(`/${this.restEndpoint}/eventbus`, eventBusRouter);

		// ----------------------------------------
		// Webhooks
		// ----------------------------------------

		if (!config.getEnv('endpoints.disableProductionWebhooksOnMainProcess')) {
			this.setupWebhookEndpoint();
			this.setupWaitingWebhookEndpoint();
		}

		this.setupTestWebhookEndpoint();

		if (this.endpointPresetCredentials !== '') {
			// POST endpoint to set preset credentials
			this.app.post(
				`/${this.endpointPresetCredentials}`,
				async (req: express.Request, res: express.Response) => {
					if (!this.presetCredentialsLoaded) {
						const body = req.body as ICredentialsOverwrite;

						if (req.headers['content-type'] !== 'application/json') {
							ResponseHelper.sendErrorResponse(
								res,
								new Error(
									'Body must be a valid JSON, make sure the content-type is application/json',
								),
							);
							return;
						}

						CredentialsOverwrites().setData(body);

						await this.loadNodesAndCredentials.generateTypesForFrontend();

						this.presetCredentialsLoaded = true;

						ResponseHelper.sendSuccessResponse(res, { success: true }, true, 200);
					} else {
						ResponseHelper.sendErrorResponse(res, new Error('Preset credentials can be set once'));
					}
				},
			);
		}

		if (!config.getEnv('endpoints.disableUi')) {
			const staticOptions: ServeStaticOptions = {
				cacheControl: false,
				setHeaders: (res: express.Response, path: string) => {
					const isIndex = path === pathJoin(GENERATED_STATIC_DIR, 'index.html');
					const cacheControl = isIndex
						? 'no-cache, no-store, must-revalidate'
						: 'max-age=86400, immutable';
					res.header('Cache-Control', cacheControl);
				},
			};

			this.app.use('/icons/:packageName/*/*.(svg|png)', async (req, res) => {
				const { packageName } = req.params;
				const loader = this.loadNodesAndCredentials.loaders[packageName];
				if (loader) {
					const pathPrefix = `/icons/${packageName}/`;
					const filePath = pathResolve(
						loader.directory,
						req.originalUrl.substring(pathPrefix.length),
					);
					try {
						await fsAccess(filePath);
						return res.sendFile(filePath);
					} catch {}
				}

				res.sendStatus(404);
			});

			this.app.use(
				'/',
				express.static(GENERATED_STATIC_DIR),
				express.static(EDITOR_UI_DIST_DIR, staticOptions),
			);

			const startTime = new Date().toUTCString();
			this.app.use('/index.html', (req, res, next) => {
				res.setHeader('Last-Modified', startTime);
				next();
			});
		} else {
			this.app.use('/', express.static(GENERATED_STATIC_DIR));
		}
	}

	protected setupPushServer(): void {
		const { restEndpoint, server, app } = this;
		setupPushServer(restEndpoint, server, app);
	}
}

export async function start(): Promise<void> {
	const app = new Server();
	await app.start();

	const cpus = os.cpus();
	const binaryDataConfig = config.getEnv('binaryDataManager');
	const diagnosticInfo: IDiagnosticInfo = {
		basicAuthActive: config.getEnv('security.basicAuth.active'),
		databaseType: config.getEnv('database.type'),
		disableProductionWebhooksOnMainProcess: config.getEnv(
			'endpoints.disableProductionWebhooksOnMainProcess',
		),
		notificationsEnabled: config.getEnv('versionNotifications.enabled'),
		versionCli: N8N_VERSION,
		systemInfo: {
			os: {
				type: os.type(),
				version: os.version(),
			},
			memory: os.totalmem() / 1024,
			cpus: {
				count: cpus.length,
				model: cpus[0].model,
				speed: cpus[0].speed,
			},
		},
		executionVariables: {
			executions_process: config.getEnv('executions.process'),
			executions_mode: config.getEnv('executions.mode'),
			executions_timeout: config.getEnv('executions.timeout'),
			executions_timeout_max: config.getEnv('executions.maxTimeout'),
			executions_data_save_on_error: config.getEnv('executions.saveDataOnError'),
			executions_data_save_on_success: config.getEnv('executions.saveDataOnSuccess'),
			executions_data_save_on_progress: config.getEnv('executions.saveExecutionProgress'),
			executions_data_save_manual_executions: config.getEnv('executions.saveDataManualExecutions'),
			executions_data_prune: config.getEnv('executions.pruneData'),
			executions_data_max_age: config.getEnv('executions.pruneDataMaxAge'),
			executions_data_prune_timeout: config.getEnv('executions.pruneDataTimeout'),
		},
		deploymentType: config.getEnv('deployment.type'),
		binaryDataMode: binaryDataConfig.mode,
		n8n_multi_user_allowed: isUserManagementEnabled(),
		smtp_set_up: config.getEnv('userManagement.emails.mode') === 'smtp',
		ldap_allowed: isLdapEnabled(),
	};

	// Set up event handling
	initEvents();

	if (inDevelopment && process.env.N8N_DEV_RELOAD === 'true') {
		const { reloadNodesAndCredentials } = await import('@/ReloadNodesAndCredentials');
		await reloadNodesAndCredentials(app.loadNodesAndCredentials, app.nodeTypes, app.push);
	}

	void Db.collections.Workflow.findOne({
		select: ['createdAt'],
		order: { createdAt: 'ASC' },
		where: {},
	}).then(async (workflow) =>
		Container.get(InternalHooks).onServerStarted(diagnosticInfo, workflow?.createdAt),
	);
}<|MERGE_RESOLUTION|>--- conflicted
+++ resolved
@@ -143,12 +143,9 @@
 import { PostHogClient } from './posthog';
 import { eventBus } from './eventbus';
 import { isSamlEnabled } from './Saml/helpers';
-<<<<<<< HEAD
-import { getStatusUsingPreviousExecutionStatusMethod } from './executions/executionHelpers';
-=======
 import { Container } from 'typedi';
 import { InternalHooks } from './InternalHooks';
->>>>>>> 52f740b9
+import { getStatusUsingPreviousExecutionStatusMethod } from './executions/executionHelpers';
 
 const exec = promisify(callbackExec);
 
