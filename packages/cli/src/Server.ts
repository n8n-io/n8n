/* eslint-disable @typescript-eslint/no-unsafe-argument */
/* eslint-disable @typescript-eslint/no-shadow */
/* eslint-disable @typescript-eslint/no-unsafe-return */
/* eslint-disable @typescript-eslint/no-unsafe-member-access */
/* eslint-disable @typescript-eslint/no-unsafe-assignment */
import { Container, Service } from 'typedi';
import { exec as callbackExec } from 'child_process';
import { access as fsAccess } from 'fs/promises';
import { promisify } from 'util';
import cookieParser from 'cookie-parser';
import express from 'express';
import helmet from 'helmet';
import { type Class, InstanceSettings } from 'n8n-core';
import type { IN8nUISettings } from 'n8n-workflow';

// @ts-ignore
import timezones from 'google-timezones-json';

import config from '@/config';
import { Queue } from '@/Queue';

import { WorkflowsController } from '@/workflows/workflows.controller';
<<<<<<< HEAD
import { WorkflowsWithVersionController } from './workflowsWithVersion/workflowsWithVersion.controller';

import {
	EDITOR_UI_DIST_DIR,
	inDevelopment,
	inE2ETests,
	N8N_VERSION,
	TEMPLATES_DIR,
} from '@/constants';
=======
import { EDITOR_UI_DIST_DIR, inDevelopment, inE2ETests, N8N_VERSION, Time } from '@/constants';
>>>>>>> 301e846c
import { CredentialsController } from '@/credentials/credentials.controller';
import type { APIRequest, CurlHelper } from '@/requests';
import { registerController } from '@/decorators';
import { AuthController } from '@/controllers/auth.controller';
import { BinaryDataController } from '@/controllers/binaryData.controller';
import { DynamicNodeParametersController } from '@/controllers/dynamicNodeParameters.controller';
import { MeController } from '@/controllers/me.controller';
import { MFAController } from '@/controllers/mfa.controller';
import { NodeTypesController } from '@/controllers/nodeTypes.controller';
import { OAuth1CredentialController } from '@/controllers/oauth/oAuth1Credential.controller';
import { OAuth2CredentialController } from '@/controllers/oauth/oAuth2Credential.controller';
import { OwnerController } from '@/controllers/owner.controller';
import { PasswordResetController } from '@/controllers/passwordReset.controller';
import { TagsController } from '@/controllers/tags.controller';
import { TranslationController } from '@/controllers/translation.controller';
import { UsersController } from '@/controllers/users.controller';
import { WorkflowStatisticsController } from '@/controllers/workflowStatistics.controller';
import { ExternalSecretsController } from '@/ExternalSecrets/ExternalSecrets.controller.ee';
import { ExecutionsController } from '@/executions/executions.controller';
import { isApiEnabled, loadPublicApiVersions } from '@/PublicApi';
import type { ICredentialsOverwrite } from '@/Interfaces';
import { CredentialsOverwrites } from '@/CredentialsOverwrites';
import { LoadNodesAndCredentials } from '@/LoadNodesAndCredentials';
import * as ResponseHelper from '@/ResponseHelper';
import { toHttpNodeParameters } from '@/CurlConverterHelper';
import { EventBusController } from '@/eventbus/eventBus.controller';
import { EventBusControllerEE } from '@/eventbus/eventBus.controller.ee';
import { LicenseController } from '@/license/license.controller';
import { setupPushServer, setupPushHandler } from '@/push';
import { isLdapEnabled } from './Ldap/helpers';
import { AbstractServer } from './AbstractServer';
import { PostHogClient } from './posthog';
import { MessageEventBus } from '@/eventbus/MessageEventBus/MessageEventBus';
import { InternalHooks } from './InternalHooks';
import { SamlController } from './sso/saml/routes/saml.controller.ee';
import { SamlService } from './sso/saml/saml.service.ee';
import { VariablesController } from './environments/variables/variables.controller.ee';
import { SourceControlService } from '@/environments/sourceControl/sourceControl.service.ee';
import { SourceControlController } from '@/environments/sourceControl/sourceControl.controller.ee';
import { AIController } from '@/controllers/ai.controller';

import { handleMfaDisable, isMfaFeatureEnabled } from './Mfa/helpers';
import type { FrontendService } from './services/frontend.service';
import { ActiveWorkflowsController } from './controllers/activeWorkflows.controller';
import { OrchestrationController } from './controllers/orchestration.controller';
import { WorkflowHistoryController } from './workflows/workflowHistory/workflowHistory.controller.ee';
import { InvitationController } from './controllers/invitation.controller';
// import { CollaborationService } from './collaboration/collaboration.service';
import { BadRequestError } from './errors/response-errors/bad-request.error';
import { OrchestrationService } from '@/services/orchestration.service';
import { ProjectController } from './controllers/project.controller';
import { RoleController } from './controllers/role.controller';

const exec = promisify(callbackExec);

@Service()
export class Server extends AbstractServer {
	private endpointPresetCredentials: string;

	private presetCredentialsLoaded: boolean;

	private loadNodesAndCredentials: LoadNodesAndCredentials;

	private frontendService?: FrontendService;

	constructor() {
		super('main');

		this.testWebhooksEnabled = true;
		this.webhooksEnabled = !config.getEnv('endpoints.disableProductionWebhooksOnMainProcess');
	}

	async start() {
		this.loadNodesAndCredentials = Container.get(LoadNodesAndCredentials);

		if (!config.getEnv('endpoints.disableUi')) {
			// eslint-disable-next-line @typescript-eslint/no-var-requires
			this.frontendService = Container.get(require('@/services/frontend.service').FrontendService);
		}

		this.presetCredentialsLoaded = false;
		this.endpointPresetCredentials = config.getEnv('credentials.overwrite.endpoint');

		await super.start();
		this.logger.debug(`Server ID: ${this.uniqueInstanceId}`);

		if (inDevelopment && process.env.N8N_DEV_RELOAD === 'true') {
			void this.loadNodesAndCredentials.setupHotReload();
		}

		void Container.get(InternalHooks).onServerStarted();
		// Container.get(CollaborationService);
	}

	private async registerControllers() {
		const { app } = this;

		const controllers: Array<Class<object>> = [
			EventBusController,
			EventBusControllerEE,
			AuthController,
			LicenseController,
			OAuth1CredentialController,
			OAuth2CredentialController,
			OwnerController,
			MeController,
			DynamicNodeParametersController,
			NodeTypesController,
			PasswordResetController,
			TagsController,
			TranslationController,
			UsersController,
			SamlController,
			SourceControlController,
			WorkflowStatisticsController,
			ExternalSecretsController,
			OrchestrationController,
			WorkflowHistoryController,
			BinaryDataController,
			VariablesController,
			InvitationController,
			VariablesController,
			ActiveWorkflowsController,
			WorkflowsController,
			ExecutionsController,
			CredentialsController,
			AIController,
			ProjectController,
			RoleController,
		];

		if (
			process.env.NODE_ENV !== 'production' &&
			Container.get(OrchestrationService).isMultiMainSetupEnabled
		) {
			const { DebugController } = await import('@/controllers/debug.controller');
			controllers.push(DebugController);
		}

		if (isLdapEnabled()) {
			const { LdapService } = await import('@/Ldap/ldap.service');
			const { LdapController } = await require('@/Ldap/ldap.controller');
			await Container.get(LdapService).init();
			controllers.push(LdapController);
		}

		if (config.getEnv('nodes.communityPackages.enabled')) {
			const { CommunityPackagesController } = await import(
				'@/controllers/communityPackages.controller'
			);
			controllers.push(CommunityPackagesController);
		}

		if (inE2ETests) {
			const { E2EController } = await import('./controllers/e2e.controller');
			controllers.push(E2EController);
		}

		if (isMfaFeatureEnabled()) {
			controllers.push(MFAController);
		}

		if (!config.getEnv('endpoints.disableUi')) {
			const { CtaController } = await import('@/controllers/cta.controller');
			controllers.push(CtaController);
		}

		controllers.forEach((controller) => registerController(app, controller));
	}

	async configure(): Promise<void> {
		if (config.getEnv('endpoints.metrics.enable')) {
			const { MetricsService } = await import('@/services/metrics.service');
			await Container.get(MetricsService).configureMetrics(this.app);
		}

		const { frontendService } = this;
		if (frontendService) {
			frontendService.addToSettings({
				isNpmAvailable: await exec('npm --version')
					.then(() => true)
					.catch(() => false),
				versionCli: N8N_VERSION,
			});

			await this.externalHooks.run('frontend.settings', [frontendService.getSettings()]);
		}

		await Container.get(PostHogClient).init();

		const publicApiEndpoint = config.getEnv('publicApi.path');

		// ----------------------------------------
		// Public API
		// ----------------------------------------

		if (isApiEnabled()) {
			const { apiRouters, apiLatestVersion } = await loadPublicApiVersions(publicApiEndpoint);
			this.app.use(...apiRouters);
			if (frontendService) {
				frontendService.settings.publicApi.latestVersion = apiLatestVersion;
			}
		}

		// Extract BrowserId from headers
		this.app.use((req: APIRequest, _, next) => {
			req.browserId = req.headers['browser-id'] as string;
			next();
		});

		// Parse cookies for easier access
		this.app.use(cookieParser());

		const { restEndpoint, app } = this;
		setupPushHandler(restEndpoint, app);

		if (config.getEnv('executions.mode') === 'queue') {
			await Container.get(Queue).init();
		}

		await handleMfaDisable();

		await this.registerControllers();

    // ----------------------------------------
		// Workflow with versions
		// ----------------------------------------
		this.app.use(`/${this.restEndpoint}/workflows-with-versions`, WorkflowsWithVersionController);

		// ----------------------------------------
		// SAML
		// ----------------------------------------

		// initialize SamlService if it is licensed, even if not enabled, to
		// set up the initial environment
		try {
			await Container.get(SamlService).init();
		} catch (error) {
			this.logger.warn(`SAML initialization failed: ${error.message}`);
		}

		// ----------------------------------------
		// Source Control
		// ----------------------------------------
		try {
			await Container.get(SourceControlService).init();
		} catch (error) {
			this.logger.warn(`Source Control initialization failed: ${error.message}`);
		}

		// ----------------------------------------
		// curl-converter
		// ----------------------------------------
		this.app.post(
			`/${this.restEndpoint}/curl-to-json`,
			ResponseHelper.send(async (req: CurlHelper.ToJson) => {
				const curlCommand = req.body.curlCommand ?? '';

				try {
					const parameters = toHttpNodeParameters(curlCommand);
					return ResponseHelper.flattenObject(parameters, 'parameters');
				} catch (e) {
					throw new BadRequestError('Invalid cURL command');
				}
			}),
		);

		// ----------------------------------------
		// Options
		// ----------------------------------------

		// Returns all the available timezones
		this.app.get(
			`/${this.restEndpoint}/options/timezones`,
			ResponseHelper.send(async () => timezones),
		);

		// ----------------------------------------
		// Settings
		// ----------------------------------------

		if (frontendService) {
			// Returns the current settings for the UI
			this.app.get(
				`/${this.restEndpoint}/settings`,
				ResponseHelper.send(
					async (req: express.Request): Promise<IN8nUISettings> =>
						frontendService.getSettings(req.headers['push-ref'] as string),
				),
			);
		}

		// ----------------------------------------
		// EventBus Setup
		// ----------------------------------------
		const eventBus = Container.get(MessageEventBus);
		await eventBus.initialize();

		if (this.endpointPresetCredentials !== '') {
			// POST endpoint to set preset credentials
			this.app.post(
				`/${this.endpointPresetCredentials}`,
				async (req: express.Request, res: express.Response) => {
					if (!this.presetCredentialsLoaded) {
						const body = req.body as ICredentialsOverwrite;

						if (req.contentType !== 'application/json') {
							ResponseHelper.sendErrorResponse(
								res,
								new Error(
									'Body must be a valid JSON, make sure the content-type is application/json',
								),
							);
							return;
						}

						Container.get(CredentialsOverwrites).setData(body);

						await frontendService?.generateTypes();

						this.presetCredentialsLoaded = true;

						ResponseHelper.sendSuccessResponse(res, { success: true }, true, 200);
					} else {
						ResponseHelper.sendErrorResponse(res, new Error('Preset credentials can be set once'));
					}
				},
			);
		}

		const maxAge = Time.days.toMilliseconds;
		const cacheOptions = inE2ETests || inDevelopment ? {} : { maxAge };
		const { staticCacheDir } = Container.get(InstanceSettings);
		if (frontendService) {
			const serveIcons: express.RequestHandler = async (req, res) => {
				// eslint-disable-next-line prefer-const
				let { scope, packageName } = req.params;
				if (scope) packageName = `@${scope}/${packageName}`;
				const filePath = this.loadNodesAndCredentials.resolveIcon(packageName, req.originalUrl);
				if (filePath) {
					try {
						await fsAccess(filePath);
						return res.sendFile(filePath, cacheOptions);
					} catch {}
				}
				res.sendStatus(404);
			};

			this.app.use('/icons/@:scope/:packageName/*/*.(svg|png)', serveIcons);
			this.app.use('/icons/:packageName/*/*.(svg|png)', serveIcons);

			const isTLSEnabled = this.protocol === 'https' && !!(this.sslKey && this.sslCert);
			const isPreviewMode = process.env.N8N_PREVIEW_MODE === 'true';
			const securityHeadersMiddleware = helmet({
				contentSecurityPolicy: false,
				xFrameOptions:
					isPreviewMode || inE2ETests || inDevelopment ? false : { action: 'sameorigin' },
				dnsPrefetchControl: false,
				// This is only relevant for Internet-explorer, which we do not support
				ieNoOpen: false,
				// This is already disabled in AbstractServer
				xPoweredBy: false,
				// Enable HSTS headers only when n8n handles TLS.
				// if n8n is behind a reverse-proxy, then these headers needs to be configured there
				strictTransportSecurity: isTLSEnabled
					? {
							maxAge: 180 * Time.days.toSeconds,
							includeSubDomains: false,
							preload: false,
						}
					: false,
			});

			// Route all UI urls to index.html to support history-api
			const nonUIRoutes: Readonly<string[]> = [
				'assets',
				'types',
				'healthz',
				'metrics',
				'e2e',
				this.restEndpoint,
				this.endpointPresetCredentials,
				isApiEnabled() ? '' : publicApiEndpoint,
				...config.getEnv('endpoints.additionalNonUIRoutes').split(':'),
			].filter((u) => !!u);
			const nonUIRoutesRegex = new RegExp(`^/(${nonUIRoutes.join('|')})/?.*$`);
			const historyApiHandler: express.RequestHandler = (req, res, next) => {
				const {
					method,
					headers: { accept },
				} = req;
				if (
					method === 'GET' &&
					accept &&
					(accept.includes('text/html') || accept.includes('*/*')) &&
					!nonUIRoutesRegex.test(req.path)
				) {
					res.setHeader('Cache-Control', 'no-cache, no-store, must-revalidate');
					securityHeadersMiddleware(req, res, () => {
						res.sendFile('index.html', { root: staticCacheDir, maxAge, lastModified: true });
					});
				} else {
					next();
				}
			};

			this.app.use(
				'/',
				express.static(staticCacheDir, cacheOptions),
				express.static(EDITOR_UI_DIST_DIR, cacheOptions),
				historyApiHandler,
			);
		} else {
			this.app.use('/', express.static(staticCacheDir, cacheOptions));
		}
	}

	protected setupPushServer(): void {
		const { restEndpoint, server, app } = this;
		setupPushServer(restEndpoint, server, app);
	}
}<|MERGE_RESOLUTION|>--- conflicted
+++ resolved
@@ -20,19 +20,8 @@
 import { Queue } from '@/Queue';
 
 import { WorkflowsController } from '@/workflows/workflows.controller';
-<<<<<<< HEAD
 import { WorkflowsWithVersionController } from './workflowsWithVersion/workflowsWithVersion.controller';
-
-import {
-	EDITOR_UI_DIST_DIR,
-	inDevelopment,
-	inE2ETests,
-	N8N_VERSION,
-	TEMPLATES_DIR,
-} from '@/constants';
-=======
 import { EDITOR_UI_DIST_DIR, inDevelopment, inE2ETests, N8N_VERSION, Time } from '@/constants';
->>>>>>> 301e846c
 import { CredentialsController } from '@/credentials/credentials.controller';
 import type { APIRequest, CurlHelper } from '@/requests';
 import { registerController } from '@/decorators';
