/* eslint-disable @typescript-eslint/no-use-before-define */
/* eslint-disable @typescript-eslint/await-thenable */
/* eslint-disable new-cap */
/* eslint-disable prefer-const */
/* eslint-disable @typescript-eslint/no-invalid-void-type */
/* eslint-disable no-return-assign */
/* eslint-disable no-param-reassign */
/* eslint-disable consistent-return */
/* eslint-disable import/no-cycle */
/* eslint-disable import/no-extraneous-dependencies */
/* eslint-disable @typescript-eslint/restrict-template-expressions */
/* eslint-disable @typescript-eslint/no-non-null-assertion */
/* eslint-disable id-denylist */
/* eslint-disable no-console */
/* eslint-disable global-require */
/* eslint-disable @typescript-eslint/no-var-requires */
/* eslint-disable @typescript-eslint/no-shadow */
/* eslint-disable @typescript-eslint/no-unsafe-call */
/* eslint-disable @typescript-eslint/return-await */
/* eslint-disable @typescript-eslint/no-unsafe-return */
/* eslint-disable @typescript-eslint/no-unused-vars */
/* eslint-disable no-continue */
/* eslint-disable @typescript-eslint/no-unsafe-member-access */
/* eslint-disable @typescript-eslint/no-explicit-any */
/* eslint-disable no-restricted-syntax */
/* eslint-disable @typescript-eslint/no-unsafe-assignment */
/* eslint-disable import/no-dynamic-require */
/* eslint-disable no-await-in-loop */

import * as express from 'express';
import { readFileSync } from 'fs';
import { readFile } from 'fs/promises';
import { dirname as pathDirname, join as pathJoin, resolve as pathResolve } from 'path';
import { FindManyOptions, getConnectionManager, In, IsNull, LessThanOrEqual, Not } from 'typeorm';
import * as bodyParser from 'body-parser';
import * as history from 'connect-history-api-fallback';
import * as os from 'os';
// eslint-disable-next-line import/no-extraneous-dependencies
import * as _ from 'lodash';
import * as clientOAuth2 from 'client-oauth2';
import * as clientOAuth1 from 'oauth-1.0a';
import { RequestOptions } from 'oauth-1.0a';
import * as csrf from 'csrf';
import * as requestPromise from 'request-promise-native';
import { createHmac } from 'crypto';
// IMPORTANT! Do not switch to anther bcrypt library unless really necessary and
// tested with all possible systems like Windows, Alpine on ARM, FreeBSD, ...
import { compare } from 'bcryptjs';
import * as promClient from 'prom-client';

import {
	BinaryDataManager,
	Credentials,
	IBinaryDataConfig,
	LoadNodeParameterOptions,
	UserSettings,
} from 'n8n-core';

import {
	ICredentialType,
	IDataObject,
	INodeCredentials,
	INodeCredentialsDetails,
	INodeCredentialTestRequest,
	INodeCredentialTestResult,
	INodeParameters,
	INodePropertyOptions,
	INodeType,
	INodeTypeDescription,
	INodeTypeNameVersion,
	ITelemetrySettings,
	IWorkflowBase,
	LoggerProxy,
	NodeHelpers,
	WebhookHttpMethod,
	Workflow,
	WorkflowExecuteMode,
} from 'n8n-workflow';

import * as basicAuth from 'basic-auth';
import * as compression from 'compression';
import * as jwt from 'jsonwebtoken';
import * as jwks from 'jwks-rsa';
// @ts-ignore
import * as timezones from 'google-timezones-json';
import * as parseUrl from 'parseurl';
import * as querystring from 'querystring';
import { OptionsWithUrl } from 'request-promise-native';
import { Registry } from 'prom-client';
import * as Queue from './Queue';
import {
	ActiveExecutions,
	ActiveWorkflowRunner,
	CredentialsHelper,
	CredentialsOverwrites,
	CredentialTypes,
	DatabaseType,
	Db,
	ExternalHooks,
	GenericHelpers,
	IActivationError,
	ICredentialsDb,
	ICredentialsDecryptedDb,
	ICredentialsDecryptedResponse,
	ICredentialsOverwrite,
	ICredentialsResponse,
	ICustomRequest,
	IExecutionDeleteFilter,
	IExecutionFlatted,
	IExecutionFlattedDb,
	IExecutionFlattedResponse,
	IExecutionPushResponse,
	IExecutionResponse,
	IExecutionsListResponse,
	IExecutionsStopData,
	IExecutionsSummary,
	IExternalHooksClass,
	IDiagnosticInfo,
	IN8nUISettings,
	IPackageVersions,
	ITagWithCountDb,
	IWorkflowExecutionDataProcess,
	IWorkflowResponse,
	IPersonalizationSurveyAnswers,
	NodeTypes,
	Push,
	ResponseHelper,
	TestWebhooks,
	WaitTracker,
	WaitTrackerClass,
	WebhookHelpers,
	WebhookServer,
	WorkflowExecuteAdditionalData,
	WorkflowHelpers,
	WorkflowRunner,
} from '.';

import * as config from '../config';

import * as TagHelpers from './TagHelpers';
import * as PersonalizationSurvey from './PersonalizationSurvey';

import { InternalHooksManager } from './InternalHooksManager';
import { TagEntity } from './databases/entities/TagEntity';
import { WorkflowEntity } from './databases/entities/WorkflowEntity';
import { NameRequest } from './WorkflowHelpers';
import { getCredentialTranslationPath, getNodeTranslationPath } from './TranslationHelpers';
import { WEBHOOK_METHODS } from './WebhookHelpers';

require('body-parser-xml')(bodyParser);

class App {
	app: express.Application;

	activeWorkflowRunner: ActiveWorkflowRunner.ActiveWorkflowRunner;

	testWebhooks: TestWebhooks.TestWebhooks;

	endpointWebhook: string;

	endpointWebhookWaiting: string;

	endpointWebhookTest: string;

	endpointPresetCredentials: string;

	externalHooks: IExternalHooksClass;

	waitTracker: WaitTrackerClass;

	defaultWorkflowName: string;

	defaultCredentialsName: string;

	saveDataErrorExecution: string;

	saveDataSuccessExecution: string;

	saveManualExecutions: boolean;

	executionTimeout: number;

	maxExecutionTimeout: number;

	timezone: string;

	activeExecutionsInstance: ActiveExecutions.ActiveExecutions;

	push: Push.Push;

	versions: IPackageVersions | undefined;

	restEndpoint: string;

	frontendSettings: IN8nUISettings;

	protocol: string;

	sslKey: string;

	sslCert: string;

	payloadSizeMax: number;

	presetCredentialsLoaded: boolean;

	webhookMethods: WebhookHttpMethod[];

	constructor() {
		this.app = express();

		this.endpointWebhook = config.get('endpoints.webhook') as string;
		this.endpointWebhookWaiting = config.get('endpoints.webhookWaiting') as string;
		this.endpointWebhookTest = config.get('endpoints.webhookTest') as string;

		this.defaultWorkflowName = config.get('workflows.defaultName') as string;
		this.defaultCredentialsName = config.get('credentials.defaultName') as string;

		this.saveDataErrorExecution = config.get('executions.saveDataOnError') as string;
		this.saveDataSuccessExecution = config.get('executions.saveDataOnSuccess') as string;
		this.saveManualExecutions = config.get('executions.saveDataManualExecutions') as boolean;
		this.executionTimeout = config.get('executions.timeout') as number;
		this.maxExecutionTimeout = config.get('executions.maxTimeout') as number;
		this.payloadSizeMax = config.get('endpoints.payloadSizeMax') as number;
		this.timezone = config.get('generic.timezone') as string;
		this.restEndpoint = config.get('endpoints.rest') as string;

		this.activeWorkflowRunner = ActiveWorkflowRunner.getInstance();
		this.testWebhooks = TestWebhooks.getInstance();
		this.push = Push.getInstance();

		this.activeExecutionsInstance = ActiveExecutions.getInstance();
		this.waitTracker = WaitTracker();

		this.protocol = config.get('protocol');
		this.sslKey = config.get('ssl_key');
		this.sslCert = config.get('ssl_cert');

		this.externalHooks = ExternalHooks();

		this.presetCredentialsLoaded = false;
		this.endpointPresetCredentials = config.get('credentials.overwrite.endpoint') as string;

		const urlBaseWebhook = WebhookHelpers.getWebhookBaseUrl();

		const telemetrySettings: ITelemetrySettings = {
			enabled: config.get('diagnostics.enabled') as boolean,
		};

		if (telemetrySettings.enabled) {
			const conf = config.get('diagnostics.config.frontend') as string;
			const [key, url] = conf.split(';');

			if (!key || !url) {
				LoggerProxy.warn('Diagnostics frontend config is invalid');
				telemetrySettings.enabled = false;
			}

			telemetrySettings.config = { key, url };
		}

		this.frontendSettings = {
			endpointWebhook: this.endpointWebhook,
			endpointWebhookTest: this.endpointWebhookTest,
			saveDataErrorExecution: this.saveDataErrorExecution,
			saveDataSuccessExecution: this.saveDataSuccessExecution,
			saveManualExecutions: this.saveManualExecutions,
			executionTimeout: this.executionTimeout,
			maxExecutionTimeout: this.maxExecutionTimeout,
			timezone: this.timezone,
			urlBaseWebhook,
			versionCli: '',
			oauthCallbackUrls: {
				oauth1: `${urlBaseWebhook}${this.restEndpoint}/oauth1-credential/callback`,
				oauth2: `${urlBaseWebhook}${this.restEndpoint}/oauth2-credential/callback`,
			},
			versionNotifications: {
				enabled: config.get('versionNotifications.enabled'),
				endpoint: config.get('versionNotifications.endpoint'),
				infoUrl: config.get('versionNotifications.infoUrl'),
			},
			instanceId: '',
			telemetry: telemetrySettings,
			personalizationSurvey: {
				shouldShow: false,
			},
			defaultLocale: config.get('defaultLocale'),
			logLevel: config.get('logs.level'),
<<<<<<< HEAD
			deploymentType: config.get('deployment.type'),
=======
			templates: {
				enabled: config.get('templates.enabled'),
				host: config.get('templates.host'),
			},
>>>>>>> cc943106
		};
	}

	/**
	 * Returns the current epoch time
	 *
	 * @returns {number}
	 * @memberof App
	 */
	getCurrentDate(): Date {
		return new Date();
	}

	async config(): Promise<void> {
		const enableMetrics = config.get('endpoints.metrics.enable') as boolean;
		let register: Registry;

		if (enableMetrics) {
			const prefix = config.get('endpoints.metrics.prefix') as string;
			register = new promClient.Registry();
			register.setDefaultLabels({ prefix });
			promClient.collectDefaultMetrics({ register });
		}

		this.versions = await GenericHelpers.getVersions();
		this.frontendSettings.versionCli = this.versions.cli;

		this.frontendSettings.instanceId = await UserSettings.getInstanceId();

		this.frontendSettings.personalizationSurvey =
			await PersonalizationSurvey.preparePersonalizationSurvey();

		await this.externalHooks.run('frontend.settings', [this.frontendSettings]);

		const excludeEndpoints = config.get('security.excludeEndpoints') as string;

		const ignoredEndpoints = [
			'healthz',
			'metrics',
			this.endpointWebhook,
			this.endpointWebhookTest,
			this.endpointPresetCredentials,
		];
		// eslint-disable-next-line prefer-spread
		ignoredEndpoints.push.apply(ignoredEndpoints, excludeEndpoints.split(':'));

		// eslint-disable-next-line no-useless-escape
		const authIgnoreRegex = new RegExp(`^\/(${_(ignoredEndpoints).compact().join('|')})\/?.*$`);

		// Check for basic auth credentials if activated
		const basicAuthActive = config.get('security.basicAuth.active') as boolean;
		if (basicAuthActive) {
			const basicAuthUser = (await GenericHelpers.getConfigValue(
				'security.basicAuth.user',
			)) as string;
			if (basicAuthUser === '') {
				throw new Error('Basic auth is activated but no user got defined. Please set one!');
			}

			const basicAuthPassword = (await GenericHelpers.getConfigValue(
				'security.basicAuth.password',
			)) as string;
			if (basicAuthPassword === '') {
				throw new Error('Basic auth is activated but no password got defined. Please set one!');
			}

			const basicAuthHashEnabled = (await GenericHelpers.getConfigValue(
				'security.basicAuth.hash',
			)) as boolean;

			let validPassword: null | string = null;

			this.app.use(
				async (req: express.Request, res: express.Response, next: express.NextFunction) => {
					if (authIgnoreRegex.exec(req.url)) {
						return next();
					}
					const realm = 'n8n - Editor UI';
					const basicAuthData = basicAuth(req);

					if (basicAuthData === undefined) {
						// Authorization data is missing
						return ResponseHelper.basicAuthAuthorizationError(
							res,
							realm,
							'Authorization is required!',
						);
					}

					if (basicAuthData.name === basicAuthUser) {
						if (basicAuthHashEnabled) {
							if (
								validPassword === null &&
								(await compare(basicAuthData.pass, basicAuthPassword))
							) {
								// Password is valid so save for future requests
								validPassword = basicAuthData.pass;
							}

							if (validPassword === basicAuthData.pass && validPassword !== null) {
								// Provided hash is correct
								return next();
							}
						} else if (basicAuthData.pass === basicAuthPassword) {
							// Provided password is correct
							return next();
						}
					}

					// Provided authentication data is wrong
					return ResponseHelper.basicAuthAuthorizationError(
						res,
						realm,
						'Authorization data is wrong!',
					);
				},
			);
		}

		// Check for and validate JWT if configured
		const jwtAuthActive = config.get('security.jwtAuth.active') as boolean;
		if (jwtAuthActive) {
			const jwtAuthHeader = (await GenericHelpers.getConfigValue(
				'security.jwtAuth.jwtHeader',
			)) as string;
			if (jwtAuthHeader === '') {
				throw new Error('JWT auth is activated but no request header was defined. Please set one!');
			}
			const jwksUri = (await GenericHelpers.getConfigValue('security.jwtAuth.jwksUri')) as string;
			if (jwksUri === '') {
				throw new Error('JWT auth is activated but no JWK Set URI was defined. Please set one!');
			}
			const jwtHeaderValuePrefix = (await GenericHelpers.getConfigValue(
				'security.jwtAuth.jwtHeaderValuePrefix',
			)) as string;
			const jwtIssuer = (await GenericHelpers.getConfigValue(
				'security.jwtAuth.jwtIssuer',
			)) as string;
			const jwtNamespace = (await GenericHelpers.getConfigValue(
				'security.jwtAuth.jwtNamespace',
			)) as string;
			const jwtAllowedTenantKey = (await GenericHelpers.getConfigValue(
				'security.jwtAuth.jwtAllowedTenantKey',
			)) as string;
			const jwtAllowedTenant = (await GenericHelpers.getConfigValue(
				'security.jwtAuth.jwtAllowedTenant',
			)) as string;

			// eslint-disable-next-line no-inner-declarations
			function isTenantAllowed(decodedToken: object): boolean {
				if (jwtNamespace === '' || jwtAllowedTenantKey === '' || jwtAllowedTenant === '')
					return true;

				for (const [k, v] of Object.entries(decodedToken)) {
					if (k === jwtNamespace) {
						for (const [kn, kv] of Object.entries(v)) {
							if (kn === jwtAllowedTenantKey && kv === jwtAllowedTenant) {
								return true;
							}
						}
					}
				}

				return false;
			}

			// eslint-disable-next-line consistent-return
			this.app.use((req: express.Request, res: express.Response, next: express.NextFunction) => {
				if (authIgnoreRegex.exec(req.url)) {
					return next();
				}

				let token = req.header(jwtAuthHeader) as string;
				if (token === undefined || token === '') {
					return ResponseHelper.jwtAuthAuthorizationError(res, 'Missing token');
				}
				if (jwtHeaderValuePrefix !== '' && token.startsWith(jwtHeaderValuePrefix)) {
					token = token.replace(`${jwtHeaderValuePrefix} `, '').trimLeft();
				}

				const jwkClient = jwks({ cache: true, jwksUri });
				// eslint-disable-next-line @typescript-eslint/ban-types
				function getKey(header: any, callback: Function) {
					jwkClient.getSigningKey(header.kid, (err: Error, key: any) => {
						// eslint-disable-next-line @typescript-eslint/no-throw-literal
						if (err) throw ResponseHelper.jwtAuthAuthorizationError(res, err.message);

						const signingKey = key.publicKey || key.rsaPublicKey;
						callback(null, signingKey);
					});
				}

				const jwtVerifyOptions: jwt.VerifyOptions = {
					issuer: jwtIssuer !== '' ? jwtIssuer : undefined,
					ignoreExpiration: false,
				};

				jwt.verify(token, getKey, jwtVerifyOptions, (err: jwt.VerifyErrors, decoded: object) => {
					if (err) {
						ResponseHelper.jwtAuthAuthorizationError(res, 'Invalid token');
					} else if (!isTenantAllowed(decoded)) {
						ResponseHelper.jwtAuthAuthorizationError(res, 'Tenant not allowed');
					} else {
						next();
					}
				});
			});
		}

		// Get push connections
		this.app.use((req: express.Request, res: express.Response, next: express.NextFunction) => {
			if (req.url.indexOf(`/${this.restEndpoint}/push`) === 0) {
				// TODO: Later also has to add some kind of authentication token
				if (req.query.sessionId === undefined) {
					next(new Error('The query parameter "sessionId" is missing!'));
					return;
				}

				this.push.add(req.query.sessionId as string, req, res);
				return;
			}
			next();
		});

		// Compress the response data
		this.app.use(compression());

		// Make sure that each request has the "parsedUrl" parameter
		this.app.use((req: express.Request, res: express.Response, next: express.NextFunction) => {
			(req as ICustomRequest).parsedUrl = parseUrl(req);
			// @ts-ignore
			req.rawBody = Buffer.from('', 'base64');
			next();
		});

		// Support application/json type post data
		this.app.use(
			bodyParser.json({
				limit: `${this.payloadSizeMax}mb`,
				verify: (req, res, buf) => {
					// @ts-ignore
					req.rawBody = buf;
				},
			}),
		);

		// Support application/xml type post data
		this.app.use(
			// @ts-ignore
			bodyParser.xml({
				limit: `${this.payloadSizeMax}mb`,
				xmlParseOptions: {
					normalize: true, // Trim whitespace inside text nodes
					normalizeTags: true, // Transform tags to lowercase
					explicitArray: false, // Only put properties in array if length > 1
				},
			}),
		);

		this.app.use(
			bodyParser.text({
				limit: `${this.payloadSizeMax}mb`,
				verify: (req, res, buf) => {
					// @ts-ignore
					req.rawBody = buf;
				},
			}),
		);

		// Make sure that Vue history mode works properly
		this.app.use(
			history({
				rewrites: [
					{
						from: new RegExp(
							// eslint-disable-next-line no-useless-escape
							`^\/(${this.restEndpoint}|healthz|metrics|css|js|${this.endpointWebhook}|${this.endpointWebhookTest})\/?.*$`,
						),
						to: (context) => {
							return context.parsedUrl.pathname!.toString();
						},
					},
				],
			}),
		);

		// support application/x-www-form-urlencoded post data
		this.app.use(
			bodyParser.urlencoded({
				limit: `${this.payloadSizeMax}mb`,
				extended: false,
				verify: (req, res, buf) => {
					// @ts-ignore
					req.rawBody = buf;
				},
			}),
		);

		if (process.env.NODE_ENV !== 'production') {
			this.app.use((req: express.Request, res: express.Response, next: express.NextFunction) => {
				// Allow access also from frontend when developing
				res.header('Access-Control-Allow-Origin', 'http://localhost:8080');
				res.header('Access-Control-Allow-Methods', 'GET, POST, OPTIONS, PUT, PATCH, DELETE');
				res.header(
					'Access-Control-Allow-Headers',
					'Origin, X-Requested-With, Content-Type, Accept, sessionid',
				);
				next();
			});
		}

		// eslint-disable-next-line consistent-return
		this.app.use((req: express.Request, res: express.Response, next: express.NextFunction) => {
			if (Db.collections.Workflow === null) {
				const error = new ResponseHelper.ResponseError('Database is not ready!', undefined, 503);
				return ResponseHelper.sendErrorResponse(res, error);
			}

			next();
		});

		// ----------------------------------------
		// Healthcheck
		// ----------------------------------------

		// Does very basic health check
		this.app.get('/healthz', async (req: express.Request, res: express.Response) => {
			LoggerProxy.debug('Health check started!');

			const connection = getConnectionManager().get();

			try {
				if (!connection.isConnected) {
					// Connection is not active
					throw new Error('No active database connection!');
				}
				// DB ping
				await connection.query('SELECT 1');
			} catch (err) {
				LoggerProxy.error('No Database connection!', err);
				const error = new ResponseHelper.ResponseError('No Database connection!', undefined, 503);
				return ResponseHelper.sendErrorResponse(res, error);
			}

			// Everything fine
			const responseData = {
				status: 'ok',
			};

			LoggerProxy.debug('Health check completed successfully!');

			ResponseHelper.sendSuccessResponse(res, responseData, true, 200);
		});

		// ----------------------------------------
		// Metrics
		// ----------------------------------------
		if (enableMetrics) {
			this.app.get('/metrics', async (req: express.Request, res: express.Response) => {
				const response = await register.metrics();
				res.setHeader('Content-Type', register.contentType);
				ResponseHelper.sendSuccessResponse(res, response, true, 200);
			});
		}

		// ----------------------------------------
		// Workflow
		// ----------------------------------------

		// Creates a new workflow
		this.app.post(
			`/${this.restEndpoint}/workflows`,
			ResponseHelper.send(
				async (req: express.Request, res: express.Response): Promise<WorkflowEntity> => {
					delete req.body.id; // ignore if sent by mistake
					const incomingData = req.body;

					const newWorkflow = new WorkflowEntity();

					Object.assign(newWorkflow, incomingData);
					newWorkflow.name = incomingData.name.trim();

					const incomingTagOrder = incomingData.tags.slice();

					if (incomingData.tags.length) {
						newWorkflow.tags = await Db.collections.Tag!.findByIds(incomingData.tags, {
							select: ['id', 'name'],
						});
					}

					// check credentials for old format
					await WorkflowHelpers.replaceInvalidCredentials(newWorkflow);

					await this.externalHooks.run('workflow.create', [newWorkflow]);

					await WorkflowHelpers.validateWorkflow(newWorkflow);
					const savedWorkflow = (await Db.collections
						.Workflow!.save(newWorkflow)
						.catch(WorkflowHelpers.throwDuplicateEntryError)) as WorkflowEntity;
					savedWorkflow.tags = TagHelpers.sortByRequestOrder(savedWorkflow.tags, incomingTagOrder);

					// @ts-ignore
					savedWorkflow.id = savedWorkflow.id.toString();
					await this.externalHooks.run('workflow.afterCreate', [savedWorkflow]);
					void InternalHooksManager.getInstance().onWorkflowCreated(newWorkflow as IWorkflowBase);
					return savedWorkflow;
				},
			),
		);

		// Reads and returns workflow data from an URL
		this.app.get(
			`/${this.restEndpoint}/workflows/from-url`,
			ResponseHelper.send(
				async (req: express.Request, res: express.Response): Promise<IWorkflowResponse> => {
					if (req.query.url === undefined) {
						throw new ResponseHelper.ResponseError(
							`The parameter "url" is missing!`,
							undefined,
							400,
						);
					}
					if (!/^http[s]?:\/\/.*\.json$/i.exec(req.query.url as string)) {
						throw new ResponseHelper.ResponseError(
							`The parameter "url" is not valid! It does not seem to be a URL pointing to a n8n workflow JSON file.`,
							undefined,
							400,
						);
					}
					const data = await requestPromise.get(req.query.url as string);

					let workflowData: IWorkflowResponse | undefined;
					try {
						workflowData = JSON.parse(data);
					} catch (error) {
						throw new ResponseHelper.ResponseError(
							`The URL does not point to valid JSON file!`,
							undefined,
							400,
						);
					}

					// Do a very basic check if it is really a n8n-workflow-json
					if (
						workflowData === undefined ||
						workflowData.nodes === undefined ||
						!Array.isArray(workflowData.nodes) ||
						workflowData.connections === undefined ||
						typeof workflowData.connections !== 'object' ||
						Array.isArray(workflowData.connections)
					) {
						throw new ResponseHelper.ResponseError(
							`The data in the file does not seem to be a n8n workflow JSON file!`,
							undefined,
							400,
						);
					}

					return workflowData;
				},
			),
		);

		// Returns workflows
		this.app.get(
			`/${this.restEndpoint}/workflows`,
			ResponseHelper.send(async (req: express.Request, res: express.Response) => {
				const findQuery: FindManyOptions<WorkflowEntity> = {
					select: ['id', 'name', 'active', 'createdAt', 'updatedAt'],
					relations: ['tags'],
				};

				if (req.query.filter) {
					findQuery.where = JSON.parse(req.query.filter as string);
				}

				const workflows = await Db.collections.Workflow!.find(findQuery);

				workflows.forEach((workflow) => {
					// @ts-ignore
					workflow.id = workflow.id.toString();
					// @ts-ignore
					workflow.tags = workflow.tags.map(({ id, name }) => ({ id: id.toString(), name }));
				});
				return workflows;
			}),
		);

		this.app.get(
			`/${this.restEndpoint}/workflows/new`,
			ResponseHelper.send(
				async (req: NameRequest, res: express.Response): Promise<{ name: string }> => {
					const requestedName =
						req.query.name && req.query.name !== '' ? req.query.name : this.defaultWorkflowName;

					return await GenericHelpers.generateUniqueName(requestedName, 'workflow');
				},
			),
		);

		// Returns a specific workflow
		this.app.get(
			`/${this.restEndpoint}/workflows/:id`,
			ResponseHelper.send(
				async (
					req: express.Request,
					res: express.Response,
				): Promise<WorkflowEntity | undefined> => {
					const workflow = await Db.collections.Workflow!.findOne(req.params.id, {
						relations: ['tags'],
					});

					if (workflow === undefined) {
						return undefined;
					}

					// @ts-ignore
					workflow.id = workflow.id.toString();
					// @ts-ignore
					workflow.tags.forEach((tag) => (tag.id = tag.id.toString()));
					return workflow;
				},
			),
		);

		// Updates an existing workflow
		this.app.patch(
			`/${this.restEndpoint}/workflows/:id`,
			ResponseHelper.send(
				async (req: express.Request, res: express.Response): Promise<WorkflowEntity> => {
					const { tags, ...updateData } = req.body;

					const { id } = req.params;
					updateData.id = id;

					// check credentials for old format
					await WorkflowHelpers.replaceInvalidCredentials(updateData as WorkflowEntity);

					await this.externalHooks.run('workflow.update', [updateData]);

					const isActive = await this.activeWorkflowRunner.isActive(id);

					if (isActive) {
						// When workflow gets saved always remove it as the triggers could have been
						// changed and so the changes would not take effect
						await this.activeWorkflowRunner.remove(id);
					}

					if (updateData.settings) {
						if (updateData.settings.timezone === 'DEFAULT') {
							// Do not save the default timezone
							delete updateData.settings.timezone;
						}
						if (updateData.settings.saveDataErrorExecution === 'DEFAULT') {
							// Do not save when default got set
							delete updateData.settings.saveDataErrorExecution;
						}
						if (updateData.settings.saveDataSuccessExecution === 'DEFAULT') {
							// Do not save when default got set
							delete updateData.settings.saveDataSuccessExecution;
						}
						if (updateData.settings.saveManualExecutions === 'DEFAULT') {
							// Do not save when default got set
							delete updateData.settings.saveManualExecutions;
						}
						if (
							parseInt(updateData.settings.executionTimeout as string, 10) === this.executionTimeout
						) {
							// Do not save when default got set
							delete updateData.settings.executionTimeout;
						}
					}

					// required due to atomic update
					updateData.updatedAt = this.getCurrentDate();

					await WorkflowHelpers.validateWorkflow(updateData);
					await Db.collections
						.Workflow!.update(id, updateData)
						.catch(WorkflowHelpers.throwDuplicateEntryError);

					if (tags) {
						const tablePrefix = config.get('database.tablePrefix');
						await TagHelpers.removeRelations(req.params.id, tablePrefix);

						if (tags.length) {
							await TagHelpers.createRelations(req.params.id, tags, tablePrefix);
						}
					}

					// We sadly get nothing back from "update". Neither if it updated a record
					// nor the new value. So query now the hopefully updated entry.
					const workflow = await Db.collections.Workflow!.findOne(id, { relations: ['tags'] });

					if (workflow === undefined) {
						throw new ResponseHelper.ResponseError(
							`Workflow with id "${id}" could not be found to be updated.`,
							undefined,
							400,
						);
					}

					if (tags?.length) {
						workflow.tags = TagHelpers.sortByRequestOrder(workflow.tags, tags);
					}

					await this.externalHooks.run('workflow.afterUpdate', [workflow]);
					void InternalHooksManager.getInstance().onWorkflowSaved(workflow);

					if (workflow.active) {
						// When the workflow is supposed to be active add it again
						try {
							await this.externalHooks.run('workflow.activate', [workflow]);
							await this.activeWorkflowRunner.add(id, isActive ? 'update' : 'activate');
						} catch (error) {
							// If workflow could not be activated set it again to inactive
							updateData.active = false;
							// @ts-ignore
							await Db.collections.Workflow!.update(id, updateData);

							// Also set it in the returned data
							workflow.active = false;

							// Now return the original error for UI to display
							throw error;
						}
					}

					// @ts-ignore
					workflow.id = workflow.id.toString();
					return workflow;
				},
			),
		);

		// Deletes a specific workflow
		this.app.delete(
			`/${this.restEndpoint}/workflows/:id`,
			ResponseHelper.send(async (req: express.Request, res: express.Response): Promise<boolean> => {
				const { id } = req.params;

				await this.externalHooks.run('workflow.delete', [id]);

				const isActive = await this.activeWorkflowRunner.isActive(id);
				if (isActive) {
					// Before deleting a workflow deactivate it
					await this.activeWorkflowRunner.remove(id);
				}

				await Db.collections.Workflow!.delete(id);
				void InternalHooksManager.getInstance().onWorkflowDeleted(id);
				await this.externalHooks.run('workflow.afterDelete', [id]);

				return true;
			}),
		);

		this.app.post(
			`/${this.restEndpoint}/workflows/run`,
			ResponseHelper.send(
				async (req: express.Request, res: express.Response): Promise<IExecutionPushResponse> => {
					const { workflowData } = req.body;
					const { runData } = req.body;
					const { startNodes } = req.body;
					const { destinationNode } = req.body;
					const executionMode = 'manual';
					const activationMode = 'manual';

					const sessionId = GenericHelpers.getSessionId(req);

					// If webhooks nodes exist and are active we have to wait for till we receive a call
					if (
						runData === undefined ||
						startNodes === undefined ||
						startNodes.length === 0 ||
						destinationNode === undefined
					) {
						const additionalData = await WorkflowExecuteAdditionalData.getBase();
						const nodeTypes = NodeTypes();
						const workflowInstance = new Workflow({
							id: workflowData.id,
							name: workflowData.name,
							nodes: workflowData.nodes,
							connections: workflowData.connections,
							active: false,
							nodeTypes,
							staticData: undefined,
							settings: workflowData.settings,
						});
						const needsWebhook = await this.testWebhooks.needsWebhookData(
							workflowData,
							workflowInstance,
							additionalData,
							executionMode,
							activationMode,
							sessionId,
							destinationNode,
						);
						if (needsWebhook) {
							return {
								waitingForWebhook: true,
							};
						}
					}

					// For manual testing always set to not active
					workflowData.active = false;

					// Start the workflow
					const data: IWorkflowExecutionDataProcess = {
						destinationNode,
						executionMode,
						runData,
						sessionId,
						startNodes,
						workflowData,
					};
					const workflowRunner = new WorkflowRunner();
					const executionId = await workflowRunner.run(data);

					return {
						executionId,
					};
				},
			),
		);

		// Retrieves all tags, with or without usage count
		this.app.get(
			`/${this.restEndpoint}/tags`,
			ResponseHelper.send(
				async (
					req: express.Request,
					res: express.Response,
				): Promise<TagEntity[] | ITagWithCountDb[]> => {
					if (req.query.withUsageCount === 'true') {
						const tablePrefix = config.get('database.tablePrefix');
						return TagHelpers.getTagsWithCountDb(tablePrefix);
					}

					const tags = await Db.collections.Tag!.find({ select: ['id', 'name'] });
					// @ts-ignore
					tags.forEach((tag) => (tag.id = tag.id.toString()));
					return tags;
				},
			),
		);

		// Creates a tag
		this.app.post(
			`/${this.restEndpoint}/tags`,
			ResponseHelper.send(
				async (req: express.Request, res: express.Response): Promise<TagEntity | void> => {
					const newTag = new TagEntity();
					newTag.name = req.body.name.trim();

					await this.externalHooks.run('tag.beforeCreate', [newTag]);

					await TagHelpers.validateTag(newTag);
					const tag = await Db.collections
						.Tag!.save(newTag)
						.catch(TagHelpers.throwDuplicateEntryError);

					await this.externalHooks.run('tag.afterCreate', [tag]);

					// @ts-ignore
					tag.id = tag.id.toString();
					return tag;
				},
			),
		);

		// Updates a tag
		this.app.patch(
			`/${this.restEndpoint}/tags/:id`,
			ResponseHelper.send(
				async (req: express.Request, res: express.Response): Promise<TagEntity | void> => {
					const { name } = req.body;
					const { id } = req.params;

					const newTag = new TagEntity();
					newTag.id = Number(id);
					newTag.name = name.trim();

					await this.externalHooks.run('tag.beforeUpdate', [newTag]);

					await TagHelpers.validateTag(newTag);
					const tag = await Db.collections
						.Tag!.save(newTag)
						.catch(TagHelpers.throwDuplicateEntryError);

					await this.externalHooks.run('tag.afterUpdate', [tag]);

					// @ts-ignore
					tag.id = tag.id.toString();
					return tag;
				},
			),
		);

		// Deletes a tag
		this.app.delete(
			`/${this.restEndpoint}/tags/:id`,
			ResponseHelper.send(async (req: express.Request, res: express.Response): Promise<boolean> => {
				const id = Number(req.params.id);

				await this.externalHooks.run('tag.beforeDelete', [id]);

				await Db.collections.Tag!.delete({ id });

				await this.externalHooks.run('tag.afterDelete', [id]);

				return true;
			}),
		);

		// Returns parameter values which normally get loaded from an external API or
		// get generated dynamically
		this.app.get(
			`/${this.restEndpoint}/node-parameter-options`,
			ResponseHelper.send(
				async (req: express.Request, res: express.Response): Promise<INodePropertyOptions[]> => {
					const nodeTypeAndVersion = JSON.parse(
						`${req.query.nodeTypeAndVersion}`,
					) as INodeTypeNameVersion;
					const path = req.query.path as string;
					let credentials: INodeCredentials | undefined;
					const currentNodeParameters = JSON.parse(
						`${req.query.currentNodeParameters}`,
					) as INodeParameters;
					if (req.query.credentials !== undefined) {
						credentials = JSON.parse(req.query.credentials as string);
					}

					const nodeTypes = NodeTypes();

					// @ts-ignore
					const loadDataInstance = new LoadNodeParameterOptions(
						nodeTypeAndVersion,
						nodeTypes,
						path,
						currentNodeParameters,
						credentials,
					);

					const additionalData = await WorkflowExecuteAdditionalData.getBase(currentNodeParameters);

					if (req.query.methodName) {
						return loadDataInstance.getOptionsViaMethodName(
							req.query.methodName as string,
							additionalData,
						);
					}
					if (req.query.loadOptions) {
						return loadDataInstance.getOptionsViaRequestProperty(
							JSON.parse(req.query.loadOptions as string),
							additionalData,
						);
					}

					return [];
				},
			),
		);

		// Returns all the node-types
		this.app.get(
			`/${this.restEndpoint}/node-types`,
			ResponseHelper.send(
				async (req: express.Request, res: express.Response): Promise<INodeTypeDescription[]> => {
					const returnData: INodeTypeDescription[] = [];
					const onlyLatest = req.query.onlyLatest === 'true';

					const nodeTypes = NodeTypes();
					const allNodes = nodeTypes.getAll();

					const getNodeDescription = (nodeType: INodeType): INodeTypeDescription => {
						const nodeInfo: INodeTypeDescription = { ...nodeType.description };
						if (req.query.includeProperties !== 'true') {
							// @ts-ignore
							delete nodeInfo.properties;
						}
						return nodeInfo;
					};

					if (onlyLatest) {
						allNodes.forEach((nodeData) => {
							const nodeType = NodeHelpers.getVersionedNodeType(nodeData);
							const nodeInfo: INodeTypeDescription = getNodeDescription(nodeType);
							returnData.push(nodeInfo);
						});
					} else {
						allNodes.forEach((nodeData) => {
							const allNodeTypes = NodeHelpers.getVersionedNodeTypeAll(nodeData);
							allNodeTypes.forEach((element) => {
								const nodeInfo: INodeTypeDescription = getNodeDescription(element);
								returnData.push(nodeInfo);
							});
						});
					}

					return returnData;
				},
			),
		);

		this.app.get(
			`/${this.restEndpoint}/credential-translation`,
			ResponseHelper.send(
				async (
					req: express.Request & { query: { credentialType: string } },
					res: express.Response,
				): Promise<object | null> => {
					const translationPath = getCredentialTranslationPath({
						locale: this.frontendSettings.defaultLocale,
						credentialType: req.query.credentialType,
					});

					try {
						return require(translationPath);
					} catch (error) {
						return null;
					}
				},
			),
		);

		// Returns node information based on node names and versions
		this.app.post(
			`/${this.restEndpoint}/node-types`,
			ResponseHelper.send(
				async (req: express.Request, res: express.Response): Promise<INodeTypeDescription[]> => {
					const nodeInfos = _.get(req, 'body.nodeInfos', []) as INodeTypeNameVersion[];

					const { defaultLocale } = this.frontendSettings;

					if (defaultLocale === 'en') {
						return nodeInfos.reduce<INodeTypeDescription[]>((acc, { name, version }) => {
							const { description } = NodeTypes().getByNameAndVersion(name, version);
							acc.push(description);
							return acc;
						}, []);
					}

					async function populateTranslation(
						name: string,
						version: number,
						nodeTypes: INodeTypeDescription[],
					) {
						const { description, sourcePath } = NodeTypes().getWithSourcePath(name, version);
						const translationPath = await getNodeTranslationPath({
							nodeSourcePath: sourcePath,
							longNodeType: description.name,
							locale: defaultLocale,
						});

						try {
							const translation = await readFile(translationPath, 'utf8');
							description.translation = JSON.parse(translation);
						} catch (error) {
							// ignore - no translation exists at path
						}

						nodeTypes.push(description);
					}

					const nodeTypes: INodeTypeDescription[] = [];

					const promises = nodeInfos.map(async ({ name, version }) =>
						populateTranslation(name, version, nodeTypes),
					);

					await Promise.all(promises);

					return nodeTypes;
				},
			),
		);

		// Returns node information based on node names and versions
		this.app.get(
			`/${this.restEndpoint}/node-translation-headers`,
			ResponseHelper.send(
				async (req: express.Request, res: express.Response): Promise<object | void> => {
					const packagesPath = pathJoin(__dirname, '..', '..', '..');
					const headersPath = pathJoin(packagesPath, 'nodes-base', 'dist', 'nodes', 'headers');
					try {
						return require(headersPath);
					} catch (error) {
						res.status(500).send('Failed to find headers file');
					}
				},
			),
		);

		// ----------------------------------------
		// Node-Types
		// ----------------------------------------

		// Returns the node icon
		this.app.get(
			[
				`/${this.restEndpoint}/node-icon/:nodeType`,
				`/${this.restEndpoint}/node-icon/:scope/:nodeType`,
			],
			async (req: express.Request, res: express.Response): Promise<void> => {
				try {
					const nodeTypeName = `${req.params.scope ? `${req.params.scope}/` : ''}${
						req.params.nodeType
					}`;

					const nodeTypes = NodeTypes();
					const nodeType = nodeTypes.getByNameAndVersion(nodeTypeName);

					if (nodeType === undefined) {
						res.status(404).send('The nodeType is not known.');
						return;
					}

					if (nodeType.description.icon === undefined) {
						res.status(404).send('No icon found for node.');
						return;
					}

					if (!nodeType.description.icon.startsWith('file:')) {
						res.status(404).send('Node does not have a file icon.');
						return;
					}

					const filepath = nodeType.description.icon.substr(5);

					const maxAge = 7 * 24 * 60 * 60 * 1000; // 7 days
					res.setHeader('Cache-control', `private max-age=${maxAge}`);

					res.sendFile(filepath);
				} catch (error) {
					// Error response
					return ResponseHelper.sendErrorResponse(res, error);
				}
			},
		);

		// ----------------------------------------
		// Active Workflows
		// ----------------------------------------

		// Returns the active workflow ids
		this.app.get(
			`/${this.restEndpoint}/active`,
			ResponseHelper.send(
				async (req: express.Request, res: express.Response): Promise<string[]> => {
					const activeWorkflows = await this.activeWorkflowRunner.getActiveWorkflows();
					return activeWorkflows.map((workflow) => workflow.id.toString());
				},
			),
		);

		// Returns if the workflow with the given id had any activation errors
		this.app.get(
			`/${this.restEndpoint}/active/error/:id`,
			ResponseHelper.send(
				async (
					req: express.Request,
					res: express.Response,
				): Promise<IActivationError | undefined> => {
					const { id } = req.params;
					return this.activeWorkflowRunner.getActivationError(id);
				},
			),
		);

		// ----------------------------------------
		// Credentials
		// ----------------------------------------

		this.app.get(
			`/${this.restEndpoint}/credentials/new`,
			ResponseHelper.send(
				async (req: NameRequest, res: express.Response): Promise<{ name: string }> => {
					const requestedName =
						req.query.name && req.query.name !== '' ? req.query.name : this.defaultCredentialsName;

					return await GenericHelpers.generateUniqueName(requestedName, 'credentials');
				},
			),
		);

		// Deletes a specific credential
		this.app.delete(
			`/${this.restEndpoint}/credentials/:id`,
			ResponseHelper.send(async (req: express.Request, res: express.Response): Promise<boolean> => {
				const { id } = req.params;

				await this.externalHooks.run('credentials.delete', [id]);

				await Db.collections.Credentials!.delete({ id });

				return true;
			}),
		);

		// Creates new credentials
		this.app.post(
			`/${this.restEndpoint}/credentials`,
			ResponseHelper.send(
				async (req: express.Request, res: express.Response): Promise<ICredentialsResponse> => {
					const incomingData = req.body;

					if (!incomingData.name || incomingData.name.length < 3) {
						throw new ResponseHelper.ResponseError(
							`Credentials name must be at least 3 characters long.`,
							undefined,
							400,
						);
					}

					// Add the added date for node access permissions
					for (const nodeAccess of incomingData.nodesAccess) {
						nodeAccess.date = this.getCurrentDate();
					}

					const encryptionKey = await UserSettings.getEncryptionKey();
					if (encryptionKey === undefined) {
						throw new Error('No encryption key got found to encrypt the credentials!');
					}

					if (incomingData.name === '') {
						throw new Error('Credentials have to have a name set!');
					}

					// Encrypt the data
					const credentials = new Credentials(
						{ id: null, name: incomingData.name },
						incomingData.type,
						incomingData.nodesAccess,
					);
					credentials.setData(incomingData.data, encryptionKey);
					const newCredentialsData = credentials.getDataToSave() as ICredentialsDb;

					await this.externalHooks.run('credentials.create', [newCredentialsData]);

					// Save the credentials in DB
					const result = await Db.collections.Credentials!.save(newCredentialsData);
					result.data = incomingData.data;

					// Convert to response format in which the id is a string
					(result as unknown as ICredentialsResponse).id = result.id.toString();
					return result as unknown as ICredentialsResponse;
				},
			),
		);

		// Test credentials
		this.app.post(
			`/${this.restEndpoint}/credentials-test`,
			ResponseHelper.send(
				async (req: express.Request, res: express.Response): Promise<INodeCredentialTestResult> => {
					const incomingData = req.body as INodeCredentialTestRequest;

					const encryptionKey = await UserSettings.getEncryptionKey();
					if (encryptionKey === undefined) {
						return {
							status: 'Error',
							message: 'No encryption key got found to decrypt the credentials!',
						};
					}

					const credentialsHelper = new CredentialsHelper(encryptionKey);

					const credentialType = incomingData.credentials.type;
					return credentialsHelper.testCredentials(
						credentialType,
						incomingData.credentials,
						incomingData.nodeToTestWith,
					);
				},
			),
		);

		// Updates existing credentials
		this.app.patch(
			`/${this.restEndpoint}/credentials/:id`,
			ResponseHelper.send(
				async (req: express.Request, res: express.Response): Promise<ICredentialsResponse> => {
					const incomingData = req.body;

					const { id } = req.params;

					if (incomingData.name === '') {
						throw new Error('Credentials have to have a name set!');
					}

					// Add the date for newly added node access permissions
					for (const nodeAccess of incomingData.nodesAccess) {
						if (!nodeAccess.date) {
							nodeAccess.date = this.getCurrentDate();
						}
					}

					const encryptionKey = await UserSettings.getEncryptionKey();
					if (encryptionKey === undefined) {
						throw new Error('No encryption key got found to encrypt the credentials!');
					}

					// Load the currently saved credentials to be able to persist some of the data if
					const result = await Db.collections.Credentials!.findOne(id);
					if (result === undefined) {
						throw new ResponseHelper.ResponseError(
							`Credentials with the id "${id}" do not exist.`,
							undefined,
							400,
						);
					}

					const currentlySavedCredentials = new Credentials(
						result as INodeCredentialsDetails,
						result.type,
						result.nodesAccess,
						result.data,
					);
					const decryptedData = currentlySavedCredentials.getData(encryptionKey);

					// Do not overwrite the oauth data else data like the access or refresh token would get lost
					// everytime anybody changes anything on the credentials even if it is just the name.
					if (decryptedData.oauthTokenData) {
						incomingData.data.oauthTokenData = decryptedData.oauthTokenData;
					}

					// Encrypt the data
					const credentials = new Credentials(
						{ id, name: incomingData.name },
						incomingData.type,
						incomingData.nodesAccess,
					);
					credentials.setData(incomingData.data, encryptionKey);
					const newCredentialsData = credentials.getDataToSave() as unknown as ICredentialsDb;

					// Add special database related data
					newCredentialsData.updatedAt = this.getCurrentDate();

					await this.externalHooks.run('credentials.update', [newCredentialsData]);

					// Update the credentials in DB
					await Db.collections.Credentials!.update(id, newCredentialsData);

					// We sadly get nothing back from "update". Neither if it updated a record
					// nor the new value. So query now the hopefully updated entry.
					const responseData = await Db.collections.Credentials!.findOne(id);

					if (responseData === undefined) {
						throw new ResponseHelper.ResponseError(
							`Credentials with id "${id}" could not be found to be updated.`,
							undefined,
							400,
						);
					}

					// Remove the encrypted data as it is not needed in the frontend
					responseData.data = '';

					// Convert to response format in which the id is a string
					(responseData as unknown as ICredentialsResponse).id = responseData.id.toString();
					return responseData as unknown as ICredentialsResponse;
				},
			),
		);

		// Returns specific credentials
		this.app.get(
			`/${this.restEndpoint}/credentials/:id`,
			ResponseHelper.send(
				async (
					req: express.Request,
					res: express.Response,
				): Promise<ICredentialsDecryptedResponse | ICredentialsResponse | undefined> => {
					const findQuery = {} as FindManyOptions;

					// Make sure the variable has an expected value
					const includeData = ['true', true].includes(req.query.includeData as string);

					if (!includeData) {
						// Return only the fields we need
						findQuery.select = ['id', 'name', 'type', 'nodesAccess', 'createdAt', 'updatedAt'];
					}

					const result = await Db.collections.Credentials!.findOne(req.params.id);

					if (result === undefined) {
						return result;
					}

					let encryptionKey;
					if (includeData) {
						encryptionKey = await UserSettings.getEncryptionKey();
						if (encryptionKey === undefined) {
							throw new Error('No encryption key got found to decrypt the credentials!');
						}

						const credentials = new Credentials(
							result as INodeCredentialsDetails,
							result.type,
							result.nodesAccess,
							result.data,
						);
						(result as ICredentialsDecryptedDb).data = credentials.getData(encryptionKey);
					}

					(result as ICredentialsDecryptedResponse).id = result.id.toString();

					return result as ICredentialsDecryptedResponse;
				},
			),
		);

		// Returns all the saved credentials
		this.app.get(
			`/${this.restEndpoint}/credentials`,
			ResponseHelper.send(
				async (req: express.Request, res: express.Response): Promise<ICredentialsResponse[]> => {
					const findQuery = {} as FindManyOptions;
					if (req.query.filter) {
						findQuery.where = JSON.parse(req.query.filter as string) as IDataObject;
						if (findQuery.where.id !== undefined) {
							// No idea if multiple where parameters make db search
							// slower but to be sure that that is not the case we
							// remove all unnecessary fields in case the id is defined.
							// @ts-ignore
							findQuery.where = { id: findQuery.where.id };
						}
					}

					findQuery.select = ['id', 'name', 'type', 'nodesAccess', 'createdAt', 'updatedAt'];

					const results = (await Db.collections.Credentials!.find(
						findQuery,
					)) as unknown as ICredentialsResponse[];

					let encryptionKey;

					const includeData = ['true', true].includes(req.query.includeData as string);
					if (includeData) {
						encryptionKey = await UserSettings.getEncryptionKey();
						if (encryptionKey === undefined) {
							throw new Error('No encryption key got found to decrypt the credentials!');
						}
					}

					let result;
					for (result of results) {
						(result as ICredentialsDecryptedResponse).id = result.id.toString();
					}

					return results;
				},
			),
		);

		// ----------------------------------------
		// Credential-Types
		// ----------------------------------------

		// Returns all the credential types which are defined in the loaded n8n-modules
		this.app.get(
			`/${this.restEndpoint}/credential-types`,
			ResponseHelper.send(
				async (req: express.Request, res: express.Response): Promise<ICredentialType[]> => {
					const returnData: ICredentialType[] = [];

					const credentialTypes = CredentialTypes();

					credentialTypes.getAll().forEach((credentialData) => {
						returnData.push(credentialData);
					});

					return returnData;
				},
			),
		);

		this.app.get(
			`/${this.restEndpoint}/credential-icon/:credentialType`,
			async (req: express.Request, res: express.Response): Promise<void> => {
				try {
					const credentialName = req.params.credentialType;

					const credentialType = CredentialTypes().getByName(credentialName);

					if (credentialType === undefined) {
						res.status(404).send('The credentialType is not known.');
						return;
					}

					if (credentialType.icon === undefined) {
						res.status(404).send('No icon found for credential.');
						return;
					}

					if (!credentialType.icon.startsWith('file:')) {
						res.status(404).send('Credential does not have a file icon.');
						return;
					}

					const filepath = credentialType.icon.substr(5);

					const maxAge = 7 * 24 * 60 * 60 * 1000; // 7 days
					res.setHeader('Cache-control', `private max-age=${maxAge}`);

					res.sendFile(filepath);
				} catch (error) {
					// Error response
					return ResponseHelper.sendErrorResponse(res, error);
				}
			},
		);

		// ----------------------------------------
		// OAuth1-Credential/Auth
		// ----------------------------------------

		// Authorize OAuth Data
		this.app.get(
			`/${this.restEndpoint}/oauth1-credential/auth`,
			ResponseHelper.send(async (req: express.Request, res: express.Response): Promise<string> => {
				if (req.query.id === undefined) {
					res.status(500).send('Required credential id is missing!');
					return '';
				}

				const result = await Db.collections.Credentials!.findOne(req.query.id as string);
				if (result === undefined) {
					res.status(404).send('The credential is not known.');
					return '';
				}

				let encryptionKey;
				encryptionKey = await UserSettings.getEncryptionKey();
				if (encryptionKey === undefined) {
					res.status(500).send('No encryption key got found to decrypt the credentials!');
					return '';
				}

				const mode: WorkflowExecuteMode = 'internal';
				const credentialsHelper = new CredentialsHelper(encryptionKey);
				const decryptedDataOriginal = await credentialsHelper.getDecrypted(
					result as INodeCredentialsDetails,
					result.type,
					mode,
					true,
				);
				const oauthCredentials = credentialsHelper.applyDefaultsAndOverwrites(
					decryptedDataOriginal,
					result.type,
					mode,
				);

				const signatureMethod = _.get(oauthCredentials, 'signatureMethod') as string;

				const oAuthOptions: clientOAuth1.Options = {
					consumer: {
						key: _.get(oauthCredentials, 'consumerKey') as string,
						secret: _.get(oauthCredentials, 'consumerSecret') as string,
					},
					signature_method: signatureMethod,
					// eslint-disable-next-line @typescript-eslint/naming-convention
					hash_function(base, key) {
						const algorithm = signatureMethod === 'HMAC-SHA1' ? 'sha1' : 'sha256';
						return createHmac(algorithm, key).update(base).digest('base64');
					},
				};

				const oauthRequestData = {
					oauth_callback: `${WebhookHelpers.getWebhookBaseUrl()}${
						this.restEndpoint
					}/oauth1-credential/callback?cid=${req.query.id}`,
				};

				await this.externalHooks.run('oauth1.authenticate', [oAuthOptions, oauthRequestData]);

				// eslint-disable-next-line new-cap
				const oauth = new clientOAuth1(oAuthOptions);

				const options: RequestOptions = {
					method: 'POST',
					url: _.get(oauthCredentials, 'requestTokenUrl') as string,
					data: oauthRequestData,
				};

				const data = oauth.toHeader(oauth.authorize(options));

				// @ts-ignore
				options.headers = data;

				const response = await requestPromise(options);

				// Response comes as x-www-form-urlencoded string so convert it to JSON

				const responseJson = querystring.parse(response);

				const returnUri = `${_.get(oauthCredentials, 'authUrl')}?oauth_token=${
					responseJson.oauth_token
				}`;

				// Encrypt the data
				const credentials = new Credentials(
					result as INodeCredentialsDetails,
					result.type,
					result.nodesAccess,
				);

				credentials.setData(decryptedDataOriginal, encryptionKey);
				const newCredentialsData = credentials.getDataToSave() as unknown as ICredentialsDb;

				// Add special database related data
				newCredentialsData.updatedAt = this.getCurrentDate();

				// Update the credentials in DB
				await Db.collections.Credentials!.update(req.query.id as string, newCredentialsData);

				return returnUri;
			}),
		);

		// Verify and store app code. Generate access tokens and store for respective credential.
		this.app.get(
			`/${this.restEndpoint}/oauth1-credential/callback`,
			async (req: express.Request, res: express.Response) => {
				try {
					const { oauth_verifier, oauth_token, cid } = req.query;

					if (oauth_verifier === undefined || oauth_token === undefined) {
						const errorResponse = new ResponseHelper.ResponseError(
							`Insufficient parameters for OAuth1 callback. Received following query parameters: ${JSON.stringify(
								req.query,
							)}`,
							undefined,
							503,
						);
						return ResponseHelper.sendErrorResponse(res, errorResponse);
					}

					const result = await Db.collections.Credentials!.findOne(cid as any);
					if (result === undefined) {
						const errorResponse = new ResponseHelper.ResponseError(
							'The credential is not known.',
							undefined,
							404,
						);
						return ResponseHelper.sendErrorResponse(res, errorResponse);
					}

					let encryptionKey;
					encryptionKey = await UserSettings.getEncryptionKey();
					if (encryptionKey === undefined) {
						const errorResponse = new ResponseHelper.ResponseError(
							'No encryption key got found to decrypt the credentials!',
							undefined,
							503,
						);
						return ResponseHelper.sendErrorResponse(res, errorResponse);
					}

					const mode: WorkflowExecuteMode = 'internal';
					const credentialsHelper = new CredentialsHelper(encryptionKey);
					const decryptedDataOriginal = await credentialsHelper.getDecrypted(
						result as INodeCredentialsDetails,
						result.type,
						mode,
						true,
					);
					const oauthCredentials = credentialsHelper.applyDefaultsAndOverwrites(
						decryptedDataOriginal,
						result.type,
						mode,
					);

					const options: OptionsWithUrl = {
						method: 'POST',
						url: _.get(oauthCredentials, 'accessTokenUrl') as string,
						qs: {
							oauth_token,
							oauth_verifier,
						},
					};

					let oauthToken;

					try {
						oauthToken = await requestPromise(options);
					} catch (error) {
						const errorResponse = new ResponseHelper.ResponseError(
							'Unable to get access tokens!',
							undefined,
							404,
						);
						return ResponseHelper.sendErrorResponse(res, errorResponse);
					}

					// Response comes as x-www-form-urlencoded string so convert it to JSON

					const oauthTokenJson = querystring.parse(oauthToken);

					decryptedDataOriginal.oauthTokenData = oauthTokenJson;

					const credentials = new Credentials(
						result as INodeCredentialsDetails,
						result.type,
						result.nodesAccess,
					);
					credentials.setData(decryptedDataOriginal, encryptionKey);
					const newCredentialsData = credentials.getDataToSave() as unknown as ICredentialsDb;
					// Add special database related data
					newCredentialsData.updatedAt = this.getCurrentDate();
					// Save the credentials in DB
					await Db.collections.Credentials!.update(cid as any, newCredentialsData);

					res.sendFile(pathResolve(__dirname, '../../templates/oauth-callback.html'));
				} catch (error) {
					// Error response
					return ResponseHelper.sendErrorResponse(res, error);
				}
			},
		);

		// ----------------------------------------
		// OAuth2-Credential/Auth
		// ----------------------------------------

		// Authorize OAuth Data
		this.app.get(
			`/${this.restEndpoint}/oauth2-credential/auth`,
			ResponseHelper.send(async (req: express.Request, res: express.Response): Promise<string> => {
				if (req.query.id === undefined) {
					res.status(500).send('Required credential id is missing.');
					return '';
				}

				const result = await Db.collections.Credentials!.findOne(req.query.id as string);
				if (result === undefined) {
					res.status(404).send('The credential is not known.');
					return '';
				}

				let encryptionKey;
				encryptionKey = await UserSettings.getEncryptionKey();
				if (encryptionKey === undefined) {
					res.status(500).send('No encryption key got found to decrypt the credentials!');
					return '';
				}

				const mode: WorkflowExecuteMode = 'internal';
				const credentialsHelper = new CredentialsHelper(encryptionKey);
				const decryptedDataOriginal = await credentialsHelper.getDecrypted(
					result as INodeCredentialsDetails,
					result.type,
					mode,
					true,
				);
				const oauthCredentials = credentialsHelper.applyDefaultsAndOverwrites(
					decryptedDataOriginal,
					result.type,
					mode,
				);

				const token = new csrf();
				// Generate a CSRF prevention token and send it as a OAuth2 state stringma/ERR
				const csrfSecret = token.secretSync();
				const state = {
					token: token.create(csrfSecret),
					cid: req.query.id,
				};
				const stateEncodedStr = Buffer.from(JSON.stringify(state)).toString('base64');

				const oAuthOptions: clientOAuth2.Options = {
					clientId: _.get(oauthCredentials, 'clientId') as string,
					clientSecret: _.get(oauthCredentials, 'clientSecret', '') as string,
					accessTokenUri: _.get(oauthCredentials, 'accessTokenUrl', '') as string,
					authorizationUri: _.get(oauthCredentials, 'authUrl', '') as string,
					redirectUri: `${WebhookHelpers.getWebhookBaseUrl()}${
						this.restEndpoint
					}/oauth2-credential/callback`,
					scopes: _.split(_.get(oauthCredentials, 'scope', 'openid,') as string, ','),
					state: stateEncodedStr,
				};

				await this.externalHooks.run('oauth2.authenticate', [oAuthOptions]);

				const oAuthObj = new clientOAuth2(oAuthOptions);

				// Encrypt the data
				const credentials = new Credentials(
					result as INodeCredentialsDetails,
					result.type,
					result.nodesAccess,
				);
				decryptedDataOriginal.csrfSecret = csrfSecret;

				credentials.setData(decryptedDataOriginal, encryptionKey);
				const newCredentialsData = credentials.getDataToSave() as unknown as ICredentialsDb;

				// Add special database related data
				newCredentialsData.updatedAt = this.getCurrentDate();

				// Update the credentials in DB
				await Db.collections.Credentials!.update(req.query.id as string, newCredentialsData);

				const authQueryParameters = _.get(oauthCredentials, 'authQueryParameters', '') as string;
				let returnUri = oAuthObj.code.getUri();

				// if scope uses comma, change it as the library always return then with spaces
				if ((_.get(oauthCredentials, 'scope') as string).includes(',')) {
					const data = querystring.parse(returnUri.split('?')[1]);
					data.scope = _.get(oauthCredentials, 'scope') as string;
					returnUri = `${_.get(oauthCredentials, 'authUrl', '')}?${querystring.stringify(data)}`;
				}

				if (authQueryParameters) {
					returnUri += `&${authQueryParameters}`;
				}

				return returnUri;
			}),
		);

		// ----------------------------------------
		// OAuth2-Credential/Callback
		// ----------------------------------------

		// Verify and store app code. Generate access tokens and store for respective credential.
		this.app.get(
			`/${this.restEndpoint}/oauth2-credential/callback`,
			async (req: express.Request, res: express.Response) => {
				try {
					// realmId it's currently just use for the quickbook OAuth2 flow
					const { code, state: stateEncoded } = req.query;

					if (code === undefined || stateEncoded === undefined) {
						const errorResponse = new ResponseHelper.ResponseError(
							`Insufficient parameters for OAuth2 callback. Received following query parameters: ${JSON.stringify(
								req.query,
							)}`,
							undefined,
							503,
						);
						return ResponseHelper.sendErrorResponse(res, errorResponse);
					}

					let state;
					try {
						state = JSON.parse(Buffer.from(stateEncoded as string, 'base64').toString());
					} catch (error) {
						const errorResponse = new ResponseHelper.ResponseError(
							'Invalid state format returned',
							undefined,
							503,
						);
						return ResponseHelper.sendErrorResponse(res, errorResponse);
					}

					const result = await Db.collections.Credentials!.findOne(state.cid);
					if (result === undefined) {
						const errorResponse = new ResponseHelper.ResponseError(
							'The credential is not known.',
							undefined,
							404,
						);
						return ResponseHelper.sendErrorResponse(res, errorResponse);
					}

					let encryptionKey;
					encryptionKey = await UserSettings.getEncryptionKey();
					if (encryptionKey === undefined) {
						const errorResponse = new ResponseHelper.ResponseError(
							'No encryption key got found to decrypt the credentials!',
							undefined,
							503,
						);
						return ResponseHelper.sendErrorResponse(res, errorResponse);
					}

					const mode: WorkflowExecuteMode = 'internal';
					const credentialsHelper = new CredentialsHelper(encryptionKey);
					const decryptedDataOriginal = await credentialsHelper.getDecrypted(
						result as INodeCredentialsDetails,
						result.type,
						mode,
						true,
					);
					const oauthCredentials = credentialsHelper.applyDefaultsAndOverwrites(
						decryptedDataOriginal,
						result.type,
						mode,
					);

					const token = new csrf();
					if (
						decryptedDataOriginal.csrfSecret === undefined ||
						!token.verify(decryptedDataOriginal.csrfSecret as string, state.token)
					) {
						const errorResponse = new ResponseHelper.ResponseError(
							'The OAuth2 callback state is invalid!',
							undefined,
							404,
						);
						return ResponseHelper.sendErrorResponse(res, errorResponse);
					}

					let options = {};

					const oAuth2Parameters = {
						clientId: _.get(oauthCredentials, 'clientId') as string,
						clientSecret: _.get(oauthCredentials, 'clientSecret', '') as string | undefined,
						accessTokenUri: _.get(oauthCredentials, 'accessTokenUrl', '') as string,
						authorizationUri: _.get(oauthCredentials, 'authUrl', '') as string,
						redirectUri: `${WebhookHelpers.getWebhookBaseUrl()}${
							this.restEndpoint
						}/oauth2-credential/callback`,
						scopes: _.split(_.get(oauthCredentials, 'scope', 'openid,') as string, ','),
					};

					if ((_.get(oauthCredentials, 'authentication', 'header') as string) === 'body') {
						options = {
							body: {
								client_id: _.get(oauthCredentials, 'clientId') as string,
								client_secret: _.get(oauthCredentials, 'clientSecret', '') as string,
							},
						};
						delete oAuth2Parameters.clientSecret;
					}

					await this.externalHooks.run('oauth2.callback', [oAuth2Parameters]);

					const oAuthObj = new clientOAuth2(oAuth2Parameters);

					const queryParameters = req.originalUrl.split('?').splice(1, 1).join('');

					const oauthToken = await oAuthObj.code.getToken(
						`${oAuth2Parameters.redirectUri}?${queryParameters}`,
						options,
					);

					if (Object.keys(req.query).length > 2) {
						_.set(oauthToken.data, 'callbackQueryString', _.omit(req.query, 'state', 'code'));
					}

					if (oauthToken === undefined) {
						const errorResponse = new ResponseHelper.ResponseError(
							'Unable to get access tokens!',
							undefined,
							404,
						);
						return ResponseHelper.sendErrorResponse(res, errorResponse);
					}

					if (decryptedDataOriginal.oauthTokenData) {
						// Only overwrite supplied data as some providers do for example just return the
						// refresh_token on the very first request and not on subsequent ones.
						Object.assign(decryptedDataOriginal.oauthTokenData, oauthToken.data);
					} else {
						// No data exists so simply set
						decryptedDataOriginal.oauthTokenData = oauthToken.data;
					}

					_.unset(decryptedDataOriginal, 'csrfSecret');

					const credentials = new Credentials(
						result as INodeCredentialsDetails,
						result.type,
						result.nodesAccess,
					);
					credentials.setData(decryptedDataOriginal, encryptionKey);
					const newCredentialsData = credentials.getDataToSave() as unknown as ICredentialsDb;
					// Add special database related data
					newCredentialsData.updatedAt = this.getCurrentDate();
					// Save the credentials in DB
					await Db.collections.Credentials!.update(state.cid, newCredentialsData);

					res.sendFile(pathResolve(__dirname, '../../templates/oauth-callback.html'));
				} catch (error) {
					// Error response
					return ResponseHelper.sendErrorResponse(res, error);
				}
			},
		);

		// ----------------------------------------
		// Executions
		// ----------------------------------------

		// Returns all finished executions
		this.app.get(
			`/${this.restEndpoint}/executions`,
			ResponseHelper.send(
				async (req: express.Request, res: express.Response): Promise<IExecutionsListResponse> => {
					let filter: any = {};

					if (req.query.filter) {
						filter = JSON.parse(req.query.filter as string);
					}

					let limit = 20;
					if (req.query.limit) {
						limit = parseInt(req.query.limit as string, 10);
					}

					const executingWorkflowIds: string[] = [];

					if (config.get('executions.mode') === 'queue') {
						const currentJobs = await Queue.getInstance().getJobs(['active', 'waiting']);
						executingWorkflowIds.push(
							...(currentJobs.map((job) => job.data.executionId) as string[]),
						);
					}
					// We may have manual executions even with queue so we must account for these.
					executingWorkflowIds.push(
						...this.activeExecutionsInstance
							.getActiveExecutions()
							.map((execution) => execution.id.toString()),
					);

					const countFilter = JSON.parse(JSON.stringify(filter));
					if (countFilter.waitTill !== undefined) {
						countFilter.waitTill = Not(IsNull());
					}
					countFilter.id = Not(In(executingWorkflowIds));

					const resultsQuery = await Db.collections
						.Execution!.createQueryBuilder('execution')
						.select([
							'execution.id',
							'execution.finished',
							'execution.mode',
							'execution.retryOf',
							'execution.retrySuccessId',
							'execution.waitTill',
							'execution.startedAt',
							'execution.stoppedAt',
							'execution.workflowData',
						])
						.orderBy('execution.id', 'DESC')
						.take(limit);

					Object.keys(filter).forEach((filterField) => {
						if (filterField === 'waitTill') {
							resultsQuery.andWhere(`execution.${filterField} is not null`);
						} else if (filterField === 'finished' && filter[filterField] === false) {
							resultsQuery.andWhere(`execution.${filterField} = :${filterField}`, {
								[filterField]: filter[filterField],
							});
							resultsQuery.andWhere(`execution.waitTill is null`);
						} else {
							resultsQuery.andWhere(`execution.${filterField} = :${filterField}`, {
								[filterField]: filter[filterField],
							});
						}
					});
					if (req.query.lastId) {
						resultsQuery.andWhere(`execution.id < :lastId`, { lastId: req.query.lastId });
					}
					if (req.query.firstId) {
						resultsQuery.andWhere(`execution.id > :firstId`, { firstId: req.query.firstId });
					}
					if (executingWorkflowIds.length > 0) {
						resultsQuery.andWhere(`execution.id NOT IN (:...ids)`, { ids: executingWorkflowIds });
					}

					const resultsPromise = resultsQuery.getMany();

					const countPromise = getExecutionsCount(countFilter);

					const results: IExecutionFlattedDb[] = await resultsPromise;
					const countedObjects = await countPromise;

					const returnResults: IExecutionsSummary[] = [];

					for (const result of results) {
						returnResults.push({
							id: result.id.toString(),
							finished: result.finished,
							mode: result.mode,
							retryOf: result.retryOf ? result.retryOf.toString() : undefined,
							retrySuccessId: result.retrySuccessId ? result.retrySuccessId.toString() : undefined,
							waitTill: result.waitTill as Date | undefined,
							startedAt: result.startedAt,
							stoppedAt: result.stoppedAt,
							workflowId: result.workflowData.id ? result.workflowData.id.toString() : '',
							workflowName: result.workflowData.name,
						});
					}

					return {
						count: countedObjects.count,
						results: returnResults,
						estimated: countedObjects.estimate,
					};
				},
			),
		);

		// Returns a specific execution
		this.app.get(
			`/${this.restEndpoint}/executions/:id`,
			ResponseHelper.send(
				async (
					req: express.Request,
					res: express.Response,
				): Promise<IExecutionResponse | IExecutionFlattedResponse | undefined> => {
					const result = await Db.collections.Execution!.findOne(req.params.id);

					if (result === undefined) {
						return undefined;
					}

					if (req.query.unflattedResponse === 'true') {
						const fullExecutionData = ResponseHelper.unflattenExecutionData(result);
						return fullExecutionData;
					}
					// Convert to response format in which the id is a string
					(result as IExecutionFlatted as IExecutionFlattedResponse).id = result.id.toString();
					return result as IExecutionFlatted as IExecutionFlattedResponse;
				},
			),
		);

		// Retries a failed execution
		this.app.post(
			`/${this.restEndpoint}/executions/:id/retry`,
			ResponseHelper.send(async (req: express.Request, res: express.Response): Promise<boolean> => {
				// Get the data to execute
				const fullExecutionDataFlatted = await Db.collections.Execution!.findOne(req.params.id);

				if (fullExecutionDataFlatted === undefined) {
					throw new ResponseHelper.ResponseError(
						`The execution with the id "${req.params.id}" does not exist.`,
						404,
						404,
					);
				}

				const fullExecutionData = ResponseHelper.unflattenExecutionData(fullExecutionDataFlatted);

				if (fullExecutionData.finished) {
					throw new Error('The execution did succeed and can so not be retried.');
				}

				const executionMode = 'retry';

				fullExecutionData.workflowData.active = false;

				// Start the workflow
				const data: IWorkflowExecutionDataProcess = {
					executionMode,
					executionData: fullExecutionData.data,
					retryOf: req.params.id,
					workflowData: fullExecutionData.workflowData,
				};

				const { lastNodeExecuted } = data.executionData!.resultData;

				if (lastNodeExecuted) {
					// Remove the old error and the data of the last run of the node that it can be replaced
					delete data.executionData!.resultData.error;
					const { length } = data.executionData!.resultData.runData[lastNodeExecuted];
					if (
						length > 0 &&
						data.executionData!.resultData.runData[lastNodeExecuted][length - 1].error !== undefined
					) {
						// Remove results only if it is an error.
						// If we are retrying due to a crash, the information is simply success info from last node
						data.executionData!.resultData.runData[lastNodeExecuted].pop();
						// Stack will determine what to run next
					}
				}

				if (req.body.loadWorkflow === true) {
					// Loads the currently saved workflow to execute instead of the
					// one saved at the time of the execution.
					const workflowId = fullExecutionData.workflowData.id;
					const workflowData = (await Db.collections.Workflow!.findOne(
						workflowId,
					)) as IWorkflowBase;

					if (workflowData === undefined) {
						throw new Error(
							`The workflow with the ID "${workflowId}" could not be found and so the data not be loaded for the retry.`,
						);
					}

					data.workflowData = workflowData;
					const nodeTypes = NodeTypes();
					const workflowInstance = new Workflow({
						id: workflowData.id as string,
						name: workflowData.name,
						nodes: workflowData.nodes,
						connections: workflowData.connections,
						active: false,
						nodeTypes,
						staticData: undefined,
						settings: workflowData.settings,
					});

					// Replace all of the nodes in the execution stack with the ones of the new workflow
					for (const stack of data.executionData!.executionData!.nodeExecutionStack) {
						// Find the data of the last executed node in the new workflow
						const node = workflowInstance.getNode(stack.node.name);
						if (node === null) {
							throw new Error(
								`Could not find the node "${stack.node.name}" in workflow. It probably got deleted or renamed. Without it the workflow can sadly not be retried.`,
							);
						}

						// Replace the node data in the stack that it really uses the current data
						stack.node = node;
					}
				}

				const workflowRunner = new WorkflowRunner();
				const executionId = await workflowRunner.run(data);

				const executionData = await this.activeExecutionsInstance.getPostExecutePromise(
					executionId,
				);

				if (executionData === undefined) {
					throw new Error('The retry did not start for an unknown reason.');
				}

				return !!executionData.finished;
			}),
		);

		// Delete Executions
		// INFORMATION: We use POST instead of DELETE to not run into any issues
		// with the query data getting to long
		this.app.post(
			`/${this.restEndpoint}/executions/delete`,
			ResponseHelper.send(async (req: express.Request, res: express.Response): Promise<void> => {
				const deleteData = req.body as IExecutionDeleteFilter;

				if (deleteData.deleteBefore !== undefined) {
					const filters = {
						startedAt: LessThanOrEqual(deleteData.deleteBefore),
					};

					if (deleteData.filters !== undefined) {
						Object.assign(filters, deleteData.filters);
					}

					const execs = await Db.collections.Execution!.find({ ...filters, select: ['id'] });

					await Promise.all(
						execs.map(async (item) =>
							BinaryDataManager.getInstance().deleteBinaryDataByExecutionId(item.id.toString()),
						),
					);

					await Db.collections.Execution!.delete(filters);
				} else if (deleteData.ids !== undefined) {
					await Promise.all(
						deleteData.ids.map(async (id) =>
							BinaryDataManager.getInstance().deleteBinaryDataByExecutionId(id),
						),
					);

					// Deletes all executions with the given ids
					await Db.collections.Execution!.delete(deleteData.ids);
				} else {
					throw new Error('Required body-data "ids" or "deleteBefore" is missing!');
				}
			}),
		);

		// ----------------------------------------
		// Executing Workflows
		// ----------------------------------------

		// Returns all the currently working executions
		this.app.get(
			`/${this.restEndpoint}/executions-current`,
			ResponseHelper.send(
				async (req: express.Request, res: express.Response): Promise<IExecutionsSummary[]> => {
					if (config.get('executions.mode') === 'queue') {
						const currentJobs = await Queue.getInstance().getJobs(['active', 'waiting']);

						const currentlyRunningQueueIds = currentJobs.map((job) => job.data.executionId);

						const currentlyRunningManualExecutions =
							this.activeExecutionsInstance.getActiveExecutions();
						const manualExecutionIds = currentlyRunningManualExecutions.map(
							(execution) => execution.id,
						);

						const currentlyRunningExecutionIds =
							currentlyRunningQueueIds.concat(manualExecutionIds);

						if (currentlyRunningExecutionIds.length === 0) {
							return [];
						}

						const resultsQuery = await Db.collections
							.Execution!.createQueryBuilder('execution')
							.select([
								'execution.id',
								'execution.workflowId',
								'execution.mode',
								'execution.retryOf',
								'execution.startedAt',
							])
							.orderBy('execution.id', 'DESC')
							.andWhere(`execution.id IN (:...ids)`, { ids: currentlyRunningExecutionIds });

						if (req.query.filter) {
							const filter = JSON.parse(req.query.filter as string);
							if (filter.workflowId !== undefined) {
								resultsQuery.andWhere('execution.workflowId = :workflowId', {
									workflowId: filter.workflowId,
								});
							}
						}

						const results = await resultsQuery.getMany();

						return results.map((result) => {
							return {
								id: result.id,
								workflowId: result.workflowId,
								mode: result.mode,
								retryOf: result.retryOf !== null ? result.retryOf : undefined,
								startedAt: new Date(result.startedAt),
							} as IExecutionsSummary;
						});
					}
					const executingWorkflows = this.activeExecutionsInstance.getActiveExecutions();

					const returnData: IExecutionsSummary[] = [];

					let filter: any = {};
					if (req.query.filter) {
						filter = JSON.parse(req.query.filter as string);
					}

					for (const data of executingWorkflows) {
						if (filter.workflowId !== undefined && filter.workflowId !== data.workflowId) {
							continue;
						}
						returnData.push({
							id: data.id.toString(),
							workflowId: data.workflowId === undefined ? '' : data.workflowId.toString(),
							mode: data.mode,
							retryOf: data.retryOf,
							startedAt: new Date(data.startedAt),
						});
					}
					returnData.sort((a, b) => parseInt(b.id, 10) - parseInt(a.id, 10));

					return returnData;
				},
			),
		);

		// Forces the execution to stop
		this.app.post(
			`/${this.restEndpoint}/executions-current/:id/stop`,
			ResponseHelper.send(
				async (req: express.Request, res: express.Response): Promise<IExecutionsStopData> => {
					if (config.get('executions.mode') === 'queue') {
						// Manual executions should still be stoppable, so
						// try notifying the `activeExecutions` to stop it.
						const result = await this.activeExecutionsInstance.stopExecution(req.params.id);

						if (result === undefined) {
							// If active execution could not be found check if it is a waiting one
							try {
								return await this.waitTracker.stopExecution(req.params.id);
							} catch (error) {
								// Ignore, if it errors as then it is probably a currently running
								// execution
							}
						} else {
							return {
								mode: result.mode,
								startedAt: new Date(result.startedAt),
								stoppedAt: result.stoppedAt ? new Date(result.stoppedAt) : undefined,
								finished: result.finished,
							} as IExecutionsStopData;
						}

						const currentJobs = await Queue.getInstance().getJobs(['active', 'waiting']);

						const job = currentJobs.find(
							(job) => job.data.executionId.toString() === req.params.id,
						);

						if (!job) {
							throw new Error(`Could not stop "${req.params.id}" as it is no longer in queue.`);
						} else {
							await Queue.getInstance().stopJob(job);
						}

						const executionDb = (await Db.collections.Execution?.findOne(
							req.params.id,
						)) as IExecutionFlattedDb;
						const fullExecutionData = ResponseHelper.unflattenExecutionData(executionDb);

						const returnData: IExecutionsStopData = {
							mode: fullExecutionData.mode,
							startedAt: new Date(fullExecutionData.startedAt),
							stoppedAt: fullExecutionData.stoppedAt
								? new Date(fullExecutionData.stoppedAt)
								: undefined,
							finished: fullExecutionData.finished,
						};

						return returnData;
					}
					const executionId = req.params.id;

					// Stopt he execution and wait till it is done and we got the data
					const result = await this.activeExecutionsInstance.stopExecution(executionId);

					let returnData: IExecutionsStopData;
					if (result === undefined) {
						// If active execution could not be found check if it is a waiting one
						returnData = await this.waitTracker.stopExecution(executionId);
					} else {
						returnData = {
							mode: result.mode,
							startedAt: new Date(result.startedAt),
							stoppedAt: result.stoppedAt ? new Date(result.stoppedAt) : undefined,
							finished: result.finished,
						};
					}

					return returnData;
				},
			),
		);

		// Removes a test webhook
		this.app.delete(
			`/${this.restEndpoint}/test-webhook/:id`,
			ResponseHelper.send(async (req: express.Request, res: express.Response): Promise<boolean> => {
				const workflowId = req.params.id;
				return this.testWebhooks.cancelTestWebhook(workflowId);
			}),
		);

		// ----------------------------------------
		// Options
		// ----------------------------------------

		// Returns all the available timezones
		this.app.get(
			`/${this.restEndpoint}/options/timezones`,
			ResponseHelper.send(async (req: express.Request, res: express.Response): Promise<object> => {
				return timezones;
			}),
		);

		// ----------------------------------------
		// Binary data
		// ----------------------------------------

		// Returns binary buffer
		this.app.get(
			`/${this.restEndpoint}/data/:path`,
			ResponseHelper.send(async (req: express.Request, res: express.Response): Promise<string> => {
				const dataPath = req.params.path;
				return BinaryDataManager.getInstance()
					.retrieveBinaryDataByIdentifier(dataPath)
					.then((buffer: Buffer) => {
						return buffer.toString('base64');
					});
			}),
		);

		// ----------------------------------------
		// Settings
		// ----------------------------------------

		// Returns the settings which are needed in the UI
		this.app.get(
			`/${this.restEndpoint}/settings`,
			ResponseHelper.send(
				async (req: express.Request, res: express.Response): Promise<IN8nUISettings> => {
					return this.frontendSettings;
				},
			),
		);

		// ----------------------------------------
		// User Survey
		// ----------------------------------------

		// Process personalization survey responses
		this.app.post(
			`/${this.restEndpoint}/user-survey`,
			async (req: express.Request, res: express.Response) => {
				if (!this.frontendSettings.personalizationSurvey.shouldShow) {
					ResponseHelper.sendErrorResponse(
						res,
						new ResponseHelper.ResponseError('User survey already submitted', undefined, 400),
						false,
					);
				}

				const answers = req.body as IPersonalizationSurveyAnswers;
				await PersonalizationSurvey.writeSurveyToDisk(answers);
				this.frontendSettings.personalizationSurvey.shouldShow = false;
				this.frontendSettings.personalizationSurvey.answers = answers;
				ResponseHelper.sendSuccessResponse(res, undefined, true, 200);
				void InternalHooksManager.getInstance().onPersonalizationSurveySubmitted(answers);
			},
		);

		// ----------------------------------------
		// Webhooks
		// ----------------------------------------

		if (config.get('endpoints.disableProductionWebhooksOnMainProcess') !== true) {
			WebhookServer.registerProductionWebhooks.apply(this);
		}

		// Register all webhook requests (test for UI)
		this.app.all(
			`/${this.endpointWebhookTest}/*`,
			async (req: express.Request, res: express.Response) => {
				// Cut away the "/webhook-test/" to get the registred part of the url
				const requestUrl = (req as ICustomRequest).parsedUrl!.pathname!.slice(
					this.endpointWebhookTest.length + 2,
				);

				const method = req.method.toUpperCase() as WebhookHttpMethod;

				if (method === 'OPTIONS') {
					let allowedMethods: string[];
					try {
						allowedMethods = await this.testWebhooks.getWebhookMethods(requestUrl);
						allowedMethods.push('OPTIONS');

						// Add custom "Allow" header to satisfy OPTIONS response.
						res.append('Allow', allowedMethods);
					} catch (error) {
						ResponseHelper.sendErrorResponse(res, error);
						return;
					}

					ResponseHelper.sendSuccessResponse(res, {}, true, 204);
					return;
				}

				if (!WEBHOOK_METHODS.includes(method)) {
					ResponseHelper.sendErrorResponse(
						res,
						new Error(`The method ${method} is not supported.`),
					);
					return;
				}

				let response;
				try {
					response = await this.testWebhooks.callTestWebhook(method, requestUrl, req, res);
				} catch (error) {
					ResponseHelper.sendErrorResponse(res, error);
					return;
				}

				if (response.noWebhookResponse === true) {
					// Nothing else to do as the response got already sent
					return;
				}

				ResponseHelper.sendSuccessResponse(
					res,
					response.data,
					true,
					response.responseCode,
					response.headers,
				);
			},
		);

		if (this.endpointPresetCredentials !== '') {
			// POST endpoint to set preset credentials
			this.app.post(
				`/${this.endpointPresetCredentials}`,
				async (req: express.Request, res: express.Response) => {
					if (!this.presetCredentialsLoaded) {
						const body = req.body as ICredentialsOverwrite;

						if (req.headers['content-type'] !== 'application/json') {
							ResponseHelper.sendErrorResponse(
								res,
								new Error(
									'Body must be a valid JSON, make sure the content-type is application/json',
								),
							);
							return;
						}

						const credentialsOverwrites = CredentialsOverwrites();

						await credentialsOverwrites.init(body);

						this.presetCredentialsLoaded = true;

						ResponseHelper.sendSuccessResponse(res, { success: true }, true, 200);
					} else {
						ResponseHelper.sendErrorResponse(res, new Error('Preset credentials can be set once'));
					}
				},
			);
		}

		if (config.get('endpoints.disableUi') !== true) {
			// Read the index file and replace the path placeholder
			const editorUiPath = require.resolve('n8n-editor-ui');
			const filePath = pathJoin(pathDirname(editorUiPath), 'dist', 'index.html');
			const n8nPath = config.get('path');

			let readIndexFile = readFileSync(filePath, 'utf8');
			readIndexFile = readIndexFile.replace(/\/%BASE_PATH%\//g, n8nPath);
			readIndexFile = readIndexFile.replace(/\/favicon.ico/g, `${n8nPath}favicon.ico`);

			// Serve the altered index.html file separately
			this.app.get(`/index.html`, async (req: express.Request, res: express.Response) => {
				res.send(readIndexFile);
			});

			// Serve the website
			this.app.use(
				'/',
				express.static(pathJoin(pathDirname(editorUiPath), 'dist'), {
					index: 'index.html',
					setHeaders: (res, path) => {
						if (res.req && res.req.url === '/index.html') {
							// Set last modified date manually to n8n start time so
							// that it hopefully refreshes the page when a new version
							// got used
							res.setHeader('Last-Modified', startTime);
						}
					},
				}),
			);
		}
		const startTime = new Date().toUTCString();
	}
}

export async function start(): Promise<void> {
	const PORT = config.get('port');
	const ADDRESS = config.get('listen_address');

	const app = new App();

	await app.config();

	let server;

	if (app.protocol === 'https' && app.sslKey && app.sslCert) {
		const https = require('https');
		const privateKey = readFileSync(app.sslKey, 'utf8');
		const cert = readFileSync(app.sslCert, 'utf8');
		const credentials = { key: privateKey, cert };
		server = https.createServer(credentials, app.app);
	} else {
		const http = require('http');
		server = http.createServer(app.app);
	}

	server.listen(PORT, ADDRESS, async () => {
		const versions = await GenericHelpers.getVersions();
		console.log(`n8n ready on ${ADDRESS}, port ${PORT}`);
		console.log(`Version: ${versions.cli}`);

		const defaultLocale = config.get('defaultLocale');

		if (defaultLocale !== 'en') {
			console.log(`Locale: ${defaultLocale}`);
		}

		await app.externalHooks.run('n8n.ready', [app]);
		const cpus = os.cpus();
		const binarDataConfig = config.get('binaryDataManager') as IBinaryDataConfig;
		const diagnosticInfo: IDiagnosticInfo = {
			basicAuthActive: config.get('security.basicAuth.active') as boolean,
			databaseType: (await GenericHelpers.getConfigValue('database.type')) as DatabaseType,
			disableProductionWebhooksOnMainProcess:
				config.get('endpoints.disableProductionWebhooksOnMainProcess') === true,
			notificationsEnabled: config.get('versionNotifications.enabled') === true,
			versionCli: versions.cli,
			systemInfo: {
				os: {
					type: os.type(),
					version: os.version(),
				},
				memory: os.totalmem() / 1024,
				cpus: {
					count: cpus.length,
					model: cpus[0].model,
					speed: cpus[0].speed,
				},
			},
			executionVariables: {
				executions_process: config.get('executions.process'),
				executions_mode: config.get('executions.mode'),
				executions_timeout: config.get('executions.timeout'),
				executions_timeout_max: config.get('executions.maxTimeout'),
				executions_data_save_on_error: config.get('executions.saveDataOnError'),
				executions_data_save_on_success: config.get('executions.saveDataOnSuccess'),
				executions_data_save_on_progress: config.get('executions.saveExecutionProgress'),
				executions_data_save_manual_executions: config.get('executions.saveDataManualExecutions'),
				executions_data_prune: config.get('executions.pruneData'),
				executions_data_max_age: config.get('executions.pruneDataMaxAge'),
				executions_data_prune_timeout: config.get('executions.pruneDataTimeout'),
			},
			deploymentType: config.get('deployment.type'),
			binaryDataMode: binarDataConfig.mode,
		};

		void Db.collections
			.Workflow!.findOne({
				select: ['createdAt'],
				order: { createdAt: 'ASC' },
			})
			.then(async (workflow) =>
				InternalHooksManager.getInstance().onServerStarted(diagnosticInfo, workflow?.createdAt),
			);
	});

	server.on('error', (error: Error & { code: string }) => {
		if (error.code === 'EADDRINUSE') {
			console.log(
				`n8n's port ${PORT} is already in use. Do you have another instance of n8n running already?`,
			);
			process.exit(1);
		}
	});
}

async function getExecutionsCount(
	countFilter: IDataObject,
): Promise<{ count: number; estimate: boolean }> {
	const dbType = (await GenericHelpers.getConfigValue('database.type')) as DatabaseType;
	const filteredFields = Object.keys(countFilter).filter((field) => field !== 'id');

	// Do regular count for other databases than pgsql and
	// if we are filtering based on workflowId or finished fields.
	if (dbType !== 'postgresdb' || filteredFields.length > 0) {
		const count = await Db.collections.Execution!.count(countFilter);
		return { count, estimate: false };
	}

	try {
		// Get an estimate of rows count.
		const estimateRowsNumberSql =
			"SELECT n_live_tup FROM pg_stat_all_tables WHERE relname = 'execution_entity';";
		const rows: Array<{ n_live_tup: string }> = await Db.collections.Execution!.query(
			estimateRowsNumberSql,
		);

		const estimate = parseInt(rows[0].n_live_tup, 10);
		// If over 100k, return just an estimate.
		if (estimate > 100000) {
			// if less than 100k, we get the real count as even a full
			// table scan should not take so long.
			return { count: estimate, estimate: true };
		}
	} catch (err) {
		LoggerProxy.warn(`Unable to get executions count from postgres: ${err}`);
	}

	const count = await Db.collections.Execution!.count(countFilter);
	return { count, estimate: false };
}<|MERGE_RESOLUTION|>--- conflicted
+++ resolved
@@ -286,14 +286,11 @@
 			},
 			defaultLocale: config.get('defaultLocale'),
 			logLevel: config.get('logs.level'),
-<<<<<<< HEAD
 			deploymentType: config.get('deployment.type'),
-=======
 			templates: {
 				enabled: config.get('templates.enabled'),
 				host: config.get('templates.host'),
 			},
->>>>>>> cc943106
 		};
 	}
 
