/* eslint-disable @typescript-eslint/no-unnecessary-type-assertion */
/* eslint-disable @typescript-eslint/no-use-before-define */
/* eslint-disable @typescript-eslint/await-thenable */
/* eslint-disable new-cap */
/* eslint-disable prefer-const */
/* eslint-disable @typescript-eslint/no-invalid-void-type */
/* eslint-disable no-return-assign */
/* eslint-disable no-param-reassign */
/* eslint-disable consistent-return */
/* eslint-disable import/no-cycle */
/* eslint-disable import/no-extraneous-dependencies */
/* eslint-disable @typescript-eslint/restrict-template-expressions */
/* eslint-disable @typescript-eslint/no-non-null-assertion */
/* eslint-disable id-denylist */
/* eslint-disable no-console */
/* eslint-disable global-require */
/* eslint-disable @typescript-eslint/no-var-requires */
/* eslint-disable @typescript-eslint/no-shadow */
/* eslint-disable @typescript-eslint/no-unsafe-call */
/* eslint-disable @typescript-eslint/return-await */
/* eslint-disable @typescript-eslint/no-unsafe-return */
/* eslint-disable @typescript-eslint/no-unused-vars */
/* eslint-disable no-continue */
/* eslint-disable @typescript-eslint/no-unsafe-member-access */
/* eslint-disable @typescript-eslint/no-explicit-any */
/* eslint-disable no-restricted-syntax */
/* eslint-disable @typescript-eslint/no-unsafe-assignment */
/* eslint-disable import/no-dynamic-require */
/* eslint-disable no-await-in-loop */

import * as express from 'express';
import { readFileSync, existsSync } from 'fs';
import { readFile } from 'fs/promises';
import { cloneDeep } from 'lodash';
import { dirname as pathDirname, join as pathJoin, resolve as pathResolve } from 'path';
<<<<<<< HEAD
import { getConnection, getConnectionManager, In, IsNull, LessThanOrEqual, Not } from 'typeorm';
=======
import {
	FindConditions,
	FindManyOptions,
	getConnection,
	getConnectionManager,
	In,
	IsNull,
	LessThan,
	LessThanOrEqual,
	MoreThan,
	Not,
} from 'typeorm';
>>>>>>> 02ea8215
import * as bodyParser from 'body-parser';
import * as history from 'connect-history-api-fallback';
import * as os from 'os';
// eslint-disable-next-line import/no-extraneous-dependencies
import * as _ from 'lodash';
import * as clientOAuth2 from 'client-oauth2';
import * as clientOAuth1 from 'oauth-1.0a';
import { RequestOptions } from 'oauth-1.0a';
import * as csrf from 'csrf';
import * as requestPromise from 'request-promise-native';
import { createHmac } from 'crypto';
// IMPORTANT! Do not switch to anther bcrypt library unless really necessary and
// tested with all possible systems like Windows, Alpine on ARM, FreeBSD, ...
import { compare } from 'bcryptjs';
import * as promClient from 'prom-client';

import {
	BinaryDataManager,
	Credentials,
	IBinaryDataConfig,
	ICredentialTestFunctions,
	LoadNodeParameterOptions,
	NodeExecuteFunctions,
	UserSettings,
} from 'n8n-core';

import {
	ICredentialsDecrypted,
	ICredentialType,
	IDataObject,
	INodeCredentials,
	INodeCredentialsDetails,
	INodeParameters,
	INodePropertyOptions,
	INodeType,
	INodeTypeDescription,
	INodeTypeNameVersion,
	INodeVersionedType,
	ITelemetrySettings,
	IWorkflowBase,
	LoggerProxy,
	NodeCredentialTestRequest,
	NodeCredentialTestResult,
	NodeHelpers,
	Workflow,
	ICredentialsEncrypted,
	WorkflowExecuteMode,
} from 'n8n-workflow';

import { NodeVersionedType } from 'n8n-nodes-base';

import * as basicAuth from 'basic-auth';
import * as compression from 'compression';
import * as jwt from 'jsonwebtoken';
import * as jwks from 'jwks-rsa';
// @ts-ignore
import * as timezones from 'google-timezones-json';
import * as parseUrl from 'parseurl';
import * as querystring from 'querystring';
import { OptionsWithUrl } from 'request-promise-native';
import { Registry } from 'prom-client';
import * as Queue from './Queue';
import {
	ActiveExecutions,
	ActiveWorkflowRunner,
	CredentialsHelper,
	CredentialsOverwrites,
	CredentialTypes,
	DatabaseType,
	Db,
	ExternalHooks,
	GenericHelpers,
	ICredentialsDb,
	ICredentialsOverwrite,
	ICredentialsResponse,
	ICustomRequest,
	IExecutionDeleteFilter,
	IExecutionFlatted,
	IExecutionFlattedDb,
	IExecutionFlattedResponse,
	IExecutionPushResponse,
	IExecutionResponse,
	IExecutionsListResponse,
	IExecutionsStopData,
	IExecutionsSummary,
	IExternalHooksClass,
	IDiagnosticInfo,
	IN8nUISettings,
	IPackageVersions,
	ITagWithCountDb,
	IWorkflowExecutionDataProcess,
	IWorkflowResponse,
	IPersonalizationSurveyAnswers,
	NodeTypes,
	Push,
	ResponseHelper,
	TestWebhooks,
	WaitTracker,
	WaitTrackerClass,
	WebhookHelpers,
	WebhookServer,
	WorkflowExecuteAdditionalData,
	WorkflowHelpers,
	WorkflowRunner,
} from '.';

import * as config from '../config';

import * as TagHelpers from './TagHelpers';
import * as PersonalizationSurvey from './PersonalizationSurvey';

import { InternalHooksManager } from './InternalHooksManager';
import { TagEntity } from './databases/entities/TagEntity';
import { WorkflowEntity } from './databases/entities/WorkflowEntity';
<<<<<<< HEAD
import { whereClause } from './WorkflowHelpers';
import { getNodeTranslationPath } from './TranslationHelpers';
=======
import { getSharedWorkflowIds, whereClause, NameRequest } from './WorkflowHelpers';
import { getCredentialTranslationPath, getNodeTranslationPath } from './TranslationHelpers';
>>>>>>> 02ea8215

import { userManagementRouter } from './UserManagement';
import { User } from './databases/entities/User';
import { CredentialsEntity } from './databases/entities/CredentialsEntity';
<<<<<<< HEAD
import type { CredentialRequest, WorkflowRequest } from './requests';
import { SharedWorkflow } from './databases/entities/SharedWorkflow';
import { SharedCredentials } from './databases/entities/SharedCredentials';
import { validateEntity } from './GenericHelpers';
=======
import { ExecutionRequest, WorkflowRequest } from './requests';
import { DEFAULT_EXECUTIONS_GET_ALL_LIMIT } from './GenericHelpers';
import { ExecutionEntity } from './databases/entities/ExecutionEntity';
import { SharedWorkflow } from './databases/entities/SharedWorkflow';
>>>>>>> 02ea8215

require('body-parser-xml')(bodyParser);

class App {
	app: express.Application;

	activeWorkflowRunner: ActiveWorkflowRunner.ActiveWorkflowRunner;

	testWebhooks: TestWebhooks.TestWebhooks;

	endpointWebhook: string;

	endpointWebhookWaiting: string;

	endpointWebhookTest: string;

	endpointPresetCredentials: string;

	externalHooks: IExternalHooksClass;

	waitTracker: WaitTrackerClass;

	defaultWorkflowName: string;

	defaultCredentialsName: string;

	saveDataErrorExecution: string;

	saveDataSuccessExecution: string;

	saveManualExecutions: boolean;

	executionTimeout: number;

	maxExecutionTimeout: number;

	timezone: string;

	activeExecutionsInstance: ActiveExecutions.ActiveExecutions;

	push: Push.Push;

	versions: IPackageVersions | undefined;

	restEndpoint: string;

	frontendSettings: IN8nUISettings;

	protocol: string;

	sslKey: string;

	sslCert: string;

	payloadSizeMax: number;

	presetCredentialsLoaded: boolean;

	isUserManagementEnabled: boolean;

	constructor() {
		this.app = express();

		this.endpointWebhook = config.get('endpoints.webhook') as string;
		this.endpointWebhookWaiting = config.get('endpoints.webhookWaiting') as string;
		this.endpointWebhookTest = config.get('endpoints.webhookTest') as string;

		this.defaultWorkflowName = config.get('workflows.defaultName') as string;
		this.defaultCredentialsName = config.get('credentials.defaultName') as string;

		this.saveDataErrorExecution = config.get('executions.saveDataOnError') as string;
		this.saveDataSuccessExecution = config.get('executions.saveDataOnSuccess') as string;
		this.saveManualExecutions = config.get('executions.saveDataManualExecutions') as boolean;
		this.executionTimeout = config.get('executions.timeout') as number;
		this.maxExecutionTimeout = config.get('executions.maxTimeout') as number;
		this.payloadSizeMax = config.get('endpoints.payloadSizeMax') as number;
		this.timezone = config.get('generic.timezone') as string;
		this.restEndpoint = config.get('endpoints.rest') as string;

		this.activeWorkflowRunner = ActiveWorkflowRunner.getInstance();
		this.testWebhooks = TestWebhooks.getInstance();
		this.push = Push.getInstance();

		this.activeExecutionsInstance = ActiveExecutions.getInstance();
		this.waitTracker = WaitTracker();

		this.protocol = config.get('protocol');
		this.sslKey = config.get('ssl_key');
		this.sslCert = config.get('ssl_cert');

		this.externalHooks = ExternalHooks();

		this.presetCredentialsLoaded = false;
		this.endpointPresetCredentials = config.get('credentials.overwrite.endpoint') as string;

		// TODO UM: remove this flag
		this.isUserManagementEnabled = !config.get('userManagement.disabled');

		const urlBaseWebhook = WebhookHelpers.getWebhookBaseUrl();

		const telemetrySettings: ITelemetrySettings = {
			enabled: config.get('diagnostics.enabled') as boolean,
		};

		if (telemetrySettings.enabled) {
			const conf = config.get('diagnostics.config.frontend') as string;
			const [key, url] = conf.split(';');

			if (!key || !url) {
				LoggerProxy.warn('Diagnostics frontend config is invalid');
				telemetrySettings.enabled = false;
			}

			telemetrySettings.config = { key, url };
		}

		this.frontendSettings = {
			endpointWebhook: this.endpointWebhook,
			endpointWebhookTest: this.endpointWebhookTest,
			saveDataErrorExecution: this.saveDataErrorExecution,
			saveDataSuccessExecution: this.saveDataSuccessExecution,
			saveManualExecutions: this.saveManualExecutions,
			executionTimeout: this.executionTimeout,
			maxExecutionTimeout: this.maxExecutionTimeout,
			timezone: this.timezone,
			urlBaseWebhook,
			versionCli: '',
			oauthCallbackUrls: {
				oauth1: `${urlBaseWebhook}${this.restEndpoint}/oauth1-credential/callback`,
				oauth2: `${urlBaseWebhook}${this.restEndpoint}/oauth2-credential/callback`,
			},
			versionNotifications: {
				enabled: config.get('versionNotifications.enabled'),
				endpoint: config.get('versionNotifications.endpoint'),
				infoUrl: config.get('versionNotifications.infoUrl'),
			},
			instanceId: '',
			telemetry: telemetrySettings,
			personalizationSurvey: {
				shouldShow: false,
			},
			defaultLocale: config.get('defaultLocale'),
			userManagement: {
				enabled:
					config.get('userManagement.disabled') === false ||
					config.get('userManagement.hasOwner') === true,
				smtpSetup: config.get('userManagement.emails.mode') === 'smtp',
			},
		};
	}

	/**
	 * Returns the current epoch time
	 *
	 * @returns {number}
	 * @memberof App
	 */
	getCurrentDate(): Date {
		return new Date();
	}

	async config(): Promise<void> {
		const enableMetrics = config.get('endpoints.metrics.enable') as boolean;
		let register: Registry;

		if (enableMetrics) {
			const prefix = config.get('endpoints.metrics.prefix') as string;
			register = new promClient.Registry();
			register.setDefaultLabels({ prefix });
			promClient.collectDefaultMetrics({ register });
		}

		this.versions = await GenericHelpers.getVersions();
		this.frontendSettings.versionCli = this.versions.cli;

		this.frontendSettings.instanceId = await UserSettings.getInstanceId();

		this.frontendSettings.personalizationSurvey =
			await PersonalizationSurvey.preparePersonalizationSurvey();

		await this.externalHooks.run('frontend.settings', [this.frontendSettings]);

		const excludeEndpoints = config.get('security.excludeEndpoints') as string;

		const ignoredEndpoints = [
			'healthz',
			'metrics',
			this.endpointWebhook,
			this.endpointWebhookTest,
			this.endpointPresetCredentials,
		];
		// eslint-disable-next-line prefer-spread
		ignoredEndpoints.push.apply(ignoredEndpoints, excludeEndpoints.split(':'));

		// eslint-disable-next-line no-useless-escape
		const authIgnoreRegex = new RegExp(`^\/(${_(ignoredEndpoints).compact().join('|')})\/?.*$`);

		// Check for basic auth credentials if activated
		const basicAuthActive = config.get('security.basicAuth.active') as boolean;
		if (basicAuthActive) {
			const basicAuthUser = (await GenericHelpers.getConfigValue(
				'security.basicAuth.user',
			)) as string;
			if (basicAuthUser === '') {
				throw new Error('Basic auth is activated but no user got defined. Please set one!');
			}

			const basicAuthPassword = (await GenericHelpers.getConfigValue(
				'security.basicAuth.password',
			)) as string;
			if (basicAuthPassword === '') {
				throw new Error('Basic auth is activated but no password got defined. Please set one!');
			}

			const basicAuthHashEnabled = (await GenericHelpers.getConfigValue(
				'security.basicAuth.hash',
			)) as boolean;

			let validPassword: null | string = null;

			this.app.use(
				async (req: express.Request, res: express.Response, next: express.NextFunction) => {
					if (authIgnoreRegex.exec(req.url)) {
						return next();
					}
					const realm = 'n8n - Editor UI';
					const basicAuthData = basicAuth(req);

					if (basicAuthData === undefined) {
						// Authorization data is missing
						return ResponseHelper.basicAuthAuthorizationError(
							res,
							realm,
							'Authorization is required!',
						);
					}

					if (basicAuthData.name === basicAuthUser) {
						if (basicAuthHashEnabled) {
							if (
								validPassword === null &&
								(await compare(basicAuthData.pass, basicAuthPassword))
							) {
								// Password is valid so save for future requests
								validPassword = basicAuthData.pass;
							}

							if (validPassword === basicAuthData.pass && validPassword !== null) {
								// Provided hash is correct
								return next();
							}
						} else if (basicAuthData.pass === basicAuthPassword) {
							// Provided password is correct
							return next();
						}
					}

					// Provided authentication data is wrong
					return ResponseHelper.basicAuthAuthorizationError(
						res,
						realm,
						'Authorization data is wrong!',
					);
				},
			);
		}

		// Check for and validate JWT if configured
		const jwtAuthActive = config.get('security.jwtAuth.active') as boolean;
		if (jwtAuthActive) {
			const jwtAuthHeader = (await GenericHelpers.getConfigValue(
				'security.jwtAuth.jwtHeader',
			)) as string;
			if (jwtAuthHeader === '') {
				throw new Error('JWT auth is activated but no request header was defined. Please set one!');
			}
			const jwksUri = (await GenericHelpers.getConfigValue('security.jwtAuth.jwksUri')) as string;
			if (jwksUri === '') {
				throw new Error('JWT auth is activated but no JWK Set URI was defined. Please set one!');
			}
			const jwtHeaderValuePrefix = (await GenericHelpers.getConfigValue(
				'security.jwtAuth.jwtHeaderValuePrefix',
			)) as string;
			const jwtIssuer = (await GenericHelpers.getConfigValue(
				'security.jwtAuth.jwtIssuer',
			)) as string;
			const jwtNamespace = (await GenericHelpers.getConfigValue(
				'security.jwtAuth.jwtNamespace',
			)) as string;
			const jwtAllowedTenantKey = (await GenericHelpers.getConfigValue(
				'security.jwtAuth.jwtAllowedTenantKey',
			)) as string;
			const jwtAllowedTenant = (await GenericHelpers.getConfigValue(
				'security.jwtAuth.jwtAllowedTenant',
			)) as string;

			// eslint-disable-next-line no-inner-declarations
			function isTenantAllowed(decodedToken: object): boolean {
				if (jwtNamespace === '' || jwtAllowedTenantKey === '' || jwtAllowedTenant === '')
					return true;

				for (const [k, v] of Object.entries(decodedToken)) {
					if (k === jwtNamespace) {
						for (const [kn, kv] of Object.entries(v)) {
							if (kn === jwtAllowedTenantKey && kv === jwtAllowedTenant) {
								return true;
							}
						}
					}
				}

				return false;
			}

			// eslint-disable-next-line consistent-return
			this.app.use((req: express.Request, res: express.Response, next: express.NextFunction) => {
				if (authIgnoreRegex.exec(req.url)) {
					return next();
				}

				let token = req.header(jwtAuthHeader) as string;
				if (token === undefined || token === '') {
					return ResponseHelper.jwtAuthAuthorizationError(res, 'Missing token');
				}
				if (jwtHeaderValuePrefix !== '' && token.startsWith(jwtHeaderValuePrefix)) {
					token = token.replace(`${jwtHeaderValuePrefix} `, '').trimLeft();
				}

				const jwkClient = jwks({ cache: true, jwksUri });
				// eslint-disable-next-line @typescript-eslint/ban-types
				function getKey(header: any, callback: Function) {
					jwkClient.getSigningKey(header.kid, (err: Error, key: any) => {
						// eslint-disable-next-line @typescript-eslint/no-throw-literal
						if (err) throw ResponseHelper.jwtAuthAuthorizationError(res, err.message);

						const signingKey = key.publicKey || key.rsaPublicKey;
						callback(null, signingKey);
					});
				}

				const jwtVerifyOptions: jwt.VerifyOptions = {
					issuer: jwtIssuer !== '' ? jwtIssuer : undefined,
					ignoreExpiration: false,
				};

				jwt.verify(token, getKey, jwtVerifyOptions, (err: jwt.VerifyErrors, decoded: object) => {
					if (err) {
						ResponseHelper.jwtAuthAuthorizationError(res, 'Invalid token');
					} else if (!isTenantAllowed(decoded)) {
						ResponseHelper.jwtAuthAuthorizationError(res, 'Tenant not allowed');
					} else {
						next();
					}
				});
			});
		}

		// Get push connections
		this.app.use((req: express.Request, res: express.Response, next: express.NextFunction) => {
			if (req.url.indexOf(`/${this.restEndpoint}/push`) === 0) {
				// TODO UM: Later also has to add some kind of authentication token
				if (req.query.sessionId === undefined) {
					next(new Error('The query parameter "sessionId" is missing!'));
					return;
				}

				this.push.add(req.query.sessionId as string, req, res);
				return;
			}
			next();
		});

		// Compress the response data
		this.app.use(compression());

		// Make sure that each request has the "parsedUrl" parameter
		this.app.use((req: express.Request, res: express.Response, next: express.NextFunction) => {
			(req as ICustomRequest).parsedUrl = parseUrl(req);
			// @ts-ignore
			req.rawBody = Buffer.from('', 'base64');
			next();
		});

		// Support application/json type post data
		this.app.use(
			bodyParser.json({
				limit: `${this.payloadSizeMax}mb`,
				verify: (req, res, buf) => {
					// @ts-ignore
					req.rawBody = buf;
				},
			}),
		);

		// Support application/xml type post data
		this.app.use(
			// @ts-ignore
			bodyParser.xml({
				limit: `${this.payloadSizeMax}mb`,
				xmlParseOptions: {
					normalize: true, // Trim whitespace inside text nodes
					normalizeTags: true, // Transform tags to lowercase
					explicitArray: false, // Only put properties in array if length > 1
				},
			}),
		);

		this.app.use(
			bodyParser.text({
				limit: `${this.payloadSizeMax}mb`,
				verify: (req, res, buf) => {
					// @ts-ignore
					req.rawBody = buf;
				},
			}),
		);

		// Make sure that Vue history mode works properly
		this.app.use(
			history({
				rewrites: [
					{
						from: new RegExp(
							// eslint-disable-next-line no-useless-escape
							`^\/(${this.restEndpoint}|healthz|metrics|css|js|${this.endpointWebhook}|${this.endpointWebhookTest})\/?.*$`,
						),
						to: (context) => {
							return context.parsedUrl.pathname!.toString();
						},
					},
				],
			}),
		);

		// support application/x-www-form-urlencoded post data
		this.app.use(
			bodyParser.urlencoded({
				limit: `${this.payloadSizeMax}mb`,
				extended: false,
				verify: (req, res, buf) => {
					// @ts-ignore
					req.rawBody = buf;
				},
			}),
		);

		if (process.env.NODE_ENV !== 'production') {
			this.app.use((req: express.Request, res: express.Response, next: express.NextFunction) => {
				// Allow access also from frontend when developing
				res.header('Access-Control-Allow-Origin', 'http://localhost:8080');
				res.header('Access-Control-Allow-Methods', 'GET, POST, OPTIONS, PUT, PATCH, DELETE');
				res.header(
					'Access-Control-Allow-Headers',
					'Origin, X-Requested-With, Content-Type, Accept, sessionid',
				);
				next();
			});
		}

		// eslint-disable-next-line consistent-return
		this.app.use((req: express.Request, res: express.Response, next: express.NextFunction) => {
			if (Db.collections.Workflow === null) {
				const error = new ResponseHelper.ResponseError('Database is not ready!', undefined, 503);
				return ResponseHelper.sendErrorResponse(res, error);
			}

			next();
		});

		// ----------------------------------------
		// User Management
		// ----------------------------------------
		await userManagementRouter.addRoutes.apply(this, [ignoredEndpoints, this.restEndpoint]);

		// ----------------------------------------
		// Healthcheck
		// ----------------------------------------

		// Does very basic health check
		this.app.get('/healthz', async (req: express.Request, res: express.Response) => {
			const connection = getConnectionManager().get();

			try {
				if (!connection.isConnected) {
					// Connection is not active
					throw new Error('No active database connection!');
				}
				// DB ping
				await connection.query('SELECT 1');
			} catch (err) {
				LoggerProxy.error('No Database connection!', err);
				const error = new ResponseHelper.ResponseError('No Database connection!', undefined, 503);
				return ResponseHelper.sendErrorResponse(res, error);
			}

			// Everything fine
			const responseData = {
				status: 'ok',
			};

			ResponseHelper.sendSuccessResponse(res, responseData, true, 200);
		});

		// ----------------------------------------
		// Metrics
		// ----------------------------------------
		if (enableMetrics) {
			this.app.get('/metrics', async (req: express.Request, res: express.Response) => {
				const response = await register.metrics();
				res.setHeader('Content-Type', register.contentType);
				ResponseHelper.sendSuccessResponse(res, response, true, 200);
			});
		}

		// ----------------------------------------
		// Workflow
		// ----------------------------------------

		// Creates a new workflow
		this.app.post(
			`/${this.restEndpoint}/workflows`,
			ResponseHelper.send(async (req: WorkflowRequest.Create) => {
				delete req.body.id; // delete if sent

				const newWorkflow = new WorkflowEntity();

				Object.assign(newWorkflow, req.body);

<<<<<<< HEAD
				await validateEntity(newWorkflow);
=======
				await WorkflowHelpers.validateWorkflow(newWorkflow);
>>>>>>> 02ea8215

				await this.externalHooks.run('workflow.create', [newWorkflow]);

				const { tags: tagIds } = req.body;

				if (tagIds?.length) {
					newWorkflow.tags = await Db.collections.Tag!.findByIds(tagIds, {
						select: ['id', 'name'],
					});
				}

				await WorkflowHelpers.replaceInvalidCredentials(newWorkflow);

				let savedWorkflow: undefined | WorkflowEntity;

				await getConnection().transaction(async (transactionManager) => {
					savedWorkflow = await transactionManager.save<WorkflowEntity>(newWorkflow);

					const role = await Db.collections.Role!.findOneOrFail({
						name: 'owner',
						scope: 'workflow',
					});

					const newSharedWorkflow = new SharedWorkflow();

					Object.assign(newSharedWorkflow, {
						role,
						user: req.user,
						workflow: savedWorkflow,
					});

					await transactionManager.save<SharedWorkflow>(newSharedWorkflow);
				});

				if (!savedWorkflow) {
					throw new ResponseHelper.ResponseError('Failed to save workflow', undefined, 500);
				}

				if (tagIds) {
					savedWorkflow.tags = TagHelpers.sortByRequestOrder(savedWorkflow.tags, {
						requestOrder: tagIds,
					});
				}

				await this.externalHooks.run('workflow.afterCreate', [savedWorkflow]);
				void InternalHooksManager.getInstance().onWorkflowCreated(newWorkflow);

				const { id, ...rest } = savedWorkflow;

				return { id: id.toString(), ...rest };
			}),
		);

		// Reads and returns workflow data from an URL
		this.app.get(
			`/${this.restEndpoint}/workflows/from-url`,
			ResponseHelper.send(
				async (req: express.Request, res: express.Response): Promise<IWorkflowResponse> => {
					if (req.query.url === undefined) {
						throw new ResponseHelper.ResponseError(
							`The parameter "url" is missing!`,
							undefined,
							400,
						);
					}
					if (!/^http[s]?:\/\/.*\.json$/i.exec(req.query.url as string)) {
						throw new ResponseHelper.ResponseError(
							`The parameter "url" is not valid! It does not seem to be a URL pointing to a n8n workflow JSON file.`,
							undefined,
							400,
						);
					}
					const data = await requestPromise.get(req.query.url as string);

					let workflowData: IWorkflowResponse | undefined;
					try {
						workflowData = JSON.parse(data);
					} catch (error) {
						throw new ResponseHelper.ResponseError(
							`The URL does not point to valid JSON file!`,
							undefined,
							400,
						);
					}

					// Do a very basic check if it is really a n8n-workflow-json
					if (
						workflowData === undefined ||
						workflowData.nodes === undefined ||
						!Array.isArray(workflowData.nodes) ||
						workflowData.connections === undefined ||
						typeof workflowData.connections !== 'object' ||
						Array.isArray(workflowData.connections)
					) {
						throw new ResponseHelper.ResponseError(
							`The data in the file does not seem to be a n8n workflow JSON file!`,
							undefined,
							400,
						);
					}

					return workflowData;
				},
			),
		);

		// Returns workflows
		this.app.get(
			`/${this.restEndpoint}/workflows`,
			ResponseHelper.send(async (req: WorkflowRequest.GetAll) => {
				let workflows: WorkflowEntity[] = [];

<<<<<<< HEAD
=======
				const filter: Record<string, string> = req.query.filter ? JSON.parse(req.query.filter) : {};

>>>>>>> 02ea8215
				if (req.user.globalRole.name === 'owner') {
					workflows = await Db.collections.Workflow!.find({
						select: ['id', 'name', 'active', 'createdAt', 'updatedAt'],
						relations: ['tags'],
<<<<<<< HEAD
						where: req.query,
=======
						where: filter,
>>>>>>> 02ea8215
					});
				} else {
					const shared = await Db.collections.SharedWorkflow!.find({
						relations: ['workflow', 'workflow.tags'],
						where: whereClause({
							user: req.user,
							entityType: 'workflow',
						}),
					});

					if (!shared.length) return [];

					workflows = await Db.collections.Workflow!.find({
						relations: ['tags'],
						select: ['id', 'name', 'active', 'createdAt', 'updatedAt'],
						where: {
							id: In(shared.map(({ workflow }) => workflow.id)),
<<<<<<< HEAD
							...req.query,
=======
							...filter,
>>>>>>> 02ea8215
						},
					});
				}

				return workflows.map((workflow) => {
					const { id, tags, ...rest } = workflow;

					return {
						id: id.toString(),
						...rest,
						tags: tags?.map(({ id, ...rest }) => ({ id: id.toString(), ...rest })) ?? [],
					};
				});
			}),
		);

		this.app.get(
			`/${this.restEndpoint}/workflows/new`,
			ResponseHelper.send(async (req: WorkflowRequest.NewName) => {
				const requestedName =
					req.query.name && req.query.name !== '' ? req.query.name : this.defaultWorkflowName;

				return await GenericHelpers.generateUniqueName(requestedName, 'workflow');
			}),
		);

		// Returns a specific workflow
		this.app.get(
			`/${this.restEndpoint}/workflows/:id`,
			ResponseHelper.send(async (req: WorkflowRequest.Get) => {
				const { id: workflowId } = req.params;

				const shared = await Db.collections.SharedWorkflow!.findOne({
					relations: ['workflow', 'workflow.tags'],
					where: whereClause({
						user: req.user,
						entityType: 'workflow',
						entityId: workflowId,
					}),
				});

				if (!shared) return {};

				const {
					workflow: { id, tags, ...rest },
				} = shared;

				return {
					id: id.toString(),
					...rest,
					tags: tags?.map(({ id, ...rest }) => ({ id: id.toString(), ...rest })) ?? [],
				};
			}),
		);

		// Updates an existing workflow
		this.app.patch(
			`/${this.restEndpoint}/workflows/:id`,
			ResponseHelper.send(async (req: WorkflowRequest.Update) => {
				const { id: workflowId } = req.params;

				const updateData = new WorkflowEntity();
				const { tags, ...rest } = req.body;
				Object.assign(updateData, rest);

				const shared = await Db.collections.SharedWorkflow!.findOne({
					relations: ['workflow'],
					where: whereClause({
						user: req.user,
						entityType: 'workflow',
						entityId: workflowId,
					}),
				});

				if (!shared) {
					throw new ResponseHelper.ResponseError(
						`Workflow with ID "${workflowId}" could not be found to be updated.`,
						undefined,
						404,
					);
				}

				// check credentials for old format
				await WorkflowHelpers.replaceInvalidCredentials(updateData);

				await this.externalHooks.run('workflow.update', [updateData]);

				const isActive = await this.activeWorkflowRunner.isActive(workflowId);

				if (isActive) {
					// When workflow gets saved always remove it as the triggers could have been
					// changed and so the changes would not take effect
					await this.activeWorkflowRunner.remove(workflowId);
				}

				if (updateData.settings) {
					if (updateData.settings.timezone === 'DEFAULT') {
						// Do not save the default timezone
						delete updateData.settings.timezone;
<<<<<<< HEAD
					}
					if (updateData.settings.saveDataErrorExecution === 'DEFAULT') {
						// Do not save when default got set
						delete updateData.settings.saveDataErrorExecution;
					}
					if (updateData.settings.saveDataSuccessExecution === 'DEFAULT') {
						// Do not save when default got set
						delete updateData.settings.saveDataSuccessExecution;
					}
=======
					}
					if (updateData.settings.saveDataErrorExecution === 'DEFAULT') {
						// Do not save when default got set
						delete updateData.settings.saveDataErrorExecution;
					}
					if (updateData.settings.saveDataSuccessExecution === 'DEFAULT') {
						// Do not save when default got set
						delete updateData.settings.saveDataSuccessExecution;
					}
>>>>>>> 02ea8215
					if (updateData.settings.saveManualExecutions === 'DEFAULT') {
						// Do not save when default got set
						delete updateData.settings.saveManualExecutions;
					}
					if (
						parseInt(updateData.settings.executionTimeout as string, 10) === this.executionTimeout
					) {
						// Do not save when default got set
						delete updateData.settings.executionTimeout;
					}
				}

				// required due to atomic update
				updateData.updatedAt = this.getCurrentDate();

<<<<<<< HEAD
				await validateEntity(updateData);
=======
				await WorkflowHelpers.validateWorkflow(updateData);
>>>>>>> 02ea8215

				await Db.collections.Workflow!.update(workflowId, updateData);

				if (tags) {
					const tablePrefix = config.get('database.tablePrefix');
					await TagHelpers.removeRelations(workflowId, tablePrefix);

					if (tags.length) {
						await TagHelpers.createRelations(workflowId, tags, tablePrefix);
					}
				}

				// We sadly get nothing back from "update". Neither if it updated a record
				// nor the new value. So query now the hopefully updated entry.
				const updatedWorkflow = await Db.collections.Workflow!.findOne(workflowId, {
					relations: ['tags'],
				});

				if (updatedWorkflow === undefined) {
					throw new ResponseHelper.ResponseError(
						`Workflow with ID "${workflowId}" could not be found to be updated.`,
						undefined,
						400,
					);
				}

				if (req.body.tags?.length) {
					updatedWorkflow.tags = TagHelpers.sortByRequestOrder(updatedWorkflow.tags, {
						requestOrder: req.body.tags,
					});
				}

				await this.externalHooks.run('workflow.afterUpdate', [updatedWorkflow]);
				void InternalHooksManager.getInstance().onWorkflowSaved(updatedWorkflow as IWorkflowBase);

				if (updatedWorkflow.active) {
					// When the workflow is supposed to be active add it again
					try {
						await this.externalHooks.run('workflow.activate', [updatedWorkflow]);
						await this.activeWorkflowRunner.add(workflowId, isActive ? 'update' : 'activate');
					} catch (error) {
						// If workflow could not be activated set it again to inactive
						updateData.active = false;
						// @ts-ignore
						await Db.collections.Workflow!.update(workflowId, updateData);

						// Also set it in the returned data
						updatedWorkflow.active = false;

						// Now return the original error for UI to display
						throw error;
					}
				}

				const { id, ...remainder } = updatedWorkflow;

				return {
					id: id.toString(),
					...remainder,
				};
			}),
		);

		// Deletes a specific workflow
		this.app.delete(
			`/${this.restEndpoint}/workflows/:id`,
			ResponseHelper.send(async (req: WorkflowRequest.Delete) => {
				const { id: workflowId } = req.params;

				await this.externalHooks.run('workflow.delete', [workflowId]);

				const shared = await Db.collections.SharedWorkflow!.findOne({
					relations: ['workflow'],
					where: whereClause({
						user: req.user,
						entityType: 'workflow',
						entityId: workflowId,
					}),
				});

				if (!shared) {
					throw new ResponseHelper.ResponseError(
						`Workflow with ID "${workflowId}" could not be found to be deleted.`,
						undefined,
						400,
					);
				}

				const isActive = await this.activeWorkflowRunner.isActive(workflowId);

				if (isActive) {
					// deactivate before deleting
					await this.activeWorkflowRunner.remove(workflowId);
				}

				await Db.collections.Workflow!.delete(workflowId);

				void InternalHooksManager.getInstance().onWorkflowDeleted(workflowId);
				await this.externalHooks.run('workflow.afterDelete', [workflowId]);

				return true;
			}),
		);

		this.app.post(
			`/${this.restEndpoint}/workflows/run`,
			ResponseHelper.send(
				async (req: express.Request, res: express.Response): Promise<IExecutionPushResponse> => {
					const { workflowData } = req.body;
					const { runData } = req.body;
					const { startNodes } = req.body;
					const { destinationNode } = req.body;
					const executionMode = 'manual';
					const activationMode = 'manual';

					const sessionId = GenericHelpers.getSessionId(req);

					// If webhooks nodes exist and are active we have to wait for till we receive a call
					if (
						runData === undefined ||
						startNodes === undefined ||
						startNodes.length === 0 ||
						destinationNode === undefined
					) {
						const additionalData = await WorkflowExecuteAdditionalData.getBase();
						if (this.isUserManagementEnabled) {
							// TODO UM: test this.
							// TODO: test this.
							// @ts-ignore
							additionalData.userId = req.body.userId;
						}
						const nodeTypes = NodeTypes();
						const workflowInstance = new Workflow({
							id: workflowData.id,
							name: workflowData.name,
							nodes: workflowData.nodes,
							connections: workflowData.connections,
							active: false,
							nodeTypes,
							staticData: undefined,
							settings: workflowData.settings,
						});
						const needsWebhook = await this.testWebhooks.needsWebhookData(
							workflowData,
							workflowInstance,
							additionalData,
							executionMode,
							activationMode,
							sessionId,
							destinationNode,
						);
						if (needsWebhook) {
							return {
								waitingForWebhook: true,
							};
						}
					}

					// For manual testing always set to not active
					workflowData.active = false;

					// Start the workflow
					const data: IWorkflowExecutionDataProcess = {
						destinationNode,
						executionMode,
						runData,
						sessionId,
						startNodes,
						workflowData,
					};
					if (this.isUserManagementEnabled) {
						// TODO UM: test this.
						data.userId = req.body.userId;
					}
					const workflowRunner = new WorkflowRunner();
					const executionId = await workflowRunner.run(data);

					return {
						executionId,
					};
				},
			),
		);

		// Retrieves all tags, with or without usage count
		this.app.get(
			`/${this.restEndpoint}/tags`,
			ResponseHelper.send(
				async (
					req: express.Request,
					res: express.Response,
				): Promise<TagEntity[] | ITagWithCountDb[]> => {
					if (req.query.withUsageCount === 'true') {
						const tablePrefix = config.get('database.tablePrefix');
						return TagHelpers.getTagsWithCountDb(tablePrefix);
					}

					const tags = await Db.collections.Tag!.find({ select: ['id', 'name'] });
					// @ts-ignore
					tags.forEach((tag) => (tag.id = tag.id.toString()));
					return tags;
				},
			),
		);

		// Creates a tag
		this.app.post(
			`/${this.restEndpoint}/tags`,
			ResponseHelper.send(
				async (req: express.Request, res: express.Response): Promise<TagEntity | void> => {
					const newTag = new TagEntity();
					newTag.name = req.body.name.trim();

					await this.externalHooks.run('tag.beforeCreate', [newTag]);

<<<<<<< HEAD
					await validateEntity(newTag);
=======
					await TagHelpers.validateTag(newTag);
>>>>>>> 02ea8215
					const tag = await Db.collections.Tag!.save(newTag);

					await this.externalHooks.run('tag.afterCreate', [tag]);

					// @ts-ignore
					tag.id = tag.id.toString();
					return tag;
				},
			),
		);

		// Updates a tag
		this.app.patch(
			`/${this.restEndpoint}/tags/:id`,
			ResponseHelper.send(
				async (req: express.Request, res: express.Response): Promise<TagEntity | void> => {
					const { name } = req.body;
					const { id } = req.params;

					const newTag = new TagEntity();
					newTag.id = Number(id);
					newTag.name = name.trim();

					await this.externalHooks.run('tag.beforeUpdate', [newTag]);

<<<<<<< HEAD
					await validateEntity(newTag);
=======
					await TagHelpers.validateTag(newTag);
>>>>>>> 02ea8215
					const tag = await Db.collections.Tag!.save(newTag);

					await this.externalHooks.run('tag.afterUpdate', [tag]);

					// @ts-ignore
					tag.id = tag.id.toString();
					return tag;
				},
			),
		);

		// Deletes a tag
		this.app.delete(
			`/${this.restEndpoint}/tags/:id`,
			ResponseHelper.send(async (req: express.Request, res: express.Response): Promise<boolean> => {
				if (
					config.get('userManagement.hasOwner') === true &&
					(req.user as User).globalRole.name !== 'owner'
				) {
					throw new ResponseHelper.ResponseError(
						'You are not allowed to perform this action',
						403,
						403,
						'Only owners can remove tags',
					);
				}
				const id = Number(req.params.id);

				await this.externalHooks.run('tag.beforeDelete', [id]);

				await Db.collections.Tag!.delete({ id });

				await this.externalHooks.run('tag.afterDelete', [id]);

				return true;
			}),
		);

		// Returns parameter values which normally get loaded from an external API or
		// get generated dynamically
		this.app.get(
			`/${this.restEndpoint}/node-parameter-options`,
			ResponseHelper.send(
				async (req: express.Request, res: express.Response): Promise<INodePropertyOptions[]> => {
					const nodeTypeAndVersion = JSON.parse(
						`${req.query.nodeTypeAndVersion}`,
					) as INodeTypeNameVersion;
					const path = req.query.path as string;
					let credentials: INodeCredentials | undefined;
					const currentNodeParameters = JSON.parse(
						`${req.query.currentNodeParameters}`,
					) as INodeParameters;
					if (req.query.credentials !== undefined) {
						credentials = JSON.parse(req.query.credentials as string);
					}
					const methodName = req.query.methodName as string;

					const nodeTypes = NodeTypes();

					// @ts-ignore
					const loadDataInstance = new LoadNodeParameterOptions(
						nodeTypeAndVersion,
						nodeTypes,
						path,
						currentNodeParameters,
						credentials,
					);

					const additionalData = await WorkflowExecuteAdditionalData.getBase(currentNodeParameters);
					// TODO UM: restrict user access to credentials he cannot use.
					// @ts-ignore
					additionalData.userId = (req.user as User).id;

					return loadDataInstance.getOptions(methodName, additionalData);
				},
			),
		);

		// Returns all the node-types
		this.app.get(
			`/${this.restEndpoint}/node-types`,
			ResponseHelper.send(
				async (req: express.Request, res: express.Response): Promise<INodeTypeDescription[]> => {
					const returnData: INodeTypeDescription[] = [];
					const onlyLatest = req.query.onlyLatest === 'true';

					const nodeTypes = NodeTypes();
					const allNodes = nodeTypes.getAll();

					const getNodeDescription = (nodeType: INodeType): INodeTypeDescription => {
						const nodeInfo: INodeTypeDescription = { ...nodeType.description };
						if (req.query.includeProperties !== 'true') {
							// @ts-ignore
							delete nodeInfo.properties;
						}
						return nodeInfo;
					};

					if (onlyLatest) {
						allNodes.forEach((nodeData) => {
							const nodeType = NodeHelpers.getVersionedNodeType(nodeData);
							const nodeInfo: INodeTypeDescription = getNodeDescription(nodeType);
							returnData.push(nodeInfo);
						});
					} else {
						allNodes.forEach((nodeData) => {
							const allNodeTypes = NodeHelpers.getVersionedNodeTypeAll(nodeData);
							allNodeTypes.forEach((element) => {
								const nodeInfo: INodeTypeDescription = getNodeDescription(element);
								returnData.push(nodeInfo);
							});
						});
					}

					return returnData;
				},
			),
		);

		this.app.get(
			`/${this.restEndpoint}/credential-translation`,
			ResponseHelper.send(
				async (
					req: express.Request & { query: { credentialType: string } },
					res: express.Response,
				): Promise<object | null> => {
					const translationPath = getCredentialTranslationPath({
						locale: this.frontendSettings.defaultLocale,
						credentialType: req.query.credentialType,
					});

					try {
						return require(translationPath);
					} catch (error) {
						return null;
					}
				},
			),
		);

		// Returns node information based on node names and versions
		this.app.post(
			`/${this.restEndpoint}/node-types`,
			ResponseHelper.send(
				async (req: express.Request, res: express.Response): Promise<INodeTypeDescription[]> => {
					const nodeInfos = _.get(req, 'body.nodeInfos', []) as INodeTypeNameVersion[];

					const { defaultLocale } = this.frontendSettings;

					if (defaultLocale === 'en') {
						return nodeInfos.reduce<INodeTypeDescription[]>((acc, { name, version }) => {
							const { description } = NodeTypes().getByNameAndVersion(name, version);
							acc.push(description);
							return acc;
						}, []);
					}

					async function populateTranslation(
						name: string,
						version: number,
						nodeTypes: INodeTypeDescription[],
					) {
						const { description, sourcePath } = NodeTypes().getWithSourcePath(name, version);
						const translationPath = await getNodeTranslationPath({
							nodeSourcePath: sourcePath,
							longNodeType: description.name,
							locale: defaultLocale,
						});

						try {
							const translation = await readFile(translationPath, 'utf8');
							description.translation = JSON.parse(translation);
						} catch (error) {
							// ignore - no translation exists at path
						}

						nodeTypes.push(description);
					}

					const nodeTypes: INodeTypeDescription[] = [];

					const promises = nodeInfos.map(async ({ name, version }) =>
						populateTranslation(name, version, nodeTypes),
					);

					await Promise.all(promises);

					return nodeTypes;
				},
			),
		);

		// Returns node information based on node names and versions
		this.app.get(
			`/${this.restEndpoint}/node-translation-headers`,
			ResponseHelper.send(
				async (req: express.Request, res: express.Response): Promise<object | void> => {
					const packagesPath = pathJoin(__dirname, '..', '..', '..');
					const headersPath = pathJoin(packagesPath, 'nodes-base', 'dist', 'nodes', 'headers');
					try {
						return require(headersPath);
					} catch (error) {
						res.status(500).send('Failed to find headers file');
					}
				},
			),
		);

		// ----------------------------------------
		// Node-Types
		// ----------------------------------------

		// Returns the node icon
		this.app.get(
			[
				`/${this.restEndpoint}/node-icon/:nodeType`,
				`/${this.restEndpoint}/node-icon/:scope/:nodeType`,
			],
			async (req: express.Request, res: express.Response): Promise<void> => {
				try {
					const nodeTypeName = `${req.params.scope ? `${req.params.scope}/` : ''}${
						req.params.nodeType
					}`;

					const nodeTypes = NodeTypes();
					const nodeType = nodeTypes.getByNameAndVersion(nodeTypeName);

					if (nodeType === undefined) {
						res.status(404).send('The nodeType is not known.');
						return;
					}

					if (nodeType.description.icon === undefined) {
						res.status(404).send('No icon found for node.');
						return;
					}

					if (!nodeType.description.icon.startsWith('file:')) {
						res.status(404).send('Node does not have a file icon.');
						return;
					}

					const filepath = nodeType.description.icon.substr(5);

					const maxAge = 7 * 24 * 60 * 60 * 1000; // 7 days
					res.setHeader('Cache-control', `private max-age=${maxAge}`);

					res.sendFile(filepath);
				} catch (error) {
					// Error response
					return ResponseHelper.sendErrorResponse(res, error);
				}
			},
		);

		// ----------------------------------------
		// Active Workflows
		// ----------------------------------------

		// Returns the active workflow ids
		this.app.get(
			`/${this.restEndpoint}/active`,
			ResponseHelper.send(async (req: WorkflowRequest.GetAllActive) => {
				const activeWorkflows = await this.activeWorkflowRunner.getActiveWorkflows(req.user);

				return activeWorkflows.map(({ id }) => id.toString());
			}),
		);

		// Returns if the workflow with the given id had any activation errors
		this.app.get(
			`/${this.restEndpoint}/active/error/:id`,
			ResponseHelper.send(async (req: WorkflowRequest.GetAllActivationErrors) => {
				const { id: workflowId } = req.params;

				const shared = await Db.collections.SharedWorkflow!.findOne({
					relations: ['workflow'],
					where: whereClause({
						user: req.user,
						entityType: 'workflow',
						entityId: workflowId,
					}),
				});

				if (!shared) {
					throw new ResponseHelper.ResponseError(
						`Workflow with ID "${workflowId}" could not be found.`,
						undefined,
						400,
					);
				}

				return this.activeWorkflowRunner.getActivationError(workflowId);
			}),
		);

		// ----------------------------------------
		// Credentials
		// ----------------------------------------

		this.app.get(
			`/${this.restEndpoint}/credentials/new`,
			ResponseHelper.send(async (req: WorkflowRequest.NewName): Promise<{ name: string }> => {
				const requestedName =
					req.query.name && req.query.name !== '' ? req.query.name : this.defaultCredentialsName;

				return await GenericHelpers.generateUniqueName(requestedName, 'credentials');
			}),
		);

		// Deletes a specific credential
		this.app.delete(
			`/${this.restEndpoint}/credentials/:id`,
			ResponseHelper.send(async (req: CredentialRequest.Delete) => {
				const { id: credentialId } = req.params;

				const shared = await Db.collections.SharedCredentials!.findOne({
					relations: ['credentials'],
					where: whereClause({
						user: req.user,
						entityType: 'credentials',
						entityId: credentialId,
					}),
				});

				if (!shared) {
					throw new ResponseHelper.ResponseError(
						`Credential with ID "${credentialId}" could not be found to be deleted.`,
						undefined,
						404,
					);
				}

				await this.externalHooks.run('credentials.delete', [credentialId]);

				await Db.collections.Credentials!.delete(credentialId);

				return true;
			}),
		);

		// Creates new credentials
		this.app.post(
			`/${this.restEndpoint}/credentials`,
			ResponseHelper.send(async (req: CredentialRequest.Create) => {
				delete req.body.id; // delete if sent

				const newCredential = new CredentialsEntity();

				Object.assign(newCredential, req.body);

				await validateEntity(newCredential);

				// Add the added date for node access permissions
				for (const nodeAccess of newCredential.nodesAccess) {
					nodeAccess.date = this.getCurrentDate();
				}

				const encryptionKey = await UserSettings.getEncryptionKey();

				if (!encryptionKey) {
					throw new Error('No encryption key was found to encrypt the credential!');
				}

				// Encrypt the data
				const coreCredential = new Credentials(
					{ id: null, name: newCredential.name },
					newCredential.type,
					newCredential.nodesAccess,
				);

				// @ts-ignore
				coreCredential.setData(newCredential.data, encryptionKey);

				const encryptedData = coreCredential.getDataToSave() as ICredentialsDb;

				Object.assign(newCredential, encryptedData);

				await this.externalHooks.run('credentials.create', [encryptedData]);

				let savedCredential: undefined | CredentialsEntity;

				await getConnection().transaction(async (transactionManager) => {
					savedCredential = await transactionManager.save<CredentialsEntity>(newCredential);

					savedCredential.data = newCredential.data;

					const role = await Db.collections.Role!.findOneOrFail({
						name: 'owner',
						scope: 'credential',
					});

					const newSharedCredential = new SharedCredentials();

					Object.assign(newSharedCredential, {
						role,
						user: req.user,
						credentials: savedCredential,
					});

					await transactionManager.save<SharedCredentials>(newSharedCredential);
				});

				if (!savedCredential) {
					throw new ResponseHelper.ResponseError('Failed to save credential', undefined, 500);
				}

				const { id, ...rest } = savedCredential;

				return { id: id.toString(), ...rest };
			}),
		);

		// Test credentials
		this.app.post(
			`/${this.restEndpoint}/credentials-test`,
			ResponseHelper.send(
				async (req: express.Request, res: express.Response): Promise<NodeCredentialTestResult> => {
					const incomingData = req.body as NodeCredentialTestRequest;
					const credentialType = incomingData.credentials.type;

					// Find nodes that can test this credential.
					const nodeTypes = NodeTypes();
					const allNodes = nodeTypes.getAll();

					let foundTestFunction:
						| ((
								this: ICredentialTestFunctions,
								credential: ICredentialsDecrypted,
						  ) => Promise<NodeCredentialTestResult>)
						| undefined;
					const nodeThatCanTestThisCredential = allNodes.find((node) => {
						if (
							incomingData.nodeToTestWith &&
							node.description.name !== incomingData.nodeToTestWith
						) {
							return false;
						}

						if (node instanceof NodeVersionedType) {
							const versionNames = Object.keys((node as INodeVersionedType).nodeVersions);
							for (const versionName of versionNames) {
								const nodeType = (node as INodeVersionedType).nodeVersions[
									versionName as unknown as number
								];
								// eslint-disable-next-line @typescript-eslint/no-loop-func
								const credentialTestable = nodeType.description.credentials?.find((credential) => {
									const testFunctionSearch =
										credential.name === credentialType && !!credential.testedBy;
									if (testFunctionSearch) {
										foundTestFunction = (nodeType as unknown as INodeType).methods!.credentialTest![
											credential.testedBy!
										];
									}
									return testFunctionSearch;
								});
								if (credentialTestable) {
									return true;
								}
							}
							return false;
						}
						const credentialTestable = (node as INodeType).description.credentials?.find(
							(credential) => {
								const testFunctionSearch =
									credential.name === credentialType && !!credential.testedBy;
								if (testFunctionSearch) {
									foundTestFunction = (node as INodeType).methods!.credentialTest![
										credential.testedBy!
									];
								}
								return testFunctionSearch;
							},
						);
						return !!credentialTestable;
					});

					if (!nodeThatCanTestThisCredential) {
						return Promise.resolve({
							status: 'Error',
							message: 'There are no nodes that can test this credential.',
						});
					}

					if (foundTestFunction === undefined) {
						return Promise.resolve({
							status: 'Error',
							message: 'No testing function found for this credential.',
						});
					}

					const credentialTestFunctions = NodeExecuteFunctions.getCredentialTestFunctions();

					const output = await foundTestFunction.call(
						credentialTestFunctions,
						incomingData.credentials,
					);
					return Promise.resolve(output);
				},
			),
		);

		// Updates existing credentials
		this.app.patch(
			`/${this.restEndpoint}/credentials/:id`,
			ResponseHelper.send(async (req: CredentialRequest.Update): Promise<ICredentialsResponse> => {
				const { id: credentialId } = req.params;

				const updateData = new CredentialsEntity();
				Object.assign(updateData, req.body);

				const shared = await Db.collections.SharedCredentials!.findOne({
					relations: ['credentials'],
					where: whereClause({
						user: req.user,
						entityType: 'credentials',
						entityId: credentialId,
					}),
				});

				if (!shared) {
					throw new ResponseHelper.ResponseError(
						`Credential with ID "${credentialId}" could not be found to be updated.`,
						undefined,
						404,
					);
				}

				const { credentials: credential } = shared;

				// Add the date for newly added node access permissions
				for (const nodeAccess of updateData.nodesAccess) {
					if (!nodeAccess.date) {
						nodeAccess.date = this.getCurrentDate();
					}
				}

				const encryptionKey = await UserSettings.getEncryptionKey();

				if (!encryptionKey) {
					throw new Error('No encryption key was found to encrypt the credential!');
				}

				const coreCredential = new Credentials(
					{ id: credential.id.toString(), name: credential.name },
					credential.type,
					credential.nodesAccess,
					credential.data,
				);

				const decryptedData = coreCredential.getData(encryptionKey);

				// Do not overwrite the oauth data else data like the access or refresh token would get lost
				// everytime anybody changes anything on the credentials even if it is just the name.
				if (decryptedData.oauthTokenData) {
					// @ts-ignore
					updateData.data.oauthTokenData = decryptedData.oauthTokenData;
				}

				// Encrypt the data
				const credentials = new Credentials(
					{ id: credentialId, name: updateData.name },
					updateData.type,
					updateData.nodesAccess,
				);

				// @ts-ignore
				credentials.setData(updateData.data, encryptionKey);

				const newCredentialData = credentials.getDataToSave() as ICredentialsDb;

				// Add special database related data
				newCredentialData.updatedAt = this.getCurrentDate();

				await this.externalHooks.run('credentials.update', [newCredentialData]);

				// Update the credentials in DB
				await Db.collections.Credentials!.update(credentialId, newCredentialData);

				// We sadly get nothing back from "update". Neither if it updated a record
				// nor the new value. So query now the hopefully updated entry.
				const responseData = await Db.collections.Credentials!.findOne(credentialId);

				if (responseData === undefined) {
					throw new ResponseHelper.ResponseError(
						`Credential with ID "${credentialId}" could not be found to be updated.`,
						undefined,
						400,
					);
				}

				// Remove the encrypted data as it is not needed in the frontend
				const { id, data, ...rest } = responseData;

				return {
					id: id.toString(),
					...rest,
				};
			}),
		);

		// Returns specific credentials
		this.app.get(
			`/${this.restEndpoint}/credentials/:id`,
			ResponseHelper.send(async (req: CredentialRequest.Get) => {
				const { id: credentialId } = req.params;

				const shared = await Db.collections.SharedCredentials!.findOne({
					relations: ['credentials'],
					where: whereClause({
						user: req.user,
						entityType: 'credentials',
						entityId: credentialId,
					}),
				});

				if (!shared) return {};

				const { credentials: credential } = shared;

				if (req.query.includeData !== 'true') {
					const { data, id, ...rest } = credential;

					return {
						id: id.toString(),
						...rest,
					};
				}

				const { data, id, ...rest } = credential;

				const encryptionKey = await UserSettings.getEncryptionKey();

				if (!encryptionKey) {
					throw new Error('No encryption key was found to decrypt the credentials!');
				}

				const coreCredential = new Credentials(
					{ id: credential.id.toString(), name: credential.name },
					credential.type,
					credential.nodesAccess,
					credential.data,
				);

				return {
					id: id.toString(),
					data: coreCredential.getData(encryptionKey),
					...rest,
				};
			}),
		);

		// Returns all the saved credentials
		this.app.get(
			`/${this.restEndpoint}/credentials`,
			ResponseHelper.send(
				async (req: CredentialRequest.GetAll): Promise<ICredentialsResponse[]> => {
					let credentials: ICredentialsDb[] = [];

					const filter: Record<string, string> = req.query.filter
						? JSON.parse(req.query.filter)
						: {};

					if (req.user.globalRole.name === 'owner') {
						credentials = await Db.collections.Credentials!.find({
							select: ['id', 'name', 'type', 'nodesAccess', 'createdAt', 'updatedAt'],
							where: filter,
						});
					} else {
						const shared = await Db.collections.SharedCredentials!.find({
							relations: ['credentials'],
							where: whereClause({
								user: req.user,
								entityType: 'credentials',
							}),
						});

						if (!shared.length) return [];

						credentials = await Db.collections.Credentials!.find({
							select: ['id', 'name', 'type', 'nodesAccess', 'createdAt', 'updatedAt'],
							where: {
								id: In(shared.map(({ credentials }) => credentials.id)),
								...filter,
							},
						});
					}

					let encryptionKey;

					if (req.query.includeData === 'true') {
						encryptionKey = await UserSettings.getEncryptionKey();

						if (!encryptionKey) {
							throw new Error('No encryption key was found to decrypt the credentials!');
						}
					}

					return credentials.map(({ id, ...rest }) => ({ id: id.toString(), ...rest }));
				},
			),
		);

		// ----------------------------------------
		// Credential-Types
		// ----------------------------------------

		// Returns all the credential types which are defined in the loaded n8n-modules
		this.app.get(
			`/${this.restEndpoint}/credential-types`,
			ResponseHelper.send(
				async (req: express.Request, res: express.Response): Promise<ICredentialType[]> => {
					const returnData: ICredentialType[] = [];

					const credentialTypes = CredentialTypes();

					credentialTypes.getAll().forEach((credentialData) => {
						returnData.push(credentialData);
					});

					return returnData;
				},
			),
		);

		this.app.get(
			`/${this.restEndpoint}/credential-icon/:credentialType`,
			async (req: express.Request, res: express.Response): Promise<void> => {
				try {
					const credentialName = req.params.credentialType;

					const credentialType = CredentialTypes().getByName(credentialName);

					if (credentialType === undefined) {
						res.status(404).send('The credentialType is not known.');
						return;
					}

					if (credentialType.icon === undefined) {
						res.status(404).send('No icon found for credential.');
						return;
					}

					if (!credentialType.icon.startsWith('file:')) {
						res.status(404).send('Credential does not have a file icon.');
						return;
					}

					const filepath = credentialType.icon.substr(5);

					const maxAge = 7 * 24 * 60 * 60 * 1000; // 7 days
					res.setHeader('Cache-control', `private max-age=${maxAge}`);

					res.sendFile(filepath);
				} catch (error) {
					// Error response
					return ResponseHelper.sendErrorResponse(res, error);
				}
			},
		);

		// ----------------------------------------
		// OAuth1-Credential/Auth
		// ----------------------------------------

		// Authorize OAuth Data
		this.app.get(
			`/${this.restEndpoint}/oauth1-credential/auth`,
			ResponseHelper.send(async (req: express.Request, res: express.Response): Promise<string> => {
				if (req.query.id === undefined) {
					res.status(500).send('Required credential id is missing!');
					return '';
				}

				const queryBuilder = Db.collections.Credentials!.createQueryBuilder('c');
				queryBuilder.andWhere('c.id = :id', { id: req.query.id });
				queryBuilder.innerJoin('c.shared', 'shared');
				queryBuilder.andWhere('shared.userId = :userId', {
					userId: (req.user as User).id,
				});

				const result = await queryBuilder.getOne();
				if (result === undefined) {
					res.status(404).send('The credential is not known.');
					return '';
				}

				let encryptionKey;
				encryptionKey = await UserSettings.getEncryptionKey();
				if (encryptionKey === undefined) {
					res.status(500).send('No encryption key got found to decrypt the credentials!');
					return '';
				}

				const mode: WorkflowExecuteMode = 'internal';
				const credentialsHelper = new CredentialsHelper(encryptionKey);
				const decryptedDataOriginal = await credentialsHelper.getDecrypted(
					result as INodeCredentialsDetails,
					result.type,
					mode,
					true,
				);
				const oauthCredentials = credentialsHelper.applyDefaultsAndOverwrites(
					decryptedDataOriginal,
					result.type,
					mode,
				);

				const signatureMethod = _.get(oauthCredentials, 'signatureMethod') as string;

				const oAuthOptions: clientOAuth1.Options = {
					consumer: {
						key: _.get(oauthCredentials, 'consumerKey') as string,
						secret: _.get(oauthCredentials, 'consumerSecret') as string,
					},
					signature_method: signatureMethod,
					// eslint-disable-next-line @typescript-eslint/naming-convention
					hash_function(base, key) {
						const algorithm = signatureMethod === 'HMAC-SHA1' ? 'sha1' : 'sha256';
						return createHmac(algorithm, key).update(base).digest('base64');
					},
				};

				const oauthRequestData = {
					oauth_callback: `${WebhookHelpers.getWebhookBaseUrl()}${
						this.restEndpoint
					}/oauth1-credential/callback?cid=${req.query.id}`,
				};

				await this.externalHooks.run('oauth1.authenticate', [oAuthOptions, oauthRequestData]);

				// eslint-disable-next-line new-cap
				const oauth = new clientOAuth1(oAuthOptions);

				const options: RequestOptions = {
					method: 'POST',
					url: _.get(oauthCredentials, 'requestTokenUrl') as string,
					data: oauthRequestData,
				};

				const data = oauth.toHeader(oauth.authorize(options));

				// @ts-ignore
				options.headers = data;

				const response = await requestPromise(options);

				// Response comes as x-www-form-urlencoded string so convert it to JSON

				const responseJson = querystring.parse(response);

				const returnUri = `${_.get(oauthCredentials, 'authUrl')}?oauth_token=${
					responseJson.oauth_token
				}`;

				// Encrypt the data
				const credentials = new Credentials(
					result as INodeCredentialsDetails,
					result.type,
					result.nodesAccess,
				);

				credentials.setData(decryptedDataOriginal, encryptionKey);
				const newCredentialsData = credentials.getDataToSave() as unknown as ICredentialsDb;

				// Add special database related data
				newCredentialsData.updatedAt = this.getCurrentDate();

				// Update the credentials in DB
				await Db.collections.Credentials!.update(req.query.id as string, newCredentialsData);

				return returnUri;
			}),
		);

		// Verify and store app code. Generate access tokens and store for respective credential.
		this.app.get(
			`/${this.restEndpoint}/oauth1-credential/callback`,
			async (req: express.Request, res: express.Response) => {
				try {
					const { oauth_verifier, oauth_token, cid } = req.query;

					if (oauth_verifier === undefined || oauth_token === undefined) {
						const errorResponse = new ResponseHelper.ResponseError(
							`Insufficient parameters for OAuth1 callback. Received following query parameters: ${JSON.stringify(
								req.query,
							)}`,
							undefined,
							503,
						);
						return ResponseHelper.sendErrorResponse(res, errorResponse);
					}

					const queryBuilder = Db.collections.Credentials!.createQueryBuilder('c');
					queryBuilder.andWhere('c.id = :id', { id: cid });
					queryBuilder.innerJoin('c.shared', 'shared');
					queryBuilder.andWhere('shared.userId = :userId', {
						userId: (req.user as User).id,
					});

					const result = await queryBuilder.getOne();
					if (result === undefined) {
						const errorResponse = new ResponseHelper.ResponseError(
							'The credential is not known.',
							undefined,
							404,
						);
						return ResponseHelper.sendErrorResponse(res, errorResponse);
					}

					let encryptionKey;
					encryptionKey = await UserSettings.getEncryptionKey();
					if (encryptionKey === undefined) {
						const errorResponse = new ResponseHelper.ResponseError(
							'No encryption key got found to decrypt the credentials!',
							undefined,
							503,
						);
						return ResponseHelper.sendErrorResponse(res, errorResponse);
					}

					const mode: WorkflowExecuteMode = 'internal';
					const credentialsHelper = new CredentialsHelper(encryptionKey);
					const decryptedDataOriginal = await credentialsHelper.getDecrypted(
						result as INodeCredentialsDetails,
						result.type,
						mode,
						true,
					);
					const oauthCredentials = credentialsHelper.applyDefaultsAndOverwrites(
						decryptedDataOriginal,
						result.type,
						mode,
					);

					const options: OptionsWithUrl = {
						method: 'POST',
						url: _.get(oauthCredentials, 'accessTokenUrl') as string,
						qs: {
							oauth_token,
							oauth_verifier,
						},
					};

					let oauthToken;

					try {
						oauthToken = await requestPromise(options);
					} catch (error) {
						const errorResponse = new ResponseHelper.ResponseError(
							'Unable to get access tokens!',
							undefined,
							404,
						);
						return ResponseHelper.sendErrorResponse(res, errorResponse);
					}

					// Response comes as x-www-form-urlencoded string so convert it to JSON

					const oauthTokenJson = querystring.parse(oauthToken);

					decryptedDataOriginal.oauthTokenData = oauthTokenJson;

					const credentials = new Credentials(
						result as INodeCredentialsDetails,
						result.type,
						result.nodesAccess,
					);
					credentials.setData(decryptedDataOriginal, encryptionKey);
					const newCredentialsData = credentials.getDataToSave() as unknown as ICredentialsDb;
					// Add special database related data
					newCredentialsData.updatedAt = this.getCurrentDate();
					// Save the credentials in DB
					await Db.collections.Credentials!.update(cid as any, newCredentialsData);

					res.sendFile(pathResolve(__dirname, '../../templates/oauth-callback.html'));
				} catch (error) {
					// Error response
					return ResponseHelper.sendErrorResponse(res, error);
				}
			},
		);

		// ----------------------------------------
		// OAuth2-Credential/Auth
		// ----------------------------------------

		// Authorize OAuth Data
		this.app.get(
			`/${this.restEndpoint}/oauth2-credential/auth`,
			ResponseHelper.send(async (req: express.Request, res: express.Response): Promise<string> => {
				if (req.query.id === undefined) {
					res.status(500).send('Required credential id is missing.');
					return '';
				}

				const queryBuilder = Db.collections.Credentials!.createQueryBuilder('c');
				queryBuilder.andWhere('c.id = :id', { id: req.query.id });
				queryBuilder.innerJoin('c.shared', 'shared');
				queryBuilder.andWhere('shared.userId = :userId', {
					userId: (req.user as User).id,
				});

				const result = await queryBuilder.getOne();
				if (result === undefined) {
					res.status(404).send('The credential is not known.');
					return '';
				}

				let encryptionKey;
				encryptionKey = await UserSettings.getEncryptionKey();
				if (encryptionKey === undefined) {
					res.status(500).send('No encryption key got found to decrypt the credentials!');
					return '';
				}

				const mode: WorkflowExecuteMode = 'internal';
				const credentialsHelper = new CredentialsHelper(encryptionKey);
				const decryptedDataOriginal = await credentialsHelper.getDecrypted(
					result as INodeCredentialsDetails,
					result.type,
					mode,
					true,
				);
				const oauthCredentials = credentialsHelper.applyDefaultsAndOverwrites(
					decryptedDataOriginal,
					result.type,
					mode,
				);

				const token = new csrf();
				// Generate a CSRF prevention token and send it as a OAuth2 state stringma/ERR
				const csrfSecret = token.secretSync();
				const state = {
					token: token.create(csrfSecret),
					cid: req.query.id,
				};
				const stateEncodedStr = Buffer.from(JSON.stringify(state)).toString('base64');

				const oAuthOptions: clientOAuth2.Options = {
					clientId: _.get(oauthCredentials, 'clientId') as string,
					clientSecret: _.get(oauthCredentials, 'clientSecret', '') as string,
					accessTokenUri: _.get(oauthCredentials, 'accessTokenUrl', '') as string,
					authorizationUri: _.get(oauthCredentials, 'authUrl', '') as string,
					redirectUri: `${WebhookHelpers.getWebhookBaseUrl()}${
						this.restEndpoint
					}/oauth2-credential/callback`,
					scopes: _.split(_.get(oauthCredentials, 'scope', 'openid,') as string, ','),
					state: stateEncodedStr,
				};

				await this.externalHooks.run('oauth2.authenticate', [oAuthOptions]);

				const oAuthObj = new clientOAuth2(oAuthOptions);

				// Encrypt the data
				const credentials = new Credentials(
					result as INodeCredentialsDetails,
					result.type,
					result.nodesAccess,
				);
				decryptedDataOriginal.csrfSecret = csrfSecret;

				credentials.setData(decryptedDataOriginal, encryptionKey);
				const newCredentialsData = credentials.getDataToSave() as unknown as ICredentialsDb;

				// Add special database related data
				newCredentialsData.updatedAt = this.getCurrentDate();

				// Update the credentials in DB
				await Db.collections.Credentials!.update(req.query.id as string, newCredentialsData);

				const authQueryParameters = _.get(oauthCredentials, 'authQueryParameters', '') as string;
				let returnUri = oAuthObj.code.getUri();

				// if scope uses comma, change it as the library always return then with spaces
				if ((_.get(oauthCredentials, 'scope') as string).includes(',')) {
					const data = querystring.parse(returnUri.split('?')[1]);
					data.scope = _.get(oauthCredentials, 'scope') as string;
					returnUri = `${_.get(oauthCredentials, 'authUrl', '')}?${querystring.stringify(data)}`;
				}

				if (authQueryParameters) {
					returnUri += `&${authQueryParameters}`;
				}

				return returnUri;
			}),
		);

		// ----------------------------------------
		// OAuth2-Credential/Callback
		// ----------------------------------------

		// Verify and store app code. Generate access tokens and store for respective credential.
		this.app.get(
			`/${this.restEndpoint}/oauth2-credential/callback`,
			async (req: express.Request, res: express.Response) => {
				try {
					// realmId it's currently just use for the quickbook OAuth2 flow
					const { code, state: stateEncoded } = req.query;

					if (code === undefined || stateEncoded === undefined) {
						const errorResponse = new ResponseHelper.ResponseError(
							`Insufficient parameters for OAuth2 callback. Received following query parameters: ${JSON.stringify(
								req.query,
							)}`,
							undefined,
							503,
						);
						return ResponseHelper.sendErrorResponse(res, errorResponse);
					}

					let state;
					try {
						state = JSON.parse(Buffer.from(stateEncoded as string, 'base64').toString());
					} catch (error) {
						const errorResponse = new ResponseHelper.ResponseError(
							'Invalid state format returned',
							undefined,
							503,
						);
						return ResponseHelper.sendErrorResponse(res, errorResponse);
					}

					const queryBuilder = Db.collections.Credentials!.createQueryBuilder('c');
					queryBuilder.andWhere('c.id = :id', { id: state.cid });
					queryBuilder.innerJoin('c.shared', 'shared');
					queryBuilder.andWhere('shared.userId = :userId', {
						userId: (req.user as User).id,
					});

					const result = await queryBuilder.getOne();
					if (result === undefined) {
						const errorResponse = new ResponseHelper.ResponseError(
							'The credential is not known.',
							undefined,
							404,
						);
						return ResponseHelper.sendErrorResponse(res, errorResponse);
					}

					let encryptionKey;
					encryptionKey = await UserSettings.getEncryptionKey();
					if (encryptionKey === undefined) {
						const errorResponse = new ResponseHelper.ResponseError(
							'No encryption key got found to decrypt the credentials!',
							undefined,
							503,
						);
						return ResponseHelper.sendErrorResponse(res, errorResponse);
					}

					const mode: WorkflowExecuteMode = 'internal';
					const credentialsHelper = new CredentialsHelper(encryptionKey);
					const decryptedDataOriginal = await credentialsHelper.getDecrypted(
						result as INodeCredentialsDetails,
						result.type,
						mode,
						true,
					);
					const oauthCredentials = credentialsHelper.applyDefaultsAndOverwrites(
						decryptedDataOriginal,
						result.type,
						mode,
					);

					const token = new csrf();
					if (
						decryptedDataOriginal.csrfSecret === undefined ||
						!token.verify(decryptedDataOriginal.csrfSecret as string, state.token)
					) {
						const errorResponse = new ResponseHelper.ResponseError(
							'The OAuth2 callback state is invalid!',
							undefined,
							404,
						);
						return ResponseHelper.sendErrorResponse(res, errorResponse);
					}

					let options = {};

					const oAuth2Parameters = {
						clientId: _.get(oauthCredentials, 'clientId') as string,
						clientSecret: _.get(oauthCredentials, 'clientSecret', '') as string | undefined,
						accessTokenUri: _.get(oauthCredentials, 'accessTokenUrl', '') as string,
						authorizationUri: _.get(oauthCredentials, 'authUrl', '') as string,
						redirectUri: `${WebhookHelpers.getWebhookBaseUrl()}${
							this.restEndpoint
						}/oauth2-credential/callback`,
						scopes: _.split(_.get(oauthCredentials, 'scope', 'openid,') as string, ','),
					};

					if ((_.get(oauthCredentials, 'authentication', 'header') as string) === 'body') {
						options = {
							body: {
								client_id: _.get(oauthCredentials, 'clientId') as string,
								client_secret: _.get(oauthCredentials, 'clientSecret', '') as string,
							},
						};
						delete oAuth2Parameters.clientSecret;
					}

					await this.externalHooks.run('oauth2.callback', [oAuth2Parameters]);

					const oAuthObj = new clientOAuth2(oAuth2Parameters);

					const queryParameters = req.originalUrl.split('?').splice(1, 1).join('');

					const oauthToken = await oAuthObj.code.getToken(
						`${oAuth2Parameters.redirectUri}?${queryParameters}`,
						options,
					);

					if (Object.keys(req.query).length > 2) {
						_.set(oauthToken.data, 'callbackQueryString', _.omit(req.query, 'state', 'code'));
					}

					if (oauthToken === undefined) {
						const errorResponse = new ResponseHelper.ResponseError(
							'Unable to get access tokens!',
							undefined,
							404,
						);
						return ResponseHelper.sendErrorResponse(res, errorResponse);
					}

					if (decryptedDataOriginal.oauthTokenData) {
						// Only overwrite supplied data as some providers do for example just return the
						// refresh_token on the very first request and not on subsequent ones.
						Object.assign(decryptedDataOriginal.oauthTokenData, oauthToken.data);
					} else {
						// No data exists so simply set
						decryptedDataOriginal.oauthTokenData = oauthToken.data;
					}

					_.unset(decryptedDataOriginal, 'csrfSecret');

					const credentials = new Credentials(
						result as INodeCredentialsDetails,
						result.type,
						result.nodesAccess,
					);
					credentials.setData(decryptedDataOriginal, encryptionKey);
					const newCredentialsData = credentials.getDataToSave() as unknown as ICredentialsDb;
					// Add special database related data
					newCredentialsData.updatedAt = this.getCurrentDate();
					// Save the credentials in DB
					await Db.collections.Credentials!.update(state.cid, newCredentialsData);

					res.sendFile(pathResolve(__dirname, '../../templates/oauth-callback.html'));
				} catch (error) {
					// Error response
					return ResponseHelper.sendErrorResponse(res, error);
				}
			},
		);

		// ----------------------------------------
		// Executions
		// ----------------------------------------

		// Returns all finished executions
		this.app.get(
			`/${this.restEndpoint}/executions`,
			ResponseHelper.send(
				async (req: ExecutionRequest.GetAll): Promise<IExecutionsListResponse> => {
					const filter = req.query.filter ? JSON.parse(req.query.filter) : {};

					const limit = req.query.limit
						? parseInt(req.query.limit, 10)
						: DEFAULT_EXECUTIONS_GET_ALL_LIMIT;

					const executingWorkflowIds: string[] = [];

					if (config.get('executions.mode') === 'queue') {
						const currentJobs = await Queue.getInstance().getJobs(['active', 'waiting']);
						executingWorkflowIds.push(...currentJobs.map(({ data }) => data.executionId));
					}

					// We may have manual executions even with queue so we must account for these.
					executingWorkflowIds.push(
						...this.activeExecutionsInstance.getActiveExecutions().map(({ id }) => id),
					);

					const countFilter = cloneDeep(filter);
					countFilter.waitTill &&= Not(IsNull());
					countFilter.id = Not(In(executingWorkflowIds));

					const sharedWorkflowIds = await getSharedWorkflowIds(req.user);

					const findOptions: FindManyOptions<ExecutionEntity> = {
						select: [
							'id',
							'finished',
							'mode',
							'retryOf',
							'retrySuccessId',
							'waitTill',
							'startedAt',
							'stoppedAt',
							'workflowData',
						],
						where: { workflowId: In(sharedWorkflowIds) },
						order: { id: 'DESC' },
						take: limit,
					};

					Object.entries(filter).forEach(([key, value]) => {
						let filterToAdd = {};

						if (key === 'waitTill') {
							filterToAdd = { waitTill: !IsNull() };
						} else if (key === 'finished' && value === false) {
							filterToAdd = { finished: false, waitTill: IsNull() };
						} else {
							filterToAdd = { [key]: value };
						}

						Object.assign(findOptions.where, filterToAdd);
					});

					if (req.query.lastId) {
						Object.assign(findOptions.where, { id: LessThan(req.query.lastId) });
					}

					if (req.query.firstId) {
						Object.assign(findOptions.where, { id: MoreThan(req.query.firstId) });
					}

					if (executingWorkflowIds.length > 0) {
						Object.assign(findOptions.where, { id: !In(executingWorkflowIds) });
					}

					const executions = await Db.collections.Execution!.find(findOptions);

					const { count, estimated } = await getExecutionsCount(countFilter, req.user);

					const formattedExecutions = executions.map((execution) => {
						return {
							id: execution.id.toString(),
							finished: execution.finished,
							mode: execution.mode,
							retryOf: execution.retryOf?.toString(),
							retrySuccessId: execution?.retrySuccessId?.toString(),
							waitTill: execution.waitTill as Date | undefined,
							startedAt: execution.startedAt,
							stoppedAt: execution.stoppedAt,
							workflowId: execution.workflowData?.id?.toString() ?? '',
							workflowName: execution.workflowData.name,
						};
					});

					return {
						count,
						results: formattedExecutions,
						estimated,
					};
				},
			),
		);

		// Returns a specific execution
		this.app.get(
			`/${this.restEndpoint}/executions/:id`,
			ResponseHelper.send(
				async (
					req: ExecutionRequest.Get,
				): Promise<IExecutionResponse | IExecutionFlattedResponse | undefined> => {
					const { id: executionId } = req.params;

					const sharedWorkflowIds = await getSharedWorkflowIds(req.user);

					if (!sharedWorkflowIds.length) return undefined;

					const execution = await Db.collections.Execution!.findOne({
						where: {
							id: executionId,
							workflowId: In(sharedWorkflowIds),
						},
					});

					if (!execution) return undefined;

					if (req.query.unflattedResponse === 'true') {
						return ResponseHelper.unflattenExecutionData(execution);
					}

					const { id, ...rest } = execution;

					// @ts-ignore
					return {
						id: id.toString(),
						...rest,
					};
				},
			),
		);

		// Retries a failed execution
		this.app.post(
			`/${this.restEndpoint}/executions/:id/retry`,
			ResponseHelper.send(async (req: ExecutionRequest.Retry): Promise<boolean> => {
				const { id: executionId } = req.params;

				const sharedWorkflowIds = await getSharedWorkflowIds(req.user);

				if (!sharedWorkflowIds.length) return false;

				const execution = await Db.collections.Execution!.findOne({
					where: {
						id: executionId,
						workflowId: In(sharedWorkflowIds),
					},
				});

				if (!execution) {
					throw new ResponseHelper.ResponseError(
						`The execution with the ID "${executionId}" does not exist.`,
						404,
						404,
					);
				}

				const fullExecutionData = ResponseHelper.unflattenExecutionData(execution);

				if (fullExecutionData.finished) {
					throw new Error('The execution succeeded, so it cannot be retried.');
				}

				const executionMode = 'retry';

				fullExecutionData.workflowData.active = false;

				// Start the workflow
				const data: IWorkflowExecutionDataProcess = {
					executionMode,
					executionData: fullExecutionData.data,
					retryOf: req.params.id,
					workflowData: fullExecutionData.workflowData,
				};

				const { lastNodeExecuted } = data.executionData!.resultData;

				if (lastNodeExecuted) {
					// Remove the old error and the data of the last run of the node that it can be replaced
					delete data.executionData!.resultData.error;
					const { length } = data.executionData!.resultData.runData[lastNodeExecuted];
					if (
						length > 0 &&
						data.executionData!.resultData.runData[lastNodeExecuted][length - 1].error !== undefined
					) {
						// Remove results only if it is an error.
						// If we are retrying due to a crash, the information is simply success info from last node
						data.executionData!.resultData.runData[lastNodeExecuted].pop();
						// Stack will determine what to run next
					}
				}

				if (req.body.loadWorkflow) {
					// Loads the currently saved workflow to execute instead of the
					// one saved at the time of the execution.
					const workflowId = fullExecutionData.workflowData.id;
					const workflowData = (await Db.collections.Workflow!.findOne(
						workflowId,
					)) as IWorkflowBase;

					if (workflowData === undefined) {
						throw new Error(
							`The workflow with the ID "${workflowId}" could not be found and so the data not be loaded for the retry.`,
						);
					}

					data.workflowData = workflowData;
					const nodeTypes = NodeTypes();
					const workflowInstance = new Workflow({
						id: workflowData.id as string,
						name: workflowData.name,
						nodes: workflowData.nodes,
						connections: workflowData.connections,
						active: false,
						nodeTypes,
						staticData: undefined,
						settings: workflowData.settings,
					});

					// Replace all of the nodes in the execution stack with the ones of the new workflow
					for (const stack of data.executionData!.executionData!.nodeExecutionStack) {
						// Find the data of the last executed node in the new workflow
						const node = workflowInstance.getNode(stack.node.name);
						if (node === null) {
							throw new Error(
								`Could not find the node "${stack.node.name}" in workflow. It probably got deleted or renamed. Without it the workflow can sadly not be retried.`,
							);
						}

						// Replace the node data in the stack that it really uses the current data
						stack.node = node;
					}
				}

				const workflowRunner = new WorkflowRunner();
				const retriedExecutionId = await workflowRunner.run(data);

				const executionData = await this.activeExecutionsInstance.getPostExecutePromise(
					retriedExecutionId,
				);

				if (!executionData) {
					throw new Error('The retry did not start for an unknown reason.');
				}

				return !!executionData.finished;
			}),
		);

		// Delete Executions
		// INFORMATION: We use POST instead of DELETE to not run into any issues
		// with the query data getting to long
		this.app.post(
			`/${this.restEndpoint}/executions/delete`,
			ResponseHelper.send(async (req: ExecutionRequest.Delete): Promise<void> => {
				const { deleteBefore, ids, filters: requestFilters } = req.body;

				if (!deleteBefore && !ids) {
					throw new Error('Either "deleteBefore" or "ids" must be present in the request body');
				}

				const sharedWorkflowIds = await getSharedWorkflowIds(req.user);
				const binaryDataManager = BinaryDataManager.getInstance();

				// delete executions by date, if user may access the underyling worfklows

				if (deleteBefore) {
					const filters: IDataObject = {
						startedAt: LessThanOrEqual(deleteBefore),
					};

					if (filters) {
						Object.assign(filters, requestFilters);
					}

					const executions = await Db.collections.Execution!.find({
						where: {
							workflowId: In(sharedWorkflowIds),
							...filters,
						},
					});

					if (!executions.length) return;

					const idsToDelete = executions.map(({ id }) => id.toString());

					await Promise.all(
						idsToDelete.map(async (id) => binaryDataManager.deleteBinaryDataByExecutionId(id)),
					);

					await Db.collections.Execution!.delete({ id: In(idsToDelete) });

					return;
				}

				// delete executions by IDs, if user may access the underyling worfklows

				if (ids) {
					const executions = await Db.collections.Execution!.find({
						where: {
							id: In(ids),
							workflowId: In(sharedWorkflowIds),
						},
					});

					if (!executions.length) return;

					const idsToDelete = executions.map(({ id }) => id.toString());

					await Promise.all(
						idsToDelete.map(async (id) => binaryDataManager.deleteBinaryDataByExecutionId(id)),
					);

					await Db.collections.Execution!.delete(idsToDelete);
				}
			}),
		);

		// ----------------------------------------
		// Executing Workflows
		// ----------------------------------------

		// Returns all the currently working executions
		this.app.get(
			`/${this.restEndpoint}/executions-current`,
			ResponseHelper.send(
				async (req: ExecutionRequest.GetAllCurrent): Promise<IExecutionsSummary[]> => {
					if (config.get('executions.mode') === 'queue') {
						const currentJobs = await Queue.getInstance().getJobs(['active', 'waiting']);

						const currentlyRunningQueueIds = currentJobs.map((job) => job.data.executionId);

						const currentlyRunningManualExecutions =
							this.activeExecutionsInstance.getActiveExecutions();
						const manualExecutionIds = currentlyRunningManualExecutions.map(
							(execution) => execution.id,
						);

						const currentlyRunningExecutionIds =
							currentlyRunningQueueIds.concat(manualExecutionIds);

						if (!currentlyRunningExecutionIds.length) return [];

						const findOptions: FindManyOptions<ExecutionEntity> = {
							select: ['id', 'workflowId', 'mode', 'retryOf', 'startedAt'],
							order: { id: 'DESC' },
							where: {
								id: In(currentlyRunningExecutionIds),
							},
						};

						const sharedWorkflowIds = await getSharedWorkflowIds(req.user);

						if (!sharedWorkflowIds.length) return [];

						if (req.query.filter) {
							const { workflowId } = JSON.parse(req.query.filter);
							if (workflowId && sharedWorkflowIds.includes(workflowId)) {
								Object.assign(findOptions.where, { workflowId });
							}
						} else {
							Object.assign(findOptions.where, { workflowId: In(sharedWorkflowIds) });
						}

						const executions = await Db.collections.Execution!.find(findOptions);

						if (!executions.length) return [];

						return executions.map((execution) => {
							return {
								id: execution.id,
								workflowId: execution.workflowId,
								mode: execution.mode,
								retryOf: execution.retryOf !== null ? execution.retryOf : undefined,
								startedAt: new Date(execution.startedAt),
							} as IExecutionsSummary;
						});
					}

					const executingWorkflows = this.activeExecutionsInstance.getActiveExecutions();

					const returnData: IExecutionsSummary[] = [];

					const filter = req.query.filter ? JSON.parse(req.query.filter) : {};

					const sharedWorkflowIds = await getSharedWorkflowIds(req.user).then((ids) =>
						ids.map((id) => id.toString()),
					);

					for (const data of executingWorkflows) {
						if (
							(filter.workflowId !== undefined && filter.workflowId !== data.workflowId) ||
							!sharedWorkflowIds.includes(data.workflowId)
						) {
							continue;
						}

						returnData.push({
							id: data.id.toString(),
							workflowId: data.workflowId === undefined ? '' : data.workflowId.toString(),
							mode: data.mode,
							retryOf: data.retryOf,
							startedAt: new Date(data.startedAt),
						});
					}

					returnData.sort((a, b) => parseInt(b.id, 10) - parseInt(a.id, 10));

					return returnData;
				},
			),
		);

		// Forces the execution to stop
		this.app.post(
			`/${this.restEndpoint}/executions-current/:id/stop`,
			ResponseHelper.send(async (req: ExecutionRequest.Stop): Promise<IExecutionsStopData> => {
				const { id: executionId } = req.params;

				const sharedWorkflowIds = await getSharedWorkflowIds(req.user);

				if (!sharedWorkflowIds.length) {
					throw new ResponseHelper.ResponseError('Execution not found', undefined, 404);
				}

				const execution = await Db.collections.Execution!.findOne({
					where: {
						id: executionId,
						workflowId: In(sharedWorkflowIds),
					},
				});

				if (!execution) {
					throw new ResponseHelper.ResponseError('Execution not found', undefined, 404);
				}

				if (config.get('executions.mode') === 'queue') {
					// Manual executions should still be stoppable, so
					// try notifying the `activeExecutions` to stop it.
					const result = await this.activeExecutionsInstance.stopExecution(req.params.id);

					if (result === undefined) {
						// If active execution could not be found check if it is a waiting one
						try {
							return await this.waitTracker.stopExecution(req.params.id);
						} catch (error) {
							// Ignore, if it errors as then it is probably a currently running
							// execution
						}
					} else {
						return {
							mode: result.mode,
							startedAt: new Date(result.startedAt),
							stoppedAt: result.stoppedAt ? new Date(result.stoppedAt) : undefined,
							finished: result.finished,
						} as IExecutionsStopData;
					}

					const currentJobs = await Queue.getInstance().getJobs(['active', 'waiting']);

					const job = currentJobs.find((job) => job.data.executionId.toString() === req.params.id);

					if (!job) {
						throw new Error(`Could not stop "${req.params.id}" as it is no longer in queue.`);
					} else {
						await Queue.getInstance().stopJob(job);
					}

					const executionDb = (await Db.collections.Execution?.findOne(
						req.params.id,
					)) as IExecutionFlattedDb;
					const fullExecutionData = ResponseHelper.unflattenExecutionData(executionDb);

					const returnData: IExecutionsStopData = {
						mode: fullExecutionData.mode,
						startedAt: new Date(fullExecutionData.startedAt),
						stoppedAt: fullExecutionData.stoppedAt
							? new Date(fullExecutionData.stoppedAt)
							: undefined,
						finished: fullExecutionData.finished,
					};

					return returnData;
				}

				// Stop the execution and wait till it is done and we got the data
				const result = await this.activeExecutionsInstance.stopExecution(executionId);

				let returnData: IExecutionsStopData;
				if (result === undefined) {
					// If active execution could not be found check if it is a waiting one
					returnData = await this.waitTracker.stopExecution(executionId);
				} else {
					returnData = {
						mode: result.mode,
						startedAt: new Date(result.startedAt),
						stoppedAt: result.stoppedAt ? new Date(result.stoppedAt) : undefined,
						finished: result.finished,
					};
				}

				return returnData;
			}),
		);

		// Removes a test webhook
		this.app.delete(
			`/${this.restEndpoint}/test-webhook/:id`,
			ResponseHelper.send(async (req: express.Request, res: express.Response): Promise<boolean> => {
				// TODO UM: check if this needs validation with user management.
				const workflowId = req.params.id;
				return this.testWebhooks.cancelTestWebhook(workflowId);
			}),
		);

		// ----------------------------------------
		// Options
		// ----------------------------------------

		// Returns all the available timezones
		this.app.get(
			`/${this.restEndpoint}/options/timezones`,
			ResponseHelper.send(async (req: express.Request, res: express.Response): Promise<object> => {
				return timezones;
			}),
		);

		// ----------------------------------------
		// Binary data
		// ----------------------------------------

		// Returns binary buffer
		this.app.get(
			`/${this.restEndpoint}/data/:path`,
			ResponseHelper.send(async (req: express.Request, res: express.Response): Promise<string> => {
				// TODO UM: check if this needs permission check for UM
				const dataPath = req.params.path;
				return BinaryDataManager.getInstance()
					.retrieveBinaryDataByIdentifier(dataPath)
					.then((buffer: Buffer) => {
						return buffer.toString('base64');
					});
			}),
		);

		// ----------------------------------------
		// Settings
		// ----------------------------------------

		// Returns the settings which are needed in the UI
		this.app.get(
			`/${this.restEndpoint}/settings`,
			ResponseHelper.send(
				async (req: express.Request, res: express.Response): Promise<IN8nUISettings> => {
					return this.frontendSettings;
				},
			),
		);

		// ----------------------------------------
		// User Survey
		// ----------------------------------------

		// Process personalization survey responses
		this.app.post(
			`/${this.restEndpoint}/user-survey`,
			async (req: express.Request, res: express.Response) => {
				if (!this.frontendSettings.personalizationSurvey.shouldShow) {
					// TODO UM: check if this needs permission check for UM
					ResponseHelper.sendErrorResponse(
						res,
						new ResponseHelper.ResponseError('User survey already submitted', undefined, 400),
						false,
					);
				}

				const answers = req.body as IPersonalizationSurveyAnswers;
				await PersonalizationSurvey.writeSurveyToDisk(answers);
				this.frontendSettings.personalizationSurvey.shouldShow = false;
				this.frontendSettings.personalizationSurvey.answers = answers;
				ResponseHelper.sendSuccessResponse(res, undefined, true, 200);
				void InternalHooksManager.getInstance().onPersonalizationSurveySubmitted(answers);
			},
		);

		// ----------------------------------------
		// Webhooks
		// ----------------------------------------

		if (config.get('endpoints.disableProductionWebhooksOnMainProcess') !== true) {
			WebhookServer.registerProductionWebhooks.apply(this);
		}

		// HEAD webhook requests (test for UI)
		this.app.head(
			`/${this.endpointWebhookTest}/*`,
			async (req: express.Request, res: express.Response) => {
				// Cut away the "/webhook-test/" to get the registred part of the url
				const requestUrl = (req as ICustomRequest).parsedUrl!.pathname!.slice(
					this.endpointWebhookTest.length + 2,
				);

				let response;
				try {
					response = await this.testWebhooks.callTestWebhook('HEAD', requestUrl, req, res);
				} catch (error) {
					ResponseHelper.sendErrorResponse(res, error);
					return;
				}

				if (response.noWebhookResponse === true) {
					// Nothing else to do as the response got already sent
					return;
				}

				ResponseHelper.sendSuccessResponse(
					res,
					response.data,
					true,
					response.responseCode,
					response.headers,
				);
			},
		);

		// HEAD webhook requests (test for UI)
		this.app.options(
			`/${this.endpointWebhookTest}/*`,
			async (req: express.Request, res: express.Response) => {
				// Cut away the "/webhook-test/" to get the registred part of the url
				const requestUrl = (req as ICustomRequest).parsedUrl!.pathname!.slice(
					this.endpointWebhookTest.length + 2,
				);

				let allowedMethods: string[];
				try {
					allowedMethods = await this.testWebhooks.getWebhookMethods(requestUrl);
					allowedMethods.push('OPTIONS');

					// Add custom "Allow" header to satisfy OPTIONS response.
					res.append('Allow', allowedMethods);
				} catch (error) {
					ResponseHelper.sendErrorResponse(res, error);
					return;
				}

				ResponseHelper.sendSuccessResponse(res, {}, true, 204);
			},
		);

		// GET webhook requests (test for UI)
		this.app.get(
			`/${this.endpointWebhookTest}/*`,
			async (req: express.Request, res: express.Response) => {
				// Cut away the "/webhook-test/" to get the registred part of the url
				const requestUrl = (req as ICustomRequest).parsedUrl!.pathname!.slice(
					this.endpointWebhookTest.length + 2,
				);

				let response;
				try {
					response = await this.testWebhooks.callTestWebhook('GET', requestUrl, req, res);
				} catch (error) {
					ResponseHelper.sendErrorResponse(res, error);
					return;
				}

				if (response.noWebhookResponse === true) {
					// Nothing else to do as the response got already sent
					return;
				}

				ResponseHelper.sendSuccessResponse(
					res,
					response.data,
					true,
					response.responseCode,
					response.headers,
				);
			},
		);

		// POST webhook requests (test for UI)
		this.app.post(
			`/${this.endpointWebhookTest}/*`,
			async (req: express.Request, res: express.Response) => {
				// Cut away the "/webhook-test/" to get the registred part of the url
				const requestUrl = (req as ICustomRequest).parsedUrl!.pathname!.slice(
					this.endpointWebhookTest.length + 2,
				);

				let response;
				try {
					response = await this.testWebhooks.callTestWebhook('POST', requestUrl, req, res);
				} catch (error) {
					ResponseHelper.sendErrorResponse(res, error);
					return;
				}

				if (response.noWebhookResponse === true) {
					// Nothing else to do as the response got already sent
					return;
				}

				ResponseHelper.sendSuccessResponse(
					res,
					response.data,
					true,
					response.responseCode,
					response.headers,
				);
			},
		);

		if (this.endpointPresetCredentials !== '') {
			// POST endpoint to set preset credentials
			this.app.post(
				`/${this.endpointPresetCredentials}`,
				async (req: express.Request, res: express.Response) => {
					if (!this.presetCredentialsLoaded) {
						const body = req.body as ICredentialsOverwrite;

						if (req.headers['content-type'] !== 'application/json') {
							ResponseHelper.sendErrorResponse(
								res,
								new Error(
									'Body must be a valid JSON, make sure the content-type is application/json',
								),
							);
							return;
						}

						const credentialsOverwrites = CredentialsOverwrites();

						await credentialsOverwrites.init(body);

						this.presetCredentialsLoaded = true;

						ResponseHelper.sendSuccessResponse(res, { success: true }, true, 200);
					} else {
						ResponseHelper.sendErrorResponse(res, new Error('Preset credentials can be set once'));
					}
				},
			);
		}

		if (config.get('endpoints.disableUi') !== true) {
			// Read the index file and replace the path placeholder
			const editorUiPath = require.resolve('n8n-editor-ui');
			const filePath = pathJoin(pathDirname(editorUiPath), 'dist', 'index.html');
			const n8nPath = config.get('path');

			let readIndexFile = readFileSync(filePath, 'utf8');
			readIndexFile = readIndexFile.replace(/\/%BASE_PATH%\//g, n8nPath);
			readIndexFile = readIndexFile.replace(/\/favicon.ico/g, `${n8nPath}favicon.ico`);

			// Serve the altered index.html file separately
			this.app.get(`/index.html`, async (req: express.Request, res: express.Response) => {
				res.send(readIndexFile);
			});

			// Serve the website
			this.app.use(
				'/',
				express.static(pathJoin(pathDirname(editorUiPath), 'dist'), {
					index: 'index.html',
					setHeaders: (res, path) => {
						if (res.req && res.req.url === '/index.html') {
							// Set last modified date manually to n8n start time so
							// that it hopefully refreshes the page when a new version
							// got used
							res.setHeader('Last-Modified', startTime);
						}
					},
				}),
			);
		}
		const startTime = new Date().toUTCString();
	}
}

export async function start(): Promise<void> {
	const PORT = config.get('port');
	const ADDRESS = config.get('listen_address');

	const app = new App();

	await app.config();

	let server;

	if (app.protocol === 'https' && app.sslKey && app.sslCert) {
		const https = require('https');
		const privateKey = readFileSync(app.sslKey, 'utf8');
		const cert = readFileSync(app.sslCert, 'utf8');
		const credentials = { key: privateKey, cert };
		server = https.createServer(credentials, app.app);
	} else {
		const http = require('http');
		server = http.createServer(app.app);
	}

	server.listen(PORT, ADDRESS, async () => {
		const versions = await GenericHelpers.getVersions();
		console.log(`n8n ready on ${ADDRESS}, port ${PORT}`);
		console.log(`Version: ${versions.cli}`);

		const defaultLocale = config.get('defaultLocale');

		if (defaultLocale !== 'en') {
			console.log(`Locale: ${defaultLocale}`);
		}

		await app.externalHooks.run('n8n.ready', [app]);
		const cpus = os.cpus();
		const binarDataConfig = config.get('binaryDataManager') as IBinaryDataConfig;
		const diagnosticInfo: IDiagnosticInfo = {
			basicAuthActive: config.get('security.basicAuth.active') as boolean,
			databaseType: (await GenericHelpers.getConfigValue('database.type')) as DatabaseType,
			disableProductionWebhooksOnMainProcess:
				config.get('endpoints.disableProductionWebhooksOnMainProcess') === true,
			notificationsEnabled: config.get('versionNotifications.enabled') === true,
			versionCli: versions.cli,
			systemInfo: {
				os: {
					type: os.type(),
					version: os.version(),
				},
				memory: os.totalmem() / 1024,
				cpus: {
					count: cpus.length,
					model: cpus[0].model,
					speed: cpus[0].speed,
				},
			},
			executionVariables: {
				executions_process: config.get('executions.process'),
				executions_mode: config.get('executions.mode'),
				executions_timeout: config.get('executions.timeout'),
				executions_timeout_max: config.get('executions.maxTimeout'),
				executions_data_save_on_error: config.get('executions.saveDataOnError'),
				executions_data_save_on_success: config.get('executions.saveDataOnSuccess'),
				executions_data_save_on_progress: config.get('executions.saveExecutionProgress'),
				executions_data_save_manual_executions: config.get('executions.saveDataManualExecutions'),
				executions_data_prune: config.get('executions.pruneData'),
				executions_data_max_age: config.get('executions.pruneDataMaxAge'),
				executions_data_prune_timeout: config.get('executions.pruneDataTimeout'),
			},
			deploymentType: config.get('deployment.type'),
			binaryDataMode: binarDataConfig.mode,
		};

		void Db.collections
			.Workflow!.findOne({
				select: ['createdAt'],
				order: { createdAt: 'ASC' },
			})
			.then(async (workflow) =>
				InternalHooksManager.getInstance().onServerStarted(diagnosticInfo, workflow?.createdAt),
			);
	});

	server.on('error', (error: Error & { code: string }) => {
		if (error.code === 'EADDRINUSE') {
			console.log(
				`n8n's port ${PORT} is already in use. Do you have another instance of n8n running already?`,
			);
			process.exit(1);
		}
	});
}

async function getExecutionsCount(
	countFilter: IDataObject,
	user: User,
): Promise<{ count: number; estimated: boolean }> {
	const dbType = (await GenericHelpers.getConfigValue('database.type')) as DatabaseType;
	const filteredFields = Object.keys(countFilter).filter((field) => field !== 'id');

	// For databases other than Postgres, do a regular count
	// when filtering based on `workflowId` or `finished` fields.
	if (
		dbType !== 'postgresdb' ||
		filteredFields.length > 0 ||
		config.get('userManagement.hasOwner') === true
	) {
		const sharedWorkflowIds = await getSharedWorkflowIds(user);

		const count = await Db.collections.Execution!.count({
			where: {
				workflowId: In(sharedWorkflowIds),
				...countFilter,
			},
		});

		return { count, estimated: false };
	}

	try {
		// Get an estimate of rows count.
		const estimateRowsNumberSql =
			"SELECT n_live_tup FROM pg_stat_all_tables WHERE relname = 'execution_entity';";
		const rows: Array<{ n_live_tup: string }> = await Db.collections.Execution!.query(
			estimateRowsNumberSql,
		);

		const estimate = parseInt(rows[0].n_live_tup, 10);
		// If over 100k, return just an estimate.
		if (estimate > 100_000) {
			// if less than 100k, we get the real count as even a full
			// table scan should not take so long.
			return { count: estimate, estimated: true };
		}
	} catch (error) {
		LoggerProxy.warn(`Failed to get executions count from Postgres: ${error}`);
	}

	const sharedWorkflowIds = await getSharedWorkflowIds(user);

	const count = await Db.collections.Execution!.count({
		where: {
			workflowId: In(sharedWorkflowIds),
		},
	});

	return { count, estimated: false };
}<|MERGE_RESOLUTION|>--- conflicted
+++ resolved
@@ -33,9 +33,6 @@
 import { readFile } from 'fs/promises';
 import { cloneDeep } from 'lodash';
 import { dirname as pathDirname, join as pathJoin, resolve as pathResolve } from 'path';
-<<<<<<< HEAD
-import { getConnection, getConnectionManager, In, IsNull, LessThanOrEqual, Not } from 'typeorm';
-=======
 import {
 	FindConditions,
 	FindManyOptions,
@@ -48,7 +45,6 @@
 	MoreThan,
 	Not,
 } from 'typeorm';
->>>>>>> 02ea8215
 import * as bodyParser from 'body-parser';
 import * as history from 'connect-history-api-fallback';
 import * as os from 'os';
@@ -163,28 +159,17 @@
 import { InternalHooksManager } from './InternalHooksManager';
 import { TagEntity } from './databases/entities/TagEntity';
 import { WorkflowEntity } from './databases/entities/WorkflowEntity';
-<<<<<<< HEAD
-import { whereClause } from './WorkflowHelpers';
-import { getNodeTranslationPath } from './TranslationHelpers';
-=======
-import { getSharedWorkflowIds, whereClause, NameRequest } from './WorkflowHelpers';
+import { getSharedWorkflowIds, whereClause } from './WorkflowHelpers';
 import { getCredentialTranslationPath, getNodeTranslationPath } from './TranslationHelpers';
->>>>>>> 02ea8215
 
 import { userManagementRouter } from './UserManagement';
 import { User } from './databases/entities/User';
 import { CredentialsEntity } from './databases/entities/CredentialsEntity';
-<<<<<<< HEAD
-import type { CredentialRequest, WorkflowRequest } from './requests';
+import type { CredentialRequest, ExecutionRequest, WorkflowRequest } from './requests';
+import { DEFAULT_EXECUTIONS_GET_ALL_LIMIT, validateEntity } from './GenericHelpers';
+import { ExecutionEntity } from './databases/entities/ExecutionEntity';
 import { SharedWorkflow } from './databases/entities/SharedWorkflow';
 import { SharedCredentials } from './databases/entities/SharedCredentials';
-import { validateEntity } from './GenericHelpers';
-=======
-import { ExecutionRequest, WorkflowRequest } from './requests';
-import { DEFAULT_EXECUTIONS_GET_ALL_LIMIT } from './GenericHelpers';
-import { ExecutionEntity } from './databases/entities/ExecutionEntity';
-import { SharedWorkflow } from './databases/entities/SharedWorkflow';
->>>>>>> 02ea8215
 
 require('body-parser-xml')(bodyParser);
 
@@ -713,11 +698,7 @@
 
 				Object.assign(newWorkflow, req.body);
 
-<<<<<<< HEAD
 				await validateEntity(newWorkflow);
-=======
-				await WorkflowHelpers.validateWorkflow(newWorkflow);
->>>>>>> 02ea8215
 
 				await this.externalHooks.run('workflow.create', [newWorkflow]);
 
@@ -830,20 +811,13 @@
 			ResponseHelper.send(async (req: WorkflowRequest.GetAll) => {
 				let workflows: WorkflowEntity[] = [];
 
-<<<<<<< HEAD
-=======
 				const filter: Record<string, string> = req.query.filter ? JSON.parse(req.query.filter) : {};
 
->>>>>>> 02ea8215
 				if (req.user.globalRole.name === 'owner') {
 					workflows = await Db.collections.Workflow!.find({
 						select: ['id', 'name', 'active', 'createdAt', 'updatedAt'],
 						relations: ['tags'],
-<<<<<<< HEAD
-						where: req.query,
-=======
 						where: filter,
->>>>>>> 02ea8215
 					});
 				} else {
 					const shared = await Db.collections.SharedWorkflow!.find({
@@ -861,11 +835,7 @@
 						select: ['id', 'name', 'active', 'createdAt', 'updatedAt'],
 						where: {
 							id: In(shared.map(({ workflow }) => workflow.id)),
-<<<<<<< HEAD
-							...req.query,
-=======
 							...filter,
->>>>>>> 02ea8215
 						},
 					});
 				}
@@ -965,7 +935,6 @@
 					if (updateData.settings.timezone === 'DEFAULT') {
 						// Do not save the default timezone
 						delete updateData.settings.timezone;
-<<<<<<< HEAD
 					}
 					if (updateData.settings.saveDataErrorExecution === 'DEFAULT') {
 						// Do not save when default got set
@@ -975,17 +944,6 @@
 						// Do not save when default got set
 						delete updateData.settings.saveDataSuccessExecution;
 					}
-=======
-					}
-					if (updateData.settings.saveDataErrorExecution === 'DEFAULT') {
-						// Do not save when default got set
-						delete updateData.settings.saveDataErrorExecution;
-					}
-					if (updateData.settings.saveDataSuccessExecution === 'DEFAULT') {
-						// Do not save when default got set
-						delete updateData.settings.saveDataSuccessExecution;
-					}
->>>>>>> 02ea8215
 					if (updateData.settings.saveManualExecutions === 'DEFAULT') {
 						// Do not save when default got set
 						delete updateData.settings.saveManualExecutions;
@@ -1001,11 +959,7 @@
 				// required due to atomic update
 				updateData.updatedAt = this.getCurrentDate();
 
-<<<<<<< HEAD
 				await validateEntity(updateData);
-=======
-				await WorkflowHelpers.validateWorkflow(updateData);
->>>>>>> 02ea8215
 
 				await Db.collections.Workflow!.update(workflowId, updateData);
 
@@ -1039,6 +993,7 @@
 				}
 
 				await this.externalHooks.run('workflow.afterUpdate', [updatedWorkflow]);
+				// @ts-ignore
 				void InternalHooksManager.getInstance().onWorkflowSaved(updatedWorkflow as IWorkflowBase);
 
 				if (updatedWorkflow.active) {
@@ -1221,11 +1176,7 @@
 
 					await this.externalHooks.run('tag.beforeCreate', [newTag]);
 
-<<<<<<< HEAD
 					await validateEntity(newTag);
-=======
-					await TagHelpers.validateTag(newTag);
->>>>>>> 02ea8215
 					const tag = await Db.collections.Tag!.save(newTag);
 
 					await this.externalHooks.run('tag.afterCreate', [tag]);
@@ -1251,11 +1202,7 @@
 
 					await this.externalHooks.run('tag.beforeUpdate', [newTag]);
 
-<<<<<<< HEAD
 					await validateEntity(newTag);
-=======
-					await TagHelpers.validateTag(newTag);
->>>>>>> 02ea8215
 					const tag = await Db.collections.Tag!.save(newTag);
 
 					await this.externalHooks.run('tag.afterUpdate', [tag]);
