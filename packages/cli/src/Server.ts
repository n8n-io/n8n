--- conflicted
+++ resolved
@@ -136,25 +136,6 @@
 	IExternalHooksClass,
 	IN8nUISettings,
 	IPackageVersions,
-<<<<<<< HEAD
-	NodeTypes,
-	Push,
-	ResponseHelper,
-	TestWebhooks,
-	WaitTracker,
-	WaitTrackerClass,
-	WebhookHelpers,
-	WebhookServer,
-	WorkflowExecuteAdditionalData,
-} from '.';
-import glob from 'fast-glob';
-import { ResponseError } from './ResponseHelper';
-import { toHttpNodeParameters } from './CurlConverterHelper';
-import { initErrorHandling } from './ErrorReporting';
-import { eventBus } from './eventbus';
-import { eventBusRouter } from './eventbus/eventBusRoutes';
-import { MessageEventBusDestination } from './eventbus/EventMessageClasses/MessageEventBusDestination';
-=======
 } from '@/Interfaces';
 import * as ActiveExecutions from '@/ActiveExecutions';
 import * as ActiveWorkflowRunner from '@/ActiveWorkflowRunner';
@@ -178,7 +159,6 @@
 import { ResponseError } from '@/ResponseHelper';
 import { toHttpNodeParameters } from '@/CurlConverterHelper';
 import { setupErrorMiddleware } from '@/ErrorReporting';
->>>>>>> d96d6f11
 
 require('body-parser-xml')(bodyParser);
 
