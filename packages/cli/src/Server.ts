--- conflicted
+++ resolved
@@ -313,14 +313,9 @@
 				sharing: false,
 				ldap: false,
 				saml: false,
-<<<<<<< HEAD
-				logStreaming: config.getEnv('enterprise.features.logStreaming'),
-				advancedExecutionFilters: config.getEnv('enterprise.features.advancedExecutionFilters'),
-				variables: false,
-=======
 				logStreaming: false,
 				advancedExecutionFilters: false,
->>>>>>> 32c4eef5
+				variables: false,
 			},
 			hideUsagePage: config.getEnv('hideUsagePage'),
 			license: {
