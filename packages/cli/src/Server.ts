--- conflicted
+++ resolved
@@ -115,6 +115,7 @@
 import { executionsController } from '@/api/executions.api';
 import { nodeTypesController } from '@/api/nodeTypes.api';
 import { tagsController } from '@/api/tags.api';
+import { workflowStatsController } from '@/api/workflowStats.api';
 import { loadPublicApiVersions } from '@/PublicApi';
 import * as telemetryScripts from '@/telemetry/scripts';
 import {
@@ -136,24 +137,6 @@
 	IExternalHooksClass,
 	IN8nUISettings,
 	IPackageVersions,
-<<<<<<< HEAD
-	NodeTypes,
-	Push,
-	ResponseHelper,
-	TestWebhooks,
-	WaitTracker,
-	WaitTrackerClass,
-	WebhookHelpers,
-	WebhookServer,
-	WorkflowExecuteAdditionalData,
-} from '.';
-import glob from 'fast-glob';
-import { ResponseError } from './ResponseHelper';
-
-import { toHttpNodeParameters } from './CurlConverterHelper';
-import { workflowStatsController } from './api/workflowStats.api';
-import { initErrorHandling } from './ErrorReporting';
-=======
 } from '@/Interfaces';
 import * as ActiveExecutions from '@/ActiveExecutions';
 import * as ActiveWorkflowRunner from '@/ActiveWorkflowRunner';
@@ -177,7 +160,6 @@
 import { ResponseError } from '@/ResponseHelper';
 import { toHttpNodeParameters } from '@/CurlConverterHelper';
 import { setupErrorMiddleware } from '@/ErrorReporting';
->>>>>>> 698d96a6
 
 require('body-parser-xml')(bodyParser);
 
@@ -812,7 +794,7 @@
 		this.app.use(`/${this.restEndpoint}/tags`, tagsController);
 
 		// Returns parameter values which normally get loaded from an external API or
-		// get generated dynamically
+		// get gene// Call the function with the id that causes insert to fail, ensure update is called *and* metrics aren't sentrated dynamically
 		this.app.get(
 			`/${this.restEndpoint}/node-parameter-options`,
 			ResponseHelper.send(
