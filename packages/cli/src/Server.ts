/* eslint-disable @typescript-eslint/no-unsafe-argument */
/* eslint-disable @typescript-eslint/no-unnecessary-boolean-literal-compare */
/* eslint-disable @typescript-eslint/no-unnecessary-type-assertion */
/* eslint-disable prefer-const */
/* eslint-disable @typescript-eslint/no-invalid-void-type */
/* eslint-disable @typescript-eslint/restrict-template-expressions */
/* eslint-disable @typescript-eslint/no-var-requires */
/* eslint-disable @typescript-eslint/no-shadow */
/* eslint-disable @typescript-eslint/no-unsafe-return */
/* eslint-disable @typescript-eslint/no-unused-vars */
/* eslint-disable @typescript-eslint/no-unsafe-member-access */
/* eslint-disable @typescript-eslint/no-unsafe-assignment */
import assert from 'assert';
import { exec as callbackExec } from 'child_process';
import { access as fsAccess } from 'fs/promises';
import os from 'os';
import { join as pathJoin, resolve as pathResolve } from 'path';
import { createHmac } from 'crypto';
import { promisify } from 'util';
import cookieParser from 'cookie-parser';
import express from 'express';
import { engine as expressHandlebars } from 'express-handlebars';
import type { ServeStaticOptions } from 'serve-static';
import type { FindManyOptions } from 'typeorm';
import { Not, In } from 'typeorm';
import type { AxiosRequestConfig } from 'axios';
import axios from 'axios';
import type { RequestOptions } from 'oauth-1.0a';
import clientOAuth1 from 'oauth-1.0a';

import {
	BinaryDataManager,
	Credentials,
	LoadNodeParameterOptions,
	LoadNodeListSearch,
	UserSettings,
	FileNotFoundError,
} from 'n8n-core';

import type {
	INodeCredentials,
	INodeCredentialsDetails,
	INodeListSearchResult,
	INodeParameters,
	INodePropertyOptions,
	INodeTypeNameVersion,
	ITelemetrySettings,
	WorkflowExecuteMode,
	ICredentialTypes,
	ExecutionStatus,
	IExecutionsSummary,
} from 'n8n-workflow';
import { LoggerProxy, jsonParse } from 'n8n-workflow';

// @ts-ignore
import timezones from 'google-timezones-json';
import history from 'connect-history-api-fallback';

import config from '@/config';
import { Queue } from '@/Queue';
import { getSharedWorkflowIds } from '@/WorkflowHelpers';

import { workflowsController } from '@/workflows/workflows.controller';
import {
	EDITOR_UI_DIST_DIR,
	GENERATED_STATIC_DIR,
	inDevelopment,
	N8N_VERSION,
	RESPONSE_ERROR_MESSAGES,
	TEMPLATES_DIR,
} from '@/constants';
import { credentialsController } from '@/credentials/credentials.controller';
import { oauth2CredentialController } from '@/credentials/oauth2Credential.api';
import type {
	BinaryDataRequest,
	CurlHelper,
	ExecutionRequest,
	NodeListSearchRequest,
	NodeParameterOptionsRequest,
	OAuthRequest,
	WorkflowRequest,
} from '@/requests';
import { registerController } from '@/decorators';
import {
	AuthController,
	LdapController,
	MeController,
	NodesController,
	NodeTypesController,
	OwnerController,
	PasswordResetController,
	TagsController,
	TranslationController,
	UsersController,
} from '@/controllers';

import { executionsController } from '@/executions/executions.controller';
import { workflowStatsController } from '@/api/workflowStats.api';
import { loadPublicApiVersions } from '@/PublicApi';
import {
	getInstanceBaseUrl,
	isEmailSetUp,
	isSharingEnabled,
	isUserManagementEnabled,
	whereClause,
} from '@/UserManagement/UserManagementHelper';
import { UserManagementMailer } from '@/UserManagement/email';
import * as Db from '@/Db';
import type {
	ICredentialsDb,
	ICredentialsOverwrite,
	IDiagnosticInfo,
	IExecutionFlattedDb,
	IExecutionsStopData,
	IN8nUISettings,
} from '@/Interfaces';
import { ActiveExecutions } from '@/ActiveExecutions';
import {
	CredentialsHelper,
	getCredentialForUser,
	getCredentialWithoutUser,
} from '@/CredentialsHelper';
import { CredentialsOverwrites } from '@/CredentialsOverwrites';
import { CredentialTypes } from '@/CredentialTypes';
import { LoadNodesAndCredentials } from '@/LoadNodesAndCredentials';
import { NodeTypes } from '@/NodeTypes';
import * as ResponseHelper from '@/ResponseHelper';
import { WaitTracker } from '@/WaitTracker';
import * as WebhookHelpers from '@/WebhookHelpers';
import * as WorkflowExecuteAdditionalData from '@/WorkflowExecuteAdditionalData';
import { toHttpNodeParameters } from '@/CurlConverterHelper';
import { EventBusController } from '@/eventbus/eventBus.controller';
import { isLogStreamingEnabled } from '@/eventbus/MessageEventBus/MessageEventBusHelper';
import { licenseController } from './license/license.controller';
import { Push, setupPushServer, setupPushHandler } from '@/push';
import { setupAuthMiddlewares } from './middlewares';
import { initEvents } from './events';
import {
	getLdapLoginLabel,
	handleLdapInit,
	isLdapEnabled,
	isLdapLoginEnabled,
} from './Ldap/helpers';
import { AbstractServer } from './AbstractServer';
import { configureMetrics } from './metrics';
import { setupBasicAuth } from './middlewares/basicAuth';
import { setupExternalJWTAuth } from './middlewares/externalJWTAuth';
import { PostHogClient } from './posthog';
import { eventBus } from './eventbus';
import { Container } from 'typedi';
import { InternalHooks } from './InternalHooks';
import {
	getStatusUsingPreviousExecutionStatusMethod,
	isAdvancedExecutionFiltersEnabled,
} from './executions/executionHelpers';
import { getSamlLoginLabel, isSamlLoginEnabled, isSamlLicensed } from './sso/saml/samlHelpers';
import { SamlController } from './sso/saml/routes/saml.controller.ee';
import { SamlService } from './sso/saml/saml.service.ee';
import { variablesController } from './environments/variables.controller';
import { LdapManager } from './Ldap/LdapManager.ee';
import { getVariablesLimit, isVariablesEnabled } from '@/environments/enviromentHelpers';
import { getCurrentAuthenticationMethod } from './sso/ssoHelpers';
import { isVersionControlEnabled } from './environment/versionControl/versionControlHelper';

const exec = promisify(callbackExec);

class Server extends AbstractServer {
	endpointPresetCredentials: string;

	waitTracker: WaitTracker;

	activeExecutionsInstance: ActiveExecutions;

	frontendSettings: IN8nUISettings;

	presetCredentialsLoaded: boolean;

	loadNodesAndCredentials: LoadNodesAndCredentials;

	nodeTypes: NodeTypes;

	credentialTypes: ICredentialTypes;

	postHog: PostHogClient;

	push: Push;

	constructor() {
		super();

		this.app.engine('handlebars', expressHandlebars({ defaultLayout: false }));
		this.app.set('view engine', 'handlebars');
		this.app.set('views', TEMPLATES_DIR);

		this.loadNodesAndCredentials = Container.get(LoadNodesAndCredentials);
		this.credentialTypes = Container.get(CredentialTypes);
		this.nodeTypes = Container.get(NodeTypes);

		this.activeExecutionsInstance = Container.get(ActiveExecutions);
		this.waitTracker = Container.get(WaitTracker);
		this.postHog = Container.get(PostHogClient);

		this.presetCredentialsLoaded = false;
		this.endpointPresetCredentials = config.getEnv('credentials.overwrite.endpoint');

		this.push = Container.get(Push);

		if (process.env.E2E_TESTS === 'true') {
			this.app.use('/e2e', require('./api/e2e.api').e2eController);
		}

		const urlBaseWebhook = WebhookHelpers.getWebhookBaseUrl();
		const telemetrySettings: ITelemetrySettings = {
			enabled: config.getEnv('diagnostics.enabled'),
		};

		if (telemetrySettings.enabled) {
			const conf = config.getEnv('diagnostics.config.frontend');
			const [key, url] = conf.split(';');

			if (!key || !url) {
				LoggerProxy.warn('Diagnostics frontend config is invalid');
				telemetrySettings.enabled = false;
			}

			telemetrySettings.config = { key, url };
		}

		// Define it here to avoid calling the function multiple times
		const instanceBaseUrl = getInstanceBaseUrl();

		this.frontendSettings = {
			endpointWebhook: this.endpointWebhook,
			endpointWebhookTest: this.endpointWebhookTest,
			saveDataErrorExecution: config.getEnv('executions.saveDataOnError'),
			saveDataSuccessExecution: config.getEnv('executions.saveDataOnSuccess'),
			saveManualExecutions: config.getEnv('executions.saveDataManualExecutions'),
			executionTimeout: config.getEnv('executions.timeout'),
			maxExecutionTimeout: config.getEnv('executions.maxTimeout'),
			workflowCallerPolicyDefaultOption: config.getEnv('workflows.callerPolicyDefaultOption'),
			timezone: this.timezone,
			urlBaseWebhook,
			urlBaseEditor: instanceBaseUrl,
			versionCli: '',
			oauthCallbackUrls: {
				oauth1: `${instanceBaseUrl}/${this.restEndpoint}/oauth1-credential/callback`,
				oauth2: `${instanceBaseUrl}/${this.restEndpoint}/oauth2-credential/callback`,
			},
			versionNotifications: {
				enabled: config.getEnv('versionNotifications.enabled'),
				endpoint: config.getEnv('versionNotifications.endpoint'),
				infoUrl: config.getEnv('versionNotifications.infoUrl'),
			},
			instanceId: '',
			telemetry: telemetrySettings,
			posthog: {
				enabled: config.getEnv('diagnostics.enabled'),
				apiHost: config.getEnv('diagnostics.config.posthog.apiHost'),
				apiKey: config.getEnv('diagnostics.config.posthog.apiKey'),
				autocapture: false,
				disableSessionRecording: config.getEnv(
					'diagnostics.config.posthog.disableSessionRecording',
				),
				debug: config.getEnv('logs.level') === 'debug',
			},
			personalizationSurveyEnabled:
				config.getEnv('personalization.enabled') && config.getEnv('diagnostics.enabled'),
			userActivationSurveyEnabled:
				config.getEnv('userActivationSurvey.enabled') && config.getEnv('diagnostics.enabled'),
			defaultLocale: config.getEnv('defaultLocale'),
			userManagement: {
				enabled: isUserManagementEnabled(),
				showSetupOnFirstLoad:
					config.getEnv('userManagement.disabled') === false &&
					config.getEnv('userManagement.isInstanceOwnerSetUp') === false &&
					config.getEnv('userManagement.skipInstanceOwnerSetup') === false,
				smtpSetup: isEmailSetUp(),
				authenticationMethod: getCurrentAuthenticationMethod(),
			},
			sso: {
				saml: {
					loginEnabled: false,
					loginLabel: '',
				},
				ldap: {
					loginEnabled: false,
					loginLabel: '',
				},
			},
			publicApi: {
				enabled: !config.getEnv('publicApi.disabled'),
				latestVersion: 1,
				path: config.getEnv('publicApi.path'),
				swaggerUi: {
					enabled: !config.getEnv('publicApi.swaggerUi.disabled'),
				},
			},
			workflowTagsDisabled: config.getEnv('workflowTagsDisabled'),
			logLevel: config.getEnv('logs.level'),
			hiringBannerEnabled: config.getEnv('hiringBanner.enabled'),
			templates: {
				enabled: config.getEnv('templates.enabled'),
				host: config.getEnv('templates.host'),
			},
			onboardingCallPromptEnabled: config.getEnv('onboardingCallPrompt.enabled'),
			executionMode: config.getEnv('executions.mode'),
			pushBackend: config.getEnv('push.backend'),
			communityNodesEnabled: config.getEnv('nodes.communityPackages.enabled'),
			deployment: {
				type: config.getEnv('deployment.type'),
			},
			isNpmAvailable: false,
			allowedModules: {
				builtIn: process.env.NODE_FUNCTION_ALLOW_BUILTIN,
				external: process.env.NODE_FUNCTION_ALLOW_EXTERNAL,
			},
			enterprise: {
				sharing: false,
				ldap: false,
				saml: false,
				logStreaming: false,
				advancedExecutionFilters: false,
<<<<<<< HEAD
				versionControl: false,
=======
				variables: false,
>>>>>>> 1bb98714
			},
			hideUsagePage: config.getEnv('hideUsagePage'),
			license: {
				environment: config.getEnv('license.tenantId') === 1 ? 'production' : 'staging',
			},
			variables: {
				limit: 0,
			},
		};
	}

	/**
	 * Returns the current settings for the frontend
	 */
	getSettingsForFrontend(): IN8nUISettings {
		// refresh user management status
		Object.assign(this.frontendSettings.userManagement, {
			enabled: isUserManagementEnabled(),
			authenticationMethod: getCurrentAuthenticationMethod(),
			showSetupOnFirstLoad:
				config.getEnv('userManagement.disabled') === false &&
				config.getEnv('userManagement.isInstanceOwnerSetUp') === false &&
				config.getEnv('userManagement.skipInstanceOwnerSetup') === false &&
				config.getEnv('deployment.type').startsWith('desktop_') === false,
		});

		// refresh enterprise status
		Object.assign(this.frontendSettings.enterprise, {
			sharing: isSharingEnabled(),
			logStreaming: isLogStreamingEnabled(),
			ldap: isLdapEnabled(),
			saml: isSamlLicensed(),
			advancedExecutionFilters: isAdvancedExecutionFiltersEnabled(),
<<<<<<< HEAD
			versionControl: isVersionControlEnabled(),
=======
			variables: isVariablesEnabled(),
>>>>>>> 1bb98714
		});

		if (isLdapEnabled()) {
			Object.assign(this.frontendSettings.sso.ldap, {
				loginLabel: getLdapLoginLabel(),
				loginEnabled: isLdapLoginEnabled(),
			});
		}

		if (isSamlLicensed()) {
			Object.assign(this.frontendSettings.sso.saml, {
				loginLabel: getSamlLoginLabel(),
				loginEnabled: isSamlLoginEnabled(),
			});
		}

		if (isVariablesEnabled()) {
			this.frontendSettings.variables.limit = getVariablesLimit();
		}

		if (config.get('nodes.packagesMissing').length > 0) {
			this.frontendSettings.missingPackages = true;
		}
		return this.frontendSettings;
	}

	private registerControllers(ignoredEndpoints: Readonly<string[]>) {
		const { app, externalHooks, activeWorkflowRunner, nodeTypes } = this;
		const repositories = Db.collections;
		setupAuthMiddlewares(app, ignoredEndpoints, this.restEndpoint, repositories.User);

		const logger = LoggerProxy;
		const internalHooks = Container.get(InternalHooks);
		const mailer = Container.get(UserManagementMailer);
		const postHog = this.postHog;
		const samlService = Container.get(SamlService);

		const controllers: object[] = [
			new EventBusController(),
			new AuthController({ config, internalHooks, repositories, logger, postHog }),
			new OwnerController({ config, internalHooks, repositories, logger }),
			new MeController({ externalHooks, internalHooks, repositories, logger }),
			new NodeTypesController({ config, nodeTypes }),
			new PasswordResetController({
				config,
				externalHooks,
				internalHooks,
				mailer,
				repositories,
				logger,
			}),
			new TagsController({ config, repositories, externalHooks }),
			new TranslationController(config, this.credentialTypes),
			new UsersController({
				config,
				mailer,
				externalHooks,
				internalHooks,
				repositories,
				activeWorkflowRunner,
				logger,
				postHog,
			}),
			new SamlController(samlService),
		];

		if (isLdapEnabled()) {
			const { service, sync } = LdapManager.getInstance();
			controllers.push(new LdapController(service, sync, internalHooks));
		}

		if (config.getEnv('nodes.communityPackages.enabled')) {
			controllers.push(
				new NodesController(config, this.loadNodesAndCredentials, this.push, internalHooks),
			);
		}

		controllers.forEach((controller) => registerController(app, config, controller));
	}

	async configure(): Promise<void> {
		configureMetrics(this.app);

		this.frontendSettings.isNpmAvailable = await exec('npm --version')
			.then(() => true)
			.catch(() => false);

		this.frontendSettings.versionCli = N8N_VERSION;

		this.frontendSettings.instanceId = await UserSettings.getInstanceId();

		await this.externalHooks.run('frontend.settings', [this.frontendSettings]);

		await this.postHog.init(this.frontendSettings.instanceId);

		const publicApiEndpoint = config.getEnv('publicApi.path');
		const excludeEndpoints = config.getEnv('security.excludeEndpoints');

		const ignoredEndpoints: Readonly<string[]> = [
			'assets',
			'healthz',
			'metrics',
			'e2e',
			this.endpointWebhook,
			this.endpointWebhookTest,
			this.endpointPresetCredentials,
			config.getEnv('publicApi.disabled') ? publicApiEndpoint : '',
			...excludeEndpoints.split(':'),
		].filter((u) => !!u);

		assert(
			!ignoredEndpoints.includes(this.restEndpoint),
			`REST endpoint cannot be set to any of these values: ${ignoredEndpoints.join()} `,
		);

		// eslint-disable-next-line no-useless-escape
		const authIgnoreRegex = new RegExp(`^\/(${ignoredEndpoints.join('|')})\/?.*$`);

		// Check for basic auth credentials if activated
		if (config.getEnv('security.basicAuth.active')) {
			await setupBasicAuth(this.app, config, authIgnoreRegex);
		}

		// Check for and validate JWT if configured
		if (config.getEnv('security.jwtAuth.active')) {
			await setupExternalJWTAuth(this.app, config, authIgnoreRegex);
		}

		// ----------------------------------------
		// Public API
		// ----------------------------------------

		if (!config.getEnv('publicApi.disabled')) {
			const { apiRouters, apiLatestVersion } = await loadPublicApiVersions(publicApiEndpoint);
			this.app.use(...apiRouters);
			this.frontendSettings.publicApi.latestVersion = apiLatestVersion;
		}
		// Parse cookies for easier access
		this.app.use(cookieParser());

		const { restEndpoint, app } = this;
		setupPushHandler(restEndpoint, app, isUserManagementEnabled());

		// Make sure that Vue history mode works properly
		this.app.use(
			history({
				rewrites: [
					{
						from: new RegExp(`^/(${[this.restEndpoint, ...ignoredEndpoints].join('|')})/?.*$`),
						to: (context) => {
							return context.parsedUrl.pathname!.toString();
						},
					},
				],
			}),
		);

		if (config.getEnv('executions.mode') === 'queue') {
			await Container.get(Queue).init();
		}

		await handleLdapInit();

		this.registerControllers(ignoredEndpoints);

		this.app.use(`/${this.restEndpoint}/credentials`, credentialsController);

		// ----------------------------------------
		// Workflow
		// ----------------------------------------
		this.app.use(`/${this.restEndpoint}/workflows`, workflowsController);

		// ----------------------------------------
		// License
		// ----------------------------------------
		this.app.use(`/${this.restEndpoint}/license`, licenseController);

		// ----------------------------------------
		// Workflow Statistics
		// ----------------------------------------
		this.app.use(`/${this.restEndpoint}/workflow-stats`, workflowStatsController);

		// ----------------------------------------
		// SAML
		// ----------------------------------------

		// initialize SamlService if it is licensed, even if not enabled, to
		// set up the initial environment
		if (isSamlLicensed()) {
			try {
				await Container.get(SamlService).init();
			} catch (error) {
				LoggerProxy.error(`SAML initialization failed: ${error.message}`);
			}
		}

		// ----------------------------------------
		// Variables
		// ----------------------------------------

		this.app.use(`/${this.restEndpoint}/variables`, variablesController);

		// ----------------------------------------

		// Returns parameter values which normally get loaded from an external API or
		// get generated dynamically
		this.app.get(
			`/${this.restEndpoint}/node-parameter-options`,
			ResponseHelper.send(
				async (req: NodeParameterOptionsRequest): Promise<INodePropertyOptions[]> => {
					const nodeTypeAndVersion = jsonParse(
						req.query.nodeTypeAndVersion,
					) as INodeTypeNameVersion;

					const { path, methodName } = req.query;

					const currentNodeParameters = jsonParse(
						req.query.currentNodeParameters,
					) as INodeParameters;

					let credentials: INodeCredentials | undefined;

					if (req.query.credentials) {
						credentials = jsonParse(req.query.credentials);
					}

					const loadDataInstance = new LoadNodeParameterOptions(
						nodeTypeAndVersion,
						this.nodeTypes,
						path,
						currentNodeParameters,
						credentials,
					);

					const additionalData = await WorkflowExecuteAdditionalData.getBase(
						req.user.id,
						currentNodeParameters,
					);

					if (methodName) {
						return loadDataInstance.getOptionsViaMethodName(methodName, additionalData);
					}
					// @ts-ignore
					if (req.query.loadOptions) {
						return loadDataInstance.getOptionsViaRequestProperty(
							// @ts-ignore
							jsonParse(req.query.loadOptions as string),
							additionalData,
						);
					}

					return [];
				},
			),
		);

		// Returns parameter values which normally get loaded from an external API or
		// get generated dynamically
		this.app.get(
			`/${this.restEndpoint}/nodes-list-search`,
			ResponseHelper.send(
				async (
					req: NodeListSearchRequest,
					res: express.Response,
				): Promise<INodeListSearchResult | undefined> => {
					const nodeTypeAndVersion = jsonParse(
						req.query.nodeTypeAndVersion,
					) as INodeTypeNameVersion;

					const { path, methodName } = req.query;

					if (!req.query.currentNodeParameters) {
						throw new ResponseHelper.BadRequestError(
							'Parameter currentNodeParameters is required.',
						);
					}

					const currentNodeParameters = jsonParse(
						req.query.currentNodeParameters,
					) as INodeParameters;

					let credentials: INodeCredentials | undefined;

					if (req.query.credentials) {
						credentials = jsonParse(req.query.credentials);
					}

					const listSearchInstance = new LoadNodeListSearch(
						nodeTypeAndVersion,
						this.nodeTypes,
						path,
						currentNodeParameters,
						credentials,
					);

					const additionalData = await WorkflowExecuteAdditionalData.getBase(
						req.user.id,
						currentNodeParameters,
					);

					if (methodName) {
						return listSearchInstance.getOptionsViaMethodName(
							methodName,
							additionalData,
							req.query.filter,
							req.query.paginationToken,
						);
					}

					throw new ResponseHelper.BadRequestError('Parameter methodName is required.');
				},
			),
		);

		// ----------------------------------------
		// Active Workflows
		// ----------------------------------------

		// Returns the active workflow ids
		this.app.get(
			`/${this.restEndpoint}/active`,
			ResponseHelper.send(async (req: WorkflowRequest.GetAllActive) => {
				const activeWorkflows = await this.activeWorkflowRunner.getActiveWorkflows(req.user);
				return activeWorkflows.map(({ id }) => id);
			}),
		);

		// Returns if the workflow with the given id had any activation errors
		this.app.get(
			`/${this.restEndpoint}/active/error/:id`,
			ResponseHelper.send(async (req: WorkflowRequest.GetAllActivationErrors) => {
				const { id: workflowId } = req.params;

				const shared = await Db.collections.SharedWorkflow.findOne({
					relations: ['workflow'],
					where: whereClause({
						user: req.user,
						entityType: 'workflow',
						entityId: workflowId,
					}),
				});

				if (!shared) {
					LoggerProxy.verbose('User attempted to access workflow errors without permissions', {
						workflowId,
						userId: req.user.id,
					});

					throw new ResponseHelper.BadRequestError(
						`Workflow with ID "${workflowId}" could not be found.`,
					);
				}

				return this.activeWorkflowRunner.getActivationError(workflowId);
			}),
		);

		// ----------------------------------------
		// curl-converter
		// ----------------------------------------
		this.app.post(
			`/${this.restEndpoint}/curl-to-json`,
			ResponseHelper.send(
				async (
					req: CurlHelper.ToJson,
					res: express.Response,
				): Promise<{ [key: string]: string }> => {
					const curlCommand = req.body.curlCommand ?? '';

					try {
						const parameters = toHttpNodeParameters(curlCommand);
						return ResponseHelper.flattenObject(parameters, 'parameters');
					} catch (e) {
						throw new ResponseHelper.BadRequestError('Invalid cURL command');
					}
				},
			),
		);

		// ----------------------------------------
		// OAuth1-Credential/Auth
		// ----------------------------------------

		// Authorize OAuth Data
		this.app.get(
			`/${this.restEndpoint}/oauth1-credential/auth`,
			ResponseHelper.send(async (req: OAuthRequest.OAuth1Credential.Auth): Promise<string> => {
				const { id: credentialId } = req.query;

				if (!credentialId) {
					LoggerProxy.error('OAuth1 credential authorization failed due to missing credential ID');
					throw new ResponseHelper.BadRequestError('Required credential ID is missing');
				}

				const credential = await getCredentialForUser(credentialId, req.user);

				if (!credential) {
					LoggerProxy.error(
						'OAuth1 credential authorization failed because the current user does not have the correct permissions',
						{ userId: req.user.id },
					);
					throw new ResponseHelper.NotFoundError(RESPONSE_ERROR_MESSAGES.NO_CREDENTIAL);
				}

				let encryptionKey: string;
				try {
					encryptionKey = await UserSettings.getEncryptionKey();
				} catch (error) {
					throw new ResponseHelper.InternalServerError(error.message);
				}

				const mode: WorkflowExecuteMode = 'internal';
				const timezone = config.getEnv('generic.timezone');
				const credentialsHelper = new CredentialsHelper(encryptionKey);
				const decryptedDataOriginal = await credentialsHelper.getDecrypted(
					credential as INodeCredentialsDetails,
					credential.type,
					mode,
					timezone,
					true,
				);

				const oauthCredentials = credentialsHelper.applyDefaultsAndOverwrites(
					decryptedDataOriginal,
					credential.type,
					mode,
					timezone,
				);

				const signatureMethod = oauthCredentials.signatureMethod as string;

				const oAuthOptions: clientOAuth1.Options = {
					consumer: {
						key: oauthCredentials.consumerKey as string,
						secret: oauthCredentials.consumerSecret as string,
					},
					signature_method: signatureMethod,
					// eslint-disable-next-line @typescript-eslint/naming-convention
					hash_function(base, key) {
						const algorithm = signatureMethod === 'HMAC-SHA1' ? 'sha1' : 'sha256';
						return createHmac(algorithm, key).update(base).digest('base64');
					},
				};

				const oauthRequestData = {
					oauth_callback: `${WebhookHelpers.getWebhookBaseUrl()}${
						this.restEndpoint
					}/oauth1-credential/callback?cid=${credentialId}`,
				};

				await this.externalHooks.run('oauth1.authenticate', [oAuthOptions, oauthRequestData]);

				// eslint-disable-next-line new-cap
				const oauth = new clientOAuth1(oAuthOptions);

				const options: RequestOptions = {
					method: 'POST',
					url: oauthCredentials.requestTokenUrl as string,
					data: oauthRequestData,
				};

				const data = oauth.toHeader(oauth.authorize(options));

				// @ts-ignore
				options.headers = data;

				const { data: response } = await axios.request(options as Partial<AxiosRequestConfig>);

				// Response comes as x-www-form-urlencoded string so convert it to JSON

				const paramsParser = new URLSearchParams(response);

				const responseJson = Object.fromEntries(paramsParser.entries());

				const returnUri = `${oauthCredentials.authUrl}?oauth_token=${responseJson.oauth_token}`;

				// Encrypt the data
				const credentials = new Credentials(
					credential as INodeCredentialsDetails,
					credential.type,
					credential.nodesAccess,
				);

				credentials.setData(decryptedDataOriginal, encryptionKey);
				const newCredentialsData = credentials.getDataToSave() as unknown as ICredentialsDb;

				// Add special database related data
				newCredentialsData.updatedAt = new Date();

				// Update the credentials in DB
				await Db.collections.Credentials.update(credentialId, newCredentialsData);

				LoggerProxy.verbose('OAuth1 authorization successful for new credential', {
					userId: req.user.id,
					credentialId,
				});

				return returnUri;
			}),
		);

		// Verify and store app code. Generate access tokens and store for respective credential.
		this.app.get(
			`/${this.restEndpoint}/oauth1-credential/callback`,
			async (req: OAuthRequest.OAuth1Credential.Callback, res: express.Response) => {
				try {
					const { oauth_verifier, oauth_token, cid: credentialId } = req.query;

					if (!oauth_verifier || !oauth_token) {
						const errorResponse = new ResponseHelper.ServiceUnavailableError(
							`Insufficient parameters for OAuth1 callback. Received following query parameters: ${JSON.stringify(
								req.query,
							)}`,
						);
						LoggerProxy.error(
							'OAuth1 callback failed because of insufficient parameters received',
							{
								userId: req.user?.id,
								credentialId,
							},
						);
						return ResponseHelper.sendErrorResponse(res, errorResponse);
					}

					const credential = await getCredentialWithoutUser(credentialId);

					if (!credential) {
						LoggerProxy.error('OAuth1 callback failed because of insufficient user permissions', {
							userId: req.user?.id,
							credentialId,
						});
						const errorResponse = new ResponseHelper.NotFoundError(
							RESPONSE_ERROR_MESSAGES.NO_CREDENTIAL,
						);
						return ResponseHelper.sendErrorResponse(res, errorResponse);
					}

					let encryptionKey: string;
					try {
						encryptionKey = await UserSettings.getEncryptionKey();
					} catch (error) {
						throw new ResponseHelper.InternalServerError(error.message);
					}

					const mode: WorkflowExecuteMode = 'internal';
					const timezone = config.getEnv('generic.timezone');
					const credentialsHelper = new CredentialsHelper(encryptionKey);
					const decryptedDataOriginal = await credentialsHelper.getDecrypted(
						credential as INodeCredentialsDetails,
						credential.type,
						mode,
						timezone,
						true,
					);
					const oauthCredentials = credentialsHelper.applyDefaultsAndOverwrites(
						decryptedDataOriginal,
						credential.type,
						mode,
						timezone,
					);

					const options: AxiosRequestConfig = {
						method: 'POST',
						url: oauthCredentials.accessTokenUrl as string,
						params: {
							oauth_token,
							oauth_verifier,
						},
					};

					let oauthToken;

					try {
						oauthToken = await axios.request(options);
					} catch (error) {
						LoggerProxy.error('Unable to fetch tokens for OAuth1 callback', {
							userId: req.user?.id,
							credentialId,
						});
						const errorResponse = new ResponseHelper.NotFoundError('Unable to get access tokens!');
						return ResponseHelper.sendErrorResponse(res, errorResponse);
					}

					// Response comes as x-www-form-urlencoded string so convert it to JSON

					const paramParser = new URLSearchParams(oauthToken.data);

					const oauthTokenJson = Object.fromEntries(paramParser.entries());

					decryptedDataOriginal.oauthTokenData = oauthTokenJson;

					const credentials = new Credentials(
						credential as INodeCredentialsDetails,
						credential.type,
						credential.nodesAccess,
					);
					credentials.setData(decryptedDataOriginal, encryptionKey);
					const newCredentialsData = credentials.getDataToSave() as unknown as ICredentialsDb;
					// Add special database related data
					newCredentialsData.updatedAt = new Date();
					// Save the credentials in DB
					await Db.collections.Credentials.update(credentialId, newCredentialsData);

					LoggerProxy.verbose('OAuth1 callback successful for new credential', {
						userId: req.user?.id,
						credentialId,
					});
					res.sendFile(pathResolve(TEMPLATES_DIR, 'oauth-callback.html'));
				} catch (error) {
					LoggerProxy.error('OAuth1 callback failed because of insufficient user permissions', {
						userId: req.user?.id,
						credentialId: req.query.cid,
					});
					// Error response
					return ResponseHelper.sendErrorResponse(res, error);
				}
			},
		);

		// ----------------------------------------
		// OAuth2-Credential
		// ----------------------------------------

		this.app.use(`/${this.restEndpoint}/oauth2-credential`, oauth2CredentialController);

		// ----------------------------------------
		// Executions
		// ----------------------------------------

		this.app.use(`/${this.restEndpoint}/executions`, executionsController);

		// ----------------------------------------
		// Executing Workflows
		// ----------------------------------------

		// Returns all the currently working executions
		this.app.get(
			`/${this.restEndpoint}/executions-current`,
			ResponseHelper.send(
				async (req: ExecutionRequest.GetAllCurrent): Promise<IExecutionsSummary[]> => {
					if (config.getEnv('executions.mode') === 'queue') {
						const queue = Container.get(Queue);
						const currentJobs = await queue.getJobs(['active', 'waiting']);

						const currentlyRunningQueueIds = currentJobs.map((job) => job.data.executionId);

						const currentlyRunningManualExecutions =
							this.activeExecutionsInstance.getActiveExecutions();
						const manualExecutionIds = currentlyRunningManualExecutions.map(
							(execution) => execution.id,
						);

						const currentlyRunningExecutionIds =
							currentlyRunningQueueIds.concat(manualExecutionIds);

						if (!currentlyRunningExecutionIds.length) return [];

						const findOptions: FindManyOptions<IExecutionFlattedDb> = {
							select: ['id', 'workflowId', 'mode', 'retryOf', 'startedAt', 'stoppedAt', 'status'],
							order: { id: 'DESC' },
							where: {
								id: In(currentlyRunningExecutionIds),
								status: Not(In(['finished', 'stopped', 'failed', 'crashed'] as ExecutionStatus[])),
							},
						};

						const sharedWorkflowIds = await getSharedWorkflowIds(req.user);

						if (!sharedWorkflowIds.length) return [];

						if (req.query.filter) {
							const { workflowId, status, finished } = jsonParse<any>(req.query.filter);
							if (workflowId && sharedWorkflowIds.includes(workflowId)) {
								Object.assign(findOptions.where!, { workflowId });
							}
							if (status) {
								Object.assign(findOptions.where!, { status: In(status) });
							}
							if (finished) {
								Object.assign(findOptions.where!, { finished });
							}
						} else {
							Object.assign(findOptions.where!, { workflowId: In(sharedWorkflowIds) });
						}

						const executions = await Db.collections.Execution.find(findOptions);

						if (!executions.length) return [];

						return executions.map((execution) => {
							if (!execution.status) {
								execution.status = getStatusUsingPreviousExecutionStatusMethod(execution);
							}
							return {
								id: execution.id,
								workflowId: execution.workflowId,
								mode: execution.mode,
								retryOf: execution.retryOf !== null ? execution.retryOf : undefined,
								startedAt: new Date(execution.startedAt),
								status: execution.status ?? null,
								stoppedAt: execution.stoppedAt ?? null,
							} as IExecutionsSummary;
						});
					}

					const executingWorkflows = this.activeExecutionsInstance.getActiveExecutions();

					const returnData: IExecutionsSummary[] = [];

					const filter = req.query.filter ? jsonParse<any>(req.query.filter) : {};

					const sharedWorkflowIds = await getSharedWorkflowIds(req.user);

					for (const data of executingWorkflows) {
						if (
							(filter.workflowId !== undefined && filter.workflowId !== data.workflowId) ||
							(data.workflowId !== undefined && !sharedWorkflowIds.includes(data.workflowId))
						) {
							continue;
						}

						returnData.push({
							id: data.id,
							workflowId: data.workflowId === undefined ? '' : data.workflowId,
							mode: data.mode,
							retryOf: data.retryOf,
							startedAt: new Date(data.startedAt),
							status: data.status,
						});
					}

					returnData.sort((a, b) => Number(b.id) - Number(a.id));

					return returnData;
				},
			),
		);

		// Forces the execution to stop
		this.app.post(
			`/${this.restEndpoint}/executions-current/:id/stop`,
			ResponseHelper.send(async (req: ExecutionRequest.Stop): Promise<IExecutionsStopData> => {
				const { id: executionId } = req.params;

				const sharedWorkflowIds = await getSharedWorkflowIds(req.user);

				if (!sharedWorkflowIds.length) {
					throw new ResponseHelper.NotFoundError('Execution not found');
				}

				const execution = await Db.collections.Execution.findOne({
					where: {
						id: executionId,
						workflowId: In(sharedWorkflowIds),
					},
				});

				if (!execution) {
					throw new ResponseHelper.NotFoundError('Execution not found');
				}

				if (config.getEnv('executions.mode') === 'queue') {
					// Manual executions should still be stoppable, so
					// try notifying the `activeExecutions` to stop it.
					const result = await this.activeExecutionsInstance.stopExecution(req.params.id);

					if (result === undefined) {
						// If active execution could not be found check if it is a waiting one
						try {
							return await this.waitTracker.stopExecution(req.params.id);
						} catch (error) {
							// Ignore, if it errors as then it is probably a currently running
							// execution
						}
					} else {
						return {
							mode: result.mode,
							startedAt: new Date(result.startedAt),
							stoppedAt: result.stoppedAt ? new Date(result.stoppedAt) : undefined,
							finished: result.finished,
							status: result.status,
						} as IExecutionsStopData;
					}

					const queue = Container.get(Queue);
					const currentJobs = await queue.getJobs(['active', 'waiting']);

					const job = currentJobs.find((job) => job.data.executionId === req.params.id);

					if (!job) {
						throw new Error(`Could not stop "${req.params.id}" as it is no longer in queue.`);
					} else {
						await queue.stopJob(job);
					}

					const executionDb = (await Db.collections.Execution.findOneBy({
						id: req.params.id,
					})) as IExecutionFlattedDb;
					const fullExecutionData = ResponseHelper.unflattenExecutionData(executionDb);

					const returnData: IExecutionsStopData = {
						mode: fullExecutionData.mode,
						startedAt: new Date(fullExecutionData.startedAt),
						stoppedAt: fullExecutionData.stoppedAt
							? new Date(fullExecutionData.stoppedAt)
							: undefined,
						finished: fullExecutionData.finished,
						status: fullExecutionData.status,
					};

					return returnData;
				}

				// Stop the execution and wait till it is done and we got the data
				const result = await this.activeExecutionsInstance.stopExecution(executionId);

				let returnData: IExecutionsStopData;
				if (result === undefined) {
					// If active execution could not be found check if it is a waiting one
					returnData = await this.waitTracker.stopExecution(executionId);
				} else {
					returnData = {
						mode: result.mode,
						startedAt: new Date(result.startedAt),
						stoppedAt: result.stoppedAt ? new Date(result.stoppedAt) : undefined,
						finished: result.finished,
						status: result.status,
					};
				}

				return returnData;
			}),
		);

		// ----------------------------------------
		// Options
		// ----------------------------------------

		// Returns all the available timezones
		this.app.get(
			`/${this.restEndpoint}/options/timezones`,
			ResponseHelper.send(async (req: express.Request, res: express.Response): Promise<object> => {
				return timezones;
			}),
		);

		// ----------------------------------------
		// Binary data
		// ----------------------------------------

		// Download binary
		this.app.get(
			`/${this.restEndpoint}/data/:path`,
			async (req: BinaryDataRequest, res: express.Response): Promise<void> => {
				// TODO UM: check if this needs permission check for UM
				const identifier = req.params.path;
				const binaryDataManager = BinaryDataManager.getInstance();
				try {
					const binaryPath = binaryDataManager.getBinaryPath(identifier);
					let { mode, fileName, mimeType } = req.query;
					if (!fileName || !mimeType) {
						try {
							const metadata = await binaryDataManager.getBinaryMetadata(identifier);
							fileName = metadata.fileName;
							mimeType = metadata.mimeType;
							res.setHeader('Content-Length', metadata.fileSize);
						} catch {}
					}
					if (mimeType) res.setHeader('Content-Type', mimeType);
					if (mode === 'download') {
						res.setHeader('Content-Disposition', `attachment; filename="${fileName}"`);
					}
					res.sendFile(binaryPath);
				} catch (error) {
					if (error instanceof FileNotFoundError) res.writeHead(404).end();
					else throw error;
				}
			},
		);

		// ----------------------------------------
		// Settings
		// ----------------------------------------

		// Returns the current settings for the UI
		this.app.get(
			`/${this.restEndpoint}/settings`,
			ResponseHelper.send(
				async (req: express.Request, res: express.Response): Promise<IN8nUISettings> => {
					void Container.get(InternalHooks).onFrontendSettingsAPI(req.headers.sessionid as string);

					return this.getSettingsForFrontend();
				},
			),
		);

		// ----------------------------------------
		// EventBus Setup
		// ----------------------------------------

		if (!eventBus.isInitialized) {
			await eventBus.initialize();
		}

		// ----------------------------------------
		// Webhooks
		// ----------------------------------------

		if (!config.getEnv('endpoints.disableProductionWebhooksOnMainProcess')) {
			this.setupWebhookEndpoint();
			this.setupWaitingWebhookEndpoint();
		}

		this.setupTestWebhookEndpoint();

		if (this.endpointPresetCredentials !== '') {
			// POST endpoint to set preset credentials
			this.app.post(
				`/${this.endpointPresetCredentials}`,
				async (req: express.Request, res: express.Response) => {
					if (!this.presetCredentialsLoaded) {
						const body = req.body as ICredentialsOverwrite;

						if (req.headers['content-type'] !== 'application/json') {
							ResponseHelper.sendErrorResponse(
								res,
								new Error(
									'Body must be a valid JSON, make sure the content-type is application/json',
								),
							);
							return;
						}

						CredentialsOverwrites().setData(body);

						await this.loadNodesAndCredentials.generateTypesForFrontend();

						this.presetCredentialsLoaded = true;

						ResponseHelper.sendSuccessResponse(res, { success: true }, true, 200);
					} else {
						ResponseHelper.sendErrorResponse(res, new Error('Preset credentials can be set once'));
					}
				},
			);
		}

		if (!config.getEnv('endpoints.disableUi')) {
			const staticOptions: ServeStaticOptions = {
				cacheControl: false,
				setHeaders: (res: express.Response, path: string) => {
					const isIndex = path === pathJoin(GENERATED_STATIC_DIR, 'index.html');
					const cacheControl = isIndex
						? 'no-cache, no-store, must-revalidate'
						: 'max-age=86400, immutable';
					res.header('Cache-Control', cacheControl);
				},
			};

			const serveIcons: express.RequestHandler = async (req, res) => {
				let { scope, packageName } = req.params;
				if (scope) packageName = `@${scope}/${packageName}`;
				const loader = this.loadNodesAndCredentials.loaders[packageName];
				if (loader) {
					const pathPrefix = `/icons/${packageName}/`;
					const filePath = pathResolve(
						loader.directory,
						req.originalUrl.substring(pathPrefix.length),
					);
					try {
						await fsAccess(filePath);
						return res.sendFile(filePath);
					} catch {}
				}

				res.sendStatus(404);
			};

			this.app.use('/icons/@:scope/:packageName/*/*.(svg|png)', serveIcons);
			this.app.use('/icons/:packageName/*/*.(svg|png)', serveIcons);

			this.app.use(
				'/',
				express.static(GENERATED_STATIC_DIR),
				express.static(EDITOR_UI_DIST_DIR, staticOptions),
			);

			const startTime = new Date().toUTCString();
			this.app.use('/index.html', (req, res, next) => {
				res.setHeader('Last-Modified', startTime);
				next();
			});
		} else {
			this.app.use('/', express.static(GENERATED_STATIC_DIR));
		}
	}

	protected setupPushServer(): void {
		const { restEndpoint, server, app } = this;
		setupPushServer(restEndpoint, server, app);
	}
}

export async function start(): Promise<void> {
	const app = new Server();
	await app.start();

	const cpus = os.cpus();
	const binaryDataConfig = config.getEnv('binaryDataManager');
	const diagnosticInfo: IDiagnosticInfo = {
		basicAuthActive: config.getEnv('security.basicAuth.active'),
		databaseType: config.getEnv('database.type'),
		disableProductionWebhooksOnMainProcess: config.getEnv(
			'endpoints.disableProductionWebhooksOnMainProcess',
		),
		notificationsEnabled: config.getEnv('versionNotifications.enabled'),
		versionCli: N8N_VERSION,
		systemInfo: {
			os: {
				type: os.type(),
				version: os.version(),
			},
			memory: os.totalmem() / 1024,
			cpus: {
				count: cpus.length,
				model: cpus[0].model,
				speed: cpus[0].speed,
			},
		},
		executionVariables: {
			executions_process: config.getEnv('executions.process'),
			executions_mode: config.getEnv('executions.mode'),
			executions_timeout: config.getEnv('executions.timeout'),
			executions_timeout_max: config.getEnv('executions.maxTimeout'),
			executions_data_save_on_error: config.getEnv('executions.saveDataOnError'),
			executions_data_save_on_success: config.getEnv('executions.saveDataOnSuccess'),
			executions_data_save_on_progress: config.getEnv('executions.saveExecutionProgress'),
			executions_data_save_manual_executions: config.getEnv('executions.saveDataManualExecutions'),
			executions_data_prune: config.getEnv('executions.pruneData'),
			executions_data_max_age: config.getEnv('executions.pruneDataMaxAge'),
			executions_data_prune_timeout: config.getEnv('executions.pruneDataTimeout'),
		},
		deploymentType: config.getEnv('deployment.type'),
		binaryDataMode: binaryDataConfig.mode,
		n8n_multi_user_allowed: isUserManagementEnabled(),
		smtp_set_up: config.getEnv('userManagement.emails.mode') === 'smtp',
		ldap_allowed: isLdapEnabled(),
	};

	// Set up event handling
	initEvents();

	if (inDevelopment && process.env.N8N_DEV_RELOAD === 'true') {
		const { reloadNodesAndCredentials } = await import('@/ReloadNodesAndCredentials');
		await reloadNodesAndCredentials(app.loadNodesAndCredentials, app.nodeTypes, app.push);
	}

	void Db.collections.Workflow.findOne({
		select: ['createdAt'],
		order: { createdAt: 'ASC' },
		where: {},
	}).then(async (workflow) =>
		Container.get(InternalHooks).onServerStarted(diagnosticInfo, workflow?.createdAt),
	);
}<|MERGE_RESOLUTION|>--- conflicted
+++ resolved
@@ -320,11 +320,8 @@
 				saml: false,
 				logStreaming: false,
 				advancedExecutionFilters: false,
-<<<<<<< HEAD
+				variables: false,
 				versionControl: false,
-=======
-				variables: false,
->>>>>>> 1bb98714
 			},
 			hideUsagePage: config.getEnv('hideUsagePage'),
 			license: {
@@ -358,11 +355,8 @@
 			ldap: isLdapEnabled(),
 			saml: isSamlLicensed(),
 			advancedExecutionFilters: isAdvancedExecutionFiltersEnabled(),
-<<<<<<< HEAD
+			variables: isVariablesEnabled(),
 			versionControl: isVersionControlEnabled(),
-=======
-			variables: isVariablesEnabled(),
->>>>>>> 1bb98714
 		});
 
 		if (isLdapEnabled()) {
