--- conflicted
+++ resolved
@@ -3,13 +3,7 @@
 import { EventMessageTypeNames } from 'n8n-workflow';
 import type { AbstractEventMessageOptions } from './AbstractEventMessageOptions';
 import type { AbstractEventPayload } from './AbstractEventPayload';
-<<<<<<< HEAD
 import { EventNamesNodeType } from '.';
-=======
-
-export const eventNamesNode = ['n8n.node.started', 'n8n.node.finished'] as const;
-export type EventNamesNodeType = (typeof eventNamesNode)[number];
->>>>>>> c93664a5
 
 // --------------------------------------
 // EventMessage class for Node events
