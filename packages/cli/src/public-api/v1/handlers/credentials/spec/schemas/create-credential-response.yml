required:
  - id
  - name
  - type
  - createdAt
  - updatedAt
type: object
properties:
  id:
    type: string
    readOnly: true
    example: vHxaz5UaCghVYl9C
  name:
    type: string
    example: John's Github account
  type:
    type: string
<<<<<<< HEAD
    example: github
  projectId:
    type: string
    example: UGNLeiSv2D99tUNJ
=======
    example: githubApi
>>>>>>> 000cccb6
  createdAt:
    type: string
    format: date-time
    readOnly: true
    example: '2022-04-29T11:02:29.842Z'
  updatedAt:
    type: string
    format: date-time
    readOnly: true
    example: '2022-04-29T11:02:29.842Z'<|MERGE_RESOLUTION|>--- conflicted
+++ resolved
@@ -15,14 +15,10 @@
     example: John's Github account
   type:
     type: string
-<<<<<<< HEAD
-    example: github
+    example: githubApi
   projectId:
     type: string
     example: UGNLeiSv2D99tUNJ
-=======
-    example: githubApi
->>>>>>> 000cccb6
   createdAt:
     type: string
     format: date-time
