--- conflicted
+++ resolved
@@ -10,20 +10,11 @@
 import validator from 'validator';
 import YAML from 'yamljs';
 
-<<<<<<< HEAD
-import { License } from '@/license';
-import { UrlService } from '@/services/url.service';
-import type { AuthenticatedRequest } from '@/requests';
-import { GlobalConfig } from '@n8n/config';
-import { EventService } from '@/events/event.service';
 import { ApiKeysRepository } from '@/databases/repositories/api-keys.repository';
-=======
-import { UserRepository } from '@/databases/repositories/user.repository';
 import { EventService } from '@/events/event.service';
 import { License } from '@/license';
 import type { AuthenticatedRequest } from '@/requests';
 import { UrlService } from '@/services/url.service';
->>>>>>> aa283b75
 
 async function createApiRouter(
 	version: string,
