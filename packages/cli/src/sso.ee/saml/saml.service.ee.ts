<<<<<<< HEAD
import { Container, Service } from '@n8n/di';
=======
import type { SamlPreferences } from '@n8n/api-types';
>>>>>>> 80ea3814
import axios from 'axios';
import type express from 'express';
import https from 'https';
import { Logger } from 'n8n-core';
import { ApplicationError, jsonParse } from 'n8n-workflow';
import type { IdentityProviderInstance, ServiceProviderInstance } from 'samlify';
import type { BindingContext, PostBindingContext } from 'samlify/types/src/entity';
<<<<<<< HEAD
=======
import { Service } from 'typedi';
>>>>>>> 80ea3814

import type { Settings } from '@/databases/entities/settings';
import type { User } from '@/databases/entities/user';
import { SettingsRepository } from '@/databases/repositories/settings.repository';
import { UserRepository } from '@/databases/repositories/user.repository';
import { AuthError } from '@/errors/response-errors/auth.error';
import { BadRequestError } from '@/errors/response-errors/bad-request.error';
import { UrlService } from '@/services/url.service';

import { SAML_PREFERENCES_DB_KEY } from './constants';
import { InvalidSamlMetadataError } from './errors/invalid-saml-metadata.error';
import {
	createUserFromSamlAttributes,
	getMappedSamlAttributesFromFlowResult,
	getSamlLoginLabel,
	isSamlLicensedAndEnabled,
	isSamlLoginEnabled,
	setSamlLoginEnabled,
	setSamlLoginLabel,
	updateUserFromSamlAttributes,
} from './saml-helpers';
import { SamlValidator } from './saml-validator';
import { getServiceProviderInstance } from './service-provider.ee';
import type { SamlLoginBinding, SamlUserAttributes } from './types';
import { isSsoJustInTimeProvisioningEnabled } from '../sso-helpers';

@Service()
export class SamlService {
	private identityProviderInstance: IdentityProviderInstance | undefined;

	// eslint-disable-next-line @typescript-eslint/consistent-type-imports
	private samlify: typeof import('samlify') | undefined;

	private _samlPreferences: SamlPreferences = {
		mapping: {
			email: 'http://schemas.xmlsoap.org/ws/2005/05/identity/claims/emailaddress',
			firstName: 'http://schemas.xmlsoap.org/ws/2005/05/identity/claims/firstname',
			lastName: 'http://schemas.xmlsoap.org/ws/2005/05/identity/claims/lastname',
			userPrincipalName: 'http://schemas.xmlsoap.org/ws/2005/05/identity/claims/upn',
		},
		metadata: '',
		metadataUrl: '',
		ignoreSSL: false,
		loginBinding: 'redirect',
		acsBinding: 'post',
		authnRequestsSigned: false,
		loginEnabled: false,
		loginLabel: 'SAML',
		wantAssertionsSigned: true,
		wantMessageSigned: true,
		relayState: this.urlService.getInstanceBaseUrl(),
		signatureConfig: {
			prefix: 'ds',
			location: {
				reference: '/samlp:Response/saml:Issuer',
				action: 'after',
			},
		},
	};

	get samlPreferences(): SamlPreferences {
		return {
			...this._samlPreferences,
			loginEnabled: isSamlLoginEnabled(),
			loginLabel: getSamlLoginLabel(),
		};
	}

	constructor(
		private readonly logger: Logger,
		private readonly urlService: UrlService,
		private readonly validator: SamlValidator,
		private readonly userRepository: UserRepository,
		private readonly settingsRepository: SettingsRepository,
	) {}

	async init(): Promise<void> {
		try {
			// load preferences first but do not apply so as to not load samlify unnecessarily
			await this.loadFromDbAndApplySamlPreferences(false);
			await this.validator.init();
			if (isSamlLicensedAndEnabled()) {
				await this.loadSamlify();
				await this.loadFromDbAndApplySamlPreferences(true);
			}
		} catch (error) {
			// If the SAML configuration has been corrupted in the database we'll
			// delete the corrupted configuration and enable email logins again.
			if (error instanceof InvalidSamlMetadataError || error instanceof SyntaxError) {
				this.logger.warn(
					`SAML initialization failed because of invalid metadata in database: ${error.message}. IMPORTANT: Disabling SAML and switching to email-based login for all users. Please review your configuration and re-enable SAML.`,
				);
				await this.reset();
			} else {
				throw error;
			}
		}
	}

	async loadSamlify() {
		if (this.samlify === undefined) {
			this.logger.debug('Loading samlify library into memory');
			this.samlify = await import('samlify');
		}

		this.samlify.setSchemaValidator({
			validate: async (response: string) => {
				const valid = await this.validator.validateResponse(response);
				if (!valid) {
					throw new InvalidSamlMetadataError();
				}
			},
		});
	}

	getIdentityProviderInstance(forceRecreate = false): IdentityProviderInstance {
		if (this.samlify === undefined) {
			throw new ApplicationError('Samlify is not initialized');
		}
		if (this.identityProviderInstance === undefined || forceRecreate) {
			this.identityProviderInstance = this.samlify.IdentityProvider({
				metadata: this._samlPreferences.metadata,
			});
		}

		return this.identityProviderInstance;
	}

	getServiceProviderInstance(): ServiceProviderInstance {
		if (this.samlify === undefined) {
			throw new ApplicationError('Samlify is not initialized');
		}
		return getServiceProviderInstance(this._samlPreferences, this.samlify);
	}

	async getLoginRequestUrl(
		relayState?: string,
		binding?: SamlLoginBinding,
	): Promise<{
		binding: SamlLoginBinding;
		context: BindingContext | PostBindingContext;
	}> {
		await this.loadSamlify();
		if (binding === undefined) binding = this._samlPreferences.loginBinding ?? 'redirect';
		if (binding === 'post') {
			return {
				binding,
				context: this.getPostLoginRequestUrl(relayState),
			};
		} else {
			return {
				binding,
				context: this.getRedirectLoginRequestUrl(relayState),
			};
		}
	}

	private getRedirectLoginRequestUrl(relayState?: string): BindingContext {
		const sp = this.getServiceProviderInstance();
		sp.entitySetting.relayState = relayState ?? this.urlService.getInstanceBaseUrl();
		const loginRequest = sp.createLoginRequest(this.getIdentityProviderInstance(), 'redirect');
		return loginRequest;
	}

	private getPostLoginRequestUrl(relayState?: string): PostBindingContext {
		const sp = this.getServiceProviderInstance();
		sp.entitySetting.relayState = relayState ?? this.urlService.getInstanceBaseUrl();
		const loginRequest = sp.createLoginRequest(
			this.getIdentityProviderInstance(),
			'post',
		) as PostBindingContext;
		return loginRequest;
	}

	async handleSamlLogin(
		req: express.Request,
		binding: SamlLoginBinding,
	): Promise<{
		authenticatedUser: User | undefined;
		attributes: SamlUserAttributes;
		onboardingRequired: boolean;
	}> {
		const attributes = await this.getAttributesFromLoginResponse(req, binding);
		if (attributes.email) {
			const lowerCasedEmail = attributes.email.toLowerCase();
			const user = await this.userRepository.findOne({
				where: { email: lowerCasedEmail },
				relations: ['authIdentities'],
			});
			if (user) {
				// Login path for existing users that are fully set up and that have a SAML authIdentity set up
				if (
					user.authIdentities.find(
						(e) => e.providerType === 'saml' && e.providerId === attributes.userPrincipalName,
					)
				) {
					return {
						authenticatedUser: user,
						attributes,
						onboardingRequired: false,
					};
				} else {
					// Login path for existing users that are NOT fully set up for SAML
					const updatedUser = await updateUserFromSamlAttributes(user, attributes);
					const onboardingRequired = !updatedUser.firstName || !updatedUser.lastName;
					return {
						authenticatedUser: updatedUser,
						attributes,
						onboardingRequired,
					};
				}
			} else {
				// New users to be created JIT based on SAML attributes
				if (isSsoJustInTimeProvisioningEnabled()) {
					const newUser = await createUserFromSamlAttributes(attributes);
					return {
						authenticatedUser: newUser,
						attributes,
						onboardingRequired: true,
					};
				}
			}
		}
		return {
			authenticatedUser: undefined,
			attributes,
			onboardingRequired: false,
		};
	}

	async setSamlPreferences(prefs: Partial<SamlPreferences>): Promise<SamlPreferences | undefined> {
		await this.loadSamlify();
		await this.loadPreferencesWithoutValidation(prefs);
		if (prefs.metadataUrl) {
			const fetchedMetadata = await this.fetchMetadataFromUrl();
			if (fetchedMetadata) {
				this._samlPreferences.metadata = fetchedMetadata;
			}
		} else if (prefs.metadata) {
			const validationResult = await this.validator.validateMetadata(prefs.metadata);
			if (!validationResult) {
				throw new InvalidSamlMetadataError();
			}
		}
		this.getIdentityProviderInstance(true);
		const result = await this.saveSamlPreferencesToDb();
		return result;
	}

	async loadPreferencesWithoutValidation(prefs: Partial<SamlPreferences>) {
		this._samlPreferences.loginBinding = prefs.loginBinding ?? this._samlPreferences.loginBinding;
		this._samlPreferences.metadata = prefs.metadata ?? this._samlPreferences.metadata;
		this._samlPreferences.mapping = prefs.mapping ?? this._samlPreferences.mapping;
		this._samlPreferences.ignoreSSL = prefs.ignoreSSL ?? this._samlPreferences.ignoreSSL;
		this._samlPreferences.acsBinding = prefs.acsBinding ?? this._samlPreferences.acsBinding;
		this._samlPreferences.signatureConfig =
			prefs.signatureConfig ?? this._samlPreferences.signatureConfig;
		this._samlPreferences.authnRequestsSigned =
			prefs.authnRequestsSigned ?? this._samlPreferences.authnRequestsSigned;
		this._samlPreferences.wantAssertionsSigned =
			prefs.wantAssertionsSigned ?? this._samlPreferences.wantAssertionsSigned;
		this._samlPreferences.wantMessageSigned =
			prefs.wantMessageSigned ?? this._samlPreferences.wantMessageSigned;
		if (prefs.metadataUrl) {
			this._samlPreferences.metadataUrl = prefs.metadataUrl;
		} else if (prefs.metadata) {
			// remove metadataUrl if metadata is set directly
			this._samlPreferences.metadataUrl = undefined;
			this._samlPreferences.metadata = prefs.metadata;
		}
		await setSamlLoginEnabled(prefs.loginEnabled ?? isSamlLoginEnabled());
		setSamlLoginLabel(prefs.loginLabel ?? getSamlLoginLabel());
	}

	async loadFromDbAndApplySamlPreferences(apply = true): Promise<SamlPreferences | undefined> {
		const samlPreferences = await this.settingsRepository.findOne({
			where: { key: SAML_PREFERENCES_DB_KEY },
		});
		if (samlPreferences) {
			const prefs = jsonParse<SamlPreferences>(samlPreferences.value);
			if (prefs) {
				if (apply) {
					await this.setSamlPreferences(prefs);
				} else {
					await this.loadPreferencesWithoutValidation(prefs);
				}
				return prefs;
			}
		}
		return;
	}

	async saveSamlPreferencesToDb(): Promise<SamlPreferences | undefined> {
		const samlPreferences = await this.settingsRepository.findOne({
			where: { key: SAML_PREFERENCES_DB_KEY },
		});
		const settingsValue = JSON.stringify(this.samlPreferences);
		let result: Settings;
		if (samlPreferences) {
			samlPreferences.value = settingsValue;
			result = await this.settingsRepository.save(samlPreferences, {
				transaction: false,
			});
		} else {
			result = await this.settingsRepository.save(
				{
					key: SAML_PREFERENCES_DB_KEY,
					value: settingsValue,
					loadOnStartup: true,
				},
				{ transaction: false },
			);
		}
		if (result) return jsonParse<SamlPreferences>(result.value);
		return;
	}

	async fetchMetadataFromUrl(): Promise<string | undefined> {
		await this.loadSamlify();
		if (!this._samlPreferences.metadataUrl)
			throw new BadRequestError('Error fetching SAML Metadata, no Metadata URL set');
		try {
			// TODO:SAML: this will not work once axios is upgraded to > 1.2.0 (see checkServerIdentity)
			const agent = new https.Agent({
				rejectUnauthorized: !this._samlPreferences.ignoreSSL,
			});
			const response = await axios.get(this._samlPreferences.metadataUrl, { httpsAgent: agent });
			if (response.status === 200 && response.data) {
				const xml = (await response.data) as string;
				const validationResult = await this.validator.validateMetadata(xml);
				if (!validationResult) {
					throw new BadRequestError(
						`Data received from ${this._samlPreferences.metadataUrl} is not valid SAML metadata.`,
					);
				}
				return xml;
			}
		} catch (error) {
			throw new BadRequestError(
				`Error fetching SAML Metadata from ${this._samlPreferences.metadataUrl}: ${error}`,
			);
		}
		return;
	}

	async getAttributesFromLoginResponse(
		req: express.Request,
		binding: SamlLoginBinding,
	): Promise<SamlUserAttributes> {
		let parsedSamlResponse;
		if (!this._samlPreferences.mapping)
			throw new BadRequestError('Error fetching SAML Attributes, no Attribute mapping set');
		try {
			await this.loadSamlify();
			parsedSamlResponse = await this.getServiceProviderInstance().parseLoginResponse(
				this.getIdentityProviderInstance(),
				binding,
				req,
			);
		} catch (error) {
			// throw error;
			throw new AuthError(
				// INFO: The error can be a string. Samlify rejects promises with strings.
				`SAML Authentication failed. Could not parse SAML response. ${error instanceof Error ? error.message : error}`,
			);
		}
		const { attributes, missingAttributes } = getMappedSamlAttributesFromFlowResult(
			parsedSamlResponse,
			this._samlPreferences.mapping,
		);
		if (!attributes) {
			throw new AuthError('SAML Authentication failed. Invalid SAML response.');
		}
		if (missingAttributes.length > 0) {
			throw new AuthError(
				`SAML Authentication failed. Invalid SAML response (missing attributes: ${missingAttributes.join(
					', ',
				)}).`,
			);
		}
		return attributes;
	}

	/**
	 * Disables SAML, switches to email based logins and deletes the SAML
	 * configuration from the database.
	 */
	async reset() {
		await setSamlLoginEnabled(false);
		await this.settingsRepository.delete({ key: SAML_PREFERENCES_DB_KEY });
	}
}<|MERGE_RESOLUTION|>--- conflicted
+++ resolved
@@ -1,8 +1,5 @@
-<<<<<<< HEAD
-import { Container, Service } from '@n8n/di';
-=======
 import type { SamlPreferences } from '@n8n/api-types';
->>>>>>> 80ea3814
+import { Service } from '@n8n/di';
 import axios from 'axios';
 import type express from 'express';
 import https from 'https';
@@ -10,10 +7,6 @@
 import { ApplicationError, jsonParse } from 'n8n-workflow';
 import type { IdentityProviderInstance, ServiceProviderInstance } from 'samlify';
 import type { BindingContext, PostBindingContext } from 'samlify/types/src/entity';
-<<<<<<< HEAD
-=======
-import { Service } from 'typedi';
->>>>>>> 80ea3814
 
 import type { Settings } from '@/databases/entities/settings';
 import type { User } from '@/databases/entities/user';
