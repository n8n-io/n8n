--- conflicted
+++ resolved
@@ -1,8 +1,5 @@
-<<<<<<< HEAD
+import type { SamlPreferences } from '@n8n/api-types';
 import { Container } from '@n8n/di';
-=======
-import type { SamlPreferences } from '@n8n/api-types';
->>>>>>> 80ea3814
 import type { ServiceProviderInstance } from 'samlify';
 
 import { UrlService } from '@/services/url.service';
