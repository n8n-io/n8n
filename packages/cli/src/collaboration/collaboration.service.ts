<<<<<<< HEAD
import { Service } from 'typedi';
import type { PushPayload } from '@n8n/api-types';
=======
>>>>>>> 45dccf3d
import type { Workflow } from 'n8n-workflow';
import { ApplicationError, ErrorReporterProxy } from 'n8n-workflow';
import { Service } from 'typedi';

<<<<<<< HEAD
=======
import { CollaborationState } from '@/collaboration/collaboration.state';
import type { User } from '@/databases/entities/user';
import { UserRepository } from '@/databases/repositories/user.repository';
import type { ICollaboratorsChanged } from '@/interfaces';
>>>>>>> 45dccf3d
import { Push } from '@/push';
import type { OnPushMessage } from '@/push/types';
import { AccessService } from '@/services/access.service';

import type { WorkflowClosedMessage, WorkflowOpenedMessage } from './collaboration.message';
import { parseWorkflowMessage } from './collaboration.message';

/**
 * Service for managing collaboration feature between users. E.g. keeping
 * track of active users for a workflow.
 */
@Service()
export class CollaborationService {
	constructor(
		private readonly push: Push,
		private readonly state: CollaborationState,
		private readonly userRepository: UserRepository,
		private readonly accessService: AccessService,
	) {}

	init() {
		this.push.on('message', async (event: OnPushMessage) => {
			try {
				await this.handleUserMessage(event.userId, event.msg);
			} catch (error) {
				ErrorReporterProxy.error(
					new ApplicationError('Error handling CollaborationService push message', {
						extra: {
							msg: event.msg,
							userId: event.userId,
						},
						cause: error,
					}),
				);
			}
		});
	}

	async handleUserMessage(userId: User['id'], msg: unknown) {
		const workflowMessage = await parseWorkflowMessage(msg);

		if (workflowMessage.type === 'workflowOpened') {
			await this.handleWorkflowOpened(userId, workflowMessage);
		} else if (workflowMessage.type === 'workflowClosed') {
			await this.handleWorkflowClosed(userId, workflowMessage);
		}
	}

	private async handleWorkflowOpened(userId: User['id'], msg: WorkflowOpenedMessage) {
		const { workflowId } = msg;

		if (!(await this.accessService.hasReadAccess(userId, workflowId))) {
			return;
		}

		await this.state.addCollaborator(workflowId, userId);

		await this.sendWorkflowUsersChangedMessage(workflowId);
	}

	private async handleWorkflowClosed(userId: User['id'], msg: WorkflowClosedMessage) {
		const { workflowId } = msg;

		if (!(await this.accessService.hasReadAccess(userId, workflowId))) {
			return;
		}

		await this.state.removeCollaborator(workflowId, userId);

		await this.sendWorkflowUsersChangedMessage(workflowId);
	}

	private async sendWorkflowUsersChangedMessage(workflowId: Workflow['id']) {
		// We have already validated that all active workflow users
		// have proper access to the workflow, so we don't need to validate it again
		const collaborators = await this.state.getCollaborators(workflowId);
		const userIds = collaborators.map((user) => user.userId);

		if (userIds.length === 0) {
			return;
		}
		const users = await this.userRepository.getByIds(this.userRepository.manager, userIds);
		const activeCollaborators = users.map((user) => ({
			user: user.toIUser(),
			lastSeen: collaborators.find(({ userId }) => userId === user.id)!.lastSeen,
		}));
		const msgData: PushPayload<'collaboratorsChanged'> = {
			workflowId,
			collaborators: activeCollaborators,
		};

		this.push.sendToUsers('collaboratorsChanged', msgData, userIds);
	}
}<|MERGE_RESOLUTION|>--- conflicted
+++ resolved
@@ -1,19 +1,11 @@
-<<<<<<< HEAD
-import { Service } from 'typedi';
 import type { PushPayload } from '@n8n/api-types';
-=======
->>>>>>> 45dccf3d
 import type { Workflow } from 'n8n-workflow';
 import { ApplicationError, ErrorReporterProxy } from 'n8n-workflow';
 import { Service } from 'typedi';
 
-<<<<<<< HEAD
-=======
 import { CollaborationState } from '@/collaboration/collaboration.state';
 import type { User } from '@/databases/entities/user';
 import { UserRepository } from '@/databases/repositories/user.repository';
-import type { ICollaboratorsChanged } from '@/interfaces';
->>>>>>> 45dccf3d
 import { Push } from '@/push';
 import type { OnPushMessage } from '@/push/types';
 import { AccessService } from '@/services/access.service';
