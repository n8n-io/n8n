import { Service } from 'typedi';
import type { Workflow } from 'n8n-workflow';
import { ApplicationError, ErrorReporterProxy } from 'n8n-workflow';

import { Push } from '@/push';
import type { ICollaboratorsChanged } from '@/interfaces';
import type { OnPushMessage } from '@/push/types';
import { UserRepository } from '@/databases/repositories/user.repository';
import type { User } from '@/databases/entities/user';
<<<<<<< HEAD
import { CollaborationState } from '@/collaboration/collaboration.state';
import { UserService } from '@/services/user.service';
import { ApplicationError, ErrorReporterProxy } from 'n8n-workflow';
import { AccessService } from '@/services/access.service';
=======
import { SharedWorkflowRepository } from '@/databases/repositories/shared-workflow.repository';

import { CollaborationState } from './collaboration.state';
import type { WorkflowClosedMessage, WorkflowOpenedMessage } from './collaboration.message';
import { parseWorkflowMessage } from './collaboration.message';
>>>>>>> 99ba7106

/**
 * Service for managing collaboration feature between users. E.g. keeping
 * track of active users for a workflow.
 */
@Service()
export class CollaborationService {
	constructor(
		private readonly push: Push,
		private readonly state: CollaborationState,
		private readonly userRepository: UserRepository,
<<<<<<< HEAD
		private readonly userService: UserService,
		private readonly accessService: AccessService,
=======
		private readonly sharedWorkflowRepository: SharedWorkflowRepository,
>>>>>>> 99ba7106
	) {}

	init() {
		this.push.on('message', async (event: OnPushMessage) => {
			try {
				await this.handleUserMessage(event.userId, event.msg);
			} catch (error) {
				ErrorReporterProxy.error(
					new ApplicationError('Error handling CollaborationService push message', {
						extra: {
							msg: event.msg,
							userId: event.userId,
						},
						cause: error,
					}),
				);
			}
		});
	}

	async handleUserMessage(userId: User['id'], msg: unknown) {
		const workflowMessage = await parseWorkflowMessage(msg);

		if (workflowMessage.type === 'workflowOpened') {
			await this.handleWorkflowOpened(userId, workflowMessage);
		} else if (workflowMessage.type === 'workflowClosed') {
			await this.handleWorkflowClosed(userId, workflowMessage);
		}
	}

	private async handleWorkflowOpened(userId: User['id'], msg: WorkflowOpenedMessage) {
		const { workflowId } = msg;

		if (!(await this.accessService.hasReadAccess(userId, workflowId))) {
			return;
		}

		await this.state.addCollaborator(workflowId, userId);

		await this.sendWorkflowUsersChangedMessage(workflowId);
	}

	private async handleWorkflowClosed(userId: User['id'], msg: WorkflowClosedMessage) {
		const { workflowId } = msg;

		if (!(await this.accessService.hasReadAccess(userId, workflowId))) {
			return;
		}

		await this.state.removeCollaborator(workflowId, userId);

		await this.sendWorkflowUsersChangedMessage(workflowId);
	}

	private async sendWorkflowUsersChangedMessage(workflowId: Workflow['id']) {
		// We have already validated that all active workflow users
		// have proper access to the workflow, so we don't need to validate it again
		const collaborators = await this.state.getCollaborators(workflowId);
		const userIds = collaborators.map((user) => user.userId);

		if (userIds.length === 0) {
			return;
		}
		const users = await this.userRepository.getByIds(this.userRepository.manager, userIds);
		const activeCollaborators = users.map((user) => ({
			user: user.toIUser(),
			lastSeen: collaborators.find(({ userId }) => userId === user.id)!.lastSeen,
		}));
		const msgData: ICollaboratorsChanged = {
			workflowId,
			collaborators: activeCollaborators,
		};

		this.push.sendToUsers('collaboratorsChanged', msgData, userIds);
	}
}<|MERGE_RESOLUTION|>--- conflicted
+++ resolved
@@ -7,18 +7,11 @@
 import type { OnPushMessage } from '@/push/types';
 import { UserRepository } from '@/databases/repositories/user.repository';
 import type { User } from '@/databases/entities/user';
-<<<<<<< HEAD
 import { CollaborationState } from '@/collaboration/collaboration.state';
-import { UserService } from '@/services/user.service';
-import { ApplicationError, ErrorReporterProxy } from 'n8n-workflow';
 import { AccessService } from '@/services/access.service';
-=======
-import { SharedWorkflowRepository } from '@/databases/repositories/shared-workflow.repository';
 
-import { CollaborationState } from './collaboration.state';
 import type { WorkflowClosedMessage, WorkflowOpenedMessage } from './collaboration.message';
 import { parseWorkflowMessage } from './collaboration.message';
->>>>>>> 99ba7106
 
 /**
  * Service for managing collaboration feature between users. E.g. keeping
@@ -30,12 +23,7 @@
 		private readonly push: Push,
 		private readonly state: CollaborationState,
 		private readonly userRepository: UserRepository,
-<<<<<<< HEAD
-		private readonly userService: UserService,
 		private readonly accessService: AccessService,
-=======
-		private readonly sharedWorkflowRepository: SharedWorkflowRepository,
->>>>>>> 99ba7106
 	) {}
 
 	init() {
