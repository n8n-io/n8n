--- conflicted
+++ resolved
@@ -148,11 +148,8 @@
 		evaluationWorkflow: WorkflowEntity,
 		expectedData: IRunData,
 		actualData: IRunData,
-<<<<<<< HEAD
 		abortSignal: AbortSignal,
-=======
 		testRunId?: string,
->>>>>>> 3d990eb5
 	) {
 		// Do not run if the test run is cancelled
 		if (abortSignal.aborted) {
@@ -310,6 +307,7 @@
 					originalRunData,
 					testCaseRunData,
 					abortSignal,
+					testRun.id,
 				);
 				assert(evalExecution);
 
@@ -317,7 +315,6 @@
 				metrics.addResults(this.extractEvaluationResult(evalExecution));
 			}
 
-<<<<<<< HEAD
 			// Mark the test run as completed or cancelled
 			if (abortSignal.aborted) {
 				await this.testRunRepository.markAsCancelled(testRun.id);
@@ -334,23 +331,6 @@
 		} finally {
 			// Clean up abort controller
 			this.abortControllers.delete(testRun.id);
-=======
-			// Collect the results of the test case execution
-			const testCaseRunData = testCaseExecution.data.resultData.runData;
-
-			// Get the original runData from the test case execution data
-			const originalRunData = executionData.resultData.runData;
-
-			// Run the evaluation workflow with the original and new run data
-			const evalExecution = await this.runTestCaseEvaluation(
-				evaluationWorkflow,
-				originalRunData,
-				testCaseRunData,
-				testRun.id,
-			);
-			assert(evalExecution);
-			metrics.addResults(this.extractEvaluationResult(evalExecution));
->>>>>>> 3d990eb5
 		}
 	}
 
