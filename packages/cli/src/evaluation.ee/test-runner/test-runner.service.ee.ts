--- conflicted
+++ resolved
@@ -275,10 +275,10 @@
 					evaluationWorkflow,
 					originalRunData,
 					testCaseRunData,
-				);
+				testRun.id,);
 				assert(evalExecution);
 
-				// Extract the output of the last node executed in the evaluation workflow
+
 				metrics.addResults(this.extractEvaluationResult(evalExecution));
 
 				if (evalExecution.data.resultData.error) {
@@ -292,25 +292,6 @@
 
 				this.errorReporter.error(e);
 			}
-<<<<<<< HEAD
-=======
-
-			// Collect the results of the test case execution
-			const testCaseRunData = testCaseExecution.data.resultData.runData;
-
-			// Get the original runData from the test case execution data
-			const originalRunData = executionData.resultData.runData;
-
-			// Run the evaluation workflow with the original and new run data
-			const evalExecution = await this.runTestCaseEvaluation(
-				evaluationWorkflow,
-				originalRunData,
-				testCaseRunData,
-				testRun.id,
-			);
-			assert(evalExecution);
-			metrics.addResults(this.extractEvaluationResult(evalExecution));
->>>>>>> 3d990eb5
 		}
 
 		const aggregatedMetrics = metrics.getAggregatedMetrics();
