import { Logger } from '@n8n/backend-common';
import type { User, TestRun } from '@n8n/db';
import { TestCaseExecutionRepository, TestRunRepository, WorkflowRepository } from '@n8n/db';
import { Service } from '@n8n/di';
import { ErrorReporter } from 'n8n-core';
import {
	EVALUATION_NODE_TYPE,
	EVALUATION_TRIGGER_NODE_TYPE,
	ExecutionCancelledError,
	NodeConnectionTypes,
} from 'n8n-workflow';
import type {
	IDataObject,
	IRun,
	IWorkflowBase,
	IWorkflowExecutionDataProcess,
	INodeExecutionData,
	AssignmentCollectionValue,
	GenericValue,
	IExecuteData,
} from 'n8n-workflow';
import assert from 'node:assert';

import { ActiveExecutions } from '@/active-executions';
import config from '@/config';
import { TestCaseExecutionError, TestRunError } from '@/evaluation.ee/test-runner/errors.ee';
import {
	checkNodeParameterNotEmpty,
	extractTokenUsage,
} from '@/evaluation.ee/test-runner/utils.ee';
import { Telemetry } from '@/telemetry';
import { WorkflowRunner } from '@/workflow-runner';

import { EvaluationMetrics } from './evaluation-metrics.ee';
import { JsonObject } from 'openid-client';

export interface TestRunMetadata {
	testRunId: string;
	userId: string;
}

export interface TestCaseExecutionResult {
	executionData: IRun;
	executionId: string;
}

/**
 * This service orchestrates the running of evaluations.
 * It makes a partial execution of the workflow under test to get the dataset
 * by running the evaluation trigger node only and capturing the output.
 * Then it iterates over test cases (the items of a list produced by evaluation trigger node)
 * and runs the workflow under test with each test case as input.
 * After running each test case, it collects the metrics from the evaluation nodes output.
 * After all test cases are run, it aggregates the metrics and saves them to the database.
 */
@Service()
export class TestRunnerService {
	private abortControllers: Map<TestRun['id'], AbortController> = new Map();

	constructor(
		private readonly logger: Logger,
		private readonly telemetry: Telemetry,
		private readonly workflowRepository: WorkflowRepository,
		private readonly workflowRunner: WorkflowRunner,
		private readonly activeExecutions: ActiveExecutions,
		private readonly testRunRepository: TestRunRepository,
		private readonly testCaseExecutionRepository: TestCaseExecutionRepository,
		private readonly errorReporter: ErrorReporter,
	) {}

	/**
	 * Finds the dataset trigger node in the workflow
	 */
	private findEvaluationTriggerNode(workflow: IWorkflowBase) {
		return workflow.nodes.find((node) => node.type === EVALUATION_TRIGGER_NODE_TYPE);
	}

	/**
	 * Validates the evaluation trigger node is present in the workflow
	 * and is configured correctly.
	 */
	private validateEvaluationTriggerNode(workflow: IWorkflowBase) {
		const triggerNode = this.findEvaluationTriggerNode(workflow);
		if (!triggerNode) {
			throw new TestRunError('EVALUATION_TRIGGER_NOT_FOUND');
		}

		if (
			!triggerNode.credentials ||
			!checkNodeParameterNotEmpty(triggerNode.parameters?.documentId) ||
			!checkNodeParameterNotEmpty(triggerNode.parameters?.sheetName)
		) {
			throw new TestRunError('EVALUATION_TRIGGER_NOT_CONFIGURED', { node_name: triggerNode.name });
		}

		if (triggerNode?.disabled) {
			throw new TestRunError('EVALUATION_TRIGGER_DISABLED');
		}
	}

	/**
	 * Checks if the Evaluation Set Metrics nodes are present in the workflow
	 * and are configured correctly.
	 */
	private validateSetMetricsNodes(workflow: IWorkflowBase) {
		const metricsNodes = TestRunnerService.getEvaluationMetricsNodes(workflow);
		if (metricsNodes.length === 0) {
			throw new TestRunError('SET_METRICS_NODE_NOT_FOUND');
		}

		const unconfiguredMetricsNode = metricsNodes.find((node) => {
			if (node.disabled === true || !node.parameters) {
				return true;
			}

			// For versions 4.7+, check if metric parameter is missing
			if (node.typeVersion >= 4.7 && !node.parameters.metric) {
				return true;
			}

			// Check customMetrics configuration if:
			// - Version 4.7+ and metric is 'customMetrics'
			// - Version < 4.7 (customMetrics is default)
			const isCustomMetricsMode =
				node.typeVersion >= 4.7 ? node.parameters.metric === 'customMetrics' : true;

			if (isCustomMetricsMode) {
				return (
					!node.parameters.metrics ||
					(node.parameters.metrics as AssignmentCollectionValue).assignments?.length === 0 ||
					(node.parameters.metrics as AssignmentCollectionValue).assignments?.some(
						(assignment) => !assignment.name || assignment.value === null,
					)
				);
			}

			return false;
		});

		if (unconfiguredMetricsNode) {
			throw new TestRunError('SET_METRICS_NODE_NOT_CONFIGURED', {
				node_name: unconfiguredMetricsNode.name,
			});
		}
	}

	/**
	 * Checks if the Evaluation Set Outputs nodes are present in the workflow
	 * and are configured correctly.
	 */
	private validateSetOutputsNodes(workflow: IWorkflowBase) {
		const setOutputsNodes = TestRunnerService.getEvaluationSetOutputsNodes(workflow);
		if (setOutputsNodes.length === 0) {
			return; // No outputs nodes are strictly required, so we can skip validation
		}

		const unconfiguredSetOutputsNode = setOutputsNodes.find(
			(node) =>
				!node.parameters ||
				!node.parameters.outputs ||
				(node.parameters.outputs as AssignmentCollectionValue).assignments?.length === 0 ||
				(node.parameters.outputs as AssignmentCollectionValue).assignments?.some(
					(assignment) => !assignment.name || assignment.value === null,
				),
		);

		if (unconfiguredSetOutputsNode) {
			throw new TestRunError('SET_OUTPUTS_NODE_NOT_CONFIGURED', {
				node_name: unconfiguredSetOutputsNode.name,
			});
		}
	}

	/**
	 * Validates workflow configuration for evaluation
	 * Throws appropriate TestRunError if validation fails
	 */
	private validateWorkflowConfiguration(workflow: IWorkflowBase): void {
		this.validateEvaluationTriggerNode(workflow);

		this.validateSetOutputsNodes(workflow);

		this.validateSetMetricsNodes(workflow);
	}

	/**
	 * Runs a test case with the given input.
	 * Injects the input data as pinned data of evaluation trigger node.
	 * Waits for the workflow under test to finish execution.
	 */
	private async runTestCase(
		workflow: IWorkflowBase,
		metadata: TestRunMetadata,
		testCase: INodeExecutionData,
		abortSignal: AbortSignal,
	): Promise<TestCaseExecutionResult | undefined> {
		// Do not run if the test run is cancelled
		if (abortSignal.aborted) {
			return;
		}

		// Prepare the data to run the workflow
		// Evaluation executions should run the same way as manual,
		// because they need pinned data and partial execution logic

		const triggerNode = this.findEvaluationTriggerNode(workflow);
		assert(triggerNode);

		const pinData = {
			[triggerNode.name]: [testCase],
		};

		const data: IWorkflowExecutionDataProcess = {
			executionMode: 'evaluation',
			pinData,
			workflowData: {
				...workflow,
				settings: {
					...workflow.settings,
					saveManualExecutions: true,
					saveDataErrorExecution: 'all',
					saveDataSuccessExecution: 'all',
					saveExecutionProgress: false,
				},
			},
			userId: metadata.userId,
			partialExecutionVersion: 2,
			triggerToStartFrom: {
				name: triggerNode.name,
			},
		};

		// When in queue mode, we need to pass additional data to the execution
		// the same way as it would be passed in manual mode
		if (config.getEnv('executions.mode') === 'queue') {
			data.executionData = {
				resultData: {
					pinData,
					runData: {},
				},
				manualData: {
					userId: metadata.userId,
					partialExecutionVersion: 2,
					triggerToStartFrom: {
						name: triggerNode.name,
					},
				},
			};
		}

		// Trigger the workflow under test with mocked data
		const executionId = await this.workflowRunner.run(data);
		assert(executionId);

		// Listen to the abort signal to stop the execution in case test run is cancelled
		abortSignal.addEventListener('abort', () => {
			this.activeExecutions.stopExecution(executionId);
		});

		// Wait for the execution to finish
		const executionData = await this.activeExecutions.getPostExecutePromise(executionId);

		assert(executionData);

		return { executionId, executionData };
	}

	/**
	 * This method creates a partial workflow execution to run the dataset trigger only
	 * to get the whole dataset.
	 */
	private async runDatasetTrigger(workflow: IWorkflowBase, metadata: TestRunMetadata) {
		// Prepare the data to run the workflow
		// Evaluation executions should run the same way as manual,
		// because they need pinned data and partial execution logic

		const triggerNode = this.findEvaluationTriggerNode(workflow);

		if (!triggerNode) {
			throw new TestRunError('EVALUATION_TRIGGER_NOT_FOUND');
		}

		// Call custom operation to fetch the whole dataset
		triggerNode.forceCustomOperation = {
			resource: 'dataset',
			operation: 'getRows',
		};

		const data: IWorkflowExecutionDataProcess = {
			destinationNode: triggerNode.name,
			executionMode: 'manual',
			runData: {},
			workflowData: {
				...workflow,
				settings: {
					...workflow.settings,
					saveManualExecutions: false,
					saveDataErrorExecution: 'none',
					saveDataSuccessExecution: 'none',
					saveExecutionProgress: false,
				},
			},
			userId: metadata.userId,
			partialExecutionVersion: 2,
			executionData: {
				startData: {
					destinationNode: triggerNode.name,
				},
				resultData: {
					runData: {},
				},
				manualData: {
					userId: metadata.userId,
					partialExecutionVersion: 2,
					triggerToStartFrom: {
						name: triggerNode.name,
					},
				},
			},
			triggerToStartFrom: {
				name: triggerNode.name,
			},
		};

		if (
			!(
				config.get('executions.mode') === 'queue' &&
				process.env.OFFLOAD_MANUAL_EXECUTIONS_TO_WORKERS === 'true'
			) &&
			data.executionData
		) {
			const nodeExecutionStack: IExecuteData[] = [];
			nodeExecutionStack.push({
				node: triggerNode,
				data: {
					main: [[{ json: {} }]],
				},
				source: null,
			});

			data.executionData.executionData = {
				contextData: {},
				metadata: {},
				// workflow does not evaluate correctly if this is passed in queue mode with offload manual executions
				// but this is expected otherwise in regular execution mode
				nodeExecutionStack,
				waitingExecution: {},
				waitingExecutionSource: {},
			};
		}

		// Trigger the workflow under test with mocked data
		const executionId = await this.workflowRunner.run(data);
		assert(executionId);

		// Wait for the execution to finish
		const executePromise = this.activeExecutions.getPostExecutePromise(executionId);

		return await executePromise;
	}

	/**
	 * Get the evaluation set metrics nodes from a workflow.
	 */
	static getEvaluationNodes(
		workflow: IWorkflowBase,
		operation: 'setMetrics' | 'setOutputs' | 'setInputs',
<<<<<<< HEAD
		isDefaultOperation = false,
=======
		{ isDefaultOperation }: { isDefaultOperation: boolean } = { isDefaultOperation: false },
>>>>>>> 241dec49
	) {
		return workflow.nodes.filter(
			(node) =>
				node.type === EVALUATION_NODE_TYPE &&
				node.disabled !== true &&
				(node.parameters.operation === operation ||
					(isDefaultOperation && node.parameters.operation === undefined)),
		);
	}

	/**
	 * Get the evaluation set metrics nodes from a workflow.
	 */
	static getEvaluationMetricsNodes(workflow: IWorkflowBase) {
		return this.getEvaluationNodes(workflow, 'setMetrics');
	}

	/**
	 * Get the evaluation set outputs nodes from a workflow.
	 */
	static getEvaluationSetOutputsNodes(workflow: IWorkflowBase) {
<<<<<<< HEAD
		return this.getEvaluationNodes(workflow, 'setOutputs', true);
=======
		return this.getEvaluationNodes(workflow, 'setOutputs', { isDefaultOperation: true });
>>>>>>> 241dec49
	}

	/**
	 * Extract the dataset trigger output
	 */
	private extractDatasetTriggerOutput(execution: IRun, workflow: IWorkflowBase) {
		const triggerNode = this.findEvaluationTriggerNode(workflow);
		assert(triggerNode);

		const triggerOutputData = execution.data.resultData.runData[triggerNode.name][0];

		if (triggerOutputData?.error) {
			throw new TestRunError('CANT_FETCH_TEST_CASES', {
				message: triggerOutputData.error.message,
			});
		}

		const triggerOutput = triggerOutputData?.data?.[NodeConnectionTypes.Main]?.[0];

		if (!triggerOutput || triggerOutput.length === 0) {
			throw new TestRunError('TEST_CASES_NOT_FOUND');
		}

		return triggerOutput;
	}

	private getEvaluationData(
		execution: IRun,
		workflow: IWorkflowBase,
		operation: 'setInputs' | 'setOutputs',
<<<<<<< HEAD
	): Record<string, GenericValue> {
		const evalNodes = TestRunnerService.getEvaluationNodes(workflow, operation);

		return evalNodes.reduce<Record<string, GenericValue>>((accu, node) => {
=======
	): JsonObject {
		const evalNodes = TestRunnerService.getEvaluationNodes(workflow, operation);

		return evalNodes.reduce<JsonObject>((accu, node) => {
>>>>>>> 241dec49
			const runs = execution.data.resultData.runData[node.name];
			const data = runs?.[0]?.data?.[NodeConnectionTypes.Main]?.[0]?.[0]?.evaluationData ?? {};

			Object.assign(accu, data);
			return accu;
		}, {});
	}

	/**
	 * Evaluation result is collected from all Evaluation Metrics nodes
	 */
	private extractUserDefinedMetrics(execution: IRun, workflow: IWorkflowBase): IDataObject {
		const metricsNodes = TestRunnerService.getEvaluationMetricsNodes(workflow);

		// If a metrics node did not execute, ignore it.
		const metricsRunData = metricsNodes
			.flatMap((node) => execution.data.resultData.runData[node.name])
			.filter((data) => data !== undefined);
		const metricsData = metricsRunData
			.reverse()
			.map((data) => data.data?.main?.[0]?.[0]?.json ?? {});
		const metricsResult = metricsData.reduce((acc, curr) => ({ ...acc, ...curr }), {});
		return metricsResult;
	}

	/**
	 * Extracts predefined metrics from the execution data.
	 * Currently, it extracts token usage and execution time.
	 */
	private extractPredefinedMetrics(execution: IRun) {
		const metricValues: Record<string, number> = {};

		const tokenUsageMetrics = extractTokenUsage(execution.data.resultData.runData);
		Object.assign(metricValues, tokenUsageMetrics.total);

		if (execution.startedAt && execution.stoppedAt) {
			metricValues.executionTime = execution.stoppedAt.getTime() - execution.startedAt.getTime();
		}

		return metricValues;
	}

	/**
	 * Creates a new test run for the given workflow
	 */
	async runTest(user: User, workflowId: string): Promise<void> {
		this.logger.debug('Starting new test run', { workflowId });

		const workflow = await this.workflowRepository.findById(workflowId);
		assert(workflow, 'Workflow not found');

		// 0. Create new Test Run
		const testRun = await this.testRunRepository.createTestRun(workflowId);
		assert(testRun, 'Unable to create a test run');

		// Initialize telemetry metadata
		const telemetryMeta = {
			workflow_id: workflowId,
			test_type: 'evaluation',
			run_id: testRun.id,
			start: Date.now(),
			status: 'success' as 'success' | 'fail' | 'cancelled',
			test_case_count: 0,
			errored_test_case_count: 0,
			metric_count: 0,
			error_message: '',
			duration: 0,
		};

		// 0.1 Initialize AbortController
		const abortController = new AbortController();
		this.abortControllers.set(testRun.id, abortController);

		// 0.2 Initialize metadata
		// This will be passed to the test case executions
		const testRunMetadata = {
			testRunId: testRun.id,
			userId: user.id,
		};

		const abortSignal = abortController.signal;
		const { manager: dbManager } = this.testRunRepository;

		try {
			// Update test run status
			await this.testRunRepository.markAsRunning(testRun.id);

			// Check if the workflow is ready for evaluation
			this.validateWorkflowConfiguration(workflow);

			this.telemetry.track('User ran test', {
				user_id: user.id,
				run_id: testRun.id,
				workflow_id: workflowId,
			});

			///
			// 1. Make test cases list
			///

			const datasetFetchExecution = await this.runDatasetTrigger(workflow, testRunMetadata);
			assert(datasetFetchExecution);

			const datasetTriggerOutput = this.extractDatasetTriggerOutput(
				datasetFetchExecution,
				workflow,
			);

			const testCases = datasetTriggerOutput.map((items) => ({ json: items.json }));
			telemetryMeta.test_case_count = testCases.length;

			this.logger.debug('Found test cases', { count: testCases.length });

			// Initialize object to collect the results of the evaluation workflow executions
			const metrics = new EvaluationMetrics();

			///
			// 2. Run over all the test cases
			///

			for (const testCase of testCases) {
				if (abortSignal.aborted) {
					telemetryMeta.status = 'cancelled';
					this.logger.debug('Test run was cancelled', {
						workflowId,
					});
					break;
				}

				this.logger.debug('Running test case');
				const runAt = new Date();

				try {
					const testCaseMetadata = {
						...testRunMetadata,
					};

					// Run the test case and wait for it to finish
					const testCaseResult = await this.runTestCase(
						workflow,
						testCaseMetadata,
						testCase,
						abortSignal,
					);
					assert(testCaseResult);

					const { executionId: testCaseExecutionId, executionData: testCaseExecution } =
						testCaseResult;

					assert(testCaseExecution);
					assert(testCaseExecutionId);

					this.logger.debug('Test case execution finished');

					// In case of a permission check issue, the test case execution will be undefined.
					// If that happens, or if the test case execution produced an error, mark the test case as failed.
					if (!testCaseExecution || testCaseExecution.data.resultData.error) {
						// Save the failed test case execution in DB
						await this.testCaseExecutionRepository.createTestCaseExecution({
							executionId: testCaseExecutionId,
							testRun: {
								id: testRun.id,
							},
							status: 'error',
							errorCode: 'FAILED_TO_EXECUTE_WORKFLOW',
							metrics: {},
						});
						telemetryMeta.errored_test_case_count++;
						continue;
					}
					const completedAt = new Date();

					// Collect common metrics
					const { addedMetrics: addedPredefinedMetrics } = metrics.addResults(
						this.extractPredefinedMetrics(testCaseExecution),
					);
					this.logger.debug('Test case common metrics extracted', addedPredefinedMetrics);

					// Collect user-defined metrics
					const { addedMetrics: addedUserDefinedMetrics } = metrics.addResults(
						this.extractUserDefinedMetrics(testCaseExecution, workflow),
					);

					if (Object.keys(addedUserDefinedMetrics).length === 0) {
						await this.testCaseExecutionRepository.createTestCaseExecution({
							executionId: testCaseExecutionId,
							testRun: {
								id: testRun.id,
							},
							runAt,
							completedAt,
							status: 'error',
							errorCode: 'NO_METRICS_COLLECTED',
						});
						telemetryMeta.errored_test_case_count++;
					} else {
						const combinedMetrics = {
							...addedUserDefinedMetrics,
							...addedPredefinedMetrics,
						};

						const inputs = this.getEvaluationData(testCaseExecution, workflow, 'setInputs');
						const outputs = this.getEvaluationData(testCaseExecution, workflow, 'setOutputs');

						this.logger.debug(
							'Test case metrics extracted (user-defined)',
							addedUserDefinedMetrics,
						);

						// Create a new test case execution in DB
						await this.testCaseExecutionRepository.createTestCaseExecution({
							executionId: testCaseExecutionId,
							testRun: {
								id: testRun.id,
							},
							runAt,
							completedAt,
							status: 'success',
							metrics: combinedMetrics,
							inputs,
							outputs,
						});
					}
				} catch (e) {
					const completedAt = new Date();
					// FIXME: this is a temporary log
					this.logger.error('Test case execution failed', {
						workflowId,
						testRunId: testRun.id,
						error: e,
					});

					telemetryMeta.errored_test_case_count++;

					// In case of an unexpected error save it as failed test case execution and continue with the next test case
					if (e instanceof TestCaseExecutionError) {
						await this.testCaseExecutionRepository.createTestCaseExecution({
							testRun: {
								id: testRun.id,
							},
							runAt,
							completedAt,
							status: 'error',
							errorCode: e.code,
							errorDetails: e.extra as IDataObject,
						});
					} else {
						await this.testCaseExecutionRepository.createTestCaseExecution({
							testRun: {
								id: testRun.id,
							},
							runAt,
							completedAt,
							status: 'error',
							errorCode: 'UNKNOWN_ERROR',
						});

						// Report unexpected errors
						this.errorReporter.error(e);
					}
				}
			}

			// Mark the test run as completed or cancelled
			if (abortSignal.aborted) {
				await dbManager.transaction(async (trx) => {
					await this.testRunRepository.markAsCancelled(testRun.id, trx);
					await this.testCaseExecutionRepository.markAllPendingAsCancelled(testRun.id, trx);
				});
				telemetryMeta.status = 'cancelled';
			} else {
				const aggregatedMetrics = metrics.getAggregatedMetrics();
				telemetryMeta.metric_count = Object.keys(aggregatedMetrics).length;

				this.logger.debug('Aggregated metrics', aggregatedMetrics);

				await this.testRunRepository.markAsCompleted(testRun.id, aggregatedMetrics);

				this.logger.debug('Test run finished', { workflowId, testRunId: testRun.id });
			}
		} catch (e) {
			telemetryMeta.status = 'fail';

			if (e instanceof ExecutionCancelledError) {
				this.logger.debug('Evaluation execution was cancelled. Cancelling test run', {
					testRunId: testRun.id,
					stoppedOn: e.extra?.executionId,
				});

				await dbManager.transaction(async (trx) => {
					await this.testRunRepository.markAsCancelled(testRun.id, trx);
					await this.testCaseExecutionRepository.markAllPendingAsCancelled(testRun.id, trx);
				});

				telemetryMeta.status = 'cancelled';
			} else if (e instanceof TestRunError) {
				await this.testRunRepository.markAsError(testRun.id, e.code, e.extra as IDataObject);
				telemetryMeta.error_message = e.code;
				if (e.extra && typeof e.extra === 'object' && 'message' in e.extra) {
					telemetryMeta.error_message += `: ${String(e.extra.message)}`;
				}
			} else {
				await this.testRunRepository.markAsError(testRun.id, 'UNKNOWN_ERROR');
				telemetryMeta.error_message = e instanceof Error ? e.message : 'UNKNOWN_ERROR';
				throw e;
			}
		} finally {
			// Calculate duration
			telemetryMeta.duration = Date.now() - telemetryMeta.start;

			// Clean up abort controller
			this.abortControllers.delete(testRun.id);

			// Send telemetry event with complete metadata
			const telemetryPayload: Record<string, GenericValue> = {
				...telemetryMeta,
			};

			// Add success-specific fields
			if (telemetryMeta.status === 'success') {
				telemetryPayload.test_case_count = telemetryMeta.test_case_count;
				telemetryPayload.errored_test_case_count = telemetryMeta.errored_test_case_count;
				telemetryPayload.metric_count = telemetryMeta.metric_count;
			}

			// Add fail-specific fields
			if (telemetryMeta.status === 'fail') {
				telemetryPayload.error_message = telemetryMeta.error_message;
			}

			this.telemetry.track('Test run finished', telemetryPayload);
		}
	}

	/**
	 * Checks if the test run in a cancellable state.
	 */
	canBeCancelled(testRun: TestRun) {
		return testRun.status !== 'running' && testRun.status !== 'new';
	}

	/**
	 * Cancels the test run with the given ID.
	 * TODO: Implement the cancellation of the test run in a multi-main scenario
	 */
	async cancelTestRun(testRunId: string) {
		const abortController = this.abortControllers.get(testRunId);
		if (abortController) {
			abortController.abort();
			this.abortControllers.delete(testRunId);
		} else {
			const { manager: dbManager } = this.testRunRepository;

			// If there is no abort controller - just mark the test run and all its pending test case executions as cancelled
			await dbManager.transaction(async (trx) => {
				await this.testRunRepository.markAsCancelled(testRunId, trx);
				await this.testCaseExecutionRepository.markAllPendingAsCancelled(testRunId, trx);
			});
		}
	}
}<|MERGE_RESOLUTION|>--- conflicted
+++ resolved
@@ -365,11 +365,7 @@
 	static getEvaluationNodes(
 		workflow: IWorkflowBase,
 		operation: 'setMetrics' | 'setOutputs' | 'setInputs',
-<<<<<<< HEAD
-		isDefaultOperation = false,
-=======
 		{ isDefaultOperation }: { isDefaultOperation: boolean } = { isDefaultOperation: false },
->>>>>>> 241dec49
 	) {
 		return workflow.nodes.filter(
 			(node) =>
@@ -391,11 +387,7 @@
 	 * Get the evaluation set outputs nodes from a workflow.
 	 */
 	static getEvaluationSetOutputsNodes(workflow: IWorkflowBase) {
-<<<<<<< HEAD
-		return this.getEvaluationNodes(workflow, 'setOutputs', true);
-=======
 		return this.getEvaluationNodes(workflow, 'setOutputs', { isDefaultOperation: true });
->>>>>>> 241dec49
 	}
 
 	/**
@@ -426,17 +418,10 @@
 		execution: IRun,
 		workflow: IWorkflowBase,
 		operation: 'setInputs' | 'setOutputs',
-<<<<<<< HEAD
-	): Record<string, GenericValue> {
-		const evalNodes = TestRunnerService.getEvaluationNodes(workflow, operation);
-
-		return evalNodes.reduce<Record<string, GenericValue>>((accu, node) => {
-=======
 	): JsonObject {
 		const evalNodes = TestRunnerService.getEvaluationNodes(workflow, operation);
 
 		return evalNodes.reduce<JsonObject>((accu, node) => {
->>>>>>> 241dec49
 			const runs = execution.data.resultData.runData[node.name];
 			const data = runs?.[0]?.data?.[NodeConnectionTypes.Main]?.[0]?.[0]?.evaluationData ?? {};
 
