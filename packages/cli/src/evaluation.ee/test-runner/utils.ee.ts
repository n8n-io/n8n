--- conflicted
+++ resolved
@@ -12,12 +12,9 @@
 import type { TestCaseExecution } from '@/databases/entities/test-case-execution.ee';
 import type { MockedNodeItem } from '@/databases/entities/test-definition.ee';
 import type { WorkflowEntity } from '@/databases/entities/workflow-entity';
-<<<<<<< HEAD
-import type { TestCaseRunMetadata } from '@/evaluation.ee/test-runner/test-runner.service.ee';
-=======
 import type { TestRunFinalResult } from '@/databases/repositories/test-run.repository.ee';
 import { TestCaseExecutionError } from '@/evaluation.ee/test-runner/errors.ee';
->>>>>>> 90d6f002
+import type { TestCaseRunMetadata } from '@/evaluation.ee/test-runner/test-runner.service.ee';
 
 /**
  * Extracts the execution data from the past execution
@@ -77,7 +74,34 @@
 }
 
 /**
-<<<<<<< HEAD
+ * Returns the final result of the test run based on the test case executions.
+ * The final result is the most severe status among all test case executions' statuses.
+ */
+export function getTestRunFinalResult(testCaseExecutions: TestCaseExecution[]): TestRunFinalResult {
+	// Priority of statuses: error > warning > success
+	const severityMap: Record<TestRunFinalResult, number> = {
+		error: 3,
+		warning: 2,
+		success: 1,
+	};
+
+	let finalResult: TestRunFinalResult = 'success';
+
+	for (const testCaseExecution of testCaseExecutions) {
+		if (['error', 'warning'].includes(testCaseExecution.status)) {
+			if (
+				testCaseExecution.status in severityMap &&
+				severityMap[testCaseExecution.status as TestRunFinalResult] > severityMap[finalResult]
+			) {
+				finalResult = testCaseExecution.status as TestRunFinalResult;
+			}
+		}
+	}
+
+	return finalResult;
+}
+
+/**
  * Function to check if the node is root node or sub-node.
  * Sub-node is a node which does not have the main output (the only exception is Stop and Error node)
  */
@@ -144,31 +168,4 @@
 			newExecution: formatExecutionData(newExecutionData, _newWorkflowData),
 		},
 	};
-=======
- * Returns the final result of the test run based on the test case executions.
- * The final result is the most severe status among all test case executions' statuses.
- */
-export function getTestRunFinalResult(testCaseExecutions: TestCaseExecution[]): TestRunFinalResult {
-	// Priority of statuses: error > warning > success
-	const severityMap: Record<TestRunFinalResult, number> = {
-		error: 3,
-		warning: 2,
-		success: 1,
-	};
-
-	let finalResult: TestRunFinalResult = 'success';
-
-	for (const testCaseExecution of testCaseExecutions) {
-		if (['error', 'warning'].includes(testCaseExecution.status)) {
-			if (
-				testCaseExecution.status in severityMap &&
-				severityMap[testCaseExecution.status as TestRunFinalResult] > severityMap[finalResult]
-			) {
-				finalResult = testCaseExecution.status as TestRunFinalResult;
-			}
-		}
-	}
-
-	return finalResult;
->>>>>>> 90d6f002
 }