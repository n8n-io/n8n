/* eslint-disable @typescript-eslint/no-unsafe-argument */
/* eslint-disable no-console */
/* eslint-disable consistent-return */
/* eslint-disable @typescript-eslint/restrict-plus-operands */
/* eslint-disable @typescript-eslint/no-non-null-assertion */
/* eslint-disable @typescript-eslint/restrict-template-expressions */
/* eslint-disable @typescript-eslint/no-unsafe-call */
/* eslint-disable @typescript-eslint/no-unsafe-assignment */
/* eslint-disable @typescript-eslint/no-unsafe-member-access */
import express from 'express';
import { readFileSync } from 'fs';
import { getConnectionManager } from 'typeorm';
import bodyParser from 'body-parser';

import compression from 'compression';
// eslint-disable-next-line import/no-extraneous-dependencies
import parseUrl from 'parseurl';
import { WebhookHttpMethod } from 'n8n-workflow';
<<<<<<< HEAD

import * as Db from '@/Db';
import * as ActiveExecutions from '@/ActiveExecutions';
import * as ActiveWorkflowRunner from '@/ActiveWorkflowRunner';
import { ExternalHooks } from '@/ExternalHooks';
import * as GenericHelpers from '@/GenericHelpers';
import * as ResponseHelper from '@/ResponseHelper';
import { WaitingWebhooks } from '@/WaitingWebhooks';
import type { ICustomRequest, IExternalHooksClass, IPackageVersions } from '@/Interfaces';
import config from '@/config';
import { WEBHOOK_METHODS } from '@/WebhookHelpers';
import { initErrorHandling } from '@/ErrorReporting';
=======
// eslint-disable-next-line import/no-cycle
import {
	ActiveExecutions,
	ActiveWorkflowRunner,
	Db,
	ExternalHooks,
	GenericHelpers,
	ICustomRequest,
	IExternalHooksClass,
	IPackageVersions,
	ResponseHelper,
	WaitingWebhooks,
} from '.';

import config from '../config';
// eslint-disable-next-line import/no-cycle
import { WEBHOOK_METHODS } from './WebhookHelpers';
import { setupErrorMiddleware } from './ErrorReporting';
>>>>>>> f9d9f88f

// eslint-disable-next-line @typescript-eslint/no-var-requires, @typescript-eslint/no-unsafe-call
require('body-parser-xml')(bodyParser);

// eslint-disable-next-line @typescript-eslint/explicit-module-boundary-types
export function registerProductionWebhooks() {
	// ----------------------------------------
	// Regular Webhooks
	// ----------------------------------------

	// Register all webhook requests
	this.app.all(
		`/${this.endpointWebhook}/*`,
		async (req: express.Request, res: express.Response) => {
			// Cut away the "/webhook/" to get the registered part of the url
			const requestUrl = (req as ICustomRequest).parsedUrl!.pathname!.slice(
				this.endpointWebhook.length + 2,
			);

			const method = req.method.toUpperCase() as WebhookHttpMethod;

			if (method === 'OPTIONS') {
				let allowedMethods: string[];
				try {
					allowedMethods = await this.activeWorkflowRunner.getWebhookMethods(requestUrl);
					allowedMethods.push('OPTIONS');

					// Add custom "Allow" header to satisfy OPTIONS response.
					res.append('Allow', allowedMethods);
				} catch (error) {
					ResponseHelper.sendErrorResponse(res, error);
					return;
				}

				res.header('Access-Control-Allow-Origin', '*');

				ResponseHelper.sendSuccessResponse(res, {}, true, 204);
				return;
			}

			if (!WEBHOOK_METHODS.includes(method)) {
				ResponseHelper.sendErrorResponse(res, new Error(`The method ${method} is not supported.`));
				return;
			}

			let response;
			try {
				// eslint-disable-next-line @typescript-eslint/no-unsafe-call
				response = await this.activeWorkflowRunner.executeWebhook(method, requestUrl, req, res);
			} catch (error) {
				ResponseHelper.sendErrorResponse(res, error);
				return;
			}

			if (response.noWebhookResponse === true) {
				// Nothing else to do as the response got already sent
				return;
			}

			ResponseHelper.sendSuccessResponse(
				res,
				response.data,
				true,
				response.responseCode,
				response.headers,
			);
		},
	);

	// ----------------------------------------
	// Waiting Webhooks
	// ----------------------------------------

	const waitingWebhooks = new WaitingWebhooks();

	// Register all webhook-waiting requests
	this.app.all(
		`/${this.endpointWebhookWaiting}/*`,
		async (req: express.Request, res: express.Response) => {
			// Cut away the "/webhook-waiting/" to get the registered part of the url
			const requestUrl = (req as ICustomRequest).parsedUrl!.pathname!.slice(
				this.endpointWebhookWaiting.length + 2,
			);

			const method = req.method.toUpperCase() as WebhookHttpMethod;

			// TODO: Add support for OPTIONS in the future
			// if (method === 'OPTIONS') {
			// }

			if (!WEBHOOK_METHODS.includes(method)) {
				ResponseHelper.sendErrorResponse(res, new Error(`The method ${method} is not supported.`));
				return;
			}

			let response;
			try {
				response = await waitingWebhooks.executeWebhook(method, requestUrl, req, res);
			} catch (error) {
				ResponseHelper.sendErrorResponse(res, error);
				return;
			}

			if (response.noWebhookResponse === true) {
				// Nothing else to do as the response got already sent
				return;
			}

			ResponseHelper.sendSuccessResponse(
				res,
				response.data,
				true,
				response.responseCode,
				response.headers,
			);
		},
	);
}

class App {
	app: express.Application;

	activeWorkflowRunner: ActiveWorkflowRunner.ActiveWorkflowRunner;

	endpointWebhook: string;

	endpointWebhookWaiting: string;

	endpointPresetCredentials: string;

	externalHooks: IExternalHooksClass;

	saveDataErrorExecution: string;

	saveDataSuccessExecution: string;

	saveManualExecutions: boolean;

	executionTimeout: number;

	maxExecutionTimeout: number;

	timezone: string;

	activeExecutionsInstance: ActiveExecutions.ActiveExecutions;

	versions: IPackageVersions | undefined;

	restEndpoint: string;

	protocol: string;

	sslKey: string;

	sslCert: string;

	presetCredentialsLoaded: boolean;

	constructor() {
		this.app = express();
		this.app.disable('x-powered-by');

		this.endpointWebhook = config.getEnv('endpoints.webhook');
		this.endpointWebhookWaiting = config.getEnv('endpoints.webhookWaiting');
		this.saveDataErrorExecution = config.getEnv('executions.saveDataOnError');
		this.saveDataSuccessExecution = config.getEnv('executions.saveDataOnSuccess');
		this.saveManualExecutions = config.getEnv('executions.saveDataManualExecutions');
		this.executionTimeout = config.getEnv('executions.timeout');
		this.maxExecutionTimeout = config.getEnv('executions.maxTimeout');
		this.timezone = config.getEnv('generic.timezone');
		this.restEndpoint = config.getEnv('endpoints.rest');

		this.activeWorkflowRunner = ActiveWorkflowRunner.getInstance();

		this.activeExecutionsInstance = ActiveExecutions.getInstance();

		this.protocol = config.getEnv('protocol');
		this.sslKey = config.getEnv('ssl_key');
		this.sslCert = config.getEnv('ssl_cert');

		this.externalHooks = ExternalHooks();

		this.presetCredentialsLoaded = false;
		this.endpointPresetCredentials = config.getEnv('credentials.overwrite.endpoint');

		setupErrorMiddleware(this.app);
	}

	/**
	 * Returns the current epoch time
	 *
	 */
	getCurrentDate(): Date {
		return new Date();
	}

	async config(): Promise<void> {
		this.versions = await GenericHelpers.getVersions();

		// Compress the response data
		this.app.use(compression());

		// Make sure that each request has the "parsedUrl" parameter
		this.app.use((req: express.Request, res: express.Response, next: express.NextFunction) => {
			(req as ICustomRequest).parsedUrl = parseUrl(req);
			req.rawBody = Buffer.from('', 'base64');
			next();
		});

		// Support application/json type post data
		this.app.use(
			bodyParser.json({
				limit: '16mb',
				verify: (req, res, buf) => {
					req.rawBody = buf;
				},
			}),
		);

		// Support application/xml type post data
		this.app.use(
			// @ts-ignore
			bodyParser.xml({
				limit: '16mb',
				xmlParseOptions: {
					normalize: true, // Trim whitespace inside text nodes
					normalizeTags: true, // Transform tags to lowercase
					explicitArray: false, // Only put properties in array if length > 1
				},
			}),
		);

		this.app.use(
			bodyParser.text({
				limit: '16mb',
				verify: (req, res, buf) => {
					req.rawBody = buf;
				},
			}),
		);

		// support application/x-www-form-urlencoded post data
		this.app.use(
			bodyParser.urlencoded({
				extended: false,
				verify: (req, res, buf) => {
					req.rawBody = buf;
				},
			}),
		);

		if (process.env.NODE_ENV !== 'production') {
			this.app.use((req: express.Request, res: express.Response, next: express.NextFunction) => {
				// Allow access also from frontend when developing
				res.header('Access-Control-Allow-Origin', 'http://localhost:8080');
				res.header('Access-Control-Allow-Methods', 'GET, POST, OPTIONS, PUT, PATCH, DELETE');
				res.header(
					'Access-Control-Allow-Headers',
					'Origin, X-Requested-With, Content-Type, Accept, sessionid',
				);
				next();
			});
		}

		this.app.use((req: express.Request, res: express.Response, next: express.NextFunction) => {
			if (!Db.isInitialized) {
				const error = new ResponseHelper.ResponseError('Database is not ready!', undefined, 503);
				return ResponseHelper.sendErrorResponse(res, error);
			}

			next();
		});

		// ----------------------------------------
		// Healthcheck
		// ----------------------------------------

		// Does very basic health check
		this.app.get('/healthz', async (req: express.Request, res: express.Response) => {
			const connection = getConnectionManager().get();

			try {
				if (!connection.isConnected) {
					// Connection is not active
					throw new Error('No active database connection!');
				}
				// DB ping
				await connection.query('SELECT 1');
				// eslint-disable-next-line id-denylist
			} catch (err) {
				const error = new ResponseHelper.ResponseError('No Database connection!', undefined, 503);
				return ResponseHelper.sendErrorResponse(res, error);
			}

			// Everything fine
			const responseData = {
				status: 'ok',
			};

			ResponseHelper.sendSuccessResponse(res, responseData, true, 200);
		});

		registerProductionWebhooks.apply(this);
	}
}

export async function start(): Promise<void> {
	const PORT = config.getEnv('port');
	const ADDRESS = config.getEnv('listen_address');

	const app = new App();

	await app.config();

	let server;

	if (app.protocol === 'https' && app.sslKey && app.sslCert) {
		// eslint-disable-next-line global-require, @typescript-eslint/no-var-requires
		const https = require('https');
		const privateKey = readFileSync(app.sslKey, 'utf8');
		const cert = readFileSync(app.sslCert, 'utf8');
		const credentials = { key: privateKey, cert };
		server = https.createServer(credentials, app.app);
	} else {
		// eslint-disable-next-line global-require, @typescript-eslint/no-var-requires
		const http = require('http');
		server = http.createServer(app.app);
	}

	server.listen(PORT, ADDRESS, async () => {
		const versions = await GenericHelpers.getVersions();
		console.log(`n8n ready on ${ADDRESS}, port ${PORT}`);
		console.log(`Version: ${versions.cli}`);

		await app.externalHooks.run('n8n.ready', [app, config]);
	});
}<|MERGE_RESOLUTION|>--- conflicted
+++ resolved
@@ -16,7 +16,6 @@
 // eslint-disable-next-line import/no-extraneous-dependencies
 import parseUrl from 'parseurl';
 import { WebhookHttpMethod } from 'n8n-workflow';
-<<<<<<< HEAD
 
 import * as Db from '@/Db';
 import * as ActiveExecutions from '@/ActiveExecutions';
@@ -28,27 +27,7 @@
 import type { ICustomRequest, IExternalHooksClass, IPackageVersions } from '@/Interfaces';
 import config from '@/config';
 import { WEBHOOK_METHODS } from '@/WebhookHelpers';
-import { initErrorHandling } from '@/ErrorReporting';
-=======
-// eslint-disable-next-line import/no-cycle
-import {
-	ActiveExecutions,
-	ActiveWorkflowRunner,
-	Db,
-	ExternalHooks,
-	GenericHelpers,
-	ICustomRequest,
-	IExternalHooksClass,
-	IPackageVersions,
-	ResponseHelper,
-	WaitingWebhooks,
-} from '.';
-
-import config from '../config';
-// eslint-disable-next-line import/no-cycle
-import { WEBHOOK_METHODS } from './WebhookHelpers';
-import { setupErrorMiddleware } from './ErrorReporting';
->>>>>>> f9d9f88f
+import { setupErrorMiddleware } from '@/ErrorReporting';
 
 // eslint-disable-next-line @typescript-eslint/no-var-requires, @typescript-eslint/no-unsafe-call
 require('body-parser-xml')(bodyParser);
