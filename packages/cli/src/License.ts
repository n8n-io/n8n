import type { TEntitlement, TFeatures, TLicenseBlock } from '@n8n_io/license-sdk';
import { LicenseManager } from '@n8n_io/license-sdk';
import { InstanceSettings, ObjectStoreService } from 'n8n-core';
import Container, { Service } from 'typedi';
import { Logger } from '@/Logger';
import config from '@/config';
import {
	LICENSE_FEATURES,
	LICENSE_QUOTAS,
	N8N_VERSION,
	SETTINGS_LICENSE_CERT_KEY,
	UNLIMITED_LICENSE_QUOTA,
} from './constants';
import { SettingsRepository } from '@db/repositories/settings.repository';
import { WorkflowRepository } from '@db/repositories/workflow.repository';
import type { BooleanLicenseFeature, N8nInstanceType, NumericLicenseFeature } from './Interfaces';
import type { RedisServicePubSubPublisher } from './services/redis/RedisServicePubSubPublisher';
import { RedisService } from './services/redis.service';
import { MultiMainSetup } from '@/services/orchestration/main/MultiMainSetup.ee';

type FeatureReturnType = Partial<
	{
		planName: string;
	} & { [K in NumericLicenseFeature]: number } & { [K in BooleanLicenseFeature]: boolean }
>;

export class FeatureNotLicensedError extends Error {
	constructor(feature: (typeof LICENSE_FEATURES)[keyof typeof LICENSE_FEATURES]) {
		super(
			`Your license does not allow for ${feature}. To enable ${feature}, please upgrade to a license that supports this feature.`,
		);
	}
}

@Service()
export class License {
	private manager: LicenseManager | undefined;

	private redisPublisher: RedisServicePubSubPublisher;

	constructor(
		private readonly logger: Logger,
		private readonly instanceSettings: InstanceSettings,
<<<<<<< HEAD
		private readonly multiMainSetup: MultiMainSetup,
=======
		private readonly settingsRepository: SettingsRepository,
		private readonly workflowRepository: WorkflowRepository,
>>>>>>> cbc69090
	) {}

	async init(instanceType: N8nInstanceType = 'main') {
		if (this.manager) {
			return;
		}

		await this.multiMainSetup.init();

		const isMainInstance = instanceType === 'main';
		const server = config.getEnv('license.serverUrl');
		const autoRenewEnabled = isMainInstance && config.getEnv('license.autoRenewEnabled');
		const offlineMode = !isMainInstance;
		const autoRenewOffset = config.getEnv('license.autoRenewOffset');
		const saveCertStr = isMainInstance
			? async (value: TLicenseBlock) => this.saveCertStr(value)
			: async () => {};
		const onFeatureChange = isMainInstance
			? async (features: TFeatures) => this.onFeatureChange(features)
			: async () => {};
		const collectUsageMetrics = isMainInstance
			? async () => this.collectUsageMetrics()
			: async () => [];

		try {
			this.manager = new LicenseManager({
				server,
				tenantId: config.getEnv('license.tenantId'),
				productIdentifier: `n8n-${N8N_VERSION}`,
				autoRenewEnabled,
				renewOnInit: autoRenewEnabled,
				autoRenewOffset,
				offlineMode,
				logger: this.logger,
				loadCertStr: async () => this.loadCertStr(),
				saveCertStr,
				deviceFingerprint: () => this.instanceSettings.instanceId,
				collectUsageMetrics,
				onFeatureChange,
			});

			await this.manager.initialize();
		} catch (e: unknown) {
			if (e instanceof Error) {
				this.logger.error('Could not initialize license manager sdk', e);
			}
		}
	}

	async collectUsageMetrics() {
		return [
			{
				name: 'activeWorkflows',
				value: await this.workflowRepository.count({ where: { active: true } }),
			},
		];
	}

	async loadCertStr(): Promise<TLicenseBlock> {
		// if we have an ephemeral license, we don't want to load it from the database
		const ephemeralLicense = config.get('license.cert');
		if (ephemeralLicense) {
			return ephemeralLicense;
		}
		const databaseSettings = await this.settingsRepository.findOne({
			where: {
				key: SETTINGS_LICENSE_CERT_KEY,
			},
		});

		return databaseSettings?.value ?? '';
	}

	async onFeatureChange(_features: TFeatures): Promise<void> {
		const isMultiMainLicensed = _features[LICENSE_FEATURES.MULTIPLE_MAIN_INSTANCES] as
			| boolean
			| undefined;

		this.multiMainSetup.setLicensed(isMultiMainLicensed ?? false);

		if (this.multiMainSetup.isEnabled && this.multiMainSetup.isFollower) {
			this.logger.debug(
				'[Multi-main setup] Instance is follower, skipping sending of "reloadLicense" command...',
			);
			return;
		}

		if (this.multiMainSetup.isEnabled && !isMultiMainLicensed) {
			this.logger.debug(
				'[Multi-main setup] License changed with no support for multi-main setup - shutting down. To restore multi-main setup, please upgrade to a license that supporst this feature.',
			);

			process.exit(1); // @TODO: Discuss
		}

		if (config.getEnv('executions.mode') === 'queue') {
			if (!this.redisPublisher) {
				this.logger.debug('Initializing Redis publisher for License Service');
				this.redisPublisher = await Container.get(RedisService).getPubSubPublisher();
			}
			await this.redisPublisher.publishToCommandChannel({
				command: 'reloadLicense',
			});
		}

		const isS3Selected = config.getEnv('binaryDataManager.mode') === 's3';
		const isS3Available = config.getEnv('binaryDataManager.availableModes').includes('s3');
		const isS3Licensed = _features['feat:binaryDataS3'];

		if (isS3Selected && isS3Available && !isS3Licensed) {
			this.logger.debug(
				'License changed with no support for external storage - blocking writes on object store. To restore writes, please upgrade to a license that supports this feature.',
			);

			Container.get(ObjectStoreService).setReadonly(true);
		}
	}

	async saveCertStr(value: TLicenseBlock): Promise<void> {
		// if we have an ephemeral license, we don't want to save it to the database
		if (config.get('license.cert')) return;
		await this.settingsRepository.upsert(
			{
				key: SETTINGS_LICENSE_CERT_KEY,
				value,
				loadOnStartup: false,
			},
			['key'],
		);
	}

	async activate(activationKey: string): Promise<void> {
		if (!this.manager) {
			return;
		}

		await this.manager.activate(activationKey);
	}

	async reload(): Promise<void> {
		if (!this.manager) {
			return;
		}
		this.logger.debug('Reloading license');
		await this.manager.reload();
	}

	async renew() {
		if (!this.manager) {
			return;
		}

		await this.manager.renew();
	}

	async shutdown() {
		if (!this.manager) {
			return;
		}

		await this.manager.shutdown();
	}

	isFeatureEnabled(feature: BooleanLicenseFeature) {
		return this.manager?.hasFeatureEnabled(feature) ?? false;
	}

	isSharingEnabled() {
		return this.isFeatureEnabled(LICENSE_FEATURES.SHARING);
	}

	isLogStreamingEnabled() {
		return this.isFeatureEnabled(LICENSE_FEATURES.LOG_STREAMING);
	}

	isLdapEnabled() {
		return this.isFeatureEnabled(LICENSE_FEATURES.LDAP);
	}

	isSamlEnabled() {
		return this.isFeatureEnabled(LICENSE_FEATURES.SAML);
	}

	isAdvancedExecutionFiltersEnabled() {
		return this.isFeatureEnabled(LICENSE_FEATURES.ADVANCED_EXECUTION_FILTERS);
	}

	isDebugInEditorLicensed() {
		return this.isFeatureEnabled(LICENSE_FEATURES.DEBUG_IN_EDITOR);
	}

	isBinaryDataS3Licensed() {
		return this.isFeatureEnabled(LICENSE_FEATURES.BINARY_DATA_S3);
	}

	isMultipleMainInstancesLicensed() {
		return this.isFeatureEnabled(LICENSE_FEATURES.MULTIPLE_MAIN_INSTANCES);
	}

	isVariablesEnabled() {
		return this.isFeatureEnabled(LICENSE_FEATURES.VARIABLES);
	}

	isSourceControlLicensed() {
		return this.isFeatureEnabled(LICENSE_FEATURES.SOURCE_CONTROL);
	}

	isExternalSecretsEnabled() {
		return this.isFeatureEnabled(LICENSE_FEATURES.EXTERNAL_SECRETS);
	}

	isWorkflowHistoryLicensed() {
		return this.isFeatureEnabled(LICENSE_FEATURES.WORKFLOW_HISTORY);
	}

	isAPIDisabled() {
		return this.isFeatureEnabled(LICENSE_FEATURES.API_DISABLED);
	}

	isWorkerViewLicensed() {
		return this.isFeatureEnabled(LICENSE_FEATURES.WORKER_VIEW);
	}

	getCurrentEntitlements() {
		return this.manager?.getCurrentEntitlements() ?? [];
	}

	getFeatureValue<T extends keyof FeatureReturnType>(feature: T): FeatureReturnType[T] {
		return this.manager?.getFeatureValue(feature) as FeatureReturnType[T];
	}

	getManagementJwt(): string {
		if (!this.manager) {
			return '';
		}
		return this.manager.getManagementJwt();
	}

	/**
	 * Helper function to get the main plan for a license
	 */
	getMainPlan(): TEntitlement | undefined {
		if (!this.manager) {
			return undefined;
		}

		const entitlements = this.getCurrentEntitlements();
		if (!entitlements.length) {
			return undefined;
		}

		return entitlements.find(
			(entitlement) => (entitlement.productMetadata?.terms as { isMainPlan?: boolean })?.isMainPlan,
		);
	}

	// Helper functions for computed data
	getUsersLimit() {
		return this.getFeatureValue(LICENSE_QUOTAS.USERS_LIMIT) ?? UNLIMITED_LICENSE_QUOTA;
	}

	getTriggerLimit() {
		return this.getFeatureValue(LICENSE_QUOTAS.TRIGGER_LIMIT) ?? UNLIMITED_LICENSE_QUOTA;
	}

	getVariablesLimit() {
		return this.getFeatureValue(LICENSE_QUOTAS.VARIABLES_LIMIT) ?? UNLIMITED_LICENSE_QUOTA;
	}

	getWorkflowHistoryPruneLimit() {
		return (
			this.getFeatureValue(LICENSE_QUOTAS.WORKFLOW_HISTORY_PRUNE_LIMIT) ?? UNLIMITED_LICENSE_QUOTA
		);
	}

	getPlanName(): string {
		return this.getFeatureValue('planName') ?? 'Community';
	}

	getInfo(): string {
		if (!this.manager) {
			return 'n/a';
		}

		return this.manager.toString();
	}

	isWithinUsersLimit() {
		return this.getUsersLimit() === UNLIMITED_LICENSE_QUOTA;
	}
}<|MERGE_RESOLUTION|>--- conflicted
+++ resolved
@@ -41,12 +41,9 @@
 	constructor(
 		private readonly logger: Logger,
 		private readonly instanceSettings: InstanceSettings,
-<<<<<<< HEAD
 		private readonly multiMainSetup: MultiMainSetup,
-=======
 		private readonly settingsRepository: SettingsRepository,
 		private readonly workflowRepository: WorkflowRepository,
->>>>>>> cbc69090
 	) {}
 
 	async init(instanceType: N8nInstanceType = 'main') {
