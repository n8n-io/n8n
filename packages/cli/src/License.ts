--- conflicted
+++ resolved
@@ -93,10 +93,10 @@
 		return this.isFeatureEnabled(LICENSE_FEATURES.SHARING);
 	}
 
-<<<<<<< HEAD
 	isLogStreamingEnabled() {
 		return this.isFeatureEnabled(LICENSE_FEATURES.LOGSTREAMING);
-=======
+	}
+
 	getCurrentEntitlements() {
 		return this.manager?.getCurrentEntitlements() ?? [];
 	}
@@ -145,7 +145,6 @@
 
 	getPlanName(): string {
 		return (this.getFeatureValue('planName') ?? 'Community') as string;
->>>>>>> 0da338f9
 	}
 }
 
