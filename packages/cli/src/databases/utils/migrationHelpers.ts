import { Container } from 'typedi';
import { readFileSync, rmSync } from 'fs';
import { UserSettings } from 'n8n-core';
import type { ObjectLiteral } from 'typeorm';
import type { QueryRunner } from 'typeorm/query-runner/QueryRunner';
import config from '@/config';
import { inTest } from '@/constants';
import type { BaseMigration, Migration, MigrationContext, MigrationFn } from '@db/types';
import { getLogger } from '@/Logger';
import { NodeTypes } from '@/NodeTypes';
import { jsonParse } from 'n8n-workflow';

const logger = getLogger();

const PERSONALIZATION_SURVEY_FILENAME = 'personalizationSurvey.json';

function loadSurveyFromDisk(): string | null {
	const userSettingsPath = UserSettings.getUserN8nFolderPath();
	try {
		const filename = `${userSettingsPath}/${PERSONALIZATION_SURVEY_FILENAME}`;
		const surveyFile = readFileSync(filename, 'utf-8');
		rmSync(filename);
		const personalizationSurvey = JSON.parse(surveyFile) as object;
		const kvPairs = Object.entries(personalizationSurvey);
		if (!kvPairs.length) {
			throw new Error('personalizationSurvey is empty');
		} else {
			// eslint-disable-next-line @typescript-eslint/naming-convention
			const emptyKeys = kvPairs.reduce((acc, [_key, value]) => {
				if (!value || (Array.isArray(value) && !value.length)) {
					return acc + 1;
				}
				return acc;
			}, 0);
			if (emptyKeys === kvPairs.length) {
				throw new Error('incomplete personalizationSurvey');
			}
		}
		return surveyFile;
	} catch (error) {
		return null;
	}
}

let runningMigrations = false;

function logMigrationStart(migrationName: string): void {
	if (inTest) return;

	if (!runningMigrations) {
		logger.warn('Migrations in progress, please do NOT stop the process.');
		runningMigrations = true;
	}

	logger.debug(`Starting migration ${migrationName}`);
}

function logMigrationEnd(migrationName: string): void {
	if (inTest) return;

	logger.debug(`Finished migration ${migrationName}`);
}

const runDisablingForeignKeys = async (
	migration: BaseMigration,
	context: MigrationContext,
	fn: MigrationFn,
) => {
	const { dbType, queryRunner } = context;
	if (dbType !== 'sqlite') throw new Error('Disabling transactions only available in sqlite');
	await queryRunner.query('PRAGMA foreign_keys=OFF');
	await queryRunner.startTransaction();
	try {
		await fn.call(migration, context);
		await queryRunner.commitTransaction();
	} catch (e) {
		try {
			await queryRunner.rollbackTransaction();
		} catch {}
		throw e;
	} finally {
		await queryRunner.query('PRAGMA foreign_keys=ON');
	}
};

function parseJson<T>(data: string | T): T {
	return typeof data === 'string' ? jsonParse<T>(data) : data;
}

const dbType = config.getEnv('database.type');
const isMysql = ['mariadb', 'mysqldb'].includes(dbType);
const dbName = config.getEnv(`database.${dbType === 'mariadb' ? 'mysqldb' : dbType}.database`);
const tablePrefix = config.getEnv('database.tablePrefix');

const createContext = (queryRunner: QueryRunner, migration: Migration): MigrationContext => ({
	logger,
	tablePrefix,
	dbType,
	isMysql,
	dbName,
	migrationName: migration.name,
	queryRunner,
	nodeTypes: Container.get(NodeTypes),
	loadSurveyFromDisk,
	parseJson,
	escape: {
		columnName: (name) => queryRunner.connection.driver.escape(name),
		tableName: (name) => queryRunner.connection.driver.escape(`${tablePrefix}${name}`),
		indexName: (name) => queryRunner.connection.driver.escape(`IDX_${tablePrefix}${name}`),
	},
	runQuery: async <T>(
		sql: string,
		unsafeParameters?: ObjectLiteral,
		safeParameters?: ObjectLiteral,
	) => {
		if (unsafeParameters) {
			const [query, parameters] = queryRunner.connection.driver.escapeQueryWithParameters(
				sql,
				unsafeParameters,
				safeParameters ?? {},
			);
			return queryRunner.query(query, parameters) as Promise<T>;
		} else {
			return queryRunner.query(sql) as Promise<T>;
		}
	},
	runInBatches: async <T>(
		query: string,
		operation: (results: T[]) => Promise<void>,
		limit = 100,
	) => {
		let offset = 0;
		let batchedQuery: string;
		let batchedQueryResults: T[];

		// eslint-disable-next-line no-param-reassign
		if (query.trim().endsWith(';')) query = query.trim().slice(0, -1);

		do {
			batchedQuery = `${query} LIMIT ${limit} OFFSET ${offset}`;
			batchedQueryResults = (await queryRunner.query(batchedQuery)) as T[];
			// pass a copy to prevent errors from mutation
			await operation([...batchedQueryResults]);
			offset += limit;
		} while (batchedQueryResults.length === limit);
	},
	copyTable: async (
		fromTable: string,
		toTable: string,
		fromFields?: string[],
		toFields?: string[],
		batchSize?: number,
	) => {
		const { driver } = queryRunner.connection;
		fromTable = driver.escape(`${tablePrefix}${fromTable}`);
		toTable = driver.escape(`${tablePrefix}${toTable}`);
		const fromFieldsStr = fromFields?.length
			? fromFields.map((f) => driver.escape(f)).join(', ')
			: '*';
		const toFieldsStr = toFields?.length
			? `(${toFields.map((f) => driver.escape(f)).join(', ')})`
			: '';

		const total = await queryRunner
			.query(`SELECT COUNT(*) AS count FROM ${fromTable}`)
			.then((rows: Array<{ count: number }>) => rows[0].count);

		batchSize = batchSize ?? 10;
		let migrated = 0;
		while (migrated < total) {
			await queryRunner.query(
				`INSERT INTO ${toTable} ${toFieldsStr} SELECT ${fromFieldsStr} FROM ${fromTable} LIMIT ${migrated}, ${batchSize}`,
			);
			migrated += batchSize;
		}
	},
});

export const wrapMigration = (migration: Migration) => {
	const { up, down } = migration.prototype;
	Object.assign(migration.prototype, {
		async up(this: BaseMigration, queryRunner: QueryRunner) {
			logMigrationStart(migration.name);
			const context = createContext(queryRunner, migration);
			if (this.transaction === false) {
				await runDisablingForeignKeys(this, context, up);
			} else {
				await up.call(this, context);
			}
			logMigrationEnd(migration.name);
		},
		async down(this: BaseMigration, queryRunner: QueryRunner) {
			if (down) {
				const context = createContext(queryRunner, migration);
				if (this.transaction === false) {
					await runDisablingForeignKeys(this, context, up);
				} else {
					await down.call(this, context);
				}
			}
		},
	});
<<<<<<< HEAD
};
=======
};

export const copyTable = async (
	{ tablePrefix, queryRunner }: Pick<MigrationContext, 'queryRunner' | 'tablePrefix'>,
	fromTable: string,
	toTable: string,
	fromFields: string[] = [],
	toFields: string[] = [],
	batchSize = 10,
) => {
	const driver = queryRunner.connection.driver;
	fromTable = driver.escape(`${tablePrefix}${fromTable}`);
	toTable = driver.escape(`${tablePrefix}${toTable}`);
	const fromFieldsStr = fromFields.length
		? fromFields.map((f) => driver.escape(f)).join(', ')
		: '*';
	const toFieldsStr = toFields.length
		? `(${toFields.map((f) => driver.escape(f)).join(', ')})`
		: '';

	const total = await queryRunner
		.query(`SELECT COUNT(*) as count from ${fromTable}`)
		.then((rows: Array<{ count: number }>) => rows[0].count);

	let migrated = 0;
	while (migrated < total) {
		await queryRunner.query(
			`INSERT INTO ${toTable} ${toFieldsStr} SELECT ${fromFieldsStr} FROM ${fromTable} LIMIT ${migrated}, ${batchSize}`,
		);
		migrated += batchSize;
	}
};

function batchQuery(query: string, limit: number, offset = 0): string {
	return `
			${query}
			LIMIT ${limit}
			OFFSET ${offset}
		`;
}

export async function runInBatches(
	queryRunner: QueryRunner,
	query: string,
	// eslint-disable-next-line @typescript-eslint/no-explicit-any
	operation: (results: any[]) => Promise<void>,
	limit = 100,
): Promise<void> {
	let offset = 0;
	let batchedQuery: string;
	let batchedQueryResults: unknown[];

	if (query.trim().endsWith(';')) query = query.trim().slice(0, -1);

	do {
		batchedQuery = batchQuery(query, limit, offset);
		batchedQueryResults = (await queryRunner.query(batchedQuery)) as unknown[];
		// pass a copy to prevent errors from mutation
		await operation([...batchedQueryResults]);
		offset += limit;
	} while (batchedQueryResults.length === limit);
}

export const escapeQuery = (
	queryRunner: QueryRunner,
	query: string,
	params: { [property: string]: unknown },
): [string, unknown[]] =>
	queryRunner.connection.driver.escapeQueryWithParameters(
		query,
		{
			pinData: params.pinData,
			id: params.id,
		},
		{},
	);
>>>>>>> dc295ac5
<|MERGE_RESOLUTION|>--- conflicted
+++ resolved
@@ -25,8 +25,7 @@
 		if (!kvPairs.length) {
 			throw new Error('personalizationSurvey is empty');
 		} else {
-			// eslint-disable-next-line @typescript-eslint/naming-convention
-			const emptyKeys = kvPairs.reduce((acc, [_key, value]) => {
+			const emptyKeys = kvPairs.reduce((acc, [, value]) => {
 				if (!value || (Array.isArray(value) && !value.length)) {
 					return acc + 1;
 				}
@@ -133,7 +132,6 @@
 		let batchedQuery: string;
 		let batchedQueryResults: T[];
 
-		// eslint-disable-next-line no-param-reassign
 		if (query.trim().endsWith(';')) query = query.trim().slice(0, -1);
 
 		do {
@@ -200,83 +198,4 @@
 			}
 		},
 	});
-<<<<<<< HEAD
-};
-=======
-};
-
-export const copyTable = async (
-	{ tablePrefix, queryRunner }: Pick<MigrationContext, 'queryRunner' | 'tablePrefix'>,
-	fromTable: string,
-	toTable: string,
-	fromFields: string[] = [],
-	toFields: string[] = [],
-	batchSize = 10,
-) => {
-	const driver = queryRunner.connection.driver;
-	fromTable = driver.escape(`${tablePrefix}${fromTable}`);
-	toTable = driver.escape(`${tablePrefix}${toTable}`);
-	const fromFieldsStr = fromFields.length
-		? fromFields.map((f) => driver.escape(f)).join(', ')
-		: '*';
-	const toFieldsStr = toFields.length
-		? `(${toFields.map((f) => driver.escape(f)).join(', ')})`
-		: '';
-
-	const total = await queryRunner
-		.query(`SELECT COUNT(*) as count from ${fromTable}`)
-		.then((rows: Array<{ count: number }>) => rows[0].count);
-
-	let migrated = 0;
-	while (migrated < total) {
-		await queryRunner.query(
-			`INSERT INTO ${toTable} ${toFieldsStr} SELECT ${fromFieldsStr} FROM ${fromTable} LIMIT ${migrated}, ${batchSize}`,
-		);
-		migrated += batchSize;
-	}
-};
-
-function batchQuery(query: string, limit: number, offset = 0): string {
-	return `
-			${query}
-			LIMIT ${limit}
-			OFFSET ${offset}
-		`;
-}
-
-export async function runInBatches(
-	queryRunner: QueryRunner,
-	query: string,
-	// eslint-disable-next-line @typescript-eslint/no-explicit-any
-	operation: (results: any[]) => Promise<void>,
-	limit = 100,
-): Promise<void> {
-	let offset = 0;
-	let batchedQuery: string;
-	let batchedQueryResults: unknown[];
-
-	if (query.trim().endsWith(';')) query = query.trim().slice(0, -1);
-
-	do {
-		batchedQuery = batchQuery(query, limit, offset);
-		batchedQueryResults = (await queryRunner.query(batchedQuery)) as unknown[];
-		// pass a copy to prevent errors from mutation
-		await operation([...batchedQueryResults]);
-		offset += limit;
-	} while (batchedQueryResults.length === limit);
-}
-
-export const escapeQuery = (
-	queryRunner: QueryRunner,
-	query: string,
-	params: { [property: string]: unknown },
-): [string, unknown[]] =>
-	queryRunner.connection.driver.escapeQueryWithParameters(
-		query,
-		{
-			pinData: params.pinData,
-			id: params.id,
-		},
-		{},
-	);
->>>>>>> dc295ac5
+};