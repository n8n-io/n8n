--- conflicted
+++ resolved
@@ -230,12 +230,8 @@
 			'INSERT INTO "' +
 				tablePrefix +
 				'settings" ("key", "value", "loadOnStartup") values  ' +
-<<<<<<< HEAD
-				"('userManagement.hasOwner', 'false', true), " +
+				"('userManagement.isInstanceOwnerSetUp', 'false', true), " +
 				"('userManagement.skipInstanceOwnerSetup', 'false', true)",
-=======
-				"('userManagement.isInstanceOwnerSetUp', 'false', true)",
->>>>>>> b39af7e4
 		);
 	}
 
