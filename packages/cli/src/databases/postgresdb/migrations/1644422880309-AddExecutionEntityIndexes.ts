import { MigrationInterface, QueryRunner } from 'typeorm';
import * as config from '../../../../config';

export class AddExecutionEntityIndexes1644422880309 implements MigrationInterface {
	name = 'AddExecutionEntityIndexes1644422880309';

<<<<<<< HEAD
    public async up(queryRunner: QueryRunner): Promise<void> {
        console.log('\n\nINFO: Started migration for execution entity indexes.\n      Depending on the number of saved executions, it may take a while.\n\n');

        let tablePrefix = config.getEnv('database.tablePrefix');
=======
	public async up(queryRunner: QueryRunner): Promise<void> {
		let tablePrefix = config.get('database.tablePrefix');
>>>>>>> 13a9db77
		const tablePrefixPure = tablePrefix;
		const schema = config.getEnv('database.postgresdb.schema');

		if (schema) {
			tablePrefix = schema + '.' + tablePrefix;
		}

		await queryRunner.query(
			`DROP INDEX "${schema}".IDX_${tablePrefixPure}c4d999a5e90784e8caccf5589d`,
		);
		await queryRunner.query(
			`DROP INDEX "${schema}".IDX_${tablePrefixPure}ca4a71b47f28ac6ea88293a8e2`,
		);
		await queryRunner.query(
			`CREATE INDEX "IDX_${tablePrefixPure}33228da131bb1112247cf52a42" ON ${tablePrefix}execution_entity ("stoppedAt") `,
		);
		await queryRunner.query(
			`CREATE INDEX "IDX_${tablePrefixPure}58154df94c686818c99fb754ce" ON ${tablePrefix}execution_entity ("workflowId", "waitTill", "id") `,
		);
		await queryRunner.query(
			`CREATE INDEX "IDX_${tablePrefixPure}4f474ac92be81610439aaad61e" ON ${tablePrefix}execution_entity ("workflowId", "finished", "id") `,
		);
		await queryRunner.query(
			`CREATE INDEX "IDX_${tablePrefixPure}72ffaaab9f04c2c1f1ea86e662" ON ${tablePrefix}execution_entity ("finished", "id") `,
		);
		await queryRunner.query(
			`CREATE INDEX "IDX_${tablePrefixPure}85b981df7b444f905f8bf50747" ON ${tablePrefix}execution_entity ("waitTill", "id") `,
		);
		await queryRunner.query(
			`CREATE INDEX "IDX_${tablePrefixPure}d160d4771aba5a0d78943edbe3" ON ${tablePrefix}execution_entity ("workflowId", "id") `,
		);
	}

<<<<<<< HEAD
    public async down(queryRunner: QueryRunner): Promise<void> {
        let tablePrefix = config.getEnv('database.tablePrefix');
=======
	public async down(queryRunner: QueryRunner): Promise<void> {
		let tablePrefix = config.get('database.tablePrefix');
>>>>>>> 13a9db77
		const tablePrefixPure = tablePrefix;
		const schema = config.getEnv('database.postgresdb.schema');

		if (schema) {
			tablePrefix = schema + '.' + tablePrefix;
		}

		await queryRunner.query(
			`DROP INDEX "${schema}"."IDX_${tablePrefixPure}d160d4771aba5a0d78943edbe3"`,
		);
		await queryRunner.query(
			`DROP INDEX "${schema}"."IDX_${tablePrefixPure}85b981df7b444f905f8bf50747"`,
		);
		await queryRunner.query(
			`DROP INDEX "${schema}"."IDX_${tablePrefixPure}72ffaaab9f04c2c1f1ea86e662"`,
		);
		await queryRunner.query(
			`DROP INDEX "${schema}"."IDX_${tablePrefixPure}4f474ac92be81610439aaad61e"`,
		);
		await queryRunner.query(
			`DROP INDEX "${schema}"."IDX_${tablePrefixPure}58154df94c686818c99fb754ce"`,
		);
		await queryRunner.query(
			`DROP INDEX "${schema}"."IDX_${tablePrefixPure}33228da131bb1112247cf52a42"`,
		);
		await queryRunner.query(
			`CREATE INDEX "IDX_${tablePrefixPure}ca4a71b47f28ac6ea88293a8e2" ON ${tablePrefix}execution_entity ("waitTill") `,
		);
		await queryRunner.query(
			`CREATE INDEX "IDX_${tablePrefixPure}c4d999a5e90784e8caccf5589d" ON ${tablePrefix}execution_entity ("workflowId") `,
		);
	}
}<|MERGE_RESOLUTION|>--- conflicted
+++ resolved
@@ -4,15 +4,8 @@
 export class AddExecutionEntityIndexes1644422880309 implements MigrationInterface {
 	name = 'AddExecutionEntityIndexes1644422880309';
 
-<<<<<<< HEAD
-    public async up(queryRunner: QueryRunner): Promise<void> {
-        console.log('\n\nINFO: Started migration for execution entity indexes.\n      Depending on the number of saved executions, it may take a while.\n\n');
-
-        let tablePrefix = config.getEnv('database.tablePrefix');
-=======
 	public async up(queryRunner: QueryRunner): Promise<void> {
-		let tablePrefix = config.get('database.tablePrefix');
->>>>>>> 13a9db77
+		let tablePrefix = config.getEnv('database.tablePrefix');
 		const tablePrefixPure = tablePrefix;
 		const schema = config.getEnv('database.postgresdb.schema');
 
@@ -46,13 +39,8 @@
 		);
 	}
 
-<<<<<<< HEAD
-    public async down(queryRunner: QueryRunner): Promise<void> {
-        let tablePrefix = config.getEnv('database.tablePrefix');
-=======
 	public async down(queryRunner: QueryRunner): Promise<void> {
-		let tablePrefix = config.get('database.tablePrefix');
->>>>>>> 13a9db77
+		let tablePrefix = config.getEnv('database.tablePrefix');
 		const tablePrefixPure = tablePrefix;
 		const schema = config.getEnv('database.postgresdb.schema');
 
