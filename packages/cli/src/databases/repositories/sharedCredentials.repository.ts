--- conflicted
+++ resolved
@@ -3,25 +3,17 @@
 import { DataSource, In, Not, Repository } from '@n8n/typeorm';
 import { type CredentialSharingRole, SharedCredentials } from '../entities/SharedCredentials';
 import type { User } from '../entities/User';
-<<<<<<< HEAD
 import { RoleService } from '@/services/role.service';
 import { ProjectRepository } from './project.repository';
 import type { Scope } from '@n8n/permissions';
 import type { Project } from '../entities/Project';
-=======
-import type { Scope } from '@n8n/permissions';
 import type { ProjectRole } from '../entities/ProjectRelation';
-import { RoleService } from '@/services/role.service';
->>>>>>> c9e1fc99
 
 @Service()
 export class SharedCredentialsRepository extends Repository<SharedCredentials> {
 	constructor(
 		dataSource: DataSource,
-<<<<<<< HEAD
 		private readonly projectRepository: ProjectRepository,
-=======
->>>>>>> c9e1fc99
 		private readonly roleService: RoleService,
 	) {
 		super(SharedCredentials, dataSource.manager);
@@ -91,7 +83,6 @@
 		});
 	}
 
-<<<<<<< HEAD
 	/** Get the IDs of all credentials owned by or shared with a user */
 	async getAccessibleCredentialIds(userIds: string[]) {
 		const projectRoles = this.roleService.rolesWithScope('project', ['credential:read']);
@@ -119,15 +110,6 @@
 		return result.map((sc) => sc.credentialsId);
 	}
 
-	private async getCredentialIdsByUserAndRole(userIds: string[], roles: CredentialSharingRole[]) {
-		const projects = await this.projectRepository.findBy({
-			projectRelations: { role: 'project:personalOwner', userId: In(userIds) },
-		});
-		const sharings = await this.find({
-			where: {
-				projectId: In(projects.map((p) => p.id)),
-				role: In(roles),
-=======
 	async getCredentialIdsByUserAndRole(
 		userIds: string[],
 		options:
@@ -152,7 +134,6 @@
 						role: In(projectRoles),
 					},
 				},
->>>>>>> c9e1fc99
 			},
 		});
 		return sharings.map((s) => s.credentialsId);
