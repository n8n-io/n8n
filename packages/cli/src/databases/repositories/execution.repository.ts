import { Service } from 'typedi';
import { Brackets, DataSource, In, LessThanOrEqual, MoreThanOrEqual, Repository } from 'typeorm';
import { DateUtils } from 'typeorm/util/DateUtils';
import type {
	FindManyOptions,
	FindOneOptions,
	FindOptionsWhere,
	SelectQueryBuilder,
} from 'typeorm';
import { parse, stringify } from 'flatted';
import { LoggerProxy as Logger } from 'n8n-workflow';
import type { IExecutionsSummary, IRunExecutionData } from 'n8n-workflow';
<<<<<<< HEAD
import { BinaryDataService } from 'n8n-core';
=======
import { BinaryDataManager } from 'n8n-core';
>>>>>>> 2491ccf4
import type {
	ExecutionPayload,
	IExecutionBase,
	IExecutionFlattedDb,
	IExecutionResponse,
} from '@/Interfaces';

import config from '@/config';
import type { IGetExecutionsQueryFilter } from '@/executions/executions.service';
import { isAdvancedExecutionFiltersEnabled } from '@/executions/executionHelpers';
import type { ExecutionData } from '../entities/ExecutionData';
import { ExecutionEntity } from '../entities/ExecutionEntity';
import { ExecutionMetadata } from '../entities/ExecutionMetadata';
import { ExecutionDataRepository } from './executionData.repository';
import { TIME } from '@/constants';

function parseFiltersToQueryBuilder(
	qb: SelectQueryBuilder<ExecutionEntity>,
	filters?: IGetExecutionsQueryFilter,
) {
	if (filters?.status) {
		qb.andWhere('execution.status IN (:...workflowStatus)', {
			workflowStatus: filters.status,
		});
	}
	if (filters?.finished) {
		qb.andWhere({ finished: filters.finished });
	}
	if (filters?.metadata && isAdvancedExecutionFiltersEnabled()) {
		qb.leftJoin(ExecutionMetadata, 'md', 'md.executionId = execution.id');
		for (const md of filters.metadata) {
			qb.andWhere('md.key = :key AND md.value = :value', md);
		}
	}
	if (filters?.startedAfter) {
		qb.andWhere({
			startedAt: MoreThanOrEqual(
				DateUtils.mixedDateToUtcDatetimeString(new Date(filters.startedAfter)),
			),
		});
	}
	if (filters?.startedBefore) {
		qb.andWhere({
			startedAt: LessThanOrEqual(
				DateUtils.mixedDateToUtcDatetimeString(new Date(filters.startedBefore)),
			),
		});
	}
	if (filters?.workflowId) {
		qb.andWhere({
			workflowId: filters.workflowId,
		});
	}
}

@Service()
export class ExecutionRepository extends Repository<ExecutionEntity> {
	private logger = Logger;

	deletionBatchSize = 100;

	private intervals: Record<string, NodeJS.Timer | undefined> = {
		softDeletion: undefined,
		hardDeletion: undefined,
	};

	private rates: Record<string, number> = {
		softDeletion: 1 * TIME.HOUR,
		hardDeletion: 15 * TIME.MINUTE,
	};

	private isMainInstance = config.get('generic.instanceType') === 'main';

	private isPruningEnabled = config.getEnv('executions.pruneData');

	constructor(
		dataSource: DataSource,
		private readonly executionDataRepository: ExecutionDataRepository,
		private readonly binaryDataService: BinaryDataService,
	) {
		super(ExecutionEntity, dataSource.manager);

		if (!this.isMainInstance) return;

		if (this.isPruningEnabled) this.setSoftDeletionInterval();

		this.setHardDeletionInterval();
	}

	clearTimers() {
		if (!this.isMainInstance) return;

		this.logger.debug('Clearing soft-deletion and hard-deletion intervals for executions');

		clearInterval(this.intervals.softDeletion);
		clearInterval(this.intervals.hardDeletion);
	}

	setSoftDeletionInterval() {
		this.logger.debug('Setting soft-deletion interval (pruning) for executions');

		this.intervals.softDeletion = setInterval(async () => this.prune(), this.rates.hardDeletion);
	}

	setHardDeletionInterval() {
		this.logger.debug('Setting hard-deletion interval for executions');

		this.intervals.hardDeletion = setInterval(
			async () => this.hardDelete(),
			this.rates.hardDeletion,
		);
	}

	async findMultipleExecutions(
		queryParams: FindManyOptions<ExecutionEntity>,
		options?: {
			unflattenData: true;
			includeData?: true;
		},
	): Promise<IExecutionResponse[]>;
	async findMultipleExecutions(
		queryParams: FindManyOptions<ExecutionEntity>,
		options?: {
			unflattenData?: false | undefined;
			includeData?: true;
		},
	): Promise<IExecutionFlattedDb[]>;
	async findMultipleExecutions(
		queryParams: FindManyOptions<ExecutionEntity>,
		options?: {
			unflattenData?: boolean;
			includeData?: boolean;
		},
	): Promise<IExecutionBase[]>;
	async findMultipleExecutions(
		queryParams: FindManyOptions<ExecutionEntity>,
		options?: {
			unflattenData?: boolean;
			includeData?: boolean;
		},
	): Promise<IExecutionFlattedDb[] | IExecutionResponse[] | IExecutionBase[]> {
		if (options?.includeData) {
			if (!queryParams.relations) {
				queryParams.relations = [];
			}
			(queryParams.relations as string[]).push('executionData');
		}

		const executions = await this.find(queryParams);

		if (options?.includeData && options?.unflattenData) {
			return executions.map((execution) => {
				const { executionData, ...rest } = execution;
				return {
					...rest,
					data: parse(executionData.data) as IRunExecutionData,
					workflowData: executionData.workflowData,
				} as IExecutionResponse;
			});
		} else if (options?.includeData) {
			return executions.map((execution) => {
				const { executionData, ...rest } = execution;
				return {
					...rest,
					data: execution.executionData.data,
					workflowData: execution.executionData.workflowData,
				} as IExecutionFlattedDb;
			});
		}

		return executions.map((execution) => {
			const { executionData, ...rest } = execution;
			return rest;
		});
	}

	async findSingleExecution(
		id: string,
		options?: {
			includeData: true;
			unflattenData: true;
			where?: FindOptionsWhere<ExecutionEntity>;
		},
	): Promise<IExecutionResponse | undefined>;
	async findSingleExecution(
		id: string,
		options?: {
			includeData: true;
			unflattenData?: false | undefined;
			where?: FindOptionsWhere<ExecutionEntity>;
		},
	): Promise<IExecutionFlattedDb | undefined>;
	async findSingleExecution(
		id: string,
		options?: {
			includeData?: boolean;
			unflattenData?: boolean;
			where?: FindOptionsWhere<ExecutionEntity>;
		},
	): Promise<IExecutionBase | undefined>;
	async findSingleExecution(
		id: string,
		options?: {
			includeData?: boolean;
			unflattenData?: boolean;
			where?: FindOptionsWhere<ExecutionEntity>;
		},
	): Promise<IExecutionFlattedDb | IExecutionResponse | IExecutionBase | undefined> {
		const whereClause: FindOneOptions<ExecutionEntity> = {
			where: {
				id,
				...options?.where,
			},
		};
		if (options?.includeData) {
			whereClause.relations = ['executionData'];
		}

		const execution = await this.findOne(whereClause);

		if (!execution) {
			return undefined;
		}

		const { executionData, ...rest } = execution;

		if (options?.includeData && options?.unflattenData) {
			return {
				...rest,
				data: parse(execution.executionData.data) as IRunExecutionData,
				workflowData: execution.executionData.workflowData,
			} as IExecutionResponse;
		} else if (options?.includeData) {
			return {
				...rest,
				data: execution.executionData.data,
				workflowData: execution.executionData.workflowData,
			} as IExecutionFlattedDb;
		}

		return rest;
	}

	async createNewExecution(execution: ExecutionPayload) {
		const { data, workflowData, ...rest } = execution;

		const newExecution = await this.save(rest);
		await this.executionDataRepository.save({
			execution: newExecution,
			workflowData,
			data: stringify(data),
		});

		return newExecution;
	}

	async markAsCrashed(executionIds: string[]) {
		await this.update(
			{ id: In(executionIds) },
			{
				status: 'crashed',
				stoppedAt: new Date(),
			},
		);
	}

	async updateExistingExecution(executionId: string, execution: Partial<IExecutionResponse>) {
		// Se isolate startedAt because it must be set when the execution starts and should never change.
		// So we prevent updating it, if it's sent (it usually is and causes problems to executions that
		// are resumed after waiting for some time, as a new startedAt is set)
		const { id, data, workflowData, startedAt, ...executionInformation } = execution;
		if (Object.keys(executionInformation).length > 0) {
			await this.update({ id: executionId }, executionInformation);
		}

		if (data || workflowData) {
			const executionData: Partial<ExecutionData> = {};
			if (workflowData) {
				executionData.workflowData = workflowData;
			}
			if (data) {
				executionData.data = stringify(data);
			}
			// @ts-ignore
			await this.executionDataRepository.update({ executionId }, executionData);
		}
	}

	async countExecutions(
		filters: IGetExecutionsQueryFilter | undefined,
		accessibleWorkflowIds: string[],
		currentlyRunningExecutions: string[],
		isOwner: boolean,
	): Promise<{ count: number; estimated: boolean }> {
		const dbType = config.getEnv('database.type');
		if (dbType !== 'postgresdb' || (filters && Object.keys(filters).length > 0) || !isOwner) {
			const query = this.createQueryBuilder('execution').andWhere(
				'execution.workflowId IN (:...accessibleWorkflowIds)',
				{ accessibleWorkflowIds },
			);
			if (currentlyRunningExecutions.length > 0) {
				query.andWhere('execution.id NOT IN (:...currentlyRunningExecutions)', {
					currentlyRunningExecutions,
				});
			}

			parseFiltersToQueryBuilder(query, filters);

			const count = await query.getCount();
			return { count, estimated: false };
		}

		try {
			// Get an estimate of rows count.
			const estimateRowsNumberSql =
				"SELECT n_live_tup FROM pg_stat_all_tables WHERE relname = 'execution_entity';";
			const rows = (await this.query(estimateRowsNumberSql)) as Array<{ n_live_tup: string }>;

			const estimate = parseInt(rows[0].n_live_tup, 10);
			// If over 100k, return just an estimate.
			if (estimate > 100_000) {
				// if less than 100k, we get the real count as even a full
				// table scan should not take so long.
				return { count: estimate, estimated: true };
			}
		} catch (error) {
			if (error instanceof Error) {
				Logger.warn(`Failed to get executions count from Postgres: ${error.message}`, {
					error,
				});
			}
		}

		const count = await this.count({
			where: {
				workflowId: In(accessibleWorkflowIds),
			},
		});

		return { count, estimated: false };
	}

	async searchExecutions(
		filters: IGetExecutionsQueryFilter | undefined,
		limit: number,
		excludedExecutionIds: string[],
		accessibleWorkflowIds: string[],
		additionalFilters?: { lastId?: string; firstId?: string },
	): Promise<IExecutionsSummary[]> {
		if (accessibleWorkflowIds.length === 0) {
			return [];
		}
		const query = this.createQueryBuilder('execution')
			.select([
				'execution.id',
				'execution.finished',
				'execution.mode',
				'execution.retryOf',
				'execution.retrySuccessId',
				'execution.status',
				'execution.startedAt',
				'execution.stoppedAt',
				'execution.workflowId',
				'execution.waitTill',
				'workflow.name',
			])
			.innerJoin('execution.workflow', 'workflow')
			.limit(limit)
			// eslint-disable-next-line @typescript-eslint/naming-convention
			.orderBy({ 'execution.id': 'DESC' })
			.andWhere('execution.workflowId IN (:...accessibleWorkflowIds)', { accessibleWorkflowIds });
		if (excludedExecutionIds.length > 0) {
			query.andWhere('execution.id NOT IN (:...excludedExecutionIds)', { excludedExecutionIds });
		}

		if (additionalFilters?.lastId) {
			query.andWhere('execution.id < :lastId', { lastId: additionalFilters.lastId });
		}
		if (additionalFilters?.firstId) {
			query.andWhere('execution.id > :firstId', { firstId: additionalFilters.firstId });
		}

		parseFiltersToQueryBuilder(query, filters);

		const executions = await query.getMany();

		return executions.map((execution) => {
			const { workflow, waitTill, ...rest } = execution;
			return {
				...rest,
				waitTill: waitTill ?? undefined,
				workflowName: workflow.name,
			};
		});
	}

	async deleteExecutionsByFilter(
		filters: IGetExecutionsQueryFilter | undefined,
		accessibleWorkflowIds: string[],
		deleteConditions: {
			deleteBefore?: Date;
			ids?: string[];
		},
	) {
		if (!deleteConditions?.deleteBefore && !deleteConditions?.ids) {
			throw new Error('Either "deleteBefore" or "ids" must be present in the request body');
		}

		const query = this.createQueryBuilder('execution')
			.select(['execution.id'])
			.andWhere('execution.workflowId IN (:...accessibleWorkflowIds)', { accessibleWorkflowIds });

		if (deleteConditions.deleteBefore) {
			// delete executions by date, if user may access the underlying workflows
			query.andWhere('execution.startedAt <= :deleteBefore', {
				deleteBefore: deleteConditions.deleteBefore,
			});
			// Filters are only used when filtering by date
			parseFiltersToQueryBuilder(query, filters);
		} else if (deleteConditions.ids) {
			// delete executions by IDs, if user may access the underlying workflows
			query.andWhere('execution.id IN (:...executionIds)', { executionIds: deleteConditions.ids });
		}

		const executions = await query.getMany();

		if (!executions.length) {
			if (deleteConditions.ids) {
				Logger.error('Failed to delete an execution due to insufficient permissions', {
					executionIds: deleteConditions.ids,
				});
			}
			return;
		}

		const executionIds = executions.map(({ id }) => id);
		do {
			// Delete in batches to avoid "SQLITE_ERROR: Expression tree is too large (maximum depth 1000)" error
			const batch = executionIds.splice(0, this.deletionBatchSize);
			await this.softDelete(batch);
		} while (executionIds.length > 0);
	}

	async prune() {
		Logger.verbose('Soft-deleting (pruning) execution data from database');

		const maxAge = config.getEnv('executions.pruneDataMaxAge'); // in h
		const maxCount = config.getEnv('executions.pruneDataMaxCount');

		// Find ids of all executions that were stopped longer that pruneDataMaxAge ago
		const date = new Date();
		date.setHours(date.getHours() - maxAge);

		const toPrune: Array<FindOptionsWhere<ExecutionEntity>> = [
			// date reformatting needed - see https://github.com/typeorm/typeorm/issues/2286
			{ stoppedAt: LessThanOrEqual(DateUtils.mixedDateToUtcDatetimeString(date)) },
		];

		if (maxCount > 0) {
			const executions = await this.find({
				select: ['id'],
				skip: maxCount,
				take: 1,
				order: { id: 'DESC' },
			});

			if (executions[0]) {
				toPrune.push({ id: LessThanOrEqual(executions[0].id) });
			}
		}

		const [timeBasedWhere, countBasedWhere] = toPrune;

		await this.createQueryBuilder()
			.update(ExecutionEntity)
			.set({ deletedAt: new Date() })
			.where(
				new Brackets((qb) =>
					countBasedWhere
						? qb.where(timeBasedWhere).orWhere(countBasedWhere)
						: qb.where(timeBasedWhere),
				),
			)
			.execute();
	}

	/**
	 * Permanently delete all soft-deleted executions and their binary data, in batches.
	 */
	private async hardDelete() {
		// Find ids of all executions that were deleted over an hour ago
		const date = new Date();
		date.setHours(date.getHours() - 1);

		const executionIds = (
			await this.find({
				select: ['id'],
				where: {
					deletedAt: LessThanOrEqual(DateUtils.mixedDateToUtcDatetimeString(date)),
				},
				take: this.deletionBatchSize,

				/**
				 * @important This ensures soft-deleted executions are included,
				 * else `@DeleteDateColumn()` at `deletedAt` will exclude them.
				 */
				withDeleted: true,
			})
		).map(({ id }) => id);

<<<<<<< HEAD
		await this.binaryDataService.deleteManyByExecutionIds(executionIds);
=======
		const binaryDataManager = BinaryDataManager.getInstance();
		await binaryDataManager.deleteBinaryDataByExecutionIds(executionIds);
>>>>>>> 2491ccf4

		this.logger.debug(`Hard-deleting ${executionIds.length} executions from database`, {
			executionIds,
		});

		// Actually delete these executions
		await this.delete({ id: In(executionIds) });

		/**
		 * If the volume of executions to prune is as high as the batch size, there is a risk
		 * that the pruning process is unable to catch up to the creation of new executions,
		 * with high concurrency possibly leading to errors from duplicate deletions.
		 *
		 * Therefore, in this high-volume case we speed up the hard deletion cycle, until
		 * the number of executions to prune is low enough to fit in a single batch.
		 */
		if (executionIds.length === this.deletionBatchSize) {
			clearInterval(this.intervals.hardDeletion);

			setTimeout(async () => this.hardDelete(), 1 * TIME.SECOND);
		} else {
			if (this.intervals.hardDeletion) return;

			this.setHardDeletionInterval();
		}
	}
}<|MERGE_RESOLUTION|>--- conflicted
+++ resolved
@@ -10,11 +10,7 @@
 import { parse, stringify } from 'flatted';
 import { LoggerProxy as Logger } from 'n8n-workflow';
 import type { IExecutionsSummary, IRunExecutionData } from 'n8n-workflow';
-<<<<<<< HEAD
 import { BinaryDataService } from 'n8n-core';
-=======
-import { BinaryDataManager } from 'n8n-core';
->>>>>>> 2491ccf4
 import type {
 	ExecutionPayload,
 	IExecutionBase,
@@ -525,12 +521,8 @@
 			})
 		).map(({ id }) => id);
 
-<<<<<<< HEAD
-		await this.binaryDataService.deleteManyByExecutionIds(executionIds);
-=======
 		const binaryDataManager = BinaryDataManager.getInstance();
 		await binaryDataManager.deleteBinaryDataByExecutionIds(executionIds);
->>>>>>> 2491ccf4
 
 		this.logger.debug(`Hard-deleting ${executionIds.length} executions from database`, {
 			executionIds,
