--- conflicted
+++ resolved
@@ -8,7 +8,6 @@
 		super(ProjectRelation, dataSource.manager);
 	}
 
-<<<<<<< HEAD
 	async getPersonalProjectOwners(projectIds: string[]) {
 		return await this.find({
 			where: {
@@ -17,7 +16,8 @@
 			},
 			relations: ['user'],
 		});
-=======
+	}
+
 	/**
 	 * Find the role of a user in a project.
 	 */
@@ -25,6 +25,5 @@
 		const relation = await this.findOneBy({ projectId, userId });
 
 		return relation?.role ?? null;
->>>>>>> 674abd83
 	}
 }