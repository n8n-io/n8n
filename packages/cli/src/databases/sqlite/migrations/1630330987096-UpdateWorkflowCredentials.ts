import { MigrationInterface, QueryRunner } from 'typeorm';
import config = require('../../../../config');
import { MigrationHelpers } from '../../MigrationHelpers';
import { logMigrationEnd, logMigrationStart } from '../../utils/migrationHelpers';

// replacing the credentials in workflows and execution
// `nodeType: name` changes to `nodeType: { id, name }`

export class UpdateWorkflowCredentials1630330987096 implements MigrationInterface {
	name = 'UpdateWorkflowCredentials1630330987096';

	public async up(queryRunner: QueryRunner): Promise<void> {
<<<<<<< HEAD
=======
		logMigrationStart(this.name);

>>>>>>> 53ac2acc
		const tablePrefix = config.get('database.tablePrefix');
		const helpers = new MigrationHelpers(queryRunner);

		const credentialsEntities = await queryRunner.query(`
			SELECT id, name, type
			FROM "${tablePrefix}credentials_entity"
		`);

		const workflowsQuery = `
			SELECT id, nodes
			FROM "${tablePrefix}workflow_entity"
		`;

		// @ts-ignore
		await helpers.runChunked(workflowsQuery, (workflows) => {
			workflows.forEach(async (workflow) => {
				const nodes = JSON.parse(workflow.nodes);
				let credentialsUpdated = false;
				// @ts-ignore
				nodes.forEach((node) => {
					if (node.credentials) {
						const allNodeCredentials = Object.entries(node.credentials);
						for (const [type, name] of allNodeCredentials) {
							if (typeof name === 'string') {
								const matchingCredentials = credentialsEntities.find(
									// @ts-ignore
									(credentials) => credentials.name === name && credentials.type === type,
								);
								node.credentials[type] = { id: matchingCredentials?.id.toString() || null, name };
								credentialsUpdated = true;
							}
						}
					}
				});
				if (credentialsUpdated) {
					const [updateQuery, updateParams] =
						queryRunner.connection.driver.escapeQueryWithParameters(
							`
								UPDATE "${tablePrefix}workflow_entity"
								SET nodes = :nodes
								WHERE id = '${workflow.id}'
							`,
							{ nodes: JSON.stringify(nodes) },
							{},
						);

					queryRunner.query(updateQuery, updateParams);
				}
			});
		});

		const waitingExecutionsQuery = `
			SELECT id, "workflowData"
			FROM "${tablePrefix}execution_entity"
			WHERE "waitTill" IS NOT NULL AND finished = 0
		`;
		// @ts-ignore
		await helpers.runChunked(waitingExecutionsQuery, (waitingExecutions) => {
			waitingExecutions.forEach(async (execution) => {
				const data = JSON.parse(execution.workflowData);
				let credentialsUpdated = false;
				// @ts-ignore
				data.nodes.forEach((node) => {
					if (node.credentials) {
						const allNodeCredentials = Object.entries(node.credentials);
						for (const [type, name] of allNodeCredentials) {
							if (typeof name === 'string') {
								const matchingCredentials = credentialsEntities.find(
									// @ts-ignore
									(credentials) => credentials.name === name && credentials.type === type,
								);
								node.credentials[type] = { id: matchingCredentials?.id.toString() || null, name };
								credentialsUpdated = true;
							}
						}
					}
				});
				if (credentialsUpdated) {
					const [updateQuery, updateParams] =
						queryRunner.connection.driver.escapeQueryWithParameters(
							`
								UPDATE "${tablePrefix}execution_entity"
								SET "workflowData" = :data
								WHERE id = '${execution.id}'
							`,
							{ data: JSON.stringify(data) },
							{},
						);

					queryRunner.query(updateQuery, updateParams);
				}
			});
		});

		const retryableExecutions = await queryRunner.query(`
			SELECT id, "workflowData"
			FROM "${tablePrefix}execution_entity"
			WHERE "waitTill" IS NULL AND finished = 0 AND mode != 'retry'
			ORDER BY "startedAt" DESC
			LIMIT 200
		`);
		// @ts-ignore
		retryableExecutions.forEach(async (execution) => {
			const data = JSON.parse(execution.workflowData);
			let credentialsUpdated = false;
			// @ts-ignore
			data.nodes.forEach((node) => {
				if (node.credentials) {
					const allNodeCredentials = Object.entries(node.credentials);
					for (const [type, name] of allNodeCredentials) {
						if (typeof name === 'string') {
							const matchingCredentials = credentialsEntities.find(
								// @ts-ignore
								(credentials) => credentials.name === name && credentials.type === type,
							);
							node.credentials[type] = { id: matchingCredentials?.id.toString() || null, name };
							credentialsUpdated = true;
						}
					}
				}
			});
			if (credentialsUpdated) {
				const [updateQuery, updateParams] = queryRunner.connection.driver.escapeQueryWithParameters(
					`
						UPDATE "${tablePrefix}execution_entity"
						SET "workflowData" = :data
						WHERE id = '${execution.id}'
					`,
					{ data: JSON.stringify(data) },
					{},
				);

				queryRunner.query(updateQuery, updateParams);
			}
		});
<<<<<<< HEAD
=======

		logMigrationEnd(this.name);
>>>>>>> 53ac2acc
	}

	public async down(queryRunner: QueryRunner): Promise<void> {
		const tablePrefix = config.get('database.tablePrefix');
		const helpers = new MigrationHelpers(queryRunner);

		const credentialsEntities = await queryRunner.query(`
			SELECT id, name, type
			FROM "${tablePrefix}credentials_entity"
		`);

		const workflowsQuery = `
			SELECT id, nodes
			FROM "${tablePrefix}workflow_entity"
		`;

		// @ts-ignore
		await helpers.runChunked(workflowsQuery, (workflows) => {
			// @ts-ignore
			workflows.forEach(async (workflow) => {
				const nodes = JSON.parse(workflow.nodes);
				let credentialsUpdated = false;
				// @ts-ignore
				nodes.forEach((node) => {
					if (node.credentials) {
						const allNodeCredentials = Object.entries(node.credentials);
						for (const [type, creds] of allNodeCredentials) {
							if (typeof creds === 'object') {
								const matchingCredentials = credentialsEntities.find(
									// @ts-ignore double-equals because creds.id can be string or number
									(credentials) => credentials.id == creds.id && credentials.type === type,
								);
								if (matchingCredentials) {
									node.credentials[type] = matchingCredentials.name;
								} else {
									// @ts-ignore
									node.credentials[type] = creds.name;
								}
								credentialsUpdated = true;
							}
						}
					}
				});
				if (credentialsUpdated) {
					const [updateQuery, updateParams] =
						queryRunner.connection.driver.escapeQueryWithParameters(
							`
								UPDATE "${tablePrefix}workflow_entity"
								SET nodes = :nodes
								WHERE id = '${workflow.id}'
							`,
							{ nodes: JSON.stringify(nodes) },
							{},
						);

					queryRunner.query(updateQuery, updateParams);
				}
			});
		});

		const waitingExecutionsQuery = `
			SELECT id, "workflowData"
			FROM "${tablePrefix}execution_entity"
			WHERE "waitTill" IS NOT NULL AND finished = 0
		`;

		// @ts-ignore
		await helpers.runChunked(waitingExecutionsQuery, (waitingExecutions) => {
			// @ts-ignore
			waitingExecutions.forEach(async (execution) => {
				const data = JSON.parse(execution.workflowData);
				let credentialsUpdated = false;
				// @ts-ignore
				data.nodes.forEach((node) => {
					if (node.credentials) {
						const allNodeCredentials = Object.entries(node.credentials);
						for (const [type, creds] of allNodeCredentials) {
							if (typeof creds === 'object') {
								const matchingCredentials = credentialsEntities.find(
									// @ts-ignore double-equals because creds.id can be string or number
									(credentials) => credentials.id == creds.id && credentials.type === type,
								);
								if (matchingCredentials) {
									node.credentials[type] = matchingCredentials.name;
								} else {
									// @ts-ignore
									node.credentials[type] = creds.name;
								}
								credentialsUpdated = true;
							}
						}
					}
				});
				if (credentialsUpdated) {
					const [updateQuery, updateParams] =
						queryRunner.connection.driver.escapeQueryWithParameters(
							`
								UPDATE "${tablePrefix}execution_entity"
								SET "workflowData" = :data
								WHERE id = '${execution.id}'
							`,
							{ data: JSON.stringify(data) },
							{},
						);

					await queryRunner.query(updateQuery, updateParams);
				}
			});
		});

		const retryableExecutions = await queryRunner.query(`
			SELECT id, "workflowData"
			FROM "${tablePrefix}execution_entity"
			WHERE "waitTill" IS NULL AND finished = 0 AND mode != 'retry'
			ORDER BY "startedAt" DESC
			LIMIT 200
		`);

		// @ts-ignore
		retryableExecutions.forEach(async (execution) => {
			const data = JSON.parse(execution.workflowData);
			let credentialsUpdated = false;
			// @ts-ignore
			data.nodes.forEach((node) => {
				if (node.credentials) {
					const allNodeCredentials = Object.entries(node.credentials);
					for (const [type, creds] of allNodeCredentials) {
						if (typeof creds === 'object') {
							const matchingCredentials = credentialsEntities.find(
								// @ts-ignore double-equals because creds.id can be string or number
								(credentials) => credentials.id == creds.id && credentials.type === type,
							);
							if (matchingCredentials) {
								node.credentials[type] = matchingCredentials.name;
							} else {
								// @ts-ignore
								node.credentials[type] = creds.name;
							}
							credentialsUpdated = true;
						}
					}
				}
			});
			if (credentialsUpdated) {
				const [updateQuery, updateParams] = queryRunner.connection.driver.escapeQueryWithParameters(
					`
						UPDATE "${tablePrefix}execution_entity"
						SET "workflowData" = :data
						WHERE id = '${execution.id}'
					`,
					{ data: JSON.stringify(data) },
					{},
				);

				queryRunner.query(updateQuery, updateParams);
			}
		});
	}
}<|MERGE_RESOLUTION|>--- conflicted
+++ resolved
@@ -10,11 +10,8 @@
 	name = 'UpdateWorkflowCredentials1630330987096';
 
 	public async up(queryRunner: QueryRunner): Promise<void> {
-<<<<<<< HEAD
-=======
 		logMigrationStart(this.name);
 
->>>>>>> 53ac2acc
 		const tablePrefix = config.get('database.tablePrefix');
 		const helpers = new MigrationHelpers(queryRunner);
 
@@ -150,11 +147,8 @@
 				queryRunner.query(updateQuery, updateParams);
 			}
 		});
-<<<<<<< HEAD
-=======
 
 		logMigrationEnd(this.name);
->>>>>>> 53ac2acc
 	}
 
 	public async down(queryRunner: QueryRunner): Promise<void> {
