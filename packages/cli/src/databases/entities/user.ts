--- conflicted
+++ resolved
@@ -20,18 +20,15 @@
 	GLOBAL_ADMIN_SCOPES,
 } from '@/permissions/global-roles';
 import { NoUrl } from '@/validators/no-url.validator';
-<<<<<<< HEAD
-import type { ApiKeys } from './api-keys';
-=======
 import { NoXss } from '@/validators/no-xss.validator';
 
 import { WithTimestamps, jsonColumnType } from './abstract-entity';
+import type { ApiKeys } from './api-keys';
 import type { AuthIdentity } from './auth-identity';
 import type { ProjectRelation } from './project-relation';
 import type { SharedCredentials } from './shared-credentials';
 import type { SharedWorkflow } from './shared-workflow';
 import { objectRetriever, lowerCaser } from '../utils/transformers';
->>>>>>> aa283b75
 
 export type GlobalRole = 'global:owner' | 'global:admin' | 'global:member';
 export type AssignableRole = Exclude<GlobalRole, 'global:owner'>;
