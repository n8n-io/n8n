/* eslint-disable @typescript-eslint/naming-convention */
/* eslint-disable import/no-cycle */
import { CredentialsEntity } from './CredentialsEntity';
import { ExecutionEntity } from './ExecutionEntity';
import { WorkflowEntity } from './WorkflowEntity';
import { WebhookEntity } from './WebhookEntity';
import { TagEntity } from './TagEntity';
import { User } from './User';
import { Role } from './Role';
import { Settings } from './Settings';
import { SharedWorkflow } from './SharedWorkflow';
import { SharedCredentials } from './SharedCredentials';
import { InstalledPackages } from './InstalledPackages';
import { InstalledNodes } from './InstalledNodes';
<<<<<<< HEAD
import { WorkflowStatistics } from './WorkflowStatistics';
=======
import { CredentialUsage } from './CredentialUsage';
>>>>>>> c2e9a03a

export const entities = {
	CredentialsEntity,
	ExecutionEntity,
	WorkflowEntity,
	WebhookEntity,
	TagEntity,
	User,
	Role,
	Settings,
	SharedWorkflow,
	SharedCredentials,
	InstalledPackages,
	InstalledNodes,
<<<<<<< HEAD
	WorkflowStatistics,
=======
	CredentialUsage,
>>>>>>> c2e9a03a
};<|MERGE_RESOLUTION|>--- conflicted
+++ resolved
@@ -12,11 +12,8 @@
 import { SharedCredentials } from './SharedCredentials';
 import { InstalledPackages } from './InstalledPackages';
 import { InstalledNodes } from './InstalledNodes';
-<<<<<<< HEAD
 import { WorkflowStatistics } from './WorkflowStatistics';
-=======
 import { CredentialUsage } from './CredentialUsage';
->>>>>>> c2e9a03a
 
 export const entities = {
 	CredentialsEntity,
@@ -31,9 +28,6 @@
 	SharedCredentials,
 	InstalledPackages,
 	InstalledNodes,
-<<<<<<< HEAD
 	WorkflowStatistics,
-=======
 	CredentialUsage,
->>>>>>> c2e9a03a
 };