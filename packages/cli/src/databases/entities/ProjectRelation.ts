--- conflicted
+++ resolved
@@ -3,16 +3,12 @@
 import { WithTimestamps } from './AbstractEntity';
 import { Project } from './Project';
 
-<<<<<<< HEAD
-export type ProjectRole = 'project:admin' | 'project:editor' | 'project:viewer';
-=======
 // personalOwner is only used for personal projects
 export type ProjectRole =
 	| 'project:personalOwner'
 	| 'project:admin'
 	| 'project:editor'
 	| 'project:viewer';
->>>>>>> dc689b0a
 
 @Entity()
 export class ProjectRelation extends WithTimestamps {
