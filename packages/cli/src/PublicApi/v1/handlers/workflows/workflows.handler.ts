--- conflicted
+++ resolved
@@ -21,12 +21,8 @@
 	updateWorkflow,
 	createWorkflow,
 	parseTagNames,
-<<<<<<< HEAD
-	getWorkflowsAndCount,
 	getWorkflowTags,
 	updateTags
-=======
->>>>>>> 40c1eeed
 } from './workflows.service';
 import { WorkflowService } from '@/workflows/workflow.service';
 import { InternalHooks } from '@/InternalHooks';
@@ -334,7 +330,7 @@
 			let tags;
 			try {
 				await updateTags(id, newTags);
-				tags = await await getWorkflowTags(id);
+				tags = await getWorkflowTags(id);
 			} catch (error) {
 				if (error instanceof QueryFailedError && error.message.includes("SQLITE_CONSTRAINT")) {
 					return res.status(404).json({ message: 'Some tags not found' });
