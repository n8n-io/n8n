import type { FindManyOptions, UpdateResult } from 'typeorm';
import { In } from 'typeorm';
import intersection from 'lodash/intersection';
import type { INode } from 'n8n-workflow';
import { v4 as uuid } from 'uuid';

import * as Db from '@/Db';
import type { User } from '@db/entities/User';
import { WorkflowEntity } from '@db/entities/WorkflowEntity';
import { SharedWorkflow } from '@db/entities/SharedWorkflow';
<<<<<<< HEAD
=======
import { isInstanceOwner } from '../users/users.service.ee';
>>>>>>> f32d5f63
import type { Role } from '@db/entities/Role';
import config from '@/config';
import { START_NODES } from '@/constants';

function insertIf(condition: boolean, elements: string[]): string[] {
	return condition ? elements : [];
}

export async function getSharedWorkflowIds(user: User): Promise<string[]> {
	const where = user.globalRole.name === 'owner' ? {} : { userId: user.id };
	const sharedWorkflows = await Db.collections.SharedWorkflow.find({
		where,
		select: ['workflowId'],
	});
	return sharedWorkflows.map(({ workflowId }) => workflowId);
}

export async function getSharedWorkflow(
	user: User,
	workflowId?: string | undefined,
): Promise<SharedWorkflow | null> {
	return Db.collections.SharedWorkflow.findOne({
		where: {
			...(!user.isOwner && { userId: user.id }),
			...(workflowId && { workflowId }),
		},
		relations: [...insertIf(!config.getEnv('workflowTagsDisabled'), ['workflow.tags']), 'workflow'],
	});
}

export async function getSharedWorkflows(
	user: User,
	options: {
		relations?: string[];
		workflowIds?: string[];
	},
): Promise<SharedWorkflow[]> {
	return Db.collections.SharedWorkflow.find({
		where: {
			...(!user.isOwner && { userId: user.id }),
			...(options.workflowIds && { workflowId: In(options.workflowIds) }),
		},
		...(options.relations && { relations: options.relations }),
	});
}

export async function getWorkflowById(id: string): Promise<WorkflowEntity | null> {
	return Db.collections.Workflow.findOne({
		where: { id },
	});
}

/**
 * Returns the workflow IDs that have certain tags.
 * Intersection! e.g. workflow needs to have all provided tags.
 */
export async function getWorkflowIdsViaTags(tags: string[]): Promise<string[]> {
	const dbTags = await Db.collections.Tag.find({
		where: { name: In(tags) },
		relations: ['workflows'],
	});

	const workflowIdsPerTag = dbTags.map((tag) => tag.workflows.map((workflow) => workflow.id));

	return intersection(...workflowIdsPerTag);
}

export async function createWorkflow(
	workflow: WorkflowEntity,
	user: User,
	role: Role,
): Promise<WorkflowEntity> {
	return Db.transaction(async (transactionManager) => {
		const newWorkflow = new WorkflowEntity();
		Object.assign(newWorkflow, workflow);
		const savedWorkflow = await transactionManager.save<WorkflowEntity>(newWorkflow);

		const newSharedWorkflow = new SharedWorkflow();
		Object.assign(newSharedWorkflow, {
			role,
			user,
			workflow: savedWorkflow,
		});
		await transactionManager.save<SharedWorkflow>(newSharedWorkflow);

		return savedWorkflow;
	});
}

export async function setWorkflowAsActive(workflow: WorkflowEntity): Promise<UpdateResult> {
	return Db.collections.Workflow.update(workflow.id, { active: true, updatedAt: new Date() });
}

export async function setWorkflowAsInactive(workflow: WorkflowEntity): Promise<UpdateResult> {
	return Db.collections.Workflow.update(workflow.id, { active: false, updatedAt: new Date() });
}

export async function deleteWorkflow(workflow: WorkflowEntity): Promise<WorkflowEntity> {
	return Db.collections.Workflow.remove(workflow);
}

export async function getWorkflowsAndCount(
	options: FindManyOptions<WorkflowEntity>,
): Promise<[WorkflowEntity[], number]> {
	return Db.collections.Workflow.findAndCount(options);
}

export async function updateWorkflow(
	workflowId: string,
	updateData: WorkflowEntity,
): Promise<UpdateResult> {
	return Db.collections.Workflow.update(workflowId, updateData);
}

export function hasStartNode(workflow: WorkflowEntity): boolean {
	if (!workflow.nodes.length) return false;

	const found = workflow.nodes.find((node) => START_NODES.includes(node.type));

	return Boolean(found);
}

export function getStartNode(): INode {
	return {
		id: uuid(),
		parameters: {},
		name: 'Start',
		type: 'n8n-nodes-base.start',
		typeVersion: 1,
		position: [240, 300],
	};
}

export function parseTagNames(tags: string): string[] {
	return tags.split(',').map((tag) => tag.trim());
}<|MERGE_RESOLUTION|>--- conflicted
+++ resolved
@@ -8,10 +8,6 @@
 import type { User } from '@db/entities/User';
 import { WorkflowEntity } from '@db/entities/WorkflowEntity';
 import { SharedWorkflow } from '@db/entities/SharedWorkflow';
-<<<<<<< HEAD
-=======
-import { isInstanceOwner } from '../users/users.service.ee';
->>>>>>> f32d5f63
 import type { Role } from '@db/entities/Role';
 import config from '@/config';
 import { START_NODES } from '@/constants';
