import { Logger } from '@n8n/backend-common';
import { GlobalConfig } from '@n8n/config';
import {
	ProjectRelationRepository,
	ProjectRepository,
	WorkflowRepository,
	UserRepository,
} from '@n8n/db';
import { OnShutdown } from '@n8n/decorators';
import { Container, Service } from '@n8n/di';
import { InstanceSettings } from 'n8n-core';
import type { ITelemetryTrackProperties } from 'n8n-workflow';

import { LOWEST_SHUTDOWN_PRIORITY, N8N_VERSION } from '@/constants';
import type { IExecutionTrackProperties } from '@/interfaces';

import { SourceControlPreferencesService } from '../environments.ee/source-control/source-control-preferences.service.ee';
import { TelemetryManagementService } from '@/modules/telemetry-management/telemetry-management.service';

type ExecutionTrackDataKey =
	| 'manual_error'
	| 'manual_success'
	| 'prod_error'
	| 'prod_success'
	| 'manual_crashed'
	| 'prod_crashed';

interface IExecutionTrackData {
	count: number;
	first: Date;
}

interface IExecutionsBuffer {
	[workflowId: string]: {
		manual_error?: IExecutionTrackData;
		manual_success?: IExecutionTrackData;
		prod_error?: IExecutionTrackData;
		prod_success?: IExecutionTrackData;
		manual_crashed?: IExecutionTrackData;
		prod_crashed?: IExecutionTrackData;
		user_id: string | undefined;
	};
}

@Service()
export class Telemetry {
	private pulseIntervalReference: NodeJS.Timeout;

	private executionCountsBuffer: IExecutionsBuffer = {};

	constructor(
		private readonly logger: Logger,
		private readonly instanceSettings: InstanceSettings,
		private readonly workflowRepository: WorkflowRepository,
		private readonly globalConfig: GlobalConfig,
		private readonly telemetryManagementService: TelemetryManagementService,
	) {}

	async init() {
		const { enabled } = this.globalConfig.diagnostics;
		if (enabled) {
			this.logger.info('Telemetry initialized - using local storage only');
			this.startPulse();
		} else {
			this.logger.info('Telemetry is disabled');
		}
	}

	private startPulse() {
		this.pulseIntervalReference = setInterval(
			async () => {
				void this.pulse();
			},
			6 * 60 * 60 * 1000,
		); // every 6 hours
	}

	private async pulse() {
		// Report workflow execution counts
		const workflowIdsToReport = Object.keys(this.executionCountsBuffer).filter((workflowId) => {
			const data = this.executionCountsBuffer[workflowId];
			const sum =
				(data.manual_error?.count ?? 0) +
				(data.manual_success?.count ?? 0) +
				(data.prod_error?.count ?? 0) +
				(data.prod_success?.count ?? 0) +
				(data.manual_crashed?.count ?? 0) +
				(data.prod_crashed?.count ?? 0);

			return sum > 0;
		});

		for (const workflowId of workflowIdsToReport) {
			this.track('Workflow execution count', {
				event_version: '2',
				workflow_id: workflowId,
				...this.executionCountsBuffer[workflowId],
			});
		}

		// Clear buffer after reporting
		this.executionCountsBuffer = {};

		// Collect instance statistics
		const sourceControlPreferences = Container.get(
			SourceControlPreferencesService,
		).getPreferences();

		const pulsePacket = {
			usage: await this.workflowRepository.getActiveTriggerCount(),
			role_count: await Container.get(UserRepository).countUsersByRole(),
			source_control_set_up: Container.get(SourceControlPreferencesService).isSourceControlSetup(),
			branchName: sourceControlPreferences.branchName,
			read_only_instance: sourceControlPreferences.branchReadOnly,
			team_projects: (await Container.get(ProjectRepository).getProjectCounts()).team,
			project_role_count: await Container.get(ProjectRelationRepository).countUsersByRole(),
		};

		this.track('pulse', pulsePacket);
	}

	trackWorkflowExecution(properties: IExecutionTrackProperties) {
		const execTime = new Date();
		const workflowId = properties.workflow_id;

		// Initialize buffer for this workflow if not exists
		this.executionCountsBuffer[workflowId] = this.executionCountsBuffer[workflowId] ?? {
			user_id: properties.user_id,
		};

		// Determine the execution type key
		let key: ExecutionTrackDataKey;
		if (properties.crashed) {
			key = `${properties.is_manual ? 'manual' : 'prod'}_crashed`;
		} else {
			key = `${properties.is_manual ? 'manual' : 'prod'}_${
				properties.success ? 'success' : 'error'
			}`;
		}

		const executionTrackDataKey = this.executionCountsBuffer[workflowId][key];

		// Update execution count
		if (!executionTrackDataKey) {
			this.executionCountsBuffer[workflowId][key] = {
				count: 1,
				first: execTime,
			};
		} else {
			executionTrackDataKey.count++;
		}

		// Track errors from n8n-nodes-base in manual executions
		if (
			!properties.success &&
			properties.is_manual &&
			properties.error_node_type?.startsWith('n8n-nodes-base')
		) {
			this.track('Workflow execution errored', properties);
		}
	}

	@OnShutdown(LOWEST_SHUTDOWN_PRIORITY)
	async stopTracking(): Promise<void> {
		clearInterval(this.pulseIntervalReference);

		// Flush any remaining execution counts before shutdown
		if (Object.keys(this.executionCountsBuffer).length > 0) {
			await this.pulse();
		}
	}

	identify(traits?: { [key: string]: string | number | boolean | object | undefined | null }) {
		// Store identification data in local telemetry
		const { instanceId } = this.instanceSettings;

		void this.telemetryManagementService.trackEvent({
			eventName: 'identify',
			properties: { ...traits, instanceId },
			instanceId,
			source: 'backend',
		});
	}

	track(eventName: string, properties: ITelemetryTrackProperties = {}) {
		const { instanceId } = this.instanceSettings;
		const { user_id } = properties;
		const updatedProperties = {
			...properties,
			instance_id: instanceId,
			version_cli: N8N_VERSION,
		};

		// Save to local database only
		void this.telemetryManagementService.trackEvent({
			eventName,
			properties: updatedProperties,
<<<<<<< HEAD
			userId: user_id ? String(user_id) : undefined,
			workflowId: properties.workflow_id ? String(properties.workflow_id) : undefined,
			instanceId,
			source: 'backend',
		});
=======
			context: {},
		};

		// Build the actual payload that will be sent to RudderStack (with fake IP)
		const rudderStackPayload = {
			...payload,
			// provide a fake IP address to instruct RudderStack to not use the user's IP address
			context: { ...payload.context, ip: '0.0.0.0' },
		};

		// Limiting payload size to 32 KB - measure the actual payload sent to RudderStack
		const payloadSize = Buffer.byteLength(JSON.stringify(rudderStackPayload), 'utf8');
		const maxPayloadSize = 32 << 10; // 32 KB

		if (payloadSize > maxPayloadSize) {
			this.errorReporter.warn(
				new Error(
					`Telemetry event "${eventName}" payload size (${payloadSize} bytes) exceeds limit (${maxPayloadSize} bytes). Skipping event.`,
				),
				{
					extra: {
						eventName,
						payloadSize,
						maxPayloadSize,
						userId: payload.userId,
					},
				},
			);
			return;
		}

		this.postHog?.track(payload);

		return this.rudderStack.track(rudderStackPayload);
>>>>>>> ecc67062
	}

	// test helpers
	getCountsBuffer(): IExecutionsBuffer {
		return this.executionCountsBuffer;
	}
}<|MERGE_RESOLUTION|>--- conflicted
+++ resolved
@@ -195,48 +195,12 @@
 		void this.telemetryManagementService.trackEvent({
 			eventName,
 			properties: updatedProperties,
-<<<<<<< HEAD
 			userId: user_id ? String(user_id) : undefined,
 			workflowId: properties.workflow_id ? String(properties.workflow_id) : undefined,
 			instanceId,
 			source: 'backend',
 		});
-=======
-			context: {},
-		};
-
-		// Build the actual payload that will be sent to RudderStack (with fake IP)
-		const rudderStackPayload = {
-			...payload,
-			// provide a fake IP address to instruct RudderStack to not use the user's IP address
-			context: { ...payload.context, ip: '0.0.0.0' },
-		};
-
-		// Limiting payload size to 32 KB - measure the actual payload sent to RudderStack
-		const payloadSize = Buffer.byteLength(JSON.stringify(rudderStackPayload), 'utf8');
-		const maxPayloadSize = 32 << 10; // 32 KB
-
-		if (payloadSize > maxPayloadSize) {
-			this.errorReporter.warn(
-				new Error(
-					`Telemetry event "${eventName}" payload size (${payloadSize} bytes) exceeds limit (${maxPayloadSize} bytes). Skipping event.`,
-				),
-				{
-					extra: {
-						eventName,
-						payloadSize,
-						maxPayloadSize,
-						userId: payload.userId,
-					},
-				},
-			);
-			return;
-		}
-
-		this.postHog?.track(payload);
-
-		return this.rudderStack.track(rudderStackPayload);
->>>>>>> ecc67062
+	}
 	}
 
 	// test helpers
