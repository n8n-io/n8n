import express from 'express';
import { Get, Post, RestController } from '@/decorators';
import { SamlUrls } from '../constants';
import {
	samlLicensedAndEnabledMiddleware,
	samlLicensedMiddleware,
	samlLicensedOwnerMiddleware,
} from '../middleware/samlEnabledMiddleware';
import { SamlService } from '../saml.service.ee';
import { SamlConfiguration } from '../types/requests';
import { AuthError, BadRequestError } from '@/ResponseHelper';
import { getInitSSOFormView } from '../views/initSsoPost';
<<<<<<< HEAD
import { issueCookie } from '../../../auth/jwt';
=======
import { issueCookie } from '@/auth/jwt';
>>>>>>> 34d7fcc2
import { validate } from 'class-validator';
import type { PostBindingContext } from 'samlify/types/src/entity';
import { isSamlLicensedAndEnabled } from '../samlHelpers';
import type { SamlLoginBinding } from '../types';
import { AuthenticatedRequest } from '@/requests';

@RestController('/sso/saml')
export class SamlController {
	constructor(private samlService: SamlService) {}

	@Get(SamlUrls.metadata)
	async getServiceProviderMetadata(req: express.Request, res: express.Response) {
		return res
			.header('Content-Type', 'text/xml')
			.send(this.samlService.getServiceProviderInstance().getMetadata());
	}

	/**
	 * GET /sso/saml/config
	 * Return SAML config
	 */
	@Get(SamlUrls.config, { middlewares: [samlLicensedOwnerMiddleware] })
	async configGet(req: AuthenticatedRequest, res: express.Response) {
		const prefs = this.samlService.samlPreferences;
		return res.send(prefs);
	}

	/**
	 * POST /sso/saml/config
	 * Set SAML config
	 */
	@Post(SamlUrls.config, { middlewares: [samlLicensedOwnerMiddleware] })
	async configPost(req: SamlConfiguration.Update, res: express.Response) {
		const validationResult = await validate(req.body);
		if (validationResult.length === 0) {
			const result = await this.samlService.setSamlPreferences(req.body);
			return res.send(result);
		} else {
			throw new BadRequestError(
				'Body is not a valid SamlPreferences object: ' +
					validationResult.map((e) => e.toString()).join(','),
			);
		}
	}

	/**
	 * POST /sso/saml/config/toggle
	 * Set SAML config
	 */
	@Post(SamlUrls.configToggleEnabled, { middlewares: [samlLicensedOwnerMiddleware] })
	async toggleEnabledPost(req: SamlConfiguration.Toggle, res: express.Response) {
		if (req.body.loginEnabled === undefined) {
			throw new BadRequestError('Body should contain a boolean "loginEnabled" property');
		}
		await this.samlService.setSamlPreferences({ loginEnabled: req.body.loginEnabled });
		return res.sendStatus(200);
	}

	/**
	 * GET /sso/saml/acs
	 * Assertion Consumer Service endpoint
	 */
	@Get(SamlUrls.acs, { middlewares: [samlLicensedMiddleware] })
	async acsGet(req: express.Request, res: express.Response) {
		return this.acsHandler(req, res, 'redirect');
	}

	/**
	 * POST /sso/saml/acs
	 * Assertion Consumer Service endpoint
	 */
	@Post(SamlUrls.acs, { middlewares: [samlLicensedMiddleware] })
	async acsPost(req: express.Request, res: express.Response) {
		return this.acsHandler(req, res, 'post');
	}

	/**
	 * Handles the ACS endpoint for both GET and POST requests
	 * Available if SAML is licensed, even if not enabled to run connection tests
	 * For test connections, returns status 202 if SAML is not enabled
	 */
	private async acsHandler(req: express.Request, res: express.Response, binding: SamlLoginBinding) {
		const loginResult = await this.samlService.handleSamlLogin(req, binding);
		if (loginResult) {
			if (loginResult.authenticatedUser) {
				// Only sign in user if SAML is enabled, otherwise treat as test connection
				if (isSamlLicensedAndEnabled()) {
					await issueCookie(res, loginResult.authenticatedUser);
					if (loginResult.onboardingRequired) {
						return res.redirect(SamlUrls.samlOnboarding);
					} else {
						return res.redirect(SamlUrls.defaultRedirect);
					}
				} else {
					return res.status(202).send(loginResult.attributes);
				}
			}
		}
		throw new AuthError('SAML Authentication failed');
	}

	/**
	 * GET /sso/saml/initsso
	 * Access URL for implementing SP-init SSO
	 * This endpoint is available if SAML is licensed and enabled
	 */
	@Get(SamlUrls.initSSO, { middlewares: [samlLicensedAndEnabledMiddleware] })
	async initSsoGet(req: express.Request, res: express.Response) {
		return this.handleInitSSO(res);
	}

	/**
	 * GET /sso/saml/config/test
	 * Test SAML config
	 * This endpoint is available if SAML is licensed and the requestor is an instance owner
	 */
	@Get(SamlUrls.configTest, { middlewares: [samlLicensedOwnerMiddleware] })
	async configTestGet(req: AuthenticatedRequest, res: express.Response) {
		return this.handleInitSSO(res);
	}

	private async handleInitSSO(res: express.Response) {
		const result = this.samlService.getLoginRequestUrl();
		if (result?.binding === 'redirect') {
<<<<<<< HEAD
=======
			// Return the redirect URL directly
>>>>>>> 34d7fcc2
			return res.send(result.context.context);
		} else if (result?.binding === 'post') {
			return res.send(getInitSSOFormView(result.context as PostBindingContext));
		} else {
			throw new AuthError('SAML redirect failed, please check your SAML configuration.');
		}
	}
}<|MERGE_RESOLUTION|>--- conflicted
+++ resolved
@@ -10,11 +10,7 @@
 import { SamlConfiguration } from '../types/requests';
 import { AuthError, BadRequestError } from '@/ResponseHelper';
 import { getInitSSOFormView } from '../views/initSsoPost';
-<<<<<<< HEAD
-import { issueCookie } from '../../../auth/jwt';
-=======
 import { issueCookie } from '@/auth/jwt';
->>>>>>> 34d7fcc2
 import { validate } from 'class-validator';
 import type { PostBindingContext } from 'samlify/types/src/entity';
 import { isSamlLicensedAndEnabled } from '../samlHelpers';
@@ -139,10 +135,6 @@
 	private async handleInitSSO(res: express.Response) {
 		const result = this.samlService.getLoginRequestUrl();
 		if (result?.binding === 'redirect') {
-<<<<<<< HEAD
-=======
-			// Return the redirect URL directly
->>>>>>> 34d7fcc2
 			return res.send(result.context.context);
 		} else if (result?.binding === 'post') {
 			return res.send(getInitSSOFormView(result.context as PostBindingContext));
