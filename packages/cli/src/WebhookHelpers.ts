--- conflicted
+++ resolved
@@ -730,16 +730,6 @@
 								didSendResponse = true;
 							}
 
-<<<<<<< HEAD
-						if (!didSendResponse) {
-							// Send the webhook response manually
-							res.setHeader('Content-Type', binaryData.mimeType);
-							if (binaryData.id) {
-								const stream = Container.get(BinaryDataService).getAsStream(binaryData.id);
-								await pipeline(stream, res);
-							} else {
-								res.end(Buffer.from(binaryData.data, BINARY_ENCODING));
-=======
 							if (!didSendResponse) {
 								// Send the webhook response manually
 								res.setHeader('Content-Type', binaryData.mimeType);
@@ -762,14 +752,21 @@
 							data = [];
 							for (const entry of returnData.data!.main[0]!) {
 								data.push(entry.json);
->>>>>>> 2071c7fb
 							}
 						}
 
 						if (!didSendResponse) {
+							// Send the webhook response manually
+							res.setHeader('Content-Type', binaryData.mimeType);
+							if (binaryData.id) {
+								const stream = Container.get(BinaryDataService).getAsStream(binaryData.id);
+								await pipeline(stream, res);
+							} else {
+								res.end(Buffer.from(binaryData.data, BINARY_ENCODING));
+							}
+
 							responseCallback(null, {
-								data,
-								responseCode,
+								noWebhookResponse: true,
 							});
 						}
 					}
