--- conflicted
+++ resolved
@@ -174,18 +174,12 @@
 		await this.cache?.store.set(key, value, ttl);
 	}
 
-<<<<<<< HEAD
-	async set<T>(key: string, value: T, ttl?: number): Promise<void> {
-		if (value === null) return;
-
-=======
 	/**
 	 * Set a multiple values in the cache at once.
 	 * @param values An array of [key, value] tuples to set
 	 * @param ttl Optional time to live in ms
 	 */
 	async setMany(values: Array<[string, unknown]>, ttl?: number): Promise<void> {
->>>>>>> 50b00e21
 		if (!this.cache) {
 			await this.init();
 		}
@@ -251,9 +245,6 @@
 		return this.cache;
 	}
 
-	/**
-	 * Delete all values from the cache, but leave the cache initialized.
-	 */
 	async reset(): Promise<void> {
 		await this.cache?.store.reset();
 	}
