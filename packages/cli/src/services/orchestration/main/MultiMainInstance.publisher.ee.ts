import config from '@/config';
import { Service } from 'typedi';
import { TIME } from '@/constants';
import { SingleMainInstancePublisher } from '@/services/orchestration/main/SingleMainInstance.publisher';
import { getRedisPrefix } from '@/services/redis/RedisServiceHelper';

/**
 * For use in main instance, in multiple main instances cluster.
 */
@Service()
export class MultiMainInstancePublisher extends SingleMainInstancePublisher {
	private id = this.queueModeId;

	private leaderId: string | undefined;

<<<<<<< HEAD
	get isLeader() {
=======
	public get isLeader() {
>>>>>>> 2854a0cf
		return this.id === this.leaderId;
	}

	public get isFollower() {
		return !this.isLeader;
	}

	private readonly leaderKey = getRedisPrefix() + ':main_instance_leader';

	private readonly leaderKeyTtl = config.getEnv('leaderSelection.ttl');

	private leaderCheckInterval: NodeJS.Timer | undefined;

	async init() {
		await this.initPublisher();

		this.initialized = true;

		await this.tryBecomeLeader();

		this.leaderCheckInterval = setInterval(
			async () => {
				await this.checkLeader();
			},
			config.getEnv('leaderSelection.interval') * TIME.SECOND,
		);
	}

	async destroy() {
		clearInterval(this.leaderCheckInterval);

		if (this.isLeader) await this.redisPublisher.clear(this.leaderKey);
	}

	private async checkLeader() {
		if (!this.redisPublisher.redisClient) return;

		const leaderId = await this.redisPublisher.get(this.leaderKey);

		if (!leaderId) {
			this.logger.debug('Leadership vacant, attempting to become leader...');
			await this.tryBecomeLeader();

			return;
		}

		if (this.isLeader) {
			this.logger.debug(`Leader is this instance "${this.id}"`);

			await this.redisPublisher.setExpiration(this.leaderKey, this.leaderKeyTtl);
		} else {
			this.logger.debug(`Leader is other instance "${leaderId}"`);

			this.leaderId = leaderId;
		}
	}

	private async tryBecomeLeader() {
		if (this.isLeader || !this.redisPublisher.redisClient) return;

		// this can only succeed if leadership is currently vacant
		const keySetSuccessfully = await this.redisPublisher.setIfNotExists(this.leaderKey, this.id);

		if (keySetSuccessfully) {
			this.logger.debug(`Leader is now this instance "${this.id}"`);

			this.leaderId = this.id;

			this.emit('leadershipChange', this.id);

			await this.redisPublisher.setExpiration(this.leaderKey, this.leaderKeyTtl);
		}
	}
}<|MERGE_RESOLUTION|>--- conflicted
+++ resolved
@@ -13,15 +13,11 @@
 
 	private leaderId: string | undefined;
 
-<<<<<<< HEAD
 	get isLeader() {
-=======
-	public get isLeader() {
->>>>>>> 2854a0cf
 		return this.id === this.leaderId;
 	}
 
-	public get isFollower() {
+	get isFollower() {
 		return !this.isLeader;
 	}
 
