--- conflicted
+++ resolved
@@ -1,16 +1,12 @@
 import { jsonParse } from 'n8n-workflow';
 import Container from 'typedi';
 import { Logger } from '@/Logger';
+import { Push } from '../../../push';
 import type { RedisServiceWorkerResponseObject } from '../../redis/RedisServiceCommands';
-import { Push } from '../../../push';
-import Container from 'typedi';
 
 export async function handleWorkerResponseMessageMain(messageString: string) {
 	const workerResponse = jsonParse<RedisServiceWorkerResponseObject>(messageString);
 	if (workerResponse) {
-		// TODO: Handle worker response
-<<<<<<< HEAD
-
 		switch (workerResponse.command) {
 			case 'getStatus':
 				const push = Container.get(Push);
@@ -22,15 +18,10 @@
 			case 'getId':
 				break;
 			default:
-				LoggerProxy.debug(
+				Container.get(Logger).debug(
 					`Received worker response ${workerResponse.command} from ${workerResponse.workerId}`,
 				);
 		}
-=======
-		Container.get(Logger).debug(
-			`Received worker response ${workerResponse.command} from ${workerResponse.workerId}`,
-		);
->>>>>>> bfa28b95
 	}
 	return workerResponse;
 }