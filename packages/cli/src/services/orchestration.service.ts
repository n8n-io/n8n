--- conflicted
+++ resolved
@@ -14,12 +14,7 @@
 export class OrchestrationService {
 	constructor(
 		private readonly logger: Logger,
-<<<<<<< HEAD
 		private readonly instanceSettings: InstanceSettings,
-=======
-		protected readonly instanceSettings: InstanceSettings,
-		private readonly redisService: RedisService,
->>>>>>> e6d84db8
 		readonly multiMainSetup: MultiMainSetup,
 	) {}
 
