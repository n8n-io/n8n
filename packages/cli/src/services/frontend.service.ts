--- conflicted
+++ resolved
@@ -326,11 +326,7 @@
 			variables: this.license.isVariablesEnabled(),
 			sourceControl: this.license.isSourceControlLicensed(),
 			externalSecrets: this.license.isExternalSecretsEnabled(),
-<<<<<<< HEAD
 			showNonProdBanner: false,
-=======
-			showNonProdBanner: this.license.isLicensed(LICENSE_FEATURES.SHOW_NON_PROD_BANNER),
->>>>>>> 73a4a33d
 			debugInEditor: this.license.isDebugInEditorLicensed(),
 			binaryDataS3: isS3Available && isS3Selected && isS3Licensed,
 			workflowHistory:
