--- conflicted
+++ resolved
@@ -6,11 +6,7 @@
 import { InstalledPackagesRepository } from '@n8n/db';
 import axios from 'axios';
 import { exec } from 'child_process';
-<<<<<<< HEAD
 import { mkdir as fsMkdir, readFile, writeFile, rm, access } from 'fs/promises';
-=======
-import { mkdir as fsMkdir, readFile, writeFile, rm } from 'fs/promises';
->>>>>>> 647cb851
 import { mocked } from 'jest-mock';
 import { mock } from 'jest-mock-extended';
 import type { Logger, InstanceSettings, PackageDirectoryLoader } from 'n8n-core';
@@ -450,26 +446,14 @@
 			);
 
 			// ASSERT:
-<<<<<<< HEAD
-			expect(exec).toHaveBeenCalledTimes(3);
-
-			expect(rm).toHaveBeenNthCalledWith(
-				1,
-				'/tmp/n8n-jest-global-downloads/node_modules/n8n-nodes-test',
-				{ force: true, recursive: true },
-			);
-
+			expect(rm).toHaveBeenCalledTimes(2);
+			expect(rm).toHaveBeenNthCalledWith(1, testBlockPackageDir, { recursive: true, force: true });
 			expect(rm).toHaveBeenNthCalledWith(
 				2,
 				'/tmp/n8n-jest-global-downloads/n8n-nodes-test-latest.tgz',
 			);
 
-=======
-			expect(exec).toHaveBeenCalledTimes(4);
-
-			expect(rm).toHaveBeenCalledWith(testBlockPackageDir, { recursive: true, force: true });
-
->>>>>>> 647cb851
+			expect(exec).toHaveBeenCalledTimes(3);
 			expect(exec).toHaveBeenNthCalledWith(
 				1,
 				`npm pack ${PACKAGE_NAME}@latest --registry=${testBlockRegistry} --quiet`,
@@ -491,16 +475,6 @@
 				expect.any(Function),
 			);
 
-<<<<<<< HEAD
-=======
-			expect(exec).toHaveBeenNthCalledWith(
-				4,
-				`rm ${testBlockTarballName}`,
-				{ cwd: testBlockDownloadDir },
-				expect.any(Function),
-			);
-
->>>>>>> 647cb851
 			expect(fsMkdir).toHaveBeenCalledWith(testBlockPackageDir, { recursive: true });
 			expect(readFile).toHaveBeenCalledWith(`${testBlockPackageDir}/package.json`, 'utf-8');
 			expect(writeFile).toHaveBeenCalledWith(
