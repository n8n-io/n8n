--- conflicted
+++ resolved
@@ -6,10 +6,7 @@
 
 // eslint-disable-next-line n8n-local-rules/misplaced-n8n-typeorm-import
 import { DataSource } from '@n8n/typeorm';
-<<<<<<< HEAD
-=======
 import { validateDbTypeForExportEntities } from '@/utils/validate-database-type';
->>>>>>> 560c9512
 
 @Service()
 export class ExportService {
@@ -118,13 +115,6 @@
 		let totalEntitiesExported = 0;
 		const pageSize = 500;
 		const entitiesPerFile = 500;
-<<<<<<< HEAD
-
-		// First export migrations table
-		const migrationsTableExported = await this.exportMigrationsTable(outputDir);
-		totalTablesProcessed += migrationsTableExported;
-=======
->>>>>>> 560c9512
 
 		for (const metadata of entityMetadatas) {
 			// Get table name and entity name
