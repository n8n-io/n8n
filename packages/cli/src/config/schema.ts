import path from 'path';
import convict from 'convict';
import { UserSettings } from 'n8n-core';
import { jsonParse } from 'n8n-workflow';

convict.addFormat({
	name: 'nodes-list',
	// @ts-ignore
	validate(values: string[], { env }: { env: string }): void {
		try {
			if (!Array.isArray(values)) {
				throw new Error();
			}

			for (const value of values) {
				if (typeof value !== 'string') {
					throw new Error();
				}
			}
		} catch (error) {
			throw new TypeError(`${env} is not a valid Array of strings.`);
		}
	},
	coerce(rawValue: string): string[] {
		return jsonParse(rawValue, { errorMessage: 'nodes-list needs to be valid JSON' });
	},
});

export const schema = {
	database: {
		type: {
			doc: 'Type of database to use',
			format: ['sqlite', 'mariadb', 'mysqldb', 'postgresdb'] as const,
			default: 'sqlite',
			env: 'DB_TYPE',
		},
		tablePrefix: {
			doc: 'Prefix for table names',
			format: '*',
			default: '',
			env: 'DB_TABLE_PREFIX',
		},
		logging: {
			enabled: {
				doc: 'Typeorm logging enabled flag.',
				format: Boolean,
				default: false,
				env: 'DB_LOGGING_ENABLED',
			},
			options: {
				doc: 'Logging level options, default is "error". Possible values: query,error,schema,warn,info,log. To enable all logging, specify "all"',
				format: String,
				default: 'error',
				env: 'DB_LOGGING_OPTIONS',
			},
			maxQueryExecutionTime: {
				doc: 'Maximum number of milliseconds query should be executed before logger logs a warning. Set 0 to disable long running query warning',
				format: Number,
				default: 1000,
				env: 'DB_LOGGING_MAX_EXECUTION_TIME',
			},
		},
		postgresdb: {
			database: {
				doc: 'PostgresDB Database',
				format: String,
				default: 'n8n',
				env: 'DB_POSTGRESDB_DATABASE',
			},
			host: {
				doc: 'PostgresDB Host',
				format: String,
				default: 'localhost',
				env: 'DB_POSTGRESDB_HOST',
			},
			password: {
				doc: 'PostgresDB Password',
				format: String,
				default: '',
				env: 'DB_POSTGRESDB_PASSWORD',
			},
			port: {
				doc: 'PostgresDB Port',
				format: Number,
				default: 5432,
				env: 'DB_POSTGRESDB_PORT',
			},
			user: {
				doc: 'PostgresDB User',
				format: String,
				default: 'root',
				env: 'DB_POSTGRESDB_USER',
			},
			schema: {
				doc: 'PostgresDB Schema',
				format: String,
				default: 'public',
				env: 'DB_POSTGRESDB_SCHEMA',
			},

			ssl: {
				ca: {
					doc: 'SSL certificate authority',
					format: String,
					default: '',
					env: 'DB_POSTGRESDB_SSL_CA',
				},
				cert: {
					doc: 'SSL certificate',
					format: String,
					default: '',
					env: 'DB_POSTGRESDB_SSL_CERT',
				},
				key: {
					doc: 'SSL key',
					format: String,
					default: '',
					env: 'DB_POSTGRESDB_SSL_KEY',
				},
				rejectUnauthorized: {
					doc: 'If unauthorized SSL connections should be rejected',
					format: 'Boolean',
					default: true,
					env: 'DB_POSTGRESDB_SSL_REJECT_UNAUTHORIZED',
				},
			},
		},
		mysqldb: {
			database: {
				doc: '[DEPRECATED] MySQL Database',
				format: String,
				default: 'n8n',
				env: 'DB_MYSQLDB_DATABASE',
			},
			host: {
				doc: 'MySQL Host',
				format: String,
				default: 'localhost',
				env: 'DB_MYSQLDB_HOST',
			},
			password: {
				doc: 'MySQL Password',
				format: String,
				default: '',
				env: 'DB_MYSQLDB_PASSWORD',
			},
			port: {
				doc: 'MySQL Port',
				format: Number,
				default: 3306,
				env: 'DB_MYSQLDB_PORT',
			},
			user: {
				doc: 'MySQL User',
				format: String,
				default: 'root',
				env: 'DB_MYSQLDB_USER',
			},
		},
		sqlite: {
			database: {
				doc: 'SQLite Database file name',
				format: String,
				default: 'database.sqlite',
				env: 'DB_SQLITE_DATABASE',
			},
			executeVacuumOnStartup: {
				doc: 'Runs VACUUM operation on startup to rebuild the database. Reduces filesize and optimizes indexes. WARNING: This is a long running blocking operation. Will increase start-up time.',
				format: Boolean,
				default: false,
				env: 'DB_SQLITE_VACUUM_ON_STARTUP',
			},
		},
	},

	credentials: {
		overwrite: {
			data: {
				// Allows to set default values for credentials which
				// get automatically prefilled and the user does not get
				// displayed and can not change.
				// Format: { CREDENTIAL_NAME: { PARAMETER: VALUE }}
				doc: 'Overwrites for credentials',
				format: '*',
				default: '{}',
				env: 'CREDENTIALS_OVERWRITE_DATA',
			},
			endpoint: {
				doc: 'Fetch credentials from API',
				format: String,
				default: '',
				env: 'CREDENTIALS_OVERWRITE_ENDPOINT',
			},
		},
		defaultName: {
			doc: 'Default name for credentials',
			format: String,
			default: 'My credentials',
			env: 'CREDENTIALS_DEFAULT_NAME',
		},
	},

	workflows: {
		defaultName: {
			doc: 'Default name for workflow',
			format: String,
			default: 'My workflow',
			env: 'WORKFLOWS_DEFAULT_NAME',
		},
		onboardingFlowDisabled: {
			doc: 'Show onboarding flow in new workflow',
			format: 'Boolean',
			default: false,
			env: 'N8N_ONBOARDING_FLOW_DISABLED',
		},
		callerPolicyDefaultOption: {
			doc: 'Default option for which workflows may call the current workflow',
			format: ['any', 'none', 'workflowsFromAList', 'workflowsFromSameOwner'] as const,
			default: 'workflowsFromSameOwner',
			env: 'N8N_WORKFLOW_CALLER_POLICY_DEFAULT_OPTION',
		},
	},

	executions: {
		// By default workflows get always executed in the main process.
		// TODO: remove this and all usage of `executions.process` when `own` mode is deleted
		process: {
			doc: 'In what process workflows should be executed.',
			format: ['main', 'own'] as const,
			default: 'main',
			env: 'EXECUTIONS_PROCESS',
		},

		mode: {
			doc: 'If it should run executions directly or via queue',
			format: ['regular', 'queue'] as const,
			default: 'regular',
			env: 'EXECUTIONS_MODE',
		},

		// A Workflow times out and gets canceled after this time (seconds).
		// If the workflow is executed in the main process a soft timeout
		// is executed (takes effect after the current node finishes).
		// If a workflow is running in its own process is a soft timeout
		// tried first, before killing the process after waiting for an
		// additional fifth of the given timeout duration.
		//
		// To deactivate timeout set it to -1
		//
		// Timeout is currently not activated by default which will change
		// in a future version.
		timeout: {
			doc: 'Max run time (seconds) before stopping the workflow execution',
			format: Number,
			default: -1,
			env: 'EXECUTIONS_TIMEOUT',
		},
		maxTimeout: {
			doc: 'Max execution time (seconds) that can be set for a workflow individually',
			format: Number,
			default: 3600,
			env: 'EXECUTIONS_TIMEOUT_MAX',
		},

		// If a workflow executes all the data gets saved by default. This
		// could be a problem when a workflow gets executed a lot and processes
		// a lot of data. To not exceed the database's capacity it is possible to
		// prune the database regularly or to not save the execution at all.
		// Depending on if the execution did succeed or error a different
		// save behaviour can be set.
		saveDataOnError: {
			doc: 'What workflow execution data to save on error',
			format: ['all', 'none'] as const,
			default: 'all',
			env: 'EXECUTIONS_DATA_SAVE_ON_ERROR',
		},
		saveDataOnSuccess: {
			doc: 'What workflow execution data to save on success',
			format: ['all', 'none'] as const,
			default: 'all',
			env: 'EXECUTIONS_DATA_SAVE_ON_SUCCESS',
		},
		saveExecutionProgress: {
			doc: 'Whether or not to save progress for each node executed',
			format: 'Boolean',
			default: false,
			env: 'EXECUTIONS_DATA_SAVE_ON_PROGRESS',
		},

		// If the executions of workflows which got started via the editor
		// should be saved. By default they will not be saved as this runs
		// are normally only for testing and debugging. This setting can
		// also be overwritten on a per workflow basis in the workflow settings
		// in the editor.
		saveDataManualExecutions: {
			doc: 'Save data of executions when started manually via editor',
			format: 'Boolean',
			default: true,
			env: 'EXECUTIONS_DATA_SAVE_MANUAL_EXECUTIONS',
		},

		// To not exceed the database's capacity and keep its size moderate
		// the execution data gets pruned regularly (default: 1 hour interval).
		// All saved execution data older than the max age will be deleted.
		// Pruning is currently not activated by default, which will change in
		// a future version.
		pruneData: {
			doc: 'Delete data of past executions on a rolling basis',
			format: 'Boolean',
			default: true,
			env: 'EXECUTIONS_DATA_PRUNE',
		},
		pruneDataMaxAge: {
			doc: 'How old (hours) the execution data has to be to get deleted',
			format: Number,
			default: 336,
			env: 'EXECUTIONS_DATA_MAX_AGE',
		},
		pruneDataTimeout: {
			doc: 'Timeout (seconds) after execution data has been pruned',
			format: Number,
			default: 3600,
			env: 'EXECUTIONS_DATA_PRUNE_TIMEOUT',
		},

		// Additional pruning option to delete executions if total count exceeds the configured max.
		// Deletes the oldest entries first
		// Set to 0 for No limit
		pruneDataMaxCount: {
			doc: 'Maximum number of executions to keep in DB. 0 = no limit',
			format: Number,
			default: 10000,
			env: 'EXECUTIONS_DATA_PRUNE_MAX_COUNT',
		},
	},

	queue: {
		health: {
			active: {
				doc: 'If health checks should be enabled',
				format: 'Boolean',
				default: false,
				env: 'QUEUE_HEALTH_CHECK_ACTIVE',
			},
			port: {
				doc: 'Port to serve health check on if activated',
				format: Number,
				default: 5678,
				env: 'QUEUE_HEALTH_CHECK_PORT',
			},
		},
		bull: {
			prefix: {
<<<<<<< HEAD
				doc: 'Prefix for all queue keys (wrap in {} for cluster mode)',
=======
				doc: 'Prefix for all bull queue keys',
>>>>>>> adcf5a96
				format: String,
				default: 'bull',
				env: 'QUEUE_BULL_PREFIX',
			},
			redis: {
				db: {
					doc: 'Redis DB',
					format: Number,
					default: 0,
					env: 'QUEUE_BULL_REDIS_DB',
				},
				host: {
					doc: 'Redis Host',
					format: String,
					default: 'localhost',
					env: 'QUEUE_BULL_REDIS_HOST',
				},
				password: {
					doc: 'Redis Password',
					format: String,
					default: '',
					env: 'QUEUE_BULL_REDIS_PASSWORD',
				},
				port: {
					doc: 'Redis Port',
					format: Number,
					default: 6379,
					env: 'QUEUE_BULL_REDIS_PORT',
				},
				timeoutThreshold: {
					doc: 'Redis timeout threshold',
					format: Number,
					default: 10000,
					env: 'QUEUE_BULL_REDIS_TIMEOUT_THRESHOLD',
				},
				username: {
					doc: 'Redis Username (needs Redis >= 6)',
					format: String,
					default: '',
					env: 'QUEUE_BULL_REDIS_USERNAME',
				},
				clusterNodes: {
					doc: 'Redis Cluster startup nodes (comma separated list of host:port pairs)',
					format: String,
					default: '',
					env: 'QUEUE_BULL_REDIS_CLUSTER_NODES',
				},
			},
			queueRecoveryInterval: {
				doc: 'If > 0 enables an active polling to the queue that can recover for Redis crashes. Given in seconds; 0 is disabled. May increase Redis traffic significantly.',
				format: Number,
				default: 60,
				env: 'QUEUE_RECOVERY_INTERVAL',
			},
			gracefulShutdownTimeout: {
				doc: 'How long should n8n wait for running executions before exiting worker process',
				format: Number,
				default: 30,
				env: 'QUEUE_WORKER_TIMEOUT',
			},
		},
	},

	generic: {
		// The timezone to use. Is important for nodes like "Cron" which start the
		// workflow automatically at a specified time. This setting can also be
		// overwritten on a per workflow basis in the workflow settings in the
		// editor.
		timezone: {
			doc: 'The timezone to use',
			format: '*',
			default: 'America/New_York',
			env: 'GENERIC_TIMEZONE',
		},
	},

	// How n8n can be reached (Editor & REST-API)
	path: {
		format: String,
		default: '/',
		arg: 'path',
		env: 'N8N_PATH',
		doc: 'Path n8n is deployed to',
	},
	host: {
		format: String,
		default: 'localhost',
		arg: 'host',
		env: 'N8N_HOST',
		doc: 'Host name n8n can be reached',
	},
	port: {
		format: Number,
		default: 5678,
		arg: 'port',
		env: 'N8N_PORT',
		doc: 'HTTP port n8n can be reached',
	},
	listen_address: {
		format: String,
		default: '0.0.0.0',
		env: 'N8N_LISTEN_ADDRESS',
		doc: 'IP address n8n should listen on',
	},
	protocol: {
		format: ['http', 'https'] as const,
		default: 'http',
		env: 'N8N_PROTOCOL',
		doc: 'HTTP Protocol via which n8n can be reached',
	},
	ssl_key: {
		format: String,
		default: '',
		env: 'N8N_SSL_KEY',
		doc: 'SSL Key for HTTPS Protocol',
	},
	ssl_cert: {
		format: String,
		default: '',
		env: 'N8N_SSL_CERT',
		doc: 'SSL Cert for HTTPS Protocol',
	},
	editorBaseUrl: {
		format: String,
		default: '',
		env: 'N8N_EDITOR_BASE_URL',
		doc: 'Public URL where the editor is accessible. Also used for emails sent from n8n.',
	},

	security: {
		restrictFileAccessTo: {
			doc: 'If set only files in that directories can be accessed. Multiple directories can be separated by semicolon (";").',
			format: String,
			default: '',
			env: 'N8N_RESTRICT_FILE_ACCESS_TO',
		},
		blockFileAccessToN8nFiles: {
			doc: 'If set to true it will block access to all files in the ".n8n" directory and user defined config files.',
			format: Boolean,
			default: true,
			env: 'N8N_BLOCK_FILE_ACCESS_TO_N8N_FILES',
		},
		audit: {
			daysAbandonedWorkflow: {
				doc: 'Days for a workflow to be considered abandoned if not executed',
				format: Number,
				default: 90,
				env: 'N8N_SECURITY_AUDIT_DAYS_ABANDONED_WORKFLOW',
			},
		},
		excludeEndpoints: {
			doc: 'Additional endpoints to exclude auth checks. Multiple endpoints can be separated by colon (":")',
			format: String,
			default: '',
			env: 'N8N_AUTH_EXCLUDE_ENDPOINTS',
		},
	},

	endpoints: {
		payloadSizeMax: {
			format: Number,
			default: 16,
			env: 'N8N_PAYLOAD_SIZE_MAX',
			doc: 'Maximum payload size in MB.',
		},
		metrics: {
			enable: {
				format: 'Boolean',
				default: false,
				env: 'N8N_METRICS',
				doc: 'Enable /metrics endpoint. Default: false',
			},
			prefix: {
				format: String,
				default: 'n8n_',
				env: 'N8N_METRICS_PREFIX',
				doc: 'An optional prefix for metric names. Default: n8n_',
			},
			includeDefaultMetrics: {
				format: Boolean,
				default: true,
				env: 'N8N_METRICS_INCLUDE_DEFAULT_METRICS',
				doc: 'Whether to expose default system and node.js metrics. Default: true',
			},
			includeWorkflowIdLabel: {
				format: Boolean,
				default: false,
				env: 'N8N_METRICS_INCLUDE_WORKFLOW_ID_LABEL',
				doc: 'Whether to include a label for the workflow ID on workflow metrics. Default: false',
			},
			includeNodeTypeLabel: {
				format: Boolean,
				default: false,
				env: 'N8N_METRICS_INCLUDE_NODE_TYPE_LABEL',
				doc: 'Whether to include a label for the node type on node metrics. Default: false',
			},
			includeCredentialTypeLabel: {
				format: Boolean,
				default: false,
				env: 'N8N_METRICS_INCLUDE_CREDENTIAL_TYPE_LABEL',
				doc: 'Whether to include a label for the credential type on credential metrics. Default: false',
			},
			includeApiEndpoints: {
				format: Boolean,
				default: false,
				env: 'N8N_METRICS_INCLUDE_API_ENDPOINTS',
				doc: 'Whether to expose metrics for API endpoints. Default: false',
			},
			includeApiPathLabel: {
				format: Boolean,
				default: false,
				env: 'N8N_METRICS_INCLUDE_API_PATH_LABEL',
				doc: 'Whether to include a label for the path of API invocations. Default: false',
			},
			includeApiMethodLabel: {
				format: Boolean,
				default: false,
				env: 'N8N_METRICS_INCLUDE_API_METHOD_LABEL',
				doc: 'Whether to include a label for the HTTP method (GET, POST, ...) of API invocations. Default: false',
			},
			includeApiStatusCodeLabel: {
				format: Boolean,
				default: false,
				env: 'N8N_METRICS_INCLUDE_API_STATUS_CODE_LABEL',
				doc: 'Whether to include a label for the HTTP status code (200, 404, ...) of API invocations. Default: false',
			},
			includeCacheMetrics: {
				format: Boolean,
				default: false,
				env: 'N8N_METRICS_INCLUDE_CACHE_METRICS',
				doc: 'Whether to include metrics for cache hits and misses. Default: false',
			},
			includeMessageEventBusMetrics: {
				format: Boolean,
				default: true,
				env: 'N8N_METRICS_INCLUDE_MESSAGE_EVENT_BUS_METRICS',
				doc: 'Whether to include metrics for events. Default: false',
			},
		},
		rest: {
			format: String,
			default: 'rest',
			env: 'N8N_ENDPOINT_REST',
			doc: 'Path for rest endpoint',
		},
		webhook: {
			format: String,
			default: 'webhook',
			env: 'N8N_ENDPOINT_WEBHOOK',
			doc: 'Path for webhook endpoint',
		},
		webhookWaiting: {
			format: String,
			default: 'webhook-waiting',
			env: 'N8N_ENDPOINT_WEBHOOK_WAIT',
			doc: 'Path for waiting-webhook endpoint',
		},
		webhookTest: {
			format: String,
			default: 'webhook-test',
			env: 'N8N_ENDPOINT_WEBHOOK_TEST',
			doc: 'Path for test-webhook endpoint',
		},
		disableUi: {
			format: Boolean,
			default: false,
			env: 'N8N_DISABLE_UI',
			doc: 'Disable N8N UI (Frontend).',
		},
		disableProductionWebhooksOnMainProcess: {
			format: Boolean,
			default: false,
			env: 'N8N_DISABLE_PRODUCTION_MAIN_PROCESS',
			doc: 'Disable production webhooks from main process. This helps ensures no http traffic load to main process when using webhook-specific processes.',
		},
		skipWebhooksDeregistrationOnShutdown: {
			/**
			 * Longer explanation: n8n de-registers webhooks on shutdown / deactivation
			 * and registers on startup / activation. If we skip
			 * deactivation on shutdown, webhooks will remain active on 3rd party services.
			 * We don't have to worry about startup as it always
			 * checks if webhooks already exist.
			 * If users want to upgrade n8n, it is possible to run
			 * two instances simultaneously without downtime, similar
			 * to blue/green deployment.
			 * WARNING: Trigger nodes (like Cron) will cause duplication
			 * of work, so be aware when using.
			 */
			doc: 'Deregister webhooks on external services only when workflows are deactivated.',
			format: Boolean,
			default: false,
			env: 'N8N_SKIP_WEBHOOK_DEREGISTRATION_SHUTDOWN',
		},
	},

	publicApi: {
		disabled: {
			format: Boolean,
			default: false,
			env: 'N8N_PUBLIC_API_DISABLED',
			doc: 'Whether to disable the Public API',
		},
		path: {
			format: String,
			default: 'api',
			env: 'N8N_PUBLIC_API_ENDPOINT',
			doc: 'Path for the public api endpoints',
		},
		swaggerUi: {
			disabled: {
				format: Boolean,
				default: false,
				env: 'N8N_PUBLIC_API_SWAGGERUI_DISABLED',
				doc: 'Whether to disable the Swagger UI for the Public API',
			},
		},
	},

	workflowTagsDisabled: {
		format: Boolean,
		default: false,
		env: 'N8N_WORKFLOW_TAGS_DISABLED',
		doc: 'Disable workflow tags.',
	},

	userManagement: {
		jwtSecret: {
			doc: 'Set a specific JWT secret (optional - n8n can generate one)', // Generated @ start.ts
			format: String,
			default: '',
			env: 'N8N_USER_MANAGEMENT_JWT_SECRET',
		},
		isInstanceOwnerSetUp: {
			// n8n loads this setting from DB on startup
			doc: "Whether the instance owner's account has been set up",
			format: Boolean,
			default: false,
		},
		emails: {
			mode: {
				doc: 'How to send emails',
				format: ['', 'smtp'] as const,
				default: 'smtp',
				env: 'N8N_EMAIL_MODE',
			},
			smtp: {
				host: {
					doc: 'SMTP server host',
					format: String, // e.g. 'smtp.gmail.com'
					default: '',
					env: 'N8N_SMTP_HOST',
				},
				port: {
					doc: 'SMTP server port',
					format: Number,
					default: 465,
					env: 'N8N_SMTP_PORT',
				},
				secure: {
					doc: 'Whether or not to use SSL for SMTP',
					format: Boolean,
					default: true,
					env: 'N8N_SMTP_SSL',
				},
				auth: {
					user: {
						doc: 'SMTP login username',
						format: String, // e.g.'you@gmail.com'
						default: '',
						env: 'N8N_SMTP_USER',
					},
					pass: {
						doc: 'SMTP login password',
						format: String,
						default: '',
						env: 'N8N_SMTP_PASS',
					},
				},
				sender: {
					doc: 'How to display sender name',
					format: String,
					default: '',
					env: 'N8N_SMTP_SENDER',
				},
			},
			templates: {
				invite: {
					doc: 'Overrides default HTML template for inviting new people (use full path)',
					format: String,
					default: '',
					env: 'N8N_UM_EMAIL_TEMPLATES_INVITE',
				},
				passwordReset: {
					doc: 'Overrides default HTML template for resetting password (use full path)',
					format: String,
					default: '',
					env: 'N8N_UM_EMAIL_TEMPLATES_PWRESET',
				},
			},
		},
		authenticationMethod: {
			doc: 'How to authenticate users (e.g. "email", "ldap", "saml")',
			format: ['email', 'ldap', 'saml'] as const,
			default: 'email',
		},
	},

	externalFrontendHooksUrls: {
		doc: 'URLs to external frontend hooks files, ; separated',
		format: String,
		default: 'https://public.n8n.cloud/posthog-hooks.js',
		env: 'EXTERNAL_FRONTEND_HOOKS_URLS',
	},

	externalHookFiles: {
		doc: 'Files containing external hooks. Multiple files can be separated by colon (":")',
		format: String,
		default: '',
		env: 'EXTERNAL_HOOK_FILES',
	},

	nodes: {
		include: {
			doc: 'Nodes to load',
			format: 'nodes-list',
			default: undefined,
			env: 'NODES_INCLUDE',
		},
		exclude: {
			doc: 'Nodes not to load',
			format: 'nodes-list',
			default: undefined,
			env: 'NODES_EXCLUDE',
		},
		errorTriggerType: {
			doc: 'Node Type to use as Error Trigger',
			format: String,
			default: 'n8n-nodes-base.errorTrigger',
			env: 'NODES_ERROR_TRIGGER_TYPE',
		},
		communityPackages: {
			enabled: {
				doc: 'Allows you to disable the usage of community packages for nodes',
				format: Boolean,
				default: true,
				env: 'N8N_COMMUNITY_PACKAGES_ENABLED',
			},
		},
		packagesMissing: {
			// Used to have a persistent list of packages
			doc: 'Contains a comma separated list of packages that failed to load during startup',
			format: String,
			default: '',
		},
	},

	logs: {
		level: {
			doc: 'Log output level',
			format: ['error', 'warn', 'info', 'verbose', 'debug', 'silent'] as const,
			default: 'info',
			env: 'N8N_LOG_LEVEL',
		},
		output: {
			doc: 'Where to output logs. Options are: console, file. Multiple can be separated by comma (",")',
			format: String,
			default: 'console',
			env: 'N8N_LOG_OUTPUT',
		},
		file: {
			fileCountMax: {
				doc: 'Maximum number of files to keep.',
				format: Number,
				default: 100,
				env: 'N8N_LOG_FILE_COUNT_MAX',
			},
			fileSizeMax: {
				doc: 'Maximum size for each log file in MB.',
				format: Number,
				default: 16,
				env: 'N8N_LOG_FILE_SIZE_MAX',
			},
			location: {
				doc: 'Log file location; only used if log output is set to file.',
				format: String,
				default: path.join(UserSettings.getUserN8nFolderPath(), 'logs/n8n.log'),
				env: 'N8N_LOG_FILE_LOCATION',
			},
		},
	},

	versionNotifications: {
		enabled: {
			doc: 'Whether feature is enabled to request notifications about new versions and security updates.',
			format: Boolean,
			default: true,
			env: 'N8N_VERSION_NOTIFICATIONS_ENABLED',
		},
		endpoint: {
			doc: 'Endpoint to retrieve version information from.',
			format: String,
			default: 'https://api.n8n.io/api/versions/',
			env: 'N8N_VERSION_NOTIFICATIONS_ENDPOINT',
		},
		infoUrl: {
			doc: "Url in New Versions Panel with more information on updating one's instance.",
			format: String,
			default: 'https://docs.n8n.io/getting-started/installation/updating.html',
			env: 'N8N_VERSION_NOTIFICATIONS_INFO_URL',
		},
	},

	templates: {
		enabled: {
			doc: 'Whether templates feature is enabled to load workflow templates.',
			format: Boolean,
			default: true,
			env: 'N8N_TEMPLATES_ENABLED',
		},
		host: {
			doc: 'Endpoint host to retrieve workflow templates from endpoints.',
			format: String,
			default: 'https://api.n8n.io/api/',
			env: 'N8N_TEMPLATES_HOST',
		},
	},

	push: {
		backend: {
			format: ['sse', 'websocket'] as const,
			default: 'websocket',
			env: 'N8N_PUSH_BACKEND',
			doc: 'Backend to use for push notifications',
		},
	},

	binaryDataManager: {
		availableModes: {
			format: String,
			default: 'filesystem',
			env: 'N8N_AVAILABLE_BINARY_DATA_MODES',
			doc: 'Available modes of binary data storage, as comma separated strings',
		},
		mode: {
			format: ['default', 'filesystem'] as const,
			default: 'default',
			env: 'N8N_DEFAULT_BINARY_DATA_MODE',
			doc: 'Storage mode for binary data',
		},
		localStoragePath: {
			format: String,
			default: path.join(UserSettings.getUserN8nFolderPath(), 'binaryData'),
			env: 'N8N_BINARY_DATA_STORAGE_PATH',
			doc: 'Path for binary data storage in "filesystem" mode',
		},
		binaryDataTTL: {
			format: Number,
			default: 60,
			env: 'N8N_BINARY_DATA_TTL',
			doc: 'TTL for binary data of unsaved executions in minutes',
		},
		persistedBinaryDataTTL: {
			format: Number,
			default: 1440,
			env: 'N8N_PERSISTED_BINARY_DATA_TTL',
			doc: 'TTL for persisted binary data in minutes (binary data gets deleted if not persisted before TTL expires)',
		},
	},

	deployment: {
		type: {
			format: String,
			default: 'default',
			env: 'N8N_DEPLOYMENT_TYPE',
		},
	},

	sso: {
		justInTimeProvisioning: {
			format: Boolean,
			default: true,
			doc: 'Whether to automatically create users when they login via SSO.',
		},
		redirectLoginToSso: {
			format: Boolean,
			default: true,
			doc: 'Whether to automatically redirect users from login dialog to initialize SSO flow.',
		},
		saml: {
			loginEnabled: {
				format: Boolean,
				default: false,
				doc: 'Whether to enable SAML SSO.',
			},
			loginLabel: {
				format: String,
				default: '',
			},
		},
		ldap: {
			loginEnabled: {
				format: Boolean,
				default: false,
			},
			loginLabel: {
				format: String,
				default: '',
			},
		},
	},

	hiringBanner: {
		enabled: {
			doc: 'Whether hiring banner in browser console is enabled.',
			format: Boolean,
			default: true,
			env: 'N8N_HIRING_BANNER_ENABLED',
		},
	},

	personalization: {
		enabled: {
			doc: 'Whether personalization is enabled.',
			format: Boolean,
			default: true,
			env: 'N8N_PERSONALIZATION_ENABLED',
		},
	},

	diagnostics: {
		enabled: {
			doc: 'Whether diagnostic mode is enabled.',
			format: Boolean,
			default: true,
			env: 'N8N_DIAGNOSTICS_ENABLED',
		},
		config: {
			posthog: {
				apiKey: {
					doc: 'API key for PostHog',
					format: String,
					default: 'phc_4URIAm1uYfJO7j8kWSe0J8lc8IqnstRLS7Jx8NcakHo',
					env: 'N8N_DIAGNOSTICS_POSTHOG_API_KEY',
				},
				apiHost: {
					doc: 'API host for PostHog',
					format: String,
					default: 'https://ph.n8n.io',
					env: 'N8N_DIAGNOSTICS_POSTHOG_API_HOST',
				},
				disableSessionRecording: {
					doc: 'Disable posthog session recording',
					format: Boolean,
					default: true,
					env: 'N8N_DIAGNOSTICS_POSTHOG_DISABLE_RECORDING',
				},
			},
			sentry: {
				dsn: {
					doc: 'Data source name for error tracking on Sentry',
					format: String,
					default:
						'https://1f954e089a054b8e943ae4f4042b2bff@o1420875.ingest.sentry.io/4504016528408576',
					env: 'N8N_SENTRY_DSN',
				},
			},
			frontend: {
				doc: 'Diagnostics config for frontend.',
				format: String,
				default: '1zPn9bgWPzlQc0p8Gj1uiK6DOTn;https://telemetry.n8n.io',
				env: 'N8N_DIAGNOSTICS_CONFIG_FRONTEND',
			},
			backend: {
				doc: 'Diagnostics config for backend.',
				format: String,
				default: '1zPn7YoGC3ZXE9zLeTKLuQCB4F6;https://telemetry.n8n.io/v1/batch',
				env: 'N8N_DIAGNOSTICS_CONFIG_BACKEND',
			},
		},
	},

	defaultLocale: {
		doc: 'Default locale for the UI',
		format: String,
		default: 'en',
		env: 'N8N_DEFAULT_LOCALE',
	},

	onboardingCallPrompt: {
		enabled: {
			doc: 'Whether onboarding call prompt feature is available',
			format: Boolean,
			default: true,
			env: 'N8N_ONBOARDING_CALL_PROMPTS_ENABLED',
		},
	},

	license: {
		serverUrl: {
			format: String,
			default: 'https://license.n8n.io/v1',
			env: 'N8N_LICENSE_SERVER_URL',
			doc: 'License server url to retrieve license.',
		},
		autoRenewEnabled: {
			format: Boolean,
			default: true,
			env: 'N8N_LICENSE_AUTO_RENEW_ENABLED',
			doc: 'Whether auto renewal for licenses is enabled.',
		},
		autoRenewOffset: {
			format: Number,
			default: 60 * 60 * 72, // 72 hours
			env: 'N8N_LICENSE_AUTO_RENEW_OFFSET',
			doc: 'How many seconds before expiry a license should get automatically renewed. ',
		},
		activationKey: {
			format: String,
			default: '',
			env: 'N8N_LICENSE_ACTIVATION_KEY',
			doc: 'Activation key to initialize license',
		},
		tenantId: {
			format: Number,
			default: 1,
			env: 'N8N_LICENSE_TENANT_ID',
			doc: 'Tenant id used by the license manager',
		},
		cert: {
			format: String,
			default: '',
			env: 'N8N_LICENSE_CERT',
			doc: 'Ephemeral license certificate',
		},
	},

	hideUsagePage: {
		format: Boolean,
		default: false,
		env: 'N8N_HIDE_USAGE_PAGE',
		doc: 'Hide or show the usage page',
	},

	eventBus: {
		checkUnsentInterval: {
			doc: 'How often (in ms) to check for unsent event messages. Can in rare cases cause a message to be sent twice. 0=disabled',
			format: Number,
			default: 0,
			env: 'N8N_EVENTBUS_CHECKUNSENTINTERVAL',
		},
		logWriter: {
			keepLogCount: {
				doc: 'How many event log files to keep.',
				format: Number,
				default: 3,
				env: 'N8N_EVENTBUS_LOGWRITER_KEEPLOGCOUNT',
			},
			maxFileSizeInKB: {
				doc: 'Maximum size of an event log file before a new one is started.',
				format: Number,
				default: 10240, // 10MB
				env: 'N8N_EVENTBUS_LOGWRITER_MAXFILESIZEINKB',
			},
			logBaseName: {
				doc: 'Basename of the event log file.',
				format: String,
				default: 'n8nEventLog',
				env: 'N8N_EVENTBUS_LOGWRITER_LOGBASENAME',
			},
		},
	},

<<<<<<< HEAD
	ai: {
		enabled: {
			doc: 'Whether AI features are enabled.',
			format: Boolean,
			default: true,
			env: 'N8N_AI_ENABLED',
		},
		endpoint: {
			doc: 'Endpoint to retrieve AI information from.',
			format: String,
			default: '',
			env: 'N8N_AI_ENDPOINT',
		},
		authorization: {
			doc: 'Authorization header to use for AI endpoint.',
			format: String,
			default: '',
			env: 'N8N_AI_AUTHORIZATION',
		},
	},
=======
	redis: {
		prefix: {
			doc: 'Prefix for all n8n related keys',
			format: String,
			default: 'n8n',
			env: 'N8N_REDIS_KEY_PREFIX',
		},
	},

>>>>>>> adcf5a96
	cache: {
		enabled: {
			doc: 'Whether caching is enabled',
			format: Boolean,
			default: true,
			env: 'N8N_CACHE_ENABLED',
		},
		backend: {
			doc: 'Backend to use for caching',
			format: ['memory', 'redis', 'auto'] as const,
			default: 'auto',
			env: 'N8N_CACHE_BACKEND',
		},
		memory: {
			maxSize: {
				doc: 'Maximum size of memory cache in bytes',
				format: Number,
				default: 3 * 1024 * 1024, // 3 MB
				env: 'N8N_CACHE_MEMORY_MAX_SIZE',
			},
			ttl: {
				doc: 'Time to live for cached items in memory (in ms)',
				format: Number,
				default: 3600 * 1000, // 1 hour
				env: 'N8N_CACHE_MEMORY_TTL',
			},
		},
		redis: {
<<<<<<< HEAD
			ttl: {
				doc: 'Time to live for cached items in redis (in ms), 0 for no TTL',
				format: Number,
				default: 0,
=======
			prefix: {
				doc: 'Prefix for all cache keys',
				format: String,
				default: 'cache',
				env: 'N8N_CACHE_REDIS_KEY_PREFIX',
			},
			ttl: {
				doc: 'Time to live for cached items in redis (in ms), 0 for no TTL',
				format: Number,
				default: 3600 * 1000, // 1 hour
>>>>>>> adcf5a96
				env: 'N8N_CACHE_REDIS_TTL',
			},
		},
	},
};<|MERGE_RESOLUTION|>--- conflicted
+++ resolved
@@ -351,11 +351,7 @@
 		},
 		bull: {
 			prefix: {
-<<<<<<< HEAD
-				doc: 'Prefix for all queue keys (wrap in {} for cluster mode)',
-=======
 				doc: 'Prefix for all bull queue keys',
->>>>>>> adcf5a96
 				format: String,
 				default: 'bull',
 				env: 'QUEUE_BULL_PREFIX',
@@ -1128,28 +1124,6 @@
 		},
 	},
 
-<<<<<<< HEAD
-	ai: {
-		enabled: {
-			doc: 'Whether AI features are enabled.',
-			format: Boolean,
-			default: true,
-			env: 'N8N_AI_ENABLED',
-		},
-		endpoint: {
-			doc: 'Endpoint to retrieve AI information from.',
-			format: String,
-			default: '',
-			env: 'N8N_AI_ENDPOINT',
-		},
-		authorization: {
-			doc: 'Authorization header to use for AI endpoint.',
-			format: String,
-			default: '',
-			env: 'N8N_AI_AUTHORIZATION',
-		},
-	},
-=======
 	redis: {
 		prefix: {
 			doc: 'Prefix for all n8n related keys',
@@ -1159,7 +1133,6 @@
 		},
 	},
 
->>>>>>> adcf5a96
 	cache: {
 		enabled: {
 			doc: 'Whether caching is enabled',
@@ -1188,23 +1161,16 @@
 			},
 		},
 		redis: {
-<<<<<<< HEAD
+			prefix: {
+				doc: 'Prefix for all cache keys',
+				format: String,
+				default: 'cache',
+				env: 'N8N_CACHE_REDIS_KEY_PREFIX',
+			},
 			ttl: {
 				doc: 'Time to live for cached items in redis (in ms), 0 for no TTL',
 				format: Number,
-				default: 0,
-=======
-			prefix: {
-				doc: 'Prefix for all cache keys',
-				format: String,
-				default: 'cache',
-				env: 'N8N_CACHE_REDIS_KEY_PREFIX',
-			},
-			ttl: {
-				doc: 'Time to live for cached items in redis (in ms), 0 for no TTL',
-				format: Number,
 				default: 3600 * 1000, // 1 hour
->>>>>>> adcf5a96
 				env: 'N8N_CACHE_REDIS_TTL',
 			},
 		},
