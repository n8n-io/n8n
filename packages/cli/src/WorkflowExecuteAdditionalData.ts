--- conflicted
+++ resolved
@@ -70,13 +70,9 @@
 import { WorkflowsService } from './workflows/workflows.services';
 import { InternalHooks } from '@/InternalHooks';
 import type { ExecutionMetadata } from '@db/entities/ExecutionMetadata';
-<<<<<<< HEAD
-import { SecretsHelper } from './SecretsHelpers';
-import { ExecutionRepository } from './databases/repositories';
-=======
 import { ExecutionRepository } from '@db/repositories';
 import { EventsService } from '@/services/events.service';
->>>>>>> d050b99f
+import { SecretsHelper } from './SecretsHelpers';
 
 const ERROR_TRIGGER_TYPE = config.getEnv('nodes.errorTriggerType');
 
@@ -1174,7 +1170,7 @@
 		userId,
 		setExecutionStatus,
 		variables,
-		secretsHelpers: new SecretsHelper(),
+		secretsHelpers: Container.get(SecretsHelper),
 	};
 }
 
