/* eslint-disable @typescript-eslint/no-unsafe-argument */
/* eslint-disable no-restricted-syntax */
/* eslint-disable @typescript-eslint/restrict-plus-operands */
/* eslint-disable @typescript-eslint/explicit-module-boundary-types */
/* eslint-disable @typescript-eslint/await-thenable */
/* eslint-disable @typescript-eslint/no-non-null-assertion */
/* eslint-disable @typescript-eslint/no-use-before-define */
/* eslint-disable @typescript-eslint/prefer-nullish-coalescing */
/* eslint-disable no-param-reassign */
/* eslint-disable @typescript-eslint/no-unsafe-call */
/* eslint-disable @typescript-eslint/prefer-optional-chain */
/* eslint-disable id-denylist */
/* eslint-disable @typescript-eslint/restrict-template-expressions */
/* eslint-disable @typescript-eslint/no-unsafe-member-access */
/* eslint-disable @typescript-eslint/no-unused-vars */
/* eslint-disable func-names */
/* eslint-disable @typescript-eslint/no-unsafe-assignment */
import { BinaryDataManager, eventEmitter, UserSettings, WorkflowExecute } from 'n8n-core';

import type {
	IDataObject,
	IExecuteData,
	IExecuteWorkflowInfo,
	INode,
	INodeExecutionData,
	INodeParameters,
	IRun,
	IRunExecutionData,
	ITaskData,
	IWorkflowBase,
	IWorkflowExecuteAdditionalData,
	IWorkflowExecuteHooks,
	IWorkflowHooksOptionalParameters,
	IWorkflowSettings,
	WorkflowExecuteMode,
	ExecutionStatus,
} from 'n8n-workflow';
import {
	ErrorReporterProxy as ErrorReporter,
	LoggerProxy as Logger,
	Workflow,
	WorkflowHooks,
} from 'n8n-workflow';

import pick from 'lodash/pick';
import type { FindOptionsWhere } from 'typeorm';
import { LessThanOrEqual, In } from 'typeorm';
import { DateUtils } from 'typeorm/util/DateUtils';
import config from '@/config';
import * as Db from '@/Db';
import { ActiveExecutions } from '@/ActiveExecutions';
import { CredentialsHelper } from '@/CredentialsHelper';
import { ExternalHooks } from '@/ExternalHooks';
import type {
	IExecutionDb,
	IExecutionFlattedDb,
	IPushDataExecutionFinished,
	IWorkflowExecuteProcess,
	IWorkflowExecutionDataProcess,
	IWorkflowErrorData,
} from '@/Interfaces';
import { NodeTypes } from '@/NodeTypes';
import { Push } from '@/push';
import * as WebhookHelpers from '@/WebhookHelpers';
import * as WorkflowHelpers from '@/WorkflowHelpers';
import { getWorkflowOwner } from '@/UserManagement/UserManagementHelper';
import { findSubworkflowStart, isWorkflowIdValid } from '@/utils';
import { PermissionChecker } from './UserManagement/PermissionChecker';
import { WorkflowsService } from './workflows/workflows.services';
import { Container } from 'typedi';
import { InternalHooks } from '@/InternalHooks';
import type { ExecutionMetadata } from '@db/entities/ExecutionMetadata';
<<<<<<< HEAD
import { SecretsHelper } from './SecretsHelpers';
=======
import { ExecutionRepository } from './databases/repositories';
>>>>>>> 180ab8d7

const ERROR_TRIGGER_TYPE = config.getEnv('nodes.errorTriggerType');

/**
 * Checks if there was an error and if errorWorkflow or a trigger is defined. If so it collects
 * all the data and executes it
 *
 * @param {IWorkflowBase} workflowData The workflow which got executed
 * @param {IRun} fullRunData The run which produced the error
 * @param {WorkflowExecuteMode} mode The mode in which the workflow got started in
 * @param {string} [executionId] The id the execution got saved as
 */
export function executeErrorWorkflow(
	workflowData: IWorkflowBase,
	fullRunData: IRun,
	mode: WorkflowExecuteMode,
	executionId?: string,
	retryOf?: string,
): void {
	// Check if there was an error and if so if an errorWorkflow or a trigger is set

	let pastExecutionUrl: string | undefined;
	if (executionId !== undefined) {
		pastExecutionUrl = `${WebhookHelpers.getWebhookBaseUrl()}workflow/${
			workflowData.id
		}/executions/${executionId}`;
	}

	if (fullRunData.data.resultData.error !== undefined) {
		let workflowErrorData: IWorkflowErrorData;
		const workflowId = workflowData.id;

		if (executionId) {
			// The error did happen in an execution
			workflowErrorData = {
				execution: {
					id: executionId,
					url: pastExecutionUrl,
					error: fullRunData.data.resultData.error,
					lastNodeExecuted: fullRunData.data.resultData.lastNodeExecuted!,
					mode,
					retryOf,
				},
				workflow: {
					id: workflowId,
					name: workflowData.name,
				},
			};
		} else {
			// The error did happen in a trigger
			workflowErrorData = {
				trigger: {
					error: fullRunData.data.resultData.error,
					mode,
				},
				workflow: {
					id: workflowId,
					name: workflowData.name,
				},
			};
		}

		// Run the error workflow
		// To avoid an infinite loop do not run the error workflow again if the error-workflow itself failed and it is its own error-workflow.
		const { errorWorkflow } = workflowData.settings ?? {};
		if (errorWorkflow && !(mode === 'error' && workflowId && errorWorkflow === workflowId)) {
			Logger.verbose('Start external error workflow', {
				executionId,
				errorWorkflowId: errorWorkflow,
				workflowId,
			});
			// If a specific error workflow is set run only that one

			// First, do permission checks.
			if (!workflowId) {
				// Manual executions do not trigger error workflows
				// So this if should never happen. It was added to
				// make sure there are no possible security gaps
				return;
			}
			getWorkflowOwner(workflowId)
				.then((user) => {
					void WorkflowHelpers.executeErrorWorkflow(errorWorkflow, workflowErrorData, user);
				})
				.catch((error: Error) => {
					ErrorReporter.error(error);
					Logger.error(
						`Could not execute ErrorWorkflow for execution ID ${this.executionId} because of error querying the workflow owner`,
						{
							executionId,
							errorWorkflowId: errorWorkflow,
							workflowId,
							error,
							workflowErrorData,
						},
					);
				});
		} else if (
			mode !== 'error' &&
			workflowId !== undefined &&
			workflowData.nodes.some((node) => node.type === ERROR_TRIGGER_TYPE)
		) {
			Logger.verbose('Start internal error workflow', { executionId, workflowId });
			void getWorkflowOwner(workflowId).then((user) => {
				void WorkflowHelpers.executeErrorWorkflow(workflowId, workflowErrorData, user);
			});
		}
	}
}

/**
 * Prunes Saved Execution which are older than configured.
 * Throttled to be executed just once in configured timeframe.
 * TODO: Consider moving this whole function to the repository or at least the queries
 */
let throttling = false;
async function pruneExecutionData(this: WorkflowHooks): Promise<void> {
	if (!throttling) {
		Logger.verbose('Pruning execution data from database');

		throttling = true;
		const timeout = config.getEnv('executions.pruneDataTimeout'); // in seconds
		const maxAge = config.getEnv('executions.pruneDataMaxAge'); // in h
		const maxCount = config.getEnv('executions.pruneDataMaxCount');
		const date = new Date(); // today
		date.setHours(date.getHours() - maxAge);

		// date reformatting needed - see https://github.com/typeorm/typeorm/issues/2286
		// eslint-disable-next-line @typescript-eslint/no-unsafe-assignment
		const utcDate = DateUtils.mixedDateToUtcDatetimeString(date);

		const toPrune: Array<FindOptionsWhere<IExecutionFlattedDb>> = [
			{ stoppedAt: LessThanOrEqual(utcDate) },
		];

		if (maxCount > 0) {
			const executions = await Db.collections.Execution.find({
				select: ['id'],
				skip: maxCount,
				take: 1,
				order: { id: 'DESC' },
			});

			if (executions[0]) {
				toPrune.push({ id: LessThanOrEqual(executions[0].id) });
			}
		}

		try {
			setTimeout(() => {
				throttling = false;
			}, timeout * 1000);
			let executionIds: Array<IExecutionFlattedDb['id']>;
			do {
				executionIds = (
					await Db.collections.Execution.find({
						select: ['id'],
						where: toPrune,
						take: 100,
					})
				).map(({ id }) => id);
				await Db.collections.Execution.delete({ id: In(executionIds) });
				// Mark binary data for deletion for all executions
				await BinaryDataManager.getInstance().markDataForDeletionByExecutionIds(executionIds);
			} while (executionIds.length > 0);
		} catch (error) {
			ErrorReporter.error(error);
			throttling = false;
			Logger.error(
				`Failed pruning execution data from database for execution ID ${this.executionId} (hookFunctionsSave)`,
				{
					...error,
					executionId: this.executionId,
					sessionId: this.sessionId,
					workflowId: this.workflowData.id,
				},
			);
		}
	}
}

export async function saveExecutionMetadata(
	executionId: string,
	executionMetadata: Record<string, string>,
): Promise<ExecutionMetadata[]> {
	const metadataRows = [];
	for (const [key, value] of Object.entries(executionMetadata)) {
		metadataRows.push({
			execution: { id: executionId },
			key,
			value,
		});
	}

	return Db.collections.ExecutionMetadata.save(metadataRows);
}

/**
 * Returns hook functions to push data to Editor-UI
 *
 */
function hookFunctionsPush(): IWorkflowExecuteHooks {
	return {
		nodeExecuteBefore: [
			async function (this: WorkflowHooks, nodeName: string): Promise<void> {
				const { sessionId, executionId } = this;
				// Push data to session which started workflow before each
				// node which starts rendering
				if (sessionId === undefined) {
					return;
				}

				Logger.debug(`Executing hook on node "${nodeName}" (hookFunctionsPush)`, {
					executionId,
					sessionId,
					workflowId: this.workflowData.id,
				});

				const pushInstance = Container.get(Push);
				pushInstance.send('nodeExecuteBefore', { executionId, nodeName }, sessionId);
			},
		],
		nodeExecuteAfter: [
			async function (this: WorkflowHooks, nodeName: string, data: ITaskData): Promise<void> {
				const { sessionId, executionId } = this;
				// Push data to session which started workflow after each rendered node
				if (sessionId === undefined) {
					return;
				}

				Logger.debug(`Executing hook on node "${nodeName}" (hookFunctionsPush)`, {
					executionId,
					sessionId,
					workflowId: this.workflowData.id,
				});

				const pushInstance = Container.get(Push);
				pushInstance.send('nodeExecuteAfter', { executionId, nodeName, data }, sessionId);
			},
		],
		workflowExecuteBefore: [
			async function (this: WorkflowHooks): Promise<void> {
				const { sessionId, executionId } = this;
				const { id: workflowId, name: workflowName } = this.workflowData;
				Logger.debug('Executing hook (hookFunctionsPush)', {
					executionId,
					sessionId,
					workflowId,
				});
				// Push data to session which started the workflow
				if (sessionId === undefined) {
					return;
				}
				const pushInstance = Container.get(Push);
				pushInstance.send(
					'executionStarted',
					{
						executionId,
						mode: this.mode,
						startedAt: new Date(),
						retryOf: this.retryOf,
						workflowId,
						sessionId,
						workflowName,
					},
					sessionId,
				);
			},
		],
		workflowExecuteAfter: [
			async function (
				this: WorkflowHooks,
				fullRunData: IRun,
				newStaticData: IDataObject,
			): Promise<void> {
				const { sessionId, executionId, retryOf } = this;
				const { id: workflowId } = this.workflowData;
				Logger.debug('Executing hook (hookFunctionsPush)', {
					executionId,
					sessionId,
					workflowId,
				});
				// Push data to session which started the workflow
				if (sessionId === undefined) {
					return;
				}

				// Clone the object except the runData. That one is not supposed
				// to be send. Because that data got send piece by piece after
				// each node which finished executing
				// Edit: we now DO send the runData to the UI if mode=manual so that it shows the point of crashes
				let pushRunData;
				if (fullRunData.mode === 'manual') {
					pushRunData = fullRunData;
				} else {
					pushRunData = {
						...fullRunData,
						data: {
							...fullRunData.data,
							resultData: {
								...fullRunData.data.resultData,
								runData: {},
							},
						},
					};
				}

				// Push data to editor-ui once workflow finished
				Logger.debug(`Save execution progress to database for execution ID ${executionId} `, {
					executionId,
					workflowId,
				});
				// TODO: Look at this again
				const sendData: IPushDataExecutionFinished = {
					executionId,
					data: pushRunData,
					retryOf,
				};

				const pushInstance = Container.get(Push);
				pushInstance.send('executionFinished', sendData, sessionId);
			},
		],
	};
}

export function hookFunctionsPreExecute(parentProcessMode?: string): IWorkflowExecuteHooks {
	const externalHooks = Container.get(ExternalHooks);

	return {
		workflowExecuteBefore: [
			async function (this: WorkflowHooks, workflow: Workflow): Promise<void> {
				await externalHooks.run('workflow.preExecute', [workflow, this.mode]);
			},
		],
		nodeExecuteAfter: [
			async function (
				this: WorkflowHooks,
				nodeName: string,
				data: ITaskData,
				executionData: IRunExecutionData,
			): Promise<void> {
				const saveExecutionProgress = config.getEnv('executions.saveExecutionProgress');
				const workflowSettings = this.workflowData.settings;
				if (workflowSettings !== undefined) {
					if (workflowSettings.saveExecutionProgress === false) {
						return;
					}
					if (workflowSettings.saveExecutionProgress !== true && !saveExecutionProgress) {
						return;
					}
				} else if (!saveExecutionProgress) {
					return;
				}

				try {
					Logger.debug(
						`Save execution progress to database for execution ID ${this.executionId} `,
						{ executionId: this.executionId, nodeName },
					);

					const fullExecutionData = await Container.get(ExecutionRepository).findSingleExecution(
						this.executionId,
						{
							includeData: true,
							unflattenData: true,
						},
					);

					if (!fullExecutionData) {
						// Something went badly wrong if this happens.
						// This check is here mostly to make typescript happy.
						return;
					}

					if (fullExecutionData.finished) {
						// We already received ´workflowExecuteAfter´ webhook, so this is just an async call
						// that was left behind. We skip saving because the other call should have saved everything
						// so this one is safe to ignore
						return;
					}

					if (fullExecutionData.data === undefined) {
						fullExecutionData.data = {
							startData: {},
							resultData: {
								runData: {},
							},
							executionData: {
								contextData: {},
								nodeExecutionStack: [],
								waitingExecution: {},
								waitingExecutionSource: {},
							},
						};
					}

					if (Array.isArray(fullExecutionData.data.resultData.runData[nodeName])) {
						// Append data if array exists
						fullExecutionData.data.resultData.runData[nodeName].push(data);
					} else {
						// Initialize array and save data
						fullExecutionData.data.resultData.runData[nodeName] = [data];
					}

					fullExecutionData.data.executionData = executionData.executionData;

					// Set last executed node so that it may resume on failure
					fullExecutionData.data.resultData.lastNodeExecuted = nodeName;

					fullExecutionData.status = 'running';

					await Container.get(ExecutionRepository).updateExistingExecution(
						this.executionId,
						fullExecutionData,
					);
				} catch (err) {
					ErrorReporter.error(err);
					// TODO: Improve in the future!
					// Errors here might happen because of database access
					// For busy machines, we may get "Database is locked" errors.

					// We do this to prevent crashes and executions ending in `unknown` state.
					Logger.error(
						`Failed saving execution progress to database for execution ID ${this.executionId} (hookFunctionsPreExecute, nodeExecuteAfter)`,
						{
							...err,
							executionId: this.executionId,
							sessionId: this.sessionId,
							workflowId: this.workflowData.id,
						},
					);
				}
			},
		],
	};
}

/**
 * Returns hook functions to save workflow execution and call error workflow
 *
 */
function hookFunctionsSave(parentProcessMode?: string): IWorkflowExecuteHooks {
	return {
		nodeExecuteBefore: [
			async function (this: WorkflowHooks, nodeName: string): Promise<void> {
				void Container.get(InternalHooks).onNodeBeforeExecute(
					this.executionId,
					this.workflowData,
					nodeName,
				);
			},
		],
		nodeExecuteAfter: [
			async function (this: WorkflowHooks, nodeName: string): Promise<void> {
				void Container.get(InternalHooks).onNodePostExecute(
					this.executionId,
					this.workflowData,
					nodeName,
				);
			},
		],
		workflowExecuteBefore: [],
		workflowExecuteAfter: [
			async function (
				this: WorkflowHooks,
				fullRunData: IRun,
				newStaticData: IDataObject,
			): Promise<void> {
				Logger.debug('Executing hook (hookFunctionsSave)', {
					executionId: this.executionId,
					workflowId: this.workflowData.id,
				});

				// Prune old execution data
				if (config.getEnv('executions.pruneData')) {
					await pruneExecutionData.call(this);
				}

				const isManualMode = [this.mode, parentProcessMode].includes('manual');

				try {
					if (!isManualMode && isWorkflowIdValid(this.workflowData.id) && newStaticData) {
						// Workflow is saved so update in database
						try {
							await WorkflowHelpers.saveStaticDataById(
								this.workflowData.id as string,
								newStaticData,
							);
						} catch (e) {
							ErrorReporter.error(e);
							Logger.error(
								`There was a problem saving the workflow with id "${this.workflowData.id}" to save changed staticData: "${e.message}" (hookFunctionsSave)`,
								{ executionId: this.executionId, workflowId: this.workflowData.id },
							);
						}
					}

					const workflowSettings = this.workflowData.settings;
					let saveManualExecutions = config.getEnv('executions.saveDataManualExecutions');
					if (workflowSettings?.saveManualExecutions !== undefined) {
						// Apply to workflow override
						saveManualExecutions = workflowSettings.saveManualExecutions as boolean;
					}

					if (isManualMode && !saveManualExecutions && !fullRunData.waitTill) {
						// Data is always saved, so we remove from database
						await Container.get(ExecutionRepository).deleteExecution(this.executionId);

						return;
					}

					// Check config to know if execution should be saved or not
					let saveDataErrorExecution = config.getEnv('executions.saveDataOnError') as string;
					let saveDataSuccessExecution = config.getEnv('executions.saveDataOnSuccess') as string;
					if (this.workflowData.settings !== undefined) {
						saveDataErrorExecution =
							(this.workflowData.settings.saveDataErrorExecution as string) ||
							saveDataErrorExecution;
						saveDataSuccessExecution =
							(this.workflowData.settings.saveDataSuccessExecution as string) ||
							saveDataSuccessExecution;
					}

					const workflowHasCrashed = fullRunData.status === 'crashed';
					const workflowWasCanceled = fullRunData.status === 'canceled';
					const workflowDidSucceed =
						!fullRunData.data.resultData.error && !workflowHasCrashed && !workflowWasCanceled;
					let workflowStatusFinal: ExecutionStatus = workflowDidSucceed ? 'success' : 'failed';
					if (workflowHasCrashed) workflowStatusFinal = 'crashed';
					if (workflowWasCanceled) workflowStatusFinal = 'canceled';
					if (fullRunData.waitTill) workflowStatusFinal = 'waiting';

					if (
						(workflowDidSucceed && saveDataSuccessExecution === 'none') ||
						(!workflowDidSucceed && saveDataErrorExecution === 'none')
					) {
						if (!fullRunData.waitTill && !isManualMode) {
							executeErrorWorkflow(
								this.workflowData,
								fullRunData,
								this.mode,
								this.executionId,
								this.retryOf,
							);
							// Data is always saved, so we remove from database
							await Container.get(ExecutionRepository).deleteExecution(this.executionId);

							return;
						}
					}

					// Although it is treated as IWorkflowBase here, it's being instantiated elsewhere with properties that may be sensitive
					// As a result, we should create an IWorkflowBase object with only the data we want to save in it.
					const pristineWorkflowData: IWorkflowBase = pick(this.workflowData, [
						'id',
						'name',
						'active',
						'createdAt',
						'updatedAt',
						'nodes',
						'connections',
						'settings',
						'staticData',
						'pinData',
					]);

					const fullExecutionData: IExecutionDb = {
						data: fullRunData.data,
						mode: fullRunData.mode,
						finished: fullRunData.finished ? fullRunData.finished : false,
						startedAt: fullRunData.startedAt,
						stoppedAt: fullRunData.stoppedAt,
						workflowData: pristineWorkflowData,
						waitTill: fullRunData.waitTill,
						status: workflowStatusFinal,
					};

					if (this.retryOf !== undefined) {
						fullExecutionData.retryOf = this.retryOf?.toString();
					}

					const workflowId = this.workflowData.id;
					if (isWorkflowIdValid(workflowId)) {
						fullExecutionData.workflowId = workflowId;
					}

					// Leave log message before flatten as that operation increased memory usage a lot and the chance of a crash is highest here
					Logger.debug(`Save execution data to database for execution ID ${this.executionId}`, {
						executionId: this.executionId,
						workflowId,
						finished: fullExecutionData.finished,
						stoppedAt: fullExecutionData.stoppedAt,
					});

					await Container.get(ExecutionRepository).updateExistingExecution(
						this.executionId,
						fullExecutionData,
					);

					try {
						if (fullRunData.data.resultData.metadata) {
							await saveExecutionMetadata(this.executionId, fullRunData.data.resultData.metadata);
						}
					} catch (e) {
						Logger.error(`Failed to save metadata for execution ID ${this.executionId}`, e);
					}

					if (fullRunData.finished === true && this.retryOf !== undefined) {
						await Container.get(ExecutionRepository).updateExistingExecution(this.retryOf, {
							retrySuccessId: this.executionId,
						});
					}

					if (!isManualMode) {
						executeErrorWorkflow(
							this.workflowData,
							fullRunData,
							this.mode,
							this.executionId,
							this.retryOf,
						);
					}
				} catch (error) {
					ErrorReporter.error(error);
					Logger.error(`Failed saving execution data to DB on execution ID ${this.executionId}`, {
						executionId: this.executionId,
						workflowId: this.workflowData.id,
						error,
					});
					if (!isManualMode) {
						executeErrorWorkflow(
							this.workflowData,
							fullRunData,
							this.mode,
							this.executionId,
							this.retryOf,
						);
					}
				} finally {
					eventEmitter.emit(
						eventEmitter.types.workflowExecutionCompleted,
						this.workflowData,
						fullRunData,
					);
				}
			},
		],
		nodeFetchedData: [
			async (workflowId: string, node: INode) => {
				eventEmitter.emit(eventEmitter.types.nodeFetchedData, workflowId, node);
			},
		],
	};
}

/**
 * Returns hook functions to save workflow execution and call error workflow
 * for running with queues. Manual executions should never run on queues as
 * they are always executed in the main process.
 *
 */
function hookFunctionsSaveWorker(): IWorkflowExecuteHooks {
	return {
		nodeExecuteBefore: [],
		nodeExecuteAfter: [],
		workflowExecuteBefore: [],
		workflowExecuteAfter: [
			async function (
				this: WorkflowHooks,
				fullRunData: IRun,
				newStaticData: IDataObject,
			): Promise<void> {
				try {
					if (isWorkflowIdValid(this.workflowData.id) && newStaticData) {
						// Workflow is saved so update in database
						try {
							await WorkflowHelpers.saveStaticDataById(
								this.workflowData.id as string,
								newStaticData,
							);
						} catch (e) {
							ErrorReporter.error(e);
							Logger.error(
								`There was a problem saving the workflow with id "${this.workflowData.id}" to save changed staticData: "${e.message}" (workflowExecuteAfter)`,
								{ sessionId: this.sessionId, workflowId: this.workflowData.id },
							);
						}
					}

					const workflowHasCrashed = fullRunData.status === 'crashed';
					const workflowWasCanceled = fullRunData.status === 'canceled';
					const workflowDidSucceed =
						!fullRunData.data.resultData.error && !workflowHasCrashed && !workflowWasCanceled;
					let workflowStatusFinal: ExecutionStatus = workflowDidSucceed ? 'success' : 'failed';
					if (workflowHasCrashed) workflowStatusFinal = 'crashed';
					if (workflowWasCanceled) workflowStatusFinal = 'canceled';
					if (fullRunData.waitTill) workflowStatusFinal = 'waiting';

					if (!workflowDidSucceed) {
						executeErrorWorkflow(
							this.workflowData,
							fullRunData,
							this.mode,
							this.executionId,
							this.retryOf,
						);
					}

					const fullExecutionData: IExecutionDb = {
						data: fullRunData.data,
						mode: fullRunData.mode,
						finished: fullRunData.finished ? fullRunData.finished : false,
						startedAt: fullRunData.startedAt,
						stoppedAt: fullRunData.stoppedAt,
						workflowData: this.workflowData,
						waitTill: fullRunData.data.waitTill,
						status: workflowStatusFinal,
					};

					if (this.retryOf !== undefined) {
						fullExecutionData.retryOf = this.retryOf.toString();
					}

					const workflowId = this.workflowData.id;
					if (isWorkflowIdValid(workflowId)) {
						fullExecutionData.workflowId = workflowId;
					}

					await Container.get(ExecutionRepository).updateExistingExecution(
						this.executionId,
						fullExecutionData,
					);

					// For reasons(tm) the execution status is not updated correctly in the first update, so has to be written again (tbd)

					await Container.get(ExecutionRepository).updateExistingExecution(this.executionId, {
						status: fullExecutionData.status,
					});

					try {
						if (fullRunData.data.resultData.metadata) {
							await saveExecutionMetadata(this.executionId, fullRunData.data.resultData.metadata);
						}
					} catch (e) {
						Logger.error(`Failed to save metadata for execution ID ${this.executionId}`, e);
					}

					if (fullRunData.finished === true && this.retryOf !== undefined) {
						// If the retry was successful save the reference it on the original execution
						await Container.get(ExecutionRepository).updateExistingExecution(this.retryOf, {
							retrySuccessId: this.executionId,
						});
					}
				} catch (error) {
					executeErrorWorkflow(
						this.workflowData,
						fullRunData,
						this.mode,
						this.executionId,
						this.retryOf,
					);
				} finally {
					eventEmitter.emit(
						eventEmitter.types.workflowExecutionCompleted,
						this.workflowData,
						fullRunData,
					);
				}
			},
		],
		nodeFetchedData: [
			async (workflowId: string, node: INode) => {
				eventEmitter.emit(eventEmitter.types.nodeFetchedData, workflowId, node);
			},
		],
	};
}

export async function getRunData(
	workflowData: IWorkflowBase,
	userId: string,
	inputData?: INodeExecutionData[],
	parentWorkflowId?: string,
): Promise<IWorkflowExecutionDataProcess> {
	const mode = 'integrated';

	const startingNode = findSubworkflowStart(workflowData.nodes);

	// Always start with empty data if no inputData got supplied
	inputData = inputData || [
		{
			json: {},
		},
	];

	// Initialize the incoming data
	const nodeExecutionStack: IExecuteData[] = [];
	nodeExecutionStack.push({
		node: startingNode,
		data: {
			main: [inputData],
		},
		source: null,
	});

	const runExecutionData: IRunExecutionData = {
		startData: {},
		resultData: {
			runData: {},
		},
		executionData: {
			contextData: {},
			nodeExecutionStack,
			waitingExecution: {},
			waitingExecutionSource: {},
		},
	};

	const runData: IWorkflowExecutionDataProcess = {
		executionMode: mode,
		executionData: runExecutionData,
		// @ts-ignore
		workflowData,
		userId,
	};

	return runData;
}

export async function getWorkflowData(
	workflowInfo: IExecuteWorkflowInfo,
	parentWorkflowId?: string,
	parentWorkflowSettings?: IWorkflowSettings,
): Promise<IWorkflowBase> {
	if (workflowInfo.id === undefined && workflowInfo.code === undefined) {
		throw new Error(
			'No information about the workflow to execute found. Please provide either the "id" or "code"!',
		);
	}

	let workflowData: IWorkflowBase | null;
	if (workflowInfo.id !== undefined) {
		const relations = config.getEnv('workflowTagsDisabled') ? [] : ['tags'];

		workflowData = await WorkflowsService.get({ id: workflowInfo.id }, { relations });

		if (workflowData === undefined) {
			throw new Error(`The workflow with the id "${workflowInfo.id}" does not exist.`);
		}
	} else {
		workflowData = workflowInfo.code ?? null;
		if (workflowData) {
			if (!workflowData.id) {
				workflowData.id = parentWorkflowId;
			}
			if (!workflowData.settings) {
				workflowData.settings = parentWorkflowSettings;
			}
		}
	}

	return workflowData!;
}

/**
 * Executes the workflow with the given ID
 */
async function executeWorkflow(
	workflowInfo: IExecuteWorkflowInfo,
	additionalData: IWorkflowExecuteAdditionalData,
	options: {
		parentWorkflowId?: string;
		inputData?: INodeExecutionData[];
		parentExecutionId?: string;
		loadedWorkflowData?: IWorkflowBase;
		loadedRunData?: IWorkflowExecutionDataProcess;
		parentWorkflowSettings?: IWorkflowSettings;
	},
): Promise<Array<INodeExecutionData[] | null> | IWorkflowExecuteProcess> {
	const externalHooks = Container.get(ExternalHooks);
	await externalHooks.init();

	const nodeTypes = Container.get(NodeTypes);

	const workflowData =
		options.loadedWorkflowData ??
		(await getWorkflowData(workflowInfo, options.parentWorkflowId, options.parentWorkflowSettings));

	const workflowName = workflowData ? workflowData.name : undefined;
	const workflow = new Workflow({
		id: workflowData.id?.toString(),
		name: workflowName,
		nodes: workflowData.nodes,
		connections: workflowData.connections,
		active: workflowData.active,
		nodeTypes,
		staticData: workflowData.staticData,
		settings: workflowData.settings,
	});

	const runData =
		options.loadedRunData ??
		(await getRunData(workflowData, additionalData.userId, options.inputData));

	let executionId;

	if (options.parentExecutionId !== undefined) {
		executionId = options.parentExecutionId;
	} else {
		executionId =
			options.parentExecutionId !== undefined
				? options.parentExecutionId
				: await Container.get(ActiveExecutions).add(runData);
	}

	void Container.get(InternalHooks).onWorkflowBeforeExecute(executionId || '', runData);

	let data;
	try {
		await PermissionChecker.check(workflow, additionalData.userId);
		await PermissionChecker.checkSubworkflowExecutePolicy(
			workflow,
			additionalData.userId,
			options.parentWorkflowId,
		);

		// Create new additionalData to have different workflow loaded and to call
		// different webhooks
		const additionalDataIntegrated = await getBase(additionalData.userId);
		additionalDataIntegrated.hooks = getWorkflowHooksIntegrated(
			runData.executionMode,
			executionId,
			workflowData,
			{ parentProcessMode: additionalData.hooks!.mode },
		);
		additionalDataIntegrated.executionId = executionId;

		// Make sure we pass on the original executeWorkflow function we received
		// This one already contains changes to talk to parent process
		// and get executionID from `activeExecutions` running on main process
		additionalDataIntegrated.executeWorkflow = additionalData.executeWorkflow;

		let subworkflowTimeout = additionalData.executionTimeoutTimestamp;
		const workflowSettings = workflowData.settings;
		if (workflowSettings?.executionTimeout !== undefined && workflowSettings.executionTimeout > 0) {
			// We might have received a max timeout timestamp from the parent workflow
			// If we did, then we get the minimum time between the two timeouts
			// If no timeout was given from the parent, then we use our timeout.
			subworkflowTimeout = Math.min(
				additionalData.executionTimeoutTimestamp || Number.MAX_SAFE_INTEGER,
				Date.now() + workflowSettings.executionTimeout * 1000,
			);
		}

		additionalDataIntegrated.executionTimeoutTimestamp = subworkflowTimeout;

		const runExecutionData = runData.executionData as IRunExecutionData;

		// Execute the workflow
		const workflowExecute = new WorkflowExecute(
			additionalDataIntegrated,
			runData.executionMode,
			runExecutionData,
		);
		if (options.parentExecutionId !== undefined) {
			// Must be changed to become typed
			return {
				startedAt: new Date(),
				workflow,
				workflowExecute,
			};
		}
		data = await workflowExecute.processRunExecutionData(workflow);
	} catch (error) {
		const fullRunData: IRun = {
			data: {
				resultData: {
					error,
					runData: {},
				},
			},
			finished: false,
			mode: 'integrated',
			startedAt: new Date(),
			stoppedAt: new Date(),
			status: 'failed',
		};
		// When failing, we might not have finished the execution
		// Therefore, database might not contain finished errors.
		// Force an update to db as there should be no harm doing this

		const fullExecutionData: IExecutionDb = {
			data: fullRunData.data,
			mode: fullRunData.mode,
			finished: fullRunData.finished ? fullRunData.finished : false,
			startedAt: fullRunData.startedAt,
			stoppedAt: fullRunData.stoppedAt,
			status: fullRunData.status,
			workflowData,
		};
		if (workflowData.id) {
			fullExecutionData.workflowId = workflowData.id;
		}

		// remove execution from active executions
		Container.get(ActiveExecutions).remove(executionId, fullRunData);

		await Container.get(ExecutionRepository).updateExistingExecution(
			executionId,
			fullExecutionData,
		);
		throw {
			...error,
			stack: error.stack,
			message: error.message,
		};
	}

	await externalHooks.run('workflow.postExecute', [data, workflowData, executionId]);

	void Container.get(InternalHooks).onWorkflowPostExecute(
		executionId,
		workflowData,
		data,
		additionalData.userId,
	);

	if (data.finished === true) {
		// Workflow did finish successfully

		Container.get(ActiveExecutions).remove(executionId, data);
		const returnData = WorkflowHelpers.getDataLastExecutedNodeData(data);
		return returnData!.data!.main;
	}
	Container.get(ActiveExecutions).remove(executionId, data);
	// Workflow did fail
	const { error } = data.data.resultData;
	// eslint-disable-next-line @typescript-eslint/no-throw-literal
	throw {
		...error,
		stack: error!.stack,
	};
}

export function setExecutionStatus(status: ExecutionStatus) {
	if (this.executionId === undefined) {
		Logger.debug(`Setting execution status "${status}" failed because executionId is undefined`);
		return;
	}
	Logger.debug(`Setting execution status for ${this.executionId} to "${status}"`);
	Container.get(ActiveExecutions)
		.setStatus(this.executionId, status)
		.catch((error) => {
			Logger.debug(`Setting execution status "${status}" failed: ${error.message}`);
		});
}

// eslint-disable-next-line @typescript-eslint/no-explicit-any
export function sendMessageToUI(source: string, messages: any[]) {
	const { sessionId } = this;
	if (sessionId === undefined) {
		return;
	}

	// Push data to session which started workflow
	try {
		const pushInstance = Container.get(Push);
		pushInstance.send(
			'sendConsoleMessage',
			{
				source: `[Node: "${source}"]`,
				messages,
			},
			sessionId,
		);
	} catch (error) {
		Logger.warn(`There was a problem sending message to UI: ${error.message}`);
	}
}

/**
 * Returns the base additional data without webhooks
 *
 */
export async function getBase(
	userId: string,
	currentNodeParameters?: INodeParameters,
	executionTimeoutTimestamp?: number,
): Promise<IWorkflowExecuteAdditionalData> {
	const urlBaseWebhook = WebhookHelpers.getWebhookBaseUrl();

	const timezone = config.getEnv('generic.timezone');
	const webhookBaseUrl = urlBaseWebhook + config.getEnv('endpoints.webhook');
	const webhookWaitingBaseUrl = urlBaseWebhook + config.getEnv('endpoints.webhookWaiting');
	const webhookTestBaseUrl = urlBaseWebhook + config.getEnv('endpoints.webhookTest');

	const [encryptionKey, variables] = await Promise.all([
		UserSettings.getEncryptionKey(),
		WorkflowHelpers.getVariables(),
	]);

	return {
		credentialsHelper: new CredentialsHelper(encryptionKey),
		encryptionKey,
		executeWorkflow,
		restApiUrl: urlBaseWebhook + config.getEnv('endpoints.rest'),
		timezone,
		instanceBaseUrl: urlBaseWebhook,
		webhookBaseUrl,
		webhookWaitingBaseUrl,
		webhookTestBaseUrl,
		currentNodeParameters,
		executionTimeoutTimestamp,
		userId,
		setExecutionStatus,
		variables,
		secretsHelpers: new SecretsHelper(),
	};
}

/**
 * Returns WorkflowHooks instance for running integrated workflows
 * (Workflows which get started inside of another workflow)
 */
function getWorkflowHooksIntegrated(
	mode: WorkflowExecuteMode,
	executionId: string,
	workflowData: IWorkflowBase,
	optionalParameters?: IWorkflowHooksOptionalParameters,
): WorkflowHooks {
	optionalParameters = optionalParameters || {};
	const hookFunctions = hookFunctionsSave(optionalParameters.parentProcessMode);
	const preExecuteFunctions = hookFunctionsPreExecute(optionalParameters.parentProcessMode);
	for (const key of Object.keys(preExecuteFunctions)) {
		if (hookFunctions[key] === undefined) {
			hookFunctions[key] = [];
		}
		hookFunctions[key]!.push.apply(hookFunctions[key], preExecuteFunctions[key]);
	}
	return new WorkflowHooks(hookFunctions, mode, executionId, workflowData, optionalParameters);
}

/**
 * Returns WorkflowHooks instance for running integrated workflows
 * (Workflows which get started inside of another workflow)
 */
export function getWorkflowHooksWorkerExecuter(
	mode: WorkflowExecuteMode,
	executionId: string,
	workflowData: IWorkflowBase,
	optionalParameters?: IWorkflowHooksOptionalParameters,
): WorkflowHooks {
	optionalParameters = optionalParameters || {};
	const hookFunctions = hookFunctionsSaveWorker();
	const preExecuteFunctions = hookFunctionsPreExecute(optionalParameters.parentProcessMode);
	for (const key of Object.keys(preExecuteFunctions)) {
		if (hookFunctions[key] === undefined) {
			hookFunctions[key] = [];
		}
		hookFunctions[key]!.push.apply(hookFunctions[key], preExecuteFunctions[key]);
	}
	return new WorkflowHooks(hookFunctions, mode, executionId, workflowData, optionalParameters);
}

/**
 * Returns WorkflowHooks instance for main process if workflow runs via worker
 */
export function getWorkflowHooksWorkerMain(
	mode: WorkflowExecuteMode,
	executionId: string,
	workflowData: IWorkflowBase,
	optionalParameters?: IWorkflowHooksOptionalParameters,
): WorkflowHooks {
	optionalParameters = optionalParameters || {};
	const hookFunctions = hookFunctionsPush();
	const preExecuteFunctions = hookFunctionsPreExecute(optionalParameters.parentProcessMode);
	for (const key of Object.keys(preExecuteFunctions)) {
		if (hookFunctions[key] === undefined) {
			hookFunctions[key] = [];
		}
		hookFunctions[key]!.push.apply(hookFunctions[key], preExecuteFunctions[key]);
	}

	// When running with worker mode, main process executes
	// Only workflowExecuteBefore + workflowExecuteAfter
	// So to avoid confusion, we are removing other hooks.
	hookFunctions.nodeExecuteBefore = [];
	hookFunctions.nodeExecuteAfter = [];

	return new WorkflowHooks(hookFunctions, mode, executionId, workflowData, optionalParameters);
}

/**
 * Returns WorkflowHooks instance for running the main workflow
 *
 */
export function getWorkflowHooksMain(
	data: IWorkflowExecutionDataProcess,
	executionId: string,
	isMainProcess = false,
): WorkflowHooks {
	const hookFunctions = hookFunctionsSave();
	const pushFunctions = hookFunctionsPush();
	for (const key of Object.keys(pushFunctions)) {
		if (hookFunctions[key] === undefined) {
			hookFunctions[key] = [];
		}
		hookFunctions[key]!.push.apply(hookFunctions[key], pushFunctions[key]);
	}

	if (isMainProcess) {
		const preExecuteFunctions = hookFunctionsPreExecute();
		for (const key of Object.keys(preExecuteFunctions)) {
			if (hookFunctions[key] === undefined) {
				hookFunctions[key] = [];
			}
			hookFunctions[key]!.push.apply(hookFunctions[key], preExecuteFunctions[key]);
		}
	}

	if (!hookFunctions.nodeExecuteBefore) hookFunctions.nodeExecuteBefore = [];
	if (!hookFunctions.nodeExecuteAfter) hookFunctions.nodeExecuteAfter = [];

	return new WorkflowHooks(hookFunctions, data.executionMode, executionId, data.workflowData, {
		sessionId: data.sessionId,
		retryOf: data.retryOf as string,
	});
}<|MERGE_RESOLUTION|>--- conflicted
+++ resolved
@@ -70,11 +70,8 @@
 import { Container } from 'typedi';
 import { InternalHooks } from '@/InternalHooks';
 import type { ExecutionMetadata } from '@db/entities/ExecutionMetadata';
-<<<<<<< HEAD
 import { SecretsHelper } from './SecretsHelpers';
-=======
 import { ExecutionRepository } from './databases/repositories';
->>>>>>> 180ab8d7
 
 const ERROR_TRIGGER_TYPE = config.getEnv('nodes.errorTriggerType');
 
