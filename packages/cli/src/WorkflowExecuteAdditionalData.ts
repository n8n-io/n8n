/* eslint-disable @typescript-eslint/no-unsafe-argument */

/* eslint-disable @typescript-eslint/no-use-before-define */
/* eslint-disable @typescript-eslint/prefer-nullish-coalescing */

/* eslint-disable id-denylist */

/* eslint-disable @typescript-eslint/no-unsafe-member-access */
/* eslint-disable @typescript-eslint/no-unused-vars */

/* eslint-disable @typescript-eslint/no-unsafe-assignment */
import { UserSettings, WorkflowExecute } from 'n8n-core';

import type {
	IDataObject,
	IExecuteData,
	IExecuteWorkflowInfo,
	INode,
	INodeExecutionData,
	INodeParameters,
	IRun,
	IRunExecutionData,
	ITaskData,
	IWorkflowBase,
	IWorkflowExecuteAdditionalData,
	IWorkflowExecuteHooks,
	IWorkflowHooksOptionalParameters,
	IWorkflowSettings,
	WorkflowExecuteMode,
	ExecutionStatus,
} from 'n8n-workflow';
import {
	ErrorReporterProxy as ErrorReporter,
	LoggerProxy as Logger,
	Workflow,
	WorkflowHooks,
} from 'n8n-workflow';

import pick from 'lodash/pick';
import { Container } from 'typedi';
import config from '@/config';
import * as Db from '@/Db';
import { ActiveExecutions } from '@/ActiveExecutions';
import { CredentialsHelper } from '@/CredentialsHelper';
import { ExternalHooks } from '@/ExternalHooks';
import type {
	IExecutionDb,
	IPushDataExecutionFinished,
	IWorkflowExecuteProcess,
	IWorkflowExecutionDataProcess,
	IWorkflowErrorData,
} from '@/Interfaces';
import { NodeTypes } from '@/NodeTypes';
import { Push } from '@/push';
import * as WebhookHelpers from '@/WebhookHelpers';
import * as WorkflowHelpers from '@/WorkflowHelpers';
import { findSubworkflowStart, isWorkflowIdValid } from '@/utils';
import { PermissionChecker } from './UserManagement/PermissionChecker';
import { WorkflowsService } from './workflows/workflows.services';
import { InternalHooks } from '@/InternalHooks';
import { ExecutionRepository } from '@db/repositories';
import { EventsService } from '@/services/events.service';
import { SecretsHelper } from './SecretsHelpers';
import { OwnershipService } from './services/ownership.service';
import { ExecutionMetadataService } from './services/executionMetadata.service';

const ERROR_TRIGGER_TYPE = config.getEnv('nodes.errorTriggerType');

/**
 * Checks if there was an error and if errorWorkflow or a trigger is defined. If so it collects
 * all the data and executes it
 *
 * @param {IWorkflowBase} workflowData The workflow which got executed
 * @param {IRun} fullRunData The run which produced the error
 * @param {WorkflowExecuteMode} mode The mode in which the workflow got started in
 * @param {string} [executionId] The id the execution got saved as
 */
export function executeErrorWorkflow(
	workflowData: IWorkflowBase,
	fullRunData: IRun,
	mode: WorkflowExecuteMode,
	executionId?: string,
	retryOf?: string,
): void {
	// Check if there was an error and if so if an errorWorkflow or a trigger is set

	let pastExecutionUrl: string | undefined;
	if (executionId !== undefined) {
		pastExecutionUrl = `${WebhookHelpers.getWebhookBaseUrl()}workflow/${
			workflowData.id
		}/executions/${executionId}`;
	}

	if (fullRunData.data.resultData.error !== undefined) {
		let workflowErrorData: IWorkflowErrorData;
		const workflowId = workflowData.id;

		if (executionId) {
			// The error did happen in an execution
			workflowErrorData = {
				execution: {
					id: executionId,
					url: pastExecutionUrl,
					error: fullRunData.data.resultData.error,
					lastNodeExecuted: fullRunData.data.resultData.lastNodeExecuted!,
					mode,
					retryOf,
				},
				workflow: {
					id: workflowId,
					name: workflowData.name,
				},
			};
		} else {
			// The error did happen in a trigger
			workflowErrorData = {
				trigger: {
					error: fullRunData.data.resultData.error,
					mode,
				},
				workflow: {
					id: workflowId,
					name: workflowData.name,
				},
			};
		}

		// Run the error workflow
		// To avoid an infinite loop do not run the error workflow again if the error-workflow itself failed and it is its own error-workflow.
		const { errorWorkflow } = workflowData.settings ?? {};
		if (errorWorkflow && !(mode === 'error' && workflowId && errorWorkflow === workflowId)) {
			Logger.verbose('Start external error workflow', {
				executionId,
				errorWorkflowId: errorWorkflow,
				workflowId,
			});
			// If a specific error workflow is set run only that one

			// First, do permission checks.
			if (!workflowId) {
				// Manual executions do not trigger error workflows
				// So this if should never happen. It was added to
				// make sure there are no possible security gaps
				return;
			}

			Container.get(OwnershipService)
				.getWorkflowOwnerCached(workflowId)
				.then((user) => {
					void WorkflowHelpers.executeErrorWorkflow(errorWorkflow, workflowErrorData, user);
				})
				.catch((error: Error) => {
					ErrorReporter.error(error);
					Logger.error(
						`Could not execute ErrorWorkflow for execution ID ${this.executionId} because of error querying the workflow owner`,
						{
							executionId,
							errorWorkflowId: errorWorkflow,
							workflowId,
							error,
							workflowErrorData,
						},
					);
				});
		} else if (
			mode !== 'error' &&
			workflowId !== undefined &&
			workflowData.nodes.some((node) => node.type === ERROR_TRIGGER_TYPE)
		) {
			Logger.verbose('Start internal error workflow', { executionId, workflowId });
			void Container.get(OwnershipService)
				.getWorkflowOwnerCached(workflowId)
				.then((user) => {
					void WorkflowHelpers.executeErrorWorkflow(workflowId, workflowErrorData, user);
				});
		}
	}
}

<<<<<<< HEAD
export async function saveExecutionMetadata(
	executionId: string,
	executionMetadata: Record<string, string>,
): Promise<ExecutionMetadata[]> {
	const metadataRows = [];
	for (const [key, value] of Object.entries(executionMetadata)) {
		metadataRows.push({
			execution: { id: executionId },
			key,
			value,
		});
	}

	return Db.collections.ExecutionMetadata.save(metadataRows);
=======
/**
 * Prunes Saved Execution which are older than configured.
 * Throttled to be executed just once in configured timeframe.
 * TODO: Consider moving this whole function to the repository or at least the queries
 */
let throttling = false;
async function pruneExecutionData(this: WorkflowHooks): Promise<void> {
	if (!throttling) {
		Logger.verbose('Pruning execution data from database');

		throttling = true;
		const timeout = config.getEnv('executions.pruneDataTimeout'); // in seconds
		const maxAge = config.getEnv('executions.pruneDataMaxAge'); // in h
		const maxCount = config.getEnv('executions.pruneDataMaxCount');
		const date = new Date(); // today
		date.setHours(date.getHours() - maxAge);

		// date reformatting needed - see https://github.com/typeorm/typeorm/issues/2286

		const utcDate = DateUtils.mixedDateToUtcDatetimeString(date);

		const toPrune: Array<FindOptionsWhere<IExecutionFlattedDb>> = [
			{ stoppedAt: LessThanOrEqual(utcDate) },
		];

		if (maxCount > 0) {
			const executions = await Db.collections.Execution.find({
				select: ['id'],
				skip: maxCount,
				take: 1,
				order: { id: 'DESC' },
			});

			if (executions[0]) {
				toPrune.push({ id: LessThanOrEqual(executions[0].id) });
			}
		}

		try {
			setTimeout(() => {
				throttling = false;
			}, timeout * 1000);
			let executionIds: Array<IExecutionFlattedDb['id']>;
			do {
				executionIds = (
					await Db.collections.Execution.find({
						select: ['id'],
						where: toPrune,
						take: 100,
					})
				).map(({ id }) => id);
				await Db.collections.Execution.delete({ id: In(executionIds) });
				// Mark binary data for deletion for all executions
				await BinaryDataManager.getInstance().markDataForDeletionByExecutionIds(executionIds);
			} while (executionIds.length > 0);
		} catch (error) {
			ErrorReporter.error(error);
			throttling = false;
			Logger.error(
				`Failed pruning execution data from database for execution ID ${this.executionId} (hookFunctionsSave)`,
				{
					...error,
					executionId: this.executionId,
					sessionId: this.sessionId,
					workflowId: this.workflowData.id,
				},
			);
		}
	}
>>>>>>> b7320f53
}

/**
 * Returns hook functions to push data to Editor-UI
 *
 */
function hookFunctionsPush(): IWorkflowExecuteHooks {
	const pushInstance = Container.get(Push);
	return {
		nodeExecuteBefore: [
			async function (this: WorkflowHooks, nodeName: string): Promise<void> {
				const { sessionId, executionId } = this;
				// Push data to session which started workflow before each
				// node which starts rendering
				if (sessionId === undefined) {
					return;
				}

				Logger.debug(`Executing hook on node "${nodeName}" (hookFunctionsPush)`, {
					executionId,
					sessionId,
					workflowId: this.workflowData.id,
				});

				pushInstance.send('nodeExecuteBefore', { executionId, nodeName }, sessionId);
			},
		],
		nodeExecuteAfter: [
			async function (this: WorkflowHooks, nodeName: string, data: ITaskData): Promise<void> {
				const { sessionId, executionId } = this;
				// Push data to session which started workflow after each rendered node
				if (sessionId === undefined) {
					return;
				}

				Logger.debug(`Executing hook on node "${nodeName}" (hookFunctionsPush)`, {
					executionId,
					sessionId,
					workflowId: this.workflowData.id,
				});

				pushInstance.send('nodeExecuteAfter', { executionId, nodeName, data }, sessionId);
			},
		],
		workflowExecuteBefore: [
			async function (this: WorkflowHooks): Promise<void> {
				const { sessionId, executionId } = this;
				const { id: workflowId, name: workflowName } = this.workflowData;
				Logger.debug('Executing hook (hookFunctionsPush)', {
					executionId,
					sessionId,
					workflowId,
				});
				// Push data to session which started the workflow
				if (sessionId === undefined) {
					return;
				}
				pushInstance.send(
					'executionStarted',
					{
						executionId,
						mode: this.mode,
						startedAt: new Date(),
						retryOf: this.retryOf,
						workflowId,
						sessionId,
						workflowName,
					},
					sessionId,
				);
			},
		],
		workflowExecuteAfter: [
			async function (
				this: WorkflowHooks,
				fullRunData: IRun,
				newStaticData: IDataObject,
			): Promise<void> {
				const { sessionId, executionId, retryOf } = this;
				const { id: workflowId } = this.workflowData;
				Logger.debug('Executing hook (hookFunctionsPush)', {
					executionId,
					sessionId,
					workflowId,
				});
				// Push data to session which started the workflow
				if (sessionId === undefined) {
					return;
				}

				// Clone the object except the runData. That one is not supposed
				// to be send. Because that data got send piece by piece after
				// each node which finished executing
				// Edit: we now DO send the runData to the UI if mode=manual so that it shows the point of crashes
				let pushRunData;
				if (fullRunData.mode === 'manual') {
					pushRunData = fullRunData;
				} else {
					pushRunData = {
						...fullRunData,
						data: {
							...fullRunData.data,
							resultData: {
								...fullRunData.data.resultData,
								runData: {},
							},
						},
					};
				}

				// Push data to editor-ui once workflow finished
				Logger.debug(`Save execution progress to database for execution ID ${executionId} `, {
					executionId,
					workflowId,
				});
				// TODO: Look at this again
				const sendData: IPushDataExecutionFinished = {
					executionId,
					data: pushRunData,
					retryOf,
				};

				pushInstance.send('executionFinished', sendData, sessionId);
			},
		],
	};
}

export function hookFunctionsPreExecute(parentProcessMode?: string): IWorkflowExecuteHooks {
	const externalHooks = Container.get(ExternalHooks);
	return {
		workflowExecuteBefore: [
			async function (this: WorkflowHooks, workflow: Workflow): Promise<void> {
				await externalHooks.run('workflow.preExecute', [workflow, this.mode]);
			},
		],
		nodeExecuteAfter: [
			async function (
				this: WorkflowHooks,
				nodeName: string,
				data: ITaskData,
				executionData: IRunExecutionData,
			): Promise<void> {
				const saveExecutionProgress = config.getEnv('executions.saveExecutionProgress');
				const workflowSettings = this.workflowData.settings;
				if (workflowSettings !== undefined) {
					if (workflowSettings.saveExecutionProgress === false) {
						return;
					}
					if (workflowSettings.saveExecutionProgress !== true && !saveExecutionProgress) {
						return;
					}
				} else if (!saveExecutionProgress) {
					return;
				}

				try {
					Logger.debug(
						`Save execution progress to database for execution ID ${this.executionId} `,
						{ executionId: this.executionId, nodeName },
					);

					const fullExecutionData = await Container.get(ExecutionRepository).findSingleExecution(
						this.executionId,
						{
							includeData: true,
							unflattenData: true,
						},
					);

					if (!fullExecutionData) {
						// Something went badly wrong if this happens.
						// This check is here mostly to make typescript happy.
						return;
					}

					if (fullExecutionData.finished) {
						// We already received ´workflowExecuteAfter´ webhook, so this is just an async call
						// that was left behind. We skip saving because the other call should have saved everything
						// so this one is safe to ignore
						return;
					}

					if (fullExecutionData.data === undefined) {
						fullExecutionData.data = {
							startData: {},
							resultData: {
								runData: {},
							},
							executionData: {
								contextData: {},
								nodeExecutionStack: [],
								waitingExecution: {},
								waitingExecutionSource: {},
							},
						};
					}

					if (Array.isArray(fullExecutionData.data.resultData.runData[nodeName])) {
						// Append data if array exists
						fullExecutionData.data.resultData.runData[nodeName].push(data);
					} else {
						// Initialize array and save data
						fullExecutionData.data.resultData.runData[nodeName] = [data];
					}

					fullExecutionData.data.executionData = executionData.executionData;

					// Set last executed node so that it may resume on failure
					fullExecutionData.data.resultData.lastNodeExecuted = nodeName;

					fullExecutionData.status = 'running';

					await Container.get(ExecutionRepository).updateExistingExecution(
						this.executionId,
						fullExecutionData,
					);
				} catch (err) {
					ErrorReporter.error(err);
					// TODO: Improve in the future!
					// Errors here might happen because of database access
					// For busy machines, we may get "Database is locked" errors.

					// We do this to prevent crashes and executions ending in `unknown` state.
					Logger.error(
						`Failed saving execution progress to database for execution ID ${this.executionId} (hookFunctionsPreExecute, nodeExecuteAfter)`,
						{
							...err,
							executionId: this.executionId,
							sessionId: this.sessionId,
							workflowId: this.workflowData.id,
						},
					);
				}
			},
		],
	};
}

/**
 * Returns hook functions to save workflow execution and call error workflow
 *
 */
function hookFunctionsSave(parentProcessMode?: string): IWorkflowExecuteHooks {
	const internalHooks = Container.get(InternalHooks);
	const eventsService = Container.get(EventsService);
	return {
		nodeExecuteBefore: [
			async function (this: WorkflowHooks, nodeName: string): Promise<void> {
				void internalHooks.onNodeBeforeExecute(this.executionId, this.workflowData, nodeName);
			},
		],
		nodeExecuteAfter: [
			async function (this: WorkflowHooks, nodeName: string): Promise<void> {
				void internalHooks.onNodePostExecute(this.executionId, this.workflowData, nodeName);
			},
		],
		workflowExecuteBefore: [],
		workflowExecuteAfter: [
			async function (
				this: WorkflowHooks,
				fullRunData: IRun,
				newStaticData: IDataObject,
			): Promise<void> {
				Logger.debug('Executing hook (hookFunctionsSave)', {
					executionId: this.executionId,
					workflowId: this.workflowData.id,
				});

				const isManualMode = [this.mode, parentProcessMode].includes('manual');

				try {
					if (!isManualMode && isWorkflowIdValid(this.workflowData.id) && newStaticData) {
						// Workflow is saved so update in database
						try {
							await WorkflowHelpers.saveStaticDataById(
								this.workflowData.id as string,
								newStaticData,
							);
						} catch (e) {
							ErrorReporter.error(e);
							Logger.error(
								`There was a problem saving the workflow with id "${this.workflowData.id}" to save changed staticData: "${e.message}" (hookFunctionsSave)`,
								{ executionId: this.executionId, workflowId: this.workflowData.id },
							);
						}
					}

					const workflowSettings = this.workflowData.settings;
					let saveManualExecutions = config.getEnv('executions.saveDataManualExecutions');
					if (workflowSettings?.saveManualExecutions !== undefined) {
						// Apply to workflow override
						saveManualExecutions = workflowSettings.saveManualExecutions as boolean;
					}

					if (isManualMode && !saveManualExecutions && !fullRunData.waitTill) {
						await Container.get(ExecutionRepository).softDeleteExecution(this.executionId);

						return;
					}

					// Check config to know if execution should be saved or not
					let saveDataErrorExecution = config.getEnv('executions.saveDataOnError') as string;
					let saveDataSuccessExecution = config.getEnv('executions.saveDataOnSuccess') as string;
					if (this.workflowData.settings !== undefined) {
						saveDataErrorExecution =
							(this.workflowData.settings.saveDataErrorExecution as string) ||
							saveDataErrorExecution;
						saveDataSuccessExecution =
							(this.workflowData.settings.saveDataSuccessExecution as string) ||
							saveDataSuccessExecution;
					}

					const workflowHasCrashed = fullRunData.status === 'crashed';
					const workflowWasCanceled = fullRunData.status === 'canceled';
					const workflowDidSucceed =
						!fullRunData.data.resultData.error && !workflowHasCrashed && !workflowWasCanceled;
					let workflowStatusFinal: ExecutionStatus = workflowDidSucceed ? 'success' : 'failed';
					if (workflowHasCrashed) workflowStatusFinal = 'crashed';
					if (workflowWasCanceled) workflowStatusFinal = 'canceled';
					if (fullRunData.waitTill) workflowStatusFinal = 'waiting';

					if (
						(workflowDidSucceed && saveDataSuccessExecution === 'none') ||
						(!workflowDidSucceed && saveDataErrorExecution === 'none')
					) {
						if (!fullRunData.waitTill && !isManualMode) {
							executeErrorWorkflow(
								this.workflowData,
								fullRunData,
								this.mode,
								this.executionId,
								this.retryOf,
							);
							await Container.get(ExecutionRepository).softDeleteExecution(this.executionId);

							return;
						}
					}

					// Although it is treated as IWorkflowBase here, it's being instantiated elsewhere with properties that may be sensitive
					// As a result, we should create an IWorkflowBase object with only the data we want to save in it.
					const pristineWorkflowData: IWorkflowBase = pick(this.workflowData, [
						'id',
						'name',
						'active',
						'createdAt',
						'updatedAt',
						'nodes',
						'connections',
						'settings',
						'staticData',
						'pinData',
					]);

					const fullExecutionData: IExecutionDb = {
						data: fullRunData.data,
						mode: fullRunData.mode,
						finished: fullRunData.finished ? fullRunData.finished : false,
						startedAt: fullRunData.startedAt,
						stoppedAt: fullRunData.stoppedAt,
						workflowData: pristineWorkflowData,
						waitTill: fullRunData.waitTill,
						status: workflowStatusFinal,
					};

					if (this.retryOf !== undefined) {
						fullExecutionData.retryOf = this.retryOf?.toString();
					}

					const workflowId = this.workflowData.id;
					if (isWorkflowIdValid(workflowId)) {
						fullExecutionData.workflowId = workflowId;
					}

					// Leave log message before flatten as that operation increased memory usage a lot and the chance of a crash is highest here
					Logger.debug(`Save execution data to database for execution ID ${this.executionId}`, {
						executionId: this.executionId,
						workflowId,
						finished: fullExecutionData.finished,
						stoppedAt: fullExecutionData.stoppedAt,
					});

					await Container.get(ExecutionRepository).updateExistingExecution(
						this.executionId,
						fullExecutionData,
					);

					try {
						if (fullRunData.data.resultData.metadata) {
							await Container.get(ExecutionMetadataService).save(
								this.executionId,
								fullRunData.data.resultData.metadata,
							);
						}
					} catch (e) {
						Logger.error(`Failed to save metadata for execution ID ${this.executionId}`, e);
					}

					if (fullRunData.finished === true && this.retryOf !== undefined) {
						await Container.get(ExecutionRepository).updateExistingExecution(this.retryOf, {
							retrySuccessId: this.executionId,
						});
					}

					if (!isManualMode) {
						executeErrorWorkflow(
							this.workflowData,
							fullRunData,
							this.mode,
							this.executionId,
							this.retryOf,
						);
					}
				} catch (error) {
					ErrorReporter.error(error);
					Logger.error(`Failed saving execution data to DB on execution ID ${this.executionId}`, {
						executionId: this.executionId,
						workflowId: this.workflowData.id,
						error,
					});
					if (!isManualMode) {
						executeErrorWorkflow(
							this.workflowData,
							fullRunData,
							this.mode,
							this.executionId,
							this.retryOf,
						);
					}
				} finally {
					eventsService.emit('workflowExecutionCompleted', this.workflowData, fullRunData);
				}
			},
		],
		nodeFetchedData: [
			async (workflowId: string, node: INode) => {
				eventsService.emit('nodeFetchedData', workflowId, node);
			},
		],
	};
}

/**
 * Returns hook functions to save workflow execution and call error workflow
 * for running with queues. Manual executions should never run on queues as
 * they are always executed in the main process.
 *
 */
function hookFunctionsSaveWorker(): IWorkflowExecuteHooks {
	const eventsService = Container.get(EventsService);
	return {
		nodeExecuteBefore: [],
		nodeExecuteAfter: [],
		workflowExecuteBefore: [],
		workflowExecuteAfter: [
			async function (
				this: WorkflowHooks,
				fullRunData: IRun,
				newStaticData: IDataObject,
			): Promise<void> {
				try {
					if (isWorkflowIdValid(this.workflowData.id) && newStaticData) {
						// Workflow is saved so update in database
						try {
							await WorkflowHelpers.saveStaticDataById(
								this.workflowData.id as string,
								newStaticData,
							);
						} catch (e) {
							ErrorReporter.error(e);
							Logger.error(
								`There was a problem saving the workflow with id "${this.workflowData.id}" to save changed staticData: "${e.message}" (workflowExecuteAfter)`,
								{ sessionId: this.sessionId, workflowId: this.workflowData.id },
							);
						}
					}

					const workflowHasCrashed = fullRunData.status === 'crashed';
					const workflowWasCanceled = fullRunData.status === 'canceled';
					const workflowDidSucceed =
						!fullRunData.data.resultData.error && !workflowHasCrashed && !workflowWasCanceled;
					let workflowStatusFinal: ExecutionStatus = workflowDidSucceed ? 'success' : 'failed';
					if (workflowHasCrashed) workflowStatusFinal = 'crashed';
					if (workflowWasCanceled) workflowStatusFinal = 'canceled';
					if (fullRunData.waitTill) workflowStatusFinal = 'waiting';

					if (!workflowDidSucceed) {
						executeErrorWorkflow(
							this.workflowData,
							fullRunData,
							this.mode,
							this.executionId,
							this.retryOf,
						);
					}

					const fullExecutionData: IExecutionDb = {
						data: fullRunData.data,
						mode: fullRunData.mode,
						finished: fullRunData.finished ? fullRunData.finished : false,
						startedAt: fullRunData.startedAt,
						stoppedAt: fullRunData.stoppedAt,
						workflowData: this.workflowData,
						waitTill: fullRunData.data.waitTill,
						status: workflowStatusFinal,
					};

					if (this.retryOf !== undefined) {
						fullExecutionData.retryOf = this.retryOf.toString();
					}

					const workflowId = this.workflowData.id;
					if (isWorkflowIdValid(workflowId)) {
						fullExecutionData.workflowId = workflowId;
					}

					await Container.get(ExecutionRepository).updateExistingExecution(
						this.executionId,
						fullExecutionData,
					);

					// For reasons(tm) the execution status is not updated correctly in the first update, so has to be written again (tbd)

					await Container.get(ExecutionRepository).updateExistingExecution(this.executionId, {
						status: fullExecutionData.status,
					});

					try {
						if (fullRunData.data.resultData.metadata) {
							await Container.get(ExecutionMetadataService).save(
								this.executionId,
								fullRunData.data.resultData.metadata,
							);
						}
					} catch (e) {
						Logger.error(`Failed to save metadata for execution ID ${this.executionId}`, e);
					}

					if (fullRunData.finished === true && this.retryOf !== undefined) {
						// If the retry was successful save the reference it on the original execution
						await Container.get(ExecutionRepository).updateExistingExecution(this.retryOf, {
							retrySuccessId: this.executionId,
						});
					}
				} catch (error) {
					executeErrorWorkflow(
						this.workflowData,
						fullRunData,
						this.mode,
						this.executionId,
						this.retryOf,
					);
				} finally {
					eventsService.emit('workflowExecutionCompleted', this.workflowData, fullRunData);
				}
			},
		],
		nodeFetchedData: [
			async (workflowId: string, node: INode) => {
				eventsService.emit('nodeFetchedData', workflowId, node);
			},
		],
	};
}

export async function getRunData(
	workflowData: IWorkflowBase,
	userId: string,
	inputData?: INodeExecutionData[],
	parentWorkflowId?: string,
): Promise<IWorkflowExecutionDataProcess> {
	const mode = 'integrated';

	const startingNode = findSubworkflowStart(workflowData.nodes);

	// Always start with empty data if no inputData got supplied
	inputData = inputData || [
		{
			json: {},
		},
	];

	// Initialize the incoming data
	const nodeExecutionStack: IExecuteData[] = [];
	nodeExecutionStack.push({
		node: startingNode,
		data: {
			main: [inputData],
		},
		source: null,
	});

	const runExecutionData: IRunExecutionData = {
		startData: {},
		resultData: {
			runData: {},
		},
		executionData: {
			contextData: {},
			nodeExecutionStack,
			waitingExecution: {},
			waitingExecutionSource: {},
		},
	};

	const runData: IWorkflowExecutionDataProcess = {
		executionMode: mode,
		executionData: runExecutionData,
		// @ts-ignore
		workflowData,
		userId,
	};

	return runData;
}

export async function getWorkflowData(
	workflowInfo: IExecuteWorkflowInfo,
	parentWorkflowId?: string,
	parentWorkflowSettings?: IWorkflowSettings,
): Promise<IWorkflowBase> {
	if (workflowInfo.id === undefined && workflowInfo.code === undefined) {
		throw new Error(
			'No information about the workflow to execute found. Please provide either the "id" or "code"!',
		);
	}

	let workflowData: IWorkflowBase | null;
	if (workflowInfo.id !== undefined) {
		const relations = config.getEnv('workflowTagsDisabled') ? [] : ['tags'];

		workflowData = await WorkflowsService.get({ id: workflowInfo.id }, { relations });

		if (workflowData === undefined) {
			throw new Error(`The workflow with the id "${workflowInfo.id}" does not exist.`);
		}
	} else {
		workflowData = workflowInfo.code ?? null;
		if (workflowData) {
			if (!workflowData.id) {
				workflowData.id = parentWorkflowId;
			}
			if (!workflowData.settings) {
				workflowData.settings = parentWorkflowSettings;
			}
		}
	}

	return workflowData!;
}

/**
 * Executes the workflow with the given ID
 */
async function executeWorkflow(
	workflowInfo: IExecuteWorkflowInfo,
	additionalData: IWorkflowExecuteAdditionalData,
	options: {
		parentWorkflowId?: string;
		inputData?: INodeExecutionData[];
		parentExecutionId?: string;
		loadedWorkflowData?: IWorkflowBase;
		loadedRunData?: IWorkflowExecutionDataProcess;
		parentWorkflowSettings?: IWorkflowSettings;
	},
): Promise<Array<INodeExecutionData[] | null> | IWorkflowExecuteProcess> {
	const internalHooks = Container.get(InternalHooks);
	const externalHooks = Container.get(ExternalHooks);
	await externalHooks.init();

	const nodeTypes = Container.get(NodeTypes);
	const activeExecutions = Container.get(ActiveExecutions);

	const workflowData =
		options.loadedWorkflowData ??
		(await getWorkflowData(workflowInfo, options.parentWorkflowId, options.parentWorkflowSettings));

	const workflowName = workflowData ? workflowData.name : undefined;
	const workflow = new Workflow({
		id: workflowData.id?.toString(),
		name: workflowName,
		nodes: workflowData.nodes,
		connections: workflowData.connections,
		active: workflowData.active,
		nodeTypes,
		staticData: workflowData.staticData,
		settings: workflowData.settings,
	});

	const runData =
		options.loadedRunData ??
		(await getRunData(workflowData, additionalData.userId, options.inputData));

	let executionId;

	if (options.parentExecutionId !== undefined) {
		executionId = options.parentExecutionId;
	} else {
		executionId =
			options.parentExecutionId !== undefined
				? options.parentExecutionId
				: await activeExecutions.add(runData);
	}

	void internalHooks.onWorkflowBeforeExecute(executionId || '', runData);

	let data;
	try {
		await PermissionChecker.check(workflow, additionalData.userId);
		await PermissionChecker.checkSubworkflowExecutePolicy(
			workflow,
			additionalData.userId,
			options.parentWorkflowId,
		);

		// Create new additionalData to have different workflow loaded and to call
		// different webhooks
		const additionalDataIntegrated = await getBase(additionalData.userId);
		additionalDataIntegrated.hooks = getWorkflowHooksIntegrated(
			runData.executionMode,
			executionId,
			workflowData,
			{ parentProcessMode: additionalData.hooks!.mode },
		);
		additionalDataIntegrated.executionId = executionId;

		// Make sure we pass on the original executeWorkflow function we received
		// This one already contains changes to talk to parent process
		// and get executionID from `activeExecutions` running on main process
		additionalDataIntegrated.executeWorkflow = additionalData.executeWorkflow;

		let subworkflowTimeout = additionalData.executionTimeoutTimestamp;
		const workflowSettings = workflowData.settings;
		if (workflowSettings?.executionTimeout !== undefined && workflowSettings.executionTimeout > 0) {
			// We might have received a max timeout timestamp from the parent workflow
			// If we did, then we get the minimum time between the two timeouts
			// If no timeout was given from the parent, then we use our timeout.
			subworkflowTimeout = Math.min(
				additionalData.executionTimeoutTimestamp || Number.MAX_SAFE_INTEGER,
				Date.now() + workflowSettings.executionTimeout * 1000,
			);
		}

		additionalDataIntegrated.executionTimeoutTimestamp = subworkflowTimeout;

		const runExecutionData = runData.executionData as IRunExecutionData;

		// Execute the workflow
		const workflowExecute = new WorkflowExecute(
			additionalDataIntegrated,
			runData.executionMode,
			runExecutionData,
		);
		if (options.parentExecutionId !== undefined) {
			// Must be changed to become typed
			return {
				startedAt: new Date(),
				workflow,
				workflowExecute,
			};
		}
		data = await workflowExecute.processRunExecutionData(workflow);
	} catch (error) {
		const fullRunData: IRun = {
			data: {
				resultData: {
					error,
					runData: {},
				},
			},
			finished: false,
			mode: 'integrated',
			startedAt: new Date(),
			stoppedAt: new Date(),
			status: 'failed',
		};
		// When failing, we might not have finished the execution
		// Therefore, database might not contain finished errors.
		// Force an update to db as there should be no harm doing this

		const fullExecutionData: IExecutionDb = {
			data: fullRunData.data,
			mode: fullRunData.mode,
			finished: fullRunData.finished ? fullRunData.finished : false,
			startedAt: fullRunData.startedAt,
			stoppedAt: fullRunData.stoppedAt,
			status: fullRunData.status,
			workflowData,
		};
		if (workflowData.id) {
			fullExecutionData.workflowId = workflowData.id;
		}

		// remove execution from active executions
		activeExecutions.remove(executionId, fullRunData);

		await Container.get(ExecutionRepository).updateExistingExecution(
			executionId,
			fullExecutionData,
		);
		throw {
			...error,
			stack: error.stack,
			message: error.message,
		};
	}

	await externalHooks.run('workflow.postExecute', [data, workflowData, executionId]);

	void internalHooks.onWorkflowPostExecute(executionId, workflowData, data, additionalData.userId);

	if (data.finished === true) {
		// Workflow did finish successfully

		activeExecutions.remove(executionId, data);
		const returnData = WorkflowHelpers.getDataLastExecutedNodeData(data);
		return returnData!.data!.main;
	}
	activeExecutions.remove(executionId, data);
	// Workflow did fail
	const { error } = data.data.resultData;
	// eslint-disable-next-line @typescript-eslint/no-throw-literal
	throw {
		...error,
		stack: error!.stack,
	};
}

export function setExecutionStatus(status: ExecutionStatus) {
	if (this.executionId === undefined) {
		Logger.debug(`Setting execution status "${status}" failed because executionId is undefined`);
		return;
	}
	Logger.debug(`Setting execution status for ${this.executionId} to "${status}"`);
	Container.get(ActiveExecutions)
		.setStatus(this.executionId, status)
		.catch((error) => {
			Logger.debug(`Setting execution status "${status}" failed: ${error.message}`);
		});
}

// eslint-disable-next-line @typescript-eslint/no-explicit-any
export function sendMessageToUI(source: string, messages: any[]) {
	const { sessionId } = this;
	if (sessionId === undefined) {
		return;
	}

	// Push data to session which started workflow
	try {
		const pushInstance = Container.get(Push);
		pushInstance.send(
			'sendConsoleMessage',
			{
				source: `[Node: "${source}"]`,
				messages,
			},
			sessionId,
		);
	} catch (error) {
		Logger.warn(`There was a problem sending message to UI: ${error.message}`);
	}
}

/**
 * Returns the base additional data without webhooks
 *
 */
export async function getBase(
	userId: string,
	currentNodeParameters?: INodeParameters,
	executionTimeoutTimestamp?: number,
): Promise<IWorkflowExecuteAdditionalData> {
	const urlBaseWebhook = WebhookHelpers.getWebhookBaseUrl();

	const timezone = config.getEnv('generic.timezone');
	const webhookBaseUrl = urlBaseWebhook + config.getEnv('endpoints.webhook');
	const webhookWaitingBaseUrl = urlBaseWebhook + config.getEnv('endpoints.webhookWaiting');
	const webhookTestBaseUrl = urlBaseWebhook + config.getEnv('endpoints.webhookTest');

	const [encryptionKey, variables] = await Promise.all([
		UserSettings.getEncryptionKey(),
		WorkflowHelpers.getVariables(),
	]);

	return {
		credentialsHelper: new CredentialsHelper(encryptionKey),
		encryptionKey,
		executeWorkflow,
		restApiUrl: urlBaseWebhook + config.getEnv('endpoints.rest'),
		timezone,
		instanceBaseUrl: urlBaseWebhook,
		webhookBaseUrl,
		webhookWaitingBaseUrl,
		webhookTestBaseUrl,
		currentNodeParameters,
		executionTimeoutTimestamp,
		userId,
		setExecutionStatus,
		variables,
		secretsHelpers: Container.get(SecretsHelper),
	};
}

/**
 * Returns WorkflowHooks instance for running integrated workflows
 * (Workflows which get started inside of another workflow)
 */
function getWorkflowHooksIntegrated(
	mode: WorkflowExecuteMode,
	executionId: string,
	workflowData: IWorkflowBase,
	optionalParameters?: IWorkflowHooksOptionalParameters,
): WorkflowHooks {
	optionalParameters = optionalParameters || {};
	const hookFunctions = hookFunctionsSave(optionalParameters.parentProcessMode);
	const preExecuteFunctions = hookFunctionsPreExecute(optionalParameters.parentProcessMode);
	for (const key of Object.keys(preExecuteFunctions)) {
		if (hookFunctions[key] === undefined) {
			hookFunctions[key] = [];
		}
		hookFunctions[key]!.push.apply(hookFunctions[key], preExecuteFunctions[key]);
	}
	return new WorkflowHooks(hookFunctions, mode, executionId, workflowData, optionalParameters);
}

/**
 * Returns WorkflowHooks instance for running integrated workflows
 * (Workflows which get started inside of another workflow)
 */
export function getWorkflowHooksWorkerExecuter(
	mode: WorkflowExecuteMode,
	executionId: string,
	workflowData: IWorkflowBase,
	optionalParameters?: IWorkflowHooksOptionalParameters,
): WorkflowHooks {
	optionalParameters = optionalParameters || {};
	const hookFunctions = hookFunctionsSaveWorker();
	const preExecuteFunctions = hookFunctionsPreExecute(optionalParameters.parentProcessMode);
	for (const key of Object.keys(preExecuteFunctions)) {
		if (hookFunctions[key] === undefined) {
			hookFunctions[key] = [];
		}
		hookFunctions[key]!.push.apply(hookFunctions[key], preExecuteFunctions[key]);
	}
	return new WorkflowHooks(hookFunctions, mode, executionId, workflowData, optionalParameters);
}

/**
 * Returns WorkflowHooks instance for main process if workflow runs via worker
 */
export function getWorkflowHooksWorkerMain(
	mode: WorkflowExecuteMode,
	executionId: string,
	workflowData: IWorkflowBase,
	optionalParameters?: IWorkflowHooksOptionalParameters,
): WorkflowHooks {
	optionalParameters = optionalParameters || {};
	const hookFunctions = hookFunctionsPush();
	const preExecuteFunctions = hookFunctionsPreExecute(optionalParameters.parentProcessMode);
	for (const key of Object.keys(preExecuteFunctions)) {
		if (hookFunctions[key] === undefined) {
			hookFunctions[key] = [];
		}
		hookFunctions[key]!.push.apply(hookFunctions[key], preExecuteFunctions[key]);
	}

	// When running with worker mode, main process executes
	// Only workflowExecuteBefore + workflowExecuteAfter
	// So to avoid confusion, we are removing other hooks.
	hookFunctions.nodeExecuteBefore = [];
	hookFunctions.nodeExecuteAfter = [];

	return new WorkflowHooks(hookFunctions, mode, executionId, workflowData, optionalParameters);
}

/**
 * Returns WorkflowHooks instance for running the main workflow
 *
 */
export function getWorkflowHooksMain(
	data: IWorkflowExecutionDataProcess,
	executionId: string,
	isMainProcess = false,
): WorkflowHooks {
	const hookFunctions = hookFunctionsSave();
	const pushFunctions = hookFunctionsPush();
	for (const key of Object.keys(pushFunctions)) {
		if (hookFunctions[key] === undefined) {
			hookFunctions[key] = [];
		}
		hookFunctions[key]!.push.apply(hookFunctions[key], pushFunctions[key]);
	}

	if (isMainProcess) {
		const preExecuteFunctions = hookFunctionsPreExecute();
		for (const key of Object.keys(preExecuteFunctions)) {
			if (hookFunctions[key] === undefined) {
				hookFunctions[key] = [];
			}
			hookFunctions[key]!.push.apply(hookFunctions[key], preExecuteFunctions[key]);
		}
	}

	if (!hookFunctions.nodeExecuteBefore) hookFunctions.nodeExecuteBefore = [];
	if (!hookFunctions.nodeExecuteAfter) hookFunctions.nodeExecuteAfter = [];

	return new WorkflowHooks(hookFunctions, data.executionMode, executionId, data.workflowData, {
		sessionId: data.sessionId,
		retryOf: data.retryOf as string,
	});
}<|MERGE_RESOLUTION|>--- conflicted
+++ resolved
@@ -175,94 +175,6 @@
 				});
 		}
 	}
-}
-
-<<<<<<< HEAD
-export async function saveExecutionMetadata(
-	executionId: string,
-	executionMetadata: Record<string, string>,
-): Promise<ExecutionMetadata[]> {
-	const metadataRows = [];
-	for (const [key, value] of Object.entries(executionMetadata)) {
-		metadataRows.push({
-			execution: { id: executionId },
-			key,
-			value,
-		});
-	}
-
-	return Db.collections.ExecutionMetadata.save(metadataRows);
-=======
-/**
- * Prunes Saved Execution which are older than configured.
- * Throttled to be executed just once in configured timeframe.
- * TODO: Consider moving this whole function to the repository or at least the queries
- */
-let throttling = false;
-async function pruneExecutionData(this: WorkflowHooks): Promise<void> {
-	if (!throttling) {
-		Logger.verbose('Pruning execution data from database');
-
-		throttling = true;
-		const timeout = config.getEnv('executions.pruneDataTimeout'); // in seconds
-		const maxAge = config.getEnv('executions.pruneDataMaxAge'); // in h
-		const maxCount = config.getEnv('executions.pruneDataMaxCount');
-		const date = new Date(); // today
-		date.setHours(date.getHours() - maxAge);
-
-		// date reformatting needed - see https://github.com/typeorm/typeorm/issues/2286
-
-		const utcDate = DateUtils.mixedDateToUtcDatetimeString(date);
-
-		const toPrune: Array<FindOptionsWhere<IExecutionFlattedDb>> = [
-			{ stoppedAt: LessThanOrEqual(utcDate) },
-		];
-
-		if (maxCount > 0) {
-			const executions = await Db.collections.Execution.find({
-				select: ['id'],
-				skip: maxCount,
-				take: 1,
-				order: { id: 'DESC' },
-			});
-
-			if (executions[0]) {
-				toPrune.push({ id: LessThanOrEqual(executions[0].id) });
-			}
-		}
-
-		try {
-			setTimeout(() => {
-				throttling = false;
-			}, timeout * 1000);
-			let executionIds: Array<IExecutionFlattedDb['id']>;
-			do {
-				executionIds = (
-					await Db.collections.Execution.find({
-						select: ['id'],
-						where: toPrune,
-						take: 100,
-					})
-				).map(({ id }) => id);
-				await Db.collections.Execution.delete({ id: In(executionIds) });
-				// Mark binary data for deletion for all executions
-				await BinaryDataManager.getInstance().markDataForDeletionByExecutionIds(executionIds);
-			} while (executionIds.length > 0);
-		} catch (error) {
-			ErrorReporter.error(error);
-			throttling = false;
-			Logger.error(
-				`Failed pruning execution data from database for execution ID ${this.executionId} (hookFunctionsSave)`,
-				{
-					...error,
-					executionId: this.executionId,
-					sessionId: this.sessionId,
-					workflowId: this.workflowData.id,
-				},
-			);
-		}
-	}
->>>>>>> b7320f53
 }
 
 /**
