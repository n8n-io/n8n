import { RESPONSE_ERROR_MESSAGES } from '@/constants';
import { inProduction } from '@n8n/backend-common';
import { GlobalConfig } from '@n8n/config';
import { type BooleanLicenseFeature } from '@n8n/constants';
import type { AuthenticatedRequest } from '@n8n/db';
import { ControllerRegistryMetadata } from '@n8n/decorators';
import type { AccessScope, Controller, RateLimit, StaticRouterMetadata } from '@n8n/decorators';
import { Container, Service } from '@n8n/di';
import { Router } from 'express';
import type { Application, Request, Response, RequestHandler } from 'express';
import { rateLimit as expressRateLimit } from 'express-rate-limit';
import { UnexpectedError } from 'n8n-workflow';
import type { ZodClass } from 'zod-class';

import { NotFoundError } from './errors/response-errors/not-found.error';
import { LastActiveAtService } from './services/last-active-at.service';

import { AuthService } from '@/auth/auth.service';
import { UnauthenticatedError } from '@/errors/response-errors/unauthenticated.error';
import { License } from '@/license';
import { userHasScopes } from '@/permissions.ee/check-access';
import { send } from '@/response-helper';

@Service()
export class ControllerRegistry {
	constructor(
		private readonly license: License,
		private readonly authService: AuthService,
		private readonly globalConfig: GlobalConfig,
		private readonly metadata: ControllerRegistryMetadata,
		private readonly lastActiveAtService: LastActiveAtService,
	) {}

	activate(app: Application) {
		for (const controllerClass of this.metadata.controllerClasses) {
			this.activateController(app, controllerClass);
		}
	}

	private buildMiddlewares(
		route: {
			skipAuth?: boolean;
			allowSkipMFA?: boolean;
			allowSkipPreviewAuth?: boolean;
			rateLimit?: boolean | RateLimit;
			licenseFeature?: BooleanLicenseFeature;
			accessScope?: AccessScope;
			middlewares?: RequestHandler[];
		},
		controllerMiddlewares: RequestHandler[],
	): RequestHandler[] {
		const middlewares: RequestHandler[] = [];

		// Rate limiting (if in production and configured)
		if (inProduction && route.rateLimit) {
			middlewares.push(this.createRateLimitMiddleware(route.rateLimit));
		}

		// Authentication (unless skipAuth is true)
		if (!route.skipAuth) {
			middlewares.push(
				this.authService.createAuthMiddleware({
					allowSkipMFA: route.allowSkipMFA ?? false,
					allowSkipPreviewAuth: route.allowSkipPreviewAuth ?? false,
				}),
				this.lastActiveAtService.middleware.bind(this.lastActiveAtService) as RequestHandler,
			);
		}

		// License check (if configured)
		if (route.licenseFeature) {
			middlewares.push(this.createLicenseMiddleware(route.licenseFeature));
		}

		// Scope check (if configured)
		if (route.accessScope) {
			middlewares.push(this.createScopedMiddleware(route.accessScope));
		}

		// Controller-level middlewares
		middlewares.push(...controllerMiddlewares);

		// Route-specific middlewares
		if (route.middlewares) {
			middlewares.push(...route.middlewares);
		}

		return middlewares;
	}

	private createRawBodyMiddleware(): RequestHandler {
		return (req, _res, next) => {
			// Restore the raw body that was saved by rawBodyReader middleware
			// This overwrites the parsed JSON body with the raw buffer
			if (req.rawBody) {
				req.body = req.rawBody;
			}
			next();
		};
	}

	private activateController(app: Application, controllerClass: Controller) {
		const metadata = this.metadata.getControllerMetadata(controllerClass);

		const router = Router({ mergeParams: true });
		const basePath = metadata.registerOnRootPath
			? metadata.basePath
			: `/${this.globalConfig.endpoints.rest}/${metadata.basePath}`;
		const prefix = basePath.replace(/\/+/g, '/').replace(/\/$/, '');
		app.use(prefix === '' ? '/' : prefix, router);

		const controller = Container.get(controllerClass) as Controller;
		const controllerMiddlewares = metadata.middlewares.map(
			(handlerName) => controller[handlerName].bind(controller) as RequestHandler,
		);

		const staticRouters = (controllerClass as any).routers as StaticRouterMetadata[] | undefined;

		if (staticRouters) {
			for (const routerConfig of staticRouters) {
				if (!routerConfig.router) {
					throw new UnexpectedError(
						`Router is undefined for path "${routerConfig.path}" in controller "${controllerClass.name}"`,
					);
				}
				const middlewares = this.buildMiddlewares(routerConfig, controllerMiddlewares);
				router.use(routerConfig.path, ...middlewares, routerConfig.router);
			}
		}

		// Register regular routes
		for (const [handlerName, route] of metadata.routes) {
			// Original handler logic for non-router routes
			const argTypes = Reflect.getMetadata(
				'design:paramtypes',
				controller,
				handlerName,
			) as unknown[];

			const handler = async (req: Request, res: Response) => {
				const args: unknown[] = [req, res];
				for (let index = 0; index < route.args.length; index++) {
					const arg = route.args[index];
					if (!arg) continue;
					if (arg.type === 'param') args.push(req.params[arg.key]);
					else if (['body', 'query'].includes(arg.type)) {
						const paramType = argTypes[index] as ZodClass;
						if (paramType && 'safeParse' in paramType) {
							const output = paramType.safeParse(req[arg.type]);
							if (output.success) args.push(output.data);
							else {
								return res.status(400).json(output.error.errors[0]);
							}
						}
					} else throw new UnexpectedError('Unknown arg type: ' + arg.type);
				}
				return await controller[handlerName](...args);
			};

<<<<<<< HEAD
			// Build all middlewares for this route
			const middlewares = this.buildMiddlewares(route, controllerMiddlewares);

			router[route.method](
				route.path,
				...middlewares,
				route.usesTemplates
					? async (req, res) => {
							// When using templates, intentionally drop the return value,
							// since template rendering writes directly to the response.
							await handler(req, res);
						}
					: send(handler),
=======
			const middlewares = this.buildMiddlewares(route, controllerMiddlewares);
			const finalHandler = route.usesTemplates
				? async (req: Request, res: Response) => {
						await handler(req, res);
					}
				: send(handler);

			router[route.method](route.path, ...middlewares, finalHandler);
		}
	}

	/**
	 * Builds middleware array based on route configuration.
	 * Used for both static routers and inline router definitions.
	 */
	private buildMiddlewares(
		route: {
			skipAuth?: boolean;
			allowSkipMFA?: boolean;
			allowSkipPreviewAuth?: boolean;
			rateLimit?: boolean | RateLimit;
			licenseFeature?: BooleanLicenseFeature;
			accessScope?: AccessScope;
			middlewares?: RequestHandler[];
		},
		controllerMiddlewares: RequestHandler[],
	): RequestHandler[] {
		const middlewares: RequestHandler[] = [];

		if (inProduction && route.rateLimit) {
			middlewares.push(this.createRateLimitMiddleware(route.rateLimit));
		}

		if (!route.skipAuth) {
			middlewares.push(
				this.authService.createAuthMiddleware({
					allowSkipMFA: route.allowSkipMFA ?? false,
					allowSkipPreviewAuth: route.allowSkipPreviewAuth ?? false,
				}),
				this.lastActiveAtService.middleware.bind(this.lastActiveAtService) as RequestHandler,
>>>>>>> 72dfa553
			);
		}

		if (route.licenseFeature) {
			middlewares.push(this.createLicenseMiddleware(route.licenseFeature));
		}

		if (route.accessScope) {
			middlewares.push(this.createScopedMiddleware(route.accessScope));
		}

		middlewares.push(...controllerMiddlewares);

		if (route.middlewares) {
			middlewares.push(...route.middlewares);
		}

		return middlewares;
	}

	private createRateLimitMiddleware(rateLimit: true | RateLimit): RequestHandler {
		if (typeof rateLimit === 'boolean') rateLimit = {};
		return expressRateLimit({
			windowMs: rateLimit.windowMs,
			limit: rateLimit.limit,
			message: { message: 'Too many requests' },
		});
	}

	private createLicenseMiddleware(feature: BooleanLicenseFeature): RequestHandler {
		return (_req, res, next) => {
			if (!this.license.isLicensed(feature)) {
				res.status(403).json({ status: 'error', message: 'Plan lacks license for this feature' });
				return;
			}
			next();
		};
	}

	private createScopedMiddleware(accessScope: AccessScope): RequestHandler {
		return async (
			req: AuthenticatedRequest<{ credentialId?: string; workflowId?: string; projectId?: string }>,
			res,
			next,
		) => {
			if (!req.user) throw new UnauthenticatedError();

			const { scope, globalOnly } = accessScope;

			try {
				if (!(await userHasScopes(req.user, [scope], globalOnly, req.params))) {
					res.status(403).json({
						status: 'error',
						message: RESPONSE_ERROR_MESSAGES.MISSING_SCOPE,
					});
					return;
				}
			} catch (error) {
				if (error instanceof NotFoundError) {
					res.status(404).json({ status: 'error', message: error.message });
					return;
				}
				throw error;
			}

			next();
		};
	}
}<|MERGE_RESOLUTION|>--- conflicted
+++ resolved
@@ -157,21 +157,6 @@
 				return await controller[handlerName](...args);
 			};
 
-<<<<<<< HEAD
-			// Build all middlewares for this route
-			const middlewares = this.buildMiddlewares(route, controllerMiddlewares);
-
-			router[route.method](
-				route.path,
-				...middlewares,
-				route.usesTemplates
-					? async (req, res) => {
-							// When using templates, intentionally drop the return value,
-							// since template rendering writes directly to the response.
-							await handler(req, res);
-						}
-					: send(handler),
-=======
 			const middlewares = this.buildMiddlewares(route, controllerMiddlewares);
 			const finalHandler = route.usesTemplates
 				? async (req: Request, res: Response) => {
@@ -212,7 +197,6 @@
 					allowSkipPreviewAuth: route.allowSkipPreviewAuth ?? false,
 				}),
 				this.lastActiveAtService.middleware.bind(this.lastActiveAtService) as RequestHandler,
->>>>>>> 72dfa553
 			);
 		}
 
