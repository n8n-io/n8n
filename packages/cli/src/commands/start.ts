/* eslint-disable @typescript-eslint/await-thenable */
/* eslint-disable @typescript-eslint/no-unsafe-call */
/* eslint-disable @typescript-eslint/no-unsafe-member-access */
import { Container } from 'typedi';
import path from 'path';
import { mkdir } from 'fs/promises';
import { createReadStream, createWriteStream, existsSync } from 'fs';
import localtunnel from 'localtunnel';
import { flags } from '@oclif/command';
import stream from 'stream';
import replaceStream from 'replacestream';
import { promisify } from 'util';
import glob from 'fast-glob';

import { sleep, jsonParse } from 'n8n-workflow';
import { createHash } from 'crypto';
import config from '@/config';

import { ActiveExecutions } from '@/ActiveExecutions';
import { ActiveWorkflowRunner } from '@/ActiveWorkflowRunner';
import * as Db from '@/Db';
import * as GenericHelpers from '@/GenericHelpers';
import { Server } from '@/Server';
import { EDITOR_UI_DIST_DIR, GENERATED_STATIC_DIR, LICENSE_FEATURES } from '@/constants';
import { eventBus } from '@/eventbus';
import { BaseCommand } from './BaseCommand';
import { InternalHooks } from '@/InternalHooks';
import { License, FeatureNotLicensedError } from '@/License';
import { IConfig } from '@oclif/config';
import { SingleMainInstancePublisher } from '@/services/orchestration/main/SingleMainInstance.publisher';
import { OrchestrationHandlerMainService } from '@/services/orchestration/main/orchestration.handler.main.service';
import { PruningService } from '@/services/pruning.service';

// eslint-disable-next-line @typescript-eslint/no-unsafe-assignment, @typescript-eslint/no-var-requires
const open = require('open');
const pipeline = promisify(stream.pipeline);

export class Start extends BaseCommand {
	static description = 'Starts n8n. Makes Web-UI available and starts active workflows';

	static examples = [
		'$ n8n start',
		'$ n8n start --tunnel',
		'$ n8n start -o',
		'$ n8n start --tunnel -o',
	];

	static flags = {
		help: flags.help({ char: 'h' }),
		open: flags.boolean({
			char: 'o',
			description: 'opens the UI automatically in browser',
		}),
		tunnel: flags.boolean({
			description:
				'runs the webhooks via a hooks.n8n.cloud tunnel server. Use only for testing and development!',
		}),
		reinstallMissingPackages: flags.boolean({
			description:
				'Attempts to self heal n8n if packages with nodes are missing. Might drastically increase startup times.',
		}),
	};

	protected activeWorkflowRunner: ActiveWorkflowRunner;

	protected server = new Server();

	constructor(argv: string[], cmdConfig: IConfig) {
		super(argv, cmdConfig);
		this.setInstanceType('main');
		this.setInstanceQueueModeId();
	}

	/**
	 * Opens the UI in browser
	 */
	private openBrowser() {
		const editorUrl = GenericHelpers.getBaseUrl();

		// eslint-disable-next-line @typescript-eslint/no-unused-vars
		open(editorUrl, { wait: true }).catch((error: Error) => {
			console.log(
				`\nWas not able to open URL in browser. Please open manually by visiting:\n${editorUrl}\n`,
			);
		});
	}

	/**
	 * Stop n8n in a graceful way.
	 * Make for example sure that all the webhooks from third party services
	 * get removed.
	 */
	async stopProcess() {
		this.logger.info('\nStopping n8n...');

		try {
			// Stop with trying to activate workflows that could not be activated
			this.activeWorkflowRunner.removeAllQueuedWorkflowActivations();

			await this.externalHooks.run('n8n.stop', []);

			setTimeout(async () => {
				// In case that something goes wrong with shutdown we
				// kill after max. 30 seconds no matter what
				console.log('process exited after 30s');
				await this.exitSuccessFully();
			}, 30000);

			// Shut down License manager to unclaim any floating entitlements
			// Note: While this saves a new license cert to DB, the previous entitlements are still kept in memory so that the shutdown process can complete
			await Container.get(License).shutdown();

			const pruningService = Container.get(PruningService);

			if (await pruningService.isPruningEnabled()) await pruningService.stopPruning();

			if (config.getEnv('leaderSelection.enabled')) {
				const { MultiMainInstancePublisher } = await import(
					'@/services/orchestration/main/MultiMainInstance.publisher.ee'
				);

				await Container.get(MultiMainInstancePublisher).destroy();
			}

			await Container.get(InternalHooks).onN8nStop();

			// Wait for active workflow executions to finish
			const activeExecutionsInstance = Container.get(ActiveExecutions);
			let executingWorkflows = activeExecutionsInstance.getActiveExecutions();

			let count = 0;
			while (executingWorkflows.length !== 0) {
				if (count++ % 4 === 0) {
					console.log(`Waiting for ${executingWorkflows.length} active executions to finish...`);

					executingWorkflows.map((execution) => {
						console.log(` - Execution ID ${execution.id}, workflow ID: ${execution.workflowId}`);
					});
				}

				await sleep(500);
				executingWorkflows = activeExecutionsInstance.getActiveExecutions();
			}

			// Finally shut down Event Bus
			await eventBus.close();
		} catch (error) {
			await this.exitWithCrash('There was an error shutting down n8n.', error);
		}

		await this.exitSuccessFully();
	}

	private async generateStaticAssets() {
		// Read the index file and replace the path placeholder
		const n8nPath = config.getEnv('path');
		const restEndpoint = config.getEnv('endpoints.rest');
		const hooksUrls = config.getEnv('externalFrontendHooksUrls');

		let scriptsString = '';
		if (hooksUrls) {
			scriptsString = hooksUrls.split(';').reduce((acc, curr) => {
				return `${acc}<script src="${curr}"></script>`;
			}, '');
		}

		const closingTitleTag = '</title>';
		const compileFile = async (fileName: string) => {
			const filePath = path.join(EDITOR_UI_DIST_DIR, fileName);
			if (/(index\.html)|.*\.(js|css)/.test(filePath) && existsSync(filePath)) {
				const destFile = path.join(GENERATED_STATIC_DIR, fileName);
				await mkdir(path.dirname(destFile), { recursive: true });
				const streams = [
					createReadStream(filePath, 'utf-8'),
					replaceStream('/{{BASE_PATH}}/', n8nPath, { ignoreCase: false }),
					replaceStream('/%7B%7BBASE_PATH%7D%7D/', n8nPath, { ignoreCase: false }),
					replaceStream('/static/', n8nPath + 'static/', { ignoreCase: false }),
				];
				if (filePath.endsWith('index.html')) {
					streams.push(
						replaceStream('{{REST_ENDPOINT}}', restEndpoint, { ignoreCase: false }),
						replaceStream(closingTitleTag, closingTitleTag + scriptsString, {
							ignoreCase: false,
						}),
					);
				}
				streams.push(createWriteStream(destFile, 'utf-8'));
				return pipeline(streams);
			}
		};

		await compileFile('index.html');
		const files = await glob('**/*.{css,js}', { cwd: EDITOR_UI_DIST_DIR });
		await Promise.all(files.map(compileFile));
	}

	async init() {
		await this.initCrashJournal();

		this.logger.info('Initializing n8n process');
		if (config.getEnv('executions.mode') === 'queue') {
			this.logger.debug('Main Instance running in queue mode');
			this.logger.debug(`Queue mode id: ${this.queueModeId}`);
		}

		await super.init();
		this.activeWorkflowRunner = Container.get(ActiveWorkflowRunner);

		await this.initLicense();

		await this.initOrchestration();
		this.logger.debug('Orchestration init complete');
		await this.initBinaryDataService();
		this.logger.debug('Binary data service init complete');
		await this.initExternalHooks();
		this.logger.debug('External hooks init complete');
		await this.initExternalSecrets();
		this.logger.debug('External secrets init complete');
		this.initWorkflowHistory();
		this.logger.debug('Workflow history init complete');

		if (!config.getEnv('endpoints.disableUi')) {
			await this.generateStaticAssets();
		}
	}

	async initOrchestration() {
		if (config.get('executions.mode') !== 'queue') return;

		if (!config.get('leaderSelection.enabled')) {
			await Container.get(SingleMainInstancePublisher).init();
			await Container.get(OrchestrationHandlerMainService).init();
			return;
		}

		// multi-main scenario

		const { MultiMainInstancePublisher } = await import(
			'@/services/orchestration/main/MultiMainInstance.publisher.ee'
		);

<<<<<<< HEAD
		const multiMainPublisher = Container.get(MultiMainInstancePublisher);

		multiMainPublisher.on('leadershipChange', async () => {
			if (multiMainPublisher.isLeader) {
				await this.activeWorkflowRunner.addAllTriggerAndPollerBasedWorkflows();
			} else {
				await this.activeWorkflowRunner.removeAllTriggerAndPollerBasedWorkflows();
			}
		});

		await multiMainPublisher.init();
=======
		const multiMainInstancePublisher = Container.get(MultiMainInstancePublisher);

		await multiMainInstancePublisher.init();

		if (
			multiMainInstancePublisher.isLeader &&
			!Container.get(License).isMultipleMainInstancesLicensed()
		) {
			throw new FeatureNotLicensedError(LICENSE_FEATURES.MULTIPLE_MAIN_INSTANCES);
		}

>>>>>>> a994ba5e
		await Container.get(OrchestrationHandlerMainService).init();
	}

	async run() {
		// eslint-disable-next-line @typescript-eslint/no-shadow
		const { flags } = this.parse(Start);

		if (!config.getEnv('userManagement.jwtSecret')) {
			// If we don't have a JWT secret set, generate
			// one based and save to config.
			const { encryptionKey } = this.instanceSettings;

			// For a key off every other letter from encryption key
			// CAREFUL: do not change this or it breaks all existing tokens.
			let baseKey = '';
			for (let i = 0; i < encryptionKey.length; i += 2) {
				baseKey += encryptionKey[i];
			}
			config.set('userManagement.jwtSecret', createHash('sha256').update(baseKey).digest('hex'));
		}

		// Load settings from database and set them to config.
		const databaseSettings = await Db.collections.Settings.findBy({ loadOnStartup: true });
		databaseSettings.forEach((setting) => {
			config.set(setting.key, jsonParse(setting.value, { fallbackValue: setting.value }));
		});

		const areCommunityPackagesEnabled = config.getEnv('nodes.communityPackages.enabled');

		if (areCommunityPackagesEnabled) {
			const { CommunityPackagesService } = await import('@/services/communityPackages.service');
			await Container.get(CommunityPackagesService).setMissingPackages({
				reinstallMissingPackages: flags.reinstallMissingPackages,
			});
		}

		const dbType = config.getEnv('database.type');
		if (dbType === 'sqlite') {
			const shouldRunVacuum = config.getEnv('database.sqlite.executeVacuumOnStartup');
			if (shouldRunVacuum) {
				await Db.collections.Execution.query('VACUUM;');
			}
		}

		if (flags.tunnel) {
			this.log('\nWaiting for tunnel ...');

			let tunnelSubdomain =
				process.env.N8N_TUNNEL_SUBDOMAIN ?? this.instanceSettings.tunnelSubdomain ?? '';

			if (tunnelSubdomain === '') {
				// When no tunnel subdomain did exist yet create a new random one
				const availableCharacters = 'abcdefghijklmnopqrstuvwxyz0123456789';
				tunnelSubdomain = Array.from({ length: 24 })
					.map(() =>
						availableCharacters.charAt(Math.floor(Math.random() * availableCharacters.length)),
					)
					.join('');

				this.instanceSettings.update({ tunnelSubdomain });
			}

			const tunnelSettings: localtunnel.TunnelConfig = {
				host: 'https://hooks.n8n.cloud',
				subdomain: tunnelSubdomain,
			};

			const port = config.getEnv('port');

			// @ts-ignore
			const webhookTunnel = await localtunnel(port, tunnelSettings);

			process.env.WEBHOOK_URL = `${webhookTunnel.url}/`;
			this.log(`Tunnel URL: ${process.env.WEBHOOK_URL}\n`);
			this.log(
				'IMPORTANT! Do not share with anybody as it would give people access to your n8n instance!',
			);
		}

		await this.server.start();

		// Start to get active workflows and run their triggers
		await this.activeWorkflowRunner.init();

		const editorUrl = GenericHelpers.getBaseUrl();
		this.log(`\nEditor is now accessible via:\n${editorUrl}`);

		// Allow to open n8n editor by pressing "o"
		if (Boolean(process.stdout.isTTY) && process.stdin.setRawMode) {
			process.stdin.setRawMode(true);
			process.stdin.resume();
			process.stdin.setEncoding('utf8');

			if (flags.open) {
				this.openBrowser();
			}
			this.log('\nPress "o" to open in Browser.');
			process.stdin.on('data', (key: string) => {
				if (key === 'o') {
					this.openBrowser();
				} else if (key.charCodeAt(0) === 3) {
					// Ctrl + c got pressed
					void this.stopProcess();
				} else {
					// When anything else got pressed, record it and send it on enter into the child process

					if (key.charCodeAt(0) === 13) {
						// send to child process and print in terminal
						process.stdout.write('\n');
					} else {
						// record it and write into terminal
						process.stdout.write(key);
					}
				}
			});
		}
	}

	async catch(error: Error) {
		console.log(error.stack);
		await this.exitWithCrash('Exiting due to an error.', error);
	}
}<|MERGE_RESOLUTION|>--- conflicted
+++ resolved
@@ -239,8 +239,21 @@
 			'@/services/orchestration/main/MultiMainInstance.publisher.ee'
 		);
 
-<<<<<<< HEAD
 		const multiMainPublisher = Container.get(MultiMainInstancePublisher);
+
+		await multiMainPublisher.init();
+		const multiMainInstancePublisher = Container.get(MultiMainInstancePublisher);
+
+		await multiMainInstancePublisher.init();
+
+		if (
+			multiMainInstancePublisher.isLeader &&
+			!Container.get(License).isMultipleMainInstancesLicensed()
+		) {
+			throw new FeatureNotLicensedError(LICENSE_FEATURES.MULTIPLE_MAIN_INSTANCES);
+		}
+
+		await Container.get(OrchestrationHandlerMainService).init();
 
 		multiMainPublisher.on('leadershipChange', async () => {
 			if (multiMainPublisher.isLeader) {
@@ -249,22 +262,6 @@
 				await this.activeWorkflowRunner.removeAllTriggerAndPollerBasedWorkflows();
 			}
 		});
-
-		await multiMainPublisher.init();
-=======
-		const multiMainInstancePublisher = Container.get(MultiMainInstancePublisher);
-
-		await multiMainInstancePublisher.init();
-
-		if (
-			multiMainInstancePublisher.isLeader &&
-			!Container.get(License).isMultipleMainInstancesLicensed()
-		) {
-			throw new FeatureNotLicensedError(LICENSE_FEATURES.MULTIPLE_MAIN_INSTANCES);
-		}
-
->>>>>>> a994ba5e
-		await Container.get(OrchestrationHandlerMainService).init();
 	}
 
 	async run() {
