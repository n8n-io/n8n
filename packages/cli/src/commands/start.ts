--- conflicted
+++ resolved
@@ -181,7 +181,6 @@
 
 		await this.initOrchestration();
 		this.logger.debug('Orchestration init complete');
-<<<<<<< HEAD
 
 		if (
 			!config.getEnv('license.autoRenewEnabled') &&
@@ -192,10 +191,9 @@
 			);
 		}
 
-=======
 		Container.get(WaitTracker).init();
 		this.logger.debug('Wait tracker init complete');
->>>>>>> 828649d7
+    
 		await this.initBinaryDataService();
 		this.logger.debug('Binary data service init complete');
 		await this.initExternalHooks();
