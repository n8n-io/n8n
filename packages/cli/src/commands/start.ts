/* eslint-disable @typescript-eslint/await-thenable */
/* eslint-disable @typescript-eslint/no-unsafe-call */
/* eslint-disable @typescript-eslint/no-unsafe-member-access */
import { Container } from 'typedi';
import path from 'path';
import { mkdir } from 'fs/promises';
import { createReadStream, createWriteStream, existsSync } from 'fs';
import localtunnel from 'localtunnel';
import { TUNNEL_SUBDOMAIN_ENV, UserSettings } from 'n8n-core';
import { flags } from '@oclif/command';
import stream from 'stream';
import replaceStream from 'replacestream';
import { promisify } from 'util';
import glob from 'fast-glob';

import { sleep, jsonParse } from 'n8n-workflow';
import { createHash } from 'crypto';
import config from '@/config';

import { ActiveExecutions } from '@/ActiveExecutions';
import { ActiveWorkflowRunner } from '@/ActiveWorkflowRunner';
import * as Db from '@/Db';
import * as GenericHelpers from '@/GenericHelpers';
import { Server } from '@/Server';
import { TestWebhooks } from '@/TestWebhooks';
import { CommunityPackageService } from '@/services/communityPackage.service';
import { EDITOR_UI_DIST_DIR, GENERATED_STATIC_DIR } from '@/constants';
import { eventBus } from '@/eventbus';
import { BaseCommand } from './BaseCommand';
import { InternalHooks } from '@/InternalHooks';
import { License } from '@/License';
import { ExecutionRepository } from '@/databases/repositories/execution.repository';

// eslint-disable-next-line @typescript-eslint/no-unsafe-assignment, @typescript-eslint/no-var-requires
const open = require('open');
const pipeline = promisify(stream.pipeline);

export class Start extends BaseCommand {
	static description = 'Starts n8n. Makes Web-UI available and starts active workflows';

	static examples = [
		'$ n8n start',
		'$ n8n start --tunnel',
		'$ n8n start -o',
		'$ n8n start --tunnel -o',
	];

	static flags = {
		help: flags.help({ char: 'h' }),
		open: flags.boolean({
			char: 'o',
			description: 'opens the UI automatically in browser',
		}),
		tunnel: flags.boolean({
			description:
				'runs the webhooks via a hooks.n8n.cloud tunnel server. Use only for testing and development!',
		}),
		reinstallMissingPackages: flags.boolean({
			description:
				'Attempts to self heal n8n if packages with nodes are missing. Might drastically increase startup times.',
		}),
	};

	protected activeWorkflowRunner: ActiveWorkflowRunner;

	protected server = new Server();

	/**
	 * Opens the UI in browser
	 */
	private openBrowser() {
		const editorUrl = GenericHelpers.getBaseUrl();

		// eslint-disable-next-line @typescript-eslint/no-unused-vars
		open(editorUrl, { wait: true }).catch((error: Error) => {
			console.log(
				`\nWas not able to open URL in browser. Please open manually by visiting:\n${editorUrl}\n`,
			);
		});
	}

	/**
	 * Stop n8n in a graceful way.
	 * Make for example sure that all the webhooks from third party services
	 * get removed.
	 */
	async stopProcess() {
		this.logger.info('\nStopping n8n...');

		try {
			// Stop with trying to activate workflows that could not be activated
			this.activeWorkflowRunner.removeAllQueuedWorkflowActivations();

			await this.externalHooks.run('n8n.stop', []);

			setTimeout(async () => {
				// In case that something goes wrong with shutdown we
				// kill after max. 30 seconds no matter what
				console.log('process exited after 30s');
				await this.exitSuccessFully();
			}, 30000);

			// Shut down License manager to unclaim any floating entitlements
			// Note: While this saves a new license cert to DB, the previous entitlements are still kept in memory so that the shutdown process can complete
			await Container.get(License).shutdown();

			Container.get(ExecutionRepository).clearTimers();

			await Container.get(InternalHooks).onN8nStop();

			const skipWebhookDeregistration = config.getEnv(
				'endpoints.skipWebhooksDeregistrationOnShutdown',
			);

			const removePromises = [];
			if (!skipWebhookDeregistration) {
				removePromises.push(this.activeWorkflowRunner.removeAll());
			}

			// Remove all test webhooks
			const testWebhooks = Container.get(TestWebhooks);
			removePromises.push(testWebhooks.removeAll());

			await Promise.all(removePromises);

			// Wait for active workflow executions to finish
			const activeExecutionsInstance = Container.get(ActiveExecutions);
			let executingWorkflows = activeExecutionsInstance.getActiveExecutions();

			let count = 0;
			while (executingWorkflows.length !== 0) {
				if (count++ % 4 === 0) {
					console.log(`Waiting for ${executingWorkflows.length} active executions to finish...`);

					executingWorkflows.map((execution) => {
						console.log(` - Execution ID ${execution.id}, workflow ID: ${execution.workflowId}`);
					});
				}

				await sleep(500);
				executingWorkflows = activeExecutionsInstance.getActiveExecutions();
			}

			// Finally shut down Event Bus
			await eventBus.close();
		} catch (error) {
			await this.exitWithCrash('There was an error shutting down n8n.', error);
		}

		await this.exitSuccessFully();
	}

	private async generateStaticAssets() {
		// Read the index file and replace the path placeholder
		const n8nPath = config.getEnv('path');
		const restEndpoint = config.getEnv('endpoints.rest');
		const hooksUrls = config.getEnv('externalFrontendHooksUrls');

		let scriptsString = '';
		if (hooksUrls) {
			scriptsString = hooksUrls.split(';').reduce((acc, curr) => {
				return `${acc}<script src="${curr}"></script>`;
			}, '');
		}

		const closingTitleTag = '</title>';
		const compileFile = async (fileName: string) => {
			const filePath = path.join(EDITOR_UI_DIST_DIR, fileName);
			if (/(index\.html)|.*\.(js|css)/.test(filePath) && existsSync(filePath)) {
				const destFile = path.join(GENERATED_STATIC_DIR, fileName);
				await mkdir(path.dirname(destFile), { recursive: true });
				const streams = [
					createReadStream(filePath, 'utf-8'),
					replaceStream('/{{BASE_PATH}}/', n8nPath, { ignoreCase: false }),
					replaceStream('/%7B%7BBASE_PATH%7D%7D/', n8nPath, { ignoreCase: false }),
					replaceStream('/static/', n8nPath + 'static/', { ignoreCase: false }),
				];
				if (filePath.endsWith('index.html')) {
					streams.push(
						replaceStream('{{REST_ENDPOINT}}', restEndpoint, { ignoreCase: false }),
						replaceStream(closingTitleTag, closingTitleTag + scriptsString, {
							ignoreCase: false,
						}),
					);
				}
				streams.push(createWriteStream(destFile, 'utf-8'));
				return pipeline(streams);
			}
		};

		await compileFile('index.html');
		const files = await glob('**/*.{css,js}', { cwd: EDITOR_UI_DIST_DIR });
		await Promise.all(files.map(compileFile));
	}

	async init() {
		await this.initCrashJournal();

		await super.init();
		this.logger.info('Initializing n8n process');
		this.activeWorkflowRunner = Container.get(ActiveWorkflowRunner);

<<<<<<< HEAD
		await this.initLicense();
		await this.initBinaryDataService();
=======
		await this.initLicense('main');
		await this.initBinaryManager();
>>>>>>> 1c788fe9
		await this.initExternalHooks();
		await this.initExternalSecrets();

		if (!config.getEnv('endpoints.disableUi')) {
			await this.generateStaticAssets();
		}
	}

	async run() {
		// eslint-disable-next-line @typescript-eslint/no-shadow
		const { flags } = this.parse(Start);

		if (!config.getEnv('userManagement.jwtSecret')) {
			// If we don't have a JWT secret set, generate
			// one based and save to config.
			const encryptionKey = await UserSettings.getEncryptionKey();

			// For a key off every other letter from encryption key
			// CAREFUL: do not change this or it breaks all existing tokens.
			let baseKey = '';
			for (let i = 0; i < encryptionKey.length; i += 2) {
				baseKey += encryptionKey[i];
			}
			config.set('userManagement.jwtSecret', createHash('sha256').update(baseKey).digest('hex'));
		}

		await this.loadNodesAndCredentials.generateTypesForFrontend();

		await UserSettings.getEncryptionKey();

		// Load settings from database and set them to config.
		const databaseSettings = await Db.collections.Settings.findBy({ loadOnStartup: true });
		databaseSettings.forEach((setting) => {
			config.set(setting.key, jsonParse(setting.value, { fallbackValue: setting.value }));
		});

		const areCommunityPackagesEnabled = config.getEnv('nodes.communityPackages.enabled');

		if (areCommunityPackagesEnabled) {
			await Container.get(CommunityPackageService).setMissingPackages(
				this.loadNodesAndCredentials,
				{
					reinstallMissingPackages: flags.reinstallMissingPackages,
				},
			);
		}

		const dbType = config.getEnv('database.type');
		if (dbType === 'sqlite') {
			const shouldRunVacuum = config.getEnv('database.sqlite.executeVacuumOnStartup');
			if (shouldRunVacuum) {
				await Db.collections.Execution.query('VACUUM;');
			}
		}

		if (flags.tunnel) {
			this.log('\nWaiting for tunnel ...');

			let tunnelSubdomain;
			if (
				process.env[TUNNEL_SUBDOMAIN_ENV] !== undefined &&
				process.env[TUNNEL_SUBDOMAIN_ENV] !== ''
			) {
				tunnelSubdomain = process.env[TUNNEL_SUBDOMAIN_ENV];
			} else if (this.userSettings.tunnelSubdomain !== undefined) {
				tunnelSubdomain = this.userSettings.tunnelSubdomain;
			}

			if (tunnelSubdomain === undefined) {
				// When no tunnel subdomain did exist yet create a new random one
				const availableCharacters = 'abcdefghijklmnopqrstuvwxyz0123456789';
				this.userSettings.tunnelSubdomain = Array.from({ length: 24 })
					.map(() => {
						return availableCharacters.charAt(
							Math.floor(Math.random() * availableCharacters.length),
						);
					})
					.join('');

				await UserSettings.writeUserSettings(this.userSettings);
			}

			const tunnelSettings: localtunnel.TunnelConfig = {
				host: 'https://hooks.n8n.cloud',
				subdomain: tunnelSubdomain,
			};

			const port = config.getEnv('port');

			// @ts-ignore
			const webhookTunnel = await localtunnel(port, tunnelSettings);

			process.env.WEBHOOK_URL = `${webhookTunnel.url}/`;
			this.log(`Tunnel URL: ${process.env.WEBHOOK_URL}\n`);
			this.log(
				'IMPORTANT! Do not share with anybody as it would give people access to your n8n instance!',
			);
		}

		await this.server.start();

		// Start to get active workflows and run their triggers
		await this.activeWorkflowRunner.init();

		const editorUrl = GenericHelpers.getBaseUrl();
		this.log(`\nEditor is now accessible via:\n${editorUrl}`);

		// Allow to open n8n editor by pressing "o"
		if (Boolean(process.stdout.isTTY) && process.stdin.setRawMode) {
			process.stdin.setRawMode(true);
			process.stdin.resume();
			process.stdin.setEncoding('utf8');

			if (flags.open) {
				this.openBrowser();
			}
			this.log('\nPress "o" to open in Browser.');
			process.stdin.on('data', (key: string) => {
				if (key === 'o') {
					this.openBrowser();
				} else if (key.charCodeAt(0) === 3) {
					// Ctrl + c got pressed
					void this.stopProcess();
				} else {
					// When anything else got pressed, record it and send it on enter into the child process

					if (key.charCodeAt(0) === 13) {
						// send to child process and print in terminal
						process.stdout.write('\n');
					} else {
						// record it and write into terminal
						process.stdout.write(key);
					}
				}
			});
		}
	}

	async catch(error: Error) {
		console.log(error.stack);
		await this.exitWithCrash('Exiting due to an error.', error);
	}
}<|MERGE_RESOLUTION|>--- conflicted
+++ resolved
@@ -200,13 +200,8 @@
 		this.logger.info('Initializing n8n process');
 		this.activeWorkflowRunner = Container.get(ActiveWorkflowRunner);
 
-<<<<<<< HEAD
-		await this.initLicense();
+		await this.initLicense('main');
 		await this.initBinaryDataService();
-=======
-		await this.initLicense('main');
-		await this.initBinaryManager();
->>>>>>> 1c788fe9
 		await this.initExternalHooks();
 		await this.initExternalSecrets();
 
