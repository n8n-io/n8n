import { Container } from 'typedi';
import { SETTINGS_LICENSE_CERT_KEY } from '@/constants';
import { BaseCommand } from '../BaseCommand';
import { SettingsRepository } from '@db/repositories/settings.repository';
import { License } from '@/License';

export class ClearLicenseCommand extends BaseCommand {
	static description = 'Clear license';

	static examples = ['$ n8n clear:license'];

	async run() {
		this.logger.info('Clearing license from database.');

<<<<<<< HEAD
		const license = Container.get(License);

=======
		// Invoke shutdown() to force any floating entitlements to be released
		const license = Container.get(License);
>>>>>>> 828649d7
		await license.init();
		await license.shutdown();

		await Container.get(SettingsRepository).delete({
			key: SETTINGS_LICENSE_CERT_KEY,
		});
		this.logger.info('Done. Restart n8n to take effect.');
	}

	async catch(error: Error) {
		this.logger.error('Error updating database. See log messages for details.');
		this.logger.error('\nGOT ERROR');
		this.logger.info('====================================');
		this.logger.error(error.message);
		this.logger.error(error.stack!);
	}
}<|MERGE_RESOLUTION|>--- conflicted
+++ resolved
@@ -12,13 +12,8 @@
 	async run() {
 		this.logger.info('Clearing license from database.');
 
-<<<<<<< HEAD
+    // Invoke shutdown() to force any floating entitlements to be released
 		const license = Container.get(License);
-
-=======
-		// Invoke shutdown() to force any floating entitlements to be released
-		const license = Container.get(License);
->>>>>>> 828649d7
 		await license.init();
 		await license.shutdown();
 
