--- conflicted
+++ resolved
@@ -1,23 +1,18 @@
 import 'reflect-metadata';
 import { GlobalConfig } from '@n8n/config';
 import { Command, Errors } from '@oclif/core';
-<<<<<<< HEAD
 import {
 	BinaryDataService,
 	InstanceSettings,
 	ObjectStoreService,
 	DataDeduplicationService,
 } from 'n8n-core';
-import { ApplicationError, ErrorReporterProxy as ErrorReporter, sleep } from 'n8n-workflow';
-=======
-import { BinaryDataService, InstanceSettings, ObjectStoreService } from 'n8n-core';
 import {
 	ApplicationError,
 	ensureError,
 	ErrorReporterProxy as ErrorReporter,
 	sleep,
 } from 'n8n-workflow';
->>>>>>> e94cda38
 import { Container } from 'typedi';
 
 import type { AbstractServer } from '@/abstract-server';
