--- conflicted
+++ resolved
@@ -55,11 +55,11 @@
 			this.exitWithCrash('There was an error initializing DB', error),
 		);
 
-<<<<<<< HEAD
 		if (process.env.WEBHOOK_TUNNEL_URL) {
 			LoggerProxy.warn(
 				'You are still using the WEBHOOK_TUNNEL_URL environment variable. It has been deprecated and will be removed in a future version of n8n. Please switch to using WEBHOOK_URL instead.',
-=======
+			);
+		}
 		const dbType = config.getEnv('database.type');
 
 		if (['mysqldb', 'mariadb'].includes(dbType)) {
@@ -70,7 +70,6 @@
 		if (process.env.EXECUTIONS_PROCESS === 'own') {
 			LoggerProxy.warn(
 				'Own mode has been deprecated and will be removed in a future version of n8n. If you need the isolation and performance gains, please consider using queue mode.',
->>>>>>> 2913e676
 			);
 		}
 
