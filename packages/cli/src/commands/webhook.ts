import { Container } from 'typedi';
import { Flags, type Config } from '@oclif/core';
import { ApplicationError } from 'n8n-workflow';

import config from '@/config';
import { ActiveExecutions } from '@/ActiveExecutions';
<<<<<<< HEAD
import { WebhookServer } from '@/WebhookServer';
import { ScalingService } from '@/scaling/scaling.service';
=======
import { WebhookServer } from '@/webhooks/WebhookServer';
import { Queue } from '@/Queue';
>>>>>>> ee968b71
import { BaseCommand } from './BaseCommand';

import { OrchestrationWebhookService } from '@/services/orchestration/webhook/orchestration.webhook.service';
import { OrchestrationHandlerWebhookService } from '@/services/orchestration/webhook/orchestration.handler.webhook.service';

export class Webhook extends BaseCommand {
	static description = 'Starts n8n webhook process. Intercepts only production URLs.';

	static examples = ['$ n8n webhook'];

	static flags = {
		help: Flags.help({ char: 'h' }),
	};

	protected server = Container.get(WebhookServer);

	override needsCommunityPackages = true;

	constructor(argv: string[], cmdConfig: Config) {
		super(argv, cmdConfig);
		this.setInstanceType('webhook');
		if (this.queueModeId) {
			this.logger.debug(`Webhook Instance queue mode id: ${this.queueModeId}`);
		}
		this.setInstanceQueueModeId();
	}

	/**
	 * Stops n8n in a graceful way.
	 * Make for example sure that all the webhooks from third party services
	 * get removed.
	 */
	async stopProcess() {
		this.logger.info('\nStopping n8n...');

		try {
			await this.externalHooks?.run('n8n.stop', []);

			await Container.get(ActiveExecutions).shutdown();
		} catch (error) {
			await this.exitWithCrash('There was an error shutting down n8n.', error);
		}

		await this.exitSuccessFully();
	}

	async init() {
		if (config.getEnv('executions.mode') !== 'queue') {
			/**
			 * It is technically possible to run without queues but
			 * there are 2 known bugs when running in this mode:
			 * - Executions list will be problematic as the main process
			 * is not aware of current executions in the webhook processes
			 * and therefore will display all current executions as error
			 * as it is unable to determine if it is still running or crashed
			 * - You cannot stop currently executing jobs from webhook processes
			 * when running without queues as the main process cannot talk to
			 * the webhook processes to communicate workflow execution interruption.
			 */

			this.error('Webhook processes can only run with execution mode as queue.');
		}

		await this.initCrashJournal();
		this.logger.debug('Crash journal initialized');

		this.logger.info('Initializing n8n webhook process');
		this.logger.debug(`Queue mode id: ${this.queueModeId}`);

		await super.init();

		await this.initLicense();
		this.logger.debug('License init complete');
		await this.initOrchestration();
		this.logger.debug('Orchestration init complete');
		await this.initBinaryDataService();
		this.logger.debug('Binary data service init complete');
		await this.initExternalHooks();
		this.logger.debug('External hooks init complete');
		await this.initExternalSecrets();
		this.logger.debug('External secrets init complete');
	}

	async run() {
		if (config.getEnv('multiMainSetup.enabled')) {
			throw new ApplicationError(
				'Webhook process cannot be started when multi-main setup is enabled.',
			);
		}

		await Container.get(ScalingService).setupQueue();
		await this.server.start();
		this.logger.debug(`Webhook listener ID: ${this.server.uniqueInstanceId}`);
		this.logger.info('Webhook listener waiting for requests.');

		// Make sure that the process does not close
		await new Promise(() => {});
	}

	async catch(error: Error) {
		await this.exitWithCrash('Exiting due to an error.', error);
	}

	async initOrchestration() {
		await Container.get(OrchestrationWebhookService).init();
		await Container.get(OrchestrationHandlerWebhookService).init();
	}
}<|MERGE_RESOLUTION|>--- conflicted
+++ resolved
@@ -4,13 +4,8 @@
 
 import config from '@/config';
 import { ActiveExecutions } from '@/ActiveExecutions';
-<<<<<<< HEAD
-import { WebhookServer } from '@/WebhookServer';
 import { ScalingService } from '@/scaling/scaling.service';
-=======
 import { WebhookServer } from '@/webhooks/WebhookServer';
-import { Queue } from '@/Queue';
->>>>>>> ee968b71
 import { BaseCommand } from './BaseCommand';
 
 import { OrchestrationWebhookService } from '@/services/orchestration/webhook/orchestration.webhook.service';
