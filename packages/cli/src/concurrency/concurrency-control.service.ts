--- conflicted
+++ resolved
@@ -1,8 +1,5 @@
-<<<<<<< HEAD
 import { capitalize } from 'lodash';
-=======
 import { Service } from '@n8n/di';
->>>>>>> 536a9755
 import { Logger } from 'n8n-core';
 import type { WorkflowExecuteMode as ExecutionMode } from 'n8n-workflow';
 
