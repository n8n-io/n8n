import express from 'express';
import type { INodeCredentialTestResult } from 'n8n-workflow';
import { deepCopy } from 'n8n-workflow';
import * as Db from '@/Db';
import * as ResponseHelper from '@/ResponseHelper';

import type { CredentialRequest } from '@/requests';
import { isSharingEnabled, rightDiff } from '@/UserManagement/UserManagementHelper';
import { EECredentialsService as EECredentials } from './credentials.service.ee';
import { OwnershipService } from '@/services/ownership.service';
import { Container } from 'typedi';
import { InternalHooks } from '@/InternalHooks';
import type { CredentialsEntity } from '@db/entities/CredentialsEntity';
import { BadRequestError } from '@/errors/response-errors/bad-request.error';
import { NotFoundError } from '@/errors/response-errors/not-found.error';
import { UnauthorizedError } from '@/errors/response-errors/unauthorized.error';

export const EECredentialsController = express.Router();

EECredentialsController.use((req, res, next) => {
	if (!isSharingEnabled()) {
		// skip ee router and use free one
		next('router');
		return;
	}
	// use ee router
	next();
});

/**
 * GET /credentials/:id
 */
EECredentialsController.get(
	'/:id(\\w+)',
	(req, res, next) => (req.params.id === 'new' ? next('router') : next()), // skip ee router and use free one for naming
	ResponseHelper.send(async (req: CredentialRequest.Get) => {
		const { id: credentialId } = req.params;
		const includeDecryptedData = req.query.includeData === 'true';

		let credential = (await EECredentials.get(
			{ id: credentialId },
			{ relations: ['shared', 'shared.role', 'shared.user'] },
		)) as CredentialsEntity;

		if (!credential) {
			throw new NotFoundError(
				'Could not load the credential. If you think this is an error, ask the owner to share it with you again',
			);
		}

		const userSharing = credential.shared?.find((shared) => shared.user.id === req.user.id);

<<<<<<< HEAD
		if (!userSharing && !(await req.user.hasGlobalScope('credential:read'))) {
			throw new ResponseHelper.UnauthorizedError('Forbidden.');
=======
		if (!userSharing && req.user.globalRole.name !== 'owner') {
			throw new UnauthorizedError('Forbidden.');
>>>>>>> a37f1cb0
		}

		credential = Container.get(OwnershipService).addOwnedByAndSharedWith(credential);

		if (!includeDecryptedData || !userSharing || userSharing.role.name !== 'owner') {
			const { data: _, ...rest } = credential;
			return { ...rest };
		}

		const { data: _, ...rest } = credential;

		const decryptedData = EECredentials.redact(EECredentials.decrypt(credential), credential);

		return { data: decryptedData, ...rest };
	}),
);

/**
 * POST /credentials/test
 *
 * Test if a credential is valid.
 */
EECredentialsController.post(
	'/test',
	ResponseHelper.send(async (req: CredentialRequest.Test): Promise<INodeCredentialTestResult> => {
		const { credentials } = req.body;

		const credentialId = credentials.id;
		const { ownsCredential } = await EECredentials.isOwned(req.user, credentialId);

		const sharing = await EECredentials.getSharing(req.user, credentialId, {
			allowGlobalScope: true,
			globalScope: 'credential:read',
		});
		if (!ownsCredential) {
			if (!sharing) {
				throw new UnauthorizedError('Forbidden');
			}

			const decryptedData = EECredentials.decrypt(sharing.credentials);
			Object.assign(credentials, { data: decryptedData });
		}

		const mergedCredentials = deepCopy(credentials);
		if (mergedCredentials.data && sharing?.credentials) {
			const decryptedData = EECredentials.decrypt(sharing.credentials);
			mergedCredentials.data = EECredentials.unredact(mergedCredentials.data, decryptedData);
		}

		return EECredentials.test(req.user, mergedCredentials);
	}),
);

/**
 * (EE) PUT /credentials/:id/share
 *
 * Grant or remove users' access to a credential.
 */

EECredentialsController.put(
	'/:credentialId/share',
	ResponseHelper.send(async (req: CredentialRequest.Share) => {
		const { credentialId } = req.params;
		const { shareWithIds } = req.body;

		if (
			!Array.isArray(shareWithIds) ||
			!shareWithIds.every((userId) => typeof userId === 'string')
		) {
			throw new BadRequestError('Bad request');
		}

		const { ownsCredential, credential } = await EECredentials.isOwned(req.user, credentialId);
		if (!ownsCredential || !credential) {
			throw new UnauthorizedError('Forbidden');
		}

		let amountRemoved: number | null = null;
		let newShareeIds: string[] = [];
		await Db.transaction(async (trx) => {
			// remove all sharings that are not supposed to exist anymore
			const { affected } = await EECredentials.pruneSharings(trx, credentialId, [
				req.user.id,
				...shareWithIds,
			]);
			if (affected) amountRemoved = affected;

			const sharings = await EECredentials.getSharings(trx, credentialId);

			// extract the new sharings that need to be added
			newShareeIds = rightDiff(
				[sharings, (sharing) => sharing.userId],
				[shareWithIds, (shareeId) => shareeId],
			);

			if (newShareeIds.length) {
				await EECredentials.share(trx, credential, newShareeIds);
			}
		});

		void Container.get(InternalHooks).onUserSharedCredentials({
			user: req.user,
			credential_name: credential.name,
			credential_type: credential.type,
			credential_id: credential.id,
			user_id_sharer: req.user.id,
			user_ids_sharees_added: newShareeIds,
			sharees_removed: amountRemoved,
		});
	}),
);<|MERGE_RESOLUTION|>--- conflicted
+++ resolved
@@ -50,13 +50,8 @@
 
 		const userSharing = credential.shared?.find((shared) => shared.user.id === req.user.id);
 
-<<<<<<< HEAD
 		if (!userSharing && !(await req.user.hasGlobalScope('credential:read'))) {
-			throw new ResponseHelper.UnauthorizedError('Forbidden.');
-=======
-		if (!userSharing && req.user.globalRole.name !== 'owner') {
 			throw new UnauthorizedError('Forbidden.');
->>>>>>> a37f1cb0
 		}
 
 		credential = Container.get(OwnershipService).addOwnedByAndSharedWith(credential);
