--- conflicted
+++ resolved
@@ -3,12 +3,7 @@
 /* eslint-disable @typescript-eslint/no-unsafe-assignment */
 /* eslint-disable @typescript-eslint/no-unsafe-return */
 /* eslint-disable @typescript-eslint/no-unsafe-call */
-<<<<<<< HEAD
-
-=======
 import { Service } from 'typedi';
-import { Credentials, NodeExecuteFunctions } from 'n8n-core';
->>>>>>> 0746783e
 import get from 'lodash/get';
 import { Credentials, NodeExecuteFunctions } from 'n8n-core';
 
@@ -41,15 +36,10 @@
 import {
 	ErrorReporterProxy as ErrorReporter,
 	ICredentialsHelper,
-	LoggerProxy as Logger,
 	NodeHelpers,
 	RoutingNode,
 	VersionedNodeType,
 	Workflow,
-<<<<<<< HEAD
-=======
-	ErrorReporterProxy as ErrorReporter,
->>>>>>> 0746783e
 } from 'n8n-workflow';
 
 import { CredentialTypes } from '@/CredentialTypes';
@@ -60,7 +50,6 @@
 import * as WorkflowExecuteAdditionalData from '@/WorkflowExecuteAdditionalData';
 import type { CredentialsEntity } from '@db/entities/CredentialsEntity';
 import type { User } from '@db/entities/User';
-import { Container } from 'typedi';
 import { whereClause } from './UserManagement/UserManagementHelper';
 import { RESPONSE_ERROR_MESSAGES } from './constants';
 import { isObjectLiteral } from './utils';
