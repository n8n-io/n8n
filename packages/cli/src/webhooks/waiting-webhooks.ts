<<<<<<< HEAD
import { type INodes, type IWorkflowBase, NodeHelpers, Workflow } from 'n8n-workflow';
=======
import type express from 'express';
import { NodeHelpers, Workflow } from 'n8n-workflow';
>>>>>>> ee7147c6
import { Service } from 'typedi';

import { ExecutionRepository } from '@/databases/repositories/execution.repository';
import { ConflictError } from '@/errors/response-errors/conflict.error';
import { NotFoundError } from '@/errors/response-errors/not-found.error';
import type { IExecutionResponse, IWorkflowDb } from '@/interfaces';
import { Logger } from '@/logger';
import { NodeTypes } from '@/node-types';
import * as WebhookHelpers from '@/webhooks/webhook-helpers';
import * as WorkflowExecuteAdditionalData from '@/workflow-execute-additional-data';

import type {
	IWebhookResponseCallbackData,
	IWebhookManager,
	WaitingWebhookRequest,
} from './webhook.types';

/**
 * Service for handling the execution of webhooks of Wait nodes that use the
 * [Resume On Webhook Call](https://docs.n8n.io/integrations/builtin/core-nodes/n8n-nodes-base.wait/#on-webhook-call)
 * feature.
 */
@Service()
export class WaitingWebhooks implements IWebhookManager {
	protected includeForms = false;

	constructor(
		protected readonly logger: Logger,
		private readonly nodeTypes: NodeTypes,
		private readonly executionRepository: ExecutionRepository,
	) {}

	// TODO: implement `getWebhookMethods` for CORS support

	protected logReceivedWebhook(method: string, executionId: string) {
		this.logger.debug(`Received waiting-webhook "${method}" for execution "${executionId}"`);
	}

	protected disableNode(execution: IExecutionResponse, _method?: string) {
		execution.data.executionData!.nodeExecutionStack[0].node.disabled = true;
	}

	private isSendAndWaitRequest(nodes: INodes, suffix: string | undefined) {
		return (
			suffix &&
			Object.keys(nodes).some(
				(node) => nodes[node].id === suffix && nodes[node].parameters.operation === 'sendAndWait',
			)
		);
	}

	private getWorkflow(workflowData: IWorkflowBase) {
		return new Workflow({
			id: workflowData.id,
			name: workflowData.name,
			nodes: workflowData.nodes,
			connections: workflowData.connections,
			active: workflowData.active,
			nodeTypes: this.nodeTypes,
			staticData: workflowData.staticData,
			settings: workflowData.settings,
		});
	}

	async executeWebhook(
		req: WaitingWebhookRequest,
		res: express.Response,
	): Promise<IWebhookResponseCallbackData> {
		const { path: executionId, suffix } = req.params;

		this.logReceivedWebhook(req.method, executionId);

		// Reset request parameters
		req.params = {} as WaitingWebhookRequest['params'];

		const execution = await this.executionRepository.findSingleExecution(executionId, {
			includeData: true,
			unflattenData: true,
		});

		if (!execution) {
			throw new NotFoundError(`The execution "${executionId} does not exist.`);
		}

		if (execution.status === 'running') {
			throw new ConflictError(`The execution "${executionId} is running already.`);
		}

		if (execution.data.resultData.error) {
			throw new ConflictError(`The execution "${executionId} has finished already.`);
		}

		if (execution.finished) {
			const { workflowData } = execution;
			const { nodes } = this.getWorkflow(workflowData);
			if (this.isSendAndWaitRequest(nodes, suffix)) {
				res.render('send-and-wait-no-action-required', { isTestWebhook: false });
				return { noWebhookResponse: true };
			} else {
				throw new ConflictError(`The execution "${executionId} has finished already.`);
			}
		}

		const lastNodeExecuted = execution.data.resultData.lastNodeExecuted as string;

		// Set the node as disabled so that the data does not get executed again as it would result
		// in starting the wait all over again
		this.disableNode(execution, req.method);

		// Remove waitTill information else the execution would stop
		execution.data.waitTill = undefined;

		// Remove the data of the node execution again else it will display the node as executed twice
		execution.data.resultData.runData[lastNodeExecuted].pop();

		const { workflowData } = execution;
		const workflow = this.getWorkflow(workflowData);

		const workflowStartNode = workflow.getNode(lastNodeExecuted);
		if (workflowStartNode === null) {
			throw new NotFoundError('Could not find node to process webhook.');
		}

		const additionalData = await WorkflowExecuteAdditionalData.getBase();
		const webhookData = NodeHelpers.getNodeWebhooks(
			workflow,
			workflowStartNode,
			additionalData,
		).find(
			(webhook) =>
				webhook.httpMethod === req.method &&
				webhook.path === (suffix ?? '') &&
				webhook.webhookDescription.restartWebhook === true &&
				(webhook.webhookDescription.isForm || false) === this.includeForms,
		);

		if (webhookData === undefined) {
			// If no data got found it means that the execution can not be started via a webhook.
			// Return 404 because we do not want to give any data if the execution exists or not.
			if (this.isSendAndWaitRequest(workflow.nodes, suffix)) {
				res.render('send-and-wait-no-action-required', { isTestWebhook: false });
				return { noWebhookResponse: true };
			} else {
				const errorMessage = `The workflow for execution "${executionId}" does not contain a waiting webhook with a matching path/method.`;
				throw new NotFoundError(errorMessage);
			}
		}

		const runExecutionData = execution.data;

		return await new Promise((resolve, reject) => {
			const executionMode = 'webhook';
			void WebhookHelpers.executeWebhook(
				workflow,
				webhookData,
				workflowData as IWorkflowDb,
				workflowStartNode,
				executionMode,
				undefined,
				runExecutionData,
				execution.id,
				req,
				res,

				(error: Error | null, data: object) => {
					if (error !== null) {
						return reject(error);
					}
					resolve(data);
				},
			);
		});
	}
}<|MERGE_RESOLUTION|>--- conflicted
+++ resolved
@@ -1,9 +1,5 @@
-<<<<<<< HEAD
+import type express from 'express';
 import { type INodes, type IWorkflowBase, NodeHelpers, Workflow } from 'n8n-workflow';
-=======
-import type express from 'express';
-import { NodeHelpers, Workflow } from 'n8n-workflow';
->>>>>>> ee7147c6
 import { Service } from 'typedi';
 
 import { ExecutionRepository } from '@/databases/repositories/execution.repository';
