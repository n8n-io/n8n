--- conflicted
+++ resolved
@@ -71,7 +71,6 @@
 		});
 	}
 
-<<<<<<< HEAD
 	protected async getExecution(executionId: string) {
 		return await this.executionRepository.findSingleExecution(executionId, {
 			includeData: true,
@@ -79,8 +78,6 @@
 		});
 	}
 
-=======
->>>>>>> fce1233b
 	async executeWebhook(
 		req: WaitingWebhookRequest,
 		res: express.Response,
