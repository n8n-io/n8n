--- conflicted
+++ resolved
@@ -1,10 +1,6 @@
 import { Service } from '@n8n/di';
 import { InstanceSettings } from 'n8n-core';
-<<<<<<< HEAD
-import { UserError, type IWebhookData, type IWorkflowBase } from 'n8n-workflow';
-=======
-import type { IWebhookData, IWorkflowBase, IDestinationNode } from 'n8n-workflow';
->>>>>>> 85d9465a
+import { type IWebhookData, type IWorkflowBase, type IDestinationNode, UserError } from 'n8n-workflow';
 
 import { TEST_WEBHOOK_TIMEOUT, TEST_WEBHOOK_TIMEOUT_BUFFER } from '@/constants';
 import { CacheService } from '@/services/cache/cache.service';
