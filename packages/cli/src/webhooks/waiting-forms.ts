--- conflicted
+++ resolved
@@ -38,11 +38,7 @@
 			name: workflowData.name,
 			nodes: workflowData.nodes,
 			connections: workflowData.connections,
-<<<<<<< HEAD
-			active: workflowData.activeVersionId !== null,
-=======
 			active: getWorkflowActiveStatusFromWorkflowData(workflowData),
->>>>>>> 7603f919
 			nodeTypes: this.nodeTypes,
 			staticData: workflowData.staticData,
 			settings: workflowData.settings,
