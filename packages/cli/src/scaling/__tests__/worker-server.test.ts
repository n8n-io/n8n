import type { GlobalConfig } from '@n8n/config';
import type express from 'express';
import { mock } from 'jest-mock-extended';
import type { InstanceSettings } from 'n8n-core';
import { AssertionError } from 'node:assert';
import * as http from 'node:http';

import type { ExternalHooks } from '@/external-hooks';
import type { PrometheusMetricsService } from '@/metrics/prometheus-metrics.service';
import { bodyParser, rawBodyReader } from '@/middlewares';

import { WorkerServer } from '../worker-server';

const app = mock<express.Application>();

jest.mock('node:http');
jest.mock('express', () => ({ __esModule: true, default: () => app }));

const addressInUseError = () => {
	const error: NodeJS.ErrnoException = new Error('Port already in use');
	error.code = 'EADDRINUSE';

	return error;
};

describe('WorkerServer', () => {
	let globalConfig: GlobalConfig;

	const externalHooks = mock<ExternalHooks>();
	const instanceSettings = mock<InstanceSettings>({ instanceType: 'worker' });
	const prometheusMetricsService = mock<PrometheusMetricsService>();

	beforeEach(() => {
		globalConfig = mock<GlobalConfig>({
			queue: {
				health: { active: true, port: 5678, address: '0.0.0.0' },
			},
			credentials: {
				overwrite: { endpoint: '' },
			},
		});
		jest.restoreAllMocks();
	});

	describe('constructor', () => {
		it('should throw if non-worker instance type', () => {
			expect(
				() =>
					new WorkerServer(
						globalConfig,
						mock(),
						mock(),
						externalHooks,
						mock<InstanceSettings>({ instanceType: 'webhook' }),
						prometheusMetricsService,
						mock(),
					),
			).toThrowError(AssertionError);
		});

		it('should exit if port taken', async () => {
			const server = mock<http.Server>();
			const procesExitSpy = jest
				.spyOn(process, 'exit')
				.mockImplementation(() => undefined as never);

			jest.spyOn(http, 'createServer').mockReturnValue(server);

			server.on.mockImplementation((event: string, callback: (arg?: unknown) => void) => {
				if (event === 'error') callback(addressInUseError());
				return server;
			});

<<<<<<< HEAD
			expect(
				() =>
					new WorkerServer(
						globalConfig,
						mock(),
						mock(),
						externalHooks,
						instanceSettings,
						prometheusMetricsService,
						mock(),
					),
			).toThrowError(PortTakenError);
=======
			new WorkerServer(
				globalConfig,
				mock(),
				mock(),
				mock(),
				externalHooks,
				instanceSettings,
				prometheusMetricsService,
			);

			expect(procesExitSpy).toHaveBeenCalledWith(1);

			procesExitSpy.mockRestore();
>>>>>>> bb59cc71
		});
	});

	describe('init', () => {
		it('should mount all endpoints when all are enabled', async () => {
			const server = mock<http.Server>();
			jest.spyOn(http, 'createServer').mockReturnValue(server);

			server.listen.mockImplementation((...args: unknown[]) => {
				const callback = args.find((arg) => typeof arg === 'function');
				if (callback) callback();
				return server;
			});

			const workerServer = new WorkerServer(
				globalConfig,
				mock(),
				mock(),
				externalHooks,
				instanceSettings,
				prometheusMetricsService,
				mock(),
			);

			const CREDENTIALS_OVERWRITE_ENDPOINT = 'credentials/overwrites';
			globalConfig.credentials.overwrite.endpoint = CREDENTIALS_OVERWRITE_ENDPOINT;

			await workerServer.init({ health: true, overwrites: true, metrics: true });

			expect(app.get).toHaveBeenCalledWith('/healthz', expect.any(Function));
			expect(app.post).toHaveBeenCalledWith(
				`/${CREDENTIALS_OVERWRITE_ENDPOINT}`,
				rawBodyReader,
				bodyParser,
				expect.any(Function),
			);
			expect(prometheusMetricsService.init).toHaveBeenCalledWith(app);
		});

		it('should mount only health and overwrites endpoints if only those are enabled', async () => {
			const server = mock<http.Server>();
			jest.spyOn(http, 'createServer').mockReturnValue(server);

			server.listen.mockImplementation((...args: unknown[]) => {
				const callback = args.find((arg) => typeof arg === 'function');
				if (callback) callback();
				return server;
			});

			const workerServer = new WorkerServer(
				globalConfig,
				mock(),
				mock(),
				externalHooks,
				instanceSettings,
				prometheusMetricsService,
				mock(),
			);

			await workerServer.init({ health: true, overwrites: false, metrics: true });

			expect(app.get).toHaveBeenCalledWith('/healthz', expect.any(Function));
			expect(app.post).not.toHaveBeenCalled();
			expect(prometheusMetricsService.init).toHaveBeenCalledWith(app);
		});

		it('should throw if no endpoints are enabled', async () => {
			const server = mock<http.Server>();
			jest.spyOn(http, 'createServer').mockReturnValue(server);

			const workerServer = new WorkerServer(
				globalConfig,
				mock(),
				mock(),
				externalHooks,
				instanceSettings,
				prometheusMetricsService,
				mock(),
			);
			await expect(
				workerServer.init({ health: false, overwrites: false, metrics: false }),
			).rejects.toThrowError(AssertionError);
		});

		it('should call `worker.ready` external hook', async () => {
			const server = mock<http.Server>();
			jest.spyOn(http, 'createServer').mockReturnValue(server);

			const workerServer = new WorkerServer(
				globalConfig,
				mock(),
				mock(),
				externalHooks,
				instanceSettings,
				prometheusMetricsService,
				mock(),
			);

			server.listen.mockImplementation((...args: unknown[]) => {
				const callback = args.find((arg) => typeof arg === 'function');
				if (callback) callback();
				return server;
			});

			await workerServer.init({ health: true, overwrites: true, metrics: true });

			expect(externalHooks.run).toHaveBeenCalledWith('worker.ready');
		});
	});
});<|MERGE_RESOLUTION|>--- conflicted
+++ resolved
@@ -71,20 +71,6 @@
 				return server;
 			});
 
-<<<<<<< HEAD
-			expect(
-				() =>
-					new WorkerServer(
-						globalConfig,
-						mock(),
-						mock(),
-						externalHooks,
-						instanceSettings,
-						prometheusMetricsService,
-						mock(),
-					),
-			).toThrowError(PortTakenError);
-=======
 			new WorkerServer(
 				globalConfig,
 				mock(),
@@ -98,7 +84,6 @@
 			expect(procesExitSpy).toHaveBeenCalledWith(1);
 
 			procesExitSpy.mockRestore();
->>>>>>> bb59cc71
 		});
 	});
 
