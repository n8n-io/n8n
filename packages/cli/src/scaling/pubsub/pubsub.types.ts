import type {
	PubSubCommandMap,
	PubSubEventMap,
	PubSubWorkerResponseMap,
} from '@/events/maps/pub-sub.event-map';
import type { Resolve } from '@/utlity.types';

import type { COMMAND_PUBSUB_CHANNEL, WORKER_RESPONSE_PUBSUB_CHANNEL } from '../constants';

export namespace PubSub {
	// ----------------------------------
	//             channels
	// ----------------------------------

	/** Pubsub channel used by scaling mode. */
	export type Channel = typeof COMMAND_PUBSUB_CHANNEL | typeof WORKER_RESPONSE_PUBSUB_CHANNEL;

	/** Handler function for every message received via a pubsub channel. */
	export type HandlerFn = (msg: string) => void;

	// ----------------------------------
	//            commands
	// ----------------------------------

	type _ToCommand<CommandKey extends keyof PubSubCommandMap> = {
		senderId: string;
		targets?: string[];
		command: CommandKey;

		/** Whether the command should be sent to the sender as well. */
		selfSend?: boolean;

		/** Whether the command should be debounced when received. */
		debounce?: boolean;
	} & (PubSubCommandMap[CommandKey] extends never
		? { payload?: never } // some commands carry no payload
		: { payload: PubSubCommandMap[CommandKey] });

	type ToCommand<CommandKey extends keyof PubSubCommandMap> = Resolve<_ToCommand<CommandKey>>;

	namespace Commands {
		export type ReloadLicense = ToCommand<'reload-license'>;
		export type RestartEventBus = ToCommand<'restart-event-bus'>;
		export type ReloadExternalSecretsProviders = ToCommand<'reload-external-secrets-providers'>;
		export type CommunityPackageInstall = ToCommand<'community-package-install'>;
		export type CommunityPackageUpdate = ToCommand<'community-package-update'>;
		export type CommunityPackageUninstall = ToCommand<'community-package-uninstall'>;
		export type GetWorkerId = ToCommand<'get-worker-id'>;
		export type GetWorkerStatus = ToCommand<'get-worker-status'>;
		export type AddWebhooksTriggersAndPollers = ToCommand<'add-webhooks-triggers-and-pollers'>;
		export type RemoveTriggersAndPollers = ToCommand<'remove-triggers-and-pollers'>;
		export type DisplayWorkflowActivation = ToCommand<'display-workflow-activation'>;
		export type DisplayWorkflowDeactivation = ToCommand<'display-workflow-deactivation'>;
		export type DisplayWorkflowActivationError = ToCommand<'display-workflow-activation-error'>;
		export type RelayExecutionLifecycleEvent = ToCommand<'relay-execution-lifecycle-event'>;
		export type ClearTestWebhooks = ToCommand<'clear-test-webhooks'>;
	}

	/** Command sent via the `n8n.commands` pubsub channel. */
	export type Command =
		| Commands.ReloadLicense
		| Commands.RestartEventBus
		| Commands.ReloadExternalSecretsProviders
		| Commands.CommunityPackageInstall
		| Commands.CommunityPackageUpdate
		| Commands.CommunityPackageUninstall
		| Commands.GetWorkerId
		| Commands.GetWorkerStatus
		| Commands.AddWebhooksTriggersAndPollers
		| Commands.RemoveTriggersAndPollers
		| Commands.DisplayWorkflowActivation
		| Commands.DisplayWorkflowDeactivation
		| Commands.DisplayWorkflowActivationError
		| Commands.RelayExecutionLifecycleEvent
		| Commands.ClearTestWebhooks;

	// ----------------------------------
	//         worker responses
	// ----------------------------------

	type _ToWorkerResponse<WorkerResponseKey extends keyof PubSubWorkerResponseMap> = {
		workerId: string;
		targets?: string[];
		response: WorkerResponseKey;
	} & (PubSubWorkerResponseMap[WorkerResponseKey] extends never
		? { payload?: never } // some responses carry no payload
		: { payload: PubSubWorkerResponseMap[WorkerResponseKey] });

	type ToWorkerResponse<WorkerResponseKey extends keyof PubSubWorkerResponseMap> = Resolve<
		_ToWorkerResponse<WorkerResponseKey>
	>;

<<<<<<< HEAD
	namespace WorkerResponses {
		export type GetWorkerStatus = ToWorkerResponse<'response-to-get-worker-status'>;
	}

	/** Response sent via the `n8n.worker-response` pubsub channel. */
	export type WorkerResponse = WorkerResponses.GetWorkerStatus;

	/**
	 * Of all events emitted from pubsub messages, these are the events where the
	 * event handlers are shared by main, worker, and webhook processes.
	 */
	export type CommonEvents = Pick<
		PubSubEventMap,
		| 'reload-license'
		| 'restart-event-bus'
		| 'reload-external-secrets-providers'
		| 'community-package-install'
		| 'community-package-update'
		| 'community-package-uninstall'
	>;

	/** Multi-main events emitted from pubsub messages. */
	export type MultiMainHandlers = Pick<
		PubSubEventMap,
		| 'add-webhooks-triggers-and-pollers'
		| 'remove-triggers-and-pollers'
		| 'display-workflow-activation'
		| 'display-workflow-deactivation'
		| 'display-workflow-activation-error'
		| 'relay-execution-lifecycle-event'
		| 'clear-test-webhooks'
	>;
=======
	/** Response sent via the `n8n.worker-response` pubsub channel. */
	export type WorkerResponse = ToWorkerResponse<'get-worker-status'>;
>>>>>>> c68782c6
}<|MERGE_RESOLUTION|>--- conflicted
+++ resolved
@@ -90,13 +90,8 @@
 		_ToWorkerResponse<WorkerResponseKey>
 	>;
 
-<<<<<<< HEAD
-	namespace WorkerResponses {
-		export type GetWorkerStatus = ToWorkerResponse<'response-to-get-worker-status'>;
-	}
-
 	/** Response sent via the `n8n.worker-response` pubsub channel. */
-	export type WorkerResponse = WorkerResponses.GetWorkerStatus;
+	export type WorkerResponse = ToWorkerResponse<'response-to-get-worker-status'>;
 
 	/**
 	 * Of all events emitted from pubsub messages, these are the events where the
@@ -123,8 +118,4 @@
 		| 'relay-execution-lifecycle-event'
 		| 'clear-test-webhooks'
 	>;
-=======
-	/** Response sent via the `n8n.worker-response` pubsub channel. */
-	export type WorkerResponse = ToWorkerResponse<'get-worker-status'>;
->>>>>>> c68782c6
 }