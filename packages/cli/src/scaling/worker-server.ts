--- conflicted
+++ resolved
@@ -112,40 +112,11 @@
 		}
 	}
 
-<<<<<<< HEAD
-	private async healthcheck(_req: express.Request, res: express.Response) {
-		this.logger.debug('[WorkerServer] Health check started');
-
-		try {
-			await Db.getConnection().query('SELECT 1');
-		} catch (value) {
-			this.logger.error('[WorkerServer] No database connection', { error: ensureError(value) });
-
-			return ResponseHelper.sendErrorResponse(
-				res,
-				new ServiceUnavailableError('No database connection'),
-			);
-		}
-
-		try {
-			await this.scalingService.pingQueue();
-		} catch (value) {
-			this.logger.error('[WorkerServer] No Redis connection', { error: ensureError(value) });
-
-			return ResponseHelper.sendErrorResponse(
-				res,
-				new ServiceUnavailableError('No Redis connection'),
-			);
-		}
-
-		this.logger.debug('[WorkerServer] Health check succeeded');
-=======
 	private async readiness(_req: express.Request, res: express.Response) {
 		const isReady =
 			Db.connectionState.connected &&
 			Db.connectionState.migrated &&
 			this.redisClientService.isConnected();
->>>>>>> 19fb728d
 
 		return isReady
 			? res.status(200).send({ status: 'ok' })
