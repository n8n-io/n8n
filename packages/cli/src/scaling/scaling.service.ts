--- conflicted
+++ resolved
@@ -1,9 +1,5 @@
 import Container, { Service } from 'typedi';
-<<<<<<< HEAD
-import { ApplicationError, BINARY_ENCODING, jsonStringify } from 'n8n-workflow';
-=======
-import { ApplicationError, BINARY_ENCODING, sleep } from 'n8n-workflow';
->>>>>>> e071b73b
+import { ApplicationError, BINARY_ENCODING, sleep, jsonStringify } from 'n8n-workflow';
 import { ActiveExecutions } from '@/ActiveExecutions';
 import config from '@/config';
 import { Logger } from '@/Logger';
@@ -91,11 +87,9 @@
 
 		this.logger.debug('[ScalingService] Queue paused');
 
-<<<<<<< HEAD
 		this.stopQueueRecovery();
 
 		this.logger.debug('[ScalingService] Queue recovery stopped');
-=======
 		let count = 0;
 
 		while (this.getRunningJobsCount() !== 0) {
@@ -107,7 +101,6 @@
 
 			await sleep(500);
 		}
->>>>>>> e071b73b
 	}
 
 	async pingQueue() {
