import { GlobalConfig } from '@n8n/config';
import { Container, Service } from '@n8n/di';
import { ErrorReporter, InstanceSettings, Logger } from 'n8n-core';
import {
	ApplicationError,
	BINARY_ENCODING,
	sleep,
	jsonStringify,
	ensureError,
	ExecutionCancelledError,
} from 'n8n-workflow';
import type { IExecuteResponsePromiseData } from 'n8n-workflow';
<<<<<<< HEAD
import { strict } from 'node:assert';
=======
import assert, { strict } from 'node:assert';
import Container, { Service } from 'typedi';
>>>>>>> 80ea3814

import { ActiveExecutions } from '@/active-executions';
import config from '@/config';
import { HIGHEST_SHUTDOWN_PRIORITY, Time } from '@/constants';
import { ExecutionRepository } from '@/databases/repositories/execution.repository';
import { OnShutdown } from '@/decorators/on-shutdown';
import { MaxStalledCountError } from '@/errors/max-stalled-count.error';
import { EventService } from '@/events/event.service';
import { OrchestrationService } from '@/services/orchestration.service';
import { assertNever } from '@/utils';

import { JOB_TYPE_NAME, QUEUE_NAME } from './constants';
import { JobProcessor } from './job-processor';
import type {
	JobQueue,
	Job,
	JobData,
	JobOptions,
	JobStatus,
	JobId,
	QueueRecoveryContext,
	JobMessage,
	JobFailedMessage,
} from './scaling.types';

@Service()
export class ScalingService {
	private queue: JobQueue;

	constructor(
		private readonly logger: Logger,
		private readonly errorReporter: ErrorReporter,
		private readonly activeExecutions: ActiveExecutions,
		private readonly jobProcessor: JobProcessor,
		private readonly globalConfig: GlobalConfig,
		private readonly executionRepository: ExecutionRepository,
		private readonly instanceSettings: InstanceSettings,
		private readonly orchestrationService: OrchestrationService,
		private readonly eventService: EventService,
	) {
		this.logger = this.logger.scoped('scaling');
	}

	// #region Lifecycle

	async setupQueue() {
		const { default: BullQueue } = await import('bull');
		const { RedisClientService } = await import('@/services/redis-client.service');
		const service = Container.get(RedisClientService);

		const bullPrefix = this.globalConfig.queue.bull.prefix;
		const prefix = service.toValidPrefix(bullPrefix);

		this.queue = new BullQueue(QUEUE_NAME, {
			prefix,
			settings: this.globalConfig.queue.bull.settings,
			createClient: (type) => service.createClient({ type: `${type}(bull)` }),
		});

		this.registerListeners();

		const { isLeader, isMultiMain } = this.instanceSettings;

		if (isLeader) this.scheduleQueueRecovery();

		if (isMultiMain) {
			this.orchestrationService.multiMainSetup
				.on('leader-takeover', () => this.scheduleQueueRecovery())
				.on('leader-stepdown', () => this.stopQueueRecovery());
		}

		this.scheduleQueueMetrics();

		this.logger.debug('Queue setup completed');
	}

	setupWorker(concurrency: number) {
		this.assertWorker();
		this.assertQueue();

		void this.queue.process(JOB_TYPE_NAME, concurrency, async (job: Job) => {
			try {
				await this.jobProcessor.processJob(job);
			} catch (error) {
				await this.reportJobProcessingError(ensureError(error), job);
			}
		});

		this.logger.debug('Worker setup completed');
	}

	private async reportJobProcessingError(error: Error, job: Job) {
		const { executionId } = job.data;

		this.logger.error(`Worker errored while running execution ${executionId} (job ${job.id})`, {
			error,
			executionId,
			jobId: job.id,
		});

		const msg: JobFailedMessage = {
			kind: 'job-failed',
			executionId,
			workerId: this.instanceSettings.hostId,
			errorMsg: error.message,
			errorStack: error.stack ?? '',
		};

		await job.progress(msg);

		this.errorReporter.error(error, { executionId });

		throw error;
	}

	@OnShutdown(HIGHEST_SHUTDOWN_PRIORITY)
	async stop() {
		const { instanceType } = this.instanceSettings;

		if (instanceType === 'main') await this.stopMain();
		else if (instanceType === 'worker') await this.stopWorker();
	}

	private async stopMain() {
		if (this.instanceSettings.isSingleMain) {
			await this.queue.pause(true, true); // no more jobs will be picked up
			this.logger.debug('Queue paused');
		}

		if (this.queueRecoveryContext.timeout) this.stopQueueRecovery();
		if (this.isQueueMetricsEnabled) this.stopQueueMetrics();
	}

	private async stopWorker() {
		let count = 0;

		while (this.getRunningJobsCount() !== 0) {
			if (count++ % 4 === 0) {
				this.logger.info(
					`Waiting for ${this.getRunningJobsCount()} active executions to finish...`,
				);
			}

			await sleep(500);
		}
	}

	async pingQueue() {
		await this.queue.client.ping();
	}

	// #endregion

	// #region Jobs

	async getPendingJobCounts() {
		const { active, waiting } = await this.queue.getJobCounts();

		return { active, waiting };
	}

	/**
	 * Add a job to the queue.
	 *
	 * @param jobData Data of the job to add to the queue.
	 * @param priority Priority of the job, from `1` (highest) to `MAX_SAFE_INTEGER` (lowest).
	 */
	async addJob(jobData: JobData, { priority }: { priority: number }) {
		strict(priority > 0 && priority <= Number.MAX_SAFE_INTEGER);

		const jobOptions: JobOptions = {
			priority,
			removeOnComplete: true,
			removeOnFail: true,
		};

		const job = await this.queue.add(JOB_TYPE_NAME, jobData, jobOptions);

		const { executionId } = jobData;
		const jobId = job.id;

		this.logger.info(`Enqueued execution ${executionId} (job ${jobId})`, { executionId, jobId });

		return job;
	}

	async getJob(jobId: JobId) {
		return await this.queue.getJob(jobId);
	}

	async findJobsByStatus(statuses: JobStatus[]) {
		const jobs = await this.queue.getJobs(statuses);

		return jobs.filter((job) => job !== null);
	}

	async stopJob(job: Job) {
		const props = { jobId: job.id, executionId: job.data.executionId };

		try {
			if (await job.isActive()) {
				await job.progress({ kind: 'abort-job' }); // being processed by worker
				await job.discard(); // prevent retries
				await job.moveToFailed(new ExecutionCancelledError(job.data.executionId), true); // remove from queue
				return true;
			}

			await job.remove(); // not yet picked up, or waiting for next pickup (stalled)
			this.logger.debug('Stopped inactive job', props);
			return true;
		} catch (error: unknown) {
			assert(error instanceof Error);
			this.logger.error('Failed to stop job', {
				...props,
				error: {
					message: error.message,
					name: error.name,
					stack: error.stack,
				},
			});
			return false;
		}
	}

	getRunningJobsCount() {
		return this.jobProcessor.getRunningJobIds().length;
	}

	// #endregion

	// #region Listeners

	private registerListeners() {
		const { instanceType } = this.instanceSettings;
		if (instanceType === 'main' || instanceType === 'webhook') {
			this.registerMainOrWebhookListeners();
		} else if (instanceType === 'worker') {
			this.registerWorkerListeners();
		}
	}

	/**
	 * Register listeners on a `worker` process for Bull queue events.
	 */
	private registerWorkerListeners() {
		this.queue.on('global:progress', (jobId: JobId, msg: unknown) => {
			if (!this.isJobMessage(msg)) return;

			if (msg.kind === 'abort-job') this.jobProcessor.stopJob(jobId);
		});

		this.queue.on('error', (error: Error) => {
			if ('code' in error && error.code === 'ECONNREFUSED') return; // handled by RedisClientService.retryStrategy

			if (error.message.includes('job stalled more than maxStalledCount')) {
				throw new MaxStalledCountError(error);
			}

			/**
			 * Non-recoverable error on worker start with Redis unavailable.
			 * Even if Redis recovers, worker will remain unable to process jobs.
			 */
			if (error.message.includes('Error initializing Lua scripts')) {
				this.logger.error('Fatal error initializing worker', { error });
				this.logger.error('Exiting process...');
				process.exit(1);
			}

			this.logger.error('Queue errored', { error });

			throw error;
		});
	}

	/**
	 * Register listeners on a `main` or `webhook` process for Bull queue events.
	 */
	private registerMainOrWebhookListeners() {
		this.queue.on('error', (error: Error) => {
			if ('code' in error && error.code === 'ECONNREFUSED') return; // handled by RedisClientService.retryStrategy

			this.logger.error('Queue errored', { error });

			throw error;
		});

		this.queue.on('global:progress', (jobId: JobId, msg: unknown) => {
			if (!this.isJobMessage(msg)) return;

			// completion and failure are reported via `global:progress` to convey more details
			// than natively provided by Bull in `global:completed` and `global:failed` events

			switch (msg.kind) {
				case 'respond-to-webhook':
					const decodedResponse = this.decodeWebhookResponse(msg.response);
					this.activeExecutions.resolveResponsePromise(msg.executionId, decodedResponse);
					break;
				case 'job-finished':
					this.logger.info(`Execution ${msg.executionId} (job ${jobId}) finished successfully`, {
						workerId: msg.workerId,
						executionId: msg.executionId,
						jobId,
					});
					break;
				case 'job-failed':
					this.logger.error(
						[
							`Execution ${msg.executionId} (job ${jobId}) failed`,
							msg.errorStack ? `\n${msg.errorStack}\n` : '',
						].join(''),
						{
							workerId: msg.workerId,
							errorMsg: msg.errorMsg,
							executionId: msg.executionId,
							jobId,
						},
					);
					break;
				case 'abort-job':
					break; // only for worker
				default:
					assertNever(msg);
			}
		});

		if (this.isQueueMetricsEnabled) {
			this.queue.on('global:completed', () => this.jobCounters.completed++);
			this.queue.on('global:failed', () => this.jobCounters.failed++);
		}
	}

	/** Whether the argument is a message sent via Bull's internal pubsub setup. */
	private isJobMessage(candidate: unknown): candidate is JobMessage {
		return typeof candidate === 'object' && candidate !== null && 'kind' in candidate;
	}

	// #endregion

	private decodeWebhookResponse(
		response: IExecuteResponsePromiseData,
	): IExecuteResponsePromiseData {
		if (
			typeof response === 'object' &&
			typeof response.body === 'object' &&
			response.body !== null &&
			'__@N8nEncodedBuffer@__' in response.body &&
			typeof response.body['__@N8nEncodedBuffer@__'] === 'string'
		) {
			response.body = Buffer.from(response.body['__@N8nEncodedBuffer@__'], BINARY_ENCODING);
		}

		return response;
	}

	private assertQueue() {
		if (this.queue) return;

		throw new ApplicationError('This method must be called after `setupQueue`');
	}

	private assertWorker() {
		if (this.instanceSettings.instanceType === 'worker') return;

		throw new ApplicationError('This method must be called on a `worker` instance');
	}

	// #region Queue metrics

	/** Counters for completed and failed jobs, reset on each interval tick. */
	private readonly jobCounters = { completed: 0, failed: 0 };

	/** Interval for collecting queue metrics to expose via Prometheus. */
	private queueMetricsInterval: NodeJS.Timer | undefined;

	get isQueueMetricsEnabled() {
		return (
			this.globalConfig.endpoints.metrics.includeQueueMetrics &&
			this.instanceSettings.instanceType === 'main' &&
			this.instanceSettings.isSingleMain
		);
	}

	/** Set up an interval to collect queue metrics and emit them in an event. */
	private scheduleQueueMetrics() {
		if (!this.isQueueMetricsEnabled || this.queueMetricsInterval) return;

		this.queueMetricsInterval = setInterval(async () => {
			const pendingJobCounts = await this.getPendingJobCounts();

			this.eventService.emit('job-counts-updated', {
				...pendingJobCounts, // active, waiting
				...this.jobCounters, // completed, failed
			});

			this.jobCounters.completed = 0;
			this.jobCounters.failed = 0;
		}, this.globalConfig.endpoints.metrics.queueMetricsInterval * Time.seconds.toMilliseconds);
	}

	/** Stop collecting queue metrics. */
	private stopQueueMetrics() {
		if (this.queueMetricsInterval) {
			clearInterval(this.queueMetricsInterval);
			this.queueMetricsInterval = undefined;

			this.logger.debug('Queue metrics collection stopped');
		}
	}

	// #endregion

	// #region Queue recovery

	private readonly queueRecoveryContext: QueueRecoveryContext = {
		batchSize: config.getEnv('executions.queueRecovery.batchSize'),
		waitMs: config.getEnv('executions.queueRecovery.interval') * 60 * 1000,
	};

	private scheduleQueueRecovery(waitMs = this.queueRecoveryContext.waitMs) {
		this.queueRecoveryContext.timeout = setTimeout(async () => {
			try {
				const nextWaitMs = await this.recoverFromQueue();
				this.scheduleQueueRecovery(nextWaitMs);
			} catch (error) {
				this.logger.error('Failed to recover dangling executions from queue', {
					msg: this.toErrorMsg(error),
				});
				this.logger.error('Retrying...');

				this.scheduleQueueRecovery();
			}
		}, waitMs);

		const wait = [this.queueRecoveryContext.waitMs / Time.minutes.toMilliseconds, 'min'].join(' ');

		this.logger.debug(`Scheduled queue recovery check for next ${wait}`);
	}

	private stopQueueRecovery() {
		clearTimeout(this.queueRecoveryContext.timeout);

		this.logger.debug('Queue recovery stopped');
	}

	/**
	 * Mark in-progress executions as `crashed` if stored in DB as `new` or `running`
	 * but absent from the queue. Return time until next recovery cycle.
	 */
	private async recoverFromQueue() {
		const { waitMs, batchSize } = this.queueRecoveryContext;

		const storedIds = await this.executionRepository.getInProgressExecutionIds(batchSize);

		if (storedIds.length === 0) {
			this.logger.debug('Completed queue recovery check, no dangling executions');
			return waitMs;
		}

		const runningJobs = await this.findJobsByStatus(['active', 'waiting']);

		const queuedIds = new Set(runningJobs.map((job) => job.data.executionId));

		if (queuedIds.size === 0) {
			this.logger.debug('Completed queue recovery check, no dangling executions');
			return waitMs;
		}

		const danglingIds = storedIds.filter((id) => !queuedIds.has(id));

		if (danglingIds.length === 0) {
			this.logger.debug('Completed queue recovery check, no dangling executions');
			return waitMs;
		}

		await this.executionRepository.markAsCrashed(danglingIds);

		this.logger.info('Completed queue recovery check, recovered dangling executions', {
			danglingIds,
		});

		// if this cycle used up the whole batch size, it is possible for there to be
		// dangling executions outside this check, so speed up next cycle

		return storedIds.length >= this.queueRecoveryContext.batchSize ? waitMs / 2 : waitMs;
	}

	private toErrorMsg(error: unknown) {
		return error instanceof Error
			? error.message
			: jsonStringify(error, { replaceCircularRefs: true });
	}

	// #endregion
}<|MERGE_RESOLUTION|>--- conflicted
+++ resolved
@@ -10,12 +10,7 @@
 	ExecutionCancelledError,
 } from 'n8n-workflow';
 import type { IExecuteResponsePromiseData } from 'n8n-workflow';
-<<<<<<< HEAD
-import { strict } from 'node:assert';
-=======
 import assert, { strict } from 'node:assert';
-import Container, { Service } from 'typedi';
->>>>>>> 80ea3814
 
 import { ActiveExecutions } from '@/active-executions';
 import config from '@/config';
