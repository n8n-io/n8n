import Container, { Service } from 'typedi';
import { ApplicationError, BINARY_ENCODING, sleep, jsonStringify } from 'n8n-workflow';
import { ActiveExecutions } from '@/active-executions';
import config from '@/config';
import { Logger } from '@/logger';
import { MaxStalledCountError } from '@/errors/max-stalled-count.error';
import { HIGHEST_SHUTDOWN_PRIORITY, Time } from '@/constants';
import { OnShutdown } from '@/decorators/on-shutdown';
import { JOB_TYPE_NAME, QUEUE_NAME } from './constants';
import { JobProcessor } from './job-processor';
import type {
	JobQueue,
	Job,
	JobData,
	JobOptions,
	JobStatus,
	JobId,
	QueueRecoveryContext,
	PubSubMessage,
} from './scaling.types';
import type { IExecuteResponsePromiseData } from 'n8n-workflow';
import { GlobalConfig } from '@n8n/config';
import { ExecutionRepository } from '@/databases/repositories/execution.repository';
import { InstanceSettings } from 'n8n-core';
import { OrchestrationService } from '@/services/orchestration.service';
import { EventService } from '@/events/event.service';

@Service()
export class ScalingService {
	private queue: JobQueue;

	private readonly instanceType = config.getEnv('generic.instanceType');

	constructor(
		private readonly logger: Logger,
		private readonly activeExecutions: ActiveExecutions,
		private readonly jobProcessor: JobProcessor,
		private readonly globalConfig: GlobalConfig,
		private readonly executionRepository: ExecutionRepository,
		private readonly instanceSettings: InstanceSettings,
		private readonly orchestrationService: OrchestrationService,
		private readonly eventService: EventService,
	) {}

	// #region Lifecycle

	async setupQueue() {
		const { default: BullQueue } = await import('bull');
		const { RedisClientService } = await import('@/services/redis/redis-client.service');
		const service = Container.get(RedisClientService);

		const bullPrefix = this.globalConfig.queue.bull.prefix;
		const prefix = service.toValidPrefix(bullPrefix);

		this.queue = new BullQueue(QUEUE_NAME, {
			prefix,
			settings: this.globalConfig.queue.bull.settings,
			createClient: (type) => service.createClient({ type: `${type}(bull)` }),
		});

		this.registerListeners();

		if (this.instanceSettings.isLeader) this.scheduleQueueRecovery();

		if (this.orchestrationService.isMultiMainSetupEnabled) {
			this.orchestrationService.multiMainSetup
				.on('leader-takeover', () => this.scheduleQueueRecovery())
				.on('leader-stepdown', () => this.stopQueueRecovery());
		}

		this.scheduleQueueMetrics();

		this.logger.debug('[ScalingService] Queue setup completed');
	}

	setupWorker(concurrency: number) {
		this.assertWorker();
		this.assertQueue();

		void this.queue.process(
			JOB_TYPE_NAME,
			concurrency,
			async (job: Job) => await this.jobProcessor.processJob(job),
		);

		this.logger.debug('[ScalingService] Worker setup completed');
	}

	@OnShutdown(HIGHEST_SHUTDOWN_PRIORITY)
	async stop() {
		await this.queue.pause(true, true);

		this.logger.debug('[ScalingService] Queue paused');

		this.stopQueueRecovery();
		this.stopQueueMetrics();

		this.logger.debug('[ScalingService] Queue recovery and metrics stopped');

		let count = 0;

		while (this.getRunningJobsCount() !== 0) {
			if (count++ % 4 === 0) {
				this.logger.info(
					`Waiting for ${this.getRunningJobsCount()} active executions to finish...`,
				);
			}

			await sleep(500);
		}
	}

	async pingQueue() {
		await this.queue.client.ping();
	}

	// #endregion

	// #region Jobs

	async getPendingJobCounts() {
		const { active, waiting } = await this.queue.getJobCounts();

		return { active, waiting };
	}

	async addJob(jobData: JobData, jobOptions: JobOptions) {
		const { executionId } = jobData;

		const job = await this.queue.add(JOB_TYPE_NAME, jobData, jobOptions);

		this.logger.info(`[ScalingService] Added job ${job.id} (execution ${executionId})`);

		return job;
	}

	async getJob(jobId: JobId) {
		return await this.queue.getJob(jobId);
	}

	async findJobsByStatus(statuses: JobStatus[]) {
		const jobs = await this.queue.getJobs(statuses);

		return jobs.filter((job) => job !== null);
	}

	async stopJob(job: Job) {
		const props = { jobId: job.id, executionId: job.data.executionId };

		try {
			if (await job.isActive()) {
				await job.progress({ kind: 'abort-job' }); // being processed by worker
				this.logger.debug('[ScalingService] Stopped active job', props);
				return true;
			}

			await job.remove(); // not yet picked up, or waiting for next pickup (stalled)
			this.logger.debug('[ScalingService] Stopped inactive job', props);
			return true;
		} catch (error: unknown) {
			await job.progress({ kind: 'abort-job' });
			this.logger.error('[ScalingService] Failed to stop job', { ...props, error });
			return false;
		}
	}

	getRunningJobsCount() {
		return this.jobProcessor.getRunningJobIds().length;
	}

	// #endregion

	// #region Listeners

	private registerListeners() {
<<<<<<< HEAD
		if (this.isQueueMetricsEnabled) {
			this.queue.on('global:completed', () => this.jobCounters.completed++);
			this.queue.on('global:failed', () => this.jobCounters.failed++);
		}

		this.queue.on('global:progress', (_jobId: JobId, msg: JobMessage) => {
			if (msg.kind === 'respond-to-webhook') {
				const { executionId, response } = msg;
				this.activeExecutions.resolveResponsePromise(
					executionId,
					this.decodeWebhookResponse(response),
				);
			}
		});

		this.queue.on('global:progress', (jobId: JobId, msg: JobMessage) => {
			if (msg.kind === 'abort-job') {
				this.jobProcessor.stopJob(jobId);
			}
		});

=======
>>>>>>> f7128122
		let latestAttemptTs = 0;
		let cumulativeTimeoutMs = 0;

		const MAX_TIMEOUT_MS = this.globalConfig.queue.bull.redis.timeoutThreshold;
		const RESET_LENGTH_MS = 30_000;

		this.queue.on('error', (error: Error) => {
			this.logger.error('[ScalingService] Queue errored', { error });

			/**
			 * On Redis connection failure, try to reconnect. On every failed attempt,
			 * increment a cumulative timeout - if this exceeds a limit, exit the
			 * process. Reset the cumulative timeout if >30s between retries.
			 */
			if (error.message.includes('ECONNREFUSED')) {
				const nowTs = Date.now();
				if (nowTs - latestAttemptTs > RESET_LENGTH_MS) {
					latestAttemptTs = nowTs;
					cumulativeTimeoutMs = 0;
				} else {
					cumulativeTimeoutMs += nowTs - latestAttemptTs;
					latestAttemptTs = nowTs;
					if (cumulativeTimeoutMs > MAX_TIMEOUT_MS) {
						this.logger.error('[ScalingService] Redis unavailable after max timeout');
						this.logger.error('[ScalingService] Exiting process...');
						process.exit(1);
					}
				}

				this.logger.warn('[ScalingService] Redis unavailable - retrying to connect...');
				return;
			}

			throw error;
		});

		if (this.instanceType === 'main') {
			this.registerMainListeners();
		} else if (this.instanceType === 'worker') {
			this.registerWorkerListeners();
		}
	}

	/**
	 * Register listeners on a `worker` process for Bull queue events.
	 */
	private registerWorkerListeners() {
		this.queue.on('global:progress', (jobId: JobId, msg: unknown) => {
			if (!this.isPubSubMessage(msg)) return;

			if (msg.kind === 'abort-job') this.jobProcessor.stopJob(jobId);
		});

		this.queue.on('error', (error: Error) => {
			if (error.message.includes('job stalled more than maxStalledCount')) {
				throw new MaxStalledCountError(error);
			}

			/**
			 * Non-recoverable error on worker start with Redis unavailable.
			 * Even if Redis recovers, worker will remain unable to process jobs.
			 */
			if (error.message.includes('Error initializing Lua scripts')) {
				this.logger.error('[ScalingService] Fatal error initializing worker', { error });
				this.logger.error('[ScalingService] Exiting process...');
				process.exit(1);
			}

			throw error;
		});
	}

	/**
	 * Register listeners on a `main` process for Bull queue events.
	 */
	private registerMainListeners() {
		this.queue.on('global:progress', (_jobId: JobId, msg: unknown) => {
			if (!this.isPubSubMessage(msg)) return;

			if (msg.kind === 'respond-to-webhook') {
				const decodedResponse = this.decodeWebhookResponse(msg.response);
				this.activeExecutions.resolveResponsePromise(msg.executionId, decodedResponse);
			}
		});
	}

	private isPubSubMessage(candidate: unknown): candidate is PubSubMessage {
		return typeof candidate === 'object' && candidate !== null && 'kind' in candidate;
	}

	// #endregion

	private decodeWebhookResponse(
		response: IExecuteResponsePromiseData,
	): IExecuteResponsePromiseData {
		if (
			typeof response === 'object' &&
			typeof response.body === 'object' &&
			response.body !== null &&
			'__@N8nEncodedBuffer@__' in response.body &&
			typeof response.body['__@N8nEncodedBuffer@__'] === 'string'
		) {
			response.body = Buffer.from(response.body['__@N8nEncodedBuffer@__'], BINARY_ENCODING);
		}

		return response;
	}

	private assertQueue() {
		if (this.queue) return;

		throw new ApplicationError('This method must be called after `setupQueue`');
	}

	private assertWorker() {
		if (this.instanceType === 'worker') return;

		throw new ApplicationError('This method must be called on a `worker` instance');
	}

	// #region Queue metrics

	/** Counters for completed and failed jobs, reset on each interval tick. */
	private readonly jobCounters = { completed: 0, failed: 0 };

	/** Interval for collecting queue metrics to expose via Prometheus. */
	private queueMetricsInterval: NodeJS.Timer | undefined;

	get isQueueMetricsEnabled() {
		return (
			this.globalConfig.endpoints.metrics.includeQueueMetrics &&
			this.instanceType === 'main' &&
			!this.orchestrationService.isMultiMainSetupEnabled
		);
	}

	/** Set up an interval to collect queue metrics and emit them in an event. */
	private scheduleQueueMetrics() {
		if (this.queueMetricsInterval) return;

		this.queueMetricsInterval = setInterval(async () => {
			const pendingJobCounts = await this.getPendingJobCounts();

			this.eventService.emit('job-counts-updated', {
				...pendingJobCounts, // active, waiting
				...this.jobCounters, // completed, failed
			});

			this.jobCounters.completed = 0;
			this.jobCounters.failed = 0;
		}, this.globalConfig.endpoints.metrics.queueMetricsInterval * Time.seconds.toMilliseconds);
	}

	/** Stop collecting queue metrics. */
	private stopQueueMetrics() {
		clearInterval(this.queueMetricsInterval);
		this.queueMetricsInterval = undefined;
	}

	// #endregion

	// #region Queue recovery

	private readonly queueRecoveryContext: QueueRecoveryContext = {
		batchSize: config.getEnv('executions.queueRecovery.batchSize'),
		waitMs: config.getEnv('executions.queueRecovery.interval') * 60 * 1000,
	};

	private scheduleQueueRecovery(waitMs = this.queueRecoveryContext.waitMs) {
		this.queueRecoveryContext.timeout = setTimeout(async () => {
			try {
				const nextWaitMs = await this.recoverFromQueue();
				this.scheduleQueueRecovery(nextWaitMs);
			} catch (error) {
				this.logger.error('[ScalingService] Failed to recover dangling executions from queue', {
					msg: this.toErrorMsg(error),
				});
				this.logger.error('[ScalingService] Retrying...');

				this.scheduleQueueRecovery();
			}
		}, waitMs);

		const wait = [this.queueRecoveryContext.waitMs / Time.minutes.toMilliseconds, 'min'].join(' ');

		this.logger.debug(`[ScalingService] Scheduled queue recovery check for next ${wait}`);
	}

	private stopQueueRecovery() {
		clearTimeout(this.queueRecoveryContext.timeout);
	}

	/**
	 * Mark in-progress executions as `crashed` if stored in DB as `new` or `running`
	 * but absent from the queue. Return time until next recovery cycle.
	 */
	private async recoverFromQueue() {
		const { waitMs, batchSize } = this.queueRecoveryContext;

		const storedIds = await this.executionRepository.getInProgressExecutionIds(batchSize);

		if (storedIds.length === 0) {
			this.logger.debug('[ScalingService] Completed queue recovery check, no dangling executions');
			return waitMs;
		}

		const runningJobs = await this.findJobsByStatus(['active', 'waiting']);

		const queuedIds = new Set(runningJobs.map((job) => job.data.executionId));

		if (queuedIds.size === 0) {
			this.logger.debug('[ScalingService] Completed queue recovery check, no dangling executions');
			return waitMs;
		}

		const danglingIds = storedIds.filter((id) => !queuedIds.has(id));

		if (danglingIds.length === 0) {
			this.logger.debug('[ScalingService] Completed queue recovery check, no dangling executions');
			return waitMs;
		}

		await this.executionRepository.markAsCrashed(danglingIds);

		this.logger.info(
			'[ScalingService] Completed queue recovery check, recovered dangling executions',
			{ danglingIds },
		);

		// if this cycle used up the whole batch size, it is possible for there to be
		// dangling executions outside this check, so speed up next cycle

		return storedIds.length >= this.queueRecoveryContext.batchSize ? waitMs / 2 : waitMs;
	}

	private toErrorMsg(error: unknown) {
		return error instanceof Error
			? error.message
			: jsonStringify(error, { replaceCircularRefs: true });
	}

	// #endregion
}<|MERGE_RESOLUTION|>--- conflicted
+++ resolved
@@ -173,30 +173,6 @@
 	// #region Listeners
 
 	private registerListeners() {
-<<<<<<< HEAD
-		if (this.isQueueMetricsEnabled) {
-			this.queue.on('global:completed', () => this.jobCounters.completed++);
-			this.queue.on('global:failed', () => this.jobCounters.failed++);
-		}
-
-		this.queue.on('global:progress', (_jobId: JobId, msg: JobMessage) => {
-			if (msg.kind === 'respond-to-webhook') {
-				const { executionId, response } = msg;
-				this.activeExecutions.resolveResponsePromise(
-					executionId,
-					this.decodeWebhookResponse(response),
-				);
-			}
-		});
-
-		this.queue.on('global:progress', (jobId: JobId, msg: JobMessage) => {
-			if (msg.kind === 'abort-job') {
-				this.jobProcessor.stopJob(jobId);
-			}
-		});
-
-=======
->>>>>>> f7128122
 		let latestAttemptTs = 0;
 		let cumulativeTimeoutMs = 0;
 
@@ -281,6 +257,11 @@
 				this.activeExecutions.resolveResponsePromise(msg.executionId, decodedResponse);
 			}
 		});
+
+		if (this.isQueueMetricsEnabled) {
+			this.queue.on('global:completed', () => this.jobCounters.completed++);
+			this.queue.on('global:failed', () => this.jobCounters.failed++);
+		}
 	}
 
 	private isPubSubMessage(candidate: unknown): candidate is PubSubMessage {
