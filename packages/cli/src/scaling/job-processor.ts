import type { RunningJobSummary } from '@n8n/api-types';
import { Logger } from '@n8n/backend-common';
import { ExecutionsConfig } from '@n8n/config';
import { ExecutionRepository, WorkflowRepository } from '@n8n/db';
import { Service } from '@n8n/di';
import { WorkflowHasIssuesError, InstanceSettings, WorkflowExecute } from 'n8n-core';
import type {
	ExecutionStatus,
	IExecuteResponsePromiseData,
	IRun,
	IWorkflowExecutionDataProcess,
	StructuredChunk,
} from 'n8n-workflow';
import { BINARY_ENCODING, Workflow, UnexpectedError, createRunExecutionData } from 'n8n-workflow';
import type PCancelable from 'p-cancelable';

import type {
	Job,
	JobFinishedMessage,
	JobId,
	JobResult,
	RespondToWebhookMessage,
	RunningJob,
	SendChunkMessage,
} from './scaling.types';

import { EventService } from '@/events/event.service';
import { getLifecycleHooksForScalingWorker } from '@/execution-lifecycle/execution-lifecycle-hooks';
import { getWorkflowActiveStatusFromWorkflowData } from '@/executions/execution.utils';
import { ManualExecutionService } from '@/manual-execution.service';
import { NodeTypes } from '@/node-types';
import * as WorkflowExecuteAdditionalData from '@/workflow-execute-additional-data';

/**
 * Responsible for processing jobs from the queue, i.e. running enqueued executions.
 */
@Service()
export class JobProcessor {
	private readonly runningJobs: Record<JobId, RunningJob> = {};

	constructor(
		private readonly logger: Logger,
		private readonly executionRepository: ExecutionRepository,
		private readonly workflowRepository: WorkflowRepository,
		private readonly nodeTypes: NodeTypes,
		private readonly instanceSettings: InstanceSettings,
		private readonly manualExecutionService: ManualExecutionService,
		private readonly executionsConfig: ExecutionsConfig,
		private readonly eventService: EventService,
	) {
		this.logger = this.logger.scoped('scaling');
	}

	async processJob(job: Job): Promise<JobResult> {
		const { executionId, loadStaticData } = job.data;

		const execution = await this.executionRepository.findSingleExecution(executionId, {
			includeData: true,
			unflattenData: true,
		});

		if (!execution) {
			throw new UnexpectedError(
				`Worker failed to find data for execution ${executionId} (job ${job.id})`,
			);
		}

		/**
		 * Bull's implicit retry mechanism and n8n's execution recovery mechanism may
		 * cause a crashed execution to be enqueued. We refrain from processing it,
		 * until we have reworked both mechanisms to prevent this scenario.
		 */
		if (execution.status === 'crashed') return { success: false };

		const workflowId = execution.workflowData.id;

		this.logger.info(`Worker started execution ${executionId} (job ${job.id})`, {
			executionId,
			workflowId,
			jobId: job.id,
		});

		const startedAt = await this.executionRepository.setRunning(executionId);

		let { staticData } = execution.workflowData;

		if (loadStaticData) {
			const workflowData = await this.workflowRepository.findOne({
				select: ['id', 'staticData'],
				where: { id: workflowId },
			});

			if (workflowData === null) {
				throw new UnexpectedError(
					`Worker failed to find workflow ${workflowId} to run execution ${executionId} (job ${job.id})`,
				);
			}

			staticData = workflowData.staticData;
		}

		const workflowSettings = execution.workflowData.settings ?? {};

		let workflowTimeout = workflowSettings.executionTimeout ?? this.executionsConfig.timeout;

		let executionTimeoutTimestamp: number | undefined;

		if (workflowTimeout > 0) {
			workflowTimeout = Math.min(workflowTimeout, this.executionsConfig.maxTimeout);
			executionTimeoutTimestamp = Date.now() + workflowTimeout * 1000;
		}

		const workflow = new Workflow({
			id: workflowId,
			name: execution.workflowData.name,
			nodes: execution.workflowData.nodes,
			connections: execution.workflowData.connections,
<<<<<<< HEAD
			// still using active, because old executions do not have "activeVersionId"
			active: execution.workflowData.active,
=======
			active: getWorkflowActiveStatusFromWorkflowData(execution.workflowData),
>>>>>>> 7603f919
			nodeTypes: this.nodeTypes,
			staticData,
			settings: execution.workflowData.settings,
		});

		const additionalData = await WorkflowExecuteAdditionalData.getBase({
			workflowId,
			executionTimeoutTimestamp,
		});
		additionalData.streamingEnabled = job.data.streamingEnabled;

		const { pushRef } = job.data;

		const lifecycleHooks = getLifecycleHooksForScalingWorker(
			{
				executionMode: execution.mode,
				workflowData: execution.workflowData,
				retryOf: execution.retryOf,
				pushRef,
			},
			executionId,
		);
		additionalData.hooks = lifecycleHooks;

		if (pushRef) {
			// eslint-disable-next-line @typescript-eslint/no-unsafe-assignment
			additionalData.sendDataToUI = WorkflowExecuteAdditionalData.sendDataToUI.bind({ pushRef });
		}

		lifecycleHooks.addHandler('sendResponse', async (response): Promise<void> => {
			const msg: RespondToWebhookMessage = {
				kind: 'respond-to-webhook',
				executionId,
				response: this.encodeWebhookResponse(response),
				workerId: this.instanceSettings.hostId,
			};

			await job.progress(msg);
		});

		lifecycleHooks.addHandler('sendChunk', async (chunk: StructuredChunk): Promise<void> => {
			const msg: SendChunkMessage = {
				kind: 'send-chunk',
				executionId,
				chunkText: chunk,
				workerId: this.instanceSettings.hostId,
			};

			await job.progress(msg);
		});

		additionalData.executionId = executionId;

		additionalData.setExecutionStatus = (status: ExecutionStatus) => {
			// Can't set the status directly in the queued worker, but it will happen in InternalHook.onWorkflowPostExecute
			this.logger.debug(
				`Queued worker execution status for execution ${executionId} (job ${job.id}) is "${status}"`,
				{
					executionId,
					workflowId,
					jobId: job.id,
				},
			);
		};

		let workflowExecute: WorkflowExecute;
		let workflowRun: PCancelable<IRun>;

		const { startData, resultData, manualData } = execution.data;

		if (execution.data?.executionData) {
			workflowExecute = new WorkflowExecute(additionalData, execution.mode, execution.data);
			workflowRun = workflowExecute.processRunExecutionData(workflow);
		} else {
			const data: IWorkflowExecutionDataProcess = {
				executionMode: execution.mode,
				workflowData: execution.workflowData,
				destinationNode: startData?.destinationNode,
				startNodes: startData?.startNodes,
				runData: resultData.runData,
				pinData: resultData.pinData,
				dirtyNodeNames: manualData?.dirtyNodeNames,
				triggerToStartFrom: manualData?.triggerToStartFrom,
				userId: manualData?.userId,
			};

			try {
				workflowRun = this.manualExecutionService.runManually(
					data,
					workflow,
					additionalData,
					executionId,
					resultData.pinData,
				);
			} catch (error) {
				if (error instanceof WorkflowHasIssuesError) {
					// execution did not even start, but we call `workflowExecuteAfter` to notify main

					const now = new Date();
					const runData: IRun = {
						mode: 'manual',
						status: 'error',
						finished: false,
						startedAt: now,
						stoppedAt: now,
						data: createRunExecutionData({ resultData: { error, runData: {} } }),
					};

					await lifecycleHooks.runHook('workflowExecuteAfter', [runData]);
					return { success: false };
				}
				throw error;
			}
		}

		const runningJob: RunningJob = {
			run: workflowRun,
			executionId,
			workflowId: execution.workflowId,
			workflowName: execution.workflowData.name,
			mode: execution.mode,
			startedAt,
			retryOf: execution.retryOf ?? undefined,
			status: execution.status,
		};

		this.runningJobs[job.id] = runningJob;

		await workflowRun;

		delete this.runningJobs[job.id];

		const hasErrors = await this.executionHasErrors(executionId);
		this.logger.info(`Worker finished execution ${executionId} (job ${job.id})`, {
			executionId,
			workflowId,
			jobId: job.id,
			success: !hasErrors,
		});

		const msg: JobFinishedMessage = {
			kind: 'job-finished',
			executionId,
			workerId: this.instanceSettings.hostId,
			success: !hasErrors,
		};

		await job.progress(msg);

		/**
		 * @important Do NOT call `workflowExecuteAfter` hook here.
		 * It is being called from processSuccessExecution() already.
		 */

		return { success: true };
	}

	private async executionHasErrors(executionId: string): Promise<boolean> {
		const execution = await this.executionRepository.findSingleExecution(executionId, {
			includeData: true,
			unflattenData: true,
		});

		return execution?.status === 'error' || execution?.data?.resultData?.error !== undefined;
	}

	stopJob(jobId: JobId) {
		const runningJob = this.runningJobs[jobId];
		if (!runningJob) return;

		const executionId = runningJob.executionId;
		this.eventService.emit('execution-cancelled', { executionId });

		runningJob.run.cancel();
		delete this.runningJobs[jobId];
	}

	getRunningJobIds(): JobId[] {
		return Object.keys(this.runningJobs);
	}

	getRunningJobsSummary(): RunningJobSummary[] {
		return Object.values(this.runningJobs).map(({ run, ...summary }) => summary);
	}

	private encodeWebhookResponse(
		response: IExecuteResponsePromiseData,
	): IExecuteResponsePromiseData {
		if (typeof response === 'object' && Buffer.isBuffer(response.body)) {
			response.body = {
				'__@N8nEncodedBuffer@__': response.body.toString(BINARY_ENCODING),
			};
		}

		return response;
	}
}<|MERGE_RESOLUTION|>--- conflicted
+++ resolved
@@ -115,12 +115,7 @@
 			name: execution.workflowData.name,
 			nodes: execution.workflowData.nodes,
 			connections: execution.workflowData.connections,
-<<<<<<< HEAD
-			// still using active, because old executions do not have "activeVersionId"
-			active: execution.workflowData.active,
-=======
 			active: getWorkflowActiveStatusFromWorkflowData(execution.workflowData),
->>>>>>> 7603f919
 			nodeTypes: this.nodeTypes,
 			staticData,
 			settings: execution.workflowData.settings,
