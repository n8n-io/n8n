import type { RunningJobSummary } from '@n8n/api-types';
<<<<<<< HEAD
import { InstanceSettings, WorkflowExecute, ErrorReporter } from 'n8n-core';
import type {
	ExecutionStatus,
	IExecuteResponsePromiseData,
	IRun,
	IWorkflowExecutionDataProcess,
} from 'n8n-workflow';
=======
import { ErrorReporter, InstanceSettings, WorkflowExecute, Logger } from 'n8n-core';
import type { ExecutionStatus, IExecuteResponsePromiseData, IRun } from 'n8n-workflow';
>>>>>>> 0860fbe9
import { BINARY_ENCODING, ApplicationError, Workflow } from 'n8n-workflow';
import type PCancelable from 'p-cancelable';
import { Service } from 'typedi';

import config from '@/config';
import { ExecutionRepository } from '@/databases/repositories/execution.repository';
import { WorkflowRepository } from '@/databases/repositories/workflow.repository';
<<<<<<< HEAD
import { Logger } from '@/logging/logger.service';
import { ManualExecutionService } from '@/manual-execution.service';
=======
>>>>>>> 0860fbe9
import { NodeTypes } from '@/node-types';
import * as WorkflowExecuteAdditionalData from '@/workflow-execute-additional-data';

import type {
	Job,
	JobFinishedMessage,
	JobId,
	JobResult,
	RespondToWebhookMessage,
	RunningJob,
} from './scaling.types';

/**
 * Responsible for processing jobs from the queue, i.e. running enqueued executions.
 */
@Service()
export class JobProcessor {
	private readonly runningJobs: Record<JobId, RunningJob> = {};

	constructor(
		private readonly logger: Logger,
		private readonly errorReporter: ErrorReporter,
		private readonly executionRepository: ExecutionRepository,
		private readonly workflowRepository: WorkflowRepository,
		private readonly nodeTypes: NodeTypes,
		private readonly instanceSettings: InstanceSettings,
		private readonly manualExecutionService: ManualExecutionService,
	) {
		this.logger = this.logger.scoped('scaling');
	}

	async processJob(job: Job): Promise<JobResult> {
		const { executionId, loadStaticData } = job.data;

		const execution = await this.executionRepository.findSingleExecution(executionId, {
			includeData: true,
			unflattenData: true,
		});

		if (!execution) {
			throw new ApplicationError(
				`Worker failed to find data for execution ${executionId} (job ${job.id})`,
				{ level: 'warning' },
			);
		}

		/**
		 * Bull's implicit retry mechanism and n8n's execution recovery mechanism may
		 * cause a crashed execution to be enqueued. We refrain from processing it,
		 * until we have reworked both mechanisms to prevent this scenario.
		 */
		if (execution.status === 'crashed') return { success: false };

		const workflowId = execution.workflowData.id;

		this.logger.info(`Worker started execution ${executionId} (job ${job.id})`, {
			executionId,
			jobId: job.id,
		});

		const startedAt = await this.executionRepository.setRunning(executionId);

		let { staticData } = execution.workflowData;

		if (loadStaticData) {
			const workflowData = await this.workflowRepository.findOne({
				select: ['id', 'staticData'],
				where: { id: workflowId },
			});

			if (workflowData === null) {
				throw new ApplicationError(
					`Worker failed to find workflow ${workflowId} to run execution ${executionId} (job ${job.id})`,
					{ level: 'warning' },
				);
			}

			staticData = workflowData.staticData;
		}

		const workflowSettings = execution.workflowData.settings ?? {};

		let workflowTimeout = workflowSettings.executionTimeout ?? config.getEnv('executions.timeout');

		let executionTimeoutTimestamp: number | undefined;

		if (workflowTimeout > 0) {
			workflowTimeout = Math.min(workflowTimeout, config.getEnv('executions.maxTimeout'));
			executionTimeoutTimestamp = Date.now() + workflowTimeout * 1000;
		}

		const workflow = new Workflow({
			id: workflowId,
			name: execution.workflowData.name,
			nodes: execution.workflowData.nodes,
			connections: execution.workflowData.connections,
			active: execution.workflowData.active,
			nodeTypes: this.nodeTypes,
			staticData,
			settings: execution.workflowData.settings,
		});

		const additionalData = await WorkflowExecuteAdditionalData.getBase(
			undefined,
			undefined,
			executionTimeoutTimestamp,
		);

		const { pushRef } = job.data;

		additionalData.hooks = WorkflowExecuteAdditionalData.getWorkflowHooksWorkerExecuter(
			execution.mode,
			job.data.executionId,
			execution.workflowData,
			{ retryOf: execution.retryOf as string, pushRef },
		);

		if (pushRef) {
			// eslint-disable-next-line @typescript-eslint/no-unsafe-assignment
			additionalData.sendDataToUI = WorkflowExecuteAdditionalData.sendDataToUI.bind({ pushRef });
		}

		additionalData.hooks.hookFunctions.sendResponse = [
			async (response: IExecuteResponsePromiseData): Promise<void> => {
				const msg: RespondToWebhookMessage = {
					kind: 'respond-to-webhook',
					executionId,
					response: this.encodeWebhookResponse(response),
					workerId: this.instanceSettings.hostId,
				};

				await job.progress(msg);
			},
		];

		additionalData.executionId = executionId;

		additionalData.setExecutionStatus = (status: ExecutionStatus) => {
			// Can't set the status directly in the queued worker, but it will happen in InternalHook.onWorkflowPostExecute
			this.logger.debug(
				`Queued worker execution status for execution ${executionId} (job ${job.id}) is "${status}"`,
			);
		};

		let workflowExecute: WorkflowExecute;
		let workflowRun: PCancelable<IRun>;

		if (execution.mode === 'manual') {
			const { startData, resultData, manualData } = execution.data;

			const data: IWorkflowExecutionDataProcess = {
				executionMode: execution.mode,
				workflowData: execution.workflowData,
				destinationNode: startData?.destinationNode,
				startNodes: startData?.startNodes,
				runData: resultData.runData,
				pinData: resultData.pinData,
				partialExecutionVersion: manualData?.partialExecutionVersion,
				dirtyNodeNames: manualData?.dirtyNodeNames,
				triggerToStartFrom: manualData?.triggerToStartFrom,
				userId: manualData?.userId,
			};

			workflowRun = this.manualExecutionService.runManually(
				data,
				workflow,
				additionalData,
				executionId,
				resultData.pinData,
			);
		} else if (execution.data !== undefined) {
			workflowExecute = new WorkflowExecute(additionalData, execution.mode, execution.data);
			workflowRun = workflowExecute.processRunExecutionData(workflow);
		} else {
			this.errorReporter.info(`Worker found execution ${executionId} without data`);
			// Execute all nodes
			// Can execute without webhook so go on
			workflowExecute = new WorkflowExecute(additionalData, execution.mode);
			workflowRun = workflowExecute.run(workflow);
		}

		const runningJob: RunningJob = {
			run: workflowRun,
			executionId,
			workflowId: execution.workflowId,
			workflowName: execution.workflowData.name,
			mode: execution.mode,
			startedAt,
			retryOf: execution.retryOf ?? '',
			status: execution.status,
		};

		this.runningJobs[job.id] = runningJob;

		await workflowRun;

		delete this.runningJobs[job.id];

		this.logger.info(`Worker finished execution ${executionId} (job ${job.id})`, {
			executionId,
			jobId: job.id,
		});

		const msg: JobFinishedMessage = {
			kind: 'job-finished',
			executionId,
			workerId: this.instanceSettings.hostId,
		};

		await job.progress(msg);

		/**
		 * @important Do NOT call `workflowExecuteAfter` hook here.
		 * It is being called from processSuccessExecution() already.
		 */

		return { success: true };
	}

	stopJob(jobId: JobId) {
		this.runningJobs[jobId]?.run.cancel();
		delete this.runningJobs[jobId];
	}

	getRunningJobIds(): JobId[] {
		return Object.keys(this.runningJobs);
	}

	getRunningJobsSummary(): RunningJobSummary[] {
		return Object.values(this.runningJobs).map(({ run, ...summary }) => summary);
	}

	private encodeWebhookResponse(
		response: IExecuteResponsePromiseData,
	): IExecuteResponsePromiseData {
		if (typeof response === 'object' && Buffer.isBuffer(response.body)) {
			response.body = {
				'__@N8nEncodedBuffer@__': response.body.toString(BINARY_ENCODING),
			};
		}

		return response;
	}
}<|MERGE_RESOLUTION|>--- conflicted
+++ resolved
@@ -1,16 +1,11 @@
 import type { RunningJobSummary } from '@n8n/api-types';
-<<<<<<< HEAD
-import { InstanceSettings, WorkflowExecute, ErrorReporter } from 'n8n-core';
+import { InstanceSettings, WorkflowExecute, ErrorReporter, Logger } from 'n8n-core';
 import type {
 	ExecutionStatus,
 	IExecuteResponsePromiseData,
 	IRun,
 	IWorkflowExecutionDataProcess,
 } from 'n8n-workflow';
-=======
-import { ErrorReporter, InstanceSettings, WorkflowExecute, Logger } from 'n8n-core';
-import type { ExecutionStatus, IExecuteResponsePromiseData, IRun } from 'n8n-workflow';
->>>>>>> 0860fbe9
 import { BINARY_ENCODING, ApplicationError, Workflow } from 'n8n-workflow';
 import type PCancelable from 'p-cancelable';
 import { Service } from 'typedi';
@@ -18,11 +13,7 @@
 import config from '@/config';
 import { ExecutionRepository } from '@/databases/repositories/execution.repository';
 import { WorkflowRepository } from '@/databases/repositories/workflow.repository';
-<<<<<<< HEAD
-import { Logger } from '@/logging/logger.service';
 import { ManualExecutionService } from '@/manual-execution.service';
-=======
->>>>>>> 0860fbe9
 import { NodeTypes } from '@/node-types';
 import * as WorkflowExecuteAdditionalData from '@/workflow-execute-additional-data';
 
