--- conflicted
+++ resolved
@@ -1,9 +1,5 @@
 import type { RunningJobSummary } from '@n8n/api-types';
-<<<<<<< HEAD
 import { Service } from '@n8n/di';
-import { ErrorReporter, InstanceSettings, WorkflowExecute, Logger } from 'n8n-core';
-import type { ExecutionStatus, IExecuteResponsePromiseData, IRun } from 'n8n-workflow';
-=======
 import { InstanceSettings, WorkflowExecute, ErrorReporter, Logger } from 'n8n-core';
 import type {
 	ExecutionStatus,
@@ -11,7 +7,6 @@
 	IRun,
 	IWorkflowExecutionDataProcess,
 } from 'n8n-workflow';
->>>>>>> 80ea3814
 import { BINARY_ENCODING, ApplicationError, Workflow } from 'n8n-workflow';
 import type PCancelable from 'p-cancelable';
 
