--- conflicted
+++ resolved
@@ -385,12 +385,8 @@
 
 	'team-project-created': {
 		userId: string;
-<<<<<<< HEAD
-		role: string;
+		role: GlobalRole;
 		ui_context?: string;
-=======
-		role: GlobalRole;
->>>>>>> 1e58e244
 	};
 
 	// #endregion
