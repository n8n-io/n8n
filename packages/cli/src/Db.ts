--- conflicted
+++ resolved
@@ -19,10 +19,8 @@
 	getPostgresConnectionOptions,
 	getSqliteConnectionOptions,
 } from '@db/config';
-<<<<<<< HEAD
 import { wrapMigration } from '@db/utils/migrationHelpers';
 import type { DatabaseType, Migration } from '@db/types';
-=======
 import {
 	AuthIdentityRepository,
 	AuthProviderSyncHistoryRepository,
@@ -43,7 +41,6 @@
 	WorkflowStatisticsRepository,
 	WorkflowTagMappingRepository,
 } from '@db/repositories';
->>>>>>> 10f8c35d
 
 export let isInitialized = false;
 export const collections = {} as IDatabaseCollections;
