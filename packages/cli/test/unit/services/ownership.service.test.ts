// NOTE: passing
import { OwnershipService } from '@/services/ownership.service';
import { SharedWorkflowRepository } from '@db/repositories/sharedWorkflow.repository';
import { SharedWorkflow } from '@db/entities/SharedWorkflow';
import { User } from '@db/entities/User';
import type { SharedCredentials } from '@db/entities/SharedCredentials';
import { mockInstance } from '../../shared/mocking';
import { WorkflowEntity } from '@/databases/entities/WorkflowEntity';
import { UserRepository } from '@/databases/repositories/user.repository';
import { mock } from 'jest-mock-extended';
<<<<<<< HEAD
import { mockCredential, mockProject } from '../shared/mockObjects';
import { Project } from '@/databases/entities/Project';
import { ProjectRelation } from '@/databases/entities/ProjectRelation';
=======
import { Project } from '@/databases/entities/Project';
import { ProjectRelationRepository } from '@/databases/repositories/projectRelation.repository';
import { ProjectRelation } from '@/databases/entities/ProjectRelation';
import { mockCredential, mockProject, mockUser } from '../shared/mockObjects';
>>>>>>> c110191a

describe('OwnershipService', () => {
	const userRepository = mockInstance(UserRepository);
	const sharedWorkflowRepository = mockInstance(SharedWorkflowRepository);
	const projectRelationRepository = mockInstance(ProjectRelationRepository);
	const ownershipService = new OwnershipService(
		mock(),
		userRepository,
		mock(),
		projectRelationRepository,
		sharedWorkflowRepository,
	);

	beforeEach(() => {
		jest.clearAllMocks();
	});

<<<<<<< HEAD
	describe('getWorkflowOwner()', () => {
		test('should retrieve a workflow owner', async () => {
			const mockOwner = new User();
			const mockNonOwner = new User();
			const mockWorkflow = new WorkflowEntity();
			const mockProjectRelation = Object.assign(new ProjectRelation(), {
				role: 'project:personalOwner',
				user: mockOwner,
			});
			const mockProject = Object.assign(new Project(), {
				projectRelations: [mockProjectRelation],
			});
=======
	describe('getWorkflowProjectCached()', () => {
		test('should retrieve a workflow owner project', async () => {
			const mockProject = new Project();
>>>>>>> c110191a

			const sharedWorkflow = Object.assign(new SharedWorkflow(), {
				role: 'workflow:owner',
				project: mockProject,
<<<<<<< HEAD
				workflow: mockWorkflow,
=======
>>>>>>> c110191a
			});

			sharedWorkflowRepository.findOneOrFail.mockResolvedValueOnce(sharedWorkflow);

			const returnedProject = await ownershipService.getWorkflowProjectCached('some-workflow-id');

			expect(returnedProject).toBe(mockProject);
		});

		test('should throw if no workflow owner project found', async () => {
			sharedWorkflowRepository.findOneOrFail.mockRejectedValue(new Error());

			await expect(ownershipService.getWorkflowProjectCached('some-workflow-id')).rejects.toThrow();
		});
	});

	describe('getProjectOwnerCached()', () => {
		test('should retrieve a project owner', async () => {
			const mockProject = new Project();
			const mockOwner = new User();

			const projectRelation = Object.assign(new ProjectRelation(), {
				role: 'project:personalOwner',
				project: mockProject,
				user: mockOwner,
			});

			projectRelationRepository.getPersonalProjectOwners.mockResolvedValueOnce([projectRelation]);

			const returnedOwner = await ownershipService.getProjectOwnerCached('some-project-id');

			expect(returnedOwner).toBe(mockOwner);
		});

		test('should not throw if no project owner found, should return null instead', async () => {
			projectRelationRepository.getPersonalProjectOwners.mockResolvedValueOnce([]);

			const owner = await ownershipService.getProjectOwnerCached('some-project-id');

			expect(owner).toBeNull();
		});
	});

	describe('addOwnedByAndSharedWith()', () => {
		test('should add `ownedBy` and `sharedWith` to credential', async () => {
			const ownerProject = mockProject();
			const editorProject = mockProject();

			const credential = mockCredential();

			credential.shared = [
				{ role: 'credential:owner', project: ownerProject },
				{ role: 'credential:editor', project: editorProject },
			] as SharedCredentials[];

			const { homeProject, sharedWithProjects } =
				ownershipService.addOwnedByAndSharedWith(credential);

			expect(homeProject).toMatchObject({
				id: ownerProject.id,
				name: 'My n8n',
				type: ownerProject.type,
			});

			expect(sharedWithProjects).toMatchObject([
				{
					id: editorProject.id,
					name: 'My n8n',
					type: editorProject.type,
				},
			]);
		});

		test('should add `ownedBy` and `sharedWith` to workflow', async () => {
			const projectOwner = mockProject();
			const projectEditor = mockProject();

			const workflow = new WorkflowEntity();

			workflow.shared = [
				{ role: 'workflow:owner', project: projectOwner },
				{ role: 'workflow:editor', project: projectEditor },
			] as SharedWorkflow[];

			const { homeProject, sharedWithProjects } =
				ownershipService.addOwnedByAndSharedWith(workflow);

			expect(homeProject).toMatchObject({
				id: projectOwner.id,
				name: 'My n8n',
				type: projectOwner.type,
			});
			expect(sharedWithProjects).toMatchObject([
				{
					id: projectEditor.id,
					name: 'My n8n',
					type: projectEditor.type,
				},
			]);
		});

		test('should produce an empty sharedWith if no sharee', async () => {
			const credential = mockCredential();

			const project = mockProject();

			credential.shared = [{ role: 'credential:owner', project }] as SharedCredentials[];

			const { homeProject, sharedWithProjects } =
				ownershipService.addOwnedByAndSharedWith(credential);

			expect(homeProject).toMatchObject({
				id: project.id,
				name: 'My n8n',
				type: project.type,
			});

			expect(sharedWithProjects).toHaveLength(0);
		});
	});

	describe('getInstanceOwner()', () => {
		test('should find owner using global owner role ID', async () => {
			await ownershipService.getInstanceOwner();

			expect(userRepository.findOneOrFail).toHaveBeenCalledWith({
				where: { role: 'global:owner' },
			});
		});
	});
});<|MERGE_RESOLUTION|>--- conflicted
+++ resolved
@@ -8,16 +8,10 @@
 import { WorkflowEntity } from '@/databases/entities/WorkflowEntity';
 import { UserRepository } from '@/databases/repositories/user.repository';
 import { mock } from 'jest-mock-extended';
-<<<<<<< HEAD
-import { mockCredential, mockProject } from '../shared/mockObjects';
-import { Project } from '@/databases/entities/Project';
-import { ProjectRelation } from '@/databases/entities/ProjectRelation';
-=======
 import { Project } from '@/databases/entities/Project';
 import { ProjectRelationRepository } from '@/databases/repositories/projectRelation.repository';
 import { ProjectRelation } from '@/databases/entities/ProjectRelation';
-import { mockCredential, mockProject, mockUser } from '../shared/mockObjects';
->>>>>>> c110191a
+import { mockCredential, mockProject } from '../shared/mockObjects';
 
 describe('OwnershipService', () => {
 	const userRepository = mockInstance(UserRepository);
@@ -35,7 +29,6 @@
 		jest.clearAllMocks();
 	});
 
-<<<<<<< HEAD
 	describe('getWorkflowOwner()', () => {
 		test('should retrieve a workflow owner', async () => {
 			const mockOwner = new User();
@@ -48,19 +41,35 @@
 			const mockProject = Object.assign(new Project(), {
 				projectRelations: [mockProjectRelation],
 			});
-=======
+
+			const sharedWorkflow = Object.assign(new SharedWorkflow(), {
+				role: 'workflow:owner',
+				project: mockProject,
+				workflow: mockWorkflow,
+			});
+
+			sharedWorkflowRepository.findOneOrFail.mockResolvedValueOnce(sharedWorkflow);
+
+			const returnedOwner = await ownershipService.getWorkflowOwnerCached('some-workflow-id');
+
+			expect(returnedOwner).toBe(mockOwner);
+			expect(returnedOwner).not.toBe(mockNonOwner);
+		});
+
+		test('should throw if no workflow owner found', async () => {
+			sharedWorkflowRepository.findOneOrFail.mockRejectedValue(new Error());
+
+			await expect(ownershipService.getWorkflowOwnerCached('some-workflow-id')).rejects.toThrow();
+		});
+	});
+
 	describe('getWorkflowProjectCached()', () => {
 		test('should retrieve a workflow owner project', async () => {
 			const mockProject = new Project();
->>>>>>> c110191a
 
 			const sharedWorkflow = Object.assign(new SharedWorkflow(), {
 				role: 'workflow:owner',
 				project: mockProject,
-<<<<<<< HEAD
-				workflow: mockWorkflow,
-=======
->>>>>>> c110191a
 			});
 
 			sharedWorkflowRepository.findOneOrFail.mockResolvedValueOnce(sharedWorkflow);
@@ -74,6 +83,33 @@
 			sharedWorkflowRepository.findOneOrFail.mockRejectedValue(new Error());
 
 			await expect(ownershipService.getWorkflowProjectCached('some-workflow-id')).rejects.toThrow();
+		});
+	});
+
+	describe('getProjectOwnerCached()', () => {
+		test('should retrieve a project owner', async () => {
+			const mockProject = new Project();
+			const mockOwner = new User();
+
+			const projectRelation = Object.assign(new ProjectRelation(), {
+				role: 'project:personalOwner',
+				project: mockProject,
+				user: mockOwner,
+			});
+
+			projectRelationRepository.getPersonalProjectOwners.mockResolvedValueOnce([projectRelation]);
+
+			const returnedOwner = await ownershipService.getProjectOwnerCached('some-project-id');
+
+			expect(returnedOwner).toBe(mockOwner);
+		});
+
+		test('should not throw if no project owner found, should return null instead', async () => {
+			projectRelationRepository.getPersonalProjectOwners.mockResolvedValueOnce([]);
+
+			const owner = await ownershipService.getProjectOwnerCached('some-project-id');
+
+			expect(owner).toBeNull();
 		});
 	});
 
