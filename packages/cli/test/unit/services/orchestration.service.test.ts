--- conflicted
+++ resolved
@@ -10,12 +10,9 @@
 import * as helpers from '@/services/orchestration/helpers';
 import { ExternalSecretsManager } from '@/ExternalSecrets/ExternalSecretsManager.ee';
 import { Logger } from '@/Logger';
-<<<<<<< HEAD
 import { Push } from '@/push';
 import { ActiveWorkflowRunner } from '@/ActiveWorkflowRunner';
-=======
 import { mockInstance } from '../../shared/mocking';
->>>>>>> cbc69090
 
 const os = Container.get(SingleMainSetup);
 const handler = Container.get(OrchestrationHandlerMainService);
