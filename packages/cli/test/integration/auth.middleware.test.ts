--- conflicted
+++ resolved
@@ -40,13 +40,8 @@
 	const [method, endpoint] = getMethodAndEndpoint(route);
 
 	test(`${route} should return 403 Forbidden for member`, async () => {
-<<<<<<< HEAD
 		const member = await testDb.createUser();
-		const authMemberAgent = await utils.createAgent(app, { auth: true, user: member });
-=======
-		const member = await utils.createUser();
 		const authMemberAgent = utils.createAgent(app, { auth: true, user: member });
->>>>>>> 1181f2b4
 		const response = await authMemberAgent[method](endpoint);
 		if (response.statusCode === 500) {
 			console.log(response);
