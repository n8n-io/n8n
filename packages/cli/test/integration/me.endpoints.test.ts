--- conflicted
+++ resolved
@@ -22,22 +22,12 @@
 let app: express.Application;
 let globalOwnerRole: Role;
 
-<<<<<<< HEAD
-describe('/me endpoints', () => {
-	describe('Owner shell requests', () => {
-		let app: express.Application;
-
-		beforeAll(async () => {
-			app = utils.initTestServer({ endpointGroups: ['me'], applyAuth: true });
-			await utils.initTestDb();
-=======
 beforeAll(async () => {
-	app = utils.initTestServer({ namespaces: ['me'], applyAuth: true });
+	app = utils.initTestServer({ endpointGroups: ['me'], applyAuth: true });
 	await utils.initTestDb();
 	globalOwnerRole = await getGlobalOwnerRole();
 	utils.initLogger();
 });
->>>>>>> 0a1d0301
 
 afterAll(() => {
 	return getConnection().close();
@@ -193,21 +183,11 @@
 	});
 });
 
-<<<<<<< HEAD
-	describe('Member requests', () => {
-		let app: express.Application;
-
-		beforeAll(async () => {
-			app = utils.initTestServer({ endpointGroups: ['me'], applyAuth: true });
-			await utils.initTestDb();
-			await utils.truncate(['User']);
-=======
 describe('Member', () => {
 	beforeEach(async () => {
 		const globalMemberRole = await Db.collections.Role!.findOneOrFail({
 			name: 'member',
 			scope: 'global',
->>>>>>> 0a1d0301
 		});
 
 		const newMember = new User();
@@ -376,15 +356,6 @@
 	});
 });
 
-<<<<<<< HEAD
-	describe('Owner requests', () => {
-		let app: express.Application;
-
-		beforeAll(async () => {
-			app = utils.initTestServer({ endpointGroups: ['me'], applyAuth: true });
-			await utils.initTestDb();
-			await utils.truncate(['User']);
-=======
 describe('Owner', () => {
 	beforeEach(async () => {
 		await Db.collections.User!.save({
@@ -394,7 +365,6 @@
 			lastName: TEST_USER.lastName,
 			password: hashSync(randomValidPassword(), genSaltSync(10)),
 			globalRole: globalOwnerRole,
->>>>>>> 0a1d0301
 		});
 
 		config.set('userManagement.hasOwner', true);
