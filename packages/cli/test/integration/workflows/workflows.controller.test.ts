--- conflicted
+++ resolved
@@ -3009,21 +3009,10 @@
 			globalConfig.workflows.draftPublishEnabled = false;
 		});
 
-<<<<<<< HEAD
-		expect(response.statusCode).toBe(200);
-		expect(activeWorkflowManagerLike.add).toBeCalledWith(
-			workflow.id,
-			'activate',
-			undefined,
-			undefined,
-			owner.id,
-		);
-=======
 		test('should activate workflow with provided versionId', async () => {
 			const workflow = await createWorkflowWithHistory({}, owner);
 			const newVersionId = uuid();
 			await createWorkflowHistoryItem(workflow.id, { versionId: newVersionId });
->>>>>>> 79ea1095
 
 			const response = await authOwnerAgent
 				.post(`/workflows/${workflow.id}/activate`)
@@ -3049,19 +3038,8 @@
 			expect(response.statusCode).toBe(200);
 			expect(activeWorkflowManagerLike.add).toBeCalledWith(workflow.id, 'activate');
 
-<<<<<<< HEAD
-		expect(response.statusCode).toBe(200);
-		expect(activeWorkflowManagerLike.add).toBeCalledWith(
-			workflow.id,
-			'activate',
-			undefined,
-			undefined,
-			owner.id,
-		);
-=======
 			const { data } = response.body;
 			expect(data.activeVersionId).toBe(workflow.versionId);
->>>>>>> 79ea1095
 
 			const historyVersion = await workflowHistoryRepository.findOne({
 				where: { workflowId: workflow.id, versionId: workflow.versionId },
@@ -3091,21 +3069,10 @@
 			expect(historyVersion?.description).toBe(newDescription);
 		});
 
-<<<<<<< HEAD
-		expect(response.statusCode).toBe(200);
-		expect(activeWorkflowManagerLike.add).toBeCalledWith(
-			workflow.id,
-			'activate',
-			undefined,
-			undefined,
-			owner.id,
-		);
-=======
 		test('should update both version name and description when provided during activation', async () => {
 			const workflow = await createWorkflowWithHistory({}, owner);
 			const newVersionName = 'Production Version';
 			const newDescription = 'Major update with new features';
->>>>>>> 79ea1095
 
 			const response = await authOwnerAgent.post(`/workflows/${workflow.id}/activate`).send({
 				versionId: workflow.versionId,
@@ -3203,19 +3170,8 @@
 			description: newDescription,
 		});
 
-<<<<<<< HEAD
-		expect(activeWorkflowManagerLike.add).toBeCalledWith(
-			workflow.id,
-			'activate',
-			undefined,
-			undefined,
-			owner.id,
-		);
-	});
-=======
 		const { data } = response.body;
 		expect(data.activeVersionId).toBe(workflow.versionId);
->>>>>>> 79ea1095
 
 		const historyVersion = await workflowHistoryRepository.findOne({
 			where: { workflowId: workflow.id, versionId: workflow.versionId },
@@ -3233,15 +3189,6 @@
 			.post(`/workflows/${workflow.id}/activate`)
 			.send({ versionId: workflow.versionId });
 
-<<<<<<< HEAD
-		expect(activeWorkflowManagerLike.add).toBeCalledWith(
-			workflow.id,
-			'update',
-			undefined,
-			undefined,
-			owner.id,
-		);
-=======
 		expect(activeWorkflowManagerLike.add).toBeCalledWith(workflow.id, 'activate');
 		expect(addRecordSpy).toBeCalledWith({
 			event: 'activated',
@@ -3249,7 +3196,6 @@
 			versionId: workflow.versionId,
 			workflowId: workflow.id,
 		});
->>>>>>> 79ea1095
 	});
 });
 
