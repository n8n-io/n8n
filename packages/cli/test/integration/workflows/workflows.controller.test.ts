--- conflicted
+++ resolved
@@ -2384,10 +2384,7 @@
 
 		const response = await authOwnerAgent.patch(`/workflows/${workflow.id}`).send(payload);
 
-<<<<<<< HEAD
-=======
 		// eslint-disable-next-line @typescript-eslint/no-unsafe-assignment
->>>>>>> 65622e04
 		const {
 			data: { id, versionCounter },
 		} = response.body;
