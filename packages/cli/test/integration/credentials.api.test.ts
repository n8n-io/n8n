--- conflicted
+++ resolved
@@ -134,13 +134,8 @@
 
 test('DELETE /credentials/:id should delete non-owned cred for owner', async () => {
 	const owner = await Db.collections.User!.findOneOrFail();
-<<<<<<< HEAD
-	const authOwnerAgent = await utils.createAgent(app, { auth: true, user: owner });
-	const member = await testDb.createUser();
-=======
-	const authOwnerAgent = utils.createAgent(app, { auth: true, user: owner });
-	const member = await utils.createUser();
->>>>>>> 1181f2b4
+	const authOwnerAgent = utils.createAgent(app, { auth: true, user: owner });
+	const member = await testDb.createUser();
 	const savedCredential = await saveCredential(credentialPayload(), { user: member });
 
 	const response = await authOwnerAgent.delete(`/credentials/${savedCredential.id}`);
@@ -158,13 +153,8 @@
 });
 
 test('DELETE /credentials/:id should delete owned cred for member', async () => {
-<<<<<<< HEAD
-	const member = await testDb.createUser();
-	const authMemberAgent = await utils.createAgent(app, { auth: true, user: member });
-=======
-	const member = await utils.createUser();
-	const authMemberAgent = utils.createAgent(app, { auth: true, user: member });
->>>>>>> 1181f2b4
+	const member = await testDb.createUser();
+	const authMemberAgent = utils.createAgent(app, { auth: true, user: member });
 	const savedCredential = await saveCredential(credentialPayload(), { user: member });
 
 	const response = await authMemberAgent.delete(`/credentials/${savedCredential.id}`);
@@ -183,13 +173,8 @@
 
 test('DELETE /credentials/:id should not delete non-owned cred for member', async () => {
 	const owner = await Db.collections.User!.findOneOrFail();
-<<<<<<< HEAD
-	const member = await testDb.createUser();
-	const authMemberAgent = await utils.createAgent(app, { auth: true, user: member });
-=======
-	const member = await utils.createUser();
-	const authMemberAgent = utils.createAgent(app, { auth: true, user: member });
->>>>>>> 1181f2b4
+	const member = await testDb.createUser();
+	const authMemberAgent = utils.createAgent(app, { auth: true, user: member });
 	const savedCredential = await saveCredential(credentialPayload(), { user: owner });
 
 	const response = await authMemberAgent.delete(`/credentials/${savedCredential.id}`);
@@ -250,13 +235,8 @@
 
 test('PATCH /credentials/:id should update non-owned cred for owner', async () => {
 	const owner = await Db.collections.User!.findOneOrFail();
-<<<<<<< HEAD
-	const authOwnerAgent = await utils.createAgent(app, { auth: true, user: owner });
-	const member = await testDb.createUser();
-=======
-	const authOwnerAgent = utils.createAgent(app, { auth: true, user: owner });
-	const member = await utils.createUser();
->>>>>>> 1181f2b4
+	const authOwnerAgent = utils.createAgent(app, { auth: true, user: owner });
+	const member = await testDb.createUser();
 	const savedCredential = await saveCredential(credentialPayload(), { user: member });
 	const patchPayload = credentialPayload();
 
@@ -289,13 +269,8 @@
 });
 
 test('PATCH /credentials/:id should update owned cred for member', async () => {
-<<<<<<< HEAD
-	const member = await testDb.createUser();
-	const authMemberAgent = await utils.createAgent(app, { auth: true, user: member });
-=======
-	const member = await utils.createUser();
-	const authMemberAgent = utils.createAgent(app, { auth: true, user: member });
->>>>>>> 1181f2b4
+	const member = await testDb.createUser();
+	const authMemberAgent = utils.createAgent(app, { auth: true, user: member });
 	const savedCredential = await saveCredential(credentialPayload(), { user: member });
 	const patchPayload = credentialPayload();
 
@@ -329,13 +304,8 @@
 
 test('PATCH /credentials/:id should not update non-owned cred for member', async () => {
 	const owner = await Db.collections.User!.findOneOrFail();
-<<<<<<< HEAD
-	const member = await testDb.createUser();
-	const authMemberAgent = await utils.createAgent(app, { auth: true, user: member });
-=======
-	const member = await utils.createUser();
-	const authMemberAgent = utils.createAgent(app, { auth: true, user: member });
->>>>>>> 1181f2b4
+	const member = await testDb.createUser();
+	const authMemberAgent = utils.createAgent(app, { auth: true, user: member });
 	const savedCredential = await saveCredential(credentialPayload(), { user: owner });
 	const patchPayload = credentialPayload();
 
@@ -415,13 +385,8 @@
 });
 
 test('GET /credentials should retrieve owned creds for member', async () => {
-<<<<<<< HEAD
-	const member = await testDb.createUser();
-	const authMemberAgent = await utils.createAgent(app, { auth: true, user: member });
-=======
-	const member = await utils.createUser();
-	const authMemberAgent = utils.createAgent(app, { auth: true, user: member });
->>>>>>> 1181f2b4
+	const member = await testDb.createUser();
+	const authMemberAgent = utils.createAgent(app, { auth: true, user: member });
 
 	for (let i = 0; i < 3; i++) {
 		await saveCredential(credentialPayload(), { user: member });
@@ -444,13 +409,8 @@
 
 test('GET /credentials should not retrieve non-owned creds for member', async () => {
 	const owner = await Db.collections.User!.findOneOrFail();
-<<<<<<< HEAD
-	const member = await testDb.createUser();
-	const authMemberAgent = await utils.createAgent(app, { auth: true, user: member });
-=======
-	const member = await utils.createUser();
-	const authMemberAgent = utils.createAgent(app, { auth: true, user: member });
->>>>>>> 1181f2b4
+	const member = await testDb.createUser();
+	const authMemberAgent = utils.createAgent(app, { auth: true, user: member });
 
 	for (let i = 0; i < 3; i++) {
 		await saveCredential(credentialPayload(), { user: owner });
@@ -488,13 +448,8 @@
 });
 
 test('GET /credentials/:id should retrieve owned cred for member', async () => {
-<<<<<<< HEAD
-	const member = await testDb.createUser();
-	const authMemberAgent = await utils.createAgent(app, { auth: true, user: member });
-=======
-	const member = await utils.createUser();
-	const authMemberAgent = utils.createAgent(app, { auth: true, user: member });
->>>>>>> 1181f2b4
+	const member = await testDb.createUser();
+	const authMemberAgent = utils.createAgent(app, { auth: true, user: member });
 	const savedCredential = await saveCredential(credentialPayload(), { user: member });
 
 	const firstResponse = await authMemberAgent.get(`/credentials/${savedCredential.id}`);
@@ -520,13 +475,8 @@
 
 test('GET /credentials/:id should not retrieve non-owned cred for member', async () => {
 	const owner = await Db.collections.User!.findOneOrFail();
-<<<<<<< HEAD
-	const member = await testDb.createUser();
-	const authMemberAgent = await utils.createAgent(app, { auth: true, user: member });
-=======
-	const member = await utils.createUser();
-	const authMemberAgent = utils.createAgent(app, { auth: true, user: member });
->>>>>>> 1181f2b4
+	const member = await testDb.createUser();
+	const authMemberAgent = utils.createAgent(app, { auth: true, user: member });
 	const savedCredential = await saveCredential(credentialPayload(), { user: owner });
 
 	const response = await authMemberAgent.get(`/credentials/${savedCredential.id}`);
