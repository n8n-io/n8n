import express from 'express';
import validator from 'validator';

import config from '@/config';
import * as Db from '@/Db';
import type { Role } from '@db/entities/Role';
import {
	randomEmail,
	randomInvalidPassword,
	randomName,
	randomValidPassword,
} from './shared/random';
import * as testDb from './shared/testDb';
import type { AuthAgent } from './shared/types';
import * as utils from './shared/utils';

let app: express.Application;
let globalOwnerRole: Role;
let authAgent: AuthAgent;

beforeAll(async () => {
<<<<<<< HEAD
	const initResult = await testDb.init();
	testDbName = initResult.testDbName;
	app = await utils.initTestServer({ endpointGroups: ['owner'], applyAuth: true });
=======
	app = await utils.initTestServer({ endpointGroups: ['owner'], applyAuth: true });
	await testDb.init();
>>>>>>> 3ea83d87

	globalOwnerRole = await testDb.getGlobalOwnerRole();

	authAgent = utils.createAuthAgent(app);
});

beforeEach(async () => {
	config.set('userManagement.isInstanceOwnerSetUp', false);
});

afterEach(async () => {
	await testDb.truncate(['User']);
});

afterAll(async () => {
	await testDb.terminate();
});

test('POST /owner should create owner and enable isInstanceOwnerSetUp', async () => {
	const ownerShell = await testDb.createUserShell(globalOwnerRole);

	const newOwnerData = {
		email: randomEmail(),
		firstName: randomName(),
		lastName: randomName(),
		password: randomValidPassword(),
	};

	const response = await authAgent(ownerShell).post('/owner').send(newOwnerData);

	expect(response.statusCode).toBe(200);

	const {
		id,
		email,
		firstName,
		lastName,
		personalizationAnswers,
		globalRole,
		password,
		resetPasswordToken,
		isPending,
		apiKey,
	} = response.body.data;

	expect(validator.isUUID(id)).toBe(true);
	expect(email).toBe(newOwnerData.email);
	expect(firstName).toBe(newOwnerData.firstName);
	expect(lastName).toBe(newOwnerData.lastName);
	expect(personalizationAnswers).toBeNull();
	expect(password).toBeUndefined();
	expect(isPending).toBe(false);
	expect(resetPasswordToken).toBeUndefined();
	expect(globalRole.name).toBe('owner');
	expect(globalRole.scope).toBe('global');
	expect(apiKey).toBeUndefined();

	const storedOwner = await Db.collections.User.findOneByOrFail({ id });
	expect(storedOwner.password).not.toBe(newOwnerData.password);
	expect(storedOwner.email).toBe(newOwnerData.email);
	expect(storedOwner.firstName).toBe(newOwnerData.firstName);
	expect(storedOwner.lastName).toBe(newOwnerData.lastName);

	const isInstanceOwnerSetUpConfig = config.getEnv('userManagement.isInstanceOwnerSetUp');
	expect(isInstanceOwnerSetUpConfig).toBe(true);

	const isInstanceOwnerSetUpSetting = await utils.isInstanceOwnerSetUp();
	expect(isInstanceOwnerSetUpSetting).toBe(true);
});

test('POST /owner should create owner with lowercased email', async () => {
	const ownerShell = await testDb.createUserShell(globalOwnerRole);

	const newOwnerData = {
		email: randomEmail().toUpperCase(),
		firstName: randomName(),
		lastName: randomName(),
		password: randomValidPassword(),
	};

	const response = await authAgent(ownerShell).post('/owner').send(newOwnerData);

	expect(response.statusCode).toBe(200);

	const { id, email } = response.body.data;

	expect(id).toBe(ownerShell.id);
	expect(email).toBe(newOwnerData.email.toLowerCase());

	const storedOwner = await Db.collections.User.findOneByOrFail({ id });
	expect(storedOwner.email).toBe(newOwnerData.email.toLowerCase());
});

test('POST /owner should fail with invalid inputs', async () => {
	const ownerShell = await testDb.createUserShell(globalOwnerRole);
	const authOwnerAgent = authAgent(ownerShell);

	await Promise.all(
		INVALID_POST_OWNER_PAYLOADS.map(async (invalidPayload) => {
			const response = await authOwnerAgent.post('/owner').send(invalidPayload);
			expect(response.statusCode).toBe(400);
		}),
	);
});

test('POST /owner/skip-setup should persist skipping setup to the DB', async () => {
	const ownerShell = await testDb.createUserShell(globalOwnerRole);

	const response = await authAgent(ownerShell).post('/owner/skip-setup').send();

	expect(response.statusCode).toBe(200);

	const skipConfig = config.getEnv('userManagement.skipInstanceOwnerSetup');
	expect(skipConfig).toBe(true);

	const { value } = await Db.collections.Settings.findOneByOrFail({
		key: 'userManagement.skipInstanceOwnerSetup',
	});
	expect(value).toBe('true');
});

const INVALID_POST_OWNER_PAYLOADS = [
	{
		email: '',
		firstName: randomName(),
		lastName: randomName(),
		password: randomValidPassword(),
	},
	{
		email: randomEmail(),
		firstName: '',
		lastName: randomName(),
		password: randomValidPassword(),
	},
	{
		email: randomEmail(),
		firstName: randomName(),
		lastName: '',
		password: randomValidPassword(),
	},
	{
		email: randomEmail(),
		firstName: randomName(),
		lastName: randomName(),
		password: randomInvalidPassword(),
	},
	{
		firstName: randomName(),
		lastName: randomName(),
	},
	{
		firstName: randomName(),
	},
	{
		lastName: randomName(),
	},
	{
		email: randomEmail(),
		firstName: 'John <script',
		lastName: randomName(),
	},
	{
		email: randomEmail(),
		firstName: 'John <a',
		lastName: randomName(),
	},
];<|MERGE_RESOLUTION|>--- conflicted
+++ resolved
@@ -19,14 +19,8 @@
 let authAgent: AuthAgent;
 
 beforeAll(async () => {
-<<<<<<< HEAD
-	const initResult = await testDb.init();
-	testDbName = initResult.testDbName;
+	await testDb.init();
 	app = await utils.initTestServer({ endpointGroups: ['owner'], applyAuth: true });
-=======
-	app = await utils.initTestServer({ endpointGroups: ['owner'], applyAuth: true });
-	await testDb.init();
->>>>>>> 3ea83d87
 
 	globalOwnerRole = await testDb.getGlobalOwnerRole();
 
