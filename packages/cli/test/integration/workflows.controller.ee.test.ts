--- conflicted
+++ resolved
@@ -24,16 +24,11 @@
 let sharingSpy: jest.SpyInstance<boolean>;
 
 beforeAll(async () => {
-	const initResult = await testDb.init();
-	testDbName = initResult.testDbName;
+	await testDb.init();
 	app = await utils.initTestServer({
 		endpointGroups: ['workflows'],
 		applyAuth: true,
 	});
-<<<<<<< HEAD
-=======
-	await testDb.init();
->>>>>>> 3ea83d87
 
 	globalOwnerRole = await testDb.getGlobalOwnerRole();
 	globalMemberRole = await testDb.getGlobalMemberRole();
