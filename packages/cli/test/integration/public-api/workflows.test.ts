--- conflicted
+++ resolved
@@ -1267,54 +1267,6 @@
 		expect(historyVersion!.nodes).toEqual(payload.nodes);
 	});
 
-<<<<<<< HEAD
-	test('should not create workflow history when not licensed', async () => {
-		license.disable('feat:workflowHistory');
-		const workflow = await createWorkflow({}, member);
-		const payload = {
-			name: 'name updated',
-			nodes: [
-				{
-					id: 'uuid-1234',
-					parameters: {},
-					name: 'Start',
-					type: 'n8n-nodes-base.start',
-					typeVersion: 1,
-					position: [240, 300],
-				},
-				{
-					id: 'uuid-1234',
-					parameters: {},
-					name: 'Cron',
-					type: 'n8n-nodes-base.cron',
-					typeVersion: 1,
-					position: [400, 300],
-				},
-			],
-			connections: {},
-			staticData: '{"id":1}',
-			settings: {
-				saveExecutionProgress: false,
-				saveManualExecutions: false,
-				saveDataErrorExecution: 'all',
-				saveDataSuccessExecution: 'all',
-				executionTimeout: 3600,
-				timezone: 'America/New_York',
-			},
-		};
-
-		const response = await authMemberAgent.put(`/workflows/${workflow.id}`).send(payload);
-
-		const { id } = response.body;
-
-		expect(response.statusCode).toBe(200);
-
-		expect(id).toBe(workflow.id);
-		expect(
-			await Container.get(WorkflowHistoryRepository).count({ where: { workflowId: id } }),
-		).toBe(0);
-	});
-
 	test('should update activeVersionId when updating an active workflow', async () => {
 		const workflow = await createWorkflowWithTrigger({}, member);
 
@@ -1444,8 +1396,6 @@
 		expect(sharedWorkflow?.workflow.active).toBe(false);
 	});
 
-=======
->>>>>>> 707da6ca
 	test('should update non-owned workflow if owner', async () => {
 		const workflow = await createWorkflow({}, member);
 
