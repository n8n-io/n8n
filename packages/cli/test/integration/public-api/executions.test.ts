--- conflicted
+++ resolved
@@ -5,17 +5,6 @@
 import { mockInstance } from '@test/mocking';
 import { createTeamProject } from '@test-integration/db/projects';
 
-<<<<<<< HEAD
-import * as utils from '../shared/utils/';
-import * as testDb from '../shared/test-db';
-import { createMemberWithApiKey, createOwnerWithApiKey } from '../shared/db/users';
-import {
-	createManyWorkflows,
-	createWorkflow,
-	shareWorkflowWithUsers,
-} from '../shared/db/workflows';
-=======
->>>>>>> aa283b75
 import {
 	createErrorExecution,
 	createExecution,
@@ -23,13 +12,12 @@
 	createSuccessfulExecution,
 	createWaitingExecution,
 } from '../shared/db/executions';
-import { createUser } from '../shared/db/users';
+import { createMemberWithApiKey, createOwnerWithApiKey } from '../shared/db/users';
 import {
 	createManyWorkflows,
 	createWorkflow,
 	shareWorkflowWithUsers,
 } from '../shared/db/workflows';
-import { randomApiKey } from '../shared/random';
 import * as testDb from '../shared/test-db';
 import type { SuperAgentTest } from '../shared/types';
 import * as utils from '../shared/utils/';
