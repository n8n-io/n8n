--- conflicted
+++ resolved
@@ -1,22 +1,15 @@
 import { FeatureNotLicensedError } from '@/errors/feature-not-licensed.error';
 import { Telemetry } from '@/telemetry';
 import { mockInstance } from '@test/mocking';
-import { createMember, createOwner, getUserById } from '@test-integration/db/users';
-import { setupTestServer } from '@test-integration/utils';
-
-import * as testDb from '../shared/test-db';
-<<<<<<< HEAD
 import {
 	createMember,
 	createMemberWithApiKey,
 	createOwnerWithApiKey,
 	getUserById,
 } from '@test-integration/db/users';
-import { mockInstance } from '@test/mocking';
-import { Telemetry } from '@/telemetry';
-import { FeatureNotLicensedError } from '@/errors/feature-not-licensed.error';
-=======
->>>>>>> aa283b75
+import { setupTestServer } from '@test-integration/utils';
+
+import * as testDb from '../shared/test-db';
 
 describe('Users in Public API', () => {
 	const testServer = setupTestServer({ endpointGroups: ['publicApi'] });
