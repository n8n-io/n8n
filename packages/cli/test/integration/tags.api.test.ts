<<<<<<< HEAD
import { GlobalConfig } from '@n8n/config';
import { Container } from 'typedi';
=======
import { Container } from '@n8n/di';
>>>>>>> 6711cbcc

import { TagRepository } from '@/databases/repositories/tag.repository';

import { createUserShell } from './shared/db/users';
import * as testDb from './shared/test-db';
import type { SuperAgentTest } from './shared/types';
import * as utils from './shared/utils/';

let authOwnerAgent: SuperAgentTest;

const testServer = utils.setupTestServer({ endpointGroups: ['tags'] });

beforeAll(async () => {
	const ownerShell = await createUserShell('global:owner');
	authOwnerAgent = testServer.authAgentFor(ownerShell);
});

beforeEach(async () => {
	await testDb.truncate(['Tag']);
});

describe('POST /tags', () => {
	test('should create tag', async () => {
		const resp = await authOwnerAgent.post('/tags').send({ name: 'test' });

		expect(resp.statusCode).toBe(200);
		const dbTag = await Container.get(TagRepository).findBy({ name: 'test' });
		expect(dbTag.length === 1);
	});

	test('should not create duplicate tag', async () => {
		const newTag = Container.get(TagRepository).create({ name: 'test' });
		await Container.get(TagRepository).save(newTag);

		const resp = await authOwnerAgent.post('/tags').send({ name: 'test' });
		expect(resp.status).toBe(500);

		const dbTag = await Container.get(TagRepository).findBy({ name: 'test' });
		expect(dbTag.length).toBe(1);
	});

	test('should delete tag', async () => {
		const newTag = Container.get(TagRepository).create({ name: 'test' });
		await Container.get(TagRepository).save(newTag);

		const resp = await authOwnerAgent.delete(`/tags/${newTag.id}`);
		expect(resp.status).toBe(200);

		const dbTag = await Container.get(TagRepository).findBy({ name: 'test' });
		expect(dbTag.length).toBe(0);
	});

	test('should update tag name', async () => {
		const newTag = Container.get(TagRepository).create({ name: 'test' });
		await Container.get(TagRepository).save(newTag);

		const resp = await authOwnerAgent.patch(`/tags/${newTag.id}`).send({ name: 'updated' });
		expect(resp.status).toBe(200);

		const dbTag = await Container.get(TagRepository).findBy({ name: 'updated' });
		expect(dbTag.length).toBe(1);
	});

	test('should retrieve all tags', async () => {
		const newTag = Container.get(TagRepository).create({ name: 'test' });
		const savedTag = await Container.get(TagRepository).save(newTag);

		const resp = await authOwnerAgent.get('/tags');
		expect(resp.status).toBe(200);

		expect(resp.body.data.length).toBe(1);
		expect(resp.body.data[0]).toMatchObject({
			id: savedTag.id,
			name: savedTag.name,
			createdAt: savedTag.createdAt.toISOString(),
			updatedAt: savedTag.updatedAt.toISOString(),
		});
	});

	test('should retrieve all tags with with usage count', async () => {
		const newTag = Container.get(TagRepository).create({ name: 'test' });
		const savedTag = await Container.get(TagRepository).save(newTag);

		const resp = await authOwnerAgent.get('/tags').query({ withUsageCount: 'true' });
		expect(resp.status).toBe(200);

		expect(resp.body.data.length).toBe(1);
		expect(resp.body.data[0]).toMatchObject({
			id: savedTag.id,
			name: savedTag.name,
			createdAt: savedTag.createdAt.toISOString(),
			updatedAt: savedTag.updatedAt.toISOString(),
			usageCount: 0,
		});
	});

	test('should throw error if workflowTagsDisabled is true', async () => {
		Container.get(GlobalConfig).tags.workflowTagsDisabled = true;

		const resp = await authOwnerAgent.post('/tags').send({ name: 'new tag' });
		expect(resp.status).toBe(400);
	});
});<|MERGE_RESOLUTION|>--- conflicted
+++ resolved
@@ -1,9 +1,6 @@
-<<<<<<< HEAD
+import { Container } from '@n8n/di';
 import { GlobalConfig } from '@n8n/config';
 import { Container } from 'typedi';
-=======
-import { Container } from '@n8n/di';
->>>>>>> 6711cbcc
 
 import { TagRepository } from '@/databases/repositories/tag.repository';
 
