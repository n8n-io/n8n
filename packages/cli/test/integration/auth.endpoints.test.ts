import { hashSync, genSaltSync } from 'bcryptjs';
import express = require('express');
import { getConnection } from 'typeorm';
import validator from 'validator';
import { v4 as uuid } from 'uuid';

import config = require('../../config');
import * as utils from './shared/utils';
import { LOGGED_OUT_RESPONSE_BODY } from './shared/constants';
import { Db } from '../../src';
import { Role } from '../../src/databases/entities/Role';
import { randomEmail, randomValidPassword, randomName } from './shared/random';
import { getGlobalOwnerRole } from './shared/utils';

let globalOwnerRole: Role;

<<<<<<< HEAD
describe('auth endpoints', () => {
	describe('Owner requests', () => {
		let app: express.Application;

		beforeAll(async () => {
			app = utils.initTestServer({ namespaces: ['auth'], applyAuth: true });
			await utils.initTestDb();
			await utils.truncate(['User']);

			globalOwnerRole = await getGlobalOwnerRole();
			utils.initLogger();
		});

		beforeEach(async () => {
			await utils.createUser({
				id: uuid(),
				email: TEST_USER.email,
				firstName: TEST_USER.firstName,
				lastName: TEST_USER.lastName,
				password: hashSync(TEST_USER.password, genSaltSync(10)),
				role: globalOwnerRole,
			});

			config.set('userManagement.isInstanceOwnerSetUp', true);

			await Db.collections.Settings!.update(
				{ key: 'userManagement.isInstanceOwnerSetUp' },
				{ value: JSON.stringify(true) },
			);
		});

		afterEach(async () => {
			await utils.truncate(['User']);
		});

		afterAll(() => {
			return getConnection().close();
		});

		test('POST /login should log user in', async () => {
			const authlessAgent = await utils.createAgent(app);

			const response = await authlessAgent.post('/login').send({
				email: TEST_USER.email,
				password: TEST_USER.password,
			});

			expect(response.statusCode).toBe(200);

			const {
				id,
				email,
				firstName,
				lastName,
				password,
				personalizationAnswers,
				globalRole,
				resetPasswordToken,
			} = response.body.data;

			expect(validator.isUUID(id)).toBe(true);
			expect(email).toBe(TEST_USER.email);
			expect(firstName).toBe(TEST_USER.firstName);
			expect(lastName).toBe(TEST_USER.lastName);
			expect(password).toBeUndefined();
			expect(personalizationAnswers).toBeNull();
			expect(password).toBeUndefined();
			expect(resetPasswordToken).toBeUndefined();
			expect(globalRole).toBeDefined();
			expect(globalRole.name).toBe('owner');
			expect(globalRole.scope).toBe('global');

			const authToken = utils.getAuthToken(response);
			expect(authToken).toBeDefined();
		});

		test('GET /login should receive logged in user', async () => {
			const owner = await Db.collections.User!.findOneOrFail();
			const authOwnerAgent = await utils.createAgent(app, { auth: true, user: owner });

			const response = await authOwnerAgent.get('/login');

			expect(response.statusCode).toBe(200);

			const {
				id,
				email,
				firstName,
				lastName,
				password,
				personalizationAnswers,
				globalRole,
				resetPasswordToken,
			} = response.body.data;

			expect(validator.isUUID(id)).toBe(true);
			expect(email).toBe(TEST_USER.email);
			expect(firstName).toBe(TEST_USER.firstName);
			expect(lastName).toBe(TEST_USER.lastName);
			expect(password).toBeUndefined();
			expect(personalizationAnswers).toBeNull();
			expect(password).toBeUndefined();
			expect(resetPasswordToken).toBeUndefined();
			expect(globalRole).toBeDefined();
			expect(globalRole.name).toBe('owner');
			expect(globalRole.scope).toBe('global');

			expect(response.headers['set-cookie']).toBeUndefined();
		});

		test('POST /logout should log user out', async () => {
			const owner = await Db.collections.User!.findOneOrFail();
			const authOwnerAgent = await utils.createAgent(app, { auth: true, user: owner });

			const response = await authOwnerAgent.post('/logout');

			expect(response.statusCode).toBe(200);
			expect(response.body).toEqual(LOGGED_OUT_RESPONSE_BODY);

			const authToken = utils.getAuthToken(response);
			expect(authToken).toBeUndefined();
		});
=======
let app: express.Application;

beforeAll(async () => {
	app = utils.initTestServer({ namespaces: ['auth'], applyAuth: true });
	await utils.initTestDb();
	await utils.truncate(['User']);

	globalOwnerRole = await getGlobalOwnerRole();
	utils.initLogger();
});

beforeEach(async () => {
	await utils.createUser({
		id: uuid(),
		email: TEST_USER.email,
		firstName: TEST_USER.firstName,
		lastName: TEST_USER.lastName,
		password: hashSync(TEST_USER.password, genSaltSync(10)),
		role: globalOwnerRole,
	});

	config.set('userManagement.hasOwner', true);

	await Db.collections.Settings!.update(
		{ key: 'userManagement.hasOwner' },
		{ value: JSON.stringify(true) },
	);
});

afterEach(async () => {
	await utils.truncate(['User']);
});

afterAll(() => {
	return getConnection().close();
});

test('POST /login should log user in', async () => {
	const authlessAgent = await utils.createAgent(app);

	const response = await authlessAgent.post('/login').send({
		email: TEST_USER.email,
		password: TEST_USER.password,
>>>>>>> 97051652
	});

	expect(response.statusCode).toBe(200);

	const {
		id,
		email,
		firstName,
		lastName,
		password,
		personalizationAnswers,
		globalRole,
		resetPasswordToken,
	} = response.body.data;

	expect(validator.isUUID(id)).toBe(true);
	expect(email).toBe(TEST_USER.email);
	expect(firstName).toBe(TEST_USER.firstName);
	expect(lastName).toBe(TEST_USER.lastName);
	expect(password).toBeUndefined();
	expect(personalizationAnswers).toBeNull();
	expect(password).toBeUndefined();
	expect(resetPasswordToken).toBeUndefined();
	expect(globalRole).toBeDefined();
	expect(globalRole.name).toBe('owner');
	expect(globalRole.scope).toBe('global');

	const authToken = utils.getAuthToken(response);
	expect(authToken).toBeDefined();
});

test('GET /login should receive logged in user', async () => {
	const owner = await Db.collections.User!.findOneOrFail();
	const authOwnerAgent = await utils.createAgent(app, { auth: true, user: owner });

	const response = await authOwnerAgent.get('/login');

	expect(response.statusCode).toBe(200);

	const {
		id,
		email,
		firstName,
		lastName,
		password,
		personalizationAnswers,
		globalRole,
		resetPasswordToken,
	} = response.body.data;

	expect(validator.isUUID(id)).toBe(true);
	expect(email).toBe(TEST_USER.email);
	expect(firstName).toBe(TEST_USER.firstName);
	expect(lastName).toBe(TEST_USER.lastName);
	expect(password).toBeUndefined();
	expect(personalizationAnswers).toBeNull();
	expect(password).toBeUndefined();
	expect(resetPasswordToken).toBeUndefined();
	expect(globalRole).toBeDefined();
	expect(globalRole.name).toBe('owner');
	expect(globalRole.scope).toBe('global');

	expect(response.headers['set-cookie']).toBeUndefined();
});

test('POST /logout should log user out', async () => {
	const owner = await Db.collections.User!.findOneOrFail();
	const authOwnerAgent = await utils.createAgent(app, { auth: true, user: owner });

	const response = await authOwnerAgent.post('/logout');

	expect(response.statusCode).toBe(200);
	expect(response.body).toEqual(LOGGED_OUT_RESPONSE_BODY);

	const authToken = utils.getAuthToken(response);
	expect(authToken).toBeUndefined();
});

const TEST_USER = {
	email: randomEmail(),
	password: randomValidPassword(),
	firstName: randomName(),
	lastName: randomName(),
};<|MERGE_RESOLUTION|>--- conflicted
+++ resolved
@@ -14,130 +14,6 @@
 
 let globalOwnerRole: Role;
 
-<<<<<<< HEAD
-describe('auth endpoints', () => {
-	describe('Owner requests', () => {
-		let app: express.Application;
-
-		beforeAll(async () => {
-			app = utils.initTestServer({ namespaces: ['auth'], applyAuth: true });
-			await utils.initTestDb();
-			await utils.truncate(['User']);
-
-			globalOwnerRole = await getGlobalOwnerRole();
-			utils.initLogger();
-		});
-
-		beforeEach(async () => {
-			await utils.createUser({
-				id: uuid(),
-				email: TEST_USER.email,
-				firstName: TEST_USER.firstName,
-				lastName: TEST_USER.lastName,
-				password: hashSync(TEST_USER.password, genSaltSync(10)),
-				role: globalOwnerRole,
-			});
-
-			config.set('userManagement.isInstanceOwnerSetUp', true);
-
-			await Db.collections.Settings!.update(
-				{ key: 'userManagement.isInstanceOwnerSetUp' },
-				{ value: JSON.stringify(true) },
-			);
-		});
-
-		afterEach(async () => {
-			await utils.truncate(['User']);
-		});
-
-		afterAll(() => {
-			return getConnection().close();
-		});
-
-		test('POST /login should log user in', async () => {
-			const authlessAgent = await utils.createAgent(app);
-
-			const response = await authlessAgent.post('/login').send({
-				email: TEST_USER.email,
-				password: TEST_USER.password,
-			});
-
-			expect(response.statusCode).toBe(200);
-
-			const {
-				id,
-				email,
-				firstName,
-				lastName,
-				password,
-				personalizationAnswers,
-				globalRole,
-				resetPasswordToken,
-			} = response.body.data;
-
-			expect(validator.isUUID(id)).toBe(true);
-			expect(email).toBe(TEST_USER.email);
-			expect(firstName).toBe(TEST_USER.firstName);
-			expect(lastName).toBe(TEST_USER.lastName);
-			expect(password).toBeUndefined();
-			expect(personalizationAnswers).toBeNull();
-			expect(password).toBeUndefined();
-			expect(resetPasswordToken).toBeUndefined();
-			expect(globalRole).toBeDefined();
-			expect(globalRole.name).toBe('owner');
-			expect(globalRole.scope).toBe('global');
-
-			const authToken = utils.getAuthToken(response);
-			expect(authToken).toBeDefined();
-		});
-
-		test('GET /login should receive logged in user', async () => {
-			const owner = await Db.collections.User!.findOneOrFail();
-			const authOwnerAgent = await utils.createAgent(app, { auth: true, user: owner });
-
-			const response = await authOwnerAgent.get('/login');
-
-			expect(response.statusCode).toBe(200);
-
-			const {
-				id,
-				email,
-				firstName,
-				lastName,
-				password,
-				personalizationAnswers,
-				globalRole,
-				resetPasswordToken,
-			} = response.body.data;
-
-			expect(validator.isUUID(id)).toBe(true);
-			expect(email).toBe(TEST_USER.email);
-			expect(firstName).toBe(TEST_USER.firstName);
-			expect(lastName).toBe(TEST_USER.lastName);
-			expect(password).toBeUndefined();
-			expect(personalizationAnswers).toBeNull();
-			expect(password).toBeUndefined();
-			expect(resetPasswordToken).toBeUndefined();
-			expect(globalRole).toBeDefined();
-			expect(globalRole.name).toBe('owner');
-			expect(globalRole.scope).toBe('global');
-
-			expect(response.headers['set-cookie']).toBeUndefined();
-		});
-
-		test('POST /logout should log user out', async () => {
-			const owner = await Db.collections.User!.findOneOrFail();
-			const authOwnerAgent = await utils.createAgent(app, { auth: true, user: owner });
-
-			const response = await authOwnerAgent.post('/logout');
-
-			expect(response.statusCode).toBe(200);
-			expect(response.body).toEqual(LOGGED_OUT_RESPONSE_BODY);
-
-			const authToken = utils.getAuthToken(response);
-			expect(authToken).toBeUndefined();
-		});
-=======
 let app: express.Application;
 
 beforeAll(async () => {
@@ -159,10 +35,10 @@
 		role: globalOwnerRole,
 	});
 
-	config.set('userManagement.hasOwner', true);
+	config.set('userManagement.isInstanceOwnerSetUp', true);
 
 	await Db.collections.Settings!.update(
-		{ key: 'userManagement.hasOwner' },
+		{ key: 'userManagement.isInstanceOwnerSetUp' },
 		{ value: JSON.stringify(true) },
 	);
 });
@@ -181,7 +57,6 @@
 	const response = await authlessAgent.post('/login').send({
 		email: TEST_USER.email,
 		password: TEST_USER.password,
->>>>>>> 97051652
 	});
 
 	expect(response.statusCode).toBe(200);
