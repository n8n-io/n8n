import { Container } from '@n8n/di';
import { DateTime } from 'luxon';

import type { Project } from '@/databases/entities/project';
import type { User } from '@/databases/entities/user';
import { FolderRepository } from '@/databases/repositories/folder.repository';
import { ProjectRepository } from '@/databases/repositories/project.repository';
import { WorkflowRepository } from '@/databases/repositories/workflow.repository';
import { createFolder } from '@test-integration/db/folders';
import { createTag } from '@test-integration/db/tags';
import { createWorkflow } from '@test-integration/db/workflows';

import { createTeamProject, getPersonalProject, linkUserToProject } from '../shared/db/projects';
import { createOwner, createMember } from '../shared/db/users';
import * as testDb from '../shared/test-db';
import type { SuperAgentTest } from '../shared/types';
import * as utils from '../shared/utils/';

let owner: User;
let member: User;
let authOwnerAgent: SuperAgentTest;
let authMemberAgent: SuperAgentTest;
let ownerProject: Project;
let memberProject: Project;

const testServer = utils.setupTestServer({
	endpointGroups: ['folder'],
});

let projectRepository: ProjectRepository;
let folderRepository: FolderRepository;
let workflowRepository: WorkflowRepository;

beforeEach(async () => {
	await testDb.truncate(['Folder', 'SharedWorkflow', 'Tag', 'Project', 'ProjectRelation']);

	projectRepository = Container.get(ProjectRepository);
	folderRepository = Container.get(FolderRepository);
	workflowRepository = Container.get(WorkflowRepository);

	owner = await createOwner();
	member = await createMember();
	authOwnerAgent = testServer.authAgentFor(owner);
	authMemberAgent = testServer.authAgentFor(member);

	ownerProject = await getPersonalProject(owner);
	memberProject = await getPersonalProject(member);
});

describe('POST /projects/:projectId/folders', () => {
	test('should not create folder when project does not exist', async () => {
		const payload = {
			name: 'Test Folder',
		};

		await authOwnerAgent.post('/projects/non-existing-id/folders').send(payload).expect(403);
	});

	test('should not create folder when name is empty', async () => {
		const project = await createTeamProject(undefined, owner);
		const payload = {
			name: '',
		};

		await authOwnerAgent.post(`/projects/${project.id}/folders`).send(payload).expect(400);
	});

	test('should not create folder if user has project:viewer role in team project', async () => {
		const project = await createTeamProject(undefined, owner);
		await linkUserToProject(member, project, 'project:viewer');

		const payload = {
			name: 'Test Folder',
		};

		await authMemberAgent.post(`/projects/${project.id}/folders`).send(payload).expect(403);

		const foldersInDb = await folderRepository.find();
		expect(foldersInDb).toHaveLength(0);
	});

	test("should not allow creating folder in another user's personal project", async () => {
		const ownerPersonalProject = await projectRepository.getPersonalProjectForUserOrFail(owner.id);
		const payload = {
			name: 'Test Folder',
		};

		await authMemberAgent
			.post(`/projects/${ownerPersonalProject.id}/folders`)
			.send(payload)
			.expect(403);
	});

	test('should create folder if user has project:editor role in team project', async () => {
		const project = await createTeamProject(undefined, owner);
		await linkUserToProject(member, project, 'project:editor');

		const payload = {
			name: 'Test Folder',
		};

		await authMemberAgent.post(`/projects/${project.id}/folders`).send(payload).expect(200);

		const foldersInDb = await folderRepository.find();
		expect(foldersInDb).toHaveLength(1);
	});

	test('should create folder if user has project:admin role in team project', async () => {
		const project = await createTeamProject(undefined, owner);

		const payload = {
			name: 'Test Folder',
		};

		await authOwnerAgent.post(`/projects/${project.id}/folders`).send(payload).expect(200);

		const foldersInDb = await folderRepository.find();
		expect(foldersInDb).toHaveLength(1);
	});

	test('should not allow creating folder with parent that exists in another project', async () => {
		const ownerPersonalProject = await projectRepository.getPersonalProjectForUserOrFail(owner.id);
		const memberTeamProject = await createTeamProject('test project', member);
		const ownerRootFolderInPersonalProject = await createFolder(ownerPersonalProject);
		await createFolder(memberTeamProject);

		const payload = {
			name: 'Test Folder',
			parentFolderId: ownerRootFolderInPersonalProject.id,
		};

		await authMemberAgent
			.post(`/projects/${memberTeamProject.id}/folders`)
			.send(payload)
			.expect(404);
	});

	test('should create folder in root of specified project', async () => {
		const project = await createTeamProject('test', owner);
		const payload = {
			name: 'Test Folder',
		};

		const response = await authOwnerAgent.post(`/projects/${project.id}/folders`).send(payload);

		expect(response.body.data).toEqual(
			expect.objectContaining({
				id: expect.any(String),
				name: payload.name,
				parentFolder: null,
				createdAt: expect.any(String),
				updatedAt: expect.any(String),
			}),
		);

		const folderInDb = await folderRepository.findOneBy({ id: response.body.id });
		expect(folderInDb).toBeDefined();
		expect(folderInDb?.name).toBe(payload.name);
	});

	test('should create folder in specified project within another folder', async () => {
		const project = await createTeamProject('test', owner);
		const folder = await createFolder(project);

		const payload = {
			name: 'Test Folder',
			parentFolderId: folder.id,
		};

		const response = await authOwnerAgent.post(`/projects/${project.id}/folders`).send(payload);

		expect(response.body.data).toEqual(
			expect.objectContaining({
				id: expect.any(String),
				name: payload.name,
				parentFolder: expect.objectContaining({
					id: folder.id,
					name: folder.name,
					createdAt: expect.any(String),
					updatedAt: expect.any(String),
				}),
				createdAt: expect.any(String),
				updatedAt: expect.any(String),
			}),
		);

		const folderInDb = await folderRepository.findOneBy({ id: response.body.data.id });

		expect(folderInDb).toBeDefined();
		expect(folderInDb?.name).toBe(payload.name);
	});

	test('should create folder in personal project', async () => {
		const personalProject = await projectRepository.getPersonalProjectForUserOrFail(owner.id);
		const payload = {
			name: 'Personal Folder',
		};

		const response = await authOwnerAgent
			.post(`/projects/${personalProject.id}/folders`)
			.send(payload)
			.expect(200);

		expect(response.body.data).toEqual(
			expect.objectContaining({
				id: expect.any(String),
				name: payload.name,
				createdAt: expect.any(String),
				updatedAt: expect.any(String),
			}),
		);

		const folderInDb = await folderRepository.findOneBy({ id: response.body.id });
		expect(folderInDb).toBeDefined();
		expect(folderInDb?.name).toBe(payload.name);
	});
});

describe('GET /projects/:projectId/folders/:folderId/tree', () => {
	test('should not get folder tree when project does not exist', async () => {
		await authOwnerAgent.get('/projects/non-existing-id/folders/some-folder-id/tree').expect(403);
	});

	test('should not get folder tree when folder does not exist', async () => {
		const project = await createTeamProject('test project', owner);

		await authOwnerAgent
			.get(`/projects/${project.id}/folders/non-existing-folder/tree`)
			.expect(404);
	});

	test('should not get folder tree if user has no access to project', async () => {
		const project = await createTeamProject('test project', owner);
		const folder = await createFolder(project);

		await authMemberAgent.get(`/projects/${project.id}/folders/${folder.id}/tree`).expect(403);
	});

	test("should not allow getting folder tree from another user's personal project", async () => {
		const ownerPersonalProject = await projectRepository.getPersonalProjectForUserOrFail(owner.id);
		const folder = await createFolder(ownerPersonalProject);

		await authMemberAgent
			.get(`/projects/${ownerPersonalProject.id}/folders/${folder.id}/tree`)
			.expect(403);
	});

	test('should get nested folder structure', async () => {
		const project = await createTeamProject('test', owner);
		const rootFolder = await createFolder(project, { name: 'Root' });

		const childFolder1 = await createFolder(project, {
			name: 'Child 1',
			parentFolder: rootFolder,
		});

		await createFolder(project, {
			name: 'Child 2',
			parentFolder: rootFolder,
		});

		const grandchildFolder = await createFolder(project, {
			name: 'Grandchild',
			parentFolder: childFolder1,
		});

		const response = await authOwnerAgent
			.get(`/projects/${project.id}/folders/${grandchildFolder.id}/tree`)
			.expect(200);

		expect(response.body.data).toEqual(
			expect.arrayContaining([
				expect.objectContaining({
					id: rootFolder.id,
					name: 'Root',
					children: expect.arrayContaining([
						expect.objectContaining({
							id: childFolder1.id,
							name: 'Child 1',
							children: expect.arrayContaining([
								expect.objectContaining({
									id: grandchildFolder.id,
									name: 'Grandchild',
									children: [],
								}),
							]),
						}),
					]),
				}),
			]),
		);
	});
});

describe('PATCH /projects/:projectId/folders/:folderId', () => {
	test('should not update folder when project does not exist', async () => {
		const payload = {
			name: 'Updated Folder Name',
		};

		await authOwnerAgent
			.patch('/projects/non-existing-id/folders/some-folder-id')
			.send(payload)
			.expect(403);
	});

	test('should not update folder when folder does not exist', async () => {
		const project = await createTeamProject('test project', owner);

		const payload = {
			name: 'Updated Folder Name',
		};

		await authOwnerAgent
			.patch(`/projects/${project.id}/folders/non-existing-folder`)
			.send(payload)
			.expect(404);
	});

	test('should not update folder when name is empty', async () => {
		const project = await createTeamProject(undefined, owner);
		const folder = await createFolder(project, { name: 'Original Name' });

		const payload = {
			name: '',
		};

		await authOwnerAgent
			.patch(`/projects/${project.id}/folders/${folder.id}`)
			.send(payload)
			.expect(400);

		const folderInDb = await folderRepository.findOneBy({ id: folder.id });
		expect(folderInDb?.name).toBe('Original Name');
	});

	test('should not update folder if user has project:viewer role in team project', async () => {
		const project = await createTeamProject(undefined, owner);
		const folder = await createFolder(project, { name: 'Original Name' });
		await linkUserToProject(member, project, 'project:viewer');

		const payload = {
			name: 'Updated Folder Name',
		};

		await authMemberAgent
			.patch(`/projects/${project.id}/folders/${folder.id}`)
			.send(payload)
			.expect(403);

		const folderInDb = await folderRepository.findOneBy({ id: folder.id });
		expect(folderInDb?.name).toBe('Original Name');
	});

	test("should not allow updating folder in another user's personal project", async () => {
		const ownerPersonalProject = await projectRepository.getPersonalProjectForUserOrFail(owner.id);
		const folder = await createFolder(ownerPersonalProject, { name: 'Original Name' });

		const payload = {
			name: 'Updated Folder Name',
		};

		await authMemberAgent
			.patch(`/projects/${ownerPersonalProject.id}/folders/${folder.id}`)
			.send(payload)
			.expect(403);

		const folderInDb = await folderRepository.findOneBy({ id: folder.id });
		expect(folderInDb?.name).toBe('Original Name');
	});

	test('should update folder if user has project:editor role in team project', async () => {
		const project = await createTeamProject(undefined, owner);
		const folder = await createFolder(project, { name: 'Original Name' });
		await linkUserToProject(member, project, 'project:editor');

		const payload = {
			name: 'Updated Folder Name',
		};

		await authMemberAgent
			.patch(`/projects/${project.id}/folders/${folder.id}`)
			.send(payload)
			.expect(200);

		const folderInDb = await folderRepository.findOneBy({ id: folder.id });
		expect(folderInDb?.name).toBe('Updated Folder Name');
	});

	test('should update folder if user has project:admin role in team project', async () => {
		const project = await createTeamProject(undefined, owner);
		const folder = await createFolder(project, { name: 'Original Name' });

		const payload = {
			name: 'Updated Folder Name',
		};

		await authOwnerAgent
			.patch(`/projects/${project.id}/folders/${folder.id}`)
			.send(payload)
			.expect(200);

		const folderInDb = await folderRepository.findOneBy({ id: folder.id });
		expect(folderInDb?.name).toBe('Updated Folder Name');
	});

	test('should update folder in personal project', async () => {
		const personalProject = await projectRepository.getPersonalProjectForUserOrFail(owner.id);
		const folder = await createFolder(personalProject, { name: 'Original Name' });

		const payload = {
			name: 'Updated Folder Name',
		};

		await authOwnerAgent
			.patch(`/projects/${personalProject.id}/folders/${folder.id}`)
			.send(payload)
			.expect(200);

		const folderInDb = await folderRepository.findOneBy({ id: folder.id });
		expect(folderInDb?.name).toBe('Updated Folder Name');
	});

	test('should update folder tags', async () => {
		const project = await createTeamProject('test project', owner);
		const folder = await createFolder(project, { name: 'Test Folder' });
		const tag1 = await createTag({ name: 'Tag 1' });
		const tag2 = await createTag({ name: 'Tag 2' });

		const payload = {
			tagIds: [tag1.id, tag2.id],
		};

		await authOwnerAgent
			.patch(`/projects/${project.id}/folders/${folder.id}`)
			.send(payload)
			.expect(200);

		const folderWithTags = await folderRepository.findOne({
			where: { id: folder.id },
			relations: ['tags'],
		});

		expect(folderWithTags?.tags).toHaveLength(2);
		expect(folderWithTags?.tags.map((t) => t.id).sort()).toEqual([tag1.id, tag2.id].sort());
	});

	test('should replace existing folder tags with new ones', async () => {
		const project = await createTeamProject(undefined, owner);
		const tag1 = await createTag({ name: 'Tag 1' });
		const tag2 = await createTag({ name: 'Tag 2' });
		const tag3 = await createTag({ name: 'Tag 3' });

		const folder = await createFolder(project, {
			name: 'Test Folder',
			tags: [tag1, tag2],
		});

		const payload = {
			tagIds: [tag3.id],
		};

		await authOwnerAgent
			.patch(`/projects/${project.id}/folders/${folder.id}`)
			.send(payload)
			.expect(200);

		const folderWithTags = await folderRepository.findOne({
			where: { id: folder.id },
			relations: ['tags'],
		});

		expect(folderWithTags?.tags).toHaveLength(1);
		expect(folderWithTags?.tags[0].id).toBe(tag3.id);
	});

	test('should update folder parent folder ID', async () => {
		const project = await createTeamProject('test project', owner);
		await createFolder(project, { name: 'Original Folder' });
		const targetFolder = await createFolder(project, { name: 'Target Folder' });

		const folderToMove = await createFolder(project, {
			name: 'Folder To Move',
		});

		const payload = {
			parentFolderId: targetFolder.id,
		};

		await authOwnerAgent.patch(`/projects/${project.id}/folders/${folderToMove.id}`).send(payload);

		const updatedFolder = await folderRepository.findOne({
			where: { id: folderToMove.id },
			relations: ['parentFolder'],
		});

		expect(updatedFolder).toBeDefined();
		expect(updatedFolder?.parentFolder?.id).toBe(targetFolder.id);
	});

	test('should not update folder parent when target folder does not exist', async () => {
		const project = await createTeamProject(undefined, owner);
		const folderToMove = await createFolder(project, { name: 'Folder To Move' });

		const payload = {
			parentFolderId: 'non-existing-folder-id',
		};

		await authOwnerAgent
			.patch(`/projects/${project.id}/folders/${folderToMove.id}`)
			.send(payload)
			.expect(404);

		const updatedFolder = await folderRepository.findOne({
			where: { id: folderToMove.id },
			relations: ['parentFolder'],
		});

		expect(updatedFolder).toBeDefined();
		expect(updatedFolder?.parentFolder).toBeNull();
	});

	test('should not update folder parent when target folder is in another project', async () => {
		const project1 = await createTeamProject('Project 1', owner);
		const project2 = await createTeamProject('Project 2', owner);

		const folderToMove = await createFolder(project1, { name: 'Folder To Move' });
		const targetFolder = await createFolder(project2, { name: 'Target Folder' });

		const payload = {
			parentFolderId: targetFolder.id,
		};

		await authOwnerAgent
			.patch(`/projects/${project1.id}/folders/${folderToMove.id}`)
			.send(payload)
			.expect(404);

		const updatedFolder = await folderRepository.findOne({
			where: { id: folderToMove.id },
			relations: ['parentFolder'],
		});

		expect(updatedFolder).toBeDefined();
		expect(updatedFolder?.parentFolder).toBeNull();
	});

	test('should allow moving a folder to root level by setting parentFolderId to "0"', async () => {
		const project = await createTeamProject(undefined, owner);
		const parentFolder = await createFolder(project, { name: 'Parent Folder' });

		const folderToMove = await createFolder(project, {
			name: 'Folder To Move',
			parentFolder,
		});

		// Verify initial state
		let folder = await folderRepository.findOne({
			where: { id: folderToMove.id },
			relations: ['parentFolder'],
		});
		expect(folder?.parentFolder?.id).toBe(parentFolder.id);

		const payload = {
			parentFolderId: '0',
		};

		await authOwnerAgent
			.patch(`/projects/${project.id}/folders/${folderToMove.id}`)
			.send(payload)
			.expect(200);

		const updatedFolder = await folderRepository.findOne({
			where: { id: folderToMove.id },
			relations: ['parentFolder'],
		});

		expect(updatedFolder).toBeDefined();
		expect(updatedFolder?.parentFolder).toBeNull();
	});

	test('should not update folder parent if user has project:viewer role in team project', async () => {
		const project = await createTeamProject(undefined, owner);
		await createFolder(project, { name: 'Parent Folder' });
		const targetFolder = await createFolder(project, { name: 'Target Folder' });

		const folderToMove = await createFolder(project, {
			name: 'Folder To Move',
		});

		await linkUserToProject(member, project, 'project:viewer');

		const payload = {
			parentFolderId: targetFolder.id,
		};

		await authMemberAgent
			.patch(`/projects/${project.id}/folders/${folderToMove.id}`)
			.send(payload)
			.expect(403);

		const updatedFolder = await folderRepository.findOne({
			where: { id: folderToMove.id },
			relations: ['parentFolder'],
		});

		expect(updatedFolder).toBeDefined();
		expect(updatedFolder?.parentFolder).toBeNull();
	});

	test('should update folder parent folder if user has project:editor role in team project', async () => {
		const project = await createTeamProject(undefined, owner);
		const targetFolder = await createFolder(project, { name: 'Target Folder' });

		const folderToMove = await createFolder(project, {
			name: 'Folder To Move',
		});

		await linkUserToProject(member, project, 'project:editor');

		const payload = {
			parentFolderId: targetFolder.id,
		};

		await authMemberAgent
			.patch(`/projects/${project.id}/folders/${folderToMove.id}`)
			.send(payload)
			.expect(200);

		const updatedFolder = await folderRepository.findOne({
			where: { id: folderToMove.id },
			relations: ['parentFolder'],
		});

		expect(updatedFolder).toBeDefined();
		expect(updatedFolder?.parentFolder?.id).toBe(targetFolder.id);
	});

	test('should not allow setting a folder as its own parent', async () => {
		const project = await createTeamProject(undefined, owner);
		const folder = await createFolder(project, { name: 'Test Folder' });

		const payload = {
			parentFolderId: folder.id,
		};

		await authOwnerAgent
			.patch(`/projects/${project.id}/folders/${folder.id}`)
			.send(payload)
			.expect(400);

		const folderInDb = await folderRepository.findOne({
			where: { id: folder.id },
			relations: ['parentFolder'],
		});

		expect(folderInDb).toBeDefined();
		expect(folderInDb?.parentFolder).toBeNull();
	});
});

describe('DELETE /projects/:projectId/folders/:folderId', () => {
	test('should not delete folder when project does not exist', async () => {
		await authOwnerAgent
			.delete('/projects/non-existing-id/folders/some-folder-id')
			.send({})
			.expect(403);
	});

	test('should not delete folder when folder does not exist', async () => {
		const project = await createTeamProject('test project', owner);

		await authOwnerAgent
			.delete(`/projects/${project.id}/folders/non-existing-folder`)
			.send({})
			.expect(404);
	});

	test('should not delete folder if user has project:viewer role in team project', async () => {
		const project = await createTeamProject(undefined, owner);
		const folder = await createFolder(project);
		await linkUserToProject(member, project, 'project:viewer');

		await authMemberAgent
			.delete(`/projects/${project.id}/folders/${folder.id}`)
			.send({})
			.expect(403);

		const folderInDb = await folderRepository.findOneBy({ id: folder.id });
		expect(folderInDb).toBeDefined();
	});

	test("should not allow deleting folder in another user's personal project", async () => {
		const ownerPersonalProject = await projectRepository.getPersonalProjectForUserOrFail(owner.id);
		const folder = await createFolder(ownerPersonalProject);

		await authMemberAgent
			.delete(`/projects/${ownerPersonalProject.id}/folders/${folder.id}`)
			.send({})
			.expect(403);

		const folderInDb = await folderRepository.findOneBy({ id: folder.id });
		expect(folderInDb).toBeDefined();
	});

	test('should delete folder if user has project:editor role in team project', async () => {
		const project = await createTeamProject(undefined, owner);
		const folder = await createFolder(project);
		await linkUserToProject(member, project, 'project:editor');

		await authMemberAgent
			.delete(`/projects/${project.id}/folders/${folder.id}`)
			.send({})
			.expect(200);

		const folderInDb = await folderRepository.findOneBy({ id: folder.id });
		expect(folderInDb).toBeNull();
	});

	test('should delete folder if user has project:admin role in team project', async () => {
		const project = await createTeamProject(undefined, owner);
		const folder = await createFolder(project);

		await authOwnerAgent
			.delete(`/projects/${project.id}/folders/${folder.id}`)
			.send({})
			.expect(200);

		const folderInDb = await folderRepository.findOneBy({ id: folder.id });
		expect(folderInDb).toBeNull();
	});

	test('should delete folder in personal project', async () => {
		const personalProject = await projectRepository.getPersonalProjectForUserOrFail(owner.id);
		const folder = await createFolder(personalProject);

		await authOwnerAgent
			.delete(`/projects/${personalProject.id}/folders/${folder.id}`)
			.send({})
			.expect(200);

		const folderInDb = await folderRepository.findOneBy({ id: folder.id });
		expect(folderInDb).toBeNull();
	});

	test('should delete folder, all child folders, and contained workflows when no transfer folder is specified', async () => {
		const project = await createTeamProject('test', owner);
		const rootFolder = await createFolder(project, { name: 'Root' });
		const childFolder = await createFolder(project, {
			name: 'Child',
			parentFolder: rootFolder,
		});

		// Create workflows in the folders
		const workflow1 = await createWorkflow({ parentFolder: rootFolder }, owner);

		const workflow2 = await createWorkflow({ parentFolder: childFolder }, owner);

		await authOwnerAgent.delete(`/projects/${project.id}/folders/${rootFolder.id}`);

		// Check folders
		const rootFolderInDb = await folderRepository.findOneBy({ id: rootFolder.id });
		const childFolderInDb = await folderRepository.findOneBy({ id: childFolder.id });

		expect(rootFolderInDb).toBeNull();
		expect(childFolderInDb).toBeNull();

		// Check workflows
		const workflow1InDb = await workflowRepository.findOneBy({ id: workflow1.id });
		const workflow2InDb = await workflowRepository.findOneBy({ id: workflow2.id });
		expect(workflow1InDb).toBeNull();
		expect(workflow2InDb).toBeNull();
	});

	test('should transfer folder contents when transferToFolderId is specified', async () => {
		const project = await createTeamProject('test', owner);
		const sourceFolder = await createFolder(project, { name: 'Source' });
		const targetFolder = await createFolder(project, { name: 'Target' });
		const childFolder = await createFolder(project, {
			name: 'Child',
			parentFolder: sourceFolder,
		});

		const workflow1 = await createWorkflow({ parentFolder: sourceFolder }, owner);

		const workflow2 = await createWorkflow({ parentFolder: childFolder }, owner);

		const payload = {
			transferToFolderId: targetFolder.id,
		};

		await authOwnerAgent
			.delete(`/projects/${project.id}/folders/${sourceFolder.id}`)
			.query(payload)
			.expect(200);

		const sourceFolderInDb = await folderRepository.findOne({
			where: { id: sourceFolder.id },
			relations: ['parentFolder'],
		});
		const childFolderInDb = await folderRepository.findOne({
			where: { id: childFolder.id },
			relations: ['parentFolder'],
		});

		// Check folders
		expect(sourceFolderInDb).toBeNull();
		expect(childFolderInDb).toBeDefined();
		expect(childFolderInDb?.parentFolder?.id).toBe(targetFolder.id);

		// Check workflows
		const workflow1InDb = await workflowRepository.findOne({
			where: { id: workflow1.id },
			relations: ['parentFolder'],
		});
		expect(workflow1InDb).toBeDefined();
		expect(workflow1InDb?.parentFolder?.id).toBe(targetFolder.id);

		const workflow2InDb = await workflowRepository.findOne({
			where: { id: workflow2.id },
			relations: ['parentFolder'],
		});
		expect(workflow2InDb).toBeDefined();
		expect(workflow2InDb?.parentFolder?.id).toBe(childFolder.id);
	});

	test('should not transfer folder contents when transfer folder does not exist', async () => {
		const project = await createTeamProject('test', owner);
		const folder = await createFolder(project);

		const payload = {
			transferToFolderId: 'non-existing-folder',
		};

		await authOwnerAgent
			.delete(`/projects/${project.id}/folders/${folder.id}`)
			.query(payload)
			.expect(404);

		const folderInDb = await folderRepository.findOneBy({ id: folder.id });
		expect(folderInDb).toBeDefined();
	});

	test('should not transfer folder contents when transfer folder is in another project', async () => {
		const project1 = await createTeamProject('Project 1', owner);
		const project2 = await createTeamProject('Project 2', owner);
		const sourceFolder = await createFolder(project1);
		const targetFolder = await createFolder(project2);

		const payload = {
			transferToFolderId: targetFolder.id,
		};

		await authOwnerAgent
			.delete(`/projects/${project1.id}/folders/${sourceFolder.id}`)
			.query(payload)
			.expect(404);

		const folderInDb = await folderRepository.findOneBy({ id: sourceFolder.id });
		expect(folderInDb).toBeDefined();
	});

	test('should not allow transferring contents to the same folder being deleted', async () => {
		const project = await createTeamProject('test', owner);
		const folder = await createFolder(project, { name: 'Folder To Delete' });

		await createWorkflow({ parentFolder: folder }, owner);

		const payload = {
			transferToFolderId: folder.id, // Try to transfer contents to the same folder
		};

		const response = await authOwnerAgent
			.delete(`/projects/${project.id}/folders/${folder.id}`)
			.query(payload)
			.expect(400);

		expect(response.body.message).toContain(
			'Cannot transfer folder contents to the folder being deleted',
		);

		// Verify the folder still exists
		const folderInDb = await folderRepository.findOneBy({ id: folder.id });
		expect(folderInDb).toBeDefined();
	});
});

describe('GET /projects/:projectId/folders', () => {
	test('should not list folders when project does not exist', async () => {
		await authOwnerAgent.get('/projects/non-existing-id/folders').expect(403);
	});

	test('should not list folders if user has no access to project', async () => {
		const project = await createTeamProject('test project', owner);

		await authMemberAgent.get(`/projects/${project.id}/folders`).expect(403);
	});

	test("should not allow listing folders from another user's personal project", async () => {
		await authMemberAgent.get(`/projects/${ownerProject.id}/folders`).expect(403);
	});

	test('should list folders if user has project:viewer role in team project', async () => {
		const project = await createTeamProject('test project', owner);
		await linkUserToProject(member, project, 'project:viewer');
		await createFolder(project, { name: 'Test Folder' });

		const response = await authMemberAgent.get(`/projects/${project.id}/folders`).expect(200);

		expect(response.body.count).toBe(1);
		expect(response.body.data).toHaveLength(1);
		expect(response.body.data[0].name).toBe('Test Folder');
	});

	test('should list folders from personal project', async () => {
		await createFolder(ownerProject, { name: 'Personal Folder 1' });
		await createFolder(ownerProject, { name: 'Personal Folder 2' });

		const response = await authOwnerAgent.get(`/projects/${ownerProject.id}/folders`).expect(200);

		expect(response.body.count).toBe(2);
		expect(response.body.data).toHaveLength(2);
		expect(response.body.data.map((f: any) => f.name).sort()).toEqual(
			['Personal Folder 1', 'Personal Folder 2'].sort(),
		);
	});

	test('should filter folders by name', async () => {
		await createFolder(ownerProject, { name: 'Test Folder' });
		await createFolder(ownerProject, { name: 'Another Folder' });
		await createFolder(ownerProject, { name: 'Test Something Else' });

		const response = await authOwnerAgent
			.get(`/projects/${ownerProject.id}/folders`)
			.query({ filter: '{ "name": "test" }' })
			.expect(200);

		expect(response.body.count).toBe(2);
		expect(response.body.data).toHaveLength(2);
		expect(response.body.data.map((f: any) => f.name).sort()).toEqual(
			['Test Folder', 'Test Something Else'].sort(),
		);
	});

	test('should filter folders by parent folder ID', async () => {
		const parentFolder = await createFolder(ownerProject, { name: 'Parent' });
		await createFolder(ownerProject, { name: 'Child 1', parentFolder });
		await createFolder(ownerProject, { name: 'Child 2', parentFolder });
		await createFolder(ownerProject, { name: 'Standalone' });

		const response = await authOwnerAgent
			.get(`/projects/${ownerProject.id}/folders`)
			.query({ filter: `{ "parentFolderId": "${parentFolder.id}" }` })
			.expect(200);

		expect(response.body.count).toBe(2);
		expect(response.body.data).toHaveLength(2);
		expect(response.body.data.map((f: any) => f.name).sort()).toEqual(
			['Child 1', 'Child 2'].sort(),
		);
	});

	test('should filter root-level folders when parentFolderId=0', async () => {
		const parentFolder = await createFolder(ownerProject, { name: 'Parent' });
		await createFolder(ownerProject, { name: 'Child 1', parentFolder });
		await createFolder(ownerProject, { name: 'Standalone 1' });
		await createFolder(ownerProject, { name: 'Standalone 2' });

		const response = await authOwnerAgent
			.get(`/projects/${ownerProject.id}/folders`)
			.query({ filter: '{ "parentFolderId": "0" }' })
			.expect(200);

		expect(response.body.count).toBe(3);
		expect(response.body.data).toHaveLength(3);
		expect(response.body.data.map((f: any) => f.name).sort()).toEqual(
			['Parent', 'Standalone 1', 'Standalone 2'].sort(),
		);
	});

	test('should filter folders by tag', async () => {
		const tag1 = await createTag({ name: 'important' });
		const tag2 = await createTag({ name: 'archived' });

		await createFolder(ownerProject, { name: 'Folder 1', tags: [tag1] });
		await createFolder(ownerProject, { name: 'Folder 2', tags: [tag2] });
		await createFolder(ownerProject, { name: 'Folder 3', tags: [tag1, tag2] });

		const response = await authOwnerAgent.get(
			`/projects/${ownerProject.id}/folders?filter={ "tags": ["important"]}`,
		);

		expect(response.body.count).toBe(2);
		expect(response.body.data).toHaveLength(2);
		expect(response.body.data.map((f: any) => f.name).sort()).toEqual(
			['Folder 1', 'Folder 3'].sort(),
		);
	});

	test('should filter folders by multiple tags (AND operator)', async () => {
		const tag1 = await createTag({ name: 'important' });
		const tag2 = await createTag({ name: 'active' });

		await createFolder(ownerProject, { name: 'Folder 1', tags: [tag1] });
		await createFolder(ownerProject, { name: 'Folder 2', tags: [tag2] });
		await createFolder(ownerProject, { name: 'Folder 3', tags: [tag1, tag2] });

		const response = await authOwnerAgent
			.get(`/projects/${ownerProject.id}/folders?filter={ "tags": ["important", "active"]}`)
			.expect(200);

		expect(response.body.count).toBe(1);
		expect(response.body.data).toHaveLength(1);
		expect(response.body.data[0].name).toBe('Folder 3');
	});

	test('should apply pagination with take parameter', async () => {
		// Create folders with consistent timestamps
		for (let i = 1; i <= 5; i++) {
			await createFolder(ownerProject, {
				name: `Folder ${i}`,
				updatedAt: DateTime.now()
					.minus({ minutes: 6 - i })
					.toJSDate(),
			});
		}

		const response = await authOwnerAgent
			.get(`/projects/${ownerProject.id}/folders`)
			.query({ take: 3 })
			.expect(200);

		expect(response.body.count).toBe(5); // Total count should be 5
		expect(response.body.data).toHaveLength(3); // But only 3 returned
		expect(response.body.data.map((f: any) => f.name)).toEqual([
			'Folder 5',
			'Folder 4',
			'Folder 3',
		]);
	});

	test('should apply pagination with skip parameter', async () => {
		// Create folders with consistent timestamps
		for (let i = 1; i <= 5; i++) {
			await createFolder(ownerProject, {
				name: `Folder ${i}`,
				updatedAt: DateTime.now()
					.minus({ minutes: 6 - i })
					.toJSDate(),
			});
		}

		const response = await authOwnerAgent
			.get(`/projects/${ownerProject.id}/folders`)
			.query({ skip: 2 })
			.expect(200);

		expect(response.body.count).toBe(5);
		expect(response.body.data).toHaveLength(3);
		expect(response.body.data.map((f: any) => f.name)).toEqual([
			'Folder 3',
			'Folder 2',
			'Folder 1',
		]);
	});

	test('should apply combined skip and take parameters', async () => {
		// Create folders with consistent timestamps
		for (let i = 1; i <= 5; i++) {
			await createFolder(ownerProject, {
				name: `Folder ${i}`,
				updatedAt: DateTime.now()
					.minus({ minutes: 6 - i })
					.toJSDate(),
			});
		}

		const response = await authOwnerAgent
			.get(`/projects/${ownerProject.id}/folders`)
			.query({ skip: 1, take: 2 })
			.expect(200);

		expect(response.body.count).toBe(5);
		expect(response.body.data).toHaveLength(2);
		expect(response.body.data.map((f: any) => f.name)).toEqual(['Folder 4', 'Folder 3']);
	});

	test('should sort folders by name ascending', async () => {
		await createFolder(ownerProject, { name: 'Z Folder' });
		await createFolder(ownerProject, { name: 'A Folder' });
		await createFolder(ownerProject, { name: 'M Folder' });

		const response = await authOwnerAgent
			.get(`/projects/${ownerProject.id}/folders`)
			.query({ sortBy: 'name:asc' })
			.expect(200);

		expect(response.body.data.map((f: any) => f.name)).toEqual([
			'A Folder',
			'M Folder',
			'Z Folder',
		]);
	});

	test('should sort folders by name descending', async () => {
		await createFolder(ownerProject, { name: 'Z Folder' });
		await createFolder(ownerProject, { name: 'A Folder' });
		await createFolder(ownerProject, { name: 'M Folder' });

		const response = await authOwnerAgent
			.get(`/projects/${ownerProject.id}/folders`)
			.query({ sortBy: 'name:desc' })
			.expect(200);

		expect(response.body.data.map((f: any) => f.name)).toEqual([
			'Z Folder',
			'M Folder',
			'A Folder',
		]);
	});

	test('should sort folders by updatedAt', async () => {
		await createFolder(ownerProject, {
			name: 'Older Folder',
			updatedAt: DateTime.now().minus({ days: 2 }).toJSDate(),
		});
		await createFolder(ownerProject, {
			name: 'Newest Folder',
			updatedAt: DateTime.now().toJSDate(),
		});
		await createFolder(ownerProject, {
			name: 'Middle Folder',
			updatedAt: DateTime.now().minus({ days: 1 }).toJSDate(),
		});

		const response = await authOwnerAgent
			.get(`/projects/${ownerProject.id}/folders`)
			.query({ sortBy: 'updatedAt:desc' })
			.expect(200);

		expect(response.body.data.map((f: any) => f.name)).toEqual([
			'Newest Folder',
			'Middle Folder',
			'Older Folder',
		]);
	});

	test('should select specific fields when requested', async () => {
		await createFolder(ownerProject, { name: 'Test Folder' });

		const response = await authOwnerAgent
			.get(`/projects/${ownerProject.id}/folders?select=["id","name"]`)
			.expect(200);

		expect(response.body.data[0]).toEqual({
			id: expect.any(String),
			name: 'Test Folder',
		});

		// Other fields should not be present
		expect(response.body.data[0].createdAt).toBeUndefined();
		expect(response.body.data[0].updatedAt).toBeUndefined();
		expect(response.body.data[0].parentFolder).toBeUndefined();
	});

	test('should combine multiple query parameters correctly', async () => {
		const tag = await createTag({ name: 'important' });
		const parentFolder = await createFolder(ownerProject, { name: 'Parent' });

		await createFolder(ownerProject, {
			name: 'Test Child 1',
			parentFolder,
			tags: [tag],
		});

		await createFolder(ownerProject, {
			name: 'Another Child',
			parentFolder,
		});

		await createFolder(ownerProject, {
			name: 'Test Standalone',
			tags: [tag],
		});

		const response = await authOwnerAgent
			.get(
				`/projects/${ownerProject.id}/folders?filter={"name": "test", "parentFolderId": "${parentFolder.id}", "tags": ["important"]}&sortBy=name:asc`,
			)
			.expect(200);

		expect(response.body.count).toBe(1);
		expect(response.body.data).toHaveLength(1);
		expect(response.body.data[0].name).toBe('Test Child 1');
	});

	test('should filter by projectId automatically based on URL', async () => {
		// Create folders in both owner and member projects
		await createFolder(ownerProject, { name: 'Owner Folder 1' });
		await createFolder(ownerProject, { name: 'Owner Folder 2' });
		await createFolder(memberProject, { name: 'Member Folder' });

		const response = await authOwnerAgent.get(`/projects/${ownerProject.id}/folders`).expect(200);

		expect(response.body.count).toBe(2);
		expect(response.body.data).toHaveLength(2);
		expect(response.body.data.map((f: any) => f.name).sort()).toEqual(
			['Owner Folder 1', 'Owner Folder 2'].sort(),
		);
	});
<<<<<<< HEAD
=======
});

describe('GET /projects/:projectId/folders', () => {
	test('should not list folders when project does not exist', async () => {
		await authOwnerAgent.get('/projects/non-existing-id/folders').expect(403);
	});

	test('should not list folders if user has no access to project', async () => {
		const project = await createTeamProject('test project', owner);

		await authMemberAgent.get(`/projects/${project.id}/folders`).expect(403);
	});

	test("should not allow listing folders from another user's personal project", async () => {
		await authMemberAgent.get(`/projects/${ownerProject.id}/folders`).expect(403);
	});

	test('should list folders if user has project:viewer role in team project', async () => {
		const project = await createTeamProject('test project', owner);
		await linkUserToProject(member, project, 'project:viewer');
		await createFolder(project, { name: 'Test Folder' });

		const response = await authMemberAgent.get(`/projects/${project.id}/folders`).expect(200);

		expect(response.body.count).toBe(1);
		expect(response.body.data).toHaveLength(1);
		expect(response.body.data[0].name).toBe('Test Folder');
	});

	test('should list folders from personal project', async () => {
		await createFolder(ownerProject, { name: 'Personal Folder 1' });
		await createFolder(ownerProject, { name: 'Personal Folder 2' });

		const response = await authOwnerAgent.get(`/projects/${ownerProject.id}/folders`).expect(200);

		expect(response.body.count).toBe(2);
		expect(response.body.data).toHaveLength(2);
		expect(response.body.data.map((f: any) => f.name).sort()).toEqual(
			['Personal Folder 1', 'Personal Folder 2'].sort(),
		);
	});

	test('should filter folders by name', async () => {
		await createFolder(ownerProject, { name: 'Test Folder' });
		await createFolder(ownerProject, { name: 'Another Folder' });
		await createFolder(ownerProject, { name: 'Test Something Else' });

		const response = await authOwnerAgent
			.get(`/projects/${ownerProject.id}/folders`)
			.query({ filter: '{ "name": "test" }' })
			.expect(200);

		expect(response.body.count).toBe(2);
		expect(response.body.data).toHaveLength(2);
		expect(response.body.data.map((f: any) => f.name).sort()).toEqual(
			['Test Folder', 'Test Something Else'].sort(),
		);
	});

	test('should filter folders by parent folder ID', async () => {
		const parentFolder = await createFolder(ownerProject, { name: 'Parent' });
		await createFolder(ownerProject, { name: 'Child 1', parentFolder });
		await createFolder(ownerProject, { name: 'Child 2', parentFolder });
		await createFolder(ownerProject, { name: 'Standalone' });

		const response = await authOwnerAgent
			.get(`/projects/${ownerProject.id}/folders`)
			.query({ filter: `{ "parentFolderId": "${parentFolder.id}" }` })
			.expect(200);

		expect(response.body.count).toBe(2);
		expect(response.body.data).toHaveLength(2);
		expect(response.body.data.map((f: any) => f.name).sort()).toEqual(
			['Child 1', 'Child 2'].sort(),
		);
	});

	test('should filter root-level folders when parentFolderId=0', async () => {
		const parentFolder = await createFolder(ownerProject, { name: 'Parent' });
		await createFolder(ownerProject, { name: 'Child 1', parentFolder });
		await createFolder(ownerProject, { name: 'Standalone 1' });
		await createFolder(ownerProject, { name: 'Standalone 2' });

		const response = await authOwnerAgent
			.get(`/projects/${ownerProject.id}/folders`)
			.query({ filter: '{ "parentFolderId": "0" }' })
			.expect(200);

		expect(response.body.count).toBe(3);
		expect(response.body.data).toHaveLength(3);
		expect(response.body.data.map((f: any) => f.name).sort()).toEqual(
			['Parent', 'Standalone 1', 'Standalone 2'].sort(),
		);
	});

	test('should filter folders by tag', async () => {
		const tag1 = await createTag({ name: 'important' });
		const tag2 = await createTag({ name: 'archived' });

		await createFolder(ownerProject, { name: 'Folder 1', tags: [tag1] });
		await createFolder(ownerProject, { name: 'Folder 2', tags: [tag2] });
		await createFolder(ownerProject, { name: 'Folder 3', tags: [tag1, tag2] });

		const response = await authOwnerAgent.get(
			`/projects/${ownerProject.id}/folders?filter={ "tags": ["important"]}`,
		);

		expect(response.body.count).toBe(2);
		expect(response.body.data).toHaveLength(2);
		expect(response.body.data.map((f: any) => f.name).sort()).toEqual(
			['Folder 1', 'Folder 3'].sort(),
		);
	});

	test('should filter folders by multiple tags (AND operator)', async () => {
		const tag1 = await createTag({ name: 'important' });
		const tag2 = await createTag({ name: 'active' });

		await createFolder(ownerProject, { name: 'Folder 1', tags: [tag1] });
		await createFolder(ownerProject, { name: 'Folder 2', tags: [tag2] });
		await createFolder(ownerProject, { name: 'Folder 3', tags: [tag1, tag2] });

		const response = await authOwnerAgent
			.get(`/projects/${ownerProject.id}/folders?filter={ "tags": ["important", "active"]}`)
			.expect(200);

		expect(response.body.count).toBe(1);
		expect(response.body.data).toHaveLength(1);
		expect(response.body.data[0].name).toBe('Folder 3');
	});

	test('should apply pagination with take parameter', async () => {
		// Create folders with consistent timestamps
		for (let i = 1; i <= 5; i++) {
			await createFolder(ownerProject, {
				name: `Folder ${i}`,
				updatedAt: DateTime.now()
					.minus({ minutes: 6 - i })
					.toJSDate(),
			});
		}

		const response = await authOwnerAgent
			.get(`/projects/${ownerProject.id}/folders`)
			.query({ take: 3 })
			.expect(200);

		expect(response.body.count).toBe(5); // Total count should be 5
		expect(response.body.data).toHaveLength(3); // But only 3 returned
		expect(response.body.data.map((f: any) => f.name)).toEqual([
			'Folder 5',
			'Folder 4',
			'Folder 3',
		]);
	});

	test('should apply pagination with skip parameter', async () => {
		// Create folders with consistent timestamps
		for (let i = 1; i <= 5; i++) {
			await createFolder(ownerProject, {
				name: `Folder ${i}`,
				updatedAt: DateTime.now()
					.minus({ minutes: 6 - i })
					.toJSDate(),
			});
		}

		const response = await authOwnerAgent
			.get(`/projects/${ownerProject.id}/folders`)
			.query({ skip: 2 })
			.expect(200);

		expect(response.body.count).toBe(5);
		expect(response.body.data).toHaveLength(3);
		expect(response.body.data.map((f: any) => f.name)).toEqual([
			'Folder 3',
			'Folder 2',
			'Folder 1',
		]);
	});

	test('should apply combined skip and take parameters', async () => {
		// Create folders with consistent timestamps
		for (let i = 1; i <= 5; i++) {
			await createFolder(ownerProject, {
				name: `Folder ${i}`,
				updatedAt: DateTime.now()
					.minus({ minutes: 6 - i })
					.toJSDate(),
			});
		}

		const response = await authOwnerAgent
			.get(`/projects/${ownerProject.id}/folders`)
			.query({ skip: 1, take: 2 })
			.expect(200);

		expect(response.body.count).toBe(5);
		expect(response.body.data).toHaveLength(2);
		expect(response.body.data.map((f: any) => f.name)).toEqual(['Folder 4', 'Folder 3']);
	});

	test('should sort folders by name ascending', async () => {
		await createFolder(ownerProject, { name: 'Z Folder' });
		await createFolder(ownerProject, { name: 'A Folder' });
		await createFolder(ownerProject, { name: 'M Folder' });

		const response = await authOwnerAgent
			.get(`/projects/${ownerProject.id}/folders`)
			.query({ sortBy: 'name:asc' })
			.expect(200);

		expect(response.body.data.map((f: any) => f.name)).toEqual([
			'A Folder',
			'M Folder',
			'Z Folder',
		]);
	});

	test('should sort folders by name descending', async () => {
		await createFolder(ownerProject, { name: 'Z Folder' });
		await createFolder(ownerProject, { name: 'A Folder' });
		await createFolder(ownerProject, { name: 'M Folder' });

		const response = await authOwnerAgent
			.get(`/projects/${ownerProject.id}/folders`)
			.query({ sortBy: 'name:desc' })
			.expect(200);

		expect(response.body.data.map((f: any) => f.name)).toEqual([
			'Z Folder',
			'M Folder',
			'A Folder',
		]);
	});

	test('should sort folders by updatedAt', async () => {
		await createFolder(ownerProject, {
			name: 'Older Folder',
			updatedAt: DateTime.now().minus({ days: 2 }).toJSDate(),
		});
		await createFolder(ownerProject, {
			name: 'Newest Folder',
			updatedAt: DateTime.now().toJSDate(),
		});
		await createFolder(ownerProject, {
			name: 'Middle Folder',
			updatedAt: DateTime.now().minus({ days: 1 }).toJSDate(),
		});

		const response = await authOwnerAgent
			.get(`/projects/${ownerProject.id}/folders`)
			.query({ sortBy: 'updatedAt:desc' })
			.expect(200);

		expect(response.body.data.map((f: any) => f.name)).toEqual([
			'Newest Folder',
			'Middle Folder',
			'Older Folder',
		]);
	});

	test('should select specific fields when requested', async () => {
		await createFolder(ownerProject, { name: 'Test Folder' });

		const response = await authOwnerAgent
			.get(`/projects/${ownerProject.id}/folders?select=["id","name"]`)
			.expect(200);

		expect(response.body.data[0]).toEqual({
			id: expect.any(String),
			name: 'Test Folder',
		});

		// Other fields should not be present
		expect(response.body.data[0].createdAt).toBeUndefined();
		expect(response.body.data[0].updatedAt).toBeUndefined();
		expect(response.body.data[0].parentFolder).toBeUndefined();
	});

	test('should combine multiple query parameters correctly', async () => {
		const tag = await createTag({ name: 'important' });
		const parentFolder = await createFolder(ownerProject, { name: 'Parent' });

		await createFolder(ownerProject, {
			name: 'Test Child 1',
			parentFolder,
			tags: [tag],
		});

		await createFolder(ownerProject, {
			name: 'Another Child',
			parentFolder,
		});

		await createFolder(ownerProject, {
			name: 'Test Standalone',
			tags: [tag],
		});

		const response = await authOwnerAgent
			.get(
				`/projects/${ownerProject.id}/folders?filter={"name": "test", "parentFolderId": "${parentFolder.id}", "tags": ["important"]}&sortBy=name:asc`,
			)
			.expect(200);

		expect(response.body.count).toBe(1);
		expect(response.body.data).toHaveLength(1);
		expect(response.body.data[0].name).toBe('Test Child 1');
	});

	test('should filter by projectId automatically based on URL', async () => {
		// Create folders in both owner and member projects
		await createFolder(ownerProject, { name: 'Owner Folder 1' });
		await createFolder(ownerProject, { name: 'Owner Folder 2' });
		await createFolder(memberProject, { name: 'Member Folder' });

		const response = await authOwnerAgent.get(`/projects/${ownerProject.id}/folders`).expect(200);

		expect(response.body.count).toBe(2);
		expect(response.body.data).toHaveLength(2);
		expect(response.body.data.map((f: any) => f.name).sort()).toEqual(
			['Owner Folder 1', 'Owner Folder 2'].sort(),
		);
	});
>>>>>>> 2275b178
});<|MERGE_RESOLUTION|>--- conflicted
+++ resolved
@@ -1208,8 +1208,6 @@
 			['Owner Folder 1', 'Owner Folder 2'].sort(),
 		);
 	});
-<<<<<<< HEAD
-=======
 });
 
 describe('GET /projects/:projectId/folders', () => {
@@ -1535,5 +1533,4 @@
 			['Owner Folder 1', 'Owner Folder 2'].sort(),
 		);
 	});
->>>>>>> 2275b178
 });