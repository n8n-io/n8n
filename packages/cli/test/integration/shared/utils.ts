import { randomBytes } from 'crypto';
import { existsSync } from 'fs';

import bodyParser from 'body-parser';
import { CronJob } from 'cron';
import express from 'express';
import { set } from 'lodash';
import { BinaryDataManager, UserSettings } from 'n8n-core';
import {
	ICredentialType,
	IDataObject,
	IExecuteFunctions,
	INode,
	INodeExecutionData,
	INodeParameters,
	INodeTypeData,
	INodeTypes,
	ITriggerFunctions,
	ITriggerResponse,
	LoggerProxy,
	NodeHelpers,
	toCronExpression,
	TriggerTime,
} from 'n8n-workflow';
import type { N8nApp } from '@/UserManagement/Interfaces';
import superagent from 'superagent';
import request from 'supertest';
import { URL } from 'url';
import { v4 as uuid } from 'uuid';

<<<<<<< HEAD
import config from '../../../config';
import {
	ActiveWorkflowRunner,
	CredentialTypes,
	Db,
	ExternalHooks,
	InternalHooksManager,
	NodeTypes,
} from '../../../src';
import { meNamespace as meEndpoints } from '../../../src/UserManagement/routes/me';
import { usersNamespace as usersEndpoints } from '../../../src/UserManagement/routes/users';
import { authenticationMethods as authEndpoints } from '../../../src/UserManagement/routes/auth';
import { ownerNamespace as ownerEndpoints } from '../../../src/UserManagement/routes/owner';
import { ldapController } from '../../../src/Ldap/routes/ldap.controller.ee';
import { passwordResetNamespace as passwordResetEndpoints } from '../../../src/UserManagement/routes/passwordReset';
import { nodesController } from '../../../src/api/nodes.api';
import { workflowsController } from '../../../src/workflows/workflows.controller';
import { AUTH_COOKIE_NAME, NODE_PACKAGE_PREFIX } from '../../../src/constants';
import { credentialsController } from '../../../src/credentials/credentials.controller';
import { InstalledPackages } from '../../../src/databases/entities/InstalledPackages';
import type { User } from '../../../src/databases/entities/User';
import { getLogger } from '../../../src/Logger';
import { loadPublicApiVersions } from '../../../src/PublicApi/';
import { issueJWT } from '../../../src/UserManagement/auth/jwt';
import { addRoutes as authMiddleware } from '../../../src/UserManagement/routes';
=======
import config from '@/config';
import * as Db from '@/Db';
import { WorkflowEntity } from '@db/entities/WorkflowEntity';
import { CredentialTypes } from '@/CredentialTypes';
import { ExternalHooks } from '@/ExternalHooks';
import { InternalHooksManager } from '@/InternalHooksManager';
import { NodeTypes } from '@/NodeTypes';
import * as ActiveWorkflowRunner from '@/ActiveWorkflowRunner';
import { meNamespace as meEndpoints } from '@/UserManagement/routes/me';
import { usersNamespace as usersEndpoints } from '@/UserManagement/routes/users';
import { authenticationMethods as authEndpoints } from '@/UserManagement/routes/auth';
import { ownerNamespace as ownerEndpoints } from '@/UserManagement/routes/owner';
import { passwordResetNamespace as passwordResetEndpoints } from '@/UserManagement/routes/passwordReset';
import { nodesController } from '@/api/nodes.api';
import { workflowsController } from '@/workflows/workflows.controller';
import { AUTH_COOKIE_NAME, NODE_PACKAGE_PREFIX } from '@/constants';
import { credentialsController } from '@/credentials/credentials.controller';
import { InstalledPackages } from '@db/entities/InstalledPackages';
import type { User } from '@db/entities/User';
import { getLogger } from '@/Logger';
import { loadPublicApiVersions } from '@/PublicApi/';
import { issueJWT } from '@/UserManagement/auth/jwt';
import { addRoutes as authMiddleware } from '@/UserManagement/routes';
>>>>>>> 92111836
import {
	AUTHLESS_ENDPOINTS,
	COMMUNITY_NODE_VERSION,
	COMMUNITY_PACKAGE_VERSION,
	PUBLIC_API_REST_PATH_SEGMENT,
	REST_PATH_SEGMENT,
} from './constants';
import { randomName } from './random';
import type {
	ApiPath,
	EndpointGroup,
	InstalledNodePayload,
	InstalledPackagePayload,
	PostgresSchemaSection,
} from './types';
<<<<<<< HEAD
import { WorkflowEntity } from '../../../src/databases/entities/WorkflowEntity';
import { v4 as uuid } from 'uuid';
import { handleLdapInit } from '../../../src/Ldap/helpers';
=======
>>>>>>> 92111836

/**
 * Initialize a test server.
 *
 * @param applyAuth Whether to apply auth middleware to test server.
 * @param endpointGroups Groups of endpoints to apply to test server.
 */
export async function initTestServer({
	applyAuth,
	endpointGroups,
}: {
	applyAuth: boolean;
	endpointGroups?: EndpointGroup[];
}) {
	const testServer = {
		app: express(),
		restEndpoint: REST_PATH_SEGMENT,
		publicApiEndpoint: PUBLIC_API_REST_PATH_SEGMENT,
		externalHooks: {},
	};

	testServer.app.use(bodyParser.json());
	testServer.app.use(bodyParser.urlencoded({ extended: true }));

	config.set('userManagement.jwtSecret', 'My JWT secret');
	config.set('userManagement.isInstanceOwnerSetUp', false);

	if (applyAuth) {
		authMiddleware.apply(testServer, [AUTHLESS_ENDPOINTS, REST_PATH_SEGMENT]);
	}

	if (!endpointGroups) return testServer.app;

	if (
		endpointGroups.includes('credentials') ||
		endpointGroups.includes('me') ||
		endpointGroups.includes('users') ||
		endpointGroups.includes('passwordReset')
	) {
		testServer.externalHooks = ExternalHooks();
	}

	const [routerEndpoints, functionEndpoints] = classifyEndpointGroups(endpointGroups);

	if (routerEndpoints.length) {
		const { apiRouters } = await loadPublicApiVersions(testServer.publicApiEndpoint);
		const map: Record<string, express.Router | express.Router[] | any> = {
			credentials: { controller: credentialsController, path: 'credentials' },
			workflows: { controller: workflowsController, path: 'workflows' },
			nodes: { controller: nodesController, path: 'nodes' },
			publicApi: apiRouters,
			ldap: { controller: ldapController, path: 'ldap' },
		};

		for (const group of routerEndpoints) {
			if (group === 'publicApi') {
				testServer.app.use(...(map[group] as express.Router[]));
			} else {
				testServer.app.use(`/${testServer.restEndpoint}/${map[group].path}`, map[group].controller);
			}
		}
	}

	if (functionEndpoints.length) {
		const map: Record<string, (this: N8nApp) => void> = {
			me: meEndpoints,
			users: usersEndpoints,
			auth: authEndpoints,
			owner: ownerEndpoints,
			passwordReset: passwordResetEndpoints,
		};

		for (const group of functionEndpoints) {
			map[group].apply(testServer);
		}
	}

	return testServer.app;
}

/**
 * Pre-requisite: Mock the telemetry module before calling.
 */
export function initTestTelemetry() {
	const mockNodeTypes = { nodeTypes: {} } as INodeTypes;

	void InternalHooksManager.init('test-instance-id', 'test-version', mockNodeTypes);
}

/**
 * Classify endpoint groups into `routerEndpoints` (newest, using `express.Router`),
 * and `functionEndpoints` (legacy, namespaced inside a function).
 */
const classifyEndpointGroups = (endpointGroups: string[]) => {
	const routerEndpoints: string[] = [];
	const functionEndpoints: string[] = [];

	const ROUTER_GROUP = ['credentials', 'nodes', 'workflows', 'publicApi', 'ldap'];

	endpointGroups.forEach((group) =>
		(ROUTER_GROUP.includes(group) ? routerEndpoints : functionEndpoints).push(group),
	);

	return [routerEndpoints, functionEndpoints];
};

// ----------------------------------
//          initializers
// ----------------------------------

/**
 * Initialize node types.
 */
export async function initActiveWorkflowRunner(): Promise<ActiveWorkflowRunner.ActiveWorkflowRunner> {
	const workflowRunner = ActiveWorkflowRunner.getInstance();
	workflowRunner.init();
	return workflowRunner;
}

export function gitHubCredentialType(): ICredentialType {
	return {
		name: 'githubApi',
		displayName: 'Github API',
		documentationUrl: 'github',
		properties: [
			{
				displayName: 'Github Server',
				name: 'server',
				type: 'string',
				default: 'https://api.github.com',
				description: 'The server to connect to. Only has to be set if Github Enterprise is used.',
			},
			{
				displayName: 'User',
				name: 'user',
				type: 'string',
				default: '',
			},
			{
				displayName: 'Access Token',
				name: 'accessToken',
				type: 'string',
				default: '',
			},
		],
	};
}

/**
 * Initialize node types.
 */
export async function initCredentialsTypes(): Promise<void> {
	const credentialTypes = CredentialTypes();
	await credentialTypes.init({
		githubApi: {
			type: gitHubCredentialType(),
			sourcePath: '',
		},
	});
}

/**
 * Initialize LDAP manager.
 */
export async function initLdapManager(): Promise<void> {
	await handleLdapInit();
}

/**
 * Initialize node types.
 */
export async function initNodeTypes() {
	const types: INodeTypeData = {
		'n8n-nodes-base.start': {
			sourcePath: '',
			type: {
				description: {
					displayName: 'Start',
					name: 'start',
					group: ['input'],
					version: 1,
					description: 'Starts the workflow execution from this node',
					defaults: {
						name: 'Start',
						color: '#553399',
					},
					inputs: [],
					outputs: ['main'],
					properties: [],
				},
				execute(this: IExecuteFunctions): Promise<INodeExecutionData[][]> {
					const items = this.getInputData();

					return this.prepareOutputData(items);
				},
			},
		},
		'n8n-nodes-base.cron': {
			sourcePath: '',
			type: {
				description: {
					displayName: 'Cron',
					name: 'cron',
					icon: 'fa:calendar',
					group: ['trigger', 'schedule'],
					version: 1,
					description: 'Triggers the workflow at a specific time',
					eventTriggerDescription: '',
					activationMessage:
						'Your cron trigger will now trigger executions on the schedule you have defined.',
					defaults: {
						name: 'Cron',
						color: '#00FF00',
					},
					inputs: [],
					outputs: ['main'],
					properties: [
						{
							displayName: 'Trigger Times',
							name: 'triggerTimes',
							type: 'fixedCollection',
							typeOptions: {
								multipleValues: true,
								multipleValueButtonText: 'Add Time',
							},
							default: {},
							description: 'Triggers for the workflow',
							placeholder: 'Add Cron Time',
							options: NodeHelpers.cronNodeOptions,
						},
					],
				},
				async trigger(this: ITriggerFunctions): Promise<ITriggerResponse> {
					const triggerTimes = this.getNodeParameter('triggerTimes') as unknown as {
						item: TriggerTime[];
					};

					// Get all the trigger times
					const cronTimes = (triggerTimes.item || []).map(toCronExpression);

					// The trigger function to execute when the cron-time got reached
					// or when manually triggered
					const executeTrigger = () => {
						this.emit([this.helpers.returnJsonArray([{}])]);
					};

					const timezone = this.getTimezone();

					// Start the cron-jobs
					const cronJobs = cronTimes.map(
						(cronTime) => new CronJob(cronTime, executeTrigger, undefined, true, timezone),
					);

					// Stop the cron-jobs
					async function closeFunction() {
						for (const cronJob of cronJobs) {
							cronJob.stop();
						}
					}

					async function manualTriggerFunction() {
						executeTrigger();
					}

					return {
						closeFunction,
						manualTriggerFunction,
					};
				},
			},
		},
		'n8n-nodes-base.set': {
			sourcePath: '',
			type: {
				description: {
					displayName: 'Set',
					name: 'set',
					icon: 'fa:pen',
					group: ['input'],
					version: 1,
					description: 'Sets values on items and optionally remove other values',
					defaults: {
						name: 'Set',
						color: '#0000FF',
					},
					inputs: ['main'],
					outputs: ['main'],
					properties: [
						{
							displayName: 'Keep Only Set',
							name: 'keepOnlySet',
							type: 'boolean',
							default: false,
							description:
								'If only the values set on this node should be kept and all others removed.',
						},
						{
							displayName: 'Values to Set',
							name: 'values',
							placeholder: 'Add Value',
							type: 'fixedCollection',
							typeOptions: {
								multipleValues: true,
								sortable: true,
							},
							description: 'The value to set.',
							default: {},
							options: [
								{
									name: 'boolean',
									displayName: 'Boolean',
									values: [
										{
											displayName: 'Name',
											name: 'name',
											type: 'string',
											default: 'propertyName',
											description:
												'Name of the property to write data to. Supports dot-notation. Example: "data.person[0].name"',
										},
										{
											displayName: 'Value',
											name: 'value',
											type: 'boolean',
											default: false,
											description: 'The boolean value to write in the property.',
										},
									],
								},
								{
									name: 'number',
									displayName: 'Number',
									values: [
										{
											displayName: 'Name',
											name: 'name',
											type: 'string',
											default: 'propertyName',
											description:
												'Name of the property to write data to. Supports dot-notation. Example: "data.person[0].name"',
										},
										{
											displayName: 'Value',
											name: 'value',
											type: 'number',
											default: 0,
											description: 'The number value to write in the property.',
										},
									],
								},
								{
									name: 'string',
									displayName: 'String',
									values: [
										{
											displayName: 'Name',
											name: 'name',
											type: 'string',
											default: 'propertyName',
											description:
												'Name of the property to write data to. Supports dot-notation. Example: "data.person[0].name"',
										},
										{
											displayName: 'Value',
											name: 'value',
											type: 'string',
											default: '',
											description: 'The string value to write in the property.',
										},
									],
								},
							],
						},

						{
							displayName: 'Options',
							name: 'options',
							type: 'collection',
							placeholder: 'Add Option',
							default: {},
							options: [
								{
									displayName: 'Dot Notation',
									name: 'dotNotation',
									type: 'boolean',
									default: true,
									description: `<p>By default, dot-notation is used in property names. This means that "a.b" will set the property "b" underneath "a" so { "a": { "b": value} }.<p></p>If that is not intended this can be deactivated, it will then set { "a.b": value } instead.</p>
									`,
								},
							],
						},
					],
				},
				execute(this: IExecuteFunctions): Promise<INodeExecutionData[][]> {
					const items = this.getInputData();

					if (items.length === 0) {
						items.push({ json: {} });
					}

					const returnData: INodeExecutionData[] = [];

					let item: INodeExecutionData;
					let keepOnlySet: boolean;
					for (let itemIndex = 0; itemIndex < items.length; itemIndex++) {
						keepOnlySet = this.getNodeParameter('keepOnlySet', itemIndex, false) as boolean;
						item = items[itemIndex];
						const options = this.getNodeParameter('options', itemIndex, {}) as IDataObject;

						const newItem: INodeExecutionData = {
							json: {},
						};

						if (keepOnlySet !== true) {
							if (item.binary !== undefined) {
								// Create a shallow copy of the binary data so that the old
								// data references which do not get changed still stay behind
								// but the incoming data does not get changed.
								newItem.binary = {};
								Object.assign(newItem.binary, item.binary);
							}

							newItem.json = JSON.parse(JSON.stringify(item.json));
						}

						// Add boolean values
						(this.getNodeParameter('values.boolean', itemIndex, []) as INodeParameters[]).forEach(
							(setItem) => {
								if (options.dotNotation === false) {
									newItem.json[setItem.name as string] = !!setItem.value;
								} else {
									set(newItem.json, setItem.name as string, !!setItem.value);
								}
							},
						);

						// Add number values
						(this.getNodeParameter('values.number', itemIndex, []) as INodeParameters[]).forEach(
							(setItem) => {
								if (options.dotNotation === false) {
									newItem.json[setItem.name as string] = setItem.value;
								} else {
									set(newItem.json, setItem.name as string, setItem.value);
								}
							},
						);

						// Add string values
						(this.getNodeParameter('values.string', itemIndex, []) as INodeParameters[]).forEach(
							(setItem) => {
								if (options.dotNotation === false) {
									newItem.json[setItem.name as string] = setItem.value;
								} else {
									set(newItem.json, setItem.name as string, setItem.value);
								}
							},
						);

						returnData.push(newItem);
					}

					return this.prepareOutputData(returnData);
				},
			},
		},
	};

	await NodeTypes().init(types);
}

/**
 * Initialize a logger for test runs.
 */
export function initTestLogger() {
	LoggerProxy.init(getLogger());
}

/**
 * Initialize a BinaryManager for test runs.
 */
export async function initBinaryManager() {
	const binaryDataConfig = config.getEnv('binaryDataManager');
	await BinaryDataManager.init(binaryDataConfig);
}

/**
 * Initialize a user settings config file if non-existent.
 */
export function initConfigFile() {
	const settingsPath = UserSettings.getUserSettingsPath();

	if (!existsSync(settingsPath)) {
		const userSettings = { encryptionKey: randomBytes(24).toString('base64') };
		UserSettings.writeUserSettings(userSettings, settingsPath);
	}
}

// ----------------------------------
//           request agent
// ----------------------------------

/**
 * Create a request agent, optionally with an auth cookie.
 */
export function createAgent(
	app: express.Application,
	options?: { auth: boolean; user: User; apiPath?: ApiPath; version?: string | number },
) {
	const agent = request.agent(app);

	if (options?.apiPath === undefined || options?.apiPath === 'internal') {
		agent.use(prefix(REST_PATH_SEGMENT));
		if (options?.auth && options?.user) {
			const { token } = issueJWT(options.user);
			agent.jar.setCookie(`${AUTH_COOKIE_NAME}=${token}`);
		}
	}

	if (options?.apiPath === 'public') {
		agent.use(prefix(`${PUBLIC_API_REST_PATH_SEGMENT}/v${options?.version}`));

		if (options?.auth && options?.user.apiKey) {
			agent.set({ 'X-N8N-API-KEY': options.user.apiKey });
		}
	}

	return agent;
}

export function createAuthAgent(app: express.Application) {
	return (user: User) => createAgent(app, { auth: true, user });
}

/**
 * Plugin to prefix a path segment into a request URL pathname.
 *
 * Example: http://127.0.0.1:62100/me/password → http://127.0.0.1:62100/rest/me/password
 */
export function prefix(pathSegment: string) {
	return function (request: superagent.SuperAgentRequest) {
		const url = new URL(request.url);

		// enforce consistency at call sites
		if (url.pathname[0] !== '/') {
			throw new Error('Pathname must start with a forward slash');
		}

		url.pathname = pathSegment + url.pathname;
		request.url = url.toString();
		return request;
	};
}

/**
 * Extract the value (token) of the auth cookie in a response.
 */
export function getAuthToken(response: request.Response, authCookieName = AUTH_COOKIE_NAME) {
	const cookies: string[] = response.headers['set-cookie'];

	if (!cookies) return undefined;

	const authCookie = cookies.find((c) => c.startsWith(`${authCookieName}=`));

	if (!authCookie) return undefined;

	const match = authCookie.match(new RegExp(`(^| )${authCookieName}=(?<token>[^;]+)`));

	if (!match || !match.groups) return undefined;

	return match.groups.token;
}

// ----------------------------------
//            settings
// ----------------------------------

export async function isInstanceOwnerSetUp() {
	const { value } = await Db.collections.Settings.findOneOrFail({
		key: 'userManagement.isInstanceOwnerSetUp',
	});

	return Boolean(value);
}

// ----------------------------------
//              misc
// ----------------------------------

/**
 * Categorize array items into two groups based on whether they pass a test.
 */
export const categorize = <T>(arr: T[], test: (str: T) => boolean) => {
	return arr.reduce<{ pass: T[]; fail: T[] }>(
		(acc, cur) => {
			test(cur) ? acc.pass.push(cur) : acc.fail.push(cur);

			return acc;
		},
		{ pass: [], fail: [] },
	);
};

export function getPostgresSchemaSection(
	schema = config.getSchema(),
): PostgresSchemaSection | null {
	for (const [key, value] of Object.entries(schema)) {
		if (key === 'postgresdb') {
			return value._cvtProperties;
		}
	}

	return null;
}

// ----------------------------------
//           community nodes
// ----------------------------------

export function installedPackagePayload(): InstalledPackagePayload {
	return {
		packageName: NODE_PACKAGE_PREFIX + randomName(),
		installedVersion: COMMUNITY_PACKAGE_VERSION.CURRENT,
	};
}

export function installedNodePayload(packageName: string): InstalledNodePayload {
	const nodeName = randomName();
	return {
		name: nodeName,
		type: nodeName,
		latestVersion: COMMUNITY_NODE_VERSION.CURRENT,
		package: packageName,
	};
}

export const emptyPackage = () => {
	const installedPackage = new InstalledPackages();
	installedPackage.installedNodes = [];

	return Promise.resolve(installedPackage);
};

// ----------------------------------
//           workflow
// ----------------------------------

export function makeWorkflow(options?: {
	withPinData: boolean;
	withCredential?: { id: string; name: string };
}) {
	const workflow = new WorkflowEntity();

	const node: INode = {
		id: uuid(),
		name: 'Cron',
		type: 'n8n-nodes-base.cron',
		parameters: {},
		typeVersion: 1,
		position: [740, 240],
	};

	if (options?.withCredential) {
		node.credentials = {
			spotifyApi: options.withCredential,
		};
	}

	workflow.name = 'My Workflow';
	workflow.active = false;
	workflow.connections = {};
	workflow.nodes = [node];

	if (options?.withPinData) {
		workflow.pinData = MOCK_PINDATA;
	}

	return workflow;
}

export const MOCK_PINDATA = { Spotify: [{ json: { myKey: 'myValue' } }] };<|MERGE_RESOLUTION|>--- conflicted
+++ resolved
@@ -27,34 +27,6 @@
 import request from 'supertest';
 import { URL } from 'url';
 import { v4 as uuid } from 'uuid';
-
-<<<<<<< HEAD
-import config from '../../../config';
-import {
-	ActiveWorkflowRunner,
-	CredentialTypes,
-	Db,
-	ExternalHooks,
-	InternalHooksManager,
-	NodeTypes,
-} from '../../../src';
-import { meNamespace as meEndpoints } from '../../../src/UserManagement/routes/me';
-import { usersNamespace as usersEndpoints } from '../../../src/UserManagement/routes/users';
-import { authenticationMethods as authEndpoints } from '../../../src/UserManagement/routes/auth';
-import { ownerNamespace as ownerEndpoints } from '../../../src/UserManagement/routes/owner';
-import { ldapController } from '../../../src/Ldap/routes/ldap.controller.ee';
-import { passwordResetNamespace as passwordResetEndpoints } from '../../../src/UserManagement/routes/passwordReset';
-import { nodesController } from '../../../src/api/nodes.api';
-import { workflowsController } from '../../../src/workflows/workflows.controller';
-import { AUTH_COOKIE_NAME, NODE_PACKAGE_PREFIX } from '../../../src/constants';
-import { credentialsController } from '../../../src/credentials/credentials.controller';
-import { InstalledPackages } from '../../../src/databases/entities/InstalledPackages';
-import type { User } from '../../../src/databases/entities/User';
-import { getLogger } from '../../../src/Logger';
-import { loadPublicApiVersions } from '../../../src/PublicApi/';
-import { issueJWT } from '../../../src/UserManagement/auth/jwt';
-import { addRoutes as authMiddleware } from '../../../src/UserManagement/routes';
-=======
 import config from '@/config';
 import * as Db from '@/Db';
 import { WorkflowEntity } from '@db/entities/WorkflowEntity';
@@ -78,7 +50,6 @@
 import { loadPublicApiVersions } from '@/PublicApi/';
 import { issueJWT } from '@/UserManagement/auth/jwt';
 import { addRoutes as authMiddleware } from '@/UserManagement/routes';
->>>>>>> 92111836
 import {
 	AUTHLESS_ENDPOINTS,
 	COMMUNITY_NODE_VERSION,
@@ -94,12 +65,9 @@
 	InstalledPackagePayload,
 	PostgresSchemaSection,
 } from './types';
-<<<<<<< HEAD
-import { WorkflowEntity } from '../../../src/databases/entities/WorkflowEntity';
+
 import { v4 as uuid } from 'uuid';
 import { handleLdapInit } from '../../../src/Ldap/helpers';
-=======
->>>>>>> 92111836
 
 /**
  * Initialize a test server.
