import { randomBytes } from 'crypto';
import { existsSync } from 'fs';

import bodyParser from 'body-parser';
import { CronJob } from 'cron';
import express from 'express';
import set from 'lodash.set';
import { BinaryDataManager, UserSettings } from 'n8n-core';
import {
	ICredentialType,
	IDataObject,
	IExecuteFunctions,
	INode,
	INodeExecutionData,
	INodeParameters,
	INodesAndCredentials,
	ITriggerFunctions,
	ITriggerResponse,
	LoggerProxy,
	NodeHelpers,
	toCronExpression,
	TriggerTime,
} from 'n8n-workflow';
import type { N8nApp } from '@/UserManagement/Interfaces';
import superagent from 'superagent';
import request from 'supertest';
import { URL } from 'url';
import config from '@/config';
import * as Db from '@/Db';
import { WorkflowEntity } from '@db/entities/WorkflowEntity';
import { CredentialTypes } from '@/CredentialTypes';
import { ExternalHooks } from '@/ExternalHooks';
import { InternalHooksManager } from '@/InternalHooksManager';
import { NodeTypes } from '@/NodeTypes';
import * as ActiveWorkflowRunner from '@/ActiveWorkflowRunner';
import { meNamespace as meEndpoints } from '@/UserManagement/routes/me';
import { usersNamespace as usersEndpoints } from '@/UserManagement/routes/users';
import { authenticationMethods as authEndpoints } from '@/UserManagement/routes/auth';
import { ownerNamespace as ownerEndpoints } from '@/UserManagement/routes/owner';
import { passwordResetNamespace as passwordResetEndpoints } from '@/UserManagement/routes/passwordReset';
import { nodesController } from '@/api/nodes.api';
import { workflowsController } from '@/workflows/workflows.controller';
import { AUTH_COOKIE_NAME, NODE_PACKAGE_PREFIX } from '@/constants';
import { credentialsController } from '@/credentials/credentials.controller';
import { InstalledPackages } from '@db/entities/InstalledPackages';
import type { User } from '@db/entities/User';
import { getLogger } from '@/Logger';
import { loadPublicApiVersions } from '@/PublicApi/';
import { issueJWT } from '@/UserManagement/auth/jwt';
import { addRoutes as authMiddleware } from '@/UserManagement/routes';
import {
	AUTHLESS_ENDPOINTS,
	COMMUNITY_NODE_VERSION,
	COMMUNITY_PACKAGE_VERSION,
	PUBLIC_API_REST_PATH_SEGMENT,
	REST_PATH_SEGMENT,
} from './constants';
import { randomName } from './random';
import type {
	ApiPath,
	EndpointGroup,
	InstalledNodePayload,
	InstalledPackagePayload,
	PostgresSchemaSection,
} from './types';
import { licenseController } from '@/license/license.controller';

import { v4 as uuid } from 'uuid';
import { handleLdapInit } from '../../../src/Ldap/helpers';
import { ldapController } from '@/Ldap/routes/ldap.controller.ee';

const loadNodesAndCredentials: INodesAndCredentials = {
	loaded: { nodes: {}, credentials: {} },
	known: { nodes: {}, credentials: {} },
};

const mockNodeTypes = NodeTypes(loadNodesAndCredentials);
CredentialTypes(loadNodesAndCredentials);

/**
 * Initialize a test server.
 *
 * @param applyAuth Whether to apply auth middleware to test server.
 * @param endpointGroups Groups of endpoints to apply to test server.
 */
export async function initTestServer({
	applyAuth,
	endpointGroups,
}: {
	applyAuth: boolean;
	endpointGroups?: EndpointGroup[];
}) {
	const testServer = {
		app: express(),
		restEndpoint: REST_PATH_SEGMENT,
		publicApiEndpoint: PUBLIC_API_REST_PATH_SEGMENT,
		externalHooks: {},
	};

	testServer.app.use(bodyParser.json());
	testServer.app.use(bodyParser.urlencoded({ extended: true }));

	config.set('userManagement.jwtSecret', 'My JWT secret');
	config.set('userManagement.isInstanceOwnerSetUp', false);

	if (applyAuth) {
		authMiddleware.apply(testServer, [AUTHLESS_ENDPOINTS, REST_PATH_SEGMENT]);
	}

	if (!endpointGroups) return testServer.app;

	if (
		endpointGroups.includes('credentials') ||
		endpointGroups.includes('me') ||
		endpointGroups.includes('users') ||
		endpointGroups.includes('passwordReset')
	) {
		testServer.externalHooks = ExternalHooks();
	}

	const [routerEndpoints, functionEndpoints] = classifyEndpointGroups(endpointGroups);

	if (routerEndpoints.length) {
		const { apiRouters } = await loadPublicApiVersions(testServer.publicApiEndpoint);
		const map: Record<string, express.Router | express.Router[] | any> = {
			credentials: { controller: credentialsController, path: 'credentials' },
			workflows: { controller: workflowsController, path: 'workflows' },
			nodes: { controller: nodesController, path: 'nodes' },
			license: { controller: licenseController, path: 'license' },
			publicApi: apiRouters,
			ldap: { controller: ldapController, path: 'ldap' },
		};

		for (const group of routerEndpoints) {
			if (group === 'publicApi') {
				testServer.app.use(...(map[group] as express.Router[]));
			} else {
				testServer.app.use(`/${testServer.restEndpoint}/${map[group].path}`, map[group].controller);
			}
		}
	}

	if (functionEndpoints.length) {
		const map: Record<string, (this: N8nApp) => void> = {
			me: meEndpoints,
			users: usersEndpoints,
			auth: authEndpoints,
			owner: ownerEndpoints,
			passwordReset: passwordResetEndpoints,
		};

		for (const group of functionEndpoints) {
			map[group].apply(testServer);
		}
	}

	return testServer.app;
}

/**
 * Pre-requisite: Mock the telemetry module before calling.
 */
export function initTestTelemetry() {
	void InternalHooksManager.init('test-instance-id', 'test-version', mockNodeTypes);
}

/**
 * Classify endpoint groups into `routerEndpoints` (newest, using `express.Router`),
 * and `functionEndpoints` (legacy, namespaced inside a function).
 */
const classifyEndpointGroups = (endpointGroups: string[]) => {
	const routerEndpoints: string[] = [];
	const functionEndpoints: string[] = [];

<<<<<<< HEAD
	const ROUTER_GROUP = ['credentials', 'nodes', 'workflows', 'publicApi', 'ldap'];
=======
	const ROUTER_GROUP = ['credentials', 'nodes', 'workflows', 'publicApi', 'license'];
>>>>>>> e225c319

	endpointGroups.forEach((group) =>
		(ROUTER_GROUP.includes(group) ? routerEndpoints : functionEndpoints).push(group),
	);

	return [routerEndpoints, functionEndpoints];
};

// ----------------------------------
//          initializers
// ----------------------------------

/**
 * Initialize node types.
 */
export async function initActiveWorkflowRunner(): Promise<ActiveWorkflowRunner.ActiveWorkflowRunner> {
	const workflowRunner = ActiveWorkflowRunner.getInstance();
	workflowRunner.init();
	return workflowRunner;
}

export function gitHubCredentialType(): ICredentialType {
	return {
		name: 'githubApi',
		displayName: 'Github API',
		documentationUrl: 'github',
		properties: [
			{
				displayName: 'Github Server',
				name: 'server',
				type: 'string',
				default: 'https://api.github.com',
				description: 'The server to connect to. Only has to be set if Github Enterprise is used.',
			},
			{
				displayName: 'User',
				name: 'user',
				type: 'string',
				default: '',
			},
			{
				displayName: 'Access Token',
				name: 'accessToken',
				type: 'string',
				default: '',
			},
		],
	};
}

/**
 * Initialize node types.
 */
export async function initCredentialsTypes(): Promise<void> {
	loadNodesAndCredentials.loaded.credentials = {
		githubApi: {
			type: gitHubCredentialType(),
			sourcePath: '',
		},
	};
}

/**
 * Initialize LDAP manager.
 */
export async function initLdapManager(): Promise<void> {
	await handleLdapInit();
}

/**
 * Initialize node types.
 */
export async function initNodeTypes() {
	loadNodesAndCredentials.loaded.nodes = {
		'n8n-nodes-base.start': {
			sourcePath: '',
			type: {
				description: {
					displayName: 'Start',
					name: 'start',
					group: ['input'],
					version: 1,
					description: 'Starts the workflow execution from this node',
					defaults: {
						name: 'Start',
						color: '#553399',
					},
					inputs: [],
					outputs: ['main'],
					properties: [],
				},
				execute(this: IExecuteFunctions): Promise<INodeExecutionData[][]> {
					const items = this.getInputData();

					return this.prepareOutputData(items);
				},
			},
		},
		'n8n-nodes-base.cron': {
			sourcePath: '',
			type: {
				description: {
					displayName: 'Cron',
					name: 'cron',
					icon: 'fa:calendar',
					group: ['trigger', 'schedule'],
					version: 1,
					description: 'Triggers the workflow at a specific time',
					eventTriggerDescription: '',
					activationMessage:
						'Your cron trigger will now trigger executions on the schedule you have defined.',
					defaults: {
						name: 'Cron',
						color: '#00FF00',
					},
					inputs: [],
					outputs: ['main'],
					properties: [
						{
							displayName: 'Trigger Times',
							name: 'triggerTimes',
							type: 'fixedCollection',
							typeOptions: {
								multipleValues: true,
								multipleValueButtonText: 'Add Time',
							},
							default: {},
							description: 'Triggers for the workflow',
							placeholder: 'Add Cron Time',
							options: NodeHelpers.cronNodeOptions,
						},
					],
				},
				async trigger(this: ITriggerFunctions): Promise<ITriggerResponse> {
					const triggerTimes = this.getNodeParameter('triggerTimes') as unknown as {
						item: TriggerTime[];
					};

					// Get all the trigger times
					const cronTimes = (triggerTimes.item || []).map(toCronExpression);

					// The trigger function to execute when the cron-time got reached
					// or when manually triggered
					const executeTrigger = () => {
						this.emit([this.helpers.returnJsonArray([{}])]);
					};

					const timezone = this.getTimezone();

					// Start the cron-jobs
					const cronJobs = cronTimes.map(
						(cronTime) => new CronJob(cronTime, executeTrigger, undefined, true, timezone),
					);

					// Stop the cron-jobs
					async function closeFunction() {
						for (const cronJob of cronJobs) {
							cronJob.stop();
						}
					}

					async function manualTriggerFunction() {
						executeTrigger();
					}

					return {
						closeFunction,
						manualTriggerFunction,
					};
				},
			},
		},
		'n8n-nodes-base.set': {
			sourcePath: '',
			type: {
				description: {
					displayName: 'Set',
					name: 'set',
					icon: 'fa:pen',
					group: ['input'],
					version: 1,
					description: 'Sets values on items and optionally remove other values',
					defaults: {
						name: 'Set',
						color: '#0000FF',
					},
					inputs: ['main'],
					outputs: ['main'],
					properties: [
						{
							displayName: 'Keep Only Set',
							name: 'keepOnlySet',
							type: 'boolean',
							default: false,
							description:
								'If only the values set on this node should be kept and all others removed.',
						},
						{
							displayName: 'Values to Set',
							name: 'values',
							placeholder: 'Add Value',
							type: 'fixedCollection',
							typeOptions: {
								multipleValues: true,
								sortable: true,
							},
							description: 'The value to set.',
							default: {},
							options: [
								{
									name: 'boolean',
									displayName: 'Boolean',
									values: [
										{
											displayName: 'Name',
											name: 'name',
											type: 'string',
											default: 'propertyName',
											description:
												'Name of the property to write data to. Supports dot-notation. Example: "data.person[0].name"',
										},
										{
											displayName: 'Value',
											name: 'value',
											type: 'boolean',
											default: false,
											description: 'The boolean value to write in the property.',
										},
									],
								},
								{
									name: 'number',
									displayName: 'Number',
									values: [
										{
											displayName: 'Name',
											name: 'name',
											type: 'string',
											default: 'propertyName',
											description:
												'Name of the property to write data to. Supports dot-notation. Example: "data.person[0].name"',
										},
										{
											displayName: 'Value',
											name: 'value',
											type: 'number',
											default: 0,
											description: 'The number value to write in the property.',
										},
									],
								},
								{
									name: 'string',
									displayName: 'String',
									values: [
										{
											displayName: 'Name',
											name: 'name',
											type: 'string',
											default: 'propertyName',
											description:
												'Name of the property to write data to. Supports dot-notation. Example: "data.person[0].name"',
										},
										{
											displayName: 'Value',
											name: 'value',
											type: 'string',
											default: '',
											description: 'The string value to write in the property.',
										},
									],
								},
							],
						},

						{
							displayName: 'Options',
							name: 'options',
							type: 'collection',
							placeholder: 'Add Option',
							default: {},
							options: [
								{
									displayName: 'Dot Notation',
									name: 'dotNotation',
									type: 'boolean',
									default: true,
									description: `<p>By default, dot-notation is used in property names. This means that "a.b" will set the property "b" underneath "a" so { "a": { "b": value} }.<p></p>If that is not intended this can be deactivated, it will then set { "a.b": value } instead.</p>
									`,
								},
							],
						},
					],
				},
				execute(this: IExecuteFunctions): Promise<INodeExecutionData[][]> {
					const items = this.getInputData();

					if (items.length === 0) {
						items.push({ json: {} });
					}

					const returnData: INodeExecutionData[] = [];

					let item: INodeExecutionData;
					let keepOnlySet: boolean;
					for (let itemIndex = 0; itemIndex < items.length; itemIndex++) {
						keepOnlySet = this.getNodeParameter('keepOnlySet', itemIndex, false) as boolean;
						item = items[itemIndex];
						const options = this.getNodeParameter('options', itemIndex, {}) as IDataObject;

						const newItem: INodeExecutionData = {
							json: {},
						};

						if (keepOnlySet !== true) {
							if (item.binary !== undefined) {
								// Create a shallow copy of the binary data so that the old
								// data references which do not get changed still stay behind
								// but the incoming data does not get changed.
								newItem.binary = {};
								Object.assign(newItem.binary, item.binary);
							}

							newItem.json = JSON.parse(JSON.stringify(item.json));
						}

						// Add boolean values
						(this.getNodeParameter('values.boolean', itemIndex, []) as INodeParameters[]).forEach(
							(setItem) => {
								if (options.dotNotation === false) {
									newItem.json[setItem.name as string] = !!setItem.value;
								} else {
									set(newItem.json, setItem.name as string, !!setItem.value);
								}
							},
						);

						// Add number values
						(this.getNodeParameter('values.number', itemIndex, []) as INodeParameters[]).forEach(
							(setItem) => {
								if (options.dotNotation === false) {
									newItem.json[setItem.name as string] = setItem.value;
								} else {
									set(newItem.json, setItem.name as string, setItem.value);
								}
							},
						);

						// Add string values
						(this.getNodeParameter('values.string', itemIndex, []) as INodeParameters[]).forEach(
							(setItem) => {
								if (options.dotNotation === false) {
									newItem.json[setItem.name as string] = setItem.value;
								} else {
									set(newItem.json, setItem.name as string, setItem.value);
								}
							},
						);

						returnData.push(newItem);
					}

					return this.prepareOutputData(returnData);
				},
			},
		},
	};
}

/**
 * Initialize a logger for test runs.
 */
export function initTestLogger() {
	LoggerProxy.init(getLogger());
}

/**
 * Initialize a BinaryManager for test runs.
 */
export async function initBinaryManager() {
	const binaryDataConfig = config.getEnv('binaryDataManager');
	await BinaryDataManager.init(binaryDataConfig);
}

/**
 * Initialize a user settings config file if non-existent.
 */
export function initConfigFile() {
	const settingsPath = UserSettings.getUserSettingsPath();

	if (!existsSync(settingsPath)) {
		const userSettings = { encryptionKey: randomBytes(24).toString('base64') };
		UserSettings.writeUserSettings(userSettings, settingsPath);
	}
}

// ----------------------------------
//           request agent
// ----------------------------------

/**
 * Create a request agent, optionally with an auth cookie.
 */
export function createAgent(
	app: express.Application,
	options?: { auth: boolean; user: User; apiPath?: ApiPath; version?: string | number },
) {
	const agent = request.agent(app);

	if (options?.apiPath === undefined || options?.apiPath === 'internal') {
		agent.use(prefix(REST_PATH_SEGMENT));
		if (options?.auth && options?.user) {
			const { token } = issueJWT(options.user);
			agent.jar.setCookie(`${AUTH_COOKIE_NAME}=${token}`);
		}
	}

	if (options?.apiPath === 'public') {
		agent.use(prefix(`${PUBLIC_API_REST_PATH_SEGMENT}/v${options?.version}`));

		if (options?.auth && options?.user.apiKey) {
			agent.set({ 'X-N8N-API-KEY': options.user.apiKey });
		}
	}

	return agent;
}

export function createAuthAgent(app: express.Application) {
	return (user: User) => createAgent(app, { auth: true, user });
}

/**
 * Plugin to prefix a path segment into a request URL pathname.
 *
 * Example: http://127.0.0.1:62100/me/password → http://127.0.0.1:62100/rest/me/password
 */
export function prefix(pathSegment: string) {
	return function (request: superagent.SuperAgentRequest) {
		const url = new URL(request.url);

		// enforce consistency at call sites
		if (url.pathname[0] !== '/') {
			throw new Error('Pathname must start with a forward slash');
		}

		url.pathname = pathSegment + url.pathname;
		request.url = url.toString();
		return request;
	};
}

/**
 * Extract the value (token) of the auth cookie in a response.
 */
export function getAuthToken(response: request.Response, authCookieName = AUTH_COOKIE_NAME) {
	const cookies: string[] = response.headers['set-cookie'];

	if (!cookies) return undefined;

	const authCookie = cookies.find((c) => c.startsWith(`${authCookieName}=`));

	if (!authCookie) return undefined;

	const match = authCookie.match(new RegExp(`(^| )${authCookieName}=(?<token>[^;]+)`));

	if (!match || !match.groups) return undefined;

	return match.groups.token;
}

// ----------------------------------
//            settings
// ----------------------------------

export async function isInstanceOwnerSetUp() {
	const { value } = await Db.collections.Settings.findOneOrFail({
		key: 'userManagement.isInstanceOwnerSetUp',
	});

	return Boolean(value);
}

// ----------------------------------
//              misc
// ----------------------------------

/**
 * Categorize array items into two groups based on whether they pass a test.
 */
export const categorize = <T>(arr: T[], test: (str: T) => boolean) => {
	return arr.reduce<{ pass: T[]; fail: T[] }>(
		(acc, cur) => {
			test(cur) ? acc.pass.push(cur) : acc.fail.push(cur);

			return acc;
		},
		{ pass: [], fail: [] },
	);
};

export function getPostgresSchemaSection(
	schema = config.getSchema(),
): PostgresSchemaSection | null {
	for (const [key, value] of Object.entries(schema)) {
		if (key === 'postgresdb') {
			return value._cvtProperties;
		}
	}

	return null;
}

// ----------------------------------
//           community nodes
// ----------------------------------

export function installedPackagePayload(): InstalledPackagePayload {
	return {
		packageName: NODE_PACKAGE_PREFIX + randomName(),
		installedVersion: COMMUNITY_PACKAGE_VERSION.CURRENT,
	};
}

export function installedNodePayload(packageName: string): InstalledNodePayload {
	const nodeName = randomName();
	return {
		name: nodeName,
		type: nodeName,
		latestVersion: COMMUNITY_NODE_VERSION.CURRENT,
		package: packageName,
	};
}

export const emptyPackage = () => {
	const installedPackage = new InstalledPackages();
	installedPackage.installedNodes = [];

	return Promise.resolve(installedPackage);
};

// ----------------------------------
//           workflow
// ----------------------------------

export function makeWorkflow(options?: {
	withPinData: boolean;
	withCredential?: { id: string; name: string };
}) {
	const workflow = new WorkflowEntity();

	const node: INode = {
		id: uuid(),
		name: 'Cron',
		type: 'n8n-nodes-base.cron',
		parameters: {},
		typeVersion: 1,
		position: [740, 240],
	};

	if (options?.withCredential) {
		node.credentials = {
			spotifyApi: options.withCredential,
		};
	}

	workflow.name = 'My Workflow';
	workflow.active = false;
	workflow.connections = {};
	workflow.nodes = [node];

	if (options?.withPinData) {
		workflow.pinData = MOCK_PINDATA;
	}

	return workflow;
}

export const MOCK_PINDATA = { Spotify: [{ json: { myKey: 'myValue' } }] };<|MERGE_RESOLUTION|>--- conflicted
+++ resolved
@@ -172,11 +172,7 @@
 	const routerEndpoints: string[] = [];
 	const functionEndpoints: string[] = [];
 
-<<<<<<< HEAD
-	const ROUTER_GROUP = ['credentials', 'nodes', 'workflows', 'publicApi', 'ldap'];
-=======
-	const ROUTER_GROUP = ['credentials', 'nodes', 'workflows', 'publicApi', 'license'];
->>>>>>> e225c319
+	const ROUTER_GROUP = ['credentials', 'nodes', 'workflows', 'publicApi', 'ldap', 'license'];
 
 	endpointGroups.forEach((group) =>
 		(ROUTER_GROUP.includes(group) ? routerEndpoints : functionEndpoints).push(group),
