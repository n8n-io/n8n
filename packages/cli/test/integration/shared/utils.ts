import { randomBytes } from 'crypto';
import { existsSync } from 'fs';

import bodyParser from 'body-parser';
import { CronJob } from 'cron';
import express from 'express';
import set from 'lodash.set';
import { BinaryDataManager, UserSettings } from 'n8n-core';
import {
	ICredentialType,
	IDataObject,
	IExecuteFunctions,
	INode,
	INodeExecutionData,
	INodeParameters,
	INodesAndCredentials,
	ITriggerFunctions,
	ITriggerResponse,
	LoggerProxy,
	NodeHelpers,
	toCronExpression,
	TriggerTime,
} from 'n8n-workflow';
import type { N8nApp } from '@/UserManagement/Interfaces';
import superagent from 'superagent';
import request from 'supertest';
import { URL } from 'url';
import { v4 as uuid } from 'uuid';

import config from '@/config';
import * as Db from '@/Db';
import { WorkflowEntity } from '@db/entities/WorkflowEntity';
import { CredentialTypes } from '@/CredentialTypes';
import { ExternalHooks } from '@/ExternalHooks';
import { InternalHooksManager } from '@/InternalHooksManager';
import { NodeTypes } from '@/NodeTypes';
import * as ActiveWorkflowRunner from '@/ActiveWorkflowRunner';
import { meNamespace as meEndpoints } from '@/UserManagement/routes/me';
import { usersNamespace as usersEndpoints } from '@/UserManagement/routes/users';
import { authenticationMethods as authEndpoints } from '@/UserManagement/routes/auth';
import { ownerNamespace as ownerEndpoints } from '@/UserManagement/routes/owner';
import { passwordResetNamespace as passwordResetEndpoints } from '@/UserManagement/routes/passwordReset';
import { nodesController } from '@/api/nodes.api';
import { workflowsController } from '@/workflows/workflows.controller';
import { AUTH_COOKIE_NAME, NODE_PACKAGE_PREFIX } from '@/constants';
import { credentialsController } from '@/credentials/credentials.controller';
import { InstalledPackages } from '@db/entities/InstalledPackages';
import type { User } from '@db/entities/User';
import { getLogger } from '@/Logger';
import { loadPublicApiVersions } from '@/PublicApi/';
import { issueJWT } from '@/UserManagement/auth/jwt';
import { addRoutes as authMiddleware } from '@/UserManagement/routes';
import {
	AUTHLESS_ENDPOINTS,
	COMMUNITY_NODE_VERSION,
	COMMUNITY_PACKAGE_VERSION,
	PUBLIC_API_REST_PATH_SEGMENT,
	REST_PATH_SEGMENT,
} from './constants';
import { randomName } from './random';
import type {
	ApiPath,
	EndpointGroup,
	InstalledNodePayload,
	InstalledPackagePayload,
	PostgresSchemaSection,
} from './types';
<<<<<<< HEAD
import { eventBusRouter } from '@/eventbus/eventBusRoutes';
=======
import { licenseController } from '@/license/license.controller';
>>>>>>> 0da338f9

const loadNodesAndCredentials: INodesAndCredentials = {
	loaded: { nodes: {}, credentials: {} },
	known: { nodes: {}, credentials: {} },
};

const mockNodeTypes = NodeTypes(loadNodesAndCredentials);
CredentialTypes(loadNodesAndCredentials);

/**
 * Initialize a test server.
 *
 * @param applyAuth Whether to apply auth middleware to test server.
 * @param endpointGroups Groups of endpoints to apply to test server.
 */
export async function initTestServer({
	applyAuth,
	endpointGroups,
}: {
	applyAuth: boolean;
	endpointGroups?: EndpointGroup[];
}) {
	const testServer = {
		app: express(),
		restEndpoint: REST_PATH_SEGMENT,
		publicApiEndpoint: PUBLIC_API_REST_PATH_SEGMENT,
		externalHooks: {},
	};

	testServer.app.use(bodyParser.json());
	testServer.app.use(bodyParser.urlencoded({ extended: true }));

	config.set('userManagement.jwtSecret', 'My JWT secret');
	config.set('userManagement.isInstanceOwnerSetUp', false);

	if (applyAuth) {
		authMiddleware.apply(testServer, [AUTHLESS_ENDPOINTS, REST_PATH_SEGMENT]);
	}

	if (!endpointGroups) return testServer.app;

	if (
		endpointGroups.includes('credentials') ||
		endpointGroups.includes('me') ||
		endpointGroups.includes('users') ||
		endpointGroups.includes('passwordReset')
	) {
		testServer.externalHooks = ExternalHooks();
	}

	const [routerEndpoints, functionEndpoints] = classifyEndpointGroups(endpointGroups);

	if (routerEndpoints.length) {
		const { apiRouters } = await loadPublicApiVersions(testServer.publicApiEndpoint);
		const map: Record<string, express.Router | express.Router[] | any> = {
			credentials: { controller: credentialsController, path: 'credentials' },
			workflows: { controller: workflowsController, path: 'workflows' },
			nodes: { controller: nodesController, path: 'nodes' },
<<<<<<< HEAD
			eventBus: { controller: eventBusRouter, path: 'eventbus' },
=======
			license: { controller: licenseController, path: 'license' },
>>>>>>> 0da338f9
			publicApi: apiRouters,
		};

		for (const group of routerEndpoints) {
			if (group === 'publicApi') {
				testServer.app.use(...(map[group] as express.Router[]));
			} else {
				testServer.app.use(`/${testServer.restEndpoint}/${map[group].path}`, map[group].controller);
			}
		}
	}

	if (functionEndpoints.length) {
		const map: Record<string, (this: N8nApp) => void> = {
			me: meEndpoints,
			users: usersEndpoints,
			auth: authEndpoints,
			owner: ownerEndpoints,
			passwordReset: passwordResetEndpoints,
		};

		for (const group of functionEndpoints) {
			map[group].apply(testServer);
		}
	}

	return testServer.app;
}

/**
 * Pre-requisite: Mock the telemetry module before calling.
 */
export function initTestTelemetry() {
	void InternalHooksManager.init('test-instance-id', 'test-version', mockNodeTypes);
}

/**
 * Classify endpoint groups into `routerEndpoints` (newest, using `express.Router`),
 * and `functionEndpoints` (legacy, namespaced inside a function).
 */
const classifyEndpointGroups = (endpointGroups: string[]) => {
	const routerEndpoints: string[] = [];
	const functionEndpoints: string[] = [];

<<<<<<< HEAD
	const ROUTER_GROUP = ['credentials', 'nodes', 'workflows', 'publicApi', 'eventBus'];
=======
	const ROUTER_GROUP = ['credentials', 'nodes', 'workflows', 'publicApi', 'license'];
>>>>>>> 0da338f9

	endpointGroups.forEach((group) =>
		(ROUTER_GROUP.includes(group) ? routerEndpoints : functionEndpoints).push(group),
	);

	return [routerEndpoints, functionEndpoints];
};

// ----------------------------------
//          initializers
// ----------------------------------

/**
 * Initialize node types.
 */
export async function initActiveWorkflowRunner(): Promise<ActiveWorkflowRunner.ActiveWorkflowRunner> {
	const workflowRunner = ActiveWorkflowRunner.getInstance();
	workflowRunner.init();
	return workflowRunner;
}

export function gitHubCredentialType(): ICredentialType {
	return {
		name: 'githubApi',
		displayName: 'Github API',
		documentationUrl: 'github',
		properties: [
			{
				displayName: 'Github Server',
				name: 'server',
				type: 'string',
				default: 'https://api.github.com',
				description: 'The server to connect to. Only has to be set if Github Enterprise is used.',
			},
			{
				displayName: 'User',
				name: 'user',
				type: 'string',
				default: '',
			},
			{
				displayName: 'Access Token',
				name: 'accessToken',
				type: 'string',
				default: '',
			},
		],
	};
}

/**
 * Initialize node types.
 */
export async function initCredentialsTypes(): Promise<void> {
	loadNodesAndCredentials.loaded.credentials = {
		githubApi: {
			type: gitHubCredentialType(),
			sourcePath: '',
		},
	};
}

/**
 * Initialize node types.
 */
export async function initNodeTypes() {
	loadNodesAndCredentials.loaded.nodes = {
		'n8n-nodes-base.start': {
			sourcePath: '',
			type: {
				description: {
					displayName: 'Start',
					name: 'start',
					group: ['input'],
					version: 1,
					description: 'Starts the workflow execution from this node',
					defaults: {
						name: 'Start',
						color: '#553399',
					},
					inputs: [],
					outputs: ['main'],
					properties: [],
				},
				execute(this: IExecuteFunctions): Promise<INodeExecutionData[][]> {
					const items = this.getInputData();

					return this.prepareOutputData(items);
				},
			},
		},
		'n8n-nodes-base.cron': {
			sourcePath: '',
			type: {
				description: {
					displayName: 'Cron',
					name: 'cron',
					icon: 'fa:calendar',
					group: ['trigger', 'schedule'],
					version: 1,
					description: 'Triggers the workflow at a specific time',
					eventTriggerDescription: '',
					activationMessage:
						'Your cron trigger will now trigger executions on the schedule you have defined.',
					defaults: {
						name: 'Cron',
						color: '#00FF00',
					},
					inputs: [],
					outputs: ['main'],
					properties: [
						{
							displayName: 'Trigger Times',
							name: 'triggerTimes',
							type: 'fixedCollection',
							typeOptions: {
								multipleValues: true,
								multipleValueButtonText: 'Add Time',
							},
							default: {},
							description: 'Triggers for the workflow',
							placeholder: 'Add Cron Time',
							options: NodeHelpers.cronNodeOptions,
						},
					],
				},
				async trigger(this: ITriggerFunctions): Promise<ITriggerResponse> {
					const triggerTimes = this.getNodeParameter('triggerTimes') as unknown as {
						item: TriggerTime[];
					};

					// Get all the trigger times
					const cronTimes = (triggerTimes.item || []).map(toCronExpression);

					// The trigger function to execute when the cron-time got reached
					// or when manually triggered
					const executeTrigger = () => {
						this.emit([this.helpers.returnJsonArray([{}])]);
					};

					const timezone = this.getTimezone();

					// Start the cron-jobs
					const cronJobs = cronTimes.map(
						(cronTime) => new CronJob(cronTime, executeTrigger, undefined, true, timezone),
					);

					// Stop the cron-jobs
					async function closeFunction() {
						for (const cronJob of cronJobs) {
							cronJob.stop();
						}
					}

					async function manualTriggerFunction() {
						executeTrigger();
					}

					return {
						closeFunction,
						manualTriggerFunction,
					};
				},
			},
		},
		'n8n-nodes-base.set': {
			sourcePath: '',
			type: {
				description: {
					displayName: 'Set',
					name: 'set',
					icon: 'fa:pen',
					group: ['input'],
					version: 1,
					description: 'Sets values on items and optionally remove other values',
					defaults: {
						name: 'Set',
						color: '#0000FF',
					},
					inputs: ['main'],
					outputs: ['main'],
					properties: [
						{
							displayName: 'Keep Only Set',
							name: 'keepOnlySet',
							type: 'boolean',
							default: false,
							description:
								'If only the values set on this node should be kept and all others removed.',
						},
						{
							displayName: 'Values to Set',
							name: 'values',
							placeholder: 'Add Value',
							type: 'fixedCollection',
							typeOptions: {
								multipleValues: true,
								sortable: true,
							},
							description: 'The value to set.',
							default: {},
							options: [
								{
									name: 'boolean',
									displayName: 'Boolean',
									values: [
										{
											displayName: 'Name',
											name: 'name',
											type: 'string',
											default: 'propertyName',
											description:
												'Name of the property to write data to. Supports dot-notation. Example: "data.person[0].name"',
										},
										{
											displayName: 'Value',
											name: 'value',
											type: 'boolean',
											default: false,
											description: 'The boolean value to write in the property.',
										},
									],
								},
								{
									name: 'number',
									displayName: 'Number',
									values: [
										{
											displayName: 'Name',
											name: 'name',
											type: 'string',
											default: 'propertyName',
											description:
												'Name of the property to write data to. Supports dot-notation. Example: "data.person[0].name"',
										},
										{
											displayName: 'Value',
											name: 'value',
											type: 'number',
											default: 0,
											description: 'The number value to write in the property.',
										},
									],
								},
								{
									name: 'string',
									displayName: 'String',
									values: [
										{
											displayName: 'Name',
											name: 'name',
											type: 'string',
											default: 'propertyName',
											description:
												'Name of the property to write data to. Supports dot-notation. Example: "data.person[0].name"',
										},
										{
											displayName: 'Value',
											name: 'value',
											type: 'string',
											default: '',
											description: 'The string value to write in the property.',
										},
									],
								},
							],
						},

						{
							displayName: 'Options',
							name: 'options',
							type: 'collection',
							placeholder: 'Add Option',
							default: {},
							options: [
								{
									displayName: 'Dot Notation',
									name: 'dotNotation',
									type: 'boolean',
									default: true,
									description: `<p>By default, dot-notation is used in property names. This means that "a.b" will set the property "b" underneath "a" so { "a": { "b": value} }.<p></p>If that is not intended this can be deactivated, it will then set { "a.b": value } instead.</p>
									`,
								},
							],
						},
					],
				},
				execute(this: IExecuteFunctions): Promise<INodeExecutionData[][]> {
					const items = this.getInputData();

					if (items.length === 0) {
						items.push({ json: {} });
					}

					const returnData: INodeExecutionData[] = [];

					let item: INodeExecutionData;
					let keepOnlySet: boolean;
					for (let itemIndex = 0; itemIndex < items.length; itemIndex++) {
						keepOnlySet = this.getNodeParameter('keepOnlySet', itemIndex, false) as boolean;
						item = items[itemIndex];
						const options = this.getNodeParameter('options', itemIndex, {}) as IDataObject;

						const newItem: INodeExecutionData = {
							json: {},
						};

						if (keepOnlySet !== true) {
							if (item.binary !== undefined) {
								// Create a shallow copy of the binary data so that the old
								// data references which do not get changed still stay behind
								// but the incoming data does not get changed.
								newItem.binary = {};
								Object.assign(newItem.binary, item.binary);
							}

							newItem.json = JSON.parse(JSON.stringify(item.json));
						}

						// Add boolean values
						(this.getNodeParameter('values.boolean', itemIndex, []) as INodeParameters[]).forEach(
							(setItem) => {
								if (options.dotNotation === false) {
									newItem.json[setItem.name as string] = !!setItem.value;
								} else {
									set(newItem.json, setItem.name as string, !!setItem.value);
								}
							},
						);

						// Add number values
						(this.getNodeParameter('values.number', itemIndex, []) as INodeParameters[]).forEach(
							(setItem) => {
								if (options.dotNotation === false) {
									newItem.json[setItem.name as string] = setItem.value;
								} else {
									set(newItem.json, setItem.name as string, setItem.value);
								}
							},
						);

						// Add string values
						(this.getNodeParameter('values.string', itemIndex, []) as INodeParameters[]).forEach(
							(setItem) => {
								if (options.dotNotation === false) {
									newItem.json[setItem.name as string] = setItem.value;
								} else {
									set(newItem.json, setItem.name as string, setItem.value);
								}
							},
						);

						returnData.push(newItem);
					}

					return this.prepareOutputData(returnData);
				},
			},
		},
	};
}

/**
 * Initialize a logger for test runs.
 */
export function initTestLogger() {
	LoggerProxy.init(getLogger());
}

/**
 * Initialize a BinaryManager for test runs.
 */
export async function initBinaryManager() {
	const binaryDataConfig = config.getEnv('binaryDataManager');
	await BinaryDataManager.init(binaryDataConfig);
}

/**
 * Initialize a user settings config file if non-existent.
 */
export function initConfigFile() {
	const settingsPath = UserSettings.getUserSettingsPath();

	if (!existsSync(settingsPath)) {
		const userSettings = { encryptionKey: randomBytes(24).toString('base64') };
		UserSettings.writeUserSettings(userSettings, settingsPath);
	}
}

// ----------------------------------
//           request agent
// ----------------------------------

/**
 * Create a request agent, optionally with an auth cookie.
 */
export function createAgent(
	app: express.Application,
	options?: { auth: boolean; user: User; apiPath?: ApiPath; version?: string | number },
) {
	const agent = request.agent(app);

	if (options?.apiPath === undefined || options?.apiPath === 'internal') {
		agent.use(prefix(REST_PATH_SEGMENT));
		if (options?.auth && options?.user) {
			const { token } = issueJWT(options.user);
			agent.jar.setCookie(`${AUTH_COOKIE_NAME}=${token}`);
		}
	}

	if (options?.apiPath === 'public') {
		agent.use(prefix(`${PUBLIC_API_REST_PATH_SEGMENT}/v${options?.version}`));

		if (options?.auth && options?.user.apiKey) {
			agent.set({ 'X-N8N-API-KEY': options.user.apiKey });
		}
	}

	return agent;
}

export function createAuthAgent(app: express.Application) {
	return (user: User) => createAgent(app, { auth: true, user });
}

/**
 * Plugin to prefix a path segment into a request URL pathname.
 *
 * Example: http://127.0.0.1:62100/me/password → http://127.0.0.1:62100/rest/me/password
 */
export function prefix(pathSegment: string) {
	return function (request: superagent.SuperAgentRequest) {
		const url = new URL(request.url);

		// enforce consistency at call sites
		if (url.pathname[0] !== '/') {
			throw new Error('Pathname must start with a forward slash');
		}

		url.pathname = pathSegment + url.pathname;
		request.url = url.toString();
		return request;
	};
}

/**
 * Extract the value (token) of the auth cookie in a response.
 */
export function getAuthToken(response: request.Response, authCookieName = AUTH_COOKIE_NAME) {
	const cookies: string[] = response.headers['set-cookie'];

	if (!cookies) return undefined;

	const authCookie = cookies.find((c) => c.startsWith(`${authCookieName}=`));

	if (!authCookie) return undefined;

	const match = authCookie.match(new RegExp(`(^| )${authCookieName}=(?<token>[^;]+)`));

	if (!match || !match.groups) return undefined;

	return match.groups.token;
}

// ----------------------------------
//            settings
// ----------------------------------

export async function isInstanceOwnerSetUp() {
	const { value } = await Db.collections.Settings.findOneOrFail({
		key: 'userManagement.isInstanceOwnerSetUp',
	});

	return Boolean(value);
}

// ----------------------------------
//              misc
// ----------------------------------

/**
 * Categorize array items into two groups based on whether they pass a test.
 */
export const categorize = <T>(arr: T[], test: (str: T) => boolean) => {
	return arr.reduce<{ pass: T[]; fail: T[] }>(
		(acc, cur) => {
			test(cur) ? acc.pass.push(cur) : acc.fail.push(cur);

			return acc;
		},
		{ pass: [], fail: [] },
	);
};

export function getPostgresSchemaSection(
	schema = config.getSchema(),
): PostgresSchemaSection | null {
	for (const [key, value] of Object.entries(schema)) {
		if (key === 'postgresdb') {
			return value._cvtProperties;
		}
	}

	return null;
}

// ----------------------------------
//           community nodes
// ----------------------------------

export function installedPackagePayload(): InstalledPackagePayload {
	return {
		packageName: NODE_PACKAGE_PREFIX + randomName(),
		installedVersion: COMMUNITY_PACKAGE_VERSION.CURRENT,
	};
}

export function installedNodePayload(packageName: string): InstalledNodePayload {
	const nodeName = randomName();
	return {
		name: nodeName,
		type: nodeName,
		latestVersion: COMMUNITY_NODE_VERSION.CURRENT,
		package: packageName,
	};
}

export const emptyPackage = () => {
	const installedPackage = new InstalledPackages();
	installedPackage.installedNodes = [];

	return Promise.resolve(installedPackage);
};

// ----------------------------------
//           workflow
// ----------------------------------

export function makeWorkflow(options?: {
	withPinData: boolean;
	withCredential?: { id: string; name: string };
}) {
	const workflow = new WorkflowEntity();

	const node: INode = {
		id: uuid(),
		name: 'Cron',
		type: 'n8n-nodes-base.cron',
		parameters: {},
		typeVersion: 1,
		position: [740, 240],
	};

	if (options?.withCredential) {
		node.credentials = {
			spotifyApi: options.withCredential,
		};
	}

	workflow.name = 'My Workflow';
	workflow.active = false;
	workflow.connections = {};
	workflow.nodes = [node];

	if (options?.withPinData) {
		workflow.pinData = MOCK_PINDATA;
	}

	return workflow;
}

export const MOCK_PINDATA = { Spotify: [{ json: { myKey: 'myValue' } }] };<|MERGE_RESOLUTION|>--- conflicted
+++ resolved
@@ -65,11 +65,8 @@
 	InstalledPackagePayload,
 	PostgresSchemaSection,
 } from './types';
-<<<<<<< HEAD
+import { licenseController } from '@/license/license.controller';
 import { eventBusRouter } from '@/eventbus/eventBusRoutes';
-=======
-import { licenseController } from '@/license/license.controller';
->>>>>>> 0da338f9
 
 const loadNodesAndCredentials: INodesAndCredentials = {
 	loaded: { nodes: {}, credentials: {} },
@@ -128,11 +125,8 @@
 			credentials: { controller: credentialsController, path: 'credentials' },
 			workflows: { controller: workflowsController, path: 'workflows' },
 			nodes: { controller: nodesController, path: 'nodes' },
-<<<<<<< HEAD
+			license: { controller: licenseController, path: 'license' },
 			eventBus: { controller: eventBusRouter, path: 'eventbus' },
-=======
-			license: { controller: licenseController, path: 'license' },
->>>>>>> 0da338f9
 			publicApi: apiRouters,
 		};
 
@@ -177,11 +171,7 @@
 	const routerEndpoints: string[] = [];
 	const functionEndpoints: string[] = [];
 
-<<<<<<< HEAD
-	const ROUTER_GROUP = ['credentials', 'nodes', 'workflows', 'publicApi', 'eventBus'];
-=======
-	const ROUTER_GROUP = ['credentials', 'nodes', 'workflows', 'publicApi', 'license'];
->>>>>>> 0da338f9
+	const ROUTER_GROUP = ['credentials', 'nodes', 'workflows', 'publicApi', 'license', 'eventBus'];
 
 	endpointGroups.forEach((group) =>
 		(ROUTER_GROUP.includes(group) ? routerEndpoints : functionEndpoints).push(group),
