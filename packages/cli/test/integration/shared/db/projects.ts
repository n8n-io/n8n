import Container from 'typedi';

import { ProjectRepository } from '@/databases/repositories/project.repository';
<<<<<<< HEAD
=======
import { randomName } from '../random';
>>>>>>> c110191a
import { ProjectRelationRepository } from '@/databases/repositories/projectRelation.repository';
import type { User } from '@/databases/entities/User';
import type { Project } from '@/databases/entities/Project';
import type { ProjectRelation, ProjectRole } from '@/databases/entities/ProjectRelation';

<<<<<<< HEAD
export async function createProject(user: User) {
=======
export const createTeamProject = async (name?: string, adminUser?: User) => {
>>>>>>> c110191a
	const projectRepository = Container.get(ProjectRepository);
	const project = await projectRepository.save(
		projectRepository.create({
			name: name ?? randomName(),
			type: 'team',
		}),
	);

	if (adminUser) {
		await linkUserToProject(adminUser, project, 'project:admin');
	}

	return project;
};

export const linkUserToProject = async (user: User, project: Project, role: ProjectRole) => {
	const projectRelationRepository = Container.get(ProjectRelationRepository);
	await projectRelationRepository.save(
		projectRelationRepository.create({
			projectId: project.id,
			userId: user.id,
			role,
		}),
	);
};

export const getPersonalProject = async (user: User): Promise<Project> => {
	return await Container.get(ProjectRepository).findOneOrFail({
		where: {
			projectRelations: {
				userId: user.id,
				role: 'project:personalOwner',
			},
			type: 'personal',
		},
	});
};

export const findProject = async (id: string): Promise<Project> => {
	return await Container.get(ProjectRepository).findOneOrFail({
		where: { id },
	});
};

export const getProjectRelations = async ({
	projectId,
	userId,
	role,
}: Partial<ProjectRelation>): Promise<ProjectRelation[]> => {
	return await Container.get(ProjectRelationRepository).find({
		where: { projectId, userId, role },
	});
};<|MERGE_RESOLUTION|>--- conflicted
+++ resolved
@@ -1,20 +1,13 @@
 import Container from 'typedi';
 
 import { ProjectRepository } from '@/databases/repositories/project.repository';
-<<<<<<< HEAD
-=======
 import { randomName } from '../random';
->>>>>>> c110191a
 import { ProjectRelationRepository } from '@/databases/repositories/projectRelation.repository';
 import type { User } from '@/databases/entities/User';
 import type { Project } from '@/databases/entities/Project';
 import type { ProjectRelation, ProjectRole } from '@/databases/entities/ProjectRelation';
 
-<<<<<<< HEAD
-export async function createProject(user: User) {
-=======
 export const createTeamProject = async (name?: string, adminUser?: User) => {
->>>>>>> c110191a
 	const projectRepository = Container.get(ProjectRepository);
 	const project = await projectRepository.save(
 		projectRepository.create({
