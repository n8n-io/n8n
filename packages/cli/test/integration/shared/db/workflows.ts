<<<<<<< HEAD
import type { SharedWorkflow, WorkflowSharingRole } from '@n8n/db';
=======
import { Project } from '@n8n/db';
import { User } from '@n8n/db';
import type { SharedWorkflow } from '@n8n/db';
>>>>>>> c7624551
import type { IWorkflowDb } from '@n8n/db';
import { Project } from '@n8n/db';
import { User } from '@n8n/db';
import { ProjectRepository } from '@n8n/db';
import { Container } from '@n8n/di';
import type { WorkflowSharingRole } from '@n8n/permissions';
import type { DeepPartial } from '@n8n/typeorm';
import type { IWorkflowBase } from 'n8n-workflow';
import { NodeConnectionTypes } from 'n8n-workflow';
import { v4 as uuid } from 'uuid';

import { SharedWorkflowRepository } from '@/databases/repositories/shared-workflow.repository';
import { WorkflowRepository } from '@/databases/repositories/workflow.repository';

export async function createManyWorkflows(
	amount: number,
	attributes: Partial<IWorkflowDb> = {},
	user?: User,
) {
	const workflowRequests = [...Array(amount)].map(
		async (_) => await createWorkflow(attributes, user),
	);
	return await Promise.all(workflowRequests);
}

export function newWorkflow(attributes: Partial<IWorkflowDb> = {}): IWorkflowDb {
	const { active, name, nodes, connections, versionId, settings } = attributes;

	const workflowEntity = Container.get(WorkflowRepository).create({
		active: active ?? false,
		name: name ?? 'test workflow',
		nodes: nodes ?? [
			{
				id: 'uuid-1234',
				name: 'Schedule Trigger',
				parameters: {},
				position: [-20, 260],
				type: 'n8n-nodes-base.scheduleTrigger',
				typeVersion: 1,
			},
		],
		connections: connections ?? {},
		versionId: versionId ?? uuid(),
		settings: settings ?? {},
		...attributes,
	});

	return workflowEntity;
}

/**
 * Store a workflow in the DB (without a trigger) and optionally assign it to a user.
 * @param attributes workflow attributes
 * @param user user to assign the workflow to
 */
export async function createWorkflow(
	attributes: Partial<IWorkflowDb> = {},
	userOrProject?: User | Project,
) {
	const workflow = await Container.get(WorkflowRepository).save(newWorkflow(attributes));

	if (userOrProject instanceof User) {
		const user = userOrProject;
		const project = await Container.get(ProjectRepository).getPersonalProjectForUserOrFail(user.id);
		await Container.get(SharedWorkflowRepository).save(
			Container.get(SharedWorkflowRepository).create({
				project,
				workflow,
				role: 'workflow:owner',
			}),
		);
	}

	if (userOrProject instanceof Project) {
		const project = userOrProject;
		await Container.get(SharedWorkflowRepository).save(
			Container.get(SharedWorkflowRepository).create({
				project,
				workflow,
				role: 'workflow:owner',
			}),
		);
	}

	return workflow;
}

export async function shareWorkflowWithUsers(workflow: IWorkflowBase, users: User[]) {
	const sharedWorkflows: Array<DeepPartial<SharedWorkflow>> = await Promise.all(
		users.map(async (user) => {
			const project = await Container.get(ProjectRepository).getPersonalProjectForUserOrFail(
				user.id,
			);
			return {
				projectId: project.id,
				workflowId: workflow.id,
				role: 'workflow:editor',
			};
		}),
	);
	return await Container.get(SharedWorkflowRepository).save(sharedWorkflows);
}

export async function shareWorkflowWithProjects(
	workflow: IWorkflowBase,
	projectsWithRole: Array<{ project: Project; role?: WorkflowSharingRole }>,
) {
	const newSharedWorkflow = await Promise.all(
		projectsWithRole.map(async ({ project, role }) => {
			return Container.get(SharedWorkflowRepository).create({
				workflowId: workflow.id,
				role: role ?? 'workflow:editor',
				projectId: project.id,
			});
		}),
	);

	return await Container.get(SharedWorkflowRepository).save(newSharedWorkflow);
}

export async function getWorkflowSharing(workflow: IWorkflowBase) {
	return await Container.get(SharedWorkflowRepository).find({
		where: { workflowId: workflow.id },
		relations: { project: true },
	});
}

/**
 * Store a workflow in the DB (with a trigger) and optionally assign it to a user.
 * @param user user to assign the workflow to
 */
export async function createWorkflowWithTrigger(
	attributes: Partial<IWorkflowDb> = {},
	user?: User,
) {
	const workflow = await createWorkflow(
		{
			nodes: [
				{
					id: 'uuid-1',
					parameters: {},
					name: 'Start',
					type: 'n8n-nodes-base.start',
					typeVersion: 1,
					position: [240, 300],
				},
				{
					id: 'uuid-2',
					parameters: { triggerTimes: { item: [{ mode: 'everyMinute' }] } },
					name: 'Cron',
					type: 'n8n-nodes-base.cron',
					typeVersion: 1,
					position: [500, 300],
				},
				{
					id: 'uuid-3',
					parameters: { options: {} },
					name: 'Set',
					type: 'n8n-nodes-base.set',
					typeVersion: 1,
					position: [780, 300],
				},
			],
			connections: {
				Cron: { main: [[{ node: 'Set', type: NodeConnectionTypes.Main, index: 0 }]] },
			},
			...attributes,
		},
		user,
	);

	return workflow;
}

export async function getAllWorkflows() {
	return await Container.get(WorkflowRepository).find();
}

export async function getAllSharedWorkflows() {
	return await Container.get(SharedWorkflowRepository).find();
}

export const getWorkflowById = async (id: string) =>
	await Container.get(WorkflowRepository).findOneBy({ id });<|MERGE_RESOLUTION|>--- conflicted
+++ resolved
@@ -1,10 +1,4 @@
-<<<<<<< HEAD
-import type { SharedWorkflow, WorkflowSharingRole } from '@n8n/db';
-=======
-import { Project } from '@n8n/db';
-import { User } from '@n8n/db';
 import type { SharedWorkflow } from '@n8n/db';
->>>>>>> c7624551
 import type { IWorkflowDb } from '@n8n/db';
 import { Project } from '@n8n/db';
 import { User } from '@n8n/db';
