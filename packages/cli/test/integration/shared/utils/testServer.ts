import { Container } from 'typedi';
import cookieParser from 'cookie-parser';
import express from 'express';
import { LoggerProxy } from 'n8n-workflow';
import type superagent from 'superagent';
import request from 'supertest';
import { URL } from 'url';

import config from '@/config';
import * as Db from '@/Db';
import { ExternalHooks } from '@/ExternalHooks';
import { ActiveWorkflowRunner } from '@/ActiveWorkflowRunner';
import { workflowsController } from '@/workflows/workflows.controller';
import { AUTH_COOKIE_NAME } from '@/constants';
import { credentialsController } from '@/credentials/credentials.controller';
import type { User } from '@db/entities/User';
import { getLogger } from '@/Logger';
import { loadPublicApiVersions } from '@/PublicApi/';
import { issueJWT } from '@/auth/jwt';
import { UserManagementMailer } from '@/UserManagement/email/UserManagementMailer';
import { licenseController } from '@/license/license.controller';
import { registerController } from '@/decorators';
import {
	AuthController,
	LdapController,
	MeController,
	NodesController,
	OwnerController,
	PasswordResetController,
	TagsController,
	UsersController,
} from '@/controllers';
import { rawBody, jsonParser, setupAuthMiddlewares } from '@/middlewares';

import { InternalHooks } from '@/InternalHooks';
import { LoadNodesAndCredentials } from '@/LoadNodesAndCredentials';
import { PostHogClient } from '@/posthog';
import { variablesController } from '@/environments/variables/variables.controller';
import { LdapManager } from '@/Ldap/LdapManager.ee';
import { handleLdapInit } from '@/Ldap/helpers';
import { Push } from '@/push';
import { setSamlLoginEnabled } from '@/sso/saml/samlHelpers';
import { SamlController } from '@/sso/saml/routes/saml.controller.ee';
import { EventBusController } from '@/eventbus/eventBus.controller';
import { License } from '@/License';
import { SourceControlController } from '@/environments/sourceControl/sourceControl.controller.ee';

import * as testDb from '../../shared/testDb';
import { AUTHLESS_ENDPOINTS, PUBLIC_API_REST_PATH_SEGMENT, REST_PATH_SEGMENT } from '../constants';
import type { EndpointGroup, SetupProps, TestServer } from '../types';
import { mockInstance } from './mocking';
import { JwtService } from '@/services/jwt.service';
<<<<<<< HEAD
=======
import { RoleService } from '@/services/role.service';
import { MetricsService } from '@/services/metrics.service';
>>>>>>> adcf5a96

/**
 * Plugin to prefix a path segment into a request URL pathname.
 *
 * Example: http://127.0.0.1:62100/me/password → http://127.0.0.1:62100/rest/me/password
 */
function prefix(pathSegment: string) {
	return async function (request: superagent.SuperAgentRequest) {
		const url = new URL(request.url);

		// enforce consistency at call sites
		if (url.pathname[0] !== '/') {
			throw new Error('Pathname must start with a forward slash');
		}

		url.pathname = pathSegment + url.pathname;
		request.url = url.toString();
		return request;
	};
}

/**
 * Classify endpoint groups into `routerEndpoints` (newest, using `express.Router`),
 * and `functionEndpoints` (legacy, namespaced inside a function).
 */
const classifyEndpointGroups = (endpointGroups: EndpointGroup[]) => {
	const routerEndpoints: EndpointGroup[] = [];
	const functionEndpoints: EndpointGroup[] = [];

	const ROUTER_GROUP = ['credentials', 'workflows', 'publicApi', 'license', 'variables'];

	endpointGroups.forEach((group) =>
		(ROUTER_GROUP.includes(group) ? routerEndpoints : functionEndpoints).push(group),
	);

	return [routerEndpoints, functionEndpoints];
};

function createAgent(app: express.Application, options?: { auth: boolean; user: User }) {
	const agent = request.agent(app);
	void agent.use(prefix(REST_PATH_SEGMENT));
	if (options?.auth && options?.user) {
		const { token } = issueJWT(options.user);
		agent.jar.setCookie(`${AUTH_COOKIE_NAME}=${token}`);
	}
	return agent;
}

function publicApiAgent(
	app: express.Application,
	{ user, version = 1 }: { user: User; version?: number },
) {
	const agent = request.agent(app);
	void agent.use(prefix(`${PUBLIC_API_REST_PATH_SEGMENT}/v${version}`));
	if (user.apiKey) {
		void agent.set({ 'X-N8N-API-KEY': user.apiKey });
	}
	return agent;
}

export const setupTestServer = ({
	endpointGroups,
	applyAuth = true,
	enabledFeatures,
}: SetupProps): TestServer => {
	const app = express();
	app.use(rawBody);
	app.use(cookieParser());

	const testServer: TestServer = {
		app,
		httpServer: app.listen(0),
		authAgentFor: (user: User) => createAgent(app, { auth: true, user }),
		authlessAgent: createAgent(app),
		publicApiAgentFor: (user) => publicApiAgent(app, { user }),
	};

	beforeAll(async () => {
		await testDb.init();

		const logger = getLogger();
		LoggerProxy.init(logger);

		// Mock all telemetry.
		mockInstance(InternalHooks);
		mockInstance(PostHogClient);

		config.set('userManagement.jwtSecret', 'My JWT secret');
		config.set('userManagement.isInstanceOwnerSetUp', true);

		if (enabledFeatures) {
			Container.get(License).isFeatureEnabled = (feature) => enabledFeatures.includes(feature);
		}

		const enablePublicAPI = endpointGroups?.includes('publicApi');
		if (applyAuth && !enablePublicAPI) {
			setupAuthMiddlewares(app, AUTHLESS_ENDPOINTS, REST_PATH_SEGMENT);
		}

		if (!endpointGroups) return;

		app.use(jsonParser);

		const [routerEndpoints, functionEndpoints] = classifyEndpointGroups(endpointGroups);

		if (routerEndpoints.length) {
			const map: Record<string, express.Router | express.Router[] | any> = {
				credentials: { controller: credentialsController, path: 'credentials' },
				workflows: { controller: workflowsController, path: 'workflows' },
				license: { controller: licenseController, path: 'license' },
				variables: { controller: variablesController, path: 'variables' },
			};

			if (enablePublicAPI) {
				const { apiRouters } = await loadPublicApiVersions(PUBLIC_API_REST_PATH_SEGMENT);
				map.publicApi = apiRouters;
			}

			for (const group of routerEndpoints) {
				if (group === 'publicApi') {
					app.use(...(map[group] as express.Router[]));
				} else {
					app.use(`/${REST_PATH_SEGMENT}/${map[group].path}`, map[group].controller);
				}
			}
		}

		if (functionEndpoints.length) {
			const externalHooks = Container.get(ExternalHooks);
			const internalHooks = Container.get(InternalHooks);
			const mailer = Container.get(UserManagementMailer);
			const jwtService = Container.get(JwtService);
			const repositories = Db.collections;

			for (const group of functionEndpoints) {
				switch (group) {
					case 'metrics':
						await Container.get(MetricsService).configureMetrics(app);
						break;
					case 'eventBus':
						registerController(app, config, new EventBusController());
						break;
					case 'auth':
						registerController(
							app,
							config,
							new AuthController({ config, logger, internalHooks, repositories }),
						);
						break;
					case 'ldap':
						Container.get(License).isLdapEnabled = () => true;
						await handleLdapInit();
						const { service, sync } = LdapManager.getInstance();
						registerController(app, config, new LdapController(service, sync, internalHooks));
						break;
					case 'saml':
						await setSamlLoginEnabled(true);
						registerController(app, config, Container.get(SamlController));
						break;
					case 'sourceControl':
						registerController(app, config, Container.get(SourceControlController));
						break;
					case 'nodes':
						registerController(
							app,
							config,
							new NodesController(
								config,
								Container.get(LoadNodesAndCredentials),
								Container.get(Push),
								internalHooks,
							),
						);
					case 'me':
						registerController(
							app,
							config,
							new MeController({ logger, externalHooks, internalHooks, repositories }),
						);
						break;
					case 'passwordReset':
						registerController(
							app,
							config,
							new PasswordResetController({
								config,
								logger,
								externalHooks,
								internalHooks,
								mailer,
								repositories,
								jwtService,
							}),
						);
						break;
					case 'owner':
						registerController(
							app,
							config,
							new OwnerController({ config, logger, internalHooks, repositories }),
						);
						break;
					case 'users':
						registerController(
							app,
							config,
							new UsersController({
								config,
								mailer,
								externalHooks,
								internalHooks,
								repositories,
								activeWorkflowRunner: Container.get(ActiveWorkflowRunner),
								logger,
								jwtService,
<<<<<<< HEAD
=======
								roleService: Container.get(RoleService),
>>>>>>> adcf5a96
							}),
						);
						break;
					case 'tags':
						registerController(
							app,
							config,
							new TagsController({ config, externalHooks, repositories }),
						);
						break;
				}
			}
		}
	});

	afterAll(async () => {
		await testDb.terminate();
		testServer.httpServer.close();
	});

	return testServer;
};<|MERGE_RESOLUTION|>--- conflicted
+++ resolved
@@ -50,11 +50,8 @@
 import type { EndpointGroup, SetupProps, TestServer } from '../types';
 import { mockInstance } from './mocking';
 import { JwtService } from '@/services/jwt.service';
-<<<<<<< HEAD
-=======
 import { RoleService } from '@/services/role.service';
 import { MetricsService } from '@/services/metrics.service';
->>>>>>> adcf5a96
 
 /**
  * Plugin to prefix a path segment into a request URL pathname.
@@ -270,10 +267,7 @@
 								activeWorkflowRunner: Container.get(ActiveWorkflowRunner),
 								logger,
 								jwtService,
-<<<<<<< HEAD
-=======
 								roleService: Container.get(RoleService),
->>>>>>> adcf5a96
 							}),
 						);
 						break;
