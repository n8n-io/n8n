import { Container } from 'typedi';
import cookieParser from 'cookie-parser';
import express from 'express';
import { LoggerProxy } from 'n8n-workflow';
import type superagent from 'superagent';
import request from 'supertest';
import { URL } from 'url';

import config from '@/config';
import * as Db from '@/Db';
import { ExternalHooks } from '@/ExternalHooks';
import { ActiveWorkflowRunner } from '@/ActiveWorkflowRunner';
import { workflowsController } from '@/workflows/workflows.controller';
import { AUTH_COOKIE_NAME } from '@/constants';
import { credentialsController } from '@/credentials/credentials.controller';
import type { User } from '@db/entities/User';
import { getLogger } from '@/Logger';
import { loadPublicApiVersions } from '@/PublicApi/';
import { issueJWT } from '@/auth/jwt';
import { UserManagementMailer } from '@/UserManagement/email/UserManagementMailer';
import { licenseController } from '@/license/license.controller';
import { registerController } from '@/decorators';
import {
	AuthController,
	LdapController,
	MeController,
	NodesController,
	OwnerController,
	PasswordResetController,
	TagsController,
	UsersController,
} from '@/controllers';
import { rawBodyReader, bodyParser, setupAuthMiddlewares } from '@/middlewares';

import { InternalHooks } from '@/InternalHooks';
import { LoadNodesAndCredentials } from '@/LoadNodesAndCredentials';
import { PostHogClient } from '@/posthog';
import { variablesController } from '@/environments/variables/variables.controller';
import { LdapManager } from '@/Ldap/LdapManager.ee';
import { handleLdapInit } from '@/Ldap/helpers';
import { Push } from '@/push';
import { setSamlLoginEnabled } from '@/sso/saml/samlHelpers';
import { SamlController } from '@/sso/saml/routes/saml.controller.ee';
import { EventBusController } from '@/eventbus/eventBus.controller';
import { License } from '@/License';
import { SourceControlController } from '@/environments/sourceControl/sourceControl.controller.ee';

import * as testDb from '../../shared/testDb';
import { AUTHLESS_ENDPOINTS, PUBLIC_API_REST_PATH_SEGMENT, REST_PATH_SEGMENT } from '../constants';
import type { EndpointGroup, SetupProps, TestServer } from '../types';
import { mockInstance } from './mocking';
import { JwtService } from '@/services/jwt.service';
<<<<<<< HEAD
import { ExternalSecretsController } from '@/ExternalSecrets/ExternalSecrets.controller.ee';
import { RoleService } from '@/services/role.service';
=======
>>>>>>> 64b950f2
import { MetricsService } from '@/services/metrics.service';

/**
 * Plugin to prefix a path segment into a request URL pathname.
 *
 * Example: http://127.0.0.1:62100/me/password → http://127.0.0.1:62100/rest/me/password
 */
function prefix(pathSegment: string) {
	return async function (request: superagent.SuperAgentRequest) {
		const url = new URL(request.url);

		// enforce consistency at call sites
		if (url.pathname[0] !== '/') {
			throw new Error('Pathname must start with a forward slash');
		}

		url.pathname = pathSegment + url.pathname;
		request.url = url.toString();
		return request;
	};
}

/**
 * Classify endpoint groups into `routerEndpoints` (newest, using `express.Router`),
 * and `functionEndpoints` (legacy, namespaced inside a function).
 */
const classifyEndpointGroups = (endpointGroups: EndpointGroup[]) => {
	const routerEndpoints: EndpointGroup[] = [];
	const functionEndpoints: EndpointGroup[] = [];

	const ROUTER_GROUP = ['credentials', 'workflows', 'publicApi', 'license', 'variables'];

	endpointGroups.forEach((group) =>
		(ROUTER_GROUP.includes(group) ? routerEndpoints : functionEndpoints).push(group),
	);

	return [routerEndpoints, functionEndpoints];
};

function createAgent(app: express.Application, options?: { auth: boolean; user: User }) {
	const agent = request.agent(app);
	void agent.use(prefix(REST_PATH_SEGMENT));
	if (options?.auth && options?.user) {
		const { token } = issueJWT(options.user);
		agent.jar.setCookie(`${AUTH_COOKIE_NAME}=${token}`);
	}
	return agent;
}

function publicApiAgent(
	app: express.Application,
	{ user, version = 1 }: { user: User; version?: number },
) {
	const agent = request.agent(app);
	void agent.use(prefix(`${PUBLIC_API_REST_PATH_SEGMENT}/v${version}`));
	if (user.apiKey) {
		void agent.set({ 'X-N8N-API-KEY': user.apiKey });
	}
	return agent;
}

export const setupTestServer = ({
	endpointGroups,
	applyAuth = true,
	enabledFeatures,
}: SetupProps): TestServer => {
	const app = express();
	app.use(rawBodyReader);
	app.use(cookieParser());

	const testServer: TestServer = {
		app,
		httpServer: app.listen(0),
		authAgentFor: (user: User) => createAgent(app, { auth: true, user }),
		authlessAgent: createAgent(app),
		publicApiAgentFor: (user) => publicApiAgent(app, { user }),
	};

	beforeAll(async () => {
		await testDb.init();

		const logger = getLogger();
		LoggerProxy.init(logger);

		// Mock all telemetry.
		mockInstance(InternalHooks);
		mockInstance(PostHogClient);

		config.set('userManagement.jwtSecret', 'My JWT secret');
		config.set('userManagement.isInstanceOwnerSetUp', true);

		if (enabledFeatures) {
			Container.get(License).isFeatureEnabled = (feature) => enabledFeatures.includes(feature);
		}

		const enablePublicAPI = endpointGroups?.includes('publicApi');
		if (applyAuth && !enablePublicAPI) {
			setupAuthMiddlewares(app, AUTHLESS_ENDPOINTS, REST_PATH_SEGMENT);
		}

		if (!endpointGroups) return;

		app.use(bodyParser);

		const [routerEndpoints, functionEndpoints] = classifyEndpointGroups(endpointGroups);

		if (routerEndpoints.length) {
			const map: Record<string, express.Router | express.Router[] | any> = {
				credentials: { controller: credentialsController, path: 'credentials' },
				workflows: { controller: workflowsController, path: 'workflows' },
				license: { controller: licenseController, path: 'license' },
				variables: { controller: variablesController, path: 'variables' },
			};

			if (enablePublicAPI) {
				const { apiRouters } = await loadPublicApiVersions(PUBLIC_API_REST_PATH_SEGMENT);
				map.publicApi = apiRouters;
			}

			for (const group of routerEndpoints) {
				if (group === 'publicApi') {
					app.use(...(map[group] as express.Router[]));
				} else {
					app.use(`/${REST_PATH_SEGMENT}/${map[group].path}`, map[group].controller);
				}
			}
		}

		if (functionEndpoints.length) {
			const externalHooks = Container.get(ExternalHooks);
			const internalHooks = Container.get(InternalHooks);
			const mailer = Container.get(UserManagementMailer);
			const jwtService = Container.get(JwtService);
			const repositories = Db.collections;

			for (const group of functionEndpoints) {
				switch (group) {
					case 'metrics':
						await Container.get(MetricsService).configureMetrics(app);
						break;
					case 'eventBus':
						registerController(app, config, new EventBusController());
						break;
					case 'auth':
						registerController(
							app,
							config,
							new AuthController({
								config,
								logger,
								internalHooks,
								repositories,
							}),
						);
						break;
					case 'ldap':
						Container.get(License).isLdapEnabled = () => true;
						await handleLdapInit();
						const { service, sync } = LdapManager.getInstance();
						registerController(app, config, new LdapController(service, sync, internalHooks));
						break;
					case 'saml':
						await setSamlLoginEnabled(true);
						registerController(app, config, Container.get(SamlController));
						break;
					case 'sourceControl':
						registerController(app, config, Container.get(SourceControlController));
						break;
					case 'nodes':
						registerController(
							app,
							config,
							new NodesController(
								config,
								Container.get(LoadNodesAndCredentials),
								Container.get(Push),
								internalHooks,
							),
						);
					case 'me':
						registerController(
							app,
							config,
							new MeController({
								logger,
								externalHooks,
								internalHooks,
							}),
						);
						break;
					case 'passwordReset':
						registerController(
							app,
							config,
							new PasswordResetController({
								config,
								logger,
								externalHooks,
								internalHooks,
								mailer,
							}),
						);
						break;
					case 'owner':
						registerController(
							app,
							config,
							new OwnerController({
								config,
								logger,
								internalHooks,
								repositories,
							}),
						);
						break;
					case 'users':
						registerController(
							app,
							config,
							new UsersController({
								config,
								mailer,
								externalHooks,
								internalHooks,
								repositories,
								activeWorkflowRunner: Container.get(ActiveWorkflowRunner),
								logger,
							}),
						);
						break;
					case 'tags':
						registerController(app, config, Container.get(TagsController));
						break;
					case 'externalSecrets':
						registerController(app, config, Container.get(ExternalSecretsController));
						break;
				}
			}
		}
	});

	afterAll(async () => {
		await testDb.terminate();
		testServer.httpServer.close();
	});

	return testServer;
};<|MERGE_RESOLUTION|>--- conflicted
+++ resolved
@@ -50,11 +50,7 @@
 import type { EndpointGroup, SetupProps, TestServer } from '../types';
 import { mockInstance } from './mocking';
 import { JwtService } from '@/services/jwt.service';
-<<<<<<< HEAD
 import { ExternalSecretsController } from '@/ExternalSecrets/ExternalSecrets.controller.ee';
-import { RoleService } from '@/services/role.service';
-=======
->>>>>>> 64b950f2
 import { MetricsService } from '@/services/metrics.service';
 
 /**
