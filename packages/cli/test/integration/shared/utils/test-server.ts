--- conflicted
+++ resolved
@@ -96,12 +96,8 @@
 		httpServer: app.listen(0),
 		authAgentFor: (user: User) => createAgent(app, { auth: true, user }),
 		authlessAgent: createAgent(app),
-<<<<<<< HEAD
+		restlessAgent: createAgent(app, { auth: false, noRest: true }),
 		publicApiAgentWithApiKey: (apiKey) => publicApiAgent(app, { apiKey }),
-=======
-		restlessAgent: createAgent(app, { auth: false, noRest: true }),
-		publicApiAgentFor: (user) => publicApiAgent(app, { user }),
->>>>>>> aa283b75
 		license: new LicenseMocker(),
 	};
 
