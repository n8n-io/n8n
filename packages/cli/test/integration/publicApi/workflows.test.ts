--- conflicted
+++ resolved
@@ -40,10 +40,8 @@
 		apiKey: randomApiKey(),
 	});
 
-<<<<<<< HEAD
-=======
 	await utils.initConfigFile();
->>>>>>> da856d1c
+  
 	await utils.initNodeTypes();
 	workflowRunner = await utils.initActiveWorkflowRunner();
 });
