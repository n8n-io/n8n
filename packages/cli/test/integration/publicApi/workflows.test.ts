--- conflicted
+++ resolved
@@ -35,12 +35,7 @@
 		apiKey: randomApiKey(),
 	});
 
-<<<<<<< HEAD
-	await utils.initConfigFile();
-
-=======
 	await utils.initEncryptionKey();
->>>>>>> 50b0dc21
 	await utils.initNodeTypes();
 	workflowRunner = await utils.initActiveWorkflowRunner();
 });
