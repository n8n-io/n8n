import type { Application } from 'express';
import type { SuperAgentTest } from 'supertest';
import * as Db from '@/Db';
import config from '@/config';
import type { Role } from '@db/entities/Role';
import type { TagEntity } from '@db/entities/TagEntity';
import type { User } from '@db/entities/User';
import type { ActiveWorkflowRunner } from '@/ActiveWorkflowRunner';

import { randomApiKey } from '../shared/random';
import * as utils from '../shared/utils';
import * as testDb from '../shared/testDb';

let app: Application;
let workflowOwnerRole: Role;
let owner: User;
let member: User;
let authOwnerAgent: SuperAgentTest;
let authMemberAgent: SuperAgentTest;
let workflowRunner: ActiveWorkflowRunner;

beforeAll(async () => {
	app = await utils.initTestServer({
		endpointGroups: ['publicApi'],
		applyAuth: false,
		enablePublicAPI: true,
	});

	const [globalOwnerRole, globalMemberRole, fetchedWorkflowOwnerRole] = await testDb.getAllRoles();

	workflowOwnerRole = fetchedWorkflowOwnerRole;

	owner = await testDb.createUser({
		globalRole: globalOwnerRole,
		apiKey: randomApiKey(),
	});

	member = await testDb.createUser({
		globalRole: globalMemberRole,
		apiKey: randomApiKey(),
	});

	await utils.initConfigFile();
	await utils.initNodeTypes();
	workflowRunner = await utils.initActiveWorkflowRunner();
});

beforeEach(async () => {
	await testDb.truncate(['SharedCredentials', 'SharedWorkflow', 'Tag', 'Workflow', 'Credentials']);

<<<<<<< HEAD
	config.set('userManagement.disabled', false);
	config.set('userManagement.isInstanceOwnerSetUp', true);
	config.set('workflowTagsDisabled', false);
});

afterEach(async () => {
	await workflowRunner?.removeAll();
});

afterAll(async () => {
	await testDb.terminate();
});

test('GET /workflows should fail due to missing API Key', async () => {
	const owner = await testDb.createUser({ globalRole: globalOwnerRole });

	const authOwnerAgent = utils.createAgent(app, {
=======
	authOwnerAgent = utils.createAgent(app, {
>>>>>>> b777f903
		apiPath: 'public',
		auth: true,
		user: owner,
		version: 1,
	});

	authMemberAgent = utils.createAgent(app, {
		apiPath: 'public',
		auth: true,
		user: member,
		version: 1,
	});

	config.set('userManagement.disabled', false);
	config.set('userManagement.isInstanceOwnerSetUp', true);
});

afterEach(async () => {
	await workflowRunner?.removeAll();
});

afterAll(async () => {
	await testDb.terminate();
});

const testWithAPIKey =
	(method: 'get' | 'post' | 'put' | 'delete', url: string, apiKey: string | null) => async () => {
		void authOwnerAgent.set({ 'X-N8N-API-KEY': apiKey });
		const response = await authOwnerAgent[method](url);
		expect(response.statusCode).toBe(401);
	};

describe('GET /workflows', () => {
	test('should fail due to missing API Key', testWithAPIKey('get', '/workflows', null));

	test('should fail due to invalid API Key', testWithAPIKey('get', '/workflows', 'abcXYZ'));

	test('should return all owned workflows', async () => {
		await Promise.all([
			testDb.createWorkflow({}, member),
			testDb.createWorkflow({}, member),
			testDb.createWorkflow({}, member),
		]);

		const response = await authMemberAgent.get('/workflows');

		expect(response.statusCode).toBe(200);
		expect(response.body.data.length).toBe(3);
		expect(response.body.nextCursor).toBeNull();

		for (const workflow of response.body.data) {
			const {
				id,
				connections,
				active,
				staticData,
				nodes,
				settings,
				name,
				createdAt,
				updatedAt,
				tags,
			} = workflow;

			expect(id).toBeDefined();
			expect(name).toBeDefined();
			expect(connections).toBeDefined();
			expect(active).toBe(false);
			expect(staticData).toBeDefined();
			expect(nodes).toBeDefined();
			expect(tags).toBeDefined();
			expect(settings).toBeDefined();
			expect(createdAt).toBeDefined();
			expect(updatedAt).toBeDefined();
		}
	});

	test('should return all owned workflows with pagination', async () => {
		await Promise.all([
			testDb.createWorkflow({}, member),
			testDb.createWorkflow({}, member),
			testDb.createWorkflow({}, member),
		]);

		const response = await authMemberAgent.get('/workflows?limit=1');

		expect(response.statusCode).toBe(200);
		expect(response.body.data.length).toBe(1);
		expect(response.body.nextCursor).not.toBeNull();

		const response2 = await authMemberAgent.get(
			`/workflows?limit=1&cursor=${response.body.nextCursor}`,
		);

		expect(response2.statusCode).toBe(200);
		expect(response2.body.data.length).toBe(1);
		expect(response2.body.nextCursor).not.toBeNull();
		expect(response2.body.nextCursor).not.toBe(response.body.nextCursor);

		const responses = [...response.body.data, ...response2.body.data];

		for (const workflow of responses) {
			const {
				id,
				connections,
				active,
				staticData,
				nodes,
				settings,
				name,
				createdAt,
				updatedAt,
				tags,
			} = workflow;

			expect(id).toBeDefined();
			expect(name).toBeDefined();
			expect(connections).toBeDefined();
			expect(active).toBe(false);
			expect(staticData).toBeDefined();
			expect(nodes).toBeDefined();
			expect(tags).toBeDefined();
			expect(settings).toBeDefined();
			expect(createdAt).toBeDefined();
			expect(updatedAt).toBeDefined();
		}

		// check that we really received a different result
		expect(Number(response.body.data[0].id)).toBeLessThan(Number(response2.body.data[0].id));
	});

	test('should return all owned workflows filtered by tag', async () => {
		const tag = await testDb.createTag({});

		const [workflow] = await Promise.all([
			testDb.createWorkflow({ tags: [tag] }, member),
			testDb.createWorkflow({}, member),
		]);

		const response = await authMemberAgent.get(`/workflows?tags=${tag.name}`);

		expect(response.statusCode).toBe(200);
		expect(response.body.data.length).toBe(1);

		const {
			id,
			connections,
			active,
			staticData,
			nodes,
			settings,
			name,
			createdAt,
			updatedAt,
			tags: wfTags,
		} = response.body.data[0];

		expect(id).toBe(workflow.id);
		expect(name).toBeDefined();
		expect(connections).toBeDefined();
		expect(active).toBe(false);
		expect(staticData).toBeDefined();
		expect(nodes).toBeDefined();
		expect(settings).toBeDefined();
		expect(createdAt).toBeDefined();
		expect(updatedAt).toBeDefined();

		expect(wfTags.length).toBe(1);
		expect(wfTags[0].id).toBe(tag.id);
	});

	test('should return all owned workflows filtered by tags', async () => {
		const tags = await Promise.all([await testDb.createTag({}), await testDb.createTag({})]);
		const tagNames = tags.map((tag) => tag.name).join(',');

		const [workflow1, workflow2] = await Promise.all([
			testDb.createWorkflow({ tags }, member),
			testDb.createWorkflow({ tags }, member),
			testDb.createWorkflow({}, member),
			testDb.createWorkflow({ tags: [tags[0]] }, member),
			testDb.createWorkflow({ tags: [tags[1]] }, member),
		]);

		const response = await authMemberAgent.get(`/workflows?tags=${tagNames}`);

		expect(response.statusCode).toBe(200);
		expect(response.body.data.length).toBe(2);

		for (const workflow of response.body.data) {
			const { id, connections, active, staticData, nodes, settings, name, createdAt, updatedAt } =
				workflow;

			expect(id).toBeDefined();
			expect([workflow1.id, workflow2.id].includes(id)).toBe(true);

			expect(name).toBeDefined();
			expect(connections).toBeDefined();
			expect(active).toBe(false);
			expect(staticData).toBeDefined();
			expect(nodes).toBeDefined();
			expect(settings).toBeDefined();
			expect(createdAt).toBeDefined();
			expect(updatedAt).toBeDefined();

			expect(workflow.tags.length).toBe(2);
			workflow.tags.forEach((tag: TagEntity) => {
				expect(tags.some((savedTag) => savedTag.id === tag.id)).toBe(true);
			});
		}
	});

	test('should return all workflows for owner', async () => {
		await Promise.all([
			testDb.createWorkflow({}, owner),
			testDb.createWorkflow({}, member),
			testDb.createWorkflow({}, owner),
			testDb.createWorkflow({}, member),
			testDb.createWorkflow({}, owner),
		]);

		const response = await authOwnerAgent.get('/workflows');

		expect(response.statusCode).toBe(200);
		expect(response.body.data.length).toBe(5);
		expect(response.body.nextCursor).toBeNull();

		for (const workflow of response.body.data) {
			const {
				id,
				connections,
				active,
				staticData,
				nodes,
				settings,
				name,
				createdAt,
				updatedAt,
				tags,
			} = workflow;

			expect(id).toBeDefined();
			expect(name).toBeDefined();
			expect(connections).toBeDefined();
			expect(active).toBe(false);
			expect(staticData).toBeDefined();
			expect(nodes).toBeDefined();
			expect(tags).toBeDefined();
			expect(settings).toBeDefined();
			expect(createdAt).toBeDefined();
			expect(updatedAt).toBeDefined();
		}
	});
});

describe('GET /workflows/:id', () => {
	test('should fail due to missing API Key', testWithAPIKey('get', '/workflows/2', null));

	test('should fail due to invalid API Key', testWithAPIKey('get', '/workflows/2', 'abcXYZ'));

<<<<<<< HEAD
		expect(id).toBeDefined();
		expect([workflow1.id, workflow2.id].includes(id)).toBe(true);

		expect(name).toBeDefined();
		expect(connections).toBeDefined();
		expect(active).toBe(false);
		expect(staticData).toBeDefined();
		expect(nodes).toBeDefined();
		expect(settings).toBeDefined();
		expect(createdAt).toBeDefined();
		expect(updatedAt).toBeDefined();

		expect(workflow.tags.length).toBe(2);
		workflow.tags.forEach((tag: TagEntity) => {
			expect(tags.some((savedTag) => savedTag.id === tag.id)).toBe(true);
		});
	}
});

test('GET /workflows should return all owned workflows filtered by name', async () => {
	const member = await testDb.createUser({ globalRole: globalMemberRole, apiKey: randomApiKey() });

	const authAgent = utils.createAgent(app, {
		apiPath: 'public',
		auth: true,
		user: member,
		version: 1,
	});

	const workflowName = "Workflow 1";

	const [workflow] = await Promise.all([
		testDb.createWorkflow({ name: workflowName }, member),
		testDb.createWorkflow({}, member),
	]);

	const response = await authAgent.get(`/workflows?name=${workflowName}`);

	expect(response.statusCode).toBe(200);
	expect(response.body.data.length).toBe(1);

	const {
		id,
		connections,
		active,
		staticData,
		nodes,
		settings,
		name,
		createdAt,
		updatedAt,
		tags: wfTags,
	} = response.body.data[0];

	expect(id).toBeDefined();
	expect(name).toBe(workflowName);
	expect(connections).toBeDefined();
	expect(active).toBe(false);
	expect(staticData).toBeDefined();
	expect(nodes).toBeDefined();
	expect(settings).toBeDefined();
	expect(createdAt).toBeDefined();
	expect(updatedAt).toBeDefined();
});

test('GET /workflows should return all workflows for owner', async () => {
	const owner = await testDb.createUser({ globalRole: globalOwnerRole, apiKey: randomApiKey() });
	const member = await testDb.createUser({ globalRole: globalMemberRole });

	const authOwnerAgent = utils.createAgent(app, {
		apiPath: 'public',
		auth: true,
		user: owner,
		version: 1,
=======
	test('should fail due to non-existing workflow', async () => {
		const response = await authOwnerAgent.get('/workflows/2');
		expect(response.statusCode).toBe(404);
>>>>>>> b777f903
	});

	test('should retrieve workflow', async () => {
		// create and assign workflow to owner
		const workflow = await testDb.createWorkflow({}, member);

		const response = await authMemberAgent.get(`/workflows/${workflow.id}`);

		expect(response.statusCode).toBe(200);

		const {
			id,
			connections,
			active,
			staticData,
			nodes,
			settings,
			name,
			createdAt,
			updatedAt,
			tags,
		} = response.body;

		expect(id).toEqual(workflow.id);
		expect(name).toEqual(workflow.name);
		expect(connections).toEqual(workflow.connections);
		expect(active).toBe(false);
		expect(staticData).toEqual(workflow.staticData);
		expect(nodes).toEqual(workflow.nodes);
		expect(tags).toEqual([]);
		expect(settings).toEqual(workflow.settings);
		expect(createdAt).toEqual(workflow.createdAt.toISOString());
		expect(updatedAt).toEqual(workflow.updatedAt.toISOString());
	});

	test('should retrieve non-owned workflow for owner', async () => {
		// create and assign workflow to owner
		const workflow = await testDb.createWorkflow({}, member);

		const response = await authOwnerAgent.get(`/workflows/${workflow.id}`);

		expect(response.statusCode).toBe(200);

		const { id, connections, active, staticData, nodes, settings, name, createdAt, updatedAt } =
			response.body;

		expect(id).toEqual(workflow.id);
		expect(name).toEqual(workflow.name);
		expect(connections).toEqual(workflow.connections);
		expect(active).toBe(false);
		expect(staticData).toEqual(workflow.staticData);
		expect(nodes).toEqual(workflow.nodes);
		expect(settings).toEqual(workflow.settings);
		expect(createdAt).toEqual(workflow.createdAt.toISOString());
		expect(updatedAt).toEqual(workflow.updatedAt.toISOString());
	});
});

describe('DELETE /workflows/:id', () => {
	test('should fail due to missing API Key', testWithAPIKey('delete', '/workflows/2', null));

	test('should fail due to invalid API Key', testWithAPIKey('delete', '/workflows/2', 'abcXYZ'));

	test('should fail due to non-existing workflow', async () => {
		const response = await authOwnerAgent.delete('/workflows/2');
		expect(response.statusCode).toBe(404);
	});

	test('should delete the workflow', async () => {
		// create and assign workflow to owner
		const workflow = await testDb.createWorkflow({}, member);

		const response = await authMemberAgent.delete(`/workflows/${workflow.id}`);

		expect(response.statusCode).toBe(200);

		const { id, connections, active, staticData, nodes, settings, name, createdAt, updatedAt } =
			response.body;

		expect(id).toEqual(workflow.id);
		expect(name).toEqual(workflow.name);
		expect(connections).toEqual(workflow.connections);
		expect(active).toBe(false);
		expect(staticData).toEqual(workflow.staticData);
		expect(nodes).toEqual(workflow.nodes);
		expect(settings).toEqual(workflow.settings);
		expect(createdAt).toEqual(workflow.createdAt.toISOString());
		expect(updatedAt).toEqual(workflow.updatedAt.toISOString());

		// make sure the workflow actually deleted from the db
		const sharedWorkflow = await Db.collections.SharedWorkflow.findOneBy({
			workflowId: workflow.id,
		});

		expect(sharedWorkflow).toBeNull();
	});

	test('should delete non-owned workflow when owner', async () => {
		// create and assign workflow to owner
		const workflow = await testDb.createWorkflow({}, member);

		const response = await authMemberAgent.delete(`/workflows/${workflow.id}`);

		expect(response.statusCode).toBe(200);

		const { id, connections, active, staticData, nodes, settings, name, createdAt, updatedAt } =
			response.body;

		expect(id).toEqual(workflow.id);
		expect(name).toEqual(workflow.name);
		expect(connections).toEqual(workflow.connections);
		expect(active).toBe(false);
		expect(staticData).toEqual(workflow.staticData);
		expect(nodes).toEqual(workflow.nodes);
		expect(settings).toEqual(workflow.settings);
		expect(createdAt).toEqual(workflow.createdAt.toISOString());
		expect(updatedAt).toEqual(workflow.updatedAt.toISOString());

		// make sure the workflow actually deleted from the db
		const sharedWorkflow = await Db.collections.SharedWorkflow.findOneBy({
			workflowId: workflow.id,
		});

		expect(sharedWorkflow).toBeNull();
	});
});

describe('POST /workflows/:id/activate', () => {
	test('should fail due to missing API Key', testWithAPIKey('post', '/workflows/2/activate', null));

	test(
		'should fail due to invalid API Key',
		testWithAPIKey('post', '/workflows/2/activate', 'abcXYZ'),
	);

	test('should fail due to non-existing workflow', async () => {
		const response = await authOwnerAgent.post('/workflows/2/activate');
		expect(response.statusCode).toBe(404);
	});

	test('should fail due to trying to activate a workflow without a trigger', async () => {
		const workflow = await testDb.createWorkflow({}, owner);
		const response = await authOwnerAgent.post(`/workflows/${workflow.id}/activate`);
		expect(response.statusCode).toBe(400);
	});

	test('should set workflow as active', async () => {
		const workflow = await testDb.createWorkflowWithTrigger({}, member);

		const response = await authMemberAgent.post(`/workflows/${workflow.id}/activate`);

		expect(response.statusCode).toBe(200);

		const { id, connections, active, staticData, nodes, settings, name, createdAt, updatedAt } =
			response.body;

		expect(id).toEqual(workflow.id);
		expect(name).toEqual(workflow.name);
		expect(connections).toEqual(workflow.connections);
		expect(active).toBe(true);
		expect(staticData).toEqual(workflow.staticData);
		expect(nodes).toEqual(workflow.nodes);
		expect(settings).toEqual(workflow.settings);
		expect(createdAt).toEqual(workflow.createdAt.toISOString());
		expect(updatedAt).toEqual(workflow.updatedAt.toISOString());

		// check whether the workflow is on the database
		const sharedWorkflow = await Db.collections.SharedWorkflow.findOne({
			where: {
				userId: member.id,
				workflowId: workflow.id,
			},
			relations: ['workflow'],
		});

		expect(sharedWorkflow?.workflow.active).toBe(true);

		// check whether the workflow is on the active workflow runner
		expect(await workflowRunner.isActive(workflow.id)).toBe(true);
	});

	test('should set non-owned workflow as active when owner', async () => {
		const workflow = await testDb.createWorkflowWithTrigger({}, member);

		const response = await authMemberAgent.post(`/workflows/${workflow.id}/activate`);

		expect(response.statusCode).toBe(200);

		const { id, connections, active, staticData, nodes, settings, name, createdAt, updatedAt } =
			response.body;

		expect(id).toEqual(workflow.id);
		expect(name).toEqual(workflow.name);
		expect(connections).toEqual(workflow.connections);
		expect(active).toBe(true);
		expect(staticData).toEqual(workflow.staticData);
		expect(nodes).toEqual(workflow.nodes);
		expect(settings).toEqual(workflow.settings);
		expect(createdAt).toEqual(workflow.createdAt.toISOString());
		expect(updatedAt).toEqual(workflow.updatedAt.toISOString());

		// check whether the workflow is on the database
		const sharedOwnerWorkflow = await Db.collections.SharedWorkflow.findOne({
			where: {
				userId: owner.id,
				workflowId: workflow.id,
			},
		});

		expect(sharedOwnerWorkflow).toBeNull();

		const sharedWorkflow = await Db.collections.SharedWorkflow.findOne({
			where: {
				userId: member.id,
				workflowId: workflow.id,
			},
			relations: ['workflow'],
		});

		expect(sharedWorkflow?.workflow.active).toBe(true);

		// check whether the workflow is on the active workflow runner
		expect(await workflowRunner.isActive(workflow.id)).toBe(true);
	});
});

describe('POST /workflows/:id/deactivate', () => {
	test(
		'should fail due to missing API Key',
		testWithAPIKey('post', '/workflows/2/deactivate', null),
	);

	test(
		'should fail due to invalid API Key',
		testWithAPIKey('post', '/workflows/2/deactivate', 'abcXYZ'),
	);

	test('should fail due to non-existing workflow', async () => {
		const response = await authOwnerAgent.post('/workflows/2/deactivate');
		expect(response.statusCode).toBe(404);
	});

	test('should deactivate workflow', async () => {
		const workflow = await testDb.createWorkflowWithTrigger({}, member);

		await authMemberAgent.post(`/workflows/${workflow.id}/activate`);

		const workflowDeactivationResponse = await authMemberAgent.post(
			`/workflows/${workflow.id}/deactivate`,
		);

		const { id, connections, active, staticData, nodes, settings, name, createdAt, updatedAt } =
			workflowDeactivationResponse.body;

		expect(id).toEqual(workflow.id);
		expect(name).toEqual(workflow.name);
		expect(connections).toEqual(workflow.connections);
		expect(active).toBe(false);
		expect(staticData).toEqual(workflow.staticData);
		expect(nodes).toEqual(workflow.nodes);
		expect(settings).toEqual(workflow.settings);
		expect(createdAt).toBeDefined();
		expect(updatedAt).toBeDefined();

		// get the workflow after it was deactivated
		const sharedWorkflow = await Db.collections.SharedWorkflow.findOne({
			where: {
				userId: member.id,
				workflowId: workflow.id,
			},
			relations: ['workflow'],
		});

		// check whether the workflow is deactivated in the database
		expect(sharedWorkflow?.workflow.active).toBe(false);

		expect(await workflowRunner.isActive(workflow.id)).toBe(false);
	});

	test('should deactivate non-owned workflow when owner', async () => {
		const workflow = await testDb.createWorkflowWithTrigger({}, member);

		await authMemberAgent.post(`/workflows/${workflow.id}/activate`);

		const workflowDeactivationResponse = await authMemberAgent.post(
			`/workflows/${workflow.id}/deactivate`,
		);

		const { id, connections, active, staticData, nodes, settings, name, createdAt, updatedAt } =
			workflowDeactivationResponse.body;

		expect(id).toEqual(workflow.id);
		expect(name).toEqual(workflow.name);
		expect(connections).toEqual(workflow.connections);
		expect(active).toBe(false);
		expect(staticData).toEqual(workflow.staticData);
		expect(nodes).toEqual(workflow.nodes);
		expect(settings).toEqual(workflow.settings);
		expect(createdAt).toBeDefined();
		expect(updatedAt).toBeDefined();

		// check whether the workflow is deactivated in the database
		const sharedOwnerWorkflow = await Db.collections.SharedWorkflow.findOne({
			where: {
				userId: owner.id,
				workflowId: workflow.id,
			},
		});

		expect(sharedOwnerWorkflow).toBeNull();

		const sharedWorkflow = await Db.collections.SharedWorkflow.findOne({
			where: {
				userId: member.id,
				workflowId: workflow.id,
			},
			relations: ['workflow'],
		});

		expect(sharedWorkflow?.workflow.active).toBe(false);

		expect(await workflowRunner.isActive(workflow.id)).toBe(false);
	});
});

describe('POST /workflows', () => {
	test('should fail due to missing API Key', testWithAPIKey('post', '/workflows', null));

	test('should fail due to invalid API Key', testWithAPIKey('post', '/workflows', 'abcXYZ'));

	test('should fail due to invalid body', async () => {
		const response = await authOwnerAgent.post('/workflows').send({});
		expect(response.statusCode).toBe(400);
	});

	test('should create workflow', async () => {
		const payload = {
			name: 'testing',
			nodes: [
				{
					id: 'uuid-1234',
					parameters: {},
					name: 'Start',
					type: 'n8n-nodes-base.start',
					typeVersion: 1,
					position: [240, 300],
				},
			],
			connections: {},
			staticData: null,
			settings: {
				saveExecutionProgress: true,
				saveManualExecutions: true,
				saveDataErrorExecution: 'all',
				saveDataSuccessExecution: 'all',
				executionTimeout: 3600,
				timezone: 'America/New_York',
			},
		};

		const response = await authMemberAgent.post('/workflows').send(payload);

		expect(response.statusCode).toBe(200);

		const { id, name, nodes, connections, staticData, active, settings, createdAt, updatedAt } =
			response.body;

		expect(id).toBeDefined();
		expect(name).toBe(payload.name);
		expect(connections).toEqual(payload.connections);
		expect(settings).toEqual(payload.settings);
		expect(staticData).toEqual(payload.staticData);
		expect(nodes).toEqual(payload.nodes);
		expect(active).toBe(false);
		expect(createdAt).toBeDefined();
		expect(updatedAt).toEqual(createdAt);

		// check if created workflow in DB
		const sharedWorkflow = await Db.collections.SharedWorkflow.findOne({
			where: {
				userId: member.id,
				workflowId: response.body.id,
			},
			relations: ['workflow', 'role'],
		});

		expect(sharedWorkflow?.workflow.name).toBe(name);
		expect(sharedWorkflow?.workflow.createdAt.toISOString()).toBe(createdAt);
		expect(sharedWorkflow?.role).toEqual(workflowOwnerRole);
	});
});

describe('PUT /workflows/:id', () => {
	test('should fail due to missing API Key', testWithAPIKey('put', '/workflows/1', null));

	test('should fail due to invalid API Key', testWithAPIKey('put', '/workflows/1', 'abcXYZ'));

	test('should fail due to non-existing workflow', async () => {
		const response = await authOwnerAgent.put('/workflows/1').send({
			name: 'testing',
			nodes: [
				{
					id: 'uuid-1234',
					parameters: {},
					name: 'Start',
					type: 'n8n-nodes-base.start',
					typeVersion: 1,
					position: [240, 300],
				},
			],
			connections: {},
			staticData: null,
			settings: {
				saveExecutionProgress: true,
				saveManualExecutions: true,
				saveDataErrorExecution: 'all',
				saveDataSuccessExecution: 'all',
				executionTimeout: 3600,
				timezone: 'America/New_York',
			},
		});

		expect(response.statusCode).toBe(404);
	});

	test('should fail due to invalid body', async () => {
		const response = await authOwnerAgent.put('/workflows/1').send({
			nodes: [
				{
					id: 'uuid-1234',
					parameters: {},
					name: 'Start',
					type: 'n8n-nodes-base.start',
					typeVersion: 1,
					position: [240, 300],
				},
			],
			connections: {},
			staticData: null,
			settings: {
				saveExecutionProgress: true,
				saveManualExecutions: true,
				saveDataErrorExecution: 'all',
				saveDataSuccessExecution: 'all',
				executionTimeout: 3600,
				timezone: 'America/New_York',
			},
		});

		expect(response.statusCode).toBe(400);
	});

	test('should update workflow', async () => {
		const workflow = await testDb.createWorkflow({}, member);
		const payload = {
			name: 'name updated',
			nodes: [
				{
					id: 'uuid-1234',
					parameters: {},
					name: 'Start',
					type: 'n8n-nodes-base.start',
					typeVersion: 1,
					position: [240, 300],
				},
				{
					id: 'uuid-1234',
					parameters: {},
					name: 'Cron',
					type: 'n8n-nodes-base.cron',
					typeVersion: 1,
					position: [400, 300],
				},
			],
			connections: {},
			staticData: '{"id":1}',
			settings: {
				saveExecutionProgress: false,
				saveManualExecutions: false,
				saveDataErrorExecution: 'all',
				saveDataSuccessExecution: 'all',
				executionTimeout: 3600,
				timezone: 'America/New_York',
			},
		};

		const response = await authMemberAgent.put(`/workflows/${workflow.id}`).send(payload);

		const { id, name, nodes, connections, staticData, active, settings, createdAt, updatedAt } =
			response.body;

		expect(response.statusCode).toBe(200);

		expect(id).toBe(workflow.id);
		expect(name).toBe(payload.name);
		expect(connections).toEqual(payload.connections);
		expect(settings).toEqual(payload.settings);
		expect(staticData).toMatchObject(JSON.parse(payload.staticData));
		expect(nodes).toEqual(payload.nodes);
		expect(active).toBe(false);
		expect(createdAt).toBe(workflow.createdAt.toISOString());
		expect(updatedAt).not.toBe(workflow.updatedAt.toISOString());

		// check updated workflow in DB
		const sharedWorkflow = await Db.collections.SharedWorkflow.findOne({
			where: {
				userId: member.id,
				workflowId: response.body.id,
			},
			relations: ['workflow'],
		});

		expect(sharedWorkflow?.workflow.name).toBe(payload.name);
		expect(sharedWorkflow?.workflow.updatedAt.getTime()).toBeGreaterThan(
			workflow.updatedAt.getTime(),
		);
	});

	test('should update non-owned workflow if owner', async () => {
		const workflow = await testDb.createWorkflow({}, member);

		const payload = {
			name: 'name owner updated',
			nodes: [
				{
					id: 'uuid-1',
					parameters: {},
					name: 'Start',
					type: 'n8n-nodes-base.start',
					typeVersion: 1,
					position: [240, 300],
				},
				{
					id: 'uuid-2',
					parameters: {},
					name: 'Cron',
					type: 'n8n-nodes-base.cron',
					typeVersion: 1,
					position: [400, 300],
				},
			],
			connections: {},
			staticData: '{"id":1}',
			settings: {
				saveExecutionProgress: false,
				saveManualExecutions: false,
				saveDataErrorExecution: 'all',
				saveDataSuccessExecution: 'all',
				executionTimeout: 3600,
				timezone: 'America/New_York',
			},
		};

		const response = await authMemberAgent.put(`/workflows/${workflow.id}`).send(payload);

		const { id, name, nodes, connections, staticData, active, settings, createdAt, updatedAt } =
			response.body;

		expect(response.statusCode).toBe(200);

		expect(id).toBe(workflow.id);
		expect(name).toBe(payload.name);
		expect(connections).toEqual(payload.connections);
		expect(settings).toEqual(payload.settings);
		expect(staticData).toMatchObject(JSON.parse(payload.staticData));
		expect(nodes).toEqual(payload.nodes);
		expect(active).toBe(false);
		expect(createdAt).toBe(workflow.createdAt.toISOString());
		expect(updatedAt).not.toBe(workflow.updatedAt.toISOString());

		// check updated workflow in DB
		const sharedOwnerWorkflow = await Db.collections.SharedWorkflow.findOne({
			where: {
				userId: owner.id,
				workflowId: response.body.id,
			},
		});

		expect(sharedOwnerWorkflow).toBeNull();

		const sharedWorkflow = await Db.collections.SharedWorkflow.findOne({
			where: {
				userId: member.id,
				workflowId: response.body.id,
			},
			relations: ['workflow', 'role'],
		});

		expect(sharedWorkflow?.workflow.name).toBe(payload.name);
		expect(sharedWorkflow?.workflow.updatedAt.getTime()).toBeGreaterThan(
			workflow.updatedAt.getTime(),
		);
		expect(sharedWorkflow?.role).toEqual(workflowOwnerRole);
	});
<<<<<<< HEAD

	expect(sharedWorkflow?.workflow.name).toBe(payload.name);
	expect(sharedWorkflow?.workflow.updatedAt.getTime()).toBeGreaterThan(
		workflow.updatedAt.getTime(),
	);
	expect(sharedWorkflow?.role).toEqual(workflowOwnerRole);
});

test('GET /workflows/:id/tags should fail due to missing API Key', async () => {
	const owner = await testDb.createUser({ globalRole: globalOwnerRole });

	owner.apiKey = null;

	const authOwnerAgent = utils.createAgent(app, {
		apiPath: 'public',
		auth: true,
		user: owner,
		version: 1,
	});

	const response = await authOwnerAgent.get(`/workflows/2/tags`);

	expect(response.statusCode).toBe(401);
});

test('GET /workflows/:id/tags should fail due to invalid API Key', async () => {
	const owner = await testDb.createUser({ globalRole: globalOwnerRole, apiKey: randomApiKey() });

	owner.apiKey = 'abcXYZ';

	const authOwnerAgent = utils.createAgent(app, {
		apiPath: 'public',
		auth: true,
		user: owner,
		version: 1,
	});

	const response = await authOwnerAgent.get(`/workflows/2/tags`);

	expect(response.statusCode).toBe(401);
});

test('GET /workflows/:id/tags should fail if workflowTagsDisabled', async () => {
	const owner = await testDb.createUser({ globalRole: globalOwnerRole, apiKey: randomApiKey() });

	const authOwnerAgent = utils.createAgent(app, {
		apiPath: 'public',
		auth: true,
		user: owner,
		version: 1,
	});

	config.set('workflowTagsDisabled', true)

	const response = await authOwnerAgent.get(`/workflows/2/tags`);

	expect(response.statusCode).toBe(400);
	expect(response.body.message).toBe("Workflow Tags Disabled");
});

test('GET /workflows/:id/tags should fail due to non-existing workflow', async () => {
	const owner = await testDb.createUser({ globalRole: globalOwnerRole, apiKey: randomApiKey() });

	const authOwnerAgent = utils.createAgent(app, {
		apiPath: 'public',
		auth: true,
		user: owner,
		version: 1,
	});

	const response = await authOwnerAgent.get(`/workflows/2/tags`);

	expect(response.statusCode).toBe(404);
});

test('GET /workflows/:id/tags should return all tags of owned workflow', async () => {
	const member = await testDb.createUser({ globalRole: globalMemberRole, apiKey: randomApiKey() });

	const authAgent = utils.createAgent(app, {
		apiPath: 'public',
		auth: true,
		user: member,
		version: 1,
	});

	const tags = await Promise.all([await testDb.createTag({}), await testDb.createTag({})]);

	const workflow = await testDb.createWorkflow({ tags }, member);

	const response = await authAgent.get(`/workflows/${workflow.id}/tags`);

	expect(response.statusCode).toBe(200);
	expect(response.body.length).toBe(2);

	for (const tag of response.body) {
		const { id, name, createdAt, updatedAt } =
			tag;

		expect(id).toBeDefined();
		expect(name).toBeDefined();
		expect(createdAt).toBeDefined();
		expect(updatedAt).toBeDefined();
		
		tags.forEach((tag: TagEntity) => {
			expect(tags.some((savedTag) => savedTag.id === tag.id)).toBe(true);
		});
	}
});

test('GET /workflows/:id/tags should return empty array if workflow does not have tags', async () => {
	const member = await testDb.createUser({ globalRole: globalMemberRole, apiKey: randomApiKey() });

	const authAgent = utils.createAgent(app, {
		apiPath: 'public',
		auth: true,
		user: member,
		version: 1,
	});

	const workflow = await testDb.createWorkflow({}, member);

	const response = await authAgent.get(`/workflows/${workflow.id}/tags`);

	expect(response.statusCode).toBe(200);
	expect(response.body.length).toBe(0);
});

test('PUT /workflows/:id/tags should fail due to missing API Key', async () => {
	const owner = await testDb.createUser({ globalRole: globalOwnerRole });

	owner.apiKey = null;

	const authOwnerAgent = utils.createAgent(app, {
		apiPath: 'public',
		auth: true,
		user: owner,
		version: 1,
	});

	const response = await authOwnerAgent.put(`/workflows/2/tags`).send([]);

	expect(response.statusCode).toBe(401);
});

test('PUT /workflows/:id/tags should fail due to invalid API Key', async () => {
	const owner = await testDb.createUser({ globalRole: globalOwnerRole, apiKey: randomApiKey() });

	owner.apiKey = 'abcXYZ';

	const authOwnerAgent = utils.createAgent(app, {
		apiPath: 'public',
		auth: true,
		user: owner,
		version: 1,
	});

	const response = await authOwnerAgent.put(`/workflows/2/tags`).send([]);

	expect(response.statusCode).toBe(401);
});

test('PUT /workflows/:id/tags should fail if workflowTagsDisabled', async () => {
	const owner = await testDb.createUser({ globalRole: globalOwnerRole, apiKey: randomApiKey() });

	const authOwnerAgent = utils.createAgent(app, {
		apiPath: 'public',
		auth: true,
		user: owner,
		version: 1,
	});

	config.set('workflowTagsDisabled', true)

	const response = await authOwnerAgent.put(`/workflows/2/tags`).send([]);

	expect(response.statusCode).toBe(400);
	expect(response.body.message).toBe("Workflow Tags Disabled");
});

test('PUT /workflows/:id/tags should fail due to non-existing workflow', async () => {
	const owner = await testDb.createUser({ globalRole: globalOwnerRole, apiKey: randomApiKey() });

	const authOwnerAgent = utils.createAgent(app, {
		apiPath: 'public',
		auth: true,
		user: owner,
		version: 1,
	});

	const response = await authOwnerAgent.put(`/workflows/2/tags`).send([]);

	expect(response.statusCode).toBe(404);
});

test('PUT /workflows/:id/tags should add the tags, workflow have not got tags previously', async () => {
	const member = await testDb.createUser({ globalRole: globalMemberRole, apiKey: randomApiKey() });

	const authAgent = utils.createAgent(app, {
		apiPath: 'public',
		auth: true,
		user: member,
		version: 1,
	});

	const workflow = await testDb.createWorkflow({}, member);
	const tags = await Promise.all([await testDb.createTag({}), await testDb.createTag({})]);

	const payload = [
		{
			id: parseInt(tags[0].id)
		},
		{
			id: parseInt(tags[1].id)
		}
	]

	const response = await authAgent.put(`/workflows/${workflow.id}/tags`).send(payload);

	expect(response.statusCode).toBe(200);
	expect(response.body.length).toBe(2);

	for (const tag of response.body) {
		const { id, name, createdAt, updatedAt } =
			tag;

		expect(id).toBeDefined();
		expect(name).toBeDefined();
		expect(createdAt).toBeDefined();
		expect(updatedAt).toBeDefined();
		
		tags.forEach((tag: TagEntity) => {
			expect(tags.some((savedTag) => savedTag.id === tag.id)).toBe(true);
		});
	}

	// Check the association in DB
	const sharedWorkflow = await Db.collections.SharedWorkflow.findOne({
		where: {
			userId: member.id,
			workflowId: workflow.id,
		},
		relations: ['workflow.tags']
	});

	expect(sharedWorkflow?.workflow.tags).toBeDefined();
	expect(sharedWorkflow?.workflow.tags?.length).toBe(2);
	if (sharedWorkflow?.workflow.tags !== undefined) {
		for (const tag of sharedWorkflow?.workflow.tags) {
			const { id, name, createdAt, updatedAt } =
				tag;
	
			expect(id).toBeDefined();
			expect(name).toBeDefined();
			expect(createdAt).toBeDefined();
			expect(updatedAt).toBeDefined();
			
			tags.forEach((tag: TagEntity) => {
				expect(tags.some((savedTag) => savedTag.id === tag.id)).toBe(true);
			});
		}
	}

});

test('PUT /workflows/:id/tags should add the tags, workflow have some tags previously', async () => {
	const member = await testDb.createUser({ globalRole: globalMemberRole, apiKey: randomApiKey() });

	const authAgent = utils.createAgent(app, {
		apiPath: 'public',
		auth: true,
		user: member,
		version: 1,
	});

	const tags = await Promise.all([await testDb.createTag({}), await testDb.createTag({}), await testDb.createTag({})]);
	const oldTags = [tags[0], tags[1]];
	const newTags = [tags[0], tags[2]];
	const workflow = await testDb.createWorkflow({ tags: oldTags }, member);

	// Check the association in DB
	const oldSharedWorkflow = await Db.collections.SharedWorkflow.findOne({
		where: {
			userId: member.id,
			workflowId: workflow.id,
		},
		relations: ['workflow.tags']
	});

	expect(oldSharedWorkflow?.workflow.tags).toBeDefined();
	expect(oldSharedWorkflow?.workflow.tags?.length).toBe(2);
	if (oldSharedWorkflow?.workflow.tags !== undefined) {
		for (const tag of oldSharedWorkflow?.workflow.tags) {
			const { id, name, createdAt, updatedAt } =
				tag;
	
			expect(id).toBeDefined();
			expect(name).toBeDefined();
			expect(createdAt).toBeDefined();
			expect(updatedAt).toBeDefined();
			
			oldTags.forEach((tag: TagEntity) => {
				expect(oldTags.some((savedTag) => savedTag.id === tag.id)).toBe(true);
			});
		}
	}
	
	const payload = [
		{
			id: parseInt(newTags[0].id)
		},
		{
			id: parseInt(newTags[1].id)
		}
	]

	const response = await authAgent.put(`/workflows/${workflow.id}/tags`).send(payload);

	expect(response.statusCode).toBe(200);
	expect(response.body.length).toBe(2);

	for (const tag of response.body) {
		const { id, name, createdAt, updatedAt } =
			tag;

		expect(id).toBeDefined();
		expect(name).toBeDefined();
		expect(createdAt).toBeDefined();
		expect(updatedAt).toBeDefined();
		
		newTags.forEach((tag: TagEntity) => {
			expect(newTags.some((savedTag) => savedTag.id === tag.id)).toBe(true);
		});
	}

	// Check the association in DB
	const sharedWorkflow = await Db.collections.SharedWorkflow.findOne({
		where: {
			userId: member.id,
			workflowId: workflow.id,
		},
		relations: ['workflow.tags']
	});

	expect(sharedWorkflow?.workflow.tags).toBeDefined();
	expect(sharedWorkflow?.workflow.tags?.length).toBe(2);
	if (sharedWorkflow?.workflow.tags !== undefined) {
		for (const tag of sharedWorkflow?.workflow.tags) {
			const { id, name, createdAt, updatedAt } =
				tag;
	
			expect(id).toBeDefined();
			expect(name).toBeDefined();
			expect(createdAt).toBeDefined();
			expect(updatedAt).toBeDefined();
			
			newTags.forEach((tag: TagEntity) => {
				expect(newTags.some((savedTag) => savedTag.id === tag.id)).toBe(true);
			});
		}
	}

});

test('PUT /workflows/:id/tags should fail to add the tags as one does not exist, workflow should maintain previous tags', async () => {
	const member = await testDb.createUser({ globalRole: globalMemberRole, apiKey: randomApiKey() });

	const authAgent = utils.createAgent(app, {
		apiPath: 'public',
		auth: true,
		user: member,
		version: 1,
	});

	const tags = await Promise.all([await testDb.createTag({}), await testDb.createTag({})]);
	const oldTags = [tags[0], tags[1]];
	const workflow = await testDb.createWorkflow({ tags: oldTags }, member);

	// Check the association in DB
	const oldSharedWorkflow = await Db.collections.SharedWorkflow.findOne({
		where: {
			userId: member.id,
			workflowId: workflow.id,
		},
		relations: ['workflow.tags']
	});

	expect(oldSharedWorkflow?.workflow.tags).toBeDefined();
	expect(oldSharedWorkflow?.workflow.tags?.length).toBe(2);
	if (oldSharedWorkflow?.workflow.tags !== undefined) {
		for (const tag of oldSharedWorkflow?.workflow.tags) {
			const { id, name, createdAt, updatedAt } =
				tag;
	
			expect(id).toBeDefined();
			expect(name).toBeDefined();
			expect(createdAt).toBeDefined();
			expect(updatedAt).toBeDefined();
			
			oldTags.forEach((tag: TagEntity) => {
				expect(oldTags.some((savedTag) => savedTag.id === tag.id)).toBe(true);
			});
		}
	}

	const payload = [
		{
			id: parseInt(oldTags[0].id)
		},
		{
			id: parseInt(oldTags[1].id) + 1
		}
	]

	const response = await authAgent.put(`/workflows/${workflow.id}/tags`).send(payload);

	expect(response.statusCode).toBe(404);
	expect(response.body.message).toBe("Some tags not found");

	// Check the association in DB
	const sharedWorkflow = await Db.collections.SharedWorkflow.findOne({
		where: {
			userId: member.id,
			workflowId: workflow.id,
		},
		relations: ['workflow.tags']
	});

	expect(sharedWorkflow?.workflow.tags).toBeDefined();
	expect(sharedWorkflow?.workflow.tags?.length).toBe(2);
	if (sharedWorkflow?.workflow.tags !== undefined) {
		for (const tag of sharedWorkflow?.workflow.tags) {
			const { id, name, createdAt, updatedAt } =
				tag;
	
			expect(id).toBeDefined();
			expect(name).toBeDefined();
			expect(createdAt).toBeDefined();
			expect(updatedAt).toBeDefined();
			
			oldTags.forEach((tag: TagEntity) => {
				expect(oldTags.some((savedTag) => savedTag.id === tag.id)).toBe(true);
			});
		}
	}

=======
>>>>>>> b777f903
});<|MERGE_RESOLUTION|>--- conflicted
+++ resolved
@@ -48,27 +48,7 @@
 beforeEach(async () => {
 	await testDb.truncate(['SharedCredentials', 'SharedWorkflow', 'Tag', 'Workflow', 'Credentials']);
 
-<<<<<<< HEAD
-	config.set('userManagement.disabled', false);
-	config.set('userManagement.isInstanceOwnerSetUp', true);
-	config.set('workflowTagsDisabled', false);
-});
-
-afterEach(async () => {
-	await workflowRunner?.removeAll();
-});
-
-afterAll(async () => {
-	await testDb.terminate();
-});
-
-test('GET /workflows should fail due to missing API Key', async () => {
-	const owner = await testDb.createUser({ globalRole: globalOwnerRole });
-
-	const authOwnerAgent = utils.createAgent(app, {
-=======
 	authOwnerAgent = utils.createAgent(app, {
->>>>>>> b777f903
 		apiPath: 'public',
 		auth: true,
 		user: owner,
@@ -84,6 +64,7 @@
 
 	config.set('userManagement.disabled', false);
 	config.set('userManagement.isInstanceOwnerSetUp', true);
+	config.set('workflowTagsDisabled', false);
 });
 
 afterEach(async () => {
@@ -280,6 +261,43 @@
 		}
 	});
 
+	test('should return all owned workflows filtered by name', async () => {	
+		const workflowName = "Workflow 1";
+	
+		const [workflow] = await Promise.all([
+			testDb.createWorkflow({ name: workflowName }, member),
+			testDb.createWorkflow({}, member),
+		]);
+	
+		const response = await authMemberAgent.get(`/workflows?name=${workflowName}`);
+	
+		expect(response.statusCode).toBe(200);
+		expect(response.body.data.length).toBe(1);
+	
+		const {
+			id,
+			connections,
+			active,
+			staticData,
+			nodes,
+			settings,
+			name,
+			createdAt,
+			updatedAt,
+			tags: wfTags,
+		} = response.body.data[0];
+	
+		expect(id).toBeDefined();
+		expect(name).toBe(workflowName);
+		expect(connections).toBeDefined();
+		expect(active).toBe(false);
+		expect(staticData).toBeDefined();
+		expect(nodes).toBeDefined();
+		expect(settings).toBeDefined();
+		expect(createdAt).toBeDefined();
+		expect(updatedAt).toBeDefined();
+	});
+
 	test('should return all workflows for owner', async () => {
 		await Promise.all([
 			testDb.createWorkflow({}, owner),
@@ -328,86 +346,9 @@
 
 	test('should fail due to invalid API Key', testWithAPIKey('get', '/workflows/2', 'abcXYZ'));
 
-<<<<<<< HEAD
-		expect(id).toBeDefined();
-		expect([workflow1.id, workflow2.id].includes(id)).toBe(true);
-
-		expect(name).toBeDefined();
-		expect(connections).toBeDefined();
-		expect(active).toBe(false);
-		expect(staticData).toBeDefined();
-		expect(nodes).toBeDefined();
-		expect(settings).toBeDefined();
-		expect(createdAt).toBeDefined();
-		expect(updatedAt).toBeDefined();
-
-		expect(workflow.tags.length).toBe(2);
-		workflow.tags.forEach((tag: TagEntity) => {
-			expect(tags.some((savedTag) => savedTag.id === tag.id)).toBe(true);
-		});
-	}
-});
-
-test('GET /workflows should return all owned workflows filtered by name', async () => {
-	const member = await testDb.createUser({ globalRole: globalMemberRole, apiKey: randomApiKey() });
-
-	const authAgent = utils.createAgent(app, {
-		apiPath: 'public',
-		auth: true,
-		user: member,
-		version: 1,
-	});
-
-	const workflowName = "Workflow 1";
-
-	const [workflow] = await Promise.all([
-		testDb.createWorkflow({ name: workflowName }, member),
-		testDb.createWorkflow({}, member),
-	]);
-
-	const response = await authAgent.get(`/workflows?name=${workflowName}`);
-
-	expect(response.statusCode).toBe(200);
-	expect(response.body.data.length).toBe(1);
-
-	const {
-		id,
-		connections,
-		active,
-		staticData,
-		nodes,
-		settings,
-		name,
-		createdAt,
-		updatedAt,
-		tags: wfTags,
-	} = response.body.data[0];
-
-	expect(id).toBeDefined();
-	expect(name).toBe(workflowName);
-	expect(connections).toBeDefined();
-	expect(active).toBe(false);
-	expect(staticData).toBeDefined();
-	expect(nodes).toBeDefined();
-	expect(settings).toBeDefined();
-	expect(createdAt).toBeDefined();
-	expect(updatedAt).toBeDefined();
-});
-
-test('GET /workflows should return all workflows for owner', async () => {
-	const owner = await testDb.createUser({ globalRole: globalOwnerRole, apiKey: randomApiKey() });
-	const member = await testDb.createUser({ globalRole: globalMemberRole });
-
-	const authOwnerAgent = utils.createAgent(app, {
-		apiPath: 'public',
-		auth: true,
-		user: owner,
-		version: 1,
-=======
 	test('should fail due to non-existing workflow', async () => {
 		const response = await authOwnerAgent.get('/workflows/2');
 		expect(response.statusCode).toBe(404);
->>>>>>> b777f903
 	});
 
 	test('should retrieve workflow', async () => {
@@ -1002,255 +943,39 @@
 		);
 		expect(sharedWorkflow?.role).toEqual(workflowOwnerRole);
 	});
-<<<<<<< HEAD
-
-	expect(sharedWorkflow?.workflow.name).toBe(payload.name);
-	expect(sharedWorkflow?.workflow.updatedAt.getTime()).toBeGreaterThan(
-		workflow.updatedAt.getTime(),
-	);
-	expect(sharedWorkflow?.role).toEqual(workflowOwnerRole);
 });
 
-test('GET /workflows/:id/tags should fail due to missing API Key', async () => {
-	const owner = await testDb.createUser({ globalRole: globalOwnerRole });
-
-	owner.apiKey = null;
-
-	const authOwnerAgent = utils.createAgent(app, {
-		apiPath: 'public',
-		auth: true,
-		user: owner,
-		version: 1,
-	});
-
-	const response = await authOwnerAgent.get(`/workflows/2/tags`);
-
-	expect(response.statusCode).toBe(401);
-});
-
-test('GET /workflows/:id/tags should fail due to invalid API Key', async () => {
-	const owner = await testDb.createUser({ globalRole: globalOwnerRole, apiKey: randomApiKey() });
-
-	owner.apiKey = 'abcXYZ';
-
-	const authOwnerAgent = utils.createAgent(app, {
-		apiPath: 'public',
-		auth: true,
-		user: owner,
-		version: 1,
-	});
-
-	const response = await authOwnerAgent.get(`/workflows/2/tags`);
-
-	expect(response.statusCode).toBe(401);
-});
-
-test('GET /workflows/:id/tags should fail if workflowTagsDisabled', async () => {
-	const owner = await testDb.createUser({ globalRole: globalOwnerRole, apiKey: randomApiKey() });
-
-	const authOwnerAgent = utils.createAgent(app, {
-		apiPath: 'public',
-		auth: true,
-		user: owner,
-		version: 1,
-	});
-
-	config.set('workflowTagsDisabled', true)
-
-	const response = await authOwnerAgent.get(`/workflows/2/tags`);
-
-	expect(response.statusCode).toBe(400);
-	expect(response.body.message).toBe("Workflow Tags Disabled");
-});
-
-test('GET /workflows/:id/tags should fail due to non-existing workflow', async () => {
-	const owner = await testDb.createUser({ globalRole: globalOwnerRole, apiKey: randomApiKey() });
-
-	const authOwnerAgent = utils.createAgent(app, {
-		apiPath: 'public',
-		auth: true,
-		user: owner,
-		version: 1,
-	});
-
-	const response = await authOwnerAgent.get(`/workflows/2/tags`);
-
-	expect(response.statusCode).toBe(404);
-});
-
-test('GET /workflows/:id/tags should return all tags of owned workflow', async () => {
-	const member = await testDb.createUser({ globalRole: globalMemberRole, apiKey: randomApiKey() });
-
-	const authAgent = utils.createAgent(app, {
-		apiPath: 'public',
-		auth: true,
-		user: member,
-		version: 1,
-	});
-
-	const tags = await Promise.all([await testDb.createTag({}), await testDb.createTag({})]);
-
-	const workflow = await testDb.createWorkflow({ tags }, member);
-
-	const response = await authAgent.get(`/workflows/${workflow.id}/tags`);
-
-	expect(response.statusCode).toBe(200);
-	expect(response.body.length).toBe(2);
-
-	for (const tag of response.body) {
-		const { id, name, createdAt, updatedAt } =
-			tag;
-
-		expect(id).toBeDefined();
-		expect(name).toBeDefined();
-		expect(createdAt).toBeDefined();
-		expect(updatedAt).toBeDefined();
-		
-		tags.forEach((tag: TagEntity) => {
-			expect(tags.some((savedTag) => savedTag.id === tag.id)).toBe(true);
-		});
-	}
-});
-
-test('GET /workflows/:id/tags should return empty array if workflow does not have tags', async () => {
-	const member = await testDb.createUser({ globalRole: globalMemberRole, apiKey: randomApiKey() });
-
-	const authAgent = utils.createAgent(app, {
-		apiPath: 'public',
-		auth: true,
-		user: member,
-		version: 1,
-	});
-
-	const workflow = await testDb.createWorkflow({}, member);
-
-	const response = await authAgent.get(`/workflows/${workflow.id}/tags`);
-
-	expect(response.statusCode).toBe(200);
-	expect(response.body.length).toBe(0);
-});
-
-test('PUT /workflows/:id/tags should fail due to missing API Key', async () => {
-	const owner = await testDb.createUser({ globalRole: globalOwnerRole });
-
-	owner.apiKey = null;
-
-	const authOwnerAgent = utils.createAgent(app, {
-		apiPath: 'public',
-		auth: true,
-		user: owner,
-		version: 1,
-	});
-
-	const response = await authOwnerAgent.put(`/workflows/2/tags`).send([]);
-
-	expect(response.statusCode).toBe(401);
-});
-
-test('PUT /workflows/:id/tags should fail due to invalid API Key', async () => {
-	const owner = await testDb.createUser({ globalRole: globalOwnerRole, apiKey: randomApiKey() });
-
-	owner.apiKey = 'abcXYZ';
-
-	const authOwnerAgent = utils.createAgent(app, {
-		apiPath: 'public',
-		auth: true,
-		user: owner,
-		version: 1,
-	});
-
-	const response = await authOwnerAgent.put(`/workflows/2/tags`).send([]);
-
-	expect(response.statusCode).toBe(401);
-});
-
-test('PUT /workflows/:id/tags should fail if workflowTagsDisabled', async () => {
-	const owner = await testDb.createUser({ globalRole: globalOwnerRole, apiKey: randomApiKey() });
-
-	const authOwnerAgent = utils.createAgent(app, {
-		apiPath: 'public',
-		auth: true,
-		user: owner,
-		version: 1,
-	});
-
-	config.set('workflowTagsDisabled', true)
-
-	const response = await authOwnerAgent.put(`/workflows/2/tags`).send([]);
-
-	expect(response.statusCode).toBe(400);
-	expect(response.body.message).toBe("Workflow Tags Disabled");
-});
-
-test('PUT /workflows/:id/tags should fail due to non-existing workflow', async () => {
-	const owner = await testDb.createUser({ globalRole: globalOwnerRole, apiKey: randomApiKey() });
-
-	const authOwnerAgent = utils.createAgent(app, {
-		apiPath: 'public',
-		auth: true,
-		user: owner,
-		version: 1,
-	});
-
-	const response = await authOwnerAgent.put(`/workflows/2/tags`).send([]);
-
-	expect(response.statusCode).toBe(404);
-});
-
-test('PUT /workflows/:id/tags should add the tags, workflow have not got tags previously', async () => {
-	const member = await testDb.createUser({ globalRole: globalMemberRole, apiKey: randomApiKey() });
-
-	const authAgent = utils.createAgent(app, {
-		apiPath: 'public',
-		auth: true,
-		user: member,
-		version: 1,
-	});
-
-	const workflow = await testDb.createWorkflow({}, member);
-	const tags = await Promise.all([await testDb.createTag({}), await testDb.createTag({})]);
-
-	const payload = [
-		{
-			id: parseInt(tags[0].id)
-		},
-		{
-			id: parseInt(tags[1].id)
-		}
-	]
-
-	const response = await authAgent.put(`/workflows/${workflow.id}/tags`).send(payload);
-
-	expect(response.statusCode).toBe(200);
-	expect(response.body.length).toBe(2);
-
-	for (const tag of response.body) {
-		const { id, name, createdAt, updatedAt } =
-			tag;
-
-		expect(id).toBeDefined();
-		expect(name).toBeDefined();
-		expect(createdAt).toBeDefined();
-		expect(updatedAt).toBeDefined();
-		
-		tags.forEach((tag: TagEntity) => {
-			expect(tags.some((savedTag) => savedTag.id === tag.id)).toBe(true);
-		});
-	}
-
-	// Check the association in DB
-	const sharedWorkflow = await Db.collections.SharedWorkflow.findOne({
-		where: {
-			userId: member.id,
-			workflowId: workflow.id,
-		},
-		relations: ['workflow.tags']
-	});
-
-	expect(sharedWorkflow?.workflow.tags).toBeDefined();
-	expect(sharedWorkflow?.workflow.tags?.length).toBe(2);
-	if (sharedWorkflow?.workflow.tags !== undefined) {
-		for (const tag of sharedWorkflow?.workflow.tags) {
+describe('GET /workflows/:id/tags', () => {
+	test('should fail due to missing API Key', testWithAPIKey('get', '/workflows/2/tags', null));
+
+	test('should fail due to invalid API Key', testWithAPIKey('get', '/workflows/2/tags', 'abcXYZ'));
+
+	test('should fail if workflowTagsDisabled', async () => {	
+		config.set('workflowTagsDisabled', true)
+	
+		const response = await authOwnerAgent.get(`/workflows/2/tags`);
+	
+		expect(response.statusCode).toBe(400);
+		expect(response.body.message).toBe("Workflow Tags Disabled");
+	});
+	
+	test('should fail due to non-existing workflow', async () => {	
+		const response = await authOwnerAgent.get(`/workflows/2/tags`);
+	
+		expect(response.statusCode).toBe(404);
+	});
+
+	test('should return all tags of owned workflow', async () => {	
+		const tags = await Promise.all([await testDb.createTag({}), await testDb.createTag({})]);
+	
+		const workflow = await testDb.createWorkflow({ tags }, member);
+	
+		const response = await authMemberAgent.get(`/workflows/${workflow.id}/tags`);
+	
+		expect(response.statusCode).toBe(200);
+		expect(response.body.length).toBe(2);
+	
+		for (const tag of response.body) {
 			const { id, name, createdAt, updatedAt } =
 				tag;
 	
@@ -1263,38 +988,57 @@
 				expect(tags.some((savedTag) => savedTag.id === tag.id)).toBe(true);
 			});
 		}
-	}
-
+	});
+
+	test('should return empty array if workflow does not have tags', async () => {
+		const workflow = await testDb.createWorkflow({}, member);
+	
+		const response = await authMemberAgent.get(`/workflows/${workflow.id}/tags`);
+	
+		expect(response.statusCode).toBe(200);
+		expect(response.body.length).toBe(0);
+	});
 });
 
-test('PUT /workflows/:id/tags should add the tags, workflow have some tags previously', async () => {
-	const member = await testDb.createUser({ globalRole: globalMemberRole, apiKey: randomApiKey() });
-
-	const authAgent = utils.createAgent(app, {
-		apiPath: 'public',
-		auth: true,
-		user: member,
-		version: 1,
-	});
-
-	const tags = await Promise.all([await testDb.createTag({}), await testDb.createTag({}), await testDb.createTag({})]);
-	const oldTags = [tags[0], tags[1]];
-	const newTags = [tags[0], tags[2]];
-	const workflow = await testDb.createWorkflow({ tags: oldTags }, member);
-
-	// Check the association in DB
-	const oldSharedWorkflow = await Db.collections.SharedWorkflow.findOne({
-		where: {
-			userId: member.id,
-			workflowId: workflow.id,
-		},
-		relations: ['workflow.tags']
-	});
-
-	expect(oldSharedWorkflow?.workflow.tags).toBeDefined();
-	expect(oldSharedWorkflow?.workflow.tags?.length).toBe(2);
-	if (oldSharedWorkflow?.workflow.tags !== undefined) {
-		for (const tag of oldSharedWorkflow?.workflow.tags) {
+describe('PUT /workflows/:id/tags', () => {	
+	test('should fail due to missing API Key', testWithAPIKey('put', '/workflows/2/tags', null));
+
+	test('should fail due to invalid API Key', testWithAPIKey('put', '/workflows/2/tags', 'abcXYZ'));
+	
+	test('should fail if workflowTagsDisabled', async () => {	
+		config.set('workflowTagsDisabled', true)
+	
+		const response = await authOwnerAgent.put(`/workflows/2/tags`).send([]);
+	
+		expect(response.statusCode).toBe(400);
+		expect(response.body.message).toBe("Workflow Tags Disabled");
+	});
+	
+	test('should fail due to non-existing workflow', async () => {	
+		const response = await authOwnerAgent.put(`/workflows/2/tags`).send([]);
+	
+		expect(response.statusCode).toBe(404);
+	});
+	
+	test('should add the tags, workflow have not got tags previously', async () => {
+		const workflow = await testDb.createWorkflow({}, member);
+		const tags = await Promise.all([await testDb.createTag({}), await testDb.createTag({})]);
+	
+		const payload = [
+			{
+				id: parseInt(tags[0].id)
+			},
+			{
+				id: parseInt(tags[1].id)
+			}
+		]
+	
+		const response = await authMemberAgent.put(`/workflows/${workflow.id}/tags`).send(payload);
+	
+		expect(response.statusCode).toBe(200);
+		expect(response.body.length).toBe(2);
+	
+		for (const tag of response.body) {
 			const { id, name, createdAt, updatedAt } =
 				tag;
 	
@@ -1303,53 +1047,88 @@
 			expect(createdAt).toBeDefined();
 			expect(updatedAt).toBeDefined();
 			
-			oldTags.forEach((tag: TagEntity) => {
-				expect(oldTags.some((savedTag) => savedTag.id === tag.id)).toBe(true);
+			tags.forEach((tag: TagEntity) => {
+				expect(tags.some((savedTag) => savedTag.id === tag.id)).toBe(true);
 			});
 		}
-	}
-	
-	const payload = [
-		{
-			id: parseInt(newTags[0].id)
-		},
-		{
-			id: parseInt(newTags[1].id)
+	
+		// Check the association in DB
+		const sharedWorkflow = await Db.collections.SharedWorkflow.findOne({
+			where: {
+				userId: member.id,
+				workflowId: workflow.id,
+			},
+			relations: ['workflow.tags']
+		});
+	
+		expect(sharedWorkflow?.workflow.tags).toBeDefined();
+		expect(sharedWorkflow?.workflow.tags?.length).toBe(2);
+		if (sharedWorkflow?.workflow.tags !== undefined) {
+			for (const tag of sharedWorkflow?.workflow.tags) {
+				const { id, name, createdAt, updatedAt } =
+					tag;
+		
+				expect(id).toBeDefined();
+				expect(name).toBeDefined();
+				expect(createdAt).toBeDefined();
+				expect(updatedAt).toBeDefined();
+				
+				tags.forEach((tag: TagEntity) => {
+					expect(tags.some((savedTag) => savedTag.id === tag.id)).toBe(true);
+				});
+			}
 		}
-	]
-
-	const response = await authAgent.put(`/workflows/${workflow.id}/tags`).send(payload);
-
-	expect(response.statusCode).toBe(200);
-	expect(response.body.length).toBe(2);
-
-	for (const tag of response.body) {
-		const { id, name, createdAt, updatedAt } =
-			tag;
-
-		expect(id).toBeDefined();
-		expect(name).toBeDefined();
-		expect(createdAt).toBeDefined();
-		expect(updatedAt).toBeDefined();
+	
+	});
+	
+	test('should add the tags, workflow have some tags previously', async () => {
+		const tags = await Promise.all([await testDb.createTag({}), await testDb.createTag({}), await testDb.createTag({})]);
+		const oldTags = [tags[0], tags[1]];
+		const newTags = [tags[0], tags[2]];
+		const workflow = await testDb.createWorkflow({ tags: oldTags }, member);
+	
+		// Check the association in DB
+		const oldSharedWorkflow = await Db.collections.SharedWorkflow.findOne({
+			where: {
+				userId: member.id,
+				workflowId: workflow.id,
+			},
+			relations: ['workflow.tags']
+		});
+	
+		expect(oldSharedWorkflow?.workflow.tags).toBeDefined();
+		expect(oldSharedWorkflow?.workflow.tags?.length).toBe(2);
+		if (oldSharedWorkflow?.workflow.tags !== undefined) {
+			for (const tag of oldSharedWorkflow?.workflow.tags) {
+				const { id, name, createdAt, updatedAt } =
+					tag;
 		
-		newTags.forEach((tag: TagEntity) => {
-			expect(newTags.some((savedTag) => savedTag.id === tag.id)).toBe(true);
-		});
-	}
-
-	// Check the association in DB
-	const sharedWorkflow = await Db.collections.SharedWorkflow.findOne({
-		where: {
-			userId: member.id,
-			workflowId: workflow.id,
-		},
-		relations: ['workflow.tags']
-	});
-
-	expect(sharedWorkflow?.workflow.tags).toBeDefined();
-	expect(sharedWorkflow?.workflow.tags?.length).toBe(2);
-	if (sharedWorkflow?.workflow.tags !== undefined) {
-		for (const tag of sharedWorkflow?.workflow.tags) {
+				expect(id).toBeDefined();
+				expect(name).toBeDefined();
+				expect(createdAt).toBeDefined();
+				expect(updatedAt).toBeDefined();
+				
+				oldTags.forEach((tag: TagEntity) => {
+					expect(oldTags.some((savedTag) => savedTag.id === tag.id)).toBe(true);
+				});
+			}
+		}
+		
+		const payload = [
+			{
+				id: parseInt(newTags[0].id)
+			},
+			{
+				id: parseInt(newTags[1].id)
+			}
+		]
+	
+		const response = await authMemberAgent.put(`/workflows/${workflow.id}/tags`).send(payload);
+	
+		expect(response.statusCode).toBe(200);
+		expect(response.body.length).toBe(2);
+	
+		for (const tag of response.body) {
 			const { id, name, createdAt, updatedAt } =
 				tag;
 	
@@ -1362,92 +1141,108 @@
 				expect(newTags.some((savedTag) => savedTag.id === tag.id)).toBe(true);
 			});
 		}
-	}
-
-});
-
-test('PUT /workflows/:id/tags should fail to add the tags as one does not exist, workflow should maintain previous tags', async () => {
-	const member = await testDb.createUser({ globalRole: globalMemberRole, apiKey: randomApiKey() });
-
-	const authAgent = utils.createAgent(app, {
-		apiPath: 'public',
-		auth: true,
-		user: member,
-		version: 1,
-	});
-
-	const tags = await Promise.all([await testDb.createTag({}), await testDb.createTag({})]);
-	const oldTags = [tags[0], tags[1]];
-	const workflow = await testDb.createWorkflow({ tags: oldTags }, member);
-
-	// Check the association in DB
-	const oldSharedWorkflow = await Db.collections.SharedWorkflow.findOne({
-		where: {
-			userId: member.id,
-			workflowId: workflow.id,
-		},
-		relations: ['workflow.tags']
-	});
-
-	expect(oldSharedWorkflow?.workflow.tags).toBeDefined();
-	expect(oldSharedWorkflow?.workflow.tags?.length).toBe(2);
-	if (oldSharedWorkflow?.workflow.tags !== undefined) {
-		for (const tag of oldSharedWorkflow?.workflow.tags) {
-			const { id, name, createdAt, updatedAt } =
-				tag;
-	
-			expect(id).toBeDefined();
-			expect(name).toBeDefined();
-			expect(createdAt).toBeDefined();
-			expect(updatedAt).toBeDefined();
-			
-			oldTags.forEach((tag: TagEntity) => {
-				expect(oldTags.some((savedTag) => savedTag.id === tag.id)).toBe(true);
-			});
+	
+		// Check the association in DB
+		const sharedWorkflow = await Db.collections.SharedWorkflow.findOne({
+			where: {
+				userId: member.id,
+				workflowId: workflow.id,
+			},
+			relations: ['workflow.tags']
+		});
+	
+		expect(sharedWorkflow?.workflow.tags).toBeDefined();
+		expect(sharedWorkflow?.workflow.tags?.length).toBe(2);
+		if (sharedWorkflow?.workflow.tags !== undefined) {
+			for (const tag of sharedWorkflow?.workflow.tags) {
+				const { id, name, createdAt, updatedAt } =
+					tag;
+		
+				expect(id).toBeDefined();
+				expect(name).toBeDefined();
+				expect(createdAt).toBeDefined();
+				expect(updatedAt).toBeDefined();
+				
+				newTags.forEach((tag: TagEntity) => {
+					expect(newTags.some((savedTag) => savedTag.id === tag.id)).toBe(true);
+				});
+			}
 		}
-	}
-
-	const payload = [
-		{
-			id: parseInt(oldTags[0].id)
-		},
-		{
-			id: parseInt(oldTags[1].id) + 1
+	
+	});
+	
+	test('should fail to add the tags as one does not exist, workflow should maintain previous tags', async () => {
+		const tags = await Promise.all([await testDb.createTag({}), await testDb.createTag({})]);
+		const oldTags = [tags[0], tags[1]];
+		const workflow = await testDb.createWorkflow({ tags: oldTags }, member);
+	
+		// Check the association in DB
+		const oldSharedWorkflow = await Db.collections.SharedWorkflow.findOne({
+			where: {
+				userId: member.id,
+				workflowId: workflow.id,
+			},
+			relations: ['workflow.tags']
+		});
+	
+		expect(oldSharedWorkflow?.workflow.tags).toBeDefined();
+		expect(oldSharedWorkflow?.workflow.tags?.length).toBe(2);
+		if (oldSharedWorkflow?.workflow.tags !== undefined) {
+			for (const tag of oldSharedWorkflow?.workflow.tags) {
+				const { id, name, createdAt, updatedAt } =
+					tag;
+		
+				expect(id).toBeDefined();
+				expect(name).toBeDefined();
+				expect(createdAt).toBeDefined();
+				expect(updatedAt).toBeDefined();
+				
+				oldTags.forEach((tag: TagEntity) => {
+					expect(oldTags.some((savedTag) => savedTag.id === tag.id)).toBe(true);
+				});
+			}
 		}
-	]
-
-	const response = await authAgent.put(`/workflows/${workflow.id}/tags`).send(payload);
-
-	expect(response.statusCode).toBe(404);
-	expect(response.body.message).toBe("Some tags not found");
-
-	// Check the association in DB
-	const sharedWorkflow = await Db.collections.SharedWorkflow.findOne({
-		where: {
-			userId: member.id,
-			workflowId: workflow.id,
-		},
-		relations: ['workflow.tags']
-	});
-
-	expect(sharedWorkflow?.workflow.tags).toBeDefined();
-	expect(sharedWorkflow?.workflow.tags?.length).toBe(2);
-	if (sharedWorkflow?.workflow.tags !== undefined) {
-		for (const tag of sharedWorkflow?.workflow.tags) {
-			const { id, name, createdAt, updatedAt } =
-				tag;
-	
-			expect(id).toBeDefined();
-			expect(name).toBeDefined();
-			expect(createdAt).toBeDefined();
-			expect(updatedAt).toBeDefined();
-			
-			oldTags.forEach((tag: TagEntity) => {
-				expect(oldTags.some((savedTag) => savedTag.id === tag.id)).toBe(true);
-			});
+	
+		const payload = [
+			{
+				id: parseInt(oldTags[0].id)
+			},
+			{
+				id: parseInt(oldTags[1].id) + 1
+			}
+		]
+	
+		const response = await authMemberAgent.put(`/workflows/${workflow.id}/tags`).send(payload);
+	
+		expect(response.statusCode).toBe(404);
+		expect(response.body.message).toBe("Some tags not found");
+	
+		// Check the association in DB
+		const sharedWorkflow = await Db.collections.SharedWorkflow.findOne({
+			where: {
+				userId: member.id,
+				workflowId: workflow.id,
+			},
+			relations: ['workflow.tags']
+		});
+	
+		expect(sharedWorkflow?.workflow.tags).toBeDefined();
+		expect(sharedWorkflow?.workflow.tags?.length).toBe(2);
+		if (sharedWorkflow?.workflow.tags !== undefined) {
+			for (const tag of sharedWorkflow?.workflow.tags) {
+				const { id, name, createdAt, updatedAt } =
+					tag;
+		
+				expect(id).toBeDefined();
+				expect(name).toBeDefined();
+				expect(createdAt).toBeDefined();
+				expect(updatedAt).toBeDefined();
+				
+				oldTags.forEach((tag: TagEntity) => {
+					expect(oldTags.some((savedTag) => savedTag.id === tag.id)).toBe(true);
+				});
+			}
 		}
-	}
-
-=======
->>>>>>> b777f903
+	
+	});
 });