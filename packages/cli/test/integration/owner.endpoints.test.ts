import express = require('express');
import { getConnection } from 'typeorm';
import validator from 'validator';

import * as utils from './shared/utils';
import { Db } from '../../src';
import config = require('../../config');
import {
	randomEmail,
	randomName,
	randomValidPassword,
	randomInvalidPassword,
} from './shared/random';

<<<<<<< HEAD
describe('/owner endpoints', () => {
	describe('Shell requests', () => {
		let app: express.Application;

		beforeAll(async () => {
			app = utils.initTestServer({ namespaces: ['owner'], applyAuth: true });
			await utils.initTestDb();

			utils.initLogger();
		});

		beforeEach(async () => {
			await utils.createOwnerShell();
		});

		afterEach(async () => {
			await utils.truncate(['User']);
		});

		afterAll(() => {
			return getConnection().close();
		});

		test('POST /owner should create owner and enable isInstanceOwnerSetUp', async () => {
			const owner = await Db.collections.User!.findOneOrFail();
			const authOwnerAgent = await utils.createAgent(app, { auth: true, user: owner });

			const response = await authOwnerAgent.post('/owner').send(TEST_USER);

			expect(response.statusCode).toBe(200);

			const {
				id,
				email,
				firstName,
				lastName,
				personalizationAnswers,
				globalRole,
				password,
				resetPasswordToken,
			} = response.body.data;

			expect(validator.isUUID(id)).toBe(true);
			expect(email).toBe(TEST_USER.email);
			expect(firstName).toBe(TEST_USER.firstName);
			expect(lastName).toBe(TEST_USER.lastName);
			expect(personalizationAnswers).toBeNull();
			expect(password).toBeUndefined();
			expect(resetPasswordToken).toBeUndefined();
			expect(globalRole.name).toBe('owner');
			expect(globalRole.scope).toBe('global');

			const storedOwner = await Db.collections.User!.findOneOrFail(id);
			expect(storedOwner.password).not.toBe(TEST_USER.password);
			expect(storedOwner.email).toBe(TEST_USER.email);
			expect(storedOwner.firstName).toBe(TEST_USER.firstName);
			expect(storedOwner.lastName).toBe(TEST_USER.lastName);

			const isInstanceOwnerSetUpConfig = config.get('userManagement.isInstanceOwnerSetUp');
			expect(isInstanceOwnerSetUpConfig).toBe(true);

			const isInstanceOwnerSetUpSetting = await utils.isInstanceOwnerSetUp();
			expect(isInstanceOwnerSetUpSetting).toBe(true);
		});

		test('POST /owner should fail with invalid inputs', async () => {
			const owner = await Db.collections.User!.findOneOrFail();
			const authOwnerAgent = await utils.createAgent(app, { auth: true, user: owner });

			for (const invalidPayload of INVALID_POST_OWNER_PAYLOADS) {
				const response = await authOwnerAgent.post('/owner').send(invalidPayload);
				expect(response.statusCode).toBe(400);
			}
		});
	});
=======
let app: express.Application;

beforeAll(async () => {
	app = utils.initTestServer({ namespaces: ['owner'], applyAuth: true });
	await utils.initTestDb();

	utils.initLogger();
});

beforeEach(async () => {
	await utils.createOwnerShell();
});

afterEach(async () => {
	await utils.truncate(['User']);
});

afterAll(() => {
	return getConnection().close();
});

test('POST /owner should create owner and enable hasOwner setting', async () => {
	const owner = await Db.collections.User!.findOneOrFail();
	const authOwnerAgent = await utils.createAgent(app, { auth: true, user: owner });

	const response = await authOwnerAgent.post('/owner').send(TEST_USER);

	expect(response.statusCode).toBe(200);

	const {
		id,
		email,
		firstName,
		lastName,
		personalizationAnswers,
		globalRole,
		password,
		resetPasswordToken,
	} = response.body.data;

	expect(validator.isUUID(id)).toBe(true);
	expect(email).toBe(TEST_USER.email);
	expect(firstName).toBe(TEST_USER.firstName);
	expect(lastName).toBe(TEST_USER.lastName);
	expect(personalizationAnswers).toBeNull();
	expect(password).toBeUndefined();
	expect(resetPasswordToken).toBeUndefined();
	expect(globalRole.name).toBe('owner');
	expect(globalRole.scope).toBe('global');

	const storedOwner = await Db.collections.User!.findOneOrFail(id);
	expect(storedOwner.password).not.toBe(TEST_USER.password);
	expect(storedOwner.email).toBe(TEST_USER.email);
	expect(storedOwner.firstName).toBe(TEST_USER.firstName);
	expect(storedOwner.lastName).toBe(TEST_USER.lastName);

	const hasOwnerConfig = config.get('userManagement.hasOwner');
	expect(hasOwnerConfig).toBe(true);

	const hasOwnerSetting = await utils.getHasOwnerSetting();
	expect(hasOwnerSetting).toBe(true);
});

test('POST /owner should fail with invalid inputs', async () => {
	const owner = await Db.collections.User!.findOneOrFail();
	const authOwnerAgent = await utils.createAgent(app, { auth: true, user: owner });

	for (const invalidPayload of INVALID_POST_OWNER_PAYLOADS) {
		const response = await authOwnerAgent.post('/owner').send(invalidPayload);
		expect(response.statusCode).toBe(400);
	}
>>>>>>> 97051652
});

const TEST_USER = {
	email: randomEmail(),
	firstName: randomName(),
	lastName: randomName(),
	password: randomValidPassword(),
};

const INVALID_POST_OWNER_PAYLOADS = [
	{
		email: '',
		firstName: randomName(),
		lastName: randomName(),
		password: randomValidPassword(),
	},
	{
		email: randomEmail(),
		firstName: '',
		lastName: randomName(),
		password: randomValidPassword(),
	},
	{
		email: randomEmail(),
		firstName: randomName(),
		lastName: '',
		password: randomValidPassword(),
	},
	{
		email: randomEmail(),
		firstName: randomName(),
		lastName: randomName(),
		password: randomInvalidPassword(),
	},
	{
		firstName: randomName(),
		lastName: randomName(),
	},
	{
		firstName: randomName(),
	},
	{
		lastName: randomName(),
	},
	{
		email: randomEmail(),
		firstName: 'John <script',
		lastName: randomName(),
	},
	{
		email: randomEmail(),
		firstName: 'John <a',
		lastName: randomName(),
	},
];<|MERGE_RESOLUTION|>--- conflicted
+++ resolved
@@ -12,83 +12,6 @@
 	randomInvalidPassword,
 } from './shared/random';
 
-<<<<<<< HEAD
-describe('/owner endpoints', () => {
-	describe('Shell requests', () => {
-		let app: express.Application;
-
-		beforeAll(async () => {
-			app = utils.initTestServer({ namespaces: ['owner'], applyAuth: true });
-			await utils.initTestDb();
-
-			utils.initLogger();
-		});
-
-		beforeEach(async () => {
-			await utils.createOwnerShell();
-		});
-
-		afterEach(async () => {
-			await utils.truncate(['User']);
-		});
-
-		afterAll(() => {
-			return getConnection().close();
-		});
-
-		test('POST /owner should create owner and enable isInstanceOwnerSetUp', async () => {
-			const owner = await Db.collections.User!.findOneOrFail();
-			const authOwnerAgent = await utils.createAgent(app, { auth: true, user: owner });
-
-			const response = await authOwnerAgent.post('/owner').send(TEST_USER);
-
-			expect(response.statusCode).toBe(200);
-
-			const {
-				id,
-				email,
-				firstName,
-				lastName,
-				personalizationAnswers,
-				globalRole,
-				password,
-				resetPasswordToken,
-			} = response.body.data;
-
-			expect(validator.isUUID(id)).toBe(true);
-			expect(email).toBe(TEST_USER.email);
-			expect(firstName).toBe(TEST_USER.firstName);
-			expect(lastName).toBe(TEST_USER.lastName);
-			expect(personalizationAnswers).toBeNull();
-			expect(password).toBeUndefined();
-			expect(resetPasswordToken).toBeUndefined();
-			expect(globalRole.name).toBe('owner');
-			expect(globalRole.scope).toBe('global');
-
-			const storedOwner = await Db.collections.User!.findOneOrFail(id);
-			expect(storedOwner.password).not.toBe(TEST_USER.password);
-			expect(storedOwner.email).toBe(TEST_USER.email);
-			expect(storedOwner.firstName).toBe(TEST_USER.firstName);
-			expect(storedOwner.lastName).toBe(TEST_USER.lastName);
-
-			const isInstanceOwnerSetUpConfig = config.get('userManagement.isInstanceOwnerSetUp');
-			expect(isInstanceOwnerSetUpConfig).toBe(true);
-
-			const isInstanceOwnerSetUpSetting = await utils.isInstanceOwnerSetUp();
-			expect(isInstanceOwnerSetUpSetting).toBe(true);
-		});
-
-		test('POST /owner should fail with invalid inputs', async () => {
-			const owner = await Db.collections.User!.findOneOrFail();
-			const authOwnerAgent = await utils.createAgent(app, { auth: true, user: owner });
-
-			for (const invalidPayload of INVALID_POST_OWNER_PAYLOADS) {
-				const response = await authOwnerAgent.post('/owner').send(invalidPayload);
-				expect(response.statusCode).toBe(400);
-			}
-		});
-	});
-=======
 let app: express.Application;
 
 beforeAll(async () => {
@@ -110,7 +33,7 @@
 	return getConnection().close();
 });
 
-test('POST /owner should create owner and enable hasOwner setting', async () => {
+test('POST /owner should create owner and enable isInstanceOwnerSetUp', async () => {
 	const owner = await Db.collections.User!.findOneOrFail();
 	const authOwnerAgent = await utils.createAgent(app, { auth: true, user: owner });
 
@@ -145,11 +68,11 @@
 	expect(storedOwner.firstName).toBe(TEST_USER.firstName);
 	expect(storedOwner.lastName).toBe(TEST_USER.lastName);
 
-	const hasOwnerConfig = config.get('userManagement.hasOwner');
-	expect(hasOwnerConfig).toBe(true);
+	const isInstanceOwnerSetUpConfig = config.get('userManagement.isInstanceOwnerSetUp');
+	expect(isInstanceOwnerSetUpConfig).toBe(true);
 
-	const hasOwnerSetting = await utils.getHasOwnerSetting();
-	expect(hasOwnerSetting).toBe(true);
+	const isInstanceOwnerSetUpSetting = await utils.isInstanceOwnerSetUp();
+	expect(isInstanceOwnerSetUpSetting).toBe(true);
 });
 
 test('POST /owner should fail with invalid inputs', async () => {
@@ -160,7 +83,6 @@
 		const response = await authOwnerAgent.post('/owner').send(invalidPayload);
 		expect(response.statusCode).toBe(400);
 	}
->>>>>>> 97051652
 });
 
 const TEST_USER = {
