--- conflicted
+++ resolved
@@ -1,9 +1,5 @@
-<<<<<<< HEAD
-import type { ProjectRole } from '@n8n/api-types';
 import { ProjectRelationRepository } from '@n8n/db';
 import { ProjectRepository } from '@n8n/db';
-=======
->>>>>>> c7624551
 import { Container } from '@n8n/di';
 import type { ProjectRole, Scope } from '@n8n/permissions';
 
