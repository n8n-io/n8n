--- conflicted
+++ resolved
@@ -2,8 +2,7 @@
 
 This list shows all the versions which include breaking changes and how to upgrade.
 
-<<<<<<< HEAD
-# 1.83.0
+## 1.83.0
 
 ### What changed?
 
@@ -13,7 +12,7 @@
 
 If you were previously using `input` in the custom HTML for a Form node.
 
-# 1.82.1
+## 1.82.1
 
 ### What changed?
 
@@ -23,7 +22,7 @@
 
 If you were previously using `input` in the custom HTML for a Form node.
 
-# 1.81.3
+## 1.81.3
 
 ### What changed?
 
@@ -33,10 +32,7 @@
 
 If you were previously using `input` in the custom HTML for a Form node.
 
-# 1.65.0
-=======
 ## 1.65.0
->>>>>>> b872e235
 
 ### What changed?
 
