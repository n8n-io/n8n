--- conflicted
+++ resolved
@@ -159,7 +159,6 @@
 				// Wait till the database is ready
 				await startDbInitPromise;
 
-<<<<<<< HEAD
 				if (config.get('executions.mode') === 'queue') {
 					const redisHost = config.get('queue.bull.redis.host');
 					const redisPassword = config.get('queue.bull.redis.password');
@@ -213,7 +212,8 @@
 							console.warn('Error with Redis: ', error);
 						}
 					});
-=======
+				}
+				
 				const dbType = await GenericHelpers.getConfigValue('database.type') as DatabaseType;
 
 				if (dbType === 'sqlite') {
@@ -221,7 +221,6 @@
 					if (shouldRunVacuum) {
 						Db.collections.Execution!.query("VACUUM;");
 					}
->>>>>>> b33b7bdd
 				}
 
 				if (flags.tunnel === true) {
