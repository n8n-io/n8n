--- conflicted
+++ resolved
@@ -6,15 +6,11 @@
 /* eslint-disable @typescript-eslint/no-unsafe-call */
 /* eslint-disable @typescript-eslint/no-unsafe-member-access */
 import * as localtunnel from 'localtunnel';
-<<<<<<< HEAD
 import {
 	BinaryDataHelper,
 	TUNNEL_SUBDOMAIN_ENV,
 	UserSettings,
 } from 'n8n-core';
-=======
-import { TUNNEL_SUBDOMAIN_ENV, UserSettings } from 'n8n-core';
->>>>>>> 6ffbd83f
 import { Command, flags } from '@oclif/command';
 // eslint-disable-next-line import/no-extraneous-dependencies
 import * as Redis from 'ioredis';
