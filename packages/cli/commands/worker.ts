/* eslint-disable no-console */
/* eslint-disable @typescript-eslint/no-shadow */
/* eslint-disable @typescript-eslint/explicit-module-boundary-types */
/* eslint-disable @typescript-eslint/unbound-method */
/* eslint-disable @typescript-eslint/no-unsafe-member-access */
/* eslint-disable @typescript-eslint/no-non-null-assertion */
/* eslint-disable @typescript-eslint/restrict-template-expressions */
/* eslint-disable @typescript-eslint/no-unused-vars */
// eslint-disable-next-line import/no-extraneous-dependencies
import * as PCancelable from 'p-cancelable';

import { Command, flags } from '@oclif/command';
import { BinaryDataManager, IBinaryDataConfig, UserSettings, WorkflowExecute } from 'n8n-core';

import { IExecuteResponsePromiseData, INodeTypes, IRun, Workflow, LoggerProxy } from 'n8n-workflow';

import { FindOneOptions } from 'typeorm';

import * as Bull from 'bull';
import {
	CredentialsOverwrites,
	CredentialTypes,
	Db,
	ExternalHooks,
	GenericHelpers,
	IBullJobData,
	IBullJobResponse,
	IBullWebhookResponse,
	IExecutionFlattedDb,
	InternalHooksManager,
	LoadNodesAndCredentials,
	NodeTypes,
	ResponseHelper,
	WebhookHelpers,
	WorkflowExecuteAdditionalData,
} from '../src';

import { getLogger } from '../src/Logger';

import * as config from '../config';
import * as Queue from '../src/Queue';

export class Worker extends Command {
	static description = '\nStarts a n8n worker';

	static examples = [`$ n8n worker --concurrency=5`];

	static flags = {
		help: flags.help({ char: 'h' }),
		concurrency: flags.integer({
			default: 10,
			description: 'How many jobs can run in parallel.',
		}),
	};

	static runningJobs: {
		[key: string]: PCancelable<IRun>;
	} = {};

	static jobQueue: Bull.Queue;

	static processExistCode = 0;
	// static activeExecutions = ActiveExecutions.getInstance();

	/**
	 * Stoppes the n8n in a graceful way.
	 * Make for example sure that all the webhooks from third party services
	 * get removed.
	 */
	static async stopProcess() {
		LoggerProxy.info(`Stopping n8n...`);

		// Stop accepting new jobs
		// eslint-disable-next-line @typescript-eslint/no-floating-promises
		Worker.jobQueue.pause(true);

		try {
			const externalHooks = ExternalHooks();
			await externalHooks.run('n8n.stop', []);

			const maxStopTime = 30000;

			const stopTime = new Date().getTime() + maxStopTime;

			setTimeout(() => {
				// In case that something goes wrong with shutdown we
				// kill after max. 30 seconds no matter what
				process.exit(Worker.processExistCode);
			}, maxStopTime);

			// Wait for active workflow executions to finish
			let count = 0;
			while (Object.keys(Worker.runningJobs).length !== 0) {
				if (count++ % 4 === 0) {
					const waitLeft = Math.ceil((stopTime - new Date().getTime()) / 1000);
					LoggerProxy.info(
						`Waiting for ${
							Object.keys(Worker.runningJobs).length
						} active executions to finish... (wait ${waitLeft} more seconds)`,
					);
				}
				// eslint-disable-next-line no-await-in-loop
				await new Promise((resolve) => {
					setTimeout(resolve, 500);
				});
			}
		} catch (error) {
			LoggerProxy.error('There was an error shutting down n8n.', error);
		}

		process.exit(Worker.processExistCode);
	}

	async runJob(job: Bull.Job, nodeTypes: INodeTypes): Promise<IBullJobResponse> {
		const jobData = job.data as IBullJobData;
		const executionDb = (await Db.collections.Execution!.findOne(
			jobData.executionId,
		)) as IExecutionFlattedDb;
		const currentExecutionDb = ResponseHelper.unflattenExecutionData(executionDb);
		LoggerProxy.info(
			`Start job: ${job.id} (Workflow ID: ${currentExecutionDb.workflowData.id} | Execution: ${jobData.executionId})`,
		);

		let { staticData } = currentExecutionDb.workflowData;
		if (jobData.loadStaticData) {
			const findOptions = {
				select: ['id', 'staticData'],
			} as FindOneOptions;
			const workflowData = await Db.collections.Workflow!.findOne(
				currentExecutionDb.workflowData.id,
				findOptions,
			);
			if (workflowData === undefined) {
				throw new Error(
					`The workflow with the ID "${currentExecutionDb.workflowData.id}" could not be found`,
				);
			}
			staticData = workflowData.staticData;
		}

		let workflowTimeout = config.get('executions.timeout') as number; // initialize with default
		if (
			// eslint-disable-next-line @typescript-eslint/prefer-optional-chain
			currentExecutionDb.workflowData.settings &&
			currentExecutionDb.workflowData.settings.executionTimeout
		) {
			workflowTimeout = currentExecutionDb.workflowData.settings.executionTimeout as number; // preference on workflow setting
		}

		let executionTimeoutTimestamp: number | undefined;
		if (workflowTimeout > 0) {
			workflowTimeout = Math.min(workflowTimeout, config.get('executions.maxTimeout') as number);
			executionTimeoutTimestamp = Date.now() + workflowTimeout * 1000;
		}

		const workflow = new Workflow({
			id: currentExecutionDb.workflowData.id as string,
			name: currentExecutionDb.workflowData.name,
			nodes: currentExecutionDb.workflowData.nodes,
			connections: currentExecutionDb.workflowData.connections,
			active: currentExecutionDb.workflowData.active,
			nodeTypes,
			staticData,
			settings: currentExecutionDb.workflowData.settings,
		});

		const additionalData = await WorkflowExecuteAdditionalData.getBase(
			undefined,
			executionTimeoutTimestamp,
		);
		additionalData.hooks = WorkflowExecuteAdditionalData.getWorkflowHooksWorkerExecuter(
			currentExecutionDb.mode,
			job.data.executionId,
			currentExecutionDb.workflowData,
			{ retryOf: currentExecutionDb.retryOf as string },
		);

		additionalData.hooks.hookFunctions.sendResponse = [
			async (response: IExecuteResponsePromiseData): Promise<void> => {
				await job.progress({
					executionId: job.data.executionId as string,
					response: WebhookHelpers.encodeWebhookResponse(response),
				} as IBullWebhookResponse);
			},
		];

		additionalData.executionId = jobData.executionId;

		let workflowExecute: WorkflowExecute;
		let workflowRun: PCancelable<IRun>;
		if (currentExecutionDb.data !== undefined) {
			workflowExecute = new WorkflowExecute(
				additionalData,
				currentExecutionDb.mode,
				currentExecutionDb.data,
			);
			workflowRun = workflowExecute.processRunExecutionData(workflow);
		} else {
			// Execute all nodes
			// Can execute without webhook so go on
			workflowExecute = new WorkflowExecute(additionalData, currentExecutionDb.mode);
			workflowRun = workflowExecute.run(workflow);
		}

		Worker.runningJobs[job.id] = workflowRun;

		// Wait till the execution is finished
		await workflowRun;

		delete Worker.runningJobs[job.id];

		return {
			success: true,
		};
	}

	async run() {
		const logger = getLogger();
		LoggerProxy.init(logger);

		// eslint-disable-next-line no-console
		console.info('Starting n8n worker...');

		// Make sure that n8n shuts down gracefully if possible
		process.on('SIGTERM', Worker.stopProcess);
		process.on('SIGINT', Worker.stopProcess);

		// Wrap that the process does not close but we can still use async
		await (async () => {
			try {
				const { flags } = this.parse(Worker);

				// Start directly with the init of the database to improve startup time
				const startDbInitPromise = Db.init().catch((error) => {
					logger.error(`There was an error initializing DB: "${error.message}"`);

					Worker.processExistCode = 1;
					// @ts-ignore
					process.emit('SIGINT');
					process.exit(1);
				});

				// Make sure the settings exist
				await UserSettings.prepareUserSettings();

				// Load all node and credential types
				const loadNodesAndCredentials = LoadNodesAndCredentials();
				await loadNodesAndCredentials.init();

				// Load the credentials overwrites if any exist
				const credentialsOverwrites = CredentialsOverwrites();
				await credentialsOverwrites.init();

				// Load all external hooks
				const externalHooks = ExternalHooks();
				await externalHooks.init();

				// Add the found types to an instance other parts of the application can use
				const nodeTypes = NodeTypes();
				await nodeTypes.init(loadNodesAndCredentials.nodeTypes);
				const credentialTypes = CredentialTypes();
				await credentialTypes.init(loadNodesAndCredentials.credentialTypes);

				// Wait till the database is ready
				await startDbInitPromise;

				// eslint-disable-next-line @typescript-eslint/no-unsafe-assignment
				const redisConnectionTimeoutLimit = config.get('queue.bull.redis.timeoutThreshold');

				Worker.jobQueue = Queue.getInstance().getBullObjectInstance();
				// eslint-disable-next-line @typescript-eslint/no-floating-promises
				Worker.jobQueue.process(flags.concurrency, async (job) => this.runJob(job, nodeTypes));

				const versions = await GenericHelpers.getVersions();
				const instanceId = await UserSettings.getInstanceId();

<<<<<<< HEAD
				InternalHooksManager.init(instanceId, versions.cli, nodeTypes);
=======
				const binaryDataConfig = config.get('binaryDataManager') as IBinaryDataConfig;
				await BinaryDataManager.init(binaryDataConfig);

				InternalHooksManager.init(instanceId, versions.cli);
>>>>>>> aab5f5dd

				console.info('\nn8n worker is now ready');
				console.info(` * Version: ${versions.cli}`);
				console.info(` * Concurrency: ${flags.concurrency}`);
				console.info('');

				Worker.jobQueue.on('global:progress', (jobId, progress) => {
					// Progress of a job got updated which does get used
					// to communicate that a job got canceled.

					if (progress === -1) {
						// Job has to get canceled
						if (Worker.runningJobs[jobId] !== undefined) {
							// Job is processed by current worker so cancel
							Worker.runningJobs[jobId].cancel();
							delete Worker.runningJobs[jobId];
						}
					}
				});

				let lastTimer = 0;
				let cumulativeTimeout = 0;
				Worker.jobQueue.on('error', (error: Error) => {
					if (error.toString().includes('ECONNREFUSED')) {
						const now = Date.now();
						if (now - lastTimer > 30000) {
							// Means we had no timeout at all or last timeout was temporary and we recovered
							lastTimer = now;
							cumulativeTimeout = 0;
						} else {
							cumulativeTimeout += now - lastTimer;
							lastTimer = now;
							if (cumulativeTimeout > redisConnectionTimeoutLimit) {
								logger.error(
									`Unable to connect to Redis after ${redisConnectionTimeoutLimit}. Exiting process.`,
								);
								process.exit(1);
							}
						}
						logger.warn('Redis unavailable - trying to reconnect...');
					} else if (error.toString().includes('Error initializing Lua scripts')) {
						// This is a non-recoverable error
						// Happens when worker starts and Redis is unavailable
						// Even if Redis comes back online, worker will be zombie
						logger.error('Error initializing worker.');
						process.exit(2);
					} else {
						logger.error('Error from queue: ', error);
					}
				});
			} catch (error) {
				logger.error(`Worker process cannot continue. "${error.message}"`);

				Worker.processExistCode = 1;
				// @ts-ignore
				process.emit('SIGINT');
				process.exit(1);
			}
		})();
	}
}<|MERGE_RESOLUTION|>--- conflicted
+++ resolved
@@ -274,14 +274,10 @@
 				const versions = await GenericHelpers.getVersions();
 				const instanceId = await UserSettings.getInstanceId();
 
-<<<<<<< HEAD
 				InternalHooksManager.init(instanceId, versions.cli, nodeTypes);
-=======
+
 				const binaryDataConfig = config.get('binaryDataManager') as IBinaryDataConfig;
 				await BinaryDataManager.init(binaryDataConfig);
-
-				InternalHooksManager.init(instanceId, versions.cli);
->>>>>>> aab5f5dd
 
 				console.info('\nn8n worker is now ready');
 				console.info(` * Version: ${versions.cli}`);
