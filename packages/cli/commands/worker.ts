/* eslint-disable @typescript-eslint/no-unsafe-member-access */
/* eslint-disable @typescript-eslint/restrict-template-expressions */
/* eslint-disable @typescript-eslint/unbound-method */
/* eslint-disable @typescript-eslint/explicit-module-boundary-types */
/* eslint-disable no-console */
/* eslint-disable @typescript-eslint/no-unused-vars */
// eslint-disable-next-line import/no-extraneous-dependencies
import * as PCancelable from 'p-cancelable';

import { Command, flags } from '@oclif/command';
import { UserSettings, WorkflowExecute } from 'n8n-core';

import {
	IDataObject,
	INodeTypes,
	IRun,
	IWorkflowExecuteHooks,
	Workflow,
	WorkflowHooks,
	LoggerProxy,
} from 'n8n-workflow';

import { FindOneOptions } from 'typeorm';

import * as Bull from 'bull';
import {
	ActiveExecutions,
	CredentialsOverwrites,
	CredentialTypes,
	Db,
	ExternalHooks,
	GenericHelpers,
	IBullJobData,
	IBullJobResponse,
	IExecutionFlattedDb,
	IExecutionResponse,
	LoadNodesAndCredentials,
	NodeTypes,
	ResponseHelper,
	WorkflowCredentials,
	WorkflowExecuteAdditionalData,
} from '../src';

<<<<<<< HEAD
import { getLogger } from '../src/Logger';
=======
import {
	getLogger,
} from '../src/Logger';

import {
	LoggerProxy,
} from 'n8n-workflow';
>>>>>>> fc95c00c

import * as config from '../config';
import * as Queue from '../src/Queue';

// eslint-disable-next-line import/prefer-default-export
export class Worker extends Command {
	static description = '\nStarts a n8n worker';

	static examples = [`$ n8n worker --concurrency=5`];

	static flags = {
		help: flags.help({ char: 'h' }),
		concurrency: flags.integer({
			default: 10,
			description: 'How many jobs can run in parallel.',
		}),
	};

	static runningJobs: {
		[key: string]: PCancelable<IRun>;
	} = {};

	static jobQueue: Bull.Queue;

	static processExistCode = 0;
	// static activeExecutions = ActiveExecutions.getInstance();

	/**
	 * Stoppes the n8n in a graceful way.
	 * Make for example sure that all the webhooks from third party services
	 * get removed.
	 */
	// eslint-disable-next-line @typescript-eslint/explicit-module-boundary-types
	static async stopProcess() {
		LoggerProxy.info(`Stopping n8n...`);

		// Stop accepting new jobs
		// eslint-disable-next-line @typescript-eslint/no-floating-promises
		Worker.jobQueue.pause(true);

		try {
			const externalHooks = ExternalHooks();
			await externalHooks.run('n8n.stop', []);

			const maxStopTime = 30000;

			const stopTime = new Date().getTime() + maxStopTime;

			setTimeout(() => {
				// In case that something goes wrong with shutdown we
				// kill after max. 30 seconds no matter what
				process.exit(Worker.processExistCode);
			}, maxStopTime);

			// Wait for active workflow executions to finish
			let count = 0;
			while (Object.keys(Worker.runningJobs).length !== 0) {
				// eslint-disable-next-line no-plusplus
				if (count++ % 4 === 0) {
					const waitLeft = Math.ceil((stopTime - new Date().getTime()) / 1000);
					LoggerProxy.info(
						`Waiting for ${
							Object.keys(Worker.runningJobs).length
						} active executions to finish... (wait ${waitLeft} more seconds)`,
					);
				}
				// eslint-disable-next-line no-await-in-loop
				await new Promise((resolve) => {
					setTimeout(resolve, 500);
				});
			}
		} catch (error) {
			LoggerProxy.error('There was an error shutting down n8n.', error);
		}

		process.exit(Worker.processExistCode);
	}

	// eslint-disable-next-line class-methods-use-this
	async runJob(job: Bull.Job, nodeTypes: INodeTypes): Promise<IBullJobResponse> {
		const jobData = job.data as IBullJobData;
		// eslint-disable-next-line @typescript-eslint/no-non-null-assertion
		const executionDb = (await Db.collections.Execution!.findOne(
			jobData.executionId,
		)) as IExecutionFlattedDb;
		const currentExecutionDb = ResponseHelper.unflattenExecutionData(executionDb);
		LoggerProxy.info(
			// eslint-disable-next-line @typescript-eslint/restrict-template-expressions
			`Start job: ${job.id} (Workflow ID: ${currentExecutionDb.workflowData.id} | Execution: ${jobData.executionId})`,
		);

		let { staticData } = currentExecutionDb.workflowData;
		if (jobData.loadStaticData) {
			const findOptions = {
				select: ['id', 'staticData'],
			} as FindOneOptions;
			// eslint-disable-next-line @typescript-eslint/no-non-null-assertion
			const workflowData = await Db.collections.Workflow!.findOne(
				currentExecutionDb.workflowData.id,
				findOptions,
			);
			if (workflowData === undefined) {
				throw new Error(
					// eslint-disable-next-line @typescript-eslint/restrict-template-expressions
					`The workflow with the ID "${currentExecutionDb.workflowData.id}" could not be found`,
				);
			}
			staticData = workflowData.staticData;
		}

		let workflowTimeout = config.get('executions.timeout') as number; // initialize with default
		if (
			// eslint-disable-next-line @typescript-eslint/prefer-optional-chain
			currentExecutionDb.workflowData.settings &&
			currentExecutionDb.workflowData.settings.executionTimeout
		) {
			workflowTimeout = currentExecutionDb.workflowData.settings.executionTimeout as number; // preference on workflow setting
		}

		let executionTimeoutTimestamp: number | undefined;
		if (workflowTimeout > 0) {
			workflowTimeout = Math.min(workflowTimeout, config.get('executions.maxTimeout') as number);
			executionTimeoutTimestamp = Date.now() + workflowTimeout * 1000;
		}

		const workflow = new Workflow({
			id: currentExecutionDb.workflowData.id as string,
			name: currentExecutionDb.workflowData.name,
			nodes: currentExecutionDb.workflowData.nodes,
			connections: currentExecutionDb.workflowData.connections,
			active: currentExecutionDb.workflowData.active,
			nodeTypes,
			staticData,
			settings: currentExecutionDb.workflowData.settings,
		});

<<<<<<< HEAD
		const credentials = await WorkflowCredentials(currentExecutionDb.workflowData.nodes);

		const additionalData = await WorkflowExecuteAdditionalData.getBase(
			credentials,
			undefined,
			executionTimeoutTimestamp,
		);
		additionalData.hooks = WorkflowExecuteAdditionalData.getWorkflowHooksWorkerExecuter(
			currentExecutionDb.mode,
			// eslint-disable-next-line @typescript-eslint/no-unsafe-member-access
			job.data.executionId,
			currentExecutionDb.workflowData,
			{ retryOf: currentExecutionDb.retryOf as string },
		);
=======
		const additionalData = await WorkflowExecuteAdditionalData.getBase(undefined, executionTimeoutTimestamp);
		additionalData.hooks = WorkflowExecuteAdditionalData.getWorkflowHooksWorkerExecuter(currentExecutionDb.mode, job.data.executionId, currentExecutionDb.workflowData, { retryOf: currentExecutionDb.retryOf as string });
		additionalData.executionId = jobData.executionId;
>>>>>>> fc95c00c

		let workflowExecute: WorkflowExecute;
		let workflowRun: PCancelable<IRun>;
		if (currentExecutionDb.data !== undefined) {
			workflowExecute = new WorkflowExecute(
				additionalData,
				currentExecutionDb.mode,
				currentExecutionDb.data,
			);
			workflowRun = workflowExecute.processRunExecutionData(workflow);
		} else {
			// Execute all nodes
			// Can execute without webhook so go on
			workflowExecute = new WorkflowExecute(additionalData, currentExecutionDb.mode);
			workflowRun = workflowExecute.run(workflow);
		}

		Worker.runningJobs[job.id] = workflowRun;

		// Wait till the execution is finished
		const runData = await workflowRun;

		delete Worker.runningJobs[job.id];

		return {
			success: true,
		};
	}

	async run() {
		const logger = getLogger();
		LoggerProxy.init(logger);

		console.info('Starting n8n worker...');

		// Make sure that n8n shuts down gracefully if possible
		process.on('SIGTERM', Worker.stopProcess);
		process.on('SIGINT', Worker.stopProcess);

		// Wrap that the process does not close but we can still use async
		await (async () => {
			try {
				// eslint-disable-next-line @typescript-eslint/no-shadow
				const { flags } = this.parse(Worker);

				// Start directly with the init of the database to improve startup time
				const startDbInitPromise = Db.init().catch((error) => {
					logger.error(`There was an error initializing DB: "${error.message}"`);

					Worker.processExistCode = 1;
					// @ts-ignore
					process.emit('SIGINT');
					process.exit(1);
				});

				// Make sure the settings exist
				await UserSettings.prepareUserSettings();

				// Load all node and credential types
				const loadNodesAndCredentials = LoadNodesAndCredentials();
				await loadNodesAndCredentials.init();

				// Load the credentials overwrites if any exist
				const credentialsOverwrites = CredentialsOverwrites();
				await credentialsOverwrites.init();

				// Load all external hooks
				const externalHooks = ExternalHooks();
				await externalHooks.init();

				// Add the found types to an instance other parts of the application can use
				const nodeTypes = NodeTypes();
				await nodeTypes.init(loadNodesAndCredentials.nodeTypes);
				const credentialTypes = CredentialTypes();
				await credentialTypes.init(loadNodesAndCredentials.credentialTypes);

				// Wait till the database is ready
				await startDbInitPromise;

				// eslint-disable-next-line @typescript-eslint/no-unsafe-assignment
				const redisConnectionTimeoutLimit = config.get('queue.bull.redis.timeoutThreshold');

				Worker.jobQueue = Queue.getInstance().getBullObjectInstance();
				// eslint-disable-next-line @typescript-eslint/no-floating-promises
				Worker.jobQueue.process(flags.concurrency, async (job) => this.runJob(job, nodeTypes));

				const versions = await GenericHelpers.getVersions();

				console.info('\nn8n worker is now ready');
				console.info(` * Version: ${versions.cli}`);
				console.info(` * Concurrency: ${flags.concurrency}`);
				console.info('');

				Worker.jobQueue.on('global:progress', (jobId, progress) => {
					// Progress of a job got updated which does get used
					// to communicate that a job got canceled.

					if (progress === -1) {
						// Job has to get canceled
						if (Worker.runningJobs[jobId] !== undefined) {
							// Job is processed by current worker so cancel
							Worker.runningJobs[jobId].cancel();
							delete Worker.runningJobs[jobId];
						}
					}
				});

				let lastTimer = 0;
				let cumulativeTimeout = 0;
				Worker.jobQueue.on('error', (error: Error) => {
					if (error.toString().includes('ECONNREFUSED')) {
						const now = Date.now();
						if (now - lastTimer > 30000) {
							// Means we had no timeout at all or last timeout was temporary and we recovered
							lastTimer = now;
							cumulativeTimeout = 0;
						} else {
							cumulativeTimeout += now - lastTimer;
							lastTimer = now;
							if (cumulativeTimeout > redisConnectionTimeoutLimit) {
								logger.error(
									`Unable to connect to Redis after ${redisConnectionTimeoutLimit}. Exiting process.`,
								);
								process.exit(1);
							}
						}
						logger.warn('Redis unavailable - trying to reconnect...');
					} else if (error.toString().includes('Error initializing Lua scripts')) {
						// This is a non-recoverable error
						// Happens when worker starts and Redis is unavailable
						// Even if Redis comes back online, worker will be zombie
						logger.error('Error initializing worker.');
						process.exit(2);
					} else {
						logger.error('Error from queue: ', error);
					}
				});
			} catch (error) {
				logger.error(`Worker process cannot continue. "${error.message}"`);

				Worker.processExistCode = 1;
				// @ts-ignore
				process.emit('SIGINT');
				process.exit(1);
			}
		})();
	}
}<|MERGE_RESOLUTION|>--- conflicted
+++ resolved
@@ -1,14 +1,10 @@
-/* eslint-disable @typescript-eslint/no-unsafe-member-access */
-/* eslint-disable @typescript-eslint/restrict-template-expressions */
-/* eslint-disable @typescript-eslint/unbound-method */
-/* eslint-disable @typescript-eslint/explicit-module-boundary-types */
-/* eslint-disable no-console */
-/* eslint-disable @typescript-eslint/no-unused-vars */
-// eslint-disable-next-line import/no-extraneous-dependencies
 import * as PCancelable from 'p-cancelable';
 
 import { Command, flags } from '@oclif/command';
-import { UserSettings, WorkflowExecute } from 'n8n-core';
+import {
+	UserSettings,
+	WorkflowExecute,
+} from 'n8n-core';
 
 import {
 	IDataObject,
@@ -17,12 +13,12 @@
 	IWorkflowExecuteHooks,
 	Workflow,
 	WorkflowHooks,
-	LoggerProxy,
 } from 'n8n-workflow';
 
-import { FindOneOptions } from 'typeorm';
-
-import * as Bull from 'bull';
+import {
+	FindOneOptions,
+} from 'typeorm';
+
 import {
 	ActiveExecutions,
 	CredentialsOverwrites,
@@ -41,9 +37,6 @@
 	WorkflowExecuteAdditionalData,
 } from '../src';
 
-<<<<<<< HEAD
-import { getLogger } from '../src/Logger';
-=======
 import {
 	getLogger,
 } from '../src/Logger';
@@ -51,16 +44,17 @@
 import {
 	LoggerProxy,
 } from 'n8n-workflow';
->>>>>>> fc95c00c
 
 import * as config from '../config';
+import * as Bull from 'bull';
 import * as Queue from '../src/Queue';
 
-// eslint-disable-next-line import/prefer-default-export
 export class Worker extends Command {
 	static description = '\nStarts a n8n worker';
 
-	static examples = [`$ n8n worker --concurrency=5`];
+	static examples = [
+		`$ n8n worker --concurrency=5`,
+	];
 
 	static flags = {
 		help: flags.help({ char: 'h' }),
@@ -84,12 +78,10 @@
 	 * Make for example sure that all the webhooks from third party services
 	 * get removed.
 	 */
-	// eslint-disable-next-line @typescript-eslint/explicit-module-boundary-types
 	static async stopProcess() {
 		LoggerProxy.info(`Stopping n8n...`);
 
 		// Stop accepting new jobs
-		// eslint-disable-next-line @typescript-eslint/no-floating-promises
 		Worker.jobQueue.pause(true);
 
 		try {
@@ -109,20 +101,15 @@
 			// Wait for active workflow executions to finish
 			let count = 0;
 			while (Object.keys(Worker.runningJobs).length !== 0) {
-				// eslint-disable-next-line no-plusplus
 				if (count++ % 4 === 0) {
 					const waitLeft = Math.ceil((stopTime - new Date().getTime()) / 1000);
-					LoggerProxy.info(
-						`Waiting for ${
-							Object.keys(Worker.runningJobs).length
-						} active executions to finish... (wait ${waitLeft} more seconds)`,
-					);
+					LoggerProxy.info(`Waiting for ${Object.keys(Worker.runningJobs).length} active executions to finish... (wait ${waitLeft} more seconds)`);
 				}
-				// eslint-disable-next-line no-await-in-loop
 				await new Promise((resolve) => {
 					setTimeout(resolve, 500);
 				});
 			}
+
 		} catch (error) {
 			LoggerProxy.error('There was an error shutting down n8n.', error);
 		}
@@ -130,45 +117,27 @@
 		process.exit(Worker.processExistCode);
 	}
 
-	// eslint-disable-next-line class-methods-use-this
 	async runJob(job: Bull.Job, nodeTypes: INodeTypes): Promise<IBullJobResponse> {
 		const jobData = job.data as IBullJobData;
-		// eslint-disable-next-line @typescript-eslint/no-non-null-assertion
-		const executionDb = (await Db.collections.Execution!.findOne(
-			jobData.executionId,
-		)) as IExecutionFlattedDb;
-		const currentExecutionDb = ResponseHelper.unflattenExecutionData(executionDb);
-		LoggerProxy.info(
-			// eslint-disable-next-line @typescript-eslint/restrict-template-expressions
-			`Start job: ${job.id} (Workflow ID: ${currentExecutionDb.workflowData.id} | Execution: ${jobData.executionId})`,
-		);
-
-		let { staticData } = currentExecutionDb.workflowData;
-		if (jobData.loadStaticData) {
+		const executionDb = await Db.collections.Execution!.findOne(jobData.executionId) as IExecutionFlattedDb;
+		const currentExecutionDb = ResponseHelper.unflattenExecutionData(executionDb) as IExecutionResponse;
+		LoggerProxy.info(`Start job: ${job.id} (Workflow ID: ${currentExecutionDb.workflowData.id} | Execution: ${jobData.executionId})`);
+
+		let staticData = currentExecutionDb.workflowData!.staticData;
+		if (jobData.loadStaticData === true) {
 			const findOptions = {
 				select: ['id', 'staticData'],
 			} as FindOneOptions;
-			// eslint-disable-next-line @typescript-eslint/no-non-null-assertion
-			const workflowData = await Db.collections.Workflow!.findOne(
-				currentExecutionDb.workflowData.id,
-				findOptions,
-			);
+			const workflowData = await Db.collections!.Workflow!.findOne(currentExecutionDb.workflowData.id, findOptions);
 			if (workflowData === undefined) {
-				throw new Error(
-					// eslint-disable-next-line @typescript-eslint/restrict-template-expressions
-					`The workflow with the ID "${currentExecutionDb.workflowData.id}" could not be found`,
-				);
+				throw new Error(`The workflow with the ID "${currentExecutionDb.workflowData.id}" could not be found`);
 			}
 			staticData = workflowData.staticData;
 		}
 
 		let workflowTimeout = config.get('executions.timeout') as number; // initialize with default
-		if (
-			// eslint-disable-next-line @typescript-eslint/prefer-optional-chain
-			currentExecutionDb.workflowData.settings &&
-			currentExecutionDb.workflowData.settings.executionTimeout
-		) {
-			workflowTimeout = currentExecutionDb.workflowData.settings.executionTimeout as number; // preference on workflow setting
+		if (currentExecutionDb.workflowData.settings && currentExecutionDb.workflowData.settings.executionTimeout) {
+			workflowTimeout = currentExecutionDb.workflowData.settings!.executionTimeout as number; // preference on workflow setting
 		}
 
 		let executionTimeoutTimestamp: number | undefined;
@@ -177,46 +146,16 @@
 			executionTimeoutTimestamp = Date.now() + workflowTimeout * 1000;
 		}
 
-		const workflow = new Workflow({
-			id: currentExecutionDb.workflowData.id as string,
-			name: currentExecutionDb.workflowData.name,
-			nodes: currentExecutionDb.workflowData.nodes,
-			connections: currentExecutionDb.workflowData.connections,
-			active: currentExecutionDb.workflowData.active,
-			nodeTypes,
-			staticData,
-			settings: currentExecutionDb.workflowData.settings,
-		});
-
-<<<<<<< HEAD
-		const credentials = await WorkflowCredentials(currentExecutionDb.workflowData.nodes);
-
-		const additionalData = await WorkflowExecuteAdditionalData.getBase(
-			credentials,
-			undefined,
-			executionTimeoutTimestamp,
-		);
-		additionalData.hooks = WorkflowExecuteAdditionalData.getWorkflowHooksWorkerExecuter(
-			currentExecutionDb.mode,
-			// eslint-disable-next-line @typescript-eslint/no-unsafe-member-access
-			job.data.executionId,
-			currentExecutionDb.workflowData,
-			{ retryOf: currentExecutionDb.retryOf as string },
-		);
-=======
+		const workflow = new Workflow({ id: currentExecutionDb.workflowData.id as string, name: currentExecutionDb.workflowData.name, nodes: currentExecutionDb.workflowData!.nodes, connections: currentExecutionDb.workflowData!.connections, active: currentExecutionDb.workflowData!.active, nodeTypes, staticData, settings: currentExecutionDb.workflowData!.settings });
+
 		const additionalData = await WorkflowExecuteAdditionalData.getBase(undefined, executionTimeoutTimestamp);
 		additionalData.hooks = WorkflowExecuteAdditionalData.getWorkflowHooksWorkerExecuter(currentExecutionDb.mode, job.data.executionId, currentExecutionDb.workflowData, { retryOf: currentExecutionDb.retryOf as string });
 		additionalData.executionId = jobData.executionId;
->>>>>>> fc95c00c
 
 		let workflowExecute: WorkflowExecute;
 		let workflowRun: PCancelable<IRun>;
 		if (currentExecutionDb.data !== undefined) {
-			workflowExecute = new WorkflowExecute(
-				additionalData,
-				currentExecutionDb.mode,
-				currentExecutionDb.data,
-			);
+			workflowExecute = new WorkflowExecute(additionalData, currentExecutionDb.mode, currentExecutionDb.data);
 			workflowRun = workflowExecute.processRunExecutionData(workflow);
 		} else {
 			// Execute all nodes
@@ -250,11 +189,10 @@
 		// Wrap that the process does not close but we can still use async
 		await (async () => {
 			try {
-				// eslint-disable-next-line @typescript-eslint/no-shadow
 				const { flags } = this.parse(Worker);
 
 				// Start directly with the init of the database to improve startup time
-				const startDbInitPromise = Db.init().catch((error) => {
+				const startDbInitPromise = Db.init().catch(error => {
 					logger.error(`There was an error initializing DB: "${error.message}"`);
 
 					Worker.processExistCode = 1;
@@ -287,12 +225,10 @@
 				// Wait till the database is ready
 				await startDbInitPromise;
 
-				// eslint-disable-next-line @typescript-eslint/no-unsafe-assignment
 				const redisConnectionTimeoutLimit = config.get('queue.bull.redis.timeoutThreshold');
 
 				Worker.jobQueue = Queue.getInstance().getBullObjectInstance();
-				// eslint-disable-next-line @typescript-eslint/no-floating-promises
-				Worker.jobQueue.process(flags.concurrency, async (job) => this.runJob(job, nodeTypes));
+				Worker.jobQueue.process(flags.concurrency, (job) => this.runJob(job, nodeTypes));
 
 				const versions = await GenericHelpers.getVersions();
 
@@ -315,10 +251,9 @@
 					}
 				});
 
-				let lastTimer = 0;
-				let cumulativeTimeout = 0;
+				let lastTimer = 0, cumulativeTimeout = 0;
 				Worker.jobQueue.on('error', (error: Error) => {
-					if (error.toString().includes('ECONNREFUSED')) {
+					if (error.toString().includes('ECONNREFUSED') === true) {
 						const now = Date.now();
 						if (now - lastTimer > 30000) {
 							// Means we had no timeout at all or last timeout was temporary and we recovered
@@ -328,14 +263,12 @@
 							cumulativeTimeout += now - lastTimer;
 							lastTimer = now;
 							if (cumulativeTimeout > redisConnectionTimeoutLimit) {
-								logger.error(
-									`Unable to connect to Redis after ${redisConnectionTimeoutLimit}. Exiting process.`,
-								);
+								logger.error('Unable to connect to Redis after ' + redisConnectionTimeoutLimit + ". Exiting process.");
 								process.exit(1);
 							}
 						}
 						logger.warn('Redis unavailable - trying to reconnect...');
-					} else if (error.toString().includes('Error initializing Lua scripts')) {
+					} else if (error.toString().includes('Error initializing Lua scripts') === true) {
 						// This is a non-recoverable error
 						// Happens when worker starts and Redis is unavailable
 						// Even if Redis comes back online, worker will be zombie
@@ -354,5 +287,6 @@
 				process.exit(1);
 			}
 		})();
+
 	}
 }