--- conflicted
+++ resolved
@@ -50,14 +50,12 @@
 			await Db.collections.User!.delete({ id: Not(owner.id) });
 			await Db.collections.User!.save(Object.assign(owner, this.defaultUserProps));
 
-<<<<<<< HEAD
-			await Db.collections.Settings!.update({ key: 'userManagement.hasOwner' }, { value: 'false' });
+			await Db.collections.Settings!.update(
+				{ key: 'userManagement.isInstanceOwnerSetUp' },
+				{ value: 'false' },
+			);
 			await Db.collections.Settings!.update(
 				{ key: 'userManagement.skipInstanceOwnerSetup' },
-=======
-			await Db.collections.Settings!.update(
-				{ key: 'userManagement.isInstanceOwnerSetUp' },
->>>>>>> b39af7e4
 				{ value: 'false' },
 			);
 		} catch (error) {
