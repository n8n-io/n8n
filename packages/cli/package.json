--- conflicted
+++ resolved
@@ -93,15 +93,7 @@
     "@types/ws": "^8.5.4",
     "@types/yamljs": "^0.2.31",
     "chokidar": "^3.5.2",
-<<<<<<< HEAD
-    "concurrently": "^5.1.0",
-    "ioredis-mock": "^8.8.1",
-    "mock-jwks": "^1.0.9",
-    "nodemon": "^2.0.2",
-    "run-script-os": "^1.0.7",
-=======
     "concurrently": "^8.2.0",
->>>>>>> dc295ac5
     "ts-essentials": "^7.0.3",
     "tsc-alias": "^1.8.7",
     "tsconfig-paths": "^4.2.0"
