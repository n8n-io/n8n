--- conflicted
+++ resolved
@@ -23,11 +23,7 @@
     "typecheck": "tsc",
     "build": "tsc -p tsconfig.build.json && tsc-alias -p tsconfig.build.json && node scripts/build.mjs",
     "dev": "concurrently -k -n \"TypeScript,Node\" -c \"yellow.bold,cyan.bold\" \"npm run watch\" \"nodemon\"",
-<<<<<<< HEAD
-    "format": "prettier **/**.ts --write",
-=======
     "format": "prettier --write . --ignore-path ../../.prettierignore",
->>>>>>> 4af5c2ce
     "lint": "eslint .",
     "lintfix": "eslint . --fix",
     "postpack": "rm -f oclif.manifest.json",
@@ -108,10 +104,7 @@
     "tsconfig-paths": "^3.14.1"
   },
   "dependencies": {
-<<<<<<< HEAD
-=======
     "@n8n_io/license-sdk": "^1.6.0",
->>>>>>> 4af5c2ce
     "@oclif/command": "^1.8.16",
     "@oclif/core": "^1.16.4",
     "@oclif/errors": "^1.3.6",
