{
  "name": "n8n",
<<<<<<< HEAD
  "version": "0.142.0",
=======
  "version": "0.144.0",
>>>>>>> c5ccf9eb
  "description": "n8n Workflow Automation Tool",
  "license": "SEE LICENSE IN LICENSE.md",
  "homepage": "https://n8n.io",
  "author": {
    "name": "Jan Oberhauser",
    "email": "jan@n8n.io"
  },
  "repository": {
    "type": "git",
    "url": "git+https://github.com/n8n-io/n8n.git"
  },
  "main": "dist/index",
  "types": "dist/src/index.d.ts",
  "oclif": {
    "commands": "./dist/commands",
    "bin": "n8n"
  },
  "scripts": {
    "build": "tsc",
    "dev": "concurrently -k -n \"TypeScript,Node\" -c \"yellow.bold,cyan.bold\" \"npm run watch\" \"nodemon\"",
    "format": "cd ../.. && node_modules/prettier/bin-prettier.js packages/cli/**/**.ts --write",
    "lint": "cd ../.. && node_modules/eslint/bin/eslint.js packages/cli",
    "lintfix": "cd ../.. && node_modules/eslint/bin/eslint.js packages/cli --fix",
    "postpack": "rm -f oclif.manifest.json",
    "prepack": "echo \"Building project...\" && rm -rf dist && tsc -b && oclif-dev manifest",
    "start": "run-script-os",
    "start:default": "cd bin && ./n8n",
    "start:windows": "cd bin && n8n",
    "test": "jest",
    "watch": "tsc --watch",
    "typeorm": "ts-node ../../node_modules/typeorm/cli.js"
  },
  "bin": {
    "n8n": "./bin/n8n"
  },
  "keywords": [
    "automate",
    "automation",
    "IaaS",
    "iPaaS",
    "n8n",
    "workflow"
  ],
  "engines": {
    "node": ">=14.0.0"
  },
  "files": [
    "bin",
    "templates",
    "dist",
    "oclif.manifest.json"
  ],
  "devDependencies": {
    "@oclif/dev-cli": "^1.22.2",
    "@types/basic-auth": "^1.1.2",
    "@types/bcryptjs": "^2.4.2",
    "@types/bull": "^3.3.10",
    "@types/compression": "1.0.1",
    "@types/connect-history-api-fallback": "^1.3.1",
    "@types/convict": "^4.2.1",
    "@types/dotenv": "^8.2.0",
    "@types/express": "^4.17.6",
    "@types/jest": "^26.0.13",
    "@types/localtunnel": "^1.9.0",
    "@types/lodash.get": "^4.4.6",
    "@types/node": "^14.14.40",
    "@types/open": "^6.1.0",
    "@types/parseurl": "^1.3.1",
    "@types/request-promise-native": "~1.0.15",
    "concurrently": "^5.1.0",
    "jest": "^26.4.2",
    "nodemon": "^2.0.2",
    "p-cancelable": "^2.0.0",
    "run-script-os": "^1.0.7",
    "ts-jest": "^26.3.0",
    "ts-node": "^8.9.1",
    "tslint": "^6.1.2",
    "typescript": "~4.3.5"
  },
  "dependencies": {
    "@oclif/command": "^1.5.18",
    "@oclif/errors": "^1.2.2",
    "@rudderstack/rudder-sdk-node": "^1.0.2",
    "@types/json-diff": "^0.5.1",
    "@types/jsonwebtoken": "^8.5.2",
    "basic-auth": "^2.0.1",
    "bcryptjs": "^2.4.3",
    "body-parser": "^1.18.3",
    "body-parser-xml": "^2.0.3",
    "bull": "^3.19.0",
    "callsites": "^3.1.0",
    "class-validator": "^0.13.1",
    "client-oauth2": "^4.2.5",
    "compression": "^1.7.4",
    "connect-history-api-fallback": "^1.6.0",
    "convict": "^6.0.1",
    "csrf": "^3.1.0",
    "dotenv": "^8.0.0",
    "express": "^4.16.4",
    "fast-glob": "^3.2.5",
    "flatted": "^2.0.0",
    "google-timezones-json": "^1.0.2",
    "inquirer": "^7.0.1",
    "json-diff": "^0.5.4",
    "jsonwebtoken": "^8.5.1",
    "jwks-rsa": "~1.12.1",
    "localtunnel": "^2.0.0",
    "lodash.get": "^4.4.2",
    "mysql2": "~2.3.0",
<<<<<<< HEAD
    "n8n-core": "~0.87.0",
    "n8n-editor-ui": "~0.110.0",
    "n8n-nodes-base": "~0.139.0",
    "n8n-workflow": "~0.71.0",
=======
    "n8n-core": "~0.89.0",
    "n8n-editor-ui": "~0.112.0",
    "n8n-nodes-base": "~0.141.0",
    "n8n-workflow": "~0.72.0",
>>>>>>> c5ccf9eb
    "oauth-1.0a": "^2.2.6",
    "open": "^7.0.0",
    "pg": "^8.3.0",
    "prom-client": "^13.1.0",
    "request-promise-native": "^1.0.7",
    "sqlite3": "^5.0.1",
    "sse-channel": "^3.1.1",
    "tslib": "1.14.1",
    "typeorm": "^0.2.30",
    "winston": "^3.3.3"
  },
  "jest": {
    "transform": {
      "^.+\\.tsx?$": "ts-jest"
    },
    "testURL": "http://localhost/",
    "testRegex": "(/__tests__/.*|(\\.|/)(test|spec))\\.(jsx?|tsx?)$",
    "testPathIgnorePatterns": [
      "/dist/",
      "/node_modules/"
    ],
    "moduleFileExtensions": [
      "ts",
      "tsx",
      "js",
      "json"
    ]
  }
}<|MERGE_RESOLUTION|>--- conflicted
+++ resolved
@@ -1,10 +1,6 @@
 {
   "name": "n8n",
-<<<<<<< HEAD
-  "version": "0.142.0",
-=======
   "version": "0.144.0",
->>>>>>> c5ccf9eb
   "description": "n8n Workflow Automation Tool",
   "license": "SEE LICENSE IN LICENSE.md",
   "homepage": "https://n8n.io",
@@ -114,17 +110,10 @@
     "localtunnel": "^2.0.0",
     "lodash.get": "^4.4.2",
     "mysql2": "~2.3.0",
-<<<<<<< HEAD
-    "n8n-core": "~0.87.0",
-    "n8n-editor-ui": "~0.110.0",
-    "n8n-nodes-base": "~0.139.0",
-    "n8n-workflow": "~0.71.0",
-=======
     "n8n-core": "~0.89.0",
     "n8n-editor-ui": "~0.112.0",
     "n8n-nodes-base": "~0.141.0",
     "n8n-workflow": "~0.72.0",
->>>>>>> c5ccf9eb
     "oauth-1.0a": "^2.2.6",
     "open": "^7.0.0",
     "pg": "^8.3.0",
