{
  "name": "n8n",
<<<<<<< HEAD
  "version": "1.111.1",
=======
  "version": "1.119.0",
>>>>>>> 146e4ad2
  "description": "n8n Workflow Automation Tool",
  "main": "dist/index",
  "types": "dist/index.d.ts",
  "scripts": {
    "clean": "rimraf dist .turbo",
    "typecheck": "tsc --noEmit",
    "build": "tsc -p tsconfig.build.json && tsc-alias -p tsconfig.build.json && pnpm run build:data",
    "build:data": "node scripts/build.mjs",
    "buildAndDev": "pnpm run build && pnpm run dev",
    "dev": "concurrently -k -n \"TypeScript,Node\" -c \"yellow.bold,cyan.bold\" \"npm run watch\" \"nodemon --delay 1\"",
    "dev:worker": "concurrently -k -n \"TypeScript,Node\" -c \"yellow.bold,cyan.bold\" \"npm run watch\" \"nodemon worker\"",
    "dev:webhook": "concurrently -k -n \"TypeScript,Node\" -c \"yellow.bold,cyan.bold\" \"npm run watch\" \"nodemon webhook\"",
    "format": "biome format --write .",
    "format:check": "biome ci .",
    "lint": "eslint . --quiet",
    "lint:fix": "eslint . --fix",
    "start": "run-script-os",
    "start:default": "cd bin && ./n8n",
    "start:windows": "cd bin && n8n",
    "test": "N8N_LOG_LEVEL=silent DB_SQLITE_POOL_SIZE=4 DB_TYPE=sqlite jest",
    "test:unit": "N8N_LOG_LEVEL=silent DB_SQLITE_POOL_SIZE=4 DB_TYPE=sqlite jest --config=jest.config.unit.js",
    "test:integration": "N8N_LOG_LEVEL=silent DB_SQLITE_POOL_SIZE=4 DB_TYPE=sqlite jest --config=jest.config.integration.js",
    "test:dev": "N8N_LOG_LEVEL=silent DB_SQLITE_POOL_SIZE=4 DB_TYPE=sqlite jest --watch",
    "test:sqlite": "N8N_LOG_LEVEL=silent DB_SQLITE_POOL_SIZE=4 DB_TYPE=sqlite jest --config=jest.config.integration.js --no-coverage",
    "test:postgres": "N8N_LOG_LEVEL=silent DB_TYPE=postgresdb DB_POSTGRESDB_SCHEMA=alt_schema DB_TABLE_PREFIX=test_ jest --config=jest.config.integration.js --no-coverage",
    "test:mariadb": "N8N_LOG_LEVEL=silent DB_TYPE=mariadb DB_TABLE_PREFIX=test_ jest --config=jest.config.integration.js --no-coverage",
    "test:mysql": "N8N_LOG_LEVEL=silent DB_TYPE=mysqldb DB_TABLE_PREFIX=test_ jest --config=jest.config.integration.js --no-coverage --maxWorkers=1",
    "test:win": "set N8N_LOG_LEVEL=silent&& set DB_SQLITE_POOL_SIZE=4&& set DB_TYPE=sqlite&& jest",
    "test:dev:win": "set N8N_LOG_LEVEL=silent&& set DB_SQLITE_POOL_SIZE=4&& set DB_TYPE=sqlite&& jest --watch",
    "test:sqlite:win": "set N8N_LOG_LEVEL=silent&& set DB_SQLITE_POOL_SIZE=4&& set DB_TYPE=sqlite&& jest --config=jest.config.integration.js",
    "test:postgres:win": "set N8N_LOG_LEVEL=silent&& set DB_TYPE=postgresdb&& set DB_POSTGRESDB_SCHEMA=alt_schema&& set DB_TABLE_PREFIX=test_&& jest --config=jest.config.integration.js --no-coverage",
    "test:mariadb:win": "set N8N_LOG_LEVEL=silent&& set DB_TYPE=mariadb&& set DB_TABLE_PREFIX=test_&& jest --config=jest.config.integration.js --no-coverage",
    "test:mysql:win": "set N8N_LOG_LEVEL=silent&& set DB_TYPE=mysqldb&& set DB_TABLE_PREFIX=test_&& jest --config=jest.config.integration.js --no-coverage",
    "watch": "tsc-watch -p tsconfig.build.json --onCompilationComplete \"tsc-alias -p tsconfig.build.json\""
  },
  "bin": {
    "n8n": "./bin/n8n"
  },
  "keywords": [
    "automate",
    "automation",
    "IaaS",
    "iPaaS",
    "n8n",
    "workflow"
  ],
  "engines": {
    "node": ">=20.19 <= 24.x"
  },
  "files": [
    "bin",
    "templates",
    "dist"
  ],
  "devDependencies": {
    "@n8n/typescript-config": "workspace:*",
    "@redocly/cli": "^1.28.5",
    "@types/aws4": "^1.5.1",
    "@types/bcryptjs": "^2.4.2",
    "@types/compression": "^1.7.5",
    "@types/convict": "^6.1.1",
    "@types/cookie-parser": "^1.4.8",
    "@types/express": "catalog:",
    "@types/flat": "^5.0.5",
    "@types/formidable": "^3.4.5",
    "@types/json-diff": "^1.0.0",
    "@types/jsonwebtoken": "catalog:",
    "@types/lodash": "catalog:",
    "@types/psl": "^1.1.0",
    "@types/replacestream": "^4.0.1",
    "@types/shelljs": "^0.8.11",
    "@types/sshpk": "^1.17.4",
    "@types/superagent": "^8.1.9",
    "@types/swagger-ui-express": "^4.1.8",
    "@types/syslog-client": "^1.1.2",
    "@types/uuid": "catalog:",
    "@types/validator": "^13.7.0",
    "@types/ws": "^8.18.1",
    "@types/xml2js": "catalog:",
    "@types/yamljs": "^0.2.31",
    "@types/yargs-parser": "21.0.0",
    "@vvo/tzdb": "^6.141.0",
    "concurrently": "^8.2.0",
    "ioredis-mock": "^8.8.1",
    "mjml": "^4.15.3",
    "openapi-types": "^12.1.3",
    "ts-essentials": "^7.0.3"
  },
  "dependencies": {
    "@aws-sdk/client-secrets-manager": "3.808.0",
    "@azure/identity": "4.3.0",
    "@azure/keyvault-secrets": "4.8.0",
    "@google-cloud/secret-manager": "5.6.0",
    "@n8n/ai-workflow-builder": "workspace:*",
    "@n8n/api-types": "workspace:*",
    "@n8n/backend-common": "workspace:^",
    "@n8n/backend-test-utils": "workspace:^",
    "@n8n/client-oauth2": "workspace:*",
    "@n8n/config": "workspace:*",
    "@n8n/constants": "workspace:^",
    "@n8n/db": "workspace:^",
    "@n8n/decorators": "workspace:*",
    "@n8n/di": "workspace:*",
    "@n8n/errors": "workspace:*",
    "@n8n/localtunnel": "3.0.0",
    "@n8n/n8n-nodes-langchain": "workspace:*",
    "@n8n/permissions": "workspace:*",
    "@n8n/task-runner": "workspace:*",
    "@n8n/typeorm": "catalog:",
    "@n8n_io/ai-assistant-sdk": "catalog:",
    "@n8n_io/license-sdk": "2.24.1",
    "@rudderstack/rudder-sdk-node": "2.1.4",
    "@parcel/watcher": "^2.5.1",
    "@sentry/node": "catalog:",
    "aws4": "1.11.0",
    "axios": "catalog:",
    "bcryptjs": "2.4.3",
    "bull": "4.16.4",
    "cache-manager": "5.2.3",
    "change-case": "4.1.2",
    "class-transformer": "0.5.1",
    "class-validator": "0.14.0",
    "compression": "1.8.1",
    "convict": "6.2.4",
    "cookie-parser": "1.4.7",
    "csrf": "3.1.0",
    "dotenv": "8.6.0",
    "express": "5.1.0",
    "express-handlebars": "8.0.1",
    "express-openapi-validator": "5.5.3",
    "express-prom-bundle": "8.0.0",
    "express-rate-limit": "7.5.0",
    "fast-glob": "catalog:",
    "flat": "5.0.2",
    "flatted": "catalog:",
    "formidable": "3.5.4",
    "handlebars": "4.7.8",
    "helmet": "8.1.0",
    "http-proxy-middleware": "^3.0.5",
    "infisical-node": "1.3.0",
    "ioredis": "5.3.2",
    "isbot": "3.6.13",
    "json-diff": "1.0.6",
    "jsonschema": "1.4.1",
    "jsonwebtoken": "catalog:",
    "ldapts": "4.2.6",
    "lodash": "catalog:",
    "luxon": "catalog:",
    "mysql2": "catalog:",
    "n8n-core": "workspace:*",
    "n8n-editor-ui": "workspace:*",
    "n8n-nodes-base": "workspace:*",
    "n8n-workflow": "workspace:*",
    "nanoid": "catalog:",
    "nodemailer": "catalog:",
    "oauth-1.0a": "2.2.6",
    "open": "7.4.2",
    "openid-client": "6.5.0",
    "otpauth": "9.1.1",
    "p-cancelable": "2.1.1",
    "p-lazy": "3.1.0",
    "pg": "8.12.0",
    "picocolors": "catalog:",
    "pkce-challenge": "5.0.0",
    "posthog-node": "3.2.1",
    "prom-client": "15.1.3",
    "psl": "1.9.0",
    "raw-body": "3.0.0",
    "reflect-metadata": "catalog:",
    "replacestream": "4.0.3",
    "samlify": "2.10.0",
    "semver": "7.5.4",
    "shelljs": "0.8.5",
    "simple-git": "catalog:",
    "source-map-support": "0.5.21",
    "sqlite3": "5.1.7",
    "sshpk": "1.18.0",
    "swagger-ui-express": "5.0.1",
    "syslog-client": "1.1.1",
    "undici": "^7.16.0",
    "uuid": "catalog:",
    "validator": "13.15.20",
    "ws": "8.17.1",
    "xml2js": "catalog:",
    "xmllint-wasm": "3.0.1",
    "xss": "catalog:",
    "yamljs": "0.3.0",
    "yargs-parser": "21.1.1",
    "zod": "catalog:"
  }
}<|MERGE_RESOLUTION|>--- conflicted
+++ resolved
@@ -1,10 +1,6 @@
 {
   "name": "n8n",
-<<<<<<< HEAD
   "version": "1.111.1",
-=======
-  "version": "1.119.0",
->>>>>>> 146e4ad2
   "description": "n8n Workflow Automation Tool",
   "main": "dist/index",
   "types": "dist/index.d.ts",
