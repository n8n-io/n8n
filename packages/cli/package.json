--- conflicted
+++ resolved
@@ -103,16 +103,10 @@
     "typescript": "~4.8.0"
   },
   "dependencies": {
-<<<<<<< HEAD
     "@n8n_io/license-sdk": "^1.2.3",
-    "@oclif/command": "^1.5.18",
-    "@oclif/core": "^1.9.3",
-    "@oclif/errors": "^1.2.2",
-=======
     "@oclif/command": "^1.8.16",
     "@oclif/core": "^1.16.4",
     "@oclif/errors": "^1.3.6",
->>>>>>> 49748f27
     "@rudderstack/rudder-sdk-node": "1.0.6",
     "@sentry/integrations": "^7.17.3",
     "@sentry/node": "^7.17.3",
