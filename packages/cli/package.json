{
  "name": "n8n",
  "version": "0.177.0",
  "description": "n8n Workflow Automation Tool",
  "license": "SEE LICENSE IN LICENSE.md",
  "homepage": "https://n8n.io",
  "author": {
    "name": "Jan Oberhauser",
    "email": "jan@n8n.io"
  },
  "repository": {
    "type": "git",
    "url": "git+https://github.com/n8n-io/n8n.git"
  },
  "main": "dist/index",
  "types": "dist/src/index.d.ts",
  "oclif": {
    "commands": "./dist/commands",
    "bin": "n8n"
  },
  "scripts": {
<<<<<<< HEAD
    "build": "tsc; npm run build:emailTemplates; npm run build:openapi",
    "build:emailTemplates": "cp -r ./src/UserManagement/email/templates ./dist/src/UserManagement/email",
    "build:openapi": "cp ./src/PublicApi/swaggerTheme.css ./dist/src/PublicApi/swaggerTheme.css; find ./src/PublicApi -iname 'openapi.yml' -exec swagger-cli bundle {} --type yaml --outfile \"./dist\"/{} \\;",
=======
    "build": "run-script-os",
    "build:default": "tsc && cp -r ./src/UserManagement/email/templates ./dist/src/UserManagement/email",
    "build:windows": "tsc && xcopy /E /I src\\UserManagement\\email\\templates dist\\src\\UserManagement\\email\\templates",
>>>>>>> 061e36e8
    "dev": "concurrently -k -n \"TypeScript,Node\" -c \"yellow.bold,cyan.bold\" \"npm run watch\" \"nodemon\"",
    "format": "cd ../.. && node_modules/prettier/bin-prettier.js packages/cli/**/**.ts --write",
    "lint": "cd ../.. && node_modules/eslint/bin/eslint.js packages/cli",
    "lintfix": "cd ../.. && node_modules/eslint/bin/eslint.js packages/cli --fix",
    "postpack": "rm -f oclif.manifest.json",
    "prepack": "oclif-dev manifest",
    "start": "run-script-os",
    "start:default": "cd bin && ./n8n",
    "start:windows": "cd bin && n8n",
    "test": "npm run test:sqlite",
    "test:sqlite": "export N8N_LOG_LEVEL='silent'; export DB_TYPE=sqlite; jest",
    "test:postgres": "export N8N_LOG_LEVEL='silent'; export DB_TYPE=postgresdb && jest",
    "test:mysql": "export N8N_LOG_LEVEL='silent'; export DB_TYPE=mysqldb && jest",
    "watch": "tsc --watch",
    "typeorm": "ts-node --files ../../node_modules/typeorm/cli.js"
  },
  "bin": {
    "n8n": "./bin/n8n"
  },
  "keywords": [
    "automate",
    "automation",
    "IaaS",
    "iPaaS",
    "n8n",
    "workflow"
  ],
  "engines": {
    "node": ">=14.0.0"
  },
  "files": [
    "bin",
    "templates",
    "dist",
    "oclif.manifest.json"
  ],
  "devDependencies": {
    "@oclif/dev-cli": "^1.22.2",
    "@types/basic-auth": "^1.1.2",
    "@types/bcryptjs": "^2.4.2",
    "@types/bull": "^3.3.10",
    "@types/compression": "1.0.1",
    "@types/connect-history-api-fallback": "^1.3.1",
    "@types/convict": "^4.2.1",
    "@types/cookie-parser": "^1.4.2",
    "@types/dotenv": "^8.2.0",
    "@types/express": "^4.17.6",
    "@types/jest": "^27.4.0",
    "@types/localtunnel": "^1.9.0",
    "@types/lodash.get": "^4.4.6",
    "@types/lodash.merge": "^4.6.6",
    "@types/node": "14.17.27",
    "@types/open": "^6.1.0",
    "@types/parseurl": "^1.3.1",
    "@types/passport-jwt": "^3.0.6",
    "@types/request-promise-native": "~1.0.15",
    "@types/superagent": "4.1.13",
    "@types/supertest": "^2.0.11",
    "@types/uuid": "^8.3.0",
    "@types/validator": "^13.7.0",
    "axios": "^0.21.1",
    "concurrently": "^5.1.0",
    "jest": "^27.4.7",
    "nodemon": "^2.0.2",
    "run-script-os": "^1.0.7",
    "supertest": "^6.2.2",
    "ts-jest": "^27.1.3",
    "ts-node": "^8.9.1",
    "tslint": "^6.1.2",
    "typescript": "~4.6.0"
  },
  "dependencies": {
    "@apidevtools/swagger-cli": "^4.0.4",
    "@oclif/command": "^1.5.18",
    "@oclif/errors": "^1.2.2",
    "@rudderstack/rudder-sdk-node": "1.0.6",
    "@types/json-diff": "^0.5.1",
    "@types/jsonwebtoken": "^8.5.2",
    "@types/swagger-ui-express": "^4.1.3",
    "@types/yamljs": "^0.2.31",
    "basic-auth": "^2.0.1",
    "bcryptjs": "^2.4.3",
    "body-parser": "^1.18.3",
    "body-parser-xml": "^2.0.3",
    "bull": "^3.19.0",
    "callsites": "^3.1.0",
    "change-case": "^4.1.1",
    "class-validator": "^0.13.1",
    "client-oauth2": "^4.2.5",
    "compression": "^1.7.4",
    "connect-history-api-fallback": "^1.6.0",
    "convict": "^6.0.1",
    "cookie-parser": "^1.4.6",
    "crypto-js": "^4.1.1",
    "csrf": "^3.1.0",
    "dotenv": "^8.0.0",
    "express": "^4.16.4",
    "express-openapi-validator": "^4.13.6",
    "fast-glob": "^3.2.5",
    "flatted": "^3.2.4",
    "google-timezones-json": "^1.0.2",
    "inquirer": "^7.0.1",
    "json-diff": "^0.5.4",
    "jsonwebtoken": "^8.5.1",
    "jwks-rsa": "~1.12.1",
    "localtunnel": "^2.0.0",
    "lodash.get": "^4.4.2",
    "lodash.merge": "^4.6.2",
    "mysql2": "~2.3.0",
    "n8n-core": "~0.117.0",
    "n8n-editor-ui": "~0.143.0",
    "n8n-nodes-base": "~0.175.0",
    "n8n-workflow": "~0.99.0",
    "nodemailer": "^6.7.1",
    "oauth-1.0a": "^2.2.6",
    "open": "^7.0.0",
    "openapi-types": "^10.0.0",
    "p-cancelable": "^2.0.0",
    "passport": "^0.5.0",
    "passport-cookie": "^1.0.9",
    "passport-jwt": "^4.0.0",
    "pg": "^8.3.0",
    "prom-client": "^13.1.0",
    "request-promise-native": "^1.0.7",
    "sqlite3": "^5.0.2",
    "sse-channel": "^3.1.1",
    "swagger-ui-express": "^4.3.0",
    "tslib": "1.14.1",
    "typeorm": "0.2.30",
    "uuid": "^8.3.0",
    "validator": "13.7.0",
    "winston": "^3.3.3",
    "yamljs": "^0.3.0"
  }
}<|MERGE_RESOLUTION|>--- conflicted
+++ resolved
@@ -19,15 +19,9 @@
     "bin": "n8n"
   },
   "scripts": {
-<<<<<<< HEAD
-    "build": "tsc; npm run build:emailTemplates; npm run build:openapi",
-    "build:emailTemplates": "cp -r ./src/UserManagement/email/templates ./dist/src/UserManagement/email",
-    "build:openapi": "cp ./src/PublicApi/swaggerTheme.css ./dist/src/PublicApi/swaggerTheme.css; find ./src/PublicApi -iname 'openapi.yml' -exec swagger-cli bundle {} --type yaml --outfile \"./dist\"/{} \\;",
-=======
     "build": "run-script-os",
-    "build:default": "tsc && cp -r ./src/UserManagement/email/templates ./dist/src/UserManagement/email",
+    "build:default": "tsc && cp -r ./src/UserManagement/email/templates ./dist/src/UserManagement/email && cp ./src/PublicApi/swaggerTheme.css ./dist/src/PublicApi/swaggerTheme.css; find ./src/PublicApi -iname 'openapi.yml' -exec swagger-cli bundle {} --type yaml --outfile \"./dist\"/{} \\;,
     "build:windows": "tsc && xcopy /E /I src\\UserManagement\\email\\templates dist\\src\\UserManagement\\email\\templates",
->>>>>>> 061e36e8
     "dev": "concurrently -k -n \"TypeScript,Node\" -c \"yellow.bold,cyan.bold\" \"npm run watch\" \"nodemon\"",
     "format": "cd ../.. && node_modules/prettier/bin-prettier.js packages/cli/**/**.ts --write",
     "lint": "cd ../.. && node_modules/eslint/bin/eslint.js packages/cli",
