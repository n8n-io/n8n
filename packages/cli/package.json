{
<<<<<<< HEAD
    "name": "n8n",
    "version": "0.73.0",
    "description": "n8n Workflow Automation Tool",
    "license": "SEE LICENSE IN LICENSE.md",
    "homepage": "https://n8n.io",
    "author": {
        "name": "Jan Oberhauser",
        "email": "jan@n8n.io"
=======
  "name": "n8n",
  "version": "0.113.0",
  "description": "n8n Workflow Automation Tool",
  "license": "SEE LICENSE IN LICENSE.md",
  "homepage": "https://n8n.io",
  "author": {
    "name": "Jan Oberhauser",
    "email": "jan@n8n.io"
  },
  "repository": {
    "type": "git",
    "url": "git+https://github.com/n8n-io/n8n.git"
  },
  "main": "dist/index",
  "types": "dist/src/index.d.ts",
  "oclif": {
    "commands": "./dist/commands",
    "bin": "n8n"
  },
  "scripts": {
    "build": "tsc",
    "dev": "concurrently -k -n \"TypeScript,Node\" -c \"yellow.bold,cyan.bold\" \"npm run watch\" \"nodemon\"",
    "postpack": "rm -f oclif.manifest.json",
    "prepack": "echo \"Building project...\" && rm -rf dist && tsc -b && oclif-dev manifest",
    "start": "run-script-os",
    "start:default": "cd bin && ./n8n",
    "start:windows": "cd bin && n8n",
    "test": "jest",
    "tslint": "tslint -p tsconfig.json -c tslint.json",
    "tslintfix": "tslint --fix -p tsconfig.json -c tslint.json",
    "watch": "tsc --watch",
    "typeorm": "ts-node ./node_modules/typeorm/cli.js"
  },
  "bin": {
    "n8n": "./bin/n8n"
  },
  "keywords": [
    "automate",
    "automation",
    "IaaS",
    "iPaaS",
    "n8n",
    "workflow"
  ],
  "engines": {
    "node": ">=12.0.0"
  },
  "files": [
    "bin",
    "templates",
    "dist",
    "oclif.manifest.json"
  ],
  "devDependencies": {
    "@oclif/dev-cli": "^1.22.2",
    "@types/basic-auth": "^1.1.2",
    "@types/bcryptjs": "^2.4.1",
    "@types/bull": "^3.3.10",
    "@types/compression": "1.0.1",
    "@types/connect-history-api-fallback": "^1.3.1",
    "@types/convict": "^4.2.1",
    "@types/dotenv": "^8.2.0",
    "@types/express": "^4.17.6",
    "@types/jest": "^26.0.13",
    "@types/localtunnel": "^1.9.0",
    "@types/lodash.get": "^4.4.6",
    "@types/node": "14.0.27",
    "@types/open": "^6.1.0",
    "@types/parseurl": "^1.3.1",
    "@types/request-promise-native": "~1.0.15",
    "concurrently": "^5.1.0",
    "jest": "^26.4.2",
    "nodemon": "^2.0.2",
    "p-cancelable": "^2.0.0",
    "run-script-os": "^1.0.7",
    "ts-jest": "^26.3.0",
    "ts-node": "^8.9.1",
    "tslint": "^6.1.2",
    "typescript": "~3.9.7"
  },
  "dependencies": {
    "@oclif/command": "^1.5.18",
    "@oclif/errors": "^1.2.2",
    "@types/jsonwebtoken": "^8.3.4",
    "basic-auth": "^2.0.1",
    "bcryptjs": "^2.4.3",
    "body-parser": "^1.18.3",
    "body-parser-xml": "^1.1.0",
    "bull": "^3.19.0",
    "client-oauth2": "^4.2.5",
    "compression": "^1.7.4",
    "connect-history-api-fallback": "^1.6.0",
    "convict": "^6.0.1",
    "csrf": "^3.1.0",
    "dotenv": "^8.0.0",
    "express": "^4.16.4",
    "flatted": "^2.0.0",
    "glob-promise": "^3.4.0",
    "google-timezones-json": "^1.0.2",
    "inquirer": "^7.0.1",
    "jsonwebtoken": "^8.5.1",
    "jwks-rsa": "~1.12.1",
    "localtunnel": "^2.0.0",
    "lodash.get": "^4.4.2",
    "mysql2": "~2.1.0",
    "n8n-core": "~0.66.0",
    "n8n-editor-ui": "~0.83.0",
    "n8n-nodes-base": "~0.110.0",
    "n8n-workflow": "~0.55.0",
    "oauth-1.0a": "^2.2.6",
    "open": "^7.0.0",
    "pg": "^8.3.0",
    "prom-client": "^13.1.0",
    "request-promise-native": "^1.0.7",
    "sqlite3": "^5.0.1",
    "sse-channel": "^3.1.1",
    "tslib": "1.11.2",
    "typeorm": "^0.2.30"
  },
  "jest": {
    "transform": {
      "^.+\\.tsx?$": "ts-jest"
>>>>>>> 928059c4
    },
    "testURL": "http://localhost/",
    "testRegex": "(/__tests__/.*|(\\.|/)(test|spec))\\.(jsx?|tsx?)$",
    "testPathIgnorePatterns": [
      "/dist/",
      "/node_modules/"
    ],
<<<<<<< HEAD
    "engines": {
        "node": ">=8.0.0"
    },
    "files": [
        "bin",
        "templates",
        "dist",
        "oclif.manifest.json"
    ],
    "devDependencies": {
        "@oclif/dev-cli": "^1.22.2",
        "@types/basic-auth": "^1.1.2",
        "@types/compression": "1.0.1",
        "@types/connect-history-api-fallback": "^1.3.1",
        "@types/convict": "^4.2.1",
        "@types/dotenv": "^8.2.0",
        "@types/express": "^4.16.1",
        "@types/jest": "^24.0.18",
        "@types/localtunnel": "^1.9.0",
        "@types/lodash.get": "^4.4.6",
        "@types/node": "^10.10.1",
        "@types/open": "^6.1.0",
        "@types/parseurl": "^1.3.1",
        "@types/request-promise-native": "^1.0.15",
        "concurrently": "^5.1.0",
        "jest": "^24.9.0",
        "nodemon": "^2.0.2",
        "p-cancelable": "^2.0.0",
        "run-script-os": "^1.0.7",
        "ts-jest": "^24.0.2",
        "tslint": "^6.1.2",
        "typescript": "~3.7.4",
        "ts-node": "^8.9.1"
    },
    "dependencies": {
        "@oclif/command": "^1.5.18",
        "@oclif/errors": "^1.2.2",
        "@types/jsonwebtoken": "^8.3.4",
        "basic-auth": "^2.0.1",
        "body-parser": "^1.18.3",
        "body-parser-xml": "^1.1.0",
        "client-oauth2": "^4.2.5",
        "compression": "^1.7.4",
        "connect-history-api-fallback": "^1.6.0",
        "convict": "^5.0.0",
        "csrf": "^3.1.0",
        "dotenv": "^8.0.0",
        "express": "^4.16.4",
        "flatted": "^2.0.0",
        "glob-promise": "^3.4.0",
        "google-timezones-json": "^1.0.2",
        "inquirer": "^7.0.1",
        "jsonwebtoken": "^8.5.1",
        "jwks-rsa": "^1.6.0",
        "localtunnel": "^2.0.0",
        "lodash.get": "^4.4.2",
        "mongodb": "^3.5.5",
        "mysql2": "^2.0.1",
        "n8n-core": "~0.38.0",
        "n8n-editor-ui": "~0.49.0",
        "n8n-nodes-base": "~0.68.0",
        "n8n-workflow": "~0.34.0",
        "oauth-1.0a": "^2.2.6",
        "open": "^7.0.0",
        "pg": "^7.11.0",
        "request-promise-native": "^1.0.7",
        "sqlite3": "^4.2.0",
        "sse-channel": "^3.1.1",
        "tslib": "1.11.2",
        "typeorm": "^0.2.24"
    },
    "jest": {
        "transform": {
            "^.+\\.tsx?$": "ts-jest"
        },
        "testURL": "http://localhost/",
        "testRegex": "(/__tests__/.*|(\\.|/)(test|spec))\\.(jsx?|tsx?)$",
        "testPathIgnorePatterns": [
            "/dist/",
            "/node_modules/"
        ],
        "moduleFileExtensions": [
            "ts",
            "tsx",
            "js",
            "json"
        ]
    }
=======
    "moduleFileExtensions": [
      "ts",
      "tsx",
      "js",
      "json"
    ]
  }
>>>>>>> 928059c4
}<|MERGE_RESOLUTION|>--- conflicted
+++ resolved
@@ -1,14 +1,4 @@
 {
-<<<<<<< HEAD
-    "name": "n8n",
-    "version": "0.73.0",
-    "description": "n8n Workflow Automation Tool",
-    "license": "SEE LICENSE IN LICENSE.md",
-    "homepage": "https://n8n.io",
-    "author": {
-        "name": "Jan Oberhauser",
-        "email": "jan@n8n.io"
-=======
   "name": "n8n",
   "version": "0.113.0",
   "description": "n8n Workflow Automation Tool",
@@ -131,7 +121,6 @@
   "jest": {
     "transform": {
       "^.+\\.tsx?$": "ts-jest"
->>>>>>> 928059c4
     },
     "testURL": "http://localhost/",
     "testRegex": "(/__tests__/.*|(\\.|/)(test|spec))\\.(jsx?|tsx?)$",
@@ -139,96 +128,6 @@
       "/dist/",
       "/node_modules/"
     ],
-<<<<<<< HEAD
-    "engines": {
-        "node": ">=8.0.0"
-    },
-    "files": [
-        "bin",
-        "templates",
-        "dist",
-        "oclif.manifest.json"
-    ],
-    "devDependencies": {
-        "@oclif/dev-cli": "^1.22.2",
-        "@types/basic-auth": "^1.1.2",
-        "@types/compression": "1.0.1",
-        "@types/connect-history-api-fallback": "^1.3.1",
-        "@types/convict": "^4.2.1",
-        "@types/dotenv": "^8.2.0",
-        "@types/express": "^4.16.1",
-        "@types/jest": "^24.0.18",
-        "@types/localtunnel": "^1.9.0",
-        "@types/lodash.get": "^4.4.6",
-        "@types/node": "^10.10.1",
-        "@types/open": "^6.1.0",
-        "@types/parseurl": "^1.3.1",
-        "@types/request-promise-native": "^1.0.15",
-        "concurrently": "^5.1.0",
-        "jest": "^24.9.0",
-        "nodemon": "^2.0.2",
-        "p-cancelable": "^2.0.0",
-        "run-script-os": "^1.0.7",
-        "ts-jest": "^24.0.2",
-        "tslint": "^6.1.2",
-        "typescript": "~3.7.4",
-        "ts-node": "^8.9.1"
-    },
-    "dependencies": {
-        "@oclif/command": "^1.5.18",
-        "@oclif/errors": "^1.2.2",
-        "@types/jsonwebtoken": "^8.3.4",
-        "basic-auth": "^2.0.1",
-        "body-parser": "^1.18.3",
-        "body-parser-xml": "^1.1.0",
-        "client-oauth2": "^4.2.5",
-        "compression": "^1.7.4",
-        "connect-history-api-fallback": "^1.6.0",
-        "convict": "^5.0.0",
-        "csrf": "^3.1.0",
-        "dotenv": "^8.0.0",
-        "express": "^4.16.4",
-        "flatted": "^2.0.0",
-        "glob-promise": "^3.4.0",
-        "google-timezones-json": "^1.0.2",
-        "inquirer": "^7.0.1",
-        "jsonwebtoken": "^8.5.1",
-        "jwks-rsa": "^1.6.0",
-        "localtunnel": "^2.0.0",
-        "lodash.get": "^4.4.2",
-        "mongodb": "^3.5.5",
-        "mysql2": "^2.0.1",
-        "n8n-core": "~0.38.0",
-        "n8n-editor-ui": "~0.49.0",
-        "n8n-nodes-base": "~0.68.0",
-        "n8n-workflow": "~0.34.0",
-        "oauth-1.0a": "^2.2.6",
-        "open": "^7.0.0",
-        "pg": "^7.11.0",
-        "request-promise-native": "^1.0.7",
-        "sqlite3": "^4.2.0",
-        "sse-channel": "^3.1.1",
-        "tslib": "1.11.2",
-        "typeorm": "^0.2.24"
-    },
-    "jest": {
-        "transform": {
-            "^.+\\.tsx?$": "ts-jest"
-        },
-        "testURL": "http://localhost/",
-        "testRegex": "(/__tests__/.*|(\\.|/)(test|spec))\\.(jsx?|tsx?)$",
-        "testPathIgnorePatterns": [
-            "/dist/",
-            "/node_modules/"
-        ],
-        "moduleFileExtensions": [
-            "ts",
-            "tsx",
-            "js",
-            "json"
-        ]
-    }
-=======
     "moduleFileExtensions": [
       "ts",
       "tsx",
@@ -236,5 +135,4 @@
       "json"
     ]
   }
->>>>>>> 928059c4
 }