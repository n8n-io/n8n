{
  "name": "n8n-design-system",
  "version": "0.12.0",
  "license": "SEE LICENSE IN LICENSE.md",
  "homepage": "https://n8n.io",
  "author": {
    "name": "Mutasem Aldmour",
    "email": "mutasem@n8n.io"
  },
  "main": "src/main.js",
  "repository": {
    "type": "git",
    "url": "git+https://github.com/n8n-io/n8n.git"
  },
  "scripts": {
    "build": "npm run build:theme",
    "build:vue": "vue-cli-service build --target lib ./src/main.js --report",
    "dev": "npm run watch:theme",
    "test": "npm run test:unit",
    "build:storybook": "build-storybook",
    "storybook": "start-storybook -p 6006",
    "test:unit": "vue-cli-service test:unit --passWithNoTests",
    "lint": "tslint -p tsconfig.json -c tslint.json",
    "lintfix": "tslint --fix -p tsconfig.json -c tslint.json",
    "build:theme": "gulp build:theme",
    "watch:theme": "gulp watch:theme"
  },
  "peerDependencies": {
    "@fortawesome/fontawesome-svg-core": "1.x",
    "@fortawesome/free-solid-svg-icons": "5.x",
    "@fortawesome/vue-fontawesome": "2.x",
    "core-js": "3.x"
  },
  "devDependencies": {
    "@babel/core": "^7.14.6",
    "@fortawesome/fontawesome-svg-core": "^1.2.35",
    "@fortawesome/free-solid-svg-icons": "^5.15.3",
    "@fortawesome/vue-fontawesome": "^2.0.2",
    "core-js": "^3.6.5",
<<<<<<< HEAD
    "element-ui": "2.15.x",
=======
    "element-ui": "~2.15.7",
    "storybook-addon-themes": "^6.1.0",
    "vue": "^2.6.11",
    "vue-class-component": "^7.2.3",
    "vue-property-decorator": "^9.1.2",
    "@babel/core": "^7.14.6",
>>>>>>> af09bf8e
    "@storybook/addon-actions": "^6.3.6",
    "@storybook/addon-essentials": "^6.3.6",
    "@storybook/addon-links": "^6.3.6",
    "@storybook/vue": "^6.3.6",
    "@types/jest": "^27.4.0",
    "@types/markdown-it": "^12.2.3",
    "@typescript-eslint/eslint-plugin": "^4.29.0",
    "@typescript-eslint/parser": "^4.29.0",
    "@vue/cli-plugin-babel": "~4.5.0",
    "@vue/cli-plugin-eslint": "~4.5.0",
    "@vue/cli-plugin-typescript": "~4.5.6",
    "@vue/cli-plugin-unit-jest": "~4.5.0",
    "@vue/cli-service": "~4.5.0",
    "@vue/eslint-config-prettier": "^6.0.0",
    "@vue/eslint-config-typescript": "^7.0.0",
    "@vue/test-utils": "^1.0.3",
    "babel-loader": "^8.2.2",
    "eslint": "^7.32.0",
    "eslint-plugin-prettier": "^3.4.0",
    "eslint-plugin-vue": "^7.16.0",
    "gulp": "^4.0.0",
    "gulp-autoprefixer": "^4.0.0",
    "gulp-clean-css": "^4.3.0",
    "gulp-dart-sass": "^1.0.2",
    "node-notifier": ">=8.0.1",
    "markdown-it": "^12.3.2",
    "markdown-it-emoji": "^2.0.0",
    "markdown-it-link-attributes": "^4.0.0",
    "markdown-it-task-lists": "^2.1.1",
    "prettier": "^2.3.2",
    "sass": "^1.26.5",
    "sass-loader": "^8.0.2",
    "storybook-addon-designs": "^6.0.1",
    "storybook-addon-themes": "^6.1.0",
    "trim": ">=0.0.3",
    "typescript": "~4.3.5",
    "vue": "^2.6.11",
    "vue-class-component": "^7.2.3",
    "vue-loader": "^15.9.7",
    "vue-property-decorator": "^9.1.2",
    "vue-template-compiler": "^2.6.11",
    "vue2-boring-avatars": "0.3.4",
    "xss": "^1.0.10"
  }
}<|MERGE_RESOLUTION|>--- conflicted
+++ resolved
@@ -37,16 +37,7 @@
     "@fortawesome/free-solid-svg-icons": "^5.15.3",
     "@fortawesome/vue-fontawesome": "^2.0.2",
     "core-js": "^3.6.5",
-<<<<<<< HEAD
-    "element-ui": "2.15.x",
-=======
     "element-ui": "~2.15.7",
-    "storybook-addon-themes": "^6.1.0",
-    "vue": "^2.6.11",
-    "vue-class-component": "^7.2.3",
-    "vue-property-decorator": "^9.1.2",
-    "@babel/core": "^7.14.6",
->>>>>>> af09bf8e
     "@storybook/addon-actions": "^6.3.6",
     "@storybook/addon-essentials": "^6.3.6",
     "@storybook/addon-links": "^6.3.6",
