@use 'sass:math';

@mixin theme {
<<<<<<< HEAD
	--color-primary-h: 7;
	--color-primary-s: 100%;
	--color-primary-l: 68%;
	--color-primary: hsl(
		var(--color-primary-h),
		var(--color-primary-s),
		var(--color-primary-l)
	);

	--color-primary-tint-1-l: 18%;
	--color-primary-tint-1: hsl(
		var(--color-primary-h),
		var(--color-primary-s),
		var(--color-primary-tint-1-l)
	);

	--color-primary-tint-2-l: 9%;
	--color-primary-tint-2: hsl(
		var(--color-primary-h),
		var(--color-primary-s),
		var(--color-primary-tint-2-l)
	);

	--color-primary-tint-3-l: 3%;
	--color-primary-tint-3: hsl(
		var(--color-primary-h),
		var(--color-primary-s),
		var(--color-primary-tint-3-l)
	);

	--color-primary-shade-1-l: 89%;
	--color-primary-shade-1: hsl(
		var(--color-primary-h),
		var(--color-primary-s),
		var(--color-primary-shade-1-l)
	);

	--color-secondary-h: 247;
	--color-secondary-s: 100%;
	--color-secondary-l: 55%;
	--color-secondary: hsl(
		var(--color-secondary-h),
		var(--color-secondary-s),
		var(--color-secondary-l)
	);

	--color-success-h: 150;
	--color-success-s: 74%;
	--color-success-l: 60%;
	--color-success: hsl(
		var(--color-success-h),
		var(--color-success-s),
		var(--color-success-l)
	);

	--color-success-tint-1-l: 12%;
	--color-success-tint-1: hsl(
		var(--color-success-h),
		var(--color-success-s),
		var(--color-success-tint-1-l)
	);

	--color-success-tint-2-l: 3%;
	--color-success-tint-2: hsl(
		var(--color-success-h),
		var(--color-success-s),
		var(--color-success-tint-2-l)
	);

	--color-warning-h: 36;
	--color-warning-s: 77%;
	--color-warning-l: 43%;
	--color-warning: hsl(
		var(--color-warning-h),
		var(--color-warning-s),
		var(--color-warning-l)
	);

	--color-warning-tint-1-l: 12%;
	--color-warning-tint-1: hsl(
		var(--color-warning-h),
		var(--color-warning-s),
		var(--color-warning-tint-1-l)
	);

	--color-warning-tint-2-l: 4%;
	--color-warning-tint-2: hsl(
		var(--color-warning-h),
		var(--color-warning-s),
		var(--color-warning-tint-2-l)
	);

	--color-danger-h: 0;
	--color-danger-s: 88%;
	--color-danger-l: 35%;
	--color-danger: hsl(
		var(--color-danger-h),
		var(--color-danger-s),
		var(--color-danger-l)
	);

	--color-danger-tint-1-l: 8%;
	--color-danger-tint-1: hsl(
		var(--color-danger-h),
		var(--color-danger-s),
		var(--color-danger-tint-1-l)
	);

	--color-danger-tint-2-l: 3%;
	--color-danger-tint-2: hsl(
		var(--color-danger-h),
		var(--color-danger-s),
		var(--color-danger-tint-2-l)
	);

	--color-info-h: 220;
	--color-info-s: 4%;
	--color-info-l: 82%;
	--color-info: hsl(
		var(--color-info-h),
		var(--color-info-s),
		var(--color-info-l)
	);

	--color-info-tint-1-l: 12%;
	--color-info-tint-1: hsl(
		var(--color-info-h),
		var(--color-info-s),
		var(--color-info-tint-1-l)
	);

	--color-info-tint-2-l: 4%;
	--color-info-tint-2: hsl(
		var(--color-info-h),
		var(--color-info-s),
		var(--color-info-tint-2-l)
	);

	--color-text-dark-h: 0;
	--color-text-dark-s: 0%;
	--color-text-dark-l: 100%;
	--color-text-dark: hsl(
		var(--color-text-dark-h),
		var(--color-text-dark-s),
		var(--color-text-dark-l)
	);

	--color-text-base-h: 240;
	--color-text-base-s: 4%;
	--color-text-base-l: 70%;
	--color-text-base: hsl(
		var(--color-text-base-h),
		var(--color-text-base-s),
		var(--color-text-base-l)
	);

	--color-text-light-h: 220;
	--color-text-light-s: 4%;
	--color-text-light-l: 82%;
	--color-text-light: hsl(
		var(--color-text-light-h),
		var(--color-text-light-s),
		var(--color-text-light-l)
	);

	--color-text-lighter-h: 222;
	--color-text-lighter-s: 17%;
	--color-text-lighter-l: 92%;
	--color-text-lighter: hsl(
		var(--color-text-lighter-h),
		var(--color-text-lighter-s),
		var(--color-text-lighter-l)
	);

	--color-text-xlight-h: 0;
	--color-text-xlight-s: 0%;
	--color-text-xlight-l: 100%;
	--color-text-xlight: hsl(
		var(--color-text-xlight-h),
		var(--color-text-xlight-s),
		var(--color-text-xlight-l)
	);

	--color-foreground-base-h: 220;
	--color-foreground-base-s: 20%;
	--color-foreground-base-l: 30%;
	--color-foreground-base: hsl(
		var(--color-foreground-base-h),
		var(--color-foreground-base-s),
		var(--color-foreground-base-l)
	);

	--color-foreground-light-h: 0;
	--color-foreground-light-s: 0%;
	--color-foreground-light-l: 7%;
	--color-foreground-light: hsl(
		var(--color-foreground-light-h),
		var(--color-foreground-light-s),
		var(--color-foreground-light-l)
	);

	--color-foreground-xlight-h: 0;
	--color-foreground-xlight-s: 0%;
	--color-foreground-xlight-l: 0%;
	--color-foreground-xlight: hsl(
		var(--color-foreground-xlight-h),
		var(--color-foreground-xlight-s),
		var(--color-foreground-xlight-l)
	);

	--color-background-dark-h: 0;
	--color-background-dark-s: 0%;
	--color-background-dark-l: 100%;
	--color-background-dark: hsl(
		var(--color-background-dark-h),
		var(--color-background-dark-s),
		var(--color-background-dark-l)
	);

	--color-background-base-h: 0;
	--color-background-base-s: 0%;
	--color-background-base-l: 10%;
	--color-background-base: hsl(
		var(--color-background-base-h),
		var(--color-background-base-s),
		var(--color-background-base-l)
	);

	--color-background-light-h: 220;
	--color-background-light-s: 27%;
	--color-background-light-l: 0%;
	--color-background-light: hsl(
		var(--color-background-light-h),
		var(--color-background-light-s),
		var(--color-background-light-l)
	);

	--color-background-lighter-h: 0;
	--color-background-lighter-s: 0%;
	--color-background-lighter-l: 36%;
	--color-background-lighter: hsl(
		var(--color-background-lighter-h),
		var(--color-background-lighter-s),
		var(--color-background-lighter-l)
	);

	--color-background-xlight-h: 240;
	--color-background-xlight-s: 4%;
	--color-background-xlight-l: 19%;
	--color-background-xlight: hsl(
		var(--color-background-xlight-h),
		var(--color-background-xlight-s),
		var(--color-background-xlight-l)
	);

	--color-canvas-dot-h: 204;
	--color-canvas-dot-s: 15.6%;
	--color-canvas-dot-l: 87.5%;
	--color-canvas-dot: hsl(
		var(--color-canvas-dot-h),
		var(--color-canvas-dot-s),
		var(--color-canvas-dot-l)
	);

	--color-canvas-background-h: 90;
	--color-canvas-background-s: 10%;
	--color-canvas-background-l: 0%;
	--color-canvas-background: hsl(
		var(--color-canvas-background-h),
		var(--color-canvas-background-s),
		var(--color-canvas-background-l)
	);

	--color-sticky-default-background-h: 46;
	--color-sticky-default-background-s: 100%;
	--color-sticky-default-background-l: 12%;
	--color-sticky-default-background: hsl(
		var(--color-sticky-default-background-h),
		var(--color-sticky-default-background-s),
		var(--color-sticky-default-background-l)
	);

	--color-sticky-default-border-h: 43;
	--color-sticky-default-border-s: 75%;
	--color-sticky-default-border-l: 80%;
	--color-sticky-default-border: hsl(
		var(--color-sticky-default-border-h),
		var(--color-sticky-default-border-s),
		var(--color-sticky-default-border-l)
	);

	--color-json-default: #5045A1;
	--color-json-null:  var(--color-danger);
	--color-json-boolean: #1d8ce0;
	--color-json-number: #1d8ce0;
	--color-json-string: #726b9f;
	--color-json-key: var(--color-text-dark);
	--color-json-brackets: var(--color-text-dark);
	--color-json-brackets-hover: #1890ff;
	--color-json-line: #bfcbd9;
	--color-json-highlight: hsl(226, 13%, 71%);
=======
  --color-primary-h: 7;
  --color-primary-s: 100%;
  --color-primary-l: 68%;
  --color-primary: hsl(
				  var(--color-primary-h),
				  var(--color-primary-s),
				  var(--color-primary-l)
  );

  --color-primary-tint-1-l: 18%;
  --color-primary-tint-1: hsl(
				  var(--color-primary-h),
				  var(--color-primary-s),
				  var(--color-primary-tint-1-l)
  );

  --color-primary-tint-2-l: 9%;
  --color-primary-tint-2: hsl(
				  var(--color-primary-h),
				  var(--color-primary-s),
				  var(--color-primary-tint-2-l)
  );

  --color-primary-tint-3-l: 3%;
  --color-primary-tint-3: hsl(
				  var(--color-primary-h),
				  var(--color-primary-s),
				  var(--color-primary-tint-3-l)
  );

  --color-primary-shade-1-l: 89%;
  --color-primary-shade-1: hsl(
				  var(--color-primary-h),
				  var(--color-primary-s),
				  var(--color-primary-shade-1-l)
  );

  --color-secondary-h: 247;
  --color-secondary-s: 100%;
  --color-secondary-l: 35%;
  --color-secondary: hsl(
				  var(--color-secondary-h),
				  var(--color-secondary-s),
				  var(--color-secondary-l)
  );

  --color-success-h: 150;
  --color-success-s: 74%;
  --color-success-l: 60%;
  --color-success: hsl(
				  var(--color-success-h),
				  var(--color-success-s),
				  var(--color-success-l)
  );

  --color-success-tint-1-l: 12%;
  --color-success-tint-1: hsl(
				  var(--color-success-h),
				  var(--color-success-s),
				  var(--color-success-tint-1-l)
  );

  --color-success-tint-2-l: 3%;
  --color-success-tint-2: hsl(
				  var(--color-success-h),
				  var(--color-success-s),
				  var(--color-success-tint-2-l)
  );

  --color-warning-h: 36;
  --color-warning-s: 77%;
  --color-warning-l: 43%;
  --color-warning: hsl(
				  var(--color-warning-h),
				  var(--color-warning-s),
				  var(--color-warning-l)
  );

  --color-warning-tint-1-l: 12%;
  --color-warning-tint-1: hsl(
				  var(--color-warning-h),
				  var(--color-warning-s),
				  var(--color-warning-tint-1-l)
  );

  --color-warning-tint-2-l: 4%;
  --color-warning-tint-2: hsl(
				  var(--color-warning-h),
				  var(--color-warning-s),
				  var(--color-warning-tint-2-l)
  );

  --color-danger-h: 0;
  --color-danger-s: 88%;
  --color-danger-l: 35%;
  --color-danger: hsl(
				  var(--color-danger-h),
				  var(--color-danger-s),
				  var(--color-danger-l)
  );

  --color-danger-tint-1-l: 8%;
  --color-danger-tint-1: hsl(
				  var(--color-danger-h),
				  var(--color-danger-s),
				  var(--color-danger-tint-1-l)
  );

  --color-danger-tint-2-l: 3%;
  --color-danger-tint-2: hsl(
				  var(--color-danger-h),
				  var(--color-danger-s),
				  var(--color-danger-tint-2-l)
  );

  --color-info-h: 220;
  --color-info-s: 4%;
  --color-info-l: 42%;
  --color-info: hsl(
				  var(--color-info-h),
				  var(--color-info-s),
				  var(--color-info-l)
  );

  --color-info-tint-1-l: 12%;
  --color-info-tint-1: hsl(
				  var(--color-info-h),
				  var(--color-info-s),
				  var(--color-info-tint-1-l)
  );

  --color-info-tint-2-l: 4%;
  --color-info-tint-2: hsl(
				  var(--color-info-h),
				  var(--color-info-s),
				  var(--color-info-tint-2-l)
  );

  --color-grey-h: 228;
  --color-grey-s: 10%;
  --color-grey-l: 80%;
  --color-grey: hsl(
				  var(--color-grey-h),
				  var(--color-grey-s),
				  var(--color-grey-l)
  );

  --color-light-grey-h: 220;
  --color-light-grey-s: 20%;
  --color-light-grey-l: 88%;
  --color-light-grey: hsl(
				  var(--color-light-grey-h),
				  var(--color-light-grey-s),
				  var(--color-light-grey-l)
  );

  --color-neutral-h: 228;
  --color-neutral-s: 10%;
  --color-neutral-l: 50%;
  --color-neutral: hsl(
				  var(--color-neutral-h),
				  var(--color-neutral-s),
				  var(--color-neutral-l)
  );

  --color-text-dark-h: 0;
  --color-text-dark-s: 0%;
  --color-text-dark-l: 100%;
  --color-text-dark: hsl(
				  var(--color-text-dark-h),
				  var(--color-text-dark-s),
				  var(--color-text-dark-l)
  );

  --color-text-base-h: 240;
  --color-text-base-s: 4%;
  --color-text-base-l: 49%;
  --color-text-base: hsl(
				  var(--color-text-base-h),
				  var(--color-text-base-s),
				  var(--color-text-base-l)
  );

  --color-text-light-h: 220;
  --color-text-light-s: 4%;
  --color-text-light-l: 42%;
  --color-text-light: hsl(
				  var(--color-text-light-h),
				  var(--color-text-light-s),
				  var(--color-text-light-l)
  );

  --color-text-lighter-h: 222;
  --color-text-lighter-s: 17%;
  --color-text-lighter-l: 12%;
  --color-text-lighter: hsl(
				  var(--color-text-lighter-h),
				  var(--color-text-lighter-s),
				  var(--color-text-lighter-l)
  );

  --color-text-xlight-h: 0;
  --color-text-xlight-s: 0%;
  --color-text-xlight-l: 100%;
  --color-text-xlight: hsl(
				  var(--color-text-xlight-h),
				  var(--color-text-xlight-s),
				  var(--color-text-xlight-l)
  );

  --color-foreground-base-h: 220;
  --color-foreground-base-s: 20%;
  --color-foreground-base-l: 12%;
  --color-foreground-base: hsl(
				  var(--color-foreground-base-h),
				  var(--color-foreground-base-s),
				  var(--color-foreground-base-l)
  );

  --color-foreground-light-h: 0;
  --color-foreground-light-s: 0%;
  --color-foreground-light-l: 7%;
  --color-foreground-light: hsl(
				  var(--color-foreground-light-h),
				  var(--color-foreground-light-s),
				  var(--color-foreground-light-l)
  );

  --color-foreground-xlight-h: 0;
  --color-foreground-xlight-s: 0%;
  --color-foreground-xlight-l: 0%;
  --color-foreground-xlight: hsl(
				  var(--color-foreground-xlight-h),
				  var(--color-foreground-xlight-s),
				  var(--color-foreground-xlight-l)
  );

  --color-background-dark-h: 0;
  --color-background-dark-s: 0%;
  --color-background-dark-l: 100%;
  --color-background-dark: hsl(
				  var(--color-background-dark-h),
				  var(--color-background-dark-s),
				  var(--color-background-dark-l)
  );

  --color-background-base-h: 252;
  --color-background-base-s: 71%;
  --color-background-base-l: 99%;
  --color-background-base: hsl(
				  var(--color-background-base-h),
				  var(--color-background-base-s),
				  var(--color-background-base-l)
  );

  --color-background-light-h: 220;
  --color-background-light-s: 27%;
  --color-background-light-l: 98%;
  --color-background-light: hsl(
				  var(--color-background-light-h),
				  var(--color-background-light-s),
				  var(--color-background-light-l)
  );

  --color-background-lighter-h: 220;
  --color-background-lighter-s: 30%;
  --color-background-lighter-l: 96%;
  --color-background-lighter: hsl(
				  var(--color-background-lighter-h),
				  var(--color-background-lighter-s),
				  var(--color-background-lighter-l)
  );

  --color-background-xlight-h: 240;
  --color-background-xlight-s: 4%;
  --color-background-xlight-l: 19%;
  --color-background-xlight: hsl(
				  var(--color-background-xlight-h),
				  var(--color-background-xlight-s),
				  var(--color-background-xlight-l)
  );

  // Generated Color Shades from 50 to 950
  // Not yet used in design system
  @each $color in ('neutral', 'success', 'warning', 'danger') {
	@each $shade in (50, 100, 150, 200, 250, 300, 350, 400, 450, 500, 550, 600, 650, 700, 750, 800, 850, 900, 950) {
	  --color-#{$color}-#{$shade}-l: #{math.div($shade, 10)}#{'%'};
	  --color-#{$color}-#{$shade}: hsl(var(--color-#{$color}-h), var(--color-#{$color}-s), var(--color-#{$color}-#{$shade}-l));
	}
  }
>>>>>>> 13483497
}

body.theme-dark {
  @include theme;
}<|MERGE_RESOLUTION|>--- conflicted
+++ resolved
@@ -1,7 +1,6 @@
 @use 'sass:math';
 
 @mixin theme {
-<<<<<<< HEAD
 	--color-primary-h: 7;
 	--color-primary-s: 100%;
 	--color-primary-l: 68%;
@@ -303,298 +302,15 @@
 	--color-json-brackets-hover: #1890ff;
 	--color-json-line: #bfcbd9;
 	--color-json-highlight: hsl(226, 13%, 71%);
-=======
-  --color-primary-h: 7;
-  --color-primary-s: 100%;
-  --color-primary-l: 68%;
-  --color-primary: hsl(
-				  var(--color-primary-h),
-				  var(--color-primary-s),
-				  var(--color-primary-l)
-  );
-
-  --color-primary-tint-1-l: 18%;
-  --color-primary-tint-1: hsl(
-				  var(--color-primary-h),
-				  var(--color-primary-s),
-				  var(--color-primary-tint-1-l)
-  );
-
-  --color-primary-tint-2-l: 9%;
-  --color-primary-tint-2: hsl(
-				  var(--color-primary-h),
-				  var(--color-primary-s),
-				  var(--color-primary-tint-2-l)
-  );
-
-  --color-primary-tint-3-l: 3%;
-  --color-primary-tint-3: hsl(
-				  var(--color-primary-h),
-				  var(--color-primary-s),
-				  var(--color-primary-tint-3-l)
-  );
-
-  --color-primary-shade-1-l: 89%;
-  --color-primary-shade-1: hsl(
-				  var(--color-primary-h),
-				  var(--color-primary-s),
-				  var(--color-primary-shade-1-l)
-  );
-
-  --color-secondary-h: 247;
-  --color-secondary-s: 100%;
-  --color-secondary-l: 35%;
-  --color-secondary: hsl(
-				  var(--color-secondary-h),
-				  var(--color-secondary-s),
-				  var(--color-secondary-l)
-  );
-
-  --color-success-h: 150;
-  --color-success-s: 74%;
-  --color-success-l: 60%;
-  --color-success: hsl(
-				  var(--color-success-h),
-				  var(--color-success-s),
-				  var(--color-success-l)
-  );
-
-  --color-success-tint-1-l: 12%;
-  --color-success-tint-1: hsl(
-				  var(--color-success-h),
-				  var(--color-success-s),
-				  var(--color-success-tint-1-l)
-  );
-
-  --color-success-tint-2-l: 3%;
-  --color-success-tint-2: hsl(
-				  var(--color-success-h),
-				  var(--color-success-s),
-				  var(--color-success-tint-2-l)
-  );
-
-  --color-warning-h: 36;
-  --color-warning-s: 77%;
-  --color-warning-l: 43%;
-  --color-warning: hsl(
-				  var(--color-warning-h),
-				  var(--color-warning-s),
-				  var(--color-warning-l)
-  );
-
-  --color-warning-tint-1-l: 12%;
-  --color-warning-tint-1: hsl(
-				  var(--color-warning-h),
-				  var(--color-warning-s),
-				  var(--color-warning-tint-1-l)
-  );
-
-  --color-warning-tint-2-l: 4%;
-  --color-warning-tint-2: hsl(
-				  var(--color-warning-h),
-				  var(--color-warning-s),
-				  var(--color-warning-tint-2-l)
-  );
-
-  --color-danger-h: 0;
-  --color-danger-s: 88%;
-  --color-danger-l: 35%;
-  --color-danger: hsl(
-				  var(--color-danger-h),
-				  var(--color-danger-s),
-				  var(--color-danger-l)
-  );
-
-  --color-danger-tint-1-l: 8%;
-  --color-danger-tint-1: hsl(
-				  var(--color-danger-h),
-				  var(--color-danger-s),
-				  var(--color-danger-tint-1-l)
-  );
-
-  --color-danger-tint-2-l: 3%;
-  --color-danger-tint-2: hsl(
-				  var(--color-danger-h),
-				  var(--color-danger-s),
-				  var(--color-danger-tint-2-l)
-  );
-
-  --color-info-h: 220;
-  --color-info-s: 4%;
-  --color-info-l: 42%;
-  --color-info: hsl(
-				  var(--color-info-h),
-				  var(--color-info-s),
-				  var(--color-info-l)
-  );
-
-  --color-info-tint-1-l: 12%;
-  --color-info-tint-1: hsl(
-				  var(--color-info-h),
-				  var(--color-info-s),
-				  var(--color-info-tint-1-l)
-  );
-
-  --color-info-tint-2-l: 4%;
-  --color-info-tint-2: hsl(
-				  var(--color-info-h),
-				  var(--color-info-s),
-				  var(--color-info-tint-2-l)
-  );
-
-  --color-grey-h: 228;
-  --color-grey-s: 10%;
-  --color-grey-l: 80%;
-  --color-grey: hsl(
-				  var(--color-grey-h),
-				  var(--color-grey-s),
-				  var(--color-grey-l)
-  );
-
-  --color-light-grey-h: 220;
-  --color-light-grey-s: 20%;
-  --color-light-grey-l: 88%;
-  --color-light-grey: hsl(
-				  var(--color-light-grey-h),
-				  var(--color-light-grey-s),
-				  var(--color-light-grey-l)
-  );
-
-  --color-neutral-h: 228;
-  --color-neutral-s: 10%;
-  --color-neutral-l: 50%;
-  --color-neutral: hsl(
-				  var(--color-neutral-h),
-				  var(--color-neutral-s),
-				  var(--color-neutral-l)
-  );
-
-  --color-text-dark-h: 0;
-  --color-text-dark-s: 0%;
-  --color-text-dark-l: 100%;
-  --color-text-dark: hsl(
-				  var(--color-text-dark-h),
-				  var(--color-text-dark-s),
-				  var(--color-text-dark-l)
-  );
-
-  --color-text-base-h: 240;
-  --color-text-base-s: 4%;
-  --color-text-base-l: 49%;
-  --color-text-base: hsl(
-				  var(--color-text-base-h),
-				  var(--color-text-base-s),
-				  var(--color-text-base-l)
-  );
-
-  --color-text-light-h: 220;
-  --color-text-light-s: 4%;
-  --color-text-light-l: 42%;
-  --color-text-light: hsl(
-				  var(--color-text-light-h),
-				  var(--color-text-light-s),
-				  var(--color-text-light-l)
-  );
-
-  --color-text-lighter-h: 222;
-  --color-text-lighter-s: 17%;
-  --color-text-lighter-l: 12%;
-  --color-text-lighter: hsl(
-				  var(--color-text-lighter-h),
-				  var(--color-text-lighter-s),
-				  var(--color-text-lighter-l)
-  );
-
-  --color-text-xlight-h: 0;
-  --color-text-xlight-s: 0%;
-  --color-text-xlight-l: 100%;
-  --color-text-xlight: hsl(
-				  var(--color-text-xlight-h),
-				  var(--color-text-xlight-s),
-				  var(--color-text-xlight-l)
-  );
-
-  --color-foreground-base-h: 220;
-  --color-foreground-base-s: 20%;
-  --color-foreground-base-l: 12%;
-  --color-foreground-base: hsl(
-				  var(--color-foreground-base-h),
-				  var(--color-foreground-base-s),
-				  var(--color-foreground-base-l)
-  );
-
-  --color-foreground-light-h: 0;
-  --color-foreground-light-s: 0%;
-  --color-foreground-light-l: 7%;
-  --color-foreground-light: hsl(
-				  var(--color-foreground-light-h),
-				  var(--color-foreground-light-s),
-				  var(--color-foreground-light-l)
-  );
-
-  --color-foreground-xlight-h: 0;
-  --color-foreground-xlight-s: 0%;
-  --color-foreground-xlight-l: 0%;
-  --color-foreground-xlight: hsl(
-				  var(--color-foreground-xlight-h),
-				  var(--color-foreground-xlight-s),
-				  var(--color-foreground-xlight-l)
-  );
-
-  --color-background-dark-h: 0;
-  --color-background-dark-s: 0%;
-  --color-background-dark-l: 100%;
-  --color-background-dark: hsl(
-				  var(--color-background-dark-h),
-				  var(--color-background-dark-s),
-				  var(--color-background-dark-l)
-  );
-
-  --color-background-base-h: 252;
-  --color-background-base-s: 71%;
-  --color-background-base-l: 99%;
-  --color-background-base: hsl(
-				  var(--color-background-base-h),
-				  var(--color-background-base-s),
-				  var(--color-background-base-l)
-  );
-
-  --color-background-light-h: 220;
-  --color-background-light-s: 27%;
-  --color-background-light-l: 98%;
-  --color-background-light: hsl(
-				  var(--color-background-light-h),
-				  var(--color-background-light-s),
-				  var(--color-background-light-l)
-  );
-
-  --color-background-lighter-h: 220;
-  --color-background-lighter-s: 30%;
-  --color-background-lighter-l: 96%;
-  --color-background-lighter: hsl(
-				  var(--color-background-lighter-h),
-				  var(--color-background-lighter-s),
-				  var(--color-background-lighter-l)
-  );
-
-  --color-background-xlight-h: 240;
-  --color-background-xlight-s: 4%;
-  --color-background-xlight-l: 19%;
-  --color-background-xlight: hsl(
-				  var(--color-background-xlight-h),
-				  var(--color-background-xlight-s),
-				  var(--color-background-xlight-l)
-  );
 
   // Generated Color Shades from 50 to 950
   // Not yet used in design system
   @each $color in ('neutral', 'success', 'warning', 'danger') {
-	@each $shade in (50, 100, 150, 200, 250, 300, 350, 400, 450, 500, 550, 600, 650, 700, 750, 800, 850, 900, 950) {
-	  --color-#{$color}-#{$shade}-l: #{math.div($shade, 10)}#{'%'};
-	  --color-#{$color}-#{$shade}: hsl(var(--color-#{$color}-h), var(--color-#{$color}-s), var(--color-#{$color}-#{$shade}-l));
+		@each $shade in (50, 100, 150, 200, 250, 300, 350, 400, 450, 500, 550, 600, 650, 700, 750, 800, 850, 900, 950) {
+			--color-#{$color}-#{$shade}-l: #{math.div($shade, 10)}#{'%'};
+			--color-#{$color}-#{$shade}: hsl(var(--color-#{$color}-h), var(--color-#{$color}-s), var(--color-#{$color}-#{$shade}-l));
+		}
 	}
-  }
->>>>>>> 13483497
 }
 
 body.theme-dark {
