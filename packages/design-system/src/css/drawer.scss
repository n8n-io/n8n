--- conflicted
+++ resolved
@@ -1,114 +1,6 @@
 @use 'mixins/mixins';
 @use './common/var';
 
-<<<<<<< HEAD
-@keyframes el-drawer-fade-in {
-	0% {
-		opacity: 0;
-	}
-	100% {
-		opacity: 1;
-	}
-}
-
-@mixin drawer-animation($direction) {
-	@keyframes #{$direction}-drawer-in {
-		0% {
-			@if $direction == ltr {
-				transform: translate(-100%, 0px);
-			}
-
-			@if $direction == rtl {
-				transform: translate(100%, 0px);
-			}
-
-			@if $direction == ttb {
-				transform: translate(0px, -100%);
-			}
-
-			@if $direction == btt {
-				transform: translate(0px, 100%);
-			}
-		}
-
-		100% {
-			@if $direction == ltr {
-				transform: translate(0px, 0px);
-			}
-
-			@if $direction == rtl {
-				transform: translate(0px, 0px);
-			}
-
-			@if $direction == ttb {
-				transform: translate(0px, 0px);
-			}
-
-			@if $direction == btt {
-				transform: translate(0px, 0px);
-			}
-		}
-	}
-
-	@keyframes #{$direction}-drawer-out {
-		0% {
-			@if $direction == ltr {
-				transform: translate(0px, 0px);
-			}
-
-			@if $direction == rtl {
-				transform: translate(0px, 0px);
-			}
-
-			@if $direction == ttb {
-				transform: translate(0px, 0px);
-			}
-
-			@if $direction == btt {
-				transform: translate(0px, 0);
-			}
-		}
-
-		100% {
-			@if $direction == ltr {
-				transform: translate(-100%, 0px);
-			}
-
-			@if $direction == rtl {
-				transform: translate(100%, 0px);
-			}
-
-			@if $direction == ttb {
-				transform: translate(0px, -100%);
-			}
-
-			@if $direction == btt {
-				transform: translate(0px, 100%);
-			}
-		}
-	}
-}
-
-@mixin animation-in($direction) {
-	.el-drawer__open &.#{$direction} {
-		animation: #{$direction}-drawer-in 0.3s 1ms;
-	}
-}
-
-@mixin animation-out($direction) {
-	&.#{$direction} {
-		animation: #{$direction}-drawer-out 0.3s;
-	}
-}
-
-// @TODO Fix drawer animations
-//@include drawer-animation(rtl);
-//@include drawer-animation(ltr);
-//@include drawer-animation(ttb);
-//@include drawer-animation(btt);
-
-=======
->>>>>>> dd6a4c95
 $directions: rtl, ltr, ttb, btt;
 
 @include mixins.b(drawer) {
@@ -176,7 +68,7 @@
   &__body {
     flex: 1;
 		padding: 0;
-		
+
     overflow: auto;
     & > * {
       box-sizing: border-box;
