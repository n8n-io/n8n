<template>
	<div :class="['n8n-menu-item', $style.item]">
		<ElSubMenu
			v-if="item.children?.length"
			:id="item.id"
			:class="{
				[$style.submenu]: true,
				[$style.compact]: compact,
				[$style.active]: mode === 'router' && isItemActive(item),
			}"
			:index="item.id"
			teleported
			:popper-class="submenuPopperClass"
		>
			<template #title>
				<N8nIcon
					v-if="item.icon"
					:class="$style.icon"
					:icon="item.icon"
					:size="item.customIconSize || 'large'"
				/>
				<span :class="$style.label">{{ item.label }}</span>
			</template>
			<n8n-menu-item
				v-for="child in availableChildren"
				:key="child.id"
				:item="child"
				:compact="false"
				:tooltip-delay="tooltipDelay"
				:popper-class="popperClass"
				:mode="mode"
				:active-tab="activeTab"
				:handle-select="handleSelect"
			/>
		</ElSubMenu>
		<N8nTooltip
			v-else
			placement="right"
			:content="item.label"
			:disabled="!compact"
			:show-after="tooltipDelay"
		>
			<ConditionalRouterLink v-bind="item.route ?? item.link">
				<ElMenuItem
					:id="item.id"
					:class="{
						[$style.menuItem]: true,
						[$style.item]: true,
						[$style.disableActiveStyle]: !isItemActive(item),
						[$style.active]: isItemActive(item),
						[$style.compact]: compact,
					}"
					data-test-id="menu-item"
					:index="item.id"
<<<<<<< HEAD
					:disabled="item.disabled"
					@click="handleSelect(item)"
=======
					@click="handleSelect?.(item)"
>>>>>>> 6955e899
				>
					<N8nIcon
						v-if="item.icon"
						:class="$style.icon"
						:icon="item.icon"
						:size="item.customIconSize || 'large'"
					/>
					<span :class="$style.label">{{ item.label }}</span>
					<N8nTooltip
						v-if="item.secondaryIcon"
						:placement="item.secondaryIcon?.tooltip?.placement || 'right'"
						:content="item.secondaryIcon?.tooltip?.content"
						:disabled="compact || !item.secondaryIcon?.tooltip?.content"
						:show-after="tooltipDelay"
					>
						<N8nIcon
							:class="$style.secondaryIcon"
							:icon="item.secondaryIcon.name"
							:size="item.secondaryIcon.size || 'small'"
						/>
					</N8nTooltip>
					<N8nSpinner v-if="item.isLoading" :class="$style.loading" size="small" />
				</ElMenuItem>
			</ConditionalRouterLink>
		</N8nTooltip>
	</div>
</template>

<script lang="ts" setup>
import { computed, useCssModule } from 'vue';
import { useRoute } from 'vue-router';
import { ElSubMenu, ElMenuItem } from 'element-plus';
import N8nTooltip from '../N8nTooltip';
import N8nIcon from '../N8nIcon';
import ConditionalRouterLink from '../ConditionalRouterLink';
import type { IMenuItem } from '../../types';
import { doesMenuItemMatchCurrentRoute } from './routerUtil';

<<<<<<< HEAD
export default defineComponent({
	name: 'N8nMenuItem',
	components: {
		ElSubMenu,
		ElMenuItem,
		N8nIcon,
		N8nTooltip,
		ConditionalRouterLink,
	},
	props: {
		item: {
			type: Object as PropType<IMenuItem>,
			required: true,
		},
		compact: {
			type: Boolean,
			default: false,
		},
		tooltipDelay: {
			type: Number,
			default: 300,
		},
		popperClass: {
			type: String,
			default: '',
		},
		mode: {
			type: String,
			default: 'router',
			validator: (value: string): boolean => ['router', 'tabs'].includes(value),
		},
		activeTab: {
			type: String,
			default: undefined,
		},
		handleSelect: {
			type: Function as PropType<(item: IMenuItem) => void>,
			default: () => {},
		},
	},
	computed: {
		availableChildren(): IMenuItem[] {
			return Array.isArray(this.item.children)
				? this.item.children.filter((child) => child.available !== false)
				: [];
		},
		currentRoute(): RouteObject {
			return (
				(this as typeof this & { $route: RouteObject }).$route || {
					name: '',
					path: '',
				}
			);
		},
		submenuPopperClass(): string {
			const popperClass = [this.$style.submenuPopper, this.popperClass];
			if (this.compact) {
				popperClass.push(this.$style.compact);
			}
			return popperClass.join(' ');
		},
	},
	methods: {
		isItemActive(item: IMenuItem): boolean {
			const isItemActive = this.isActive(item);
			const hasActiveChild =
				Array.isArray(item.children) && item.children.some((child) => this.isActive(child));
			return isItemActive || hasActiveChild;
		},
		isActive(item: IMenuItem): boolean {
			if (this.mode === 'router') {
				return doesMenuItemMatchCurrentRoute(item, this.currentRoute);
			} else {
				return item.id === this.activeTab;
			}
		},
	},
=======
interface MenuItemProps {
	item: IMenuItem;
	compact?: boolean;
	tooltipDelay?: number;
	popperClass?: string;
	mode?: 'router' | 'tabs';
	activeTab?: string;
	handleSelect?: (item: IMenuItem) => void;
}

const props = withDefaults(defineProps<MenuItemProps>(), {
	compact: false,
	tooltipDelay: 300,
	popperClass: '',
	mode: 'router',
});

const $style = useCssModule();
const $route = useRoute();

const availableChildren = computed((): IMenuItem[] =>
	Array.isArray(props.item.children)
		? props.item.children.filter((child) => child.available !== false)
		: [],
);

const currentRoute = computed(() => {
	return $route ?? { name: '', path: '' };
});

const submenuPopperClass = computed((): string => {
	const popperClass = [$style.submenuPopper, props.popperClass];
	if (props.compact) {
		popperClass.push($style.compact);
	}
	return popperClass.join(' ');
>>>>>>> 6955e899
});

const isActive = (item: IMenuItem): boolean => {
	if (props.mode === 'router') {
		return doesMenuItemMatchCurrentRoute(item, currentRoute.value);
	} else {
		return item.id === props.activeTab;
	}
};

const isItemActive = (item: IMenuItem): boolean => {
	const hasActiveChild =
		Array.isArray(item.children) && item.children.some((child) => isActive(child));
	return isActive(item) || hasActiveChild;
};
</script>

<style module lang="scss">
// Element menu-item overrides
:global(.el-menu-item),
:global(.el-sub-menu__title) {
	--menu-font-color: var(--color-text-base);
	--menu-item-active-background-color: var(--color-foreground-base);
	--menu-item-active-font-color: var(--color-text-dark);
	--menu-item-hover-fill: var(--color-foreground-base);
	--menu-item-hover-font-color: var(--color-text-dark);
	--menu-item-height: 35px;
	--sub-menu-item-height: 27px;
}

.submenu {
	background: none !important;

	&.compact :global(.el-sub-menu__title) {
		i {
			display: none;
		}
	}

	:global(.el-sub-menu__title) {
		display: flex;
		align-items: center;
		border-radius: var(--border-radius-base) !important;
		padding: var(--spacing-2xs) var(--spacing-xs) !important;
		user-select: none;

		i {
			padding-top: 2px;
			&:hover {
				color: var(--color-primary);
			}
		}

		&:hover {
			.icon {
				color: var(--color-text-dark);
			}
		}
	}

	.menuItem {
		height: var(--sub-menu-item-height) !important;
		min-width: auto !important;
		margin: var(--spacing-2xs) 0 !important;
		padding-left: var(--spacing-l) !important;
		user-select: none;

		&:hover {
			.icon {
				color: var(--color-text-dark);
			}
		}
	}
}

.disableActiveStyle {
	background-color: initial !important;
	color: var(--color-text-base) !important;

	svg {
		color: var(--color-text-base) !important;
	}

	&:hover {
		background-color: var(--color-foreground-base) !important;
		svg {
			color: var(--color-text-dark) !important;
		}
		&:global(.el-sub-menu) {
			background-color: unset !important;
		}
	}
}

.active {
	&,
	& :global(.el-sub-menu__title) {
		background-color: var(--color-foreground-base);
		border-radius: var(--border-radius-base);
		.icon {
			color: var(--color-text-dark);
		}
	}
}

.menuItem {
	display: flex;
	padding: var(--spacing-2xs) var(--spacing-xs) !important;
	margin: 0 !important;
	border-radius: var(--border-radius-base) !important;
	overflow: hidden;
}

.icon {
	min-width: var(--spacing-s);
	margin-right: var(--spacing-xs);
	text-align: center;
}

.loading {
	margin-left: var(--spacing-xs);
}

.secondaryIcon {
	display: flex;
	align-items: center;
	justify-content: flex-end;
	flex: 1;
	margin-left: 20px;
}

.label {
	overflow: hidden;
	text-overflow: ellipsis;
	user-select: none;
}

.item + .item {
	margin-top: 8px !important;
}

.compact {
	.icon {
		margin: 0;
		overflow: visible !important;
		visibility: visible !important;
		width: initial !important;
		height: initial !important;
	}
	.label {
		display: none;
	}
	.secondaryIcon {
		display: none;
	}
}

.submenuPopper {
	display: block;

	ul {
		padding: 0 var(--spacing-xs) !important;
	}
	.menuItem {
		display: flex;
		padding: var(--spacing-2xs) var(--spacing-xs) !important;
		margin: var(--spacing-2xs) 0 !important;
	}

	.icon {
		margin-right: var(--spacing-xs);
	}

	&.compact {
		.label {
			display: inline-block;
		}
	}
}
</style><|MERGE_RESOLUTION|>--- conflicted
+++ resolved
@@ -52,12 +52,8 @@
 					}"
 					data-test-id="menu-item"
 					:index="item.id"
-<<<<<<< HEAD
 					:disabled="item.disabled"
-					@click="handleSelect(item)"
-=======
 					@click="handleSelect?.(item)"
->>>>>>> 6955e899
 				>
 					<N8nIcon
 						v-if="item.icon"
@@ -89,6 +85,7 @@
 <script lang="ts" setup>
 import { computed, useCssModule } from 'vue';
 import { useRoute } from 'vue-router';
+import type { MenuItemProps } from 'element-plus';
 import { ElSubMenu, ElMenuItem } from 'element-plus';
 import N8nTooltip from '../N8nTooltip';
 import N8nIcon from '../N8nIcon';
@@ -96,85 +93,6 @@
 import type { IMenuItem } from '../../types';
 import { doesMenuItemMatchCurrentRoute } from './routerUtil';
 
-<<<<<<< HEAD
-export default defineComponent({
-	name: 'N8nMenuItem',
-	components: {
-		ElSubMenu,
-		ElMenuItem,
-		N8nIcon,
-		N8nTooltip,
-		ConditionalRouterLink,
-	},
-	props: {
-		item: {
-			type: Object as PropType<IMenuItem>,
-			required: true,
-		},
-		compact: {
-			type: Boolean,
-			default: false,
-		},
-		tooltipDelay: {
-			type: Number,
-			default: 300,
-		},
-		popperClass: {
-			type: String,
-			default: '',
-		},
-		mode: {
-			type: String,
-			default: 'router',
-			validator: (value: string): boolean => ['router', 'tabs'].includes(value),
-		},
-		activeTab: {
-			type: String,
-			default: undefined,
-		},
-		handleSelect: {
-			type: Function as PropType<(item: IMenuItem) => void>,
-			default: () => {},
-		},
-	},
-	computed: {
-		availableChildren(): IMenuItem[] {
-			return Array.isArray(this.item.children)
-				? this.item.children.filter((child) => child.available !== false)
-				: [];
-		},
-		currentRoute(): RouteObject {
-			return (
-				(this as typeof this & { $route: RouteObject }).$route || {
-					name: '',
-					path: '',
-				}
-			);
-		},
-		submenuPopperClass(): string {
-			const popperClass = [this.$style.submenuPopper, this.popperClass];
-			if (this.compact) {
-				popperClass.push(this.$style.compact);
-			}
-			return popperClass.join(' ');
-		},
-	},
-	methods: {
-		isItemActive(item: IMenuItem): boolean {
-			const isItemActive = this.isActive(item);
-			const hasActiveChild =
-				Array.isArray(item.children) && item.children.some((child) => this.isActive(child));
-			return isItemActive || hasActiveChild;
-		},
-		isActive(item: IMenuItem): boolean {
-			if (this.mode === 'router') {
-				return doesMenuItemMatchCurrentRoute(item, this.currentRoute);
-			} else {
-				return item.id === this.activeTab;
-			}
-		},
-	},
-=======
 interface MenuItemProps {
 	item: IMenuItem;
 	compact?: boolean;
@@ -211,7 +129,6 @@
 		popperClass.push($style.compact);
 	}
 	return popperClass.join(' ');
->>>>>>> 6955e899
 });
 
 const isActive = (item: IMenuItem): boolean => {
