<template>
	<button
		:class="classes"
		:disabled="disabled || loading"
		:aria-disabled="ariaDisabled"
		:aria-busy="ariaBusy"
		aria-live="polite"
		v-on="$listeners"
	>
		<span :class="$style.icon" v-if="loading || icon">
			<n8n-spinner
				v-if="loading"
				:size="size"
			/>
			<n8n-icon
				v-else-if="icon"
				:icon="icon"
				:size="size"
			/>
		</span>
		<span v-if="label || $slots.default">
			<slot>{{ label }}</slot>
		</span>
	</button>
</template>

<script lang="ts">
import Vue from 'vue';
import N8nIcon from '../N8nIcon';
import N8nSpinner from '../N8nSpinner';

export default Vue.extend({
	name: 'n8n-button',
	props: {
		label: {
			type: String,
		},
		type: {
			type: String,
			default: 'primary',
			validator: (value: string): boolean =>
				['primary', 'secondary', 'tertiary', 'success', 'warning', 'danger'].includes(value),
		},
		size: {
			type: String,
			default: 'medium',
			validator: (value: string): boolean =>
				['mini', 'small', 'medium', 'large', 'xlarge'].includes(value),
		},
		loading: {
			type: Boolean,
			default: false,
		},
		disabled: {
			type: Boolean,
			default: false,
		},
		outline: {
			type: Boolean,
			default: false,
		},
		text: {
			type: Boolean,
			default: false,
		},
		icon: {
			type: [String, Array],
		},
		block: {
			type: Boolean,
			default: false,
		},
		active: {
			type: Boolean,
			default: false,
		},
		float: {
			type: String,
			validator: (value: string): boolean =>
				['left', 'right'].includes(value),
		},
	  square: {
		  type: Boolean,
		  default: false,
	  },
	},
	components: {
		N8nSpinner,
		N8nIcon,
	},
	computed: {
		ariaBusy(): string {
			return this.loading ? 'true' : 'false';
		},
		ariaDisabled(): string {
			return this.disabled ? 'true' : 'false';
		},
		classes(): string {
			return `button ${this.$style['button']} ${this.$style[this.type]}` +
				`${this.size ? ` ${this.$style[this.size]}` : ''}` +
				`${this.outline ? ` ${this.$style['outline']}` : ''}` +
				`${this.loading ? ` ${this.$style['loading']}` : ''}` +
				`${this.float ? ` ${this.$style[`float-${this.float}`]}` : ''}` +
				`${this.text ? ` ${this.$style['text']}` : ''}` +
				`${this.disabled ? ` ${this.$style['disabled']}` : ''}` +
				`${this.block ? ` ${this.$style['block']}` : ''}` +
<<<<<<< HEAD
				`${this.active ? ` ${this.$style['active']}` : ''}` +
				`${this.icon || this.loading ? ` ${this.$style['icon']}` : ''}`;
=======
				`${this.icon || this.loading ? ` ${this.$style['icon']}` : ''}` +
				`${this.square ? ` ${this.$style['square']}` : ''}`;
>>>>>>> 0ab89ad5
		},
	},
});
</script>

<style lang="scss" module>
@import '../../../theme/src/mixins/utils';
@import '../../../theme/src/common/var';

.button {
	display: inline-block;
	line-height: 1;
	white-space: nowrap;
	cursor: pointer;

	border: var(--border-width-base) $button-border-color var(--border-style-base);
	color: $button-font-color;
	background-color: $button-background-color;
	font-weight: var(--font-weight-bold);
	border-radius: $button-border-radius;
	padding: $button-padding-vertical $button-padding-horizontal;
	font-size: $button-font-size;

	-webkit-appearance: none;
	text-align: center;
	box-sizing: border-box;
	outline: none;
	margin: 0;
	transition: 0.3s;

	@include utils-user-select(none);

	&:hover {
		color: $button-hover-color;
		border-color: $button-hover-border-color;
		background-color: $button-hover-background-color;
	}

	&:focus {
		border-color: $button-focus-outline-color;
		outline: $focus-outline-width solid $button-focus-outline-color;
	}

	&:active, &.active {
		color: $button-active-color;
		border-color: $button-active-border-color;
		background-color: $button-active-background-color;
		outline: none;
	}

	&::-moz-focus-inner {
		border: 0;
	}

	> i {
		display: none;
	}

	> span {
		display: flex;
		justify-content: center;
		align-items: center;
	}

	span + span {
		margin-left: var(--spacing-3xs);
	}
}

$loading-overlay-background-color: rgba(255, 255, 255, 0);

/**
 * Colors
 */

.secondary {
	--button-color: var(--color-primary);
	--button-border-color: var(--color-primary);
	--button-background-color: var(--color-background-xlight);

	--button-active-background-color: var(--color-primary-tint-2);
	--button-active-color: var(--color-primary);
	--button-active-border-color: var(--color-primary);

	--button-hover-background-color: var(--color-primary-tint-3);
	--button-hover-color: var(--color-primary);
	--button-hover-border-color: var(--color-primary);

	--button-focus-outline-color: var(--color-primary-tint-1);
}

.tertiary {
	font-weight: var(--font-weight-regular) !important;

	--button-background-color: var(--color-background-xlight);
	--button-color: var(--color-text-dark);
	--button-border-color: var(--color-neutral-850);

	--button-active-background-color: var(--color-primary-tint-2);
	--button-active-color: var(--color-primary);
	--button-active-border-color: var(--color-primary);

	--button-hover-background-color: var(--color-neutral-950);
	--button-hover-color: var(--color-text-dark);
	--button-hover-border-color: var(--color-neutral-800);

	--button-focus-outline-color: hsla(var(--color-neutral-h), var(--color-neutral-s), var(--color-neutral-l), 0.2);
}

.success {
	--button-background-color: var(--color-success);
	--button-color: var(--color-text-xlight);
	--button-border-color: var(--color-success);

	--button-active-background-color: var(--color-success-350);
	--button-active-border-color: var(--color-success-350);

	--button-hover-background-color: var(--color-success-450);
	--button-hover-border-color: var(--color-success-450);

	--button-focus-outline-color: hsla(var(--color-success-h), var(--color-success-s), var(--color-success-l), 0.33);
}

.warning {
	--button-background-color: var(--color-warning);
	--button-color: var(--color-text-xlight);
	--button-border-color: var(--color-warning);

	--button-active-background-color: var(--color-warning-500);
	--button-active-border-color: var(--color-warning-500);

	--button-hover-background-color: var(--color-warning-650);
	--button-hover-border-color: var(--color-warning-650);

	--button-focus-outline-color: hsla(var(--color-warning-h), var(--color-warning-s), var(--color-warning-l), 0.33);
}

.danger {
	--button-background-color: var(--color-danger);
	--button-color: var(--color-text-xlight);
	--button-border-color: var(--color-danger);
	--button-active-color: var(--color-text-xlight);

	--button-active-background-color: var(--color-danger-600);
	--button-active-border-color: var(--color-danger-600);

	--button-hover-background-color: var(--color-danger-700);
	--button-hover-border-color: var(--color-danger-700);

	--button-focus-outline-color: hsla(var(--color-danger-h), var(--color-danger-s), var(--color-danger-l), 0.33);
}

/**
 * Sizes
 */

.mini {
	--button-padding-vertical: var(--spacing-4xs);
	--button-padding-horizontal: var(--spacing-2xs);
	--button-font-size: var(--font-size-2xs);

	&.square {
		height: 22px;
		width: 22px;
	}
}

.small {
	--button-padding-vertical: var(--spacing-3xs);
	--button-padding-horizontal: var(--spacing-xs);
	--button-font-size: var(--font-size-2xs);

	&.square {
		height: 26px;
		width: 26px;
	}
}

.medium {
	--button-padding-vertical: var(--spacing-2xs);
	--button-padding-horizontal: var(--spacing-xs);
	--button-font-size: var(--font-size-2xs);

	&.square {
		height: 30px;
		width: 30px;
	}
}

.large {
	&.square {
		height: 42px;
		width: 42px;
	}
}

.xlarge {
	--button-padding-vertical: var(--spacing-xs);
	--button-padding-horizontal: var(--spacing-s);
	--button-font-size: var(--font-size-m);

	&.square {
		height: 46px;
		width: 46px;
	}
}

/**
 * Modifiers
 */

.outline {
	--button-color: var(--color-primary);
	--button-background-color: transparent;
	--button-disabled-background-color: transparent;
	--button-active-background-color: transparent;

	&.primary {
		--button-color: var(--color-primary);
		--button-border-color: var(--color-primary);
		--button-active-background-color: var(--color-primary);
	}

	&.tertiary {
		--button-color: var(--color-text-dark);
	}

	&.success {
		--button-color: var(--color-success);
		--button-border-color: var(--color-success);
		--button-active-background-color: var(--color-success);
	}

	&.warning {
		--button-color: var(--color-warning);
		--button-border-color: var(--color-warning);
		--button-active-background-color: var(--color-warning);
	}

	&.danger {
		--button-color: var(--color-danger);
		--button-border-color: var(--color-danger);
		--button-active-background-color: var(--color-danger);
	}
}

.text {
	--button-color: var(--color-text-light);
	--button-border-color: transparent;
	--button-background-color: transparent;
	--button-active-color: var(--color-text-light);
	--button-active-background-color: transparent;
	--button-active-border-color: transparent;
	--button-hover-color: var(--color-text-light);
	--button-hover-background-color: transparent;
	--button-hover-border-color: transparent;

	&.primary {
		--button-color: var(--color-primary);
		--button-active-color: var(--color-primary);
		--button-hover-color: var(--color-primary);
	}

	&.secondary {
		--button-color: var(--color-primary-tint-1);
		--button-active-color: var(--color-primary-tint-1);
		--button-hover-color: var(--color-primary-tint-1);
	}

	&.success {
		--button-color: var(--color-success);
		--button-active-color: var(--color-success);
		--button-hover-color: var(--color-success);
	}

	&.warning {
		--button-color: var(--color-warning);
		--button-active-color: var(--color-warning);
		--button-hover-color: var(--color-warning);
	}

	&.danger {
		--button-color: var(--color-danger);
		--button-active-color: var(--color-danger);
		--button-hover-color: var(--color-danger);
	}

	&:hover {
		text-decoration: underline;
	}
}

.loading {
	position: relative;
	pointer-events: none;

	&:before {
		pointer-events: none;
		content: '';
		position: absolute;
		left: -1px;
		top: -1px;
		right: -1px;
		bottom: -1px;
		border-radius: inherit;
		background-color: $loading-overlay-background-color;
	}
}

.disabled {
	&,
	&:hover,
	&:active,
	&:focus {
		cursor: not-allowed;
		background-image: none;
		color: $button-disabled-font-color;
		background-color: $button-disabled-background-color;
		border-color: $button-disabled-border-color;
	}
}

.transparent {
	--button-background-color: transparent;
	--button-active-background-color: transparent;
}

.icon {
	display: inline-flex;
  justify-content: center;

	svg {
		display: block;
	}
}

.block {
	width: 100%;
}

.float-left {
	float: left;
}

.float-right {
	float: right;
}
</style><|MERGE_RESOLUTION|>--- conflicted
+++ resolved
@@ -104,13 +104,9 @@
 				`${this.text ? ` ${this.$style['text']}` : ''}` +
 				`${this.disabled ? ` ${this.$style['disabled']}` : ''}` +
 				`${this.block ? ` ${this.$style['block']}` : ''}` +
-<<<<<<< HEAD
 				`${this.active ? ` ${this.$style['active']}` : ''}` +
-				`${this.icon || this.loading ? ` ${this.$style['icon']}` : ''}`;
-=======
 				`${this.icon || this.loading ? ` ${this.$style['icon']}` : ''}` +
 				`${this.square ? ` ${this.$style['square']}` : ''}`;
->>>>>>> 0ab89ad5
 		},
 	},
 });
