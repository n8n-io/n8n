<<<<<<< HEAD
<template>
	<div :class="classes" v-bind="$attrs">
		<table :class="$style.datatable">
			<thead :class="$style.datatableHeader">
				<tr>
					<th
						v-for="column in columns"
						:key="column.id"
						:class="column.classes"
						:style="getThStyle(column)"
					>
						{{ column.label }}
					</th>
				</tr>
			</thead>
			<tbody>
				<template v-for="row in visibleRows">
					<slot name="row" :columns="columns" :row="row" :get-td-value="getTdValue">
						<tr :key="row.id">
							<td v-for="column in columns" :key="column.id" :class="column.classes">
								<component :is="column.render" v-if="column.render" :row="row" :column="column" />
								<span v-else>{{ getTdValue(row, column) }}</span>
							</td>
						</tr>
					</slot>
				</template>
			</tbody>
		</table>

		<div :class="$style.pagination">
			<N8nPagination
				v-if="totalPages > 1"
				background
				:pager-count="5"
				:page-size="rowsPerPage"
				layout="prev, pager, next"
				:total="totalRows"
				:current-page="currentPage"
				@update:current-page="onUpdateCurrentPage"
			/>

			<div :class="$style.pageSizeSelector">
				<N8nSelect
					size="mini"
					:model-value="rowsPerPage"
					teleported
					@update:model-value="onRowsPerPageChange"
				>
					<template #prepend>{{ t('datatable.pageSize') }}</template>
					<N8nOption
						v-for="size in rowsPerPageOptions"
						:key="size"
						:label="`${size}`"
						:value="size"
					/>
					<N8nOption :label="`All`" :value="ALL_ROWS"> </N8nOption>
				</N8nSelect>
			</div>
		</div>
	</div>
</template>

=======
>>>>>>> f7128122
<script lang="ts" setup>
import { computed, ref, useCssModule } from 'vue';
import N8nSelect from '../N8nSelect';
import N8nOption from '../N8nOption';
import N8nPagination from '../N8nPagination';
import type { DatatableColumn, DatatableRow, DatatableRowDataType } from '../../types';
import { useI18n } from '../../composables/useI18n';
import { getValueByPath } from '../../utils';

const ALL_ROWS = -1;

interface DatatableProps {
	columns: DatatableColumn[];
	rows: DatatableRow[];
	currentPage?: number;
	pagination?: boolean;
	rowsPerPage?: number;
}

defineOptions({ name: 'N8nDatatable' });
const props = withDefaults(defineProps<DatatableProps>(), {
	currentPage: 1,
	pagination: true,
	rowsPerPage: 10,
});

const emit = defineEmits<{
	'update:currentPage': [value: number];
	'update:rowsPerPage': [value: number];
}>();

const { t } = useI18n();
const rowsPerPageOptions = ref([10, 25, 50, 100]);

const $style = useCssModule();

const totalPages = computed(() => {
	return Math.ceil(props.rows.length / props.rowsPerPage);
});

const totalRows = computed(() => {
	return props.rows.length;
});

const visibleRows = computed(() => {
	if (props.rowsPerPage === ALL_ROWS) return props.rows;

	const start = (props.currentPage - 1) * props.rowsPerPage;
	const end = start + props.rowsPerPage;

	return props.rows.slice(start, end);
});

const classes = computed(() => ({
	datatable: true,
	[$style.datatableWrapper]: true,
}));

function onUpdateCurrentPage(value: number) {
	emit('update:currentPage', value);
}

function onRowsPerPageChange(value: number) {
	emit('update:rowsPerPage', value);

	if (value === ALL_ROWS) {
		onUpdateCurrentPage(1);
		return;
	}

	const maxPage = Math.ceil(totalRows.value / value);
	if (maxPage < props.currentPage) {
		onUpdateCurrentPage(maxPage);
	}
}

function getTdValue(row: DatatableRow, column: DatatableColumn) {
	return getValueByPath<DatatableRowDataType>(row, column.path);
}

function getThStyle(column: DatatableColumn) {
	return {
		...(column.width ? { width: column.width } : {}),
	};
}
</script>

<template>
	<div :class="classes" v-bind="$attrs">
		<table :class="$style.datatable">
			<thead :class="$style.datatableHeader">
				<tr>
					<th
						v-for="column in columns"
						:key="column.id"
						:class="column.classes"
						:style="getThStyle(column)"
					>
						{{ column.label }}
					</th>
				</tr>
			</thead>
			<tbody>
				<template v-for="row in visibleRows">
					<slot name="row" :columns="columns" :row="row" :get-td-value="getTdValue">
						<tr :key="row.id">
							<td v-for="column in columns" :key="column.id" :class="column.classes">
								<component :is="column.render" v-if="column.render" :row="row" :column="column" />
								<span v-else>{{ getTdValue(row, column) }}</span>
							</td>
						</tr>
					</slot>
				</template>
			</tbody>
		</table>

		<div :class="$style.pagination">
			<N8nPagination
				v-if="totalPages > 1"
				background
				:pager-count="5"
				:page-size="rowsPerPage"
				layout="prev, pager, next"
				:total="totalRows"
				:current-page="currentPage"
				@update:current-page="onUpdateCurrentPage"
			/>

			<div :class="$style.pageSizeSelector">
				<N8nSelect
					size="mini"
					:model-value="rowsPerPage"
					teleported
					@update:model-value="onRowsPerPageChange"
				>
					<template #prepend>{{ t('datatable.pageSize') }}</template>
					<N8nOption
						v-for="size in rowsPerPageOptions"
						:key="size"
						:label="`${size}`"
						:value="size"
					/>
					<N8nOption :label="`All`" value="*"> </N8nOption>
				</N8nSelect>
			</div>
		</div>
	</div>
</template>

<style lang="scss" module>
.datatableWrapper {
	display: block;
	width: 100%;
}

.datatable {
	width: 100%;

	tbody {
		tr {
			td {
				vertical-align: top;
				color: var(--color-text-base);
				padding: var(--spacing-s) var(--spacing-2xs);
			}

			&:nth-of-type(even) {
				background: var(--color-background-xlight);
			}

			&:nth-of-type(odd) {
				background: var(--color-background-light);
			}
		}
	}
}

.datatableHeader {
	background: var(--color-background-base);

	th {
		text-align: left;
		padding: var(--spacing-s) var(--spacing-2xs);
	}
}

.pagination {
	width: 100%;
	display: flex;
	justify-content: center;
	align-items: center;
	bottom: 0;
	overflow: visible;
	margin-top: var(--spacing-s);
}

.pageSizeSelector {
	text-transform: capitalize;
	max-width: 150px;
	flex: 0 1 auto;
}
</style><|MERGE_RESOLUTION|>--- conflicted
+++ resolved
@@ -1,4 +1,90 @@
-<<<<<<< HEAD
+<script lang="ts" setup>
+import { computed, ref, useCssModule } from 'vue';
+import N8nSelect from '../N8nSelect';
+import N8nOption from '../N8nOption';
+import N8nPagination from '../N8nPagination';
+import type { DatatableColumn, DatatableRow, DatatableRowDataType } from '../../types';
+import { useI18n } from '../../composables/useI18n';
+import { getValueByPath } from '../../utils';
+
+const ALL_ROWS = -1;
+
+interface DatatableProps {
+	columns: DatatableColumn[];
+	rows: DatatableRow[];
+	currentPage?: number;
+	pagination?: boolean;
+	rowsPerPage?: number;
+}
+
+defineOptions({ name: 'N8nDatatable' });
+const props = withDefaults(defineProps<DatatableProps>(), {
+	currentPage: 1,
+	pagination: true,
+	rowsPerPage: 10,
+});
+
+const emit = defineEmits<{
+	'update:currentPage': [value: number];
+	'update:rowsPerPage': [value: number];
+}>();
+
+const { t } = useI18n();
+const rowsPerPageOptions = ref([10, 25, 50, 100]);
+
+const $style = useCssModule();
+
+const totalPages = computed(() => {
+	return Math.ceil(props.rows.length / props.rowsPerPage);
+});
+
+const totalRows = computed(() => {
+	return props.rows.length;
+});
+
+const visibleRows = computed(() => {
+	if (props.rowsPerPage === ALL_ROWS) return props.rows;
+
+	const start = (props.currentPage - 1) * props.rowsPerPage;
+	const end = start + props.rowsPerPage;
+
+	return props.rows.slice(start, end);
+});
+
+const classes = computed(() => ({
+	datatable: true,
+	[$style.datatableWrapper]: true,
+}));
+
+function onUpdateCurrentPage(value: number) {
+	emit('update:currentPage', value);
+}
+
+function onRowsPerPageChange(value: number) {
+	emit('update:rowsPerPage', value);
+
+	if (value === ALL_ROWS) {
+		onUpdateCurrentPage(1);
+		return;
+	}
+
+	const maxPage = Math.ceil(totalRows.value / value);
+	if (maxPage < props.currentPage) {
+		onUpdateCurrentPage(maxPage);
+	}
+}
+
+function getTdValue(row: DatatableRow, column: DatatableColumn) {
+	return getValueByPath<DatatableRowDataType>(row, column.path);
+}
+
+function getThStyle(column: DatatableColumn) {
+	return {
+		...(column.width ? { width: column.width } : {}),
+	};
+}
+</script>
+
 <template>
 	<div :class="classes" v-bind="$attrs">
 		<table :class="$style.datatable">
@@ -61,157 +147,6 @@
 	</div>
 </template>
 
-=======
->>>>>>> f7128122
-<script lang="ts" setup>
-import { computed, ref, useCssModule } from 'vue';
-import N8nSelect from '../N8nSelect';
-import N8nOption from '../N8nOption';
-import N8nPagination from '../N8nPagination';
-import type { DatatableColumn, DatatableRow, DatatableRowDataType } from '../../types';
-import { useI18n } from '../../composables/useI18n';
-import { getValueByPath } from '../../utils';
-
-const ALL_ROWS = -1;
-
-interface DatatableProps {
-	columns: DatatableColumn[];
-	rows: DatatableRow[];
-	currentPage?: number;
-	pagination?: boolean;
-	rowsPerPage?: number;
-}
-
-defineOptions({ name: 'N8nDatatable' });
-const props = withDefaults(defineProps<DatatableProps>(), {
-	currentPage: 1,
-	pagination: true,
-	rowsPerPage: 10,
-});
-
-const emit = defineEmits<{
-	'update:currentPage': [value: number];
-	'update:rowsPerPage': [value: number];
-}>();
-
-const { t } = useI18n();
-const rowsPerPageOptions = ref([10, 25, 50, 100]);
-
-const $style = useCssModule();
-
-const totalPages = computed(() => {
-	return Math.ceil(props.rows.length / props.rowsPerPage);
-});
-
-const totalRows = computed(() => {
-	return props.rows.length;
-});
-
-const visibleRows = computed(() => {
-	if (props.rowsPerPage === ALL_ROWS) return props.rows;
-
-	const start = (props.currentPage - 1) * props.rowsPerPage;
-	const end = start + props.rowsPerPage;
-
-	return props.rows.slice(start, end);
-});
-
-const classes = computed(() => ({
-	datatable: true,
-	[$style.datatableWrapper]: true,
-}));
-
-function onUpdateCurrentPage(value: number) {
-	emit('update:currentPage', value);
-}
-
-function onRowsPerPageChange(value: number) {
-	emit('update:rowsPerPage', value);
-
-	if (value === ALL_ROWS) {
-		onUpdateCurrentPage(1);
-		return;
-	}
-
-	const maxPage = Math.ceil(totalRows.value / value);
-	if (maxPage < props.currentPage) {
-		onUpdateCurrentPage(maxPage);
-	}
-}
-
-function getTdValue(row: DatatableRow, column: DatatableColumn) {
-	return getValueByPath<DatatableRowDataType>(row, column.path);
-}
-
-function getThStyle(column: DatatableColumn) {
-	return {
-		...(column.width ? { width: column.width } : {}),
-	};
-}
-</script>
-
-<template>
-	<div :class="classes" v-bind="$attrs">
-		<table :class="$style.datatable">
-			<thead :class="$style.datatableHeader">
-				<tr>
-					<th
-						v-for="column in columns"
-						:key="column.id"
-						:class="column.classes"
-						:style="getThStyle(column)"
-					>
-						{{ column.label }}
-					</th>
-				</tr>
-			</thead>
-			<tbody>
-				<template v-for="row in visibleRows">
-					<slot name="row" :columns="columns" :row="row" :get-td-value="getTdValue">
-						<tr :key="row.id">
-							<td v-for="column in columns" :key="column.id" :class="column.classes">
-								<component :is="column.render" v-if="column.render" :row="row" :column="column" />
-								<span v-else>{{ getTdValue(row, column) }}</span>
-							</td>
-						</tr>
-					</slot>
-				</template>
-			</tbody>
-		</table>
-
-		<div :class="$style.pagination">
-			<N8nPagination
-				v-if="totalPages > 1"
-				background
-				:pager-count="5"
-				:page-size="rowsPerPage"
-				layout="prev, pager, next"
-				:total="totalRows"
-				:current-page="currentPage"
-				@update:current-page="onUpdateCurrentPage"
-			/>
-
-			<div :class="$style.pageSizeSelector">
-				<N8nSelect
-					size="mini"
-					:model-value="rowsPerPage"
-					teleported
-					@update:model-value="onRowsPerPageChange"
-				>
-					<template #prepend>{{ t('datatable.pageSize') }}</template>
-					<N8nOption
-						v-for="size in rowsPerPageOptions"
-						:key="size"
-						:label="`${size}`"
-						:value="size"
-					/>
-					<N8nOption :label="`All`" value="*"> </N8nOption>
-				</N8nSelect>
-			</div>
-		</div>
-	</div>
-</template>
-
 <style lang="scss" module>
 .datatableWrapper {
 	display: block;
