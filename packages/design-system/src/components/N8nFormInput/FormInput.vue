<template>
	<n8n-checkbox
		v-if="type === 'checkbox'"
		v-bind="$props"
		@input="onInput"
		@focus="onFocus"
		ref="inputRef"
	/>
	<n8n-input-label v-else-if="type === 'toggle'" :inputName="name" :label="label" :tooltipText="tooltipText" :required="required && showRequiredAsterisk">
		<div slot="content">{{ tooltipText }}</div>
		<el-switch
			:value="value"
			@change="onInput"
			:active-color="activeColor"
			:inactive-color="inactiveColor"
		></el-switch>
	</n8n-input-label>
	<n8n-input-label v-else :inputName="name" :label="label" :tooltipText="tooltipText" :required="required && showRequiredAsterisk">
		<div :class="showErrors ? $style.errorInput : ''" @keydown.stop @keydown.enter="onEnter">
			<slot v-if="hasDefaultSlot" />
			<n8n-select
				v-else-if="type === 'select' || type === 'multi-select'"
				:value="value"
				:placeholder="placeholder"
				:multiple="type === 'multi-select'"
				:disabled="disabled"
				@change="onInput"
				@focus="onFocus"
				@blur="onBlur"
				:name="name"
				ref="inputRef"
			>
				<n8n-option
					v-for="option in options || []"
					:key="option.value"
					:value="option.value"
					:label="option.label"
				/>
			</n8n-select>
			<n8n-input
				v-else
				:name="name"
				:type="type"
				:placeholder="placeholder"
				:value="value"
				:maxlength="maxlength"
				:autocomplete="autocomplete"
				:disabled="disabled"
				@input="onInput"
				@blur="onBlur"
				@focus="onFocus"
				ref="inputRef"
			/>
		</div>
		<div :class="$style.errors" v-if="showErrors">
			<span v-text="validationError" />
			<n8n-link
				v-if="documentationUrl && documentationText"
				:to="documentationUrl"
				:newWindow="true"
				size="small"
				theme="danger"
			>
				{{ documentationText }}
			</n8n-link>
		</div>
		<div :class="$style.infoText" v-else-if="infoText">
			<span size="small" v-text="infoText" />
		</div>
	</n8n-input-label>
</template>

<script lang="ts" setup>
import { computed, reactive, onMounted, ref, watch, useSlots } from 'vue';

import N8nInput from '../N8nInput';
import N8nSelect from '../N8nSelect';
import N8nOption from '../N8nOption';
import N8nInputLabel from '../N8nInputLabel';
import N8nCheckbox from '../N8nCheckbox';
import ElSwitch from 'element-ui/lib/switch';

import { getValidationError, VALIDATORS } from './validators';
import { Rule, RuleGroup, IValidator } from '../../types';

import { t } from '../../locale';

export interface Props {
  	value: any;
	label: string;
	infoText?: string;
	required?: boolean;
	showRequiredAsterisk?: boolean;
	type?: string;
	placeholder?: string;
	tooltipText?: string;
	showValidationWarnings?: boolean;
	validateOnBlur?: boolean;
	documentationUrl?: string;
	documentationText?: string;
	validationRules?: Array<Rule | RuleGroup>;
	validators?: { [key: string]: IValidator | RuleGroup };
	maxlength?: number;
	options?: Array<{ value: string | number; label: string }>;
	autocomplete?: string;
	name?: string;
	focusInitially?: boolean;
	labelSize?: 'small' | 'medium';
	disabled?: boolean;
<<<<<<< HEAD
	activeLabel?: string,
	activeColor?: string,
	inactiveLabel?: string,
	inactiveColor?: string,
=======
>>>>>>> 6a8bdea2
}

const props = withDefaults(defineProps<Props>(), {
	documentationText: 'Open docs',
	labelSize: 'medium',
	type: 'text',
	showRequiredAsterisk: true,
	validateOnBlur: true,
});

const emit = defineEmits<{
	(event: 'validate', shouldValidate: boolean): void;
	(event: 'input', value: any): void;
	(event: 'focus'): void;
	(event: 'blur'): void;
	(event: 'enter'): void;
}>();

const state = reactive({
	hasBlurred: false,
	isTyping: false,
});

const slots = useSlots();

const inputRef = ref<HTMLTextAreaElement | null>(null);

function getInputValidationError(): ReturnType<IValidator['validate']> {
	const rules = props.validationRules || [];
	const validators = {
		...VALIDATORS,
		...(props.validators || {}),
	} as { [key: string]: IValidator | RuleGroup };

	if (props.required) {
		const error = getValidationError(props.value, validators, validators.REQUIRED as IValidator);
		if (error) return error;
	}

	for (let i = 0; i < rules.length; i++) {
		if (rules[i].hasOwnProperty('name')) {
			const rule = rules[i] as Rule;
			if (validators[rule.name]) {
				const error = getValidationError(
					props.value,
					validators,
					validators[rule.name] as IValidator,
					rule.config,
				);
				if (error) return error;
			}
		}

		if (rules[i].hasOwnProperty('rules')) {
			const rule = rules[i] as RuleGroup;
			const error = getValidationError(props.value, validators, rule);
			if (error) return error;
		}
	}

	return null;
}

function onBlur() {
	state.hasBlurred = true;
	state.isTyping = false;
	emit('blur');
}

function onInput(value: any) {
	state.isTyping = true;
	emit('input', value);
}

function onFocus() {
	emit('focus');
}

function onEnter(event: Event) {
	event.stopPropagation();
	event.preventDefault();
	emit('enter');
}

const validationError = computed<string | null>(() => {
	const error = getInputValidationError();

	return error ? t(error.messageKey, error.options) : null;
});

const hasDefaultSlot = computed(() => !!slots.default);

const showErrors = computed(
	() =>
		!!validationError.value &&
		((props.validateOnBlur && state.hasBlurred && !state.isTyping) || props.showValidationWarnings),
);

onMounted(() => {
	emit('validate', !validationError.value);

	if (props.focusInitially && inputRef.value) inputRef.value.focus();
});

watch(
	() => validationError.value,
	(error) => emit('validate', !error),
);

defineExpose({ inputRef });
</script>

<style lang="scss" module>
.infoText {
	margin-top: var(--spacing-2xs);
	font-size: var(--font-size-2xs);
	font-weight: var(--font-weight-regular);
	color: var(--color-text-base);
}

.errors {
	composes: infoText;
	color: var(--color-danger);
}

.errorInput {
	--input-border-color: var(--color-danger);
}
</style><|MERGE_RESOLUTION|>--- conflicted
+++ resolved
@@ -107,13 +107,10 @@
 	focusInitially?: boolean;
 	labelSize?: 'small' | 'medium';
 	disabled?: boolean;
-<<<<<<< HEAD
-	activeLabel?: string,
-	activeColor?: string,
-	inactiveLabel?: string,
-	inactiveColor?: string,
-=======
->>>>>>> 6a8bdea2
+	activeLabel?: string;
+	activeColor?: string;
+	inactiveLabel?: string;
+	inactiveColor?: string;
 }
 
 const props = withDefaults(defineProps<Props>(), {
