import { IValidator, RuleGroup, Validatable } from '../../types';

export const emailRegex =
	/^(([^<>()[\]\\.,;:\s@"]+(\.[^<>()[\]\\.,;:\s@"]+)*)|(".+"))@((\[[0-9]{1,3}\.[0-9]{1,3}\.[0-9]{1,3}\.[0-9]{1,3}\])|(([a-zA-Z\-0-9]+\.)+[a-zA-Z]{2,}))$/;

export const requiredValidator: IValidator<{}> = {
	validate: (value: Validatable) => {
		if (typeof value === 'string' && !!value.trim()) {
			return false;
		}

		if (typeof value === 'number' || typeof value === 'boolean') {
			return false;
		}

		return {
			messageKey: 'formInput.validator.fieldRequired',
		};
	},
};

export const minLengthValidator: IValidator<{ minimum: number }> = {
	validate: (value: Validatable, config: { minimum: number }) => {
		if (typeof value === 'string' && value.length < config.minimum) {
			return {
				messageKey: 'formInput.validator.minCharactersRequired',
				options: config,
			};
		}

		return false;
	},
};

export const maxLengthValidator: IValidator<{ maximum: number }> = {
	validate: (value: Validatable, config: { maximum: number }) => {
		if (typeof value === 'string' && value.length > config.maximum) {
			return {
				messageKey: 'formInput.validator.maxCharactersRequired',
				options: config,
			};
		}

		return false;
	},
};

export const containsNumberValidator: IValidator<{ minimum: number }> = {
	validate: (value: Validatable, config: { minimum: number }) => {
		if (typeof value !== 'string') {
			return false;
		}

		const numberCount = (value.match(/\d/g) || []).length;
		if (numberCount < config.minimum) {
			return {
				messageKey: 'formInput.validator.numbersRequired',
				options: config,
			};
		}

		return false;
	},
};

export const emailValidator: IValidator<{}> = {
	validate: (value: Validatable) => {
		if (!emailRegex.test(String(value).trim().toLowerCase())) {
			return {
				messageKey: 'formInput.validator.validEmailRequired',
			};
		}

		return false;
	},
};

export const containsUpperCaseValidator: IValidator<{ minimum: number }> = {
	validate: (value: Validatable, config: { minimum: number }) => {
		if (typeof value !== 'string') {
			return false;
		}

		const uppercaseCount = (value.match(/[A-Z]/g) || []).length;
		if (uppercaseCount < config.minimum) {
			return {
				messageKey: 'formInput.validator.uppercaseCharsRequired',
				options: config,
			};
		}

		return false;
	},
<<<<<<< HEAD
	MATCH_REGEX: {
		validate: (value: Validatable, config: { regex: RegExp; message: string }) => {
			if (!config.regex.test(`${value as string}`)) {
				return {
					message: config.message,
					options: config,
				};
			}

			return false;
		},
	},
	DEFAULT_PASSWORD_RULES: {
		rules: [
			{
				rules: [
					{ name: 'MIN_LENGTH', config: { minimum: 8 } },
					{ name: 'CONTAINS_NUMBER', config: { minimum: 1 } },
					{ name: 'CONTAINS_UPPERCASE', config: { minimum: 1 } },
				],
				defaultError: {
					messageKey: 'formInput.validator.defaultPasswordRequirements',
				},
=======
};

export const defaultPasswordRules: RuleGroup = {
	rules: [
		{
			rules: [
				{ name: 'MIN_LENGTH', config: { minimum: 8 } },
				{ name: 'CONTAINS_NUMBER', config: { minimum: 1 } },
				{ name: 'CONTAINS_UPPERCASE', config: { minimum: 1 } },
			],
			defaultError: {
				messageKey: 'formInput.validator.defaultPasswordRequirements',
>>>>>>> ee7d5a84
			},
		},
		{ name: 'MAX_LENGTH', config: { maximum: 64 } },
	],
};

export const VALIDATORS = {
	REQUIRED: requiredValidator,
	MIN_LENGTH: minLengthValidator,
	MAX_LENGTH: maxLengthValidator,
	CONTAINS_NUMBER: containsNumberValidator,
	VALID_EMAIL: emailValidator,
	CONTAINS_UPPERCASE: containsUpperCaseValidator,
	DEFAULT_PASSWORD_RULES: defaultPasswordRules,
};

export const getValidationError = <T extends Validatable, C>(
	value: T,
	validators: { [key: string]: IValidator | RuleGroup },
	validator: IValidator | RuleGroup,
	config?: C,
): ReturnType<IValidator['validate']> => {
	if (validator.hasOwnProperty('rules')) {
		const rules = (validator as RuleGroup).rules;
		for (let i = 0; i < rules.length; i++) {
			if (rules[i].hasOwnProperty('rules')) {
				const error = getValidationError(value, validators, rules[i] as RuleGroup, config);

				if (error) {
					return error;
				}
			}

			if (rules[i].hasOwnProperty('name')) {
				const rule = rules[i] as { name: string; config?: C };
				if (!validators[rule.name]) {
					continue;
				}

				const error = getValidationError(
					value,
					validators,
					validators[rule.name] as IValidator,
					rule.config,
				);
				if (error && 'defaultError' in validator && validator.defaultError) {
					return validator.defaultError;
				} else if (error) {
					return error;
				}
			}
		}
	} else if (validator.hasOwnProperty('validate')) {
		return (validator as IValidator).validate(value, config);
	}

	return false;
};<|MERGE_RESOLUTION|>--- conflicted
+++ resolved
@@ -91,31 +91,19 @@
 
 		return false;
 	},
-<<<<<<< HEAD
-	MATCH_REGEX: {
-		validate: (value: Validatable, config: { regex: RegExp; message: string }) => {
-			if (!config.regex.test(`${value as string}`)) {
-				return {
-					message: config.message,
-					options: config,
-				};
-			}
+};
 
-			return false;
-		},
+export const matchRegex: IValidator<{ regex: RegExp; message: string }> = {
+	validate: (value: Validatable, config: { regex: RegExp; message: string }) => {
+		if (!config.regex.test(`${value as string}`)) {
+			return {
+				message: config.message,
+				options: config,
+			};
+		}
+
+		return false;
 	},
-	DEFAULT_PASSWORD_RULES: {
-		rules: [
-			{
-				rules: [
-					{ name: 'MIN_LENGTH', config: { minimum: 8 } },
-					{ name: 'CONTAINS_NUMBER', config: { minimum: 1 } },
-					{ name: 'CONTAINS_UPPERCASE', config: { minimum: 1 } },
-				],
-				defaultError: {
-					messageKey: 'formInput.validator.defaultPasswordRequirements',
-				},
-=======
 };
 
 export const defaultPasswordRules: RuleGroup = {
@@ -128,7 +116,6 @@
 			],
 			defaultError: {
 				messageKey: 'formInput.validator.defaultPasswordRequirements',
->>>>>>> ee7d5a84
 			},
 		},
 		{ name: 'MAX_LENGTH', config: { maximum: 64 } },
@@ -143,6 +130,7 @@
 	VALID_EMAIL: emailValidator,
 	CONTAINS_UPPERCASE: containsUpperCaseValidator,
 	DEFAULT_PASSWORD_RULES: defaultPasswordRules,
+	MATCH_REGEX: matchRegex,
 };
 
 export const getValidationError = <T extends Validatable, C>(
