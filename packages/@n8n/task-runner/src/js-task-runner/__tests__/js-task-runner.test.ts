import { DateTime, Duration, Interval } from 'luxon';
import {
	type IBinaryData,
	setGlobalState,
	type CodeExecutionMode,
	type IDataObject,
} from 'n8n-workflow';
import fs from 'node:fs';
import { builtinModules } from 'node:module';

import type { BaseRunnerConfig } from '@/config/base-runner-config';
import type { JsRunnerConfig } from '@/config/js-runner-config';
import { MainConfig } from '@/config/main-config';
import { ExecutionError } from '@/js-task-runner/errors/execution-error';
import { UnsupportedFunctionError } from '@/js-task-runner/errors/unsupported-function.error';
import type { JSExecSettings } from '@/js-task-runner/js-task-runner';
import { JsTaskRunner } from '@/js-task-runner/js-task-runner';
import {
	UNSUPPORTED_HELPER_FUNCTIONS,
	type DataRequestResponse,
	type InputDataChunkDefinition,
} from '@/runner-types';
import type { TaskParams } from '@/task-runner';

import {
	newDataRequestResponse,
	newTaskParamsWithSettings,
	newTaskState,
	withPairedItem,
	wrapIntoJson,
} from './test-data';

jest.mock('ws');

const defaultConfig = new MainConfig();
defaultConfig.jsRunnerConfig ??= {
	allowedBuiltInModules: '',
	allowedExternalModules: '',
	insecureMode: false,
};

describe('JsTaskRunner', () => {
	const createRunnerWithOpts = (
		jsRunnerOpts: Partial<JsRunnerConfig> = {},
		baseRunnerOpts: Partial<BaseRunnerConfig> = {},
	) =>
		new JsTaskRunner({
			baseRunnerConfig: {
				...defaultConfig.baseRunnerConfig,
				grantToken: 'grantToken',
				maxConcurrency: 1,
				taskBrokerUri: 'http://localhost',
				taskTimeout: 60,
				...baseRunnerOpts,
			},
			jsRunnerConfig: {
				...defaultConfig.jsRunnerConfig,
				...jsRunnerOpts,
			},
			sentryConfig: {
				dsn: '',
				deploymentName: '',
				environment: '',
				n8nVersion: '',
			},
		});

	const defaultTaskRunner = createRunnerWithOpts();

	const execTaskWithParams = async ({
		task,
		taskData,
		runner = defaultTaskRunner,
	}: {
		task: TaskParams<JSExecSettings>;
		taskData: DataRequestResponse;
		runner?: JsTaskRunner;
	}) => {
		jest.spyOn(runner, 'requestData').mockResolvedValue(taskData);
		return await runner.executeTask(task, new AbortController().signal);
	};

	afterEach(() => {
		jest.restoreAllMocks();
	});

	const executeForAllItems = async ({
		code,
		inputItems,
		settings,
		runner,
	}: {
		code: string;
		inputItems: IDataObject[];
		settings?: Partial<JSExecSettings>;
		runner?: JsTaskRunner;
	}) => {
		return await execTaskWithParams({
			task: newTaskParamsWithSettings({
				code,
				nodeMode: 'runOnceForAllItems',
				...settings,
			}),
			taskData: newDataRequestResponse(inputItems.map(wrapIntoJson)),
			runner,
		});
	};

	const executeForEachItem = async ({
		code,
		inputItems,
		settings,
		runner,
		chunk,
	}: {
		code: string;
		inputItems: IDataObject[];
		settings?: Partial<JSExecSettings>;
		runner?: JsTaskRunner;
		chunk?: InputDataChunkDefinition;
	}) => {
		return await execTaskWithParams({
			task: newTaskParamsWithSettings({
				code,
				nodeMode: 'runOnceForEachItem',
				chunk,
				...settings,
			}),
			taskData: newDataRequestResponse(inputItems.map(wrapIntoJson)),
			runner,
		});
	};

	describe('Buffer security', () => {
		it('should redirect Buffer.allocUnsafe to Buffer.alloc', async () => {
			const outcome = await executeForAllItems({
				code: 'const buf = Buffer.allocUnsafe(10); return [{ json: { allZeros: buf.every(b => b === 0) } }]',
				inputItems: [{ a: 1 }],
			});

			expect(outcome.result).toEqual([wrapIntoJson({ allZeros: true })]);
		});

		it('should redirect Buffer.allocUnsafeSlow to Buffer.alloc', async () => {
			const outcome = await executeForAllItems({
				code: 'const buf = Buffer.allocUnsafeSlow(10); return [{ json: { allZeros: buf.every(b => b === 0) } }]',
				inputItems: [{ a: 1 }],
			});

			expect(outcome.result).toEqual([wrapIntoJson({ allZeros: true })]);
		});
	});

	describe('console', () => {
		test.each<[CodeExecutionMode]>([['runOnceForAllItems'], ['runOnceForEachItem']])(
			'should make an rpc call for console log in %s mode',
			async (nodeMode) => {
				jest.spyOn(defaultTaskRunner, 'makeRpcCall').mockResolvedValue(undefined);
				const task = newTaskParamsWithSettings({
					code: "console.log('Hello', 'world!'); return {}",
					nodeMode,
				});

				await execTaskWithParams({
					task,
					taskData: newDataRequestResponse([wrapIntoJson({})]),
				});

				expect(defaultTaskRunner.makeRpcCall).toHaveBeenCalledWith(task.taskId, 'logNodeOutput', [
					"'Hello'",
					"'world!'",
				]);
			},
		);

		it('should not throw when using unsupported console methods', async () => {
			const task = newTaskParamsWithSettings({
				code: `
					console.warn('test');
					console.error('test');
					console.info('test');
					console.debug('test');
					console.trace('test');
					console.dir({});
					console.time('test');
					console.timeEnd('test');
					console.timeLog('test');
					console.assert(true);
					console.clear();
					console.group('test');
					console.groupEnd();
					console.table([]);
					return {json: {}}
				`,
				nodeMode: 'runOnceForAllItems',
			});

			await expect(
				execTaskWithParams({
					task,
					taskData: newDataRequestResponse([wrapIntoJson({})]),
				}),
			).resolves.toBeDefined();
		});

		it('should not throw when trying to log the context object', async () => {
			const task = newTaskParamsWithSettings({
				code: `
					console.log(this);
					return {json: {}}
				`,
				nodeMode: 'runOnceForAllItems',
			});

			await expect(
				execTaskWithParams({
					task,
					taskData: newDataRequestResponse([wrapIntoJson({})]),
				}),
			).resolves.toBeDefined();
		});

		it('should log the context object as [[ExecutionContext]]', async () => {
			const rpcCallSpy = jest.spyOn(defaultTaskRunner, 'makeRpcCall').mockResolvedValue(undefined);

			const task = newTaskParamsWithSettings({
				code: `
					console.log(this);
					return {json: {}}
				`,
				nodeMode: 'runOnceForAllItems',
			});

			await execTaskWithParams({
				task,
				taskData: newDataRequestResponse([wrapIntoJson({})]),
			});

			expect(rpcCallSpy).toHaveBeenCalledWith(task.taskId, 'logNodeOutput', [
				'[[ExecutionContext]]',
			]);
		});
	});

	describe('built-in methods and variables available in the context', () => {
		const inputItems = [{ a: 1 }];

		const testExpressionForAllItems = async (
			expression: string,
			expected: IDataObject | string | number | boolean,
		) => {
			const needsWrapping = typeof expected !== 'object';
			const outcome = await executeForAllItems({
				code: needsWrapping ? `return { val: ${expression} }` : `return ${expression}`,
				inputItems,
			});

			expect(outcome.result).toEqual(needsWrapping ? { val: expected } : expected);
		};

		const testExpressionForEachItem = async (
			expression: string,
			expected: IDataObject | string | number | boolean,
		) => {
			const needsWrapping = typeof expected !== 'object';
			const outcome = await executeForEachItem({
				code: needsWrapping ? `return { val: ${expression} }` : `return ${expression}`,
				inputItems,
			});

			// if expected has json property, use it, else use entire result
			const expectedJson =
				expected !== null && typeof expected === 'object' && 'json' in expected
					? expected.json
					: needsWrapping
						? { val: expected }
						: expected;

			expect(outcome.result).toEqual([{ json: expectedJson, pairedItem: { item: 0 } }]);
		};

		const testGroups = {
			// https://docs.n8n.io/code/builtin/current-node-input/
			'current node input': [
				['$input.first()', { json: inputItems[0] }],
				['$input.last()', { json: inputItems[inputItems.length - 1] }],
				['$input.params', { manualTriggerParam: 'empty' }],
			],
			// https://docs.n8n.io/code/builtin/output-other-nodes/
			'output of other nodes': [
				['$("Trigger").first()', { json: inputItems[0] }],
				['$("Trigger").last()', { json: inputItems[inputItems.length - 1] }],
				['$("Trigger").params', { manualTriggerParam: 'empty' }],
			],
			// https://docs.n8n.io/code/builtin/date-time/
			'date and time': [
				['$now', expect.any(DateTime)],
				['$today', expect.any(DateTime)],
				['{dt: DateTime}', { dt: expect.any(Function) }],
			],
			// https://docs.n8n.io/code/builtin/jmespath/
			JMESPath: [['{ val: $jmespath([{ f: 1 },{ f: 2 }], "[*].f") }', { val: [1, 2] }]],
			// https://docs.n8n.io/code/builtin/n8n-metadata/
			'n8n metadata': [
				[
					'$execution',
					{
						id: 'exec-id',
						mode: 'test',
						resumeFormUrl: 'http://formWaitingBaseUrl/exec-id',
						resumeUrl: 'http://webhookWaitingBaseUrl/exec-id',
						customData: {
							get: expect.any(Function),
							getAll: expect.any(Function),
							set: expect.any(Function),
							setAll: expect.any(Function),
						},
					},
				],
				['$("Trigger").isExecuted', true],
				['$nodeVersion', 2],
				['$prevNode.name', 'Trigger'],
				['$prevNode.outputIndex', 0],
				['$runIndex', 0],
				['{ wf: $workflow }', { wf: { active: true, id: '1', name: 'Test Workflow' } }],
				['$vars', { var: 'value' }],
				['$getWorkflowStaticData("global")', {}],
			],
			'Node.js internal functions': [
				['typeof Function', 'function'],
				['typeof eval', 'function'],
				['typeof setTimeout', 'function'],
				['typeof setInterval', 'function'],
				['typeof setImmediate', 'function'],
				['typeof clearTimeout', 'function'],
				['typeof clearInterval', 'function'],
				['typeof clearImmediate', 'function'],
			],
			eval: [['eval("1+2")', 3]],
			'JS built-ins': [
				['typeof btoa', 'function'],
				['typeof atob', 'function'],
				['typeof TextDecoder', 'function'],
				['typeof TextDecoderStream', 'function'],
				['typeof TextEncoder', 'function'],
				['typeof TextEncoderStream', 'function'],
				['typeof FormData', 'function'],
			],
		};

		for (const [groupName, tests] of Object.entries(testGroups)) {
			describe(`${groupName} runOnceForAllItems`, () => {
				test.each(tests)(
					'should have the %s available in the context',
					async (expression, expected) => {
						await testExpressionForAllItems(expression, expected);
					},
				);
			});

			describe(`${groupName} runOnceForEachItem`, () => {
				test.each(tests)(
					'should have the %s available in the context',
					async (expression, expected) => {
						await testExpressionForEachItem(expression, expected);
					},
				);
			});
		}

		describe('$env', () => {
			it('should have the env available in context when access has not been blocked', async () => {
				const outcome = await execTaskWithParams({
					task: newTaskParamsWithSettings({
						code: 'return { val: $env.VAR1 }',
						nodeMode: 'runOnceForAllItems',
					}),
					taskData: newDataRequestResponse(inputItems.map(wrapIntoJson), {
						envProviderState: {
							isEnvAccessBlocked: false,
							isProcessAvailable: true,
							env: { VAR1: 'value' },
						},
					}),
				});

				expect(outcome.result).toEqual({ val: 'value' });
			});

			it('should be possible to access env if it has been blocked', async () => {
				await expect(
					execTaskWithParams({
						task: newTaskParamsWithSettings({
							code: 'return { val: $env.VAR1 }',
							nodeMode: 'runOnceForAllItems',
						}),
						taskData: newDataRequestResponse(inputItems.map(wrapIntoJson), {
							envProviderState: {
								isEnvAccessBlocked: true,
								isProcessAvailable: true,
								env: { VAR1: 'value' },
							},
						}),
					}),
				).rejects.toThrow('access to env vars denied');
			});

			it('should not be possible to iterate $env', async () => {
				const outcome = await execTaskWithParams({
					task: newTaskParamsWithSettings({
						code: 'return Object.values($env).concat(Object.keys($env))',
						nodeMode: 'runOnceForAllItems',
					}),
					taskData: newDataRequestResponse(inputItems.map(wrapIntoJson), {
						envProviderState: {
							isEnvAccessBlocked: false,
							isProcessAvailable: true,
							env: { VAR1: '1', VAR2: '2', VAR3: '3' },
						},
					}),
				});

				expect(outcome.result).toEqual([]);
			});

			it("should not expose task runner's env variables even if no env state is received", async () => {
				process.env.N8N_RUNNERS_TASK_BROKER_URI = 'http://127.0.0.1:5679';
				const outcome = await execTaskWithParams({
					task: newTaskParamsWithSettings({
						code: 'return { val: $env.N8N_RUNNERS_TASK_BROKER_URI }',
						nodeMode: 'runOnceForAllItems',
					}),
					taskData: newDataRequestResponse(inputItems.map(wrapIntoJson), {
						envProviderState: undefined,
					}),
				});

				expect(outcome.result).toEqual({ val: undefined });
			});
		});

		describe('timezone', () => {
			it('should use the specified timezone in the workflow', async () => {
				const taskData = newDataRequestResponse(inputItems.map(wrapIntoJson), {});
				taskData.workflow.settings = {
					timezone: 'Europe/Helsinki',
				};

				const outcome = (await execTaskWithParams({
					task: newTaskParamsWithSettings({
						code: 'return { val: $now.toSeconds() }',
						nodeMode: 'runOnceForAllItems',
					}),
					taskData,
				})) as { result: { val: number } };
				const helsinkiTimeNow = DateTime.now().setZone('Europe/Helsinki').toSeconds();
<<<<<<< HEAD
				expect(outcome.result).toEqual({ val: expect.closeTo(helsinkiTimeNow, 0) });
=======

				// Expect the shape of the result
				expect(outcome.result).toEqual({ val: expect.any(Number) });

				// Expect the times to be within 500ms of each other
				const runnerTimeNow = outcome.result.val;
				expect(Math.abs(helsinkiTimeNow - runnerTimeNow)).toBeLessThan(0.5);
>>>>>>> b3ceeafb
			});

			it('should use the default timezone', async () => {
				setGlobalState({
					defaultTimezone: 'Europe/Helsinki',
				});

				const outcome = await execTaskWithParams({
					task: newTaskParamsWithSettings({
						code: 'return { val: $now.toSeconds() }',
						nodeMode: 'runOnceForAllItems',
					}),
					taskData: newDataRequestResponse(inputItems.map(wrapIntoJson), {}),
				});

				const helsinkiTimeNow = DateTime.now().setZone('Europe/Helsinki').toSeconds();
				expect(outcome.result).toEqual({ val: expect.closeTo(helsinkiTimeNow, 0) });
			});
		});

		describe("$getWorkflowStaticData('global')", () => {
			it('should have the global workflow static data available in runOnceForAllItems', async () => {
				const outcome = await execTaskWithParams({
					task: newTaskParamsWithSettings({
						code: 'return { val: $getWorkflowStaticData("global") }',
						nodeMode: 'runOnceForAllItems',
					}),
					taskData: newDataRequestResponse(inputItems.map(wrapIntoJson), {
						staticData: {
							global: { key: 'value' },
						},
					}),
				});

				expect(outcome.result).toEqual({ val: { key: 'value' } });
			});

			it('should have the global workflow static data available in runOnceForEachItem', async () => {
				const outcome = await execTaskWithParams({
					task: newTaskParamsWithSettings({
						code: 'return { val: $getWorkflowStaticData("global") }',
						nodeMode: 'runOnceForEachItem',
					}),
					taskData: newDataRequestResponse(inputItems.map(wrapIntoJson), {
						staticData: {
							global: { key: 'value' },
						},
					}),
				});

				expect(outcome.result).toEqual([
					withPairedItem(0, wrapIntoJson({ val: { key: 'value' } })),
				]);
			});

			test.each<[CodeExecutionMode]>([['runOnceForAllItems'], ['runOnceForEachItem']])(
				"does not return static data if it hasn't been modified in %s",
				async (mode) => {
					const outcome = await execTaskWithParams({
						task: newTaskParamsWithSettings({
							code: `
								const staticData = $getWorkflowStaticData("global");
								return { val: staticData };
							`,
							nodeMode: mode,
						}),
						taskData: newDataRequestResponse(inputItems.map(wrapIntoJson), {
							staticData: {
								global: { key: 'value' },
							},
						}),
					});

					expect(outcome.staticData).toBeUndefined();
				},
			);

			test.each<[CodeExecutionMode]>([['runOnceForAllItems'], ['runOnceForEachItem']])(
				'returns the updated static data in %s',
				async (mode) => {
					const outcome = await execTaskWithParams({
						task: newTaskParamsWithSettings({
							code: `
								const staticData = $getWorkflowStaticData("global");
								staticData.newKey = 'newValue';
								return { val: staticData };
							`,
							nodeMode: mode,
						}),
						taskData: newDataRequestResponse(inputItems.map(wrapIntoJson), {
							staticData: {
								global: { key: 'value' },
								'node:OtherNode': { some: 'data' },
							},
						}),
					});

					expect(outcome.staticData).toEqual({
						global: { key: 'value', newKey: 'newValue' },
						'node:OtherNode': { some: 'data' },
					});
				},
			);
		});

		describe("$getWorkflowStaticData('node')", () => {
			const createTaskDataWithNodeStaticData = (nodeStaticData: IDataObject) => {
				const taskData = newDataRequestResponse(inputItems.map(wrapIntoJson));
				const taskDataKey = `node:${taskData.node.name}`;
				taskData.workflow.staticData = {
					global: { 'global-key': 'global-value' },
					'node:OtherNode': { 'other-key': 'other-value' },
					[taskDataKey]: nodeStaticData,
				};

				return taskData;
			};

			it('should have the node workflow static data available in runOnceForAllItems', async () => {
				const outcome = await execTaskWithParams({
					task: newTaskParamsWithSettings({
						code: 'return { val: $getWorkflowStaticData("node") }',
						nodeMode: 'runOnceForAllItems',
					}),
					taskData: createTaskDataWithNodeStaticData({ key: 'value' }),
				});

				expect(outcome.result).toEqual({ val: { key: 'value' } });
			});

			it('should have the node workflow static data available in runOnceForEachItem', async () => {
				const outcome = await execTaskWithParams({
					task: newTaskParamsWithSettings({
						code: 'return { val: $getWorkflowStaticData("node") }',
						nodeMode: 'runOnceForEachItem',
					}),
					taskData: createTaskDataWithNodeStaticData({ key: 'value' }),
				});

				expect(outcome.result).toEqual([
					withPairedItem(0, wrapIntoJson({ val: { key: 'value' } })),
				]);
			});

			test.each<[CodeExecutionMode]>([['runOnceForAllItems'], ['runOnceForEachItem']])(
				"does not return static data if it hasn't been modified in %s",
				async (mode) => {
					const outcome = await execTaskWithParams({
						task: newTaskParamsWithSettings({
							code: `
								const staticData = $getWorkflowStaticData("node");
								return { val: staticData };
							`,
							nodeMode: mode,
						}),
						taskData: createTaskDataWithNodeStaticData({ key: 'value' }),
					});

					expect(outcome.staticData).toBeUndefined();
				},
			);

			test.each<[CodeExecutionMode]>([['runOnceForAllItems'], ['runOnceForEachItem']])(
				'returns the updated static data in %s',
				async (mode) => {
					const outcome = await execTaskWithParams({
						task: newTaskParamsWithSettings({
							code: `
								const staticData = $getWorkflowStaticData("node");
								staticData.newKey = 'newValue';
								return { val: staticData };
							`,
							nodeMode: mode,
						}),
						taskData: createTaskDataWithNodeStaticData({ key: 'value' }),
					});

					expect(outcome.staticData).toEqual({
						global: { 'global-key': 'global-value' },
						'node:JsCode': {
							key: 'value',
							newKey: 'newValue',
						},
						'node:OtherNode': {
							'other-key': 'other-value',
						},
					});
				},
			);
		});

		describe('helpers', () => {
			const binaryDataFile: IBinaryData = {
				data: 'data',
				fileName: 'file.txt',
				mimeType: 'text/plain',
			};

			const groups = [
				{
					method: 'helpers.assertBinaryData',
					invocation: "helpers.assertBinaryData(0, 'binaryFile')",
					expectedParams: [0, 'binaryFile'],
				},
				{
					method: 'helpers.getBinaryDataBuffer',
					invocation: "helpers.getBinaryDataBuffer(0, 'binaryFile')",
					expectedParams: [0, 'binaryFile'],
				},
				{
					method: 'helpers.prepareBinaryData',
					invocation: "helpers.prepareBinaryData(Buffer.from('123'), 'file.txt', 'text/plain')",
					expectedParams: [Buffer.from('123'), 'file.txt', 'text/plain'],
				},
				{
					method: 'helpers.setBinaryDataBuffer',
					invocation:
						"helpers.setBinaryDataBuffer({ data: '123', mimeType: 'text/plain' }, Buffer.from('321'))",
					expectedParams: [{ data: '123', mimeType: 'text/plain' }, Buffer.from('321')],
				},
				{
					method: 'helpers.binaryToString',
					invocation: "helpers.binaryToString(Buffer.from('123'), 'utf8')",
					expectedParams: [Buffer.from('123'), 'utf8'],
				},
				{
					method: 'helpers.httpRequest',
					invocation: "helpers.httpRequest({ method: 'GET', url: 'http://localhost' })",
					expectedParams: [{ method: 'GET', url: 'http://localhost' }],
				},
			];

			for (const group of groups) {
				it(`${group.method} for runOnceForAllItems`, async () => {
					// Arrange
					const rpcCallSpy = jest
						.spyOn(defaultTaskRunner, 'makeRpcCall')
						.mockResolvedValue(undefined);

					// Act
					await execTaskWithParams({
						task: newTaskParamsWithSettings({
							code: `await ${group.invocation}; return []`,
							nodeMode: 'runOnceForAllItems',
						}),
						taskData: newDataRequestResponse(
							[{ json: {}, binary: { binaryFile: binaryDataFile } }],
							{},
						),
					});

					// Assert
					expect(rpcCallSpy).toHaveBeenCalledWith('1', group.method, group.expectedParams);
				});

				it(`${group.method} for runOnceForEachItem`, async () => {
					// Arrange
					const rpcCallSpy = jest
						.spyOn(defaultTaskRunner, 'makeRpcCall')
						.mockResolvedValue(undefined);

					// Act
					await execTaskWithParams({
						task: newTaskParamsWithSettings({
							code: `await ${group.invocation}; return {}`,
							nodeMode: 'runOnceForEachItem',
						}),
						taskData: newDataRequestResponse(
							[{ json: {}, binary: { binaryFile: binaryDataFile } }],
							{},
						),
					});

					expect(rpcCallSpy).toHaveBeenCalledWith('1', group.method, group.expectedParams);
				});
			}

			describe('unsupported methods', () => {
				for (const unsupportedFunction of UNSUPPORTED_HELPER_FUNCTIONS) {
					it(`should throw an error if ${unsupportedFunction} is used in runOnceForAllItems`, async () => {
						// Act & Assert
						await expect(
							executeForAllItems({
								code: `${unsupportedFunction}()`,
								inputItems,
							}),
						).rejects.toThrow(UnsupportedFunctionError);
					});

					it(`should throw an error if ${unsupportedFunction} is used in runOnceForEachItem`, async () => {
						// Act & Assert
						await expect(
							executeForEachItem({
								code: `${unsupportedFunction}()`,
								inputItems,
							}),
						).rejects.toThrow(UnsupportedFunctionError);
					});
				}
			});
		});

		it('should allow access to Node.js Buffers', async () => {
			const outcomeAll = await execTaskWithParams({
				task: newTaskParamsWithSettings({
					code: 'return { val: Buffer.from("test-buffer").toString() }',
					nodeMode: 'runOnceForAllItems',
				}),
				taskData: newDataRequestResponse(inputItems.map(wrapIntoJson), {
					envProviderState: undefined,
				}),
			});

			expect(outcomeAll.result).toEqual({ val: 'test-buffer' });

			const outcomePer = await execTaskWithParams({
				task: newTaskParamsWithSettings({
					code: 'return { val: Buffer.from("test-buffer").toString() }',
					nodeMode: 'runOnceForEachItem',
				}),
				taskData: newDataRequestResponse(inputItems.map(wrapIntoJson), {
					envProviderState: undefined,
				}),
			});

			expect(outcomePer.result).toEqual([
				{ ...wrapIntoJson({ val: 'test-buffer' }), pairedItem: { item: 0 } },
			]);
		});
	});

	describe('runOnceForAllItems', () => {
		describe('continue on fail', () => {
			it('should return an item with the error if continueOnFail is true', async () => {
				const outcome = await executeForAllItems({
					code: 'throw new Error("Error message")',
					inputItems: [{ a: 1 }],
					settings: { continueOnFail: true },
				});

				expect(outcome).toEqual({
					result: [wrapIntoJson({ error: 'Error message [line 1]' })],
					customData: undefined,
				});
			});

			it('should throw an error if continueOnFail is false', async () => {
				await expect(
					executeForAllItems({
						code: 'throw new Error("Error message")',
						inputItems: [{ a: 1 }],
						settings: { continueOnFail: false },
					}),
				).rejects.toThrow('Error message');
			});
		});

		it('should return static items', async () => {
			const outcome = await executeForAllItems({
				code: 'return [{json: {b: 1}}]',
				inputItems: [{ a: 1 }],
			});

			expect(outcome).toEqual({
				result: [wrapIntoJson({ b: 1 })],
				customData: undefined,
			});
		});

		it('maps null into an empty array', async () => {
			const outcome = await executeForAllItems({
				code: 'return null',
				inputItems: [{ a: 1 }],
			});

			expect(outcome).toEqual({
				result: [],
				customData: undefined,
			});
		});

		it("should wrap items into json if they aren't", async () => {
			const outcome = await executeForAllItems({
				code: 'return [{b: 1}]',
				inputItems: [{ a: 1 }],
			});

			expect(outcome).toEqual({
				result: [{ b: 1 }],
				customData: undefined,
			});
		});

		it('should not wrap single item into an array and json', async () => {
			const outcome = await executeForAllItems({
				code: 'return {b: 1}',
				inputItems: [{ a: 1 }],
			});

			expect(outcome).toEqual({
				result: { b: 1 },
				customData: undefined,
			});
		});

		test.each([['items'], ['$input.all()'], ["$('Trigger').all()"], ['$items()']])(
			'should have all input items in the context as %s',
			async (expression) => {
				const outcome = await executeForAllItems({
					code: `return ${expression}`,
					inputItems: [{ a: 1 }, { a: 2 }],
				});

				expect(outcome).toEqual({
					result: [wrapIntoJson({ a: 1 }), wrapIntoJson({ a: 2 })],
					customData: undefined,
				});
			},
		);
	});

	describe('runForEachItem', () => {
		describe('continue on fail', () => {
			it('should return an item with the error if continueOnFail is true', async () => {
				const outcome = await executeForEachItem({
					code: 'throw new Error("Error message")',
					inputItems: [{ a: 1 }, { a: 2 }],
					settings: { continueOnFail: true },
				});

				expect(outcome).toEqual({
					result: [
						withPairedItem(0, wrapIntoJson({ error: 'Error message [line 1]' })),
						withPairedItem(1, wrapIntoJson({ error: 'Error message [line 1]' })),
					],
					customData: undefined,
				});
			});

			it('should throw an error if continueOnFail is false', async () => {
				await expect(
					executeForEachItem({
						code: 'throw new Error("Error message")',
						inputItems: [{ a: 1 }],
						settings: { continueOnFail: false },
					}),
				).rejects.toThrow('Error message');
			});

			it('should not duplicate binary data in json property when only binary is returned', async () => {
				const outcome = await executeForEachItem({
					code: "return { binary: { file: { data: 'test' } } }",
					inputItems: [{ a: 1 }],
				});

				expect(outcome).toEqual({
					result: [
						{
							json: {},
							binary: { file: { data: 'test' } },
							pairedItem: { item: 0 },
						},
					],
					customData: undefined,
				});
			});

			it('should not include metadata properties in json when only binary is returned', async () => {
				const outcome = await executeForEachItem({
					code: "return { binary: { file: { data: 'test' } }, pairedItem: 1 }",
					inputItems: [{ a: 1 }],
				});

				expect(outcome).toEqual({
					result: [
						{
							json: {},
							binary: { file: { data: 'test' } },
							pairedItem: { item: 0 },
						},
					],
					customData: undefined,
				});
			});
		});

		describe('chunked execution', () => {
			it('should use correct index for each item', async () => {
				const outcome = await executeForEachItem({
					code: 'return { ...$json, idx: $itemIndex }',
					inputItems: [{ a: 1 }, { b: 2 }, { c: 3 }],
					chunk: {
						startIndex: 100,
						count: 3,
					},
				});

				expect(outcome).toEqual({
					result: [
						withPairedItem(100, wrapIntoJson({ a: 1, idx: 100 })),
						withPairedItem(101, wrapIntoJson({ b: 2, idx: 101 })),
						withPairedItem(102, wrapIntoJson({ c: 3, idx: 102 })),
					],
					customData: undefined,
				});
			});
		});

		it('should return static items', async () => {
			const outcome = await executeForEachItem({
				code: 'return {json: {b: 1}}',
				inputItems: [{ a: 1 }],
			});

			expect(outcome).toEqual({
				result: [withPairedItem(0, wrapIntoJson({ b: 1 }))],
				customData: undefined,
			});
		});

		it('should filter out null values', async () => {
			const outcome = await executeForEachItem({
				code: 'return item.json.a === 1 ? item : null',
				inputItems: [{ a: 1 }, { a: 2 }, { a: 3 }],
			});

			expect(outcome).toEqual({
				result: [withPairedItem(0, wrapIntoJson({ a: 1 }))],
				customData: undefined,
			});
		});

		test.each([['item'], ['$input.item'], ['{ json: $json }']])(
			'should have the current input item in the context as %s',
			async (expression) => {
				const outcome = await executeForEachItem({
					code: `return ${expression}`,
					inputItems: [{ a: 1 }, { a: 2 }],
				});

				expect(outcome).toEqual({
					result: [
						withPairedItem(0, wrapIntoJson({ a: 1 })),
						withPairedItem(1, wrapIntoJson({ a: 2 })),
					],
					customData: undefined,
				});
			},
		);
	});

	describe('require', () => {
		const inputItems = [{ a: 1 }];
		const packageJson = JSON.parse(fs.readFileSync('package.json', 'utf8'));

		describe('blocked by default', () => {
			const testCases = [...builtinModules, ...Object.keys(packageJson.dependencies)];

			test.each(testCases)(
				'should throw an error when requiring %s in runOnceForAllItems mode',
				async (module) => {
					await expect(
						executeForAllItems({
							code: `return require('${module}')`,
							inputItems,
						}),
					).rejects.toThrow(`Module '${module}' is disallowed`);
				},
			);

			test.each(testCases)(
				'should throw an error when requiring %s in runOnceForEachItem mode',
				async (module) => {
					await expect(
						executeForEachItem({
							code: `return require('${module}')`,
							inputItems,
						}),
					).rejects.toThrow(`Module '${module}' is disallowed`);
				},
			);
		});

		describe('all built-ins allowed with *', () => {
			const testCases = builtinModules;
			const runner = createRunnerWithOpts({
				allowedBuiltInModules: '*',
			});

			test.each(testCases)(
				'should be able to require %s in runOnceForAllItems mode',
				async (module) => {
					await expect(
						executeForAllItems({
							code: `return { val: require('${module}') }`,
							inputItems,
							runner,
						}),
					).resolves.toBeDefined();
				},
			);

			test.each(testCases)(
				'should be able to require %s in runOnceForEachItem mode',
				async (module) => {
					await expect(
						executeForEachItem({
							code: `return { val: require('${module}') }`,
							inputItems,
							runner,
						}),
					).resolves.toBeDefined();
				},
			);
		});

		describe('all external modules allowed with *', () => {
			const testCases = Object.keys(packageJson.dependencies);
			const runner = createRunnerWithOpts({
				allowedExternalModules: '*',
			});

			test.each(testCases)(
				'should be able to require %s in runOnceForAllItems mode',
				async (module) => {
					await expect(
						executeForAllItems({
							code: `return { val: require('${module}') }`,
							inputItems,
							runner,
						}),
					).resolves.toBeDefined();
				},
			);

			test.each(testCases)(
				'should be able to require %s in runOnceForEachItem mode',
				async (module) => {
					await expect(
						executeForEachItem({
							code: `return { val: require('${module}') }`,
							inputItems,
							runner,
						}),
					).resolves.toBeDefined();
				},
			);
		});

		describe('specifically allowed built-in modules', () => {
			const runner = createRunnerWithOpts({
				allowedBuiltInModules: 'crypto,path',
			});

			const allowedCases = [
				['crypto', 'require("crypto").randomBytes(16).toString("hex")', expect.any(String)],
				['path', 'require("path").normalize("/root/./dir")', '/root/dir'],
			];

			const blockedCases = [['http'], ['process']];

			test.each(allowedCases)(
				'should allow requiring %s in runOnceForAllItems mode',
				async (_moduleName, expression, expected) => {
					const outcome = await executeForAllItems({
						code: `return { val: ${expression} }`,
						inputItems,
						runner,
					});

					expect(outcome.result).toEqual({ val: expected });
				},
			);

			test.each(allowedCases)(
				'should allow requiring %s in runOnceForEachItem mode',
				async (_moduleName, expression, expected) => {
					const outcome = await executeForEachItem({
						code: `return { val: ${expression} }`,
						inputItems,
						runner,
					});

					expect(outcome.result).toEqual([withPairedItem(0, wrapIntoJson({ val: expected }))]);
				},
			);

			test.each(blockedCases)(
				'should throw when trying to require %s in runOnceForAllItems mode',
				async (moduleName) => {
					await expect(
						executeForAllItems({
							code: `require("${moduleName}")`,
							inputItems,
							runner,
						}),
					).rejects.toThrow(`Module '${moduleName}' is disallowed`);
				},
			);

			test.each(blockedCases)(
				'should throw when trying to require %s in runOnceForEachItem mode',
				async (moduleName) => {
					await expect(
						executeForEachItem({
							code: `require("${moduleName}")`,
							inputItems,
							runner,
						}),
					).rejects.toThrow(`Module '${moduleName}' is disallowed`);
				},
			);
		});

		describe('specifically allowed external modules', () => {
			const runner = createRunnerWithOpts({
				allowedExternalModules: 'nanoid',
			});

			const allowedCases = [['nanoid', 'require("nanoid").nanoid()', expect.any(String)]];

			const blockedCases = [['n8n-core']];

			test.each(allowedCases)(
				'should allow requiring %s in runOnceForAllItems mode',
				async (_moduleName, expression, expected) => {
					const outcome = await executeForAllItems({
						code: `return { val: ${expression} }`,
						inputItems,
						runner,
					});

					expect(outcome.result).toEqual({ val: expected });
				},
			);

			test.each(allowedCases)(
				'should allow requiring %s in runOnceForEachItem mode',
				async (_moduleName, expression, expected) => {
					const outcome = await executeForEachItem({
						code: `return { val: ${expression} }`,
						inputItems,
						runner,
					});

					expect(outcome.result).toEqual([withPairedItem(0, wrapIntoJson({ val: expected }))]);
				},
			);

			test.each(blockedCases)(
				'should throw when trying to require %s in runOnceForAllItems mode',
				async (moduleName) => {
					await expect(
						executeForAllItems({
							code: `require("${moduleName}")`,
							inputItems,
							runner,
						}),
					).rejects.toThrow(`Module '${moduleName}' is disallowed`);
				},
			);

			test.each(blockedCases)(
				'should throw when trying to require %s in runOnceForEachItem mode',
				async (moduleName) => {
					await expect(
						executeForEachItem({
							code: `require("${moduleName}")`,
							inputItems,
							runner,
						}),
					).rejects.toThrow(`Module '${moduleName}' is disallowed`);
				},
			);
		});
	});

	describe('errors', () => {
		test.each<[CodeExecutionMode]>([['runOnceForAllItems'], ['runOnceForEachItem']])(
			'should throw an ExecutionError if the code is invalid in %s mode',
			async (nodeMode) => {
				await expect(
					execTaskWithParams({
						task: newTaskParamsWithSettings({
							code: 'unknown',
							nodeMode,
						}),
						taskData: newDataRequestResponse([wrapIntoJson({ a: 1 })]),
					}),
				).rejects.toThrow(ExecutionError);
			},
		);

		it('sends serializes an error correctly', async () => {
			const runner = createRunnerWithOpts({});
			const taskId = '1';
			const task = newTaskState(taskId);
			const taskSettings: JSExecSettings = {
				code: 'unknown; return []',
				nodeMode: 'runOnceForAllItems',
				continueOnFail: false,
				workflowMode: 'manual',
			};
			runner.runningTasks.set(taskId, task);

			const sendSpy = jest.spyOn(runner.ws, 'send').mockImplementation(() => {});
			jest.spyOn(runner, 'sendOffers').mockImplementation(() => {});
			jest
				.spyOn(runner, 'requestData')
				.mockResolvedValue(newDataRequestResponse([wrapIntoJson({ a: 1 })]));

			await runner.receivedSettings(taskId, taskSettings);

			expect(sendSpy).toHaveBeenCalled();
			const calledWith = sendSpy.mock.calls[0][0] as string;
			expect(typeof calledWith).toBe('string');
			const calledObject = JSON.parse(calledWith);
			expect(calledObject).toEqual({
				type: 'runner:taskerror',
				taskId,
				error: {
					stack: expect.any(String),
					message: 'unknown is not defined [line 1]',
					description: 'ReferenceError',
					lineNumber: 1,
				},
			});
		});
	});

	describe('idle timeout', () => {
		beforeEach(() => {
			jest.useFakeTimers();
		});

		afterEach(() => {
			jest.useRealTimers();
		});

		it('should set idle timer when instantiated', () => {
			const idleTimeout = 5;
			const runner = createRunnerWithOpts({}, { idleTimeout });
			const emitSpy = jest.spyOn(runner, 'emit');

			jest.advanceTimersByTime(idleTimeout * 1000 - 100);
			expect(emitSpy).not.toHaveBeenCalledWith('runner:reached-idle-timeout');

			jest.advanceTimersByTime(idleTimeout * 1000);
			expect(emitSpy).toHaveBeenCalledWith('runner:reached-idle-timeout');
		});

		it('should reset idle timer when accepting a task', () => {
			const idleTimeout = 5;
			const runner = createRunnerWithOpts({}, { idleTimeout });
			const taskId = '123';
			const offerId = 'offer123';
			const emitSpy = jest.spyOn(runner, 'emit');

			jest.advanceTimersByTime(idleTimeout * 1000 - 100);
			expect(emitSpy).not.toHaveBeenCalledWith('runner:reached-idle-timeout');

			runner.openOffers.set(offerId, {
				offerId,
				validUntil: process.hrtime.bigint() + BigInt(idleTimeout * 1000 * 1_000_000),
			});
			runner.offerAccepted(offerId, taskId);

			jest.advanceTimersByTime(200);
			expect(emitSpy).not.toHaveBeenCalledWith('runner:reached-idle-timeout'); // because timer was reset

			runner.runningTasks.clear();

			jest.advanceTimersByTime(idleTimeout * 1000);
			expect(emitSpy).toHaveBeenCalledWith('runner:reached-idle-timeout');
		});

		it('should reset idle timer when finishing a task', async () => {
			const idleTimeout = 5;
			const runner = createRunnerWithOpts({}, { idleTimeout });
			const taskId = '123';
			const emitSpy = jest.spyOn(runner, 'emit');
			jest.spyOn(runner, 'executeTask').mockResolvedValue({ result: [] });

			runner.runningTasks.set(taskId, newTaskState(taskId));

			jest.advanceTimersByTime(idleTimeout * 1000 - 100);
			expect(emitSpy).not.toHaveBeenCalledWith('runner:reached-idle-timeout');

			await runner.receivedSettings(taskId, {});

			jest.advanceTimersByTime(200);
			expect(emitSpy).not.toHaveBeenCalledWith('runner:reached-idle-timeout'); // because timer was reset

			jest.advanceTimersByTime(idleTimeout * 1000);
			expect(emitSpy).toHaveBeenCalledWith('runner:reached-idle-timeout');
		});

		it('should never reach idle timeout if idle timeout is set to 0', () => {
			const runner = createRunnerWithOpts({}, { idleTimeout: 0 });
			const emitSpy = jest.spyOn(runner, 'emit');

			jest.advanceTimersByTime(999999);
			expect(emitSpy).not.toHaveBeenCalledWith('runner:reached-idle-timeout');
		});

		it('should not reach idle timeout if there are running tasks', () => {
			const idleTimeout = 5;
			const runner = createRunnerWithOpts({}, { idleTimeout });
			const taskId = '123';
			const emitSpy = jest.spyOn(runner, 'emit');
			const task = newTaskState(taskId);

			runner.runningTasks.set(taskId, task);

			jest.advanceTimersByTime(idleTimeout * 1000);
			expect(emitSpy).not.toHaveBeenCalledWith('runner:reached-idle-timeout');
			task.cleanup();
		});
	});

	describe('prototype pollution prevention', () => {
		const checkPrototypeIntact = () => {
			const obj: Record<string, unknown> = {};
			expect(obj.maliciousKey).toBeUndefined();
		};

		test('Object.setPrototypeOf should no-op for local object', async () => {
			checkPrototypeIntact();

			const outcome = await executeForAllItems({
				code: `
					const obj = {};
					Object.setPrototypeOf(obj, { maliciousKey: 'value' });
					return [{ json: { prototypeChanged: obj.maliciousKey !== undefined } }];
				`,
				inputItems: [{ a: 1 }],
			});

			expect(outcome.result).toEqual([wrapIntoJson({ prototypeChanged: false })]);
			checkPrototypeIntact();
		});

		test('Reflect.setPrototypeOf should no-op for local object', async () => {
			checkPrototypeIntact();

			const outcome = await executeForAllItems({
				code: `
					const obj = {};
					Reflect.setPrototypeOf(obj, { maliciousKey: 'value' });
					return [{ json: { prototypeChanged: obj.maliciousKey !== undefined } }];
				`,
				inputItems: [{ a: 1 }],
			});

			expect(outcome.result).toEqual([wrapIntoJson({ prototypeChanged: false })]);
			checkPrototypeIntact();
		});

		test('Object.setPrototypeOf should no-op for incoming object', async () => {
			checkPrototypeIntact();

			const outcome = await executeForAllItems({
				code: `
					const obj = $input.first();
					Object.setPrototypeOf(obj, { maliciousKey: 'value' });
					return [{ json: { prototypeChanged: obj.maliciousKey !== undefined } }];
				`,
				inputItems: [{ a: 1 }],
			});

			expect(outcome.result).toEqual([wrapIntoJson({ prototypeChanged: false })]);
			checkPrototypeIntact();
		});

		test('Reflect.setPrototypeOf should no-op for incoming object', async () => {
			checkPrototypeIntact();

			const outcome = await executeForAllItems({
				code: `
					const obj = $input.first();
					Reflect.setPrototypeOf(obj, { maliciousKey: 'value' });
					return [{ json: { prototypeChanged: obj.maliciousKey !== undefined } }];
				`,
				inputItems: [{ a: 1 }],
			});

			expect(outcome.result).toEqual([wrapIntoJson({ prototypeChanged: false })]);
			checkPrototypeIntact();
		});

		test('should freeze luxon prototypes', async () => {
			const outcome = await executeForAllItems({
				code: `
				[DateTime, Interval, Duration]
						.forEach(constructor => {
								constructor.prototype.maliciousKey = 'value';
						});

				return []
				`,
				inputItems: [{ a: 1 }],
			});

			expect(outcome.result).toEqual([]);

			// @ts-expect-error Non-existing property
			expect(DateTime.now().maliciousKey).toBeUndefined();
			// @ts-expect-error Non-existing property
			expect(Interval.fromISO('P1Y2M10DT2H30M').maliciousKey).toBeUndefined();
			// @ts-expect-error Non-existing property
			expect(Duration.fromObject({ hours: 1 }).maliciousKey).toBeUndefined();
		});

		it('should allow prototype mutation when `insecureMode` is true', async () => {
			const runner = createRunnerWithOpts({
				insecureMode: true,
			});

			const outcome = await executeForAllItems({
				code: `
					const obj = {};

					Object.prototype.maliciousProperty = 'compromised';

					return [{ json: {
						prototypeMutated: obj.maliciousProperty === 'compromised'
					}}];
				`,
				inputItems: [{ a: 1 }],
				runner,
			});

			expect(outcome.result).toEqual([wrapIntoJson({ prototypeMutated: true })]);

			// @ts-expect-error Non-existing property
			delete Object.prototype.maliciousProperty;
		});
	});

	describe('stack trace', () => {
		it('should extract correct line number from user-defined function stack trace', async () => {
			const runner = createRunnerWithOpts({});
			const taskId = '1';
			const task = newTaskState(taskId);
			const taskSettings: JSExecSettings = {
				code: 'function my_function() {\n  null.map();\n}\nmy_function();\nreturn []',
				nodeMode: 'runOnceForAllItems',
				continueOnFail: false,
				workflowMode: 'manual',
			};
			runner.runningTasks.set(taskId, task);

			const sendSpy = jest.spyOn(runner.ws, 'send').mockImplementation(() => {});
			jest.spyOn(runner, 'sendOffers').mockImplementation(() => {});
			jest
				.spyOn(runner, 'requestData')
				.mockResolvedValue(newDataRequestResponse([wrapIntoJson({ a: 1 })]));

			await runner.receivedSettings(taskId, taskSettings);

			expect(sendSpy).toHaveBeenCalled();
			const calledWith = sendSpy.mock.calls[0][0] as string;
			expect(typeof calledWith).toBe('string');
			const calledObject = JSON.parse(calledWith);
			expect(calledObject).toEqual({
				type: 'runner:taskerror',
				taskId,
				error: {
					stack: expect.any(String),
					message: expect.stringContaining('Cannot read properties of null'),
					description: 'TypeError',
					lineNumber: 2, // from user-defined function
				},
			});
		});
	});

	describe('expressions', () => {
		it('should evaluate expressions with $evaluateExpression', async () => {
			const outcome = await executeForAllItems({
				code: "return { val: $evaluateExpression('{{ 1 + 1 }}') }",
				inputItems: [],
			});

			expect(outcome.result).toEqual({ val: 2 });
		});
	});
});<|MERGE_RESOLUTION|>--- conflicted
+++ resolved
@@ -454,9 +454,6 @@
 					taskData,
 				})) as { result: { val: number } };
 				const helsinkiTimeNow = DateTime.now().setZone('Europe/Helsinki').toSeconds();
-<<<<<<< HEAD
-				expect(outcome.result).toEqual({ val: expect.closeTo(helsinkiTimeNow, 0) });
-=======
 
 				// Expect the shape of the result
 				expect(outcome.result).toEqual({ val: expect.any(Number) });
@@ -464,7 +461,6 @@
 				// Expect the times to be within 500ms of each other
 				const runnerTimeNow = outcome.result.val;
 				expect(Math.abs(helsinkiTimeNow - runnerTimeNow)).toBeLessThan(0.5);
->>>>>>> b3ceeafb
 			});
 
 			it('should use the default timezone', async () => {
