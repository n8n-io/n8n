import { getAdditionalKeys } from 'n8n-core';
import { WorkflowDataProxy, Workflow } from 'n8n-workflow';
import type {
	CodeExecutionMode,
	IWorkflowExecuteAdditionalData,
	IDataObject,
	INodeExecutionData,
	INodeParameters,
	WorkflowExecuteMode,
	WorkflowParameters,
	ITaskDataConnections,
	INode,
	IRunExecutionData,
	EnvProviderState,
<<<<<<< HEAD
	IExecuteData,
=======
	INodeTypeDescription,
>>>>>>> 059f6750
} from 'n8n-workflow';
import * as a from 'node:assert';
import { runInNewContext, type Context } from 'node:vm';

import type { MainConfig } from '@/config/main-config';
import type { DataRequestResponse, PartialAdditionalData, TaskResultData } from '@/runner-types';
import { type Task, TaskRunner } from '@/task-runner';

import { BuiltInsParser } from './built-ins-parser/built-ins-parser';
import { BuiltInsParserState } from './built-ins-parser/built-ins-parser-state';
import { isErrorLike } from './errors/error-like';
import { ExecutionError } from './errors/execution-error';
import { makeSerializable } from './errors/serializable-error';
import type { RequireResolver } from './require-resolver';
import { createRequireResolver } from './require-resolver';
import { validateRunForAllItemsOutput, validateRunForEachItemOutput } from './result-validation';
import { DataRequestResponseReconstruct } from '../data-request/data-request-response-reconstruct';

export interface JSExecSettings {
	code: string;
	nodeMode: CodeExecutionMode;
	workflowMode: WorkflowExecuteMode;
	continueOnFail: boolean;

	// For workflow data proxy
	mode: WorkflowExecuteMode;
}

export interface JsTaskData {
	workflow: Omit<WorkflowParameters, 'nodeTypes'>;
	inputData: ITaskDataConnections;
	connectionInputData: INodeExecutionData[];
	node: INode;

	runExecutionData: IRunExecutionData;
	runIndex: number;
	itemIndex: number;
	activeNodeName: string;
	siblingParameters: INodeParameters;
	mode: WorkflowExecuteMode;
	envProviderState: EnvProviderState;
	executeData?: IExecuteData;
	defaultReturnRunIndex: number;
	selfData: IDataObject;
	contextNodeName: string;
	additionalData: PartialAdditionalData;
}

type CustomConsole = {
	log: (...args: unknown[]) => void;
};

export class JsTaskRunner extends TaskRunner {
	private readonly requireResolver: RequireResolver;

	private readonly builtInsParser = new BuiltInsParser();

	private readonly taskDataReconstruct = new DataRequestResponseReconstruct();

	constructor(config: MainConfig, name = 'JS Task Runner') {
		super({
			taskType: 'javascript',
			name,
			...config.baseRunnerConfig,
		});
		const { jsRunnerConfig } = config;

		const parseModuleAllowList = (moduleList: string) =>
			moduleList === '*' ? null : new Set(moduleList.split(',').map((x) => x.trim()));

		this.requireResolver = createRequireResolver({
			allowedBuiltInModules: parseModuleAllowList(jsRunnerConfig.allowedBuiltInModules ?? ''),
			allowedExternalModules: parseModuleAllowList(jsRunnerConfig.allowedExternalModules ?? ''),
		});
	}

	async executeTask(task: Task<JSExecSettings>): Promise<TaskResultData> {
		const settings = task.settings;
		a.ok(settings, 'JS Code not sent to runner');

		const neededBuiltInsResult = this.builtInsParser.parseUsedBuiltIns(settings.code);
		const neededBuiltIns = neededBuiltInsResult.ok
			? neededBuiltInsResult.result
			: BuiltInsParserState.newNeedsAllDataState();

		const dataResponse = await this.requestData<DataRequestResponse>(
			task.taskId,
			neededBuiltIns.toDataRequestParams(),
		);

<<<<<<< HEAD
		const data = this.reconstructTaskData(dataResponse);
=======
		/**
		 * We request node types only when we know a task needs all nodes, because
		 * needing all nodes means that the task relies on paired item functionality,
		 * which is the same requirement for needing node types.
		 */
		if (neededBuiltIns.needsAllNodes) {
			const uniqueNodeTypes = new Map(
				data.workflow.nodes.map((node) => [
					`${node.type}|${node.typeVersion}`,
					{ name: node.type, version: node.typeVersion },
				]),
			);

			const unknownNodeTypes = this.nodeTypes.onlyUnknown([...uniqueNodeTypes.values()]);

			const nodeTypes = await this.requestNodeTypes<INodeTypeDescription[]>(
				task.taskId,
				unknownNodeTypes,
			);

			this.nodeTypes.addNodeTypeDescriptions(nodeTypes);
		}
>>>>>>> 059f6750

		const workflowParams = data.workflow;
		const workflow = new Workflow({
			...workflowParams,
			nodeTypes: this.nodeTypes,
		});

		const customConsole = {
			// Send log output back to the main process. It will take care of forwarding
			// it to the UI or printing to console.
			log: (...args: unknown[]) => {
				const logOutput = args
					.map((arg) => (typeof arg === 'object' && arg !== null ? JSON.stringify(arg) : arg))
					.join(' ');
				void this.makeRpcCall(task.taskId, 'logNodeOutput', [logOutput]);
			},
		};

		const result =
			settings.nodeMode === 'runOnceForAllItems'
				? await this.runForAllItems(task.taskId, settings, data, workflow, customConsole)
				: await this.runForEachItem(task.taskId, settings, data, workflow, customConsole);

		return {
			result,
			customData: data.runExecutionData.resultData.metadata,
		};
	}

	private getNativeVariables() {
		return {
			// Exposed Node.js globals in vm2
			Buffer,
			Function,
			eval,
			setTimeout,
			setInterval,
			setImmediate,
			clearTimeout,
			clearInterval,
			clearImmediate,

			// Missing JS natives
			btoa,
			atob,
			TextDecoder,
			TextDecoderStream,
			TextEncoder,
			TextEncoderStream,
			FormData,
		};
	}

	/**
	 * Executes the requested code for all items in a single run
	 */
	private async runForAllItems(
		taskId: string,
		settings: JSExecSettings,
		data: JsTaskData,
		workflow: Workflow,
		customConsole: CustomConsole,
	): Promise<INodeExecutionData[]> {
		const dataProxy = this.createDataProxy(data, workflow, data.itemIndex);
		const inputItems = data.connectionInputData;

		const context: Context = {
			require: this.requireResolver,
			module: {},
			console: customConsole,
			items: inputItems,

			...this.getNativeVariables(),
			...dataProxy,
			...this.buildRpcCallObject(taskId),
		};

		try {
			const result = (await runInNewContext(
				`globalThis.global = globalThis; module.exports = async function VmCodeWrapper() {${settings.code}\n}()`,
				context,
			)) as TaskResultData['result'];

			if (result === null) {
				return [];
			}

			return validateRunForAllItemsOutput(result);
		} catch (e) {
			// Errors thrown by the VM are not instances of Error, so map them to an ExecutionError
			const error = this.toExecutionErrorIfNeeded(e);

			if (settings.continueOnFail) {
				return [{ json: { error: error.message } }];
			}

			throw error;
		}
	}

	/**
	 * Executes the requested code for each item in the input data
	 */
	private async runForEachItem(
		taskId: string,
		settings: JSExecSettings,
		data: JsTaskData,
		workflow: Workflow,
		customConsole: CustomConsole,
	): Promise<INodeExecutionData[]> {
		const inputItems = data.connectionInputData;
		const returnData: INodeExecutionData[] = [];

		for (let index = 0; index < inputItems.length; index++) {
			const item = inputItems[index];
			const dataProxy = this.createDataProxy(data, workflow, index);
			const context: Context = {
				require: this.requireResolver,
				module: {},
				console: customConsole,
				item,

				...this.getNativeVariables(),
				...dataProxy,
				...this.buildRpcCallObject(taskId),
			};

			try {
				let result = (await runInNewContext(
					`module.exports = async function VmCodeWrapper() {${settings.code}\n}()`,
					context,
				)) as INodeExecutionData | undefined;

				// Filter out null values
				if (result === null) {
					continue;
				}

				result = validateRunForEachItemOutput(result, index);
				if (result) {
					returnData.push(
						result.binary
							? {
									json: result.json,
									pairedItem: { item: index },
									binary: result.binary,
								}
							: {
									json: result.json,
									pairedItem: { item: index },
								},
					);
				}
			} catch (e) {
				// Errors thrown by the VM are not instances of Error, so map them to an ExecutionError
				const error = this.toExecutionErrorIfNeeded(e);

				if (!settings.continueOnFail) {
					throw error;
				}

				returnData.push({
					json: { error: error.message },
					pairedItem: {
						item: index,
					},
				});
			}
		}

		return returnData;
	}

	private createDataProxy(data: JsTaskData, workflow: Workflow, itemIndex: number) {
		return new WorkflowDataProxy(
			workflow,
			data.runExecutionData,
			data.runIndex,
			itemIndex,
			data.activeNodeName,
			data.connectionInputData,
			data.siblingParameters,
			data.mode,
			getAdditionalKeys(
				data.additionalData as IWorkflowExecuteAdditionalData,
				data.mode,
				data.runExecutionData,
			),
			data.executeData,
			data.defaultReturnRunIndex,
			data.selfData,
			data.contextNodeName,
			// Make sure that even if we don't receive the envProviderState for
			// whatever reason, we don't expose the task runner's env to the code
			data.envProviderState ?? {
				env: {},
				isEnvAccessBlocked: false,
				isProcessAvailable: true,
			},
			// Because we optimize the needed data, it can be partially available.
			// We assign the available built-ins to the execution context, which
			// means we run the getter for '$json', and by default $json throws
			// if there is no data available.
		).getDataProxy({ throwOnMissingExecutionData: false });
	}

	private toExecutionErrorIfNeeded(error: unknown): Error {
		if (error instanceof Error) {
			return makeSerializable(error);
		}

		if (isErrorLike(error)) {
			return new ExecutionError(error);
		}

		return new ExecutionError({ message: JSON.stringify(error) });
	}

	private reconstructTaskData(response: DataRequestResponse): JsTaskData {
		return {
			...response,
			connectionInputData: this.taskDataReconstruct.reconstructConnectionInputData(
				response.inputData,
			),
			executeData: this.taskDataReconstruct.reconstructExecuteData(response),
		};
	}
}<|MERGE_RESOLUTION|>--- conflicted
+++ resolved
@@ -12,11 +12,8 @@
 	INode,
 	IRunExecutionData,
 	EnvProviderState,
-<<<<<<< HEAD
 	IExecuteData,
-=======
 	INodeTypeDescription,
->>>>>>> 059f6750
 } from 'n8n-workflow';
 import * as a from 'node:assert';
 import { runInNewContext, type Context } from 'node:vm';
@@ -107,32 +104,9 @@
 			neededBuiltIns.toDataRequestParams(),
 		);
 
-<<<<<<< HEAD
 		const data = this.reconstructTaskData(dataResponse);
-=======
-		/**
-		 * We request node types only when we know a task needs all nodes, because
-		 * needing all nodes means that the task relies on paired item functionality,
-		 * which is the same requirement for needing node types.
-		 */
-		if (neededBuiltIns.needsAllNodes) {
-			const uniqueNodeTypes = new Map(
-				data.workflow.nodes.map((node) => [
-					`${node.type}|${node.typeVersion}`,
-					{ name: node.type, version: node.typeVersion },
-				]),
-			);
-
-			const unknownNodeTypes = this.nodeTypes.onlyUnknown([...uniqueNodeTypes.values()]);
-
-			const nodeTypes = await this.requestNodeTypes<INodeTypeDescription[]>(
-				task.taskId,
-				unknownNodeTypes,
-			);
-
-			this.nodeTypes.addNodeTypeDescriptions(nodeTypes);
-		}
->>>>>>> 059f6750
+
+		await this.requestNodeTypeIfNeeded(neededBuiltIns, data.workflow, task.taskId);
 
 		const workflowParams = data.workflow;
 		const workflow = new Workflow({
@@ -360,4 +334,33 @@
 			executeData: this.taskDataReconstruct.reconstructExecuteData(response),
 		};
 	}
+
+	private async requestNodeTypeIfNeeded(
+		neededBuiltIns: BuiltInsParserState,
+		workflow: JsTaskData['workflow'],
+		taskId: string,
+	) {
+		/**
+		 * We request node types only when we know a task needs all nodes, because
+		 * needing all nodes means that the task relies on paired item functionality,
+		 * which is the same requirement for needing node types.
+		 */
+		if (neededBuiltIns.needsAllNodes) {
+			const uniqueNodeTypes = new Map(
+				workflow.nodes.map((node) => [
+					`${node.type}|${node.typeVersion}`,
+					{ name: node.type, version: node.typeVersion },
+				]),
+			);
+
+			const unknownNodeTypes = this.nodeTypes.onlyUnknown([...uniqueNodeTypes.values()]);
+
+			const nodeTypes = await this.requestNodeTypes<INodeTypeDescription[]>(
+				taskId,
+				unknownNodeTypes,
+			);
+
+			this.nodeTypes.addNodeTypeDescriptions(nodeTypes);
+		}
+	}
 }