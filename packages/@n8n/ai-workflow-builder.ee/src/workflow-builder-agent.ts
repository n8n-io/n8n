import type { BaseChatModel } from '@langchain/core/language_models/chat_models';
import type { ToolMessage } from '@langchain/core/messages';
import { AIMessage, HumanMessage, RemoveMessage } from '@langchain/core/messages';
import type { RunnableConfig } from '@langchain/core/runnables';
import type { LangChainTracer } from '@langchain/core/tracers/tracer_langchain';
import type { MemorySaver, StateSnapshot } from '@langchain/langgraph';
import { StateGraph, END, GraphRecursionError } from '@langchain/langgraph';
import type { Logger } from '@n8n/backend-common';
import {
	ApplicationError,
	type INodeTypeDescription,
	type IRunExecutionData,
	type IWorkflowBase,
	type NodeExecutionSchema,
} from 'n8n-workflow';

import {
	DEFAULT_AUTO_COMPACT_THRESHOLD_TOKENS,
	MAX_AI_BUILDER_PROMPT_LENGTH,
	MAX_INPUT_TOKENS,
} from '@/constants';
import { trimWorkflowJSON } from '@/utils/trim-workflow-context';

import { conversationCompactChain } from './chains/conversation-compact';
import { workflowNameChain } from './chains/workflow-name';
import { LLMServiceError, ValidationError, WorkflowStateError } from './errors';
import { createMultiAgentWorkflowWithSubgraphs } from './multi-agent-workflow-subgraphs';
import { SessionManagerService } from './session-manager.service';
import { getBuilderTools } from './tools/builder-tools';
import { createMainAgentPrompt } from './tools/prompts/main-agent.prompt';
import type { SimpleWorkflow } from './types/workflow';
import {
	applyCacheControlMarkers,
	cleanStaleWorkflowContext,
	findUserToolMessageIndices,
} from './utils/cache-control/helpers';
import { cleanupDanglingToolCallMessages } from './utils/cleanup-dangling-tool-call-messages';
import { processOperations } from './utils/operations-processor';
import { createStreamProcessor, type BuilderTool } from './utils/stream-processor';
import { estimateTokenCountFromMessages } from './utils/token-usage';
import { executeToolsInParallel } from './utils/tool-executor';
import { WorkflowState } from './workflow-state';

/**
 * Type for the state snapshot with properly typed values
 */
export type TypedStateSnapshot = Omit<StateSnapshot, 'values'> & {
	values: typeof WorkflowState.State;
};

/**
 * Determines which node to execute next based on the current state.
 * This function decides if the workflow should:
 * - Compact messages (manual or auto)
 * - Delete messages
 * - Create a workflow name
 * - Continue to agent
 */
export function shouldModifyState(
	state: typeof WorkflowState.State,
	autoCompactThresholdTokens: number,
):
	| 'compact_messages'
	| 'delete_messages'
	| 'create_workflow_name'
	| 'auto_compact_messages'
	| 'agent' {
	const { messages, workflowContext } = state;
	const lastHumanMessage = messages.findLast((m) => m instanceof HumanMessage)!; // There always should be at least one human message in the array

	if (lastHumanMessage.content === '/compact') {
		return 'compact_messages';
	}

	if (lastHumanMessage.content === '/clear') {
		return 'delete_messages';
	}

	// If the workflow is empty (no nodes) and the name is using the default pattern
	// (e.g., "My workflow" or "My workflow 1"), we consider it initial generation request
	// and auto-generate a name for the workflow.
	const workflowName = workflowContext?.currentWorkflow?.name;
	const nodesLength = workflowContext?.currentWorkflow?.nodes?.length ?? 0;
	const isDefaultName = !workflowName || /^My workflow( \d+)?$/.test(workflowName);
	if (isDefaultName && nodesLength === 0 && messages.length === 1) {
		return 'create_workflow_name';
	}

	const workflowContextToAppend = getWorkflowContext(state);

	// Check if we should auto-compact based on token count
	const estimatedTokens = estimateTokenCountFromMessages([
		...messages,
		// appended later to last message
		new HumanMessage(workflowContextToAppend),
	]);
	if (estimatedTokens > autoCompactThresholdTokens) {
		return 'auto_compact_messages';
	}

	return 'agent';
}

function getWorkflowContext(state: typeof WorkflowState.State) {
	const trimmedWorkflow = trimWorkflowJSON(state.workflowJSON);
	const executionData = state.workflowContext?.executionData ?? {};
	const executionSchema = state.workflowContext?.executionSchema ?? [];
	const workflowContext = [
		'',
		'<current_workflow_json>',
		JSON.stringify(trimmedWorkflow),
		'</current_workflow_json>',
		'<trimmed_workflow_json_note>',
		'Note: Large property values of the nodes in the workflow JSON above may be trimmed to fit within token limits.',
		'Use get_node_parameter tool to get full details when needed.',
		'</trimmed_workflow_json_note>',
		'',
		'<current_simplified_execution_data>',
		JSON.stringify(executionData),
		'</current_simplified_execution_data>',
		'',
		'<current_execution_nodes_schemas>',
		JSON.stringify(executionSchema),
		'</current_execution_nodes_schemas>',
	].join('\n');

	return workflowContext;
}

export interface WorkflowBuilderAgentConfig {
	parsedNodeTypes: INodeTypeDescription[];
	llmSimpleTask: BaseChatModel;
	llmComplexTask: BaseChatModel;
	logger?: Logger;
	checkpointer: MemorySaver;
	tracer?: LangChainTracer;
	autoCompactThresholdTokens?: number;
	instanceUrl?: string;
	onGenerationSuccess?: () => Promise<void>;
	/**
	 * Enable multi-agent supervisor architecture (experimental)
	 * When true, uses specialized agents (Discovery, Builder, Configurator) with a Supervisor
	 * When false, uses the legacy single-agent architecture
	 */
	enableMultiAgent?: boolean;
}

export interface ExpressionValue {
	expression: string;
	resolvedValue: unknown;
	nodeType?: string;
}

export interface BuilderFeatureFlags {
	templateExamples?: boolean;
}

export interface ChatPayload {
	message: string;
	workflowContext?: {
		executionSchema?: NodeExecutionSchema[];
		currentWorkflow?: Partial<IWorkflowBase>;
		executionData?: IRunExecutionData['resultData'];
		expressionValues?: Record<string, ExpressionValue[]>;
	};
	featureFlags?: BuilderFeatureFlags;
}

export class WorkflowBuilderAgent {
	private checkpointer: MemorySaver;
	private parsedNodeTypes: INodeTypeDescription[];
	private llmSimpleTask: BaseChatModel;
	private llmComplexTask: BaseChatModel;
	private logger?: Logger;
	private tracer?: LangChainTracer;
	private autoCompactThresholdTokens: number;
	private instanceUrl?: string;
	private onGenerationSuccess?: () => Promise<void>;
	private enableMultiAgent: boolean;

	constructor(config: WorkflowBuilderAgentConfig) {
		this.parsedNodeTypes = config.parsedNodeTypes;
		this.llmSimpleTask = config.llmSimpleTask;
		this.llmComplexTask = config.llmComplexTask;
		this.logger = config.logger;
		this.checkpointer = config.checkpointer;
		this.tracer = config.tracer;
		this.autoCompactThresholdTokens =
			config.autoCompactThresholdTokens ?? DEFAULT_AUTO_COMPACT_THRESHOLD_TOKENS;
		this.instanceUrl = config.instanceUrl;
		this.onGenerationSuccess = config.onGenerationSuccess;
		this.enableMultiAgent = config.enableMultiAgent ?? false;
	}

	private getBuilderTools(featureFlags?: BuilderFeatureFlags): BuilderTool[] {
		return getBuilderTools({
			parsedNodeTypes: this.parsedNodeTypes,
			instanceUrl: this.instanceUrl,
			llmComplexTask: this.llmComplexTask,
			logger: this.logger,
			featureFlags,
		});
	}

<<<<<<< HEAD
	private createWorkflow(featureFlags?: BuilderFeatureFlags) {
		const builderTools = this.getBuilderTools(featureFlags);
=======
	/**
	 * Create the multi-agent workflow graph
	 * Uses supervisor pattern with specialized agents
	 */
	private createMultiAgentGraph() {
		return createMultiAgentWorkflowWithSubgraphs({
			parsedNodeTypes: this.parsedNodeTypes,
			llmSimpleTask: this.llmSimpleTask,
			llmComplexTask: this.llmComplexTask,
			logger: this.logger,
			instanceUrl: this.instanceUrl,
			checkpointer: this.checkpointer,
		});
	}

	/**
	 * Create the legacy single-agent workflow graph
	 */
	private createLegacyWorkflow() {
		const builderTools = this.getBuilderTools();
>>>>>>> 6e344f0f

		// Extract just the tools for LLM binding
		const tools = builderTools.map((bt) => bt.tool);

		// Create a map for quick tool lookup
		const toolMap = new Map(tools.map((tool) => [tool.name, tool]));

		// Create the prompt with feature flag options
		const mainAgentPrompt = createMainAgentPrompt({
			includeExamplesPhase: featureFlags?.templateExamples === true,
		});

		const callModel = async (state: typeof WorkflowState.State) => {
			if (!this.llmSimpleTask) {
				throw new LLMServiceError('LLM not setup');
			}
			if (typeof this.llmSimpleTask.bindTools !== 'function') {
				throw new LLMServiceError('LLM does not support tools', {
					llmModel: this.llmSimpleTask._llmType(),
				});
			}

			const hasPreviousSummary = state.previousSummary && state.previousSummary !== 'EMPTY';

			const prompt = await mainAgentPrompt.invoke({
				...state,
				workflowJSON: trimWorkflowJSON(state.workflowJSON),
				executionData: state.workflowContext?.executionData ?? {},
				executionSchema: state.workflowContext?.executionSchema ?? [],
				resolvedExpressions: state.workflowContext?.expressionValues,
				instanceUrl: this.instanceUrl,
				previousSummary: hasPreviousSummary ? state.previousSummary : '',
			});

			const workflowContext = getWorkflowContext(state);

			// Optimize prompts for Anthropic's caching by:
			// 1. Finding all user/tool message positions (cache breakpoints)
			// 2. Removing stale workflow context from old messages
			// 3. Adding current workflow context and cache markers to recent messages
			const userToolIndices = findUserToolMessageIndices(prompt.messages);
			cleanStaleWorkflowContext(prompt.messages, userToolIndices);
			applyCacheControlMarkers(prompt.messages, userToolIndices, workflowContext);

			const estimatedTokens = estimateTokenCountFromMessages(prompt.messages);

			if (estimatedTokens > MAX_INPUT_TOKENS) {
				throw new WorkflowStateError(
					'The current conversation and workflow state is too large to process. Try to simplify your workflow by breaking it into smaller parts.',
				);
			}

			const response = await this.llmSimpleTask.bindTools(tools).invoke(prompt);

			return { messages: [response] };
		};

		const shouldModifyStateInternal = (state: typeof WorkflowState.State) => {
			return shouldModifyState(state, this.autoCompactThresholdTokens);
		};

		const shouldContinue = ({ messages }: typeof WorkflowState.State) => {
			const lastMessage: AIMessage = messages[messages.length - 1];

			if (lastMessage.tool_calls?.length) {
				return 'tools';
			}

			// Call success callback when agent finishes without tool calls (successful generation)
			if (this.onGenerationSuccess) {
				void Promise.resolve(this.onGenerationSuccess()).catch((error) => {
					this.logger?.warn('Failed to execute onGenerationSuccess callback', { error });
				});
			}
			return END;
		};

		const customToolExecutor = async (state: typeof WorkflowState.State) => {
			return await executeToolsInParallel({ state, toolMap });
		};

		function deleteMessages(state: typeof WorkflowState.State) {
			const messages = state.messages;
			const stateUpdate: Partial<typeof WorkflowState.State> = {
				workflowOperations: null,
				workflowContext: {},
				messages: messages.map((m) => new RemoveMessage({ id: m.id! })) ?? [],
				workflowJSON: {
					nodes: [],
					connections: {},
					name: '',
				},
			};

			return stateUpdate;
		}

		/**
		 * Compacts the conversation history by summarizing it
		 * and removing original messages.
		 * Might be triggered manually by the user with `/compact` message, or run automatically
		 * when the conversation history exceeds a certain token limit.
		 */
		const compactSession = async (state: typeof WorkflowState.State) => {
			if (!this.llmSimpleTask) {
				throw new LLMServiceError('LLM not setup');
			}

			const { messages, previousSummary } = state;
			const lastHumanMessage = messages[messages.length - 1] satisfies HumanMessage;
			const isAutoCompact = lastHumanMessage.content !== '/compact';

			const compactedMessages = await conversationCompactChain(
				this.llmSimpleTask,
				messages,
				previousSummary,
			);

			// The summarized conversation history will become a part of system prompt
			// and will be used in the next LLM call.
			// We will remove all messages and replace them with a mock HumanMessage and AIMessage
			// to indicate that the conversation history has been compacted.
			// If this is an auto-compact, we will also keep the last human message, as it will continue executing the workflow.
			return {
				previousSummary: compactedMessages.summaryPlain,
				messages: [
					...messages.map((m) => new RemoveMessage({ id: m.id! })),
					new HumanMessage('Please compress the conversation history'),
					new AIMessage('Successfully compacted conversation history'),
					...(isAutoCompact ? [new HumanMessage({ content: lastHumanMessage.content })] : []),
				],
			};
		};

		/**
		 * Creates a workflow name based on the initial user message.
		 */
		const createWorkflowName = async (state: typeof WorkflowState.State) => {
			if (!this.llmSimpleTask) {
				throw new LLMServiceError('LLM not setup');
			}

			const { workflowJSON, messages } = state;

			if (messages.length === 1 && messages[0] instanceof HumanMessage) {
				const initialMessage = messages[0] satisfies HumanMessage;

				if (typeof initialMessage.content !== 'string') {
					this.logger?.debug(
						'Initial message content is not a string, skipping workflow name generation',
					);
					return {};
				}

				this.logger?.debug('Generating workflow name');
				const { name } = await workflowNameChain(this.llmSimpleTask, initialMessage.content);

				return {
					workflowJSON: {
						...workflowJSON,
						name,
					},
				};
			}

			return {};
		};

		/**
		 * Cleans up dangling tool calls from the state
		 * that might have been left due to unexpected interruptions during tool execution.
		 */
		const cleanupDanglingToolCalls = (state: typeof WorkflowState.State) => {
			const messagesToRemove = cleanupDanglingToolCallMessages(state.messages);

			if (messagesToRemove.length > 0) {
				this.logger?.warn('Cleaning up dangling tool call messages', {
					messagesToRemove: messagesToRemove.map((m) => m.id),
				});
			}

			return {
				messages: messagesToRemove,
			};
		};

		const workflow = new StateGraph(WorkflowState)
			.addNode('agent', callModel)
			.addNode('tools', customToolExecutor)
			.addNode('process_operations', processOperations)
			.addNode('delete_messages', deleteMessages)
			.addNode('compact_messages', compactSession)
			.addNode('auto_compact_messages', compactSession)
			.addNode('create_workflow_name', createWorkflowName)
			.addNode('cleanup_dangling_tool_calls', cleanupDanglingToolCalls)
			.addEdge('__start__', 'cleanup_dangling_tool_calls')
			.addConditionalEdges('cleanup_dangling_tool_calls', shouldModifyStateInternal)
			.addEdge('tools', 'process_operations')
			.addEdge('process_operations', 'agent')
			.addEdge('auto_compact_messages', 'agent')
			.addEdge('create_workflow_name', 'agent')
			.addEdge('delete_messages', END)
			.addEdge('compact_messages', END)
			.addConditionalEdges('agent', shouldContinue);

		return workflow.compile({ checkpointer: this.checkpointer });
	}

	/**
	 * Create the workflow graph based on configuration
	 */
	private createWorkflow() {
		if (this.enableMultiAgent) {
			this.logger?.debug('Using multi-agent supervisor architecture');
			return this.createMultiAgentGraph();
		}

		this.logger?.debug('Using legacy single-agent architecture');
		return this.createLegacyWorkflow();
	}

	async getState(workflowId?: string, userId?: string): Promise<TypedStateSnapshot> {
		const workflow = this.createWorkflow();
		const threadId = SessionManagerService.generateThreadId(workflowId, userId);
		return (await workflow.getState({
			configurable: { thread_id: threadId },
		})) as TypedStateSnapshot;
	}

	private getDefaultWorkflowJSON(payload: ChatPayload): SimpleWorkflow {
		return (
			(payload.workflowContext?.currentWorkflow as SimpleWorkflow) ?? {
				nodes: [],
				connections: {},
			}
		);
	}

	async *chat(payload: ChatPayload, userId?: string, abortSignal?: AbortSignal) {
		this.validateMessageLength(payload.message);

		const { agent, threadConfig, streamConfig } = this.setupAgentAndConfigs(
			payload,
			userId,
			abortSignal,
		);

		try {
			const stream = await this.createAgentStream(payload, streamConfig, agent);
			yield* this.processAgentStream(stream, agent, threadConfig);
		} catch (error: unknown) {
			this.handleStreamError(error);
		}
	}

	private validateMessageLength(message: string): void {
		if (message.length > MAX_AI_BUILDER_PROMPT_LENGTH) {
			this.logger?.warn('Message exceeds maximum length', {
				messageLength: message.length,
				maxLength: MAX_AI_BUILDER_PROMPT_LENGTH,
			});

			throw new ValidationError(
				`Message exceeds maximum length of ${MAX_AI_BUILDER_PROMPT_LENGTH} characters`,
			);
		}
	}

	private setupAgentAndConfigs(payload: ChatPayload, userId?: string, abortSignal?: AbortSignal) {
<<<<<<< HEAD
		const agent = this.createWorkflow(payload.featureFlags).compile({
			checkpointer: this.checkpointer,
		});
=======
		const agent = this.createWorkflow();
>>>>>>> 6e344f0f
		const workflowId = payload.workflowContext?.currentWorkflow?.id;
		// Generate thread ID from workflowId and userId
		// This ensures one session per workflow per user
		const threadId = SessionManagerService.generateThreadId(workflowId, userId);
		const threadConfig: RunnableConfig = {
			configurable: {
				thread_id: threadId,
			},
		};
		const streamConfig = {
			...threadConfig,
			streamMode: ['updates', 'custom'] as const,
			recursionLimit: 50,
			signal: abortSignal,
			callbacks: this.tracer ? [this.tracer] : undefined,
			// Enable subgraph streaming when using multi-agent architecture
			subgraphs: this.enableMultiAgent,
		};

		return { agent, threadConfig, streamConfig };
	}

	private async createAgentStream(
		payload: ChatPayload,
		streamConfig: RunnableConfig,
		agent: ReturnType<typeof this.createWorkflow>,
	) {
		return await agent.stream(
			{
				messages: [new HumanMessage({ content: payload.message })],
				workflowJSON: this.getDefaultWorkflowJSON(payload),
				workflowOperations: [],
				workflowContext: payload.workflowContext,
			},
			streamConfig,
		);
	}

	private handleStreamError(error: unknown): never {
		const invalidRequestErrorMessage = this.getInvalidRequestError(error);
		if (invalidRequestErrorMessage) {
			throw new ValidationError(invalidRequestErrorMessage);
		}

		throw error;
	}

	private async *processAgentStream(
		stream: AsyncGenerator<[string, unknown], void, unknown>,
		agent: ReturnType<typeof this.createWorkflow>,
		threadConfig: RunnableConfig,
	) {
		try {
			const streamProcessor = createStreamProcessor(stream);
			for await (const output of streamProcessor) {
				yield output;
			}
		} catch (error) {
			await this.handleAgentStreamError(error, agent, threadConfig);
		}
	}

	private async handleAgentStreamError(
		error: unknown,
		agent: ReturnType<typeof this.createWorkflow>,
		threadConfig: RunnableConfig,
	): Promise<void> {
		if (
			error &&
			typeof error === 'object' &&
			'message' in error &&
			typeof error.message === 'string' &&
			// This is naive, but it's all we get from LangGraph AbortError
			['Abort', 'Aborted'].includes(error.message)
		) {
			// eslint-disable-next-line @typescript-eslint/no-unsafe-member-access
			const messages = (await agent.getState(threadConfig)).values.messages as Array<
				AIMessage | HumanMessage | ToolMessage
			>;

			// Handle abort errors gracefully
			const abortedAiMessage = new AIMessage({
				content: 'Task aborted',
				id: crypto.randomUUID(),
			});
			// TODO: Should we clear tool calls that are in progress?
			await agent.updateState(threadConfig, { messages: [...messages, abortedAiMessage] });
			return;
		}

		// If it's not an abort error, check for GraphRecursionError
		if (error instanceof GraphRecursionError) {
			throw new ApplicationError(
				'Workflow generation stopped: The AI reached the maximum number of steps while building your workflow. This usually means the workflow design became too complex or got stuck in a loop while trying to create the nodes and connections.',
			);
		}

		// Re-throw any other errors
		throw error;
	}

	private getInvalidRequestError(error: unknown): string | undefined {
		if (
			error instanceof Error &&
			'error' in error &&
			typeof error.error === 'object' &&
			error.error
		) {
			const innerError = error.error;
			if ('error' in innerError && typeof innerError.error === 'object' && innerError.error) {
				const errorDetails = innerError.error;
				if (
					'type' in errorDetails &&
					errorDetails.type === 'invalid_request_error' &&
					'message' in errorDetails &&
					typeof errorDetails.message === 'string'
				) {
					return errorDetails.message;
				}
			}
		}

		return undefined;
	}
}<|MERGE_RESOLUTION|>--- conflicted
+++ resolved
@@ -202,10 +202,6 @@
 		});
 	}
 
-<<<<<<< HEAD
-	private createWorkflow(featureFlags?: BuilderFeatureFlags) {
-		const builderTools = this.getBuilderTools(featureFlags);
-=======
 	/**
 	 * Create the multi-agent workflow graph
 	 * Uses supervisor pattern with specialized agents
@@ -224,9 +220,8 @@
 	/**
 	 * Create the legacy single-agent workflow graph
 	 */
-	private createLegacyWorkflow() {
-		const builderTools = this.getBuilderTools();
->>>>>>> 6e344f0f
+	private createLegacyWorkflow(featureFlags?: BuilderFeatureFlags) {
+		const builderTools = this.getBuilderTools(featureFlags);
 
 		// Extract just the tools for LLM binding
 		const tools = builderTools.map((bt) => bt.tool);
@@ -438,14 +433,14 @@
 	/**
 	 * Create the workflow graph based on configuration
 	 */
-	private createWorkflow() {
+	private createWorkflow(featureFlags?: BuilderFeatureFlags) {
 		if (this.enableMultiAgent) {
 			this.logger?.debug('Using multi-agent supervisor architecture');
 			return this.createMultiAgentGraph();
 		}
 
 		this.logger?.debug('Using legacy single-agent architecture');
-		return this.createLegacyWorkflow();
+		return this.createLegacyWorkflow(featureFlags);
 	}
 
 	async getState(workflowId?: string, userId?: string): Promise<TypedStateSnapshot> {
@@ -465,7 +460,7 @@
 		);
 	}
 
-	async *chat(payload: ChatPayload, userId?: string, abortSignal?: AbortSignal) {
+	async* chat(payload: ChatPayload, userId?: string, abortSignal?: AbortSignal) {
 		this.validateMessageLength(payload.message);
 
 		const { agent, threadConfig, streamConfig } = this.setupAgentAndConfigs(
@@ -496,13 +491,7 @@
 	}
 
 	private setupAgentAndConfigs(payload: ChatPayload, userId?: string, abortSignal?: AbortSignal) {
-<<<<<<< HEAD
-		const agent = this.createWorkflow(payload.featureFlags).compile({
-			checkpointer: this.checkpointer,
-		});
-=======
-		const agent = this.createWorkflow();
->>>>>>> 6e344f0f
+		const agent = this.createWorkflow(payload.featureFlags);
 		const workflowId = payload.workflowContext?.currentWorkflow?.id;
 		// Generate thread ID from workflowId and userId
 		// This ensures one session per workflow per user
@@ -550,7 +539,7 @@
 		throw error;
 	}
 
-	private async *processAgentStream(
+	private async* processAgentStream(
 		stream: AsyncGenerator<[string, unknown], void, unknown>,
 		agent: ReturnType<typeof this.createWorkflow>,
 		threadConfig: RunnableConfig,
