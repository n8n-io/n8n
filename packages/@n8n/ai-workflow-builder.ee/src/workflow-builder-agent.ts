import type { BaseChatModel } from '@langchain/core/language_models/chat_models';
import type { ToolMessage } from '@langchain/core/messages';
import { AIMessage, HumanMessage, RemoveMessage } from '@langchain/core/messages';
import type { RunnableConfig } from '@langchain/core/runnables';
import type { LangChainTracer } from '@langchain/core/tracers/tracer_langchain';
import type { MemorySaver, StateSnapshot } from '@langchain/langgraph';
import { StateGraph, END, GraphRecursionError } from '@langchain/langgraph';
import type { Logger } from '@n8n/backend-common';
import {
	ApplicationError,
	type INodeTypeDescription,
	type IRunExecutionData,
	type IWorkflowBase,
	type NodeExecutionSchema,
} from 'n8n-workflow';

import {
	DEFAULT_AUTO_COMPACT_THRESHOLD_TOKENS,
	MAX_AI_BUILDER_PROMPT_LENGTH,
	MAX_INPUT_TOKENS,
} from '@/constants';
import { trimWorkflowJSON } from '@/utils/trim-workflow-context';

import { conversationCompactChain } from './chains/conversation-compact';
import { workflowNameChain } from './chains/workflow-name';
import { LLMServiceError, ValidationError, WorkflowStateError } from './errors';
import { createMultiAgentWorkflowWithSubgraphs } from './multi-agent-workflow-subgraphs';
import { SessionManagerService } from './session-manager.service';
import { getBuilderTools } from './tools/builder-tools';
import { mainAgentPrompt } from './tools/prompts/main-agent.prompt';
import type { SimpleWorkflow } from './types/workflow';
import {
	applyCacheControlMarkers,
	cleanStaleWorkflowContext,
	findUserToolMessageIndices,
} from './utils/cache-control/helpers';
import { cleanupDanglingToolCallMessages } from './utils/cleanup-dangling-tool-call-messages';
import { processOperations } from './utils/operations-processor';
import { createStreamProcessor, type BuilderTool } from './utils/stream-processor';
import { estimateTokenCountFromMessages } from './utils/token-usage';
import { executeToolsInParallel } from './utils/tool-executor';
import { WorkflowState } from './workflow-state';

/**
 * Type for the state snapshot with properly typed values
 */
export type TypedStateSnapshot = Omit<StateSnapshot, 'values'> & {
	values: typeof WorkflowState.State;
};

/**
 * Determines which node to execute next based on the current state.
 * This function decides if the workflow should:
 * - Compact messages (manual or auto)
 * - Delete messages
 * - Create a workflow name
 * - Continue to agent
 */
export function shouldModifyState(
	state: typeof WorkflowState.State,
	autoCompactThresholdTokens: number,
):
	| 'compact_messages'
	| 'delete_messages'
	| 'create_workflow_name'
	| 'auto_compact_messages'
	| 'agent' {
	const { messages, workflowContext } = state;
	const lastHumanMessage = messages.findLast((m) => m instanceof HumanMessage)!; // There always should be at least one human message in the array

	if (lastHumanMessage.content === '/compact') {
		return 'compact_messages';
	}

	if (lastHumanMessage.content === '/clear') {
		return 'delete_messages';
	}

	// If the workflow is empty (no nodes) and the name is using the default pattern
	// (e.g., "My workflow" or "My workflow 1"), we consider it initial generation request
	// and auto-generate a name for the workflow.
	const workflowName = workflowContext?.currentWorkflow?.name;
	const nodesLength = workflowContext?.currentWorkflow?.nodes?.length ?? 0;
	const isDefaultName = !workflowName || /^My workflow( \d+)?$/.test(workflowName);
	if (isDefaultName && nodesLength === 0 && messages.length === 1) {
		return 'create_workflow_name';
	}

	const workflowContextToAppend = getWorkflowContext(state);

	// Check if we should auto-compact based on token count
	const estimatedTokens = estimateTokenCountFromMessages([
		...messages,
		// appended later to last message
		new HumanMessage(workflowContextToAppend),
	]);
	if (estimatedTokens > autoCompactThresholdTokens) {
		return 'auto_compact_messages';
	}

	return 'agent';
}

function getWorkflowContext(state: typeof WorkflowState.State) {
	const trimmedWorkflow = trimWorkflowJSON(state.workflowJSON);
	const executionData = state.workflowContext?.executionData ?? {};
	const executionSchema = state.workflowContext?.executionSchema ?? [];
	const workflowContext = [
		'',
		'<current_workflow_json>',
		JSON.stringify(trimmedWorkflow),
		'</current_workflow_json>',
		'<trimmed_workflow_json_note>',
		'Note: Large property values of the nodes in the workflow JSON above may be trimmed to fit within token limits.',
		'Use get_node_parameter tool to get full details when needed.',
		'</trimmed_workflow_json_note>',
		'',
		'<current_simplified_execution_data>',
		JSON.stringify(executionData),
		'</current_simplified_execution_data>',
		'',
		'<current_execution_nodes_schemas>',
		JSON.stringify(executionSchema),
		'</current_execution_nodes_schemas>',
	].join('\n');

	return workflowContext;
}

export interface WorkflowBuilderAgentConfig {
	parsedNodeTypes: INodeTypeDescription[];
	llmSimpleTask: BaseChatModel;
	llmComplexTask: BaseChatModel;
	logger?: Logger;
	checkpointer: MemorySaver;
	tracer?: LangChainTracer;
	autoCompactThresholdTokens?: number;
	instanceUrl?: string;
	onGenerationSuccess?: () => Promise<void>;
	/**
	 * Enable multi-agent supervisor architecture (experimental)
	 * When true, uses specialized agents (Discovery, Builder, Configurator) with a Supervisor
	 * When false, uses the legacy single-agent architecture
	 */
	enableMultiAgent?: boolean;
}

export interface ExpressionValue {
	expression: string;
	resolvedValue: unknown;
	nodeType?: string;
}

export interface ChatPayload {
	message: string;
	workflowContext?: {
		executionSchema?: NodeExecutionSchema[];
		currentWorkflow?: Partial<IWorkflowBase>;
		executionData?: IRunExecutionData['resultData'];
		expressionValues?: Record<string, ExpressionValue[]>;
	};
}

export class WorkflowBuilderAgent {
	private checkpointer: MemorySaver;
	private parsedNodeTypes: INodeTypeDescription[];
	private llmSimpleTask: BaseChatModel;
	private llmComplexTask: BaseChatModel;
	private logger?: Logger;
	private tracer?: LangChainTracer;
	private autoCompactThresholdTokens: number;
	private instanceUrl?: string;
	private onGenerationSuccess?: () => Promise<void>;
	private enableMultiAgent: boolean;

	constructor(config: WorkflowBuilderAgentConfig) {
		this.parsedNodeTypes = config.parsedNodeTypes;
		this.llmSimpleTask = config.llmSimpleTask;
		this.llmComplexTask = config.llmComplexTask;
		this.logger = config.logger;
		this.checkpointer = config.checkpointer;
		this.tracer = config.tracer;
		this.autoCompactThresholdTokens =
			config.autoCompactThresholdTokens ?? DEFAULT_AUTO_COMPACT_THRESHOLD_TOKENS;
		this.instanceUrl = config.instanceUrl;
		this.onGenerationSuccess = config.onGenerationSuccess;
		this.enableMultiAgent = config.enableMultiAgent ?? false;
	}

	private getBuilderTools(): BuilderTool[] {
		return getBuilderTools({
			parsedNodeTypes: this.parsedNodeTypes,
			instanceUrl: this.instanceUrl,
			llmComplexTask: this.llmComplexTask,
			logger: this.logger,
		});
	}

	/**
	 * Create the multi-agent workflow graph
	 * Uses supervisor pattern with specialized agents
	 */
	private createMultiAgentGraph() {
		return createMultiAgentWorkflowWithSubgraphs({
			parsedNodeTypes: this.parsedNodeTypes,
			llmSimpleTask: this.llmSimpleTask,
			llmComplexTask: this.llmComplexTask,
			logger: this.logger,
			instanceUrl: this.instanceUrl,
			checkpointer: this.checkpointer,
		});
	}

	/**
	 * Create the legacy single-agent workflow graph
	 */
	private createLegacyWorkflow() {
		const builderTools = this.getBuilderTools();

		// Extract just the tools for LLM binding
		const tools = builderTools.map((bt) => bt.tool);

		// Create a map for quick tool lookup
		const toolMap = new Map(tools.map((tool) => [tool.name, tool]));

		const callModel = async (state: typeof WorkflowState.State) => {
			if (!this.llmSimpleTask) {
				throw new LLMServiceError('LLM not setup');
			}
			if (typeof this.llmSimpleTask.bindTools !== 'function') {
				throw new LLMServiceError('LLM does not support tools', {
					llmModel: this.llmSimpleTask._llmType(),
				});
			}

			const hasPreviousSummary = state.previousSummary && state.previousSummary !== 'EMPTY';

			const prompt = await mainAgentPrompt.invoke({
				...state,
				workflowJSON: trimWorkflowJSON(state.workflowJSON),
				executionData: state.workflowContext?.executionData ?? {},
				executionSchema: state.workflowContext?.executionSchema ?? [],
				resolvedExpressions: state.workflowContext?.expressionValues,
				instanceUrl: this.instanceUrl,
				previousSummary: hasPreviousSummary ? state.previousSummary : '',
			});

			const workflowContext = getWorkflowContext(state);

			// Optimize prompts for Anthropic's caching by:
			// 1. Finding all user/tool message positions (cache breakpoints)
			// 2. Removing stale workflow context from old messages
			// 3. Adding current workflow context and cache markers to recent messages
			const userToolIndices = findUserToolMessageIndices(prompt.messages);
			cleanStaleWorkflowContext(prompt.messages, userToolIndices);
			applyCacheControlMarkers(prompt.messages, userToolIndices, workflowContext);

			const estimatedTokens = estimateTokenCountFromMessages(prompt.messages);

			if (estimatedTokens > MAX_INPUT_TOKENS) {
				throw new WorkflowStateError(
					'The current conversation and workflow state is too large to process. Try to simplify your workflow by breaking it into smaller parts.',
				);
			}

			const response = await this.llmSimpleTask.bindTools(tools).invoke(prompt);

			return { messages: [response] };
		};

		const shouldModifyStateInternal = (state: typeof WorkflowState.State) => {
			return shouldModifyState(state, this.autoCompactThresholdTokens);
		};

		const shouldContinue = ({ messages }: typeof WorkflowState.State) => {
			const lastMessage: AIMessage = messages[messages.length - 1];

			if (lastMessage.tool_calls?.length) {
				return 'tools';
			}

			// Call success callback when agent finishes without tool calls (successful generation)
			if (this.onGenerationSuccess) {
				void Promise.resolve(this.onGenerationSuccess()).catch((error) => {
					this.logger?.warn('Failed to execute onGenerationSuccess callback', { error });
				});
			}
			return END;
		};

		const customToolExecutor = async (state: typeof WorkflowState.State) => {
			return await executeToolsInParallel({ state, toolMap });
		};

		function deleteMessages(state: typeof WorkflowState.State) {
			const messages = state.messages;
			const stateUpdate: Partial<typeof WorkflowState.State> = {
				workflowOperations: null,
				workflowContext: {},
				messages: messages.map((m) => new RemoveMessage({ id: m.id! })) ?? [],
				workflowJSON: {
					nodes: [],
					connections: {},
					name: '',
				},
			};

			return stateUpdate;
		}

		/**
		 * Compacts the conversation history by summarizing it
		 * and removing original messages.
		 * Might be triggered manually by the user with `/compact` message, or run automatically
		 * when the conversation history exceeds a certain token limit.
		 */
		const compactSession = async (state: typeof WorkflowState.State) => {
			if (!this.llmSimpleTask) {
				throw new LLMServiceError('LLM not setup');
			}

			const { messages, previousSummary } = state;
			const lastHumanMessage = messages[messages.length - 1] satisfies HumanMessage;
			const isAutoCompact = lastHumanMessage.content !== '/compact';

			const compactedMessages = await conversationCompactChain(
				this.llmSimpleTask,
				messages,
				previousSummary,
			);

			// The summarized conversation history will become a part of system prompt
			// and will be used in the next LLM call.
			// We will remove all messages and replace them with a mock HumanMessage and AIMessage
			// to indicate that the conversation history has been compacted.
			// If this is an auto-compact, we will also keep the last human message, as it will continue executing the workflow.
			return {
				previousSummary: compactedMessages.summaryPlain,
				messages: [
					...messages.map((m) => new RemoveMessage({ id: m.id! })),
					new HumanMessage('Please compress the conversation history'),
					new AIMessage('Successfully compacted conversation history'),
					...(isAutoCompact ? [new HumanMessage({ content: lastHumanMessage.content })] : []),
				],
			};
		};

		/**
		 * Creates a workflow name based on the initial user message.
		 */
		const createWorkflowName = async (state: typeof WorkflowState.State) => {
			if (!this.llmSimpleTask) {
				throw new LLMServiceError('LLM not setup');
			}

			const { workflowJSON, messages } = state;

			if (messages.length === 1 && messages[0] instanceof HumanMessage) {
				const initialMessage = messages[0] satisfies HumanMessage;

				if (typeof initialMessage.content !== 'string') {
					this.logger?.debug(
						'Initial message content is not a string, skipping workflow name generation',
					);
					return {};
				}

				this.logger?.debug('Generating workflow name');
				const { name } = await workflowNameChain(this.llmSimpleTask, initialMessage.content);

				return {
					workflowJSON: {
						...workflowJSON,
						name,
					},
				};
			}

			return {};
		};

		/**
		 * Cleans up dangling tool calls from the state
		 * that might have been left due to unexpected interruptions during tool execution.
		 */
		const cleanupDanglingToolCalls = (state: typeof WorkflowState.State) => {
			const messagesToRemove = cleanupDanglingToolCallMessages(state.messages);

			if (messagesToRemove.length > 0) {
				this.logger?.warn('Cleaning up dangling tool call messages', {
					messagesToRemove: messagesToRemove.map((m) => m.id),
				});
			}

			return {
				messages: messagesToRemove,
			};
		};

		const workflow = new StateGraph(WorkflowState)
			.addNode('agent', callModel)
			.addNode('tools', customToolExecutor)
			.addNode('process_operations', processOperations)
			.addNode('delete_messages', deleteMessages)
			.addNode('compact_messages', compactSession)
			.addNode('auto_compact_messages', compactSession)
			.addNode('create_workflow_name', createWorkflowName)
			.addNode('cleanup_dangling_tool_calls', cleanupDanglingToolCalls)
			.addEdge('__start__', 'cleanup_dangling_tool_calls')
			.addConditionalEdges('cleanup_dangling_tool_calls', shouldModifyStateInternal)
			.addEdge('tools', 'process_operations')
			.addEdge('process_operations', 'agent')
			.addEdge('auto_compact_messages', 'agent')
			.addEdge('create_workflow_name', 'agent')
			.addEdge('delete_messages', END)
			.addEdge('compact_messages', END)
			.addConditionalEdges('agent', shouldContinue);

		return workflow.compile({ checkpointer: this.checkpointer });
	}

	/**
	 * Create the workflow graph based on configuration
	 */
	private createWorkflow() {
		if (this.enableMultiAgent) {
			this.logger?.debug('Using multi-agent supervisor architecture');
			return this.createMultiAgentGraph();
		}

		this.logger?.debug('Using legacy single-agent architecture');
		return this.createLegacyWorkflow();
	}

<<<<<<< HEAD
	async getState(workflowId: string, userId?: string) {
		const agent = this.createWorkflow();
		return await agent.getState({
			configurable: { thread_id: `workflow-${workflowId}-user-${userId ?? new Date().getTime()}` },
		});
=======
	async getState(workflowId?: string, userId?: string): Promise<TypedStateSnapshot> {
		const workflow = this.createWorkflow();
		const agent = workflow.compile({ checkpointer: this.checkpointer });
		const threadId = SessionManagerService.generateThreadId(workflowId, userId);
		return (await agent.getState({
			configurable: { thread_id: threadId },
		})) as TypedStateSnapshot;
>>>>>>> 0b939ca1
	}

	private getDefaultWorkflowJSON(payload: ChatPayload): SimpleWorkflow {
		return (
			(payload.workflowContext?.currentWorkflow as SimpleWorkflow) ?? {
				nodes: [],
				connections: {},
			}
		);
	}

	async *chat(payload: ChatPayload, userId?: string, abortSignal?: AbortSignal) {
		this.validateMessageLength(payload.message);

		const { agent, threadConfig, streamConfig } = this.setupAgentAndConfigs(
			payload,
			userId,
			abortSignal,
		);

		try {
			const stream = await this.createAgentStream(payload, streamConfig, agent);
			yield* this.processAgentStream(stream, agent, threadConfig);
		} catch (error: unknown) {
			this.handleStreamError(error);
		}
	}

	private validateMessageLength(message: string): void {
		if (message.length > MAX_AI_BUILDER_PROMPT_LENGTH) {
			this.logger?.warn('Message exceeds maximum length', {
				messageLength: message.length,
				maxLength: MAX_AI_BUILDER_PROMPT_LENGTH,
			});

			throw new ValidationError(
				`Message exceeds maximum length of ${MAX_AI_BUILDER_PROMPT_LENGTH} characters`,
			);
		}
	}

	private setupAgentAndConfigs(payload: ChatPayload, userId?: string, abortSignal?: AbortSignal) {
		const agent = this.createWorkflow();
		const workflowId = payload.workflowContext?.currentWorkflow?.id;
		// Generate thread ID from workflowId and userId
		// This ensures one session per workflow per user
		const threadId = SessionManagerService.generateThreadId(workflowId, userId);
		const threadConfig: RunnableConfig = {
			configurable: {
				thread_id: threadId,
			},
		};
		const streamConfig = {
			...threadConfig,
			streamMode: ['updates', 'custom'] as const,
			recursionLimit: 50,
			signal: abortSignal,
			callbacks: this.tracer ? [this.tracer] : undefined,
			// Enable subgraph streaming when using multi-agent architecture
			subgraphs: this.enableMultiAgent,
		};

		return { agent, threadConfig, streamConfig };
	}

	private async createAgentStream(
		payload: ChatPayload,
		streamConfig: RunnableConfig,
		agent: ReturnType<typeof this.createWorkflow>,
	) {
		return await agent.stream(
			{
				messages: [new HumanMessage({ content: payload.message })],
				workflowJSON: this.getDefaultWorkflowJSON(payload),
				workflowOperations: [],
				workflowContext: payload.workflowContext,
			},
			streamConfig,
		);
	}

	private handleStreamError(error: unknown): never {
		const invalidRequestErrorMessage = this.getInvalidRequestError(error);
		if (invalidRequestErrorMessage) {
			throw new ValidationError(invalidRequestErrorMessage);
		}

		throw error;
	}

	private async *processAgentStream(
		stream: AsyncGenerator<[string, unknown], void, unknown>,
		agent: ReturnType<typeof this.createWorkflow>,
		threadConfig: RunnableConfig,
	) {
		try {
			const streamProcessor = createStreamProcessor(stream);
			for await (const output of streamProcessor) {
				yield output;
			}
		} catch (error) {
			await this.handleAgentStreamError(error, agent, threadConfig);
		}
	}

	private async handleAgentStreamError(
		error: unknown,
		agent: ReturnType<typeof this.createWorkflow>,
		threadConfig: RunnableConfig,
	): Promise<void> {
		if (
			error &&
			typeof error === 'object' &&
			'message' in error &&
			typeof error.message === 'string' &&
			// This is naive, but it's all we get from LangGraph AbortError
			['Abort', 'Aborted'].includes(error.message)
		) {
			// eslint-disable-next-line @typescript-eslint/no-unsafe-member-access
			const messages = (await agent.getState(threadConfig)).values.messages as Array<
				AIMessage | HumanMessage | ToolMessage
			>;

			// Handle abort errors gracefully
			const abortedAiMessage = new AIMessage({
				content: 'Task aborted',
				id: crypto.randomUUID(),
			});
			// TODO: Should we clear tool calls that are in progress?
			await agent.updateState(threadConfig, { messages: [...messages, abortedAiMessage] });
			return;
		}

		// If it's not an abort error, check for GraphRecursionError
		if (error instanceof GraphRecursionError) {
			throw new ApplicationError(
				'Workflow generation stopped: The AI reached the maximum number of steps while building your workflow. This usually means the workflow design became too complex or got stuck in a loop while trying to create the nodes and connections.',
			);
		}

		// Re-throw any other errors
		throw error;
	}

	private getInvalidRequestError(error: unknown): string | undefined {
		if (
			error instanceof Error &&
			'error' in error &&
			typeof error.error === 'object' &&
			error.error
		) {
			const innerError = error.error;
			if ('error' in innerError && typeof innerError.error === 'object' && innerError.error) {
				const errorDetails = innerError.error;
				if (
					'type' in errorDetails &&
					errorDetails.type === 'invalid_request_error' &&
					'message' in errorDetails &&
					typeof errorDetails.message === 'string'
				) {
					return errorDetails.message;
				}
			}
		}

		return undefined;
	}
}<|MERGE_RESOLUTION|>--- conflicted
+++ resolved
@@ -432,21 +432,12 @@
 		return this.createLegacyWorkflow();
 	}
 
-<<<<<<< HEAD
-	async getState(workflowId: string, userId?: string) {
-		const agent = this.createWorkflow();
-		return await agent.getState({
-			configurable: { thread_id: `workflow-${workflowId}-user-${userId ?? new Date().getTime()}` },
-		});
-=======
 	async getState(workflowId?: string, userId?: string): Promise<TypedStateSnapshot> {
 		const workflow = this.createWorkflow();
-		const agent = workflow.compile({ checkpointer: this.checkpointer });
 		const threadId = SessionManagerService.generateThreadId(workflowId, userId);
-		return (await agent.getState({
+		return (await workflow.getState({
 			configurable: { thread_id: threadId },
 		})) as TypedStateSnapshot;
->>>>>>> 0b939ca1
 	}
 
 	private getDefaultWorkflowJSON(payload: ChatPayload): SimpleWorkflow {
