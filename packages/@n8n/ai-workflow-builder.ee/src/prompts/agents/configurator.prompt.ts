--- conflicted
+++ resolved
@@ -106,8 +106,8 @@
 
 Always set renameOutput: true and provide descriptive outputKey labels.`;
 
-<<<<<<< HEAD
-const NODE_CONFIGURATION_EXAMPLES = `NODE CONFIGURATION EXAMPLES:
+const NODE_CONFIGURATION_EXAMPLES = `<node_configuration_examples>
+NODE CONFIGURATION EXAMPLES:
 When configuring complex nodes, use get_node_configuration_examples to see real-world examples from community templates:
 
 When to use:
@@ -119,16 +119,15 @@
 - Call with nodeType: "n8n-nodes-base.httpRequest" (exact node type name)
 - Optionally filter by nodeVersion if needed
 - Examples show proven parameter configurations from community workflows
-- Use as reference for proper parameter structure and values`;
+- Use as reference for proper parameter structure and values
+</node_configuration_examples>`;
 
 const RESPONSE_FORMAT = `<response_format>
 After validation passes, provide a concise summary:
-=======
-const RESPONSE_FORMAT = `After validation passes, provide a concise summary:
->>>>>>> 90c2d2ea
 - List any placeholders requiring user configuration (e.g., "URL placeholder needs actual endpoint")
 - Note which nodes were configured and key settings applied
-- Keep it brief - this output is used for coordination with other LLM agents, not displayed directly to users`;
+- Keep it brief - this output is used for coordination with other LLM agents, not displayed directly to users
+</response_format>`;
 
 const RESTRICTIONS = `- Respond before calling validate_configuration
 - Skip validation even if you think configuration is correct
@@ -149,22 +148,6 @@
 `;
 
 export function buildConfiguratorPrompt(): string {
-<<<<<<< HEAD
-	return [
-		CONFIGURATOR_ROLE,
-		EXECUTION_SEQUENCE,
-		WORKFLOW_JSON_DETECTION,
-		PARAMETER_CONFIGURATION,
-		DATA_REFERENCING,
-		TOOL_NODE_EXPRESSIONS,
-		CRITICAL_PARAMETERS,
-		DEFAULT_VALUES_WARNING,
-		SWITCH_NODE_CONFIGURATION,
-		NODE_CONFIGURATION_EXAMPLES,
-		RESPONSE_FORMAT,
-		RESTRICTIONS,
-	].join('\n\n');
-=======
 	return prompt()
 		.section('role', CONFIGURATOR_ROLE)
 		.section('mandatory_execution_sequence', EXECUTION_SEQUENCE)
@@ -175,8 +158,8 @@
 		.section('critical_parameters', CRITICAL_PARAMETERS)
 		.section('default_values_warning', DEFAULT_VALUES_WARNING)
 		.section('switch_node_configuration', SWITCH_NODE_CONFIGURATION)
+		.section('node_configuration_examples', NODE_CONFIGURATION_EXAMPLES)
 		.section('response_format', RESPONSE_FORMAT)
 		.section('do_not', RESTRICTIONS)
 		.build();
->>>>>>> 90c2d2ea
 }