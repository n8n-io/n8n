--- conflicted
+++ resolved
@@ -56,12 +56,12 @@
 		default: () => [],
 	}),
 
-<<<<<<< HEAD
 	// For conversation compaction - stores summarized history
 	previousSummary: Annotation<string>({
 		reducer: (x, y) => y ?? x,
 		default: () => '',
-=======
+	}),
+
 	// Template IDs fetched from workflow examples for telemetry
 	templateIds: Annotation<number[]>({
 		reducer: appendArrayReducer,
@@ -73,6 +73,5 @@
 	nodeConfigurations: Annotation<NodeConfigurationsMap>({
 		reducer: nodeConfigurationsReducer,
 		default: () => ({}),
->>>>>>> 85e204c6
 	}),
 });