--- conflicted
+++ resolved
@@ -163,13 +163,9 @@
 				instanceUrl: 'https://test.n8n.io',
 			});
 
-<<<<<<< HEAD
-			expect(tools).toHaveLength(10);
+			expect(tools).toHaveLength(11);
 			expect(createCategorizePromptTool).toHaveBeenCalledWith(mockLlmComplexTask, mockLogger);
 			expect(createGetBestPracticesTool).toHaveBeenCalled();
-=======
-			expect(tools).toHaveLength(9);
->>>>>>> 78c85cdb
 			expect(createNodeSearchTool).toHaveBeenCalledWith(parsedNodeTypes);
 			expect(createNodeDetailsTool).toHaveBeenCalledWith(parsedNodeTypes);
 			expect(createAddNodeTool).toHaveBeenCalledWith(parsedNodeTypes);
@@ -192,11 +188,7 @@
 				llmComplexTask: mockLlmComplexTask,
 			});
 
-<<<<<<< HEAD
-			expect(tools).toHaveLength(10);
-=======
-			expect(tools).toHaveLength(9);
->>>>>>> 78c85cdb
+			expect(tools).toHaveLength(11);
 			expect(createConnectNodesTool).toHaveBeenCalledWith(parsedNodeTypes, undefined);
 			expect(createRemoveNodeTool).toHaveBeenCalledWith(undefined);
 			expect(createUpdateNodeParametersTool).toHaveBeenCalledWith(
@@ -232,8 +224,7 @@
 				nodeTypes: parsedNodeTypes,
 			});
 
-<<<<<<< HEAD
-			expect(tools).toHaveLength(10);
+			expect(tools).toHaveLength(11);
 			expect(tools[0]).toBe(CATEGORIZE_PROMPT_TOOL);
 			expect(tools[1]).toBe(GET_BEST_PRACTICES_TOOL);
 			expect(tools[2]).toBe(NODE_SEARCH_TOOL);
@@ -243,17 +234,7 @@
 			expect(tools[7]).toBe(REMOVE_NODE_TOOL);
 			expect(tools[8]).toBe(UPDATING_NODE_PARAMETER_TOOL);
 			expect(tools[9]).toBe(GET_NODE_PARAMETER_TOOL);
-=======
-			expect(tools).toHaveLength(9);
-			expect(tools[0]).toBe(NODE_SEARCH_TOOL);
-			expect(tools[1]).toBe(NODE_DETAILS_TOOL);
-			expect(tools[3]).toBe(CONNECT_NODES_TOOL);
-			expect(tools[4]).toBe(REMOVE_CONNECTION_TOOL);
-			expect(tools[5]).toBe(REMOVE_NODE_TOOL);
-			expect(tools[6]).toBe(UPDATING_NODE_PARAMETER_TOOL);
-			expect(tools[7]).toBe(GET_NODE_PARAMETER_TOOL);
-			expect(tools[8]).toBe(VALIDATE_WORKFLOW_TOOL);
->>>>>>> 78c85cdb
+			expect(tools[10]).toBe(VALIDATE_WORKFLOW_TOOL);
 			expect(getAddNodeToolBase).toHaveBeenCalledWith(parsedNodeTypes);
 		});
 
@@ -262,11 +243,7 @@
 				nodeTypes: [],
 			});
 
-<<<<<<< HEAD
-			expect(tools).toHaveLength(10);
-=======
-			expect(tools).toHaveLength(9);
->>>>>>> 78c85cdb
+			expect(tools).toHaveLength(11);
 			expect(getAddNodeToolBase).toHaveBeenCalledWith([]);
 		});
 
