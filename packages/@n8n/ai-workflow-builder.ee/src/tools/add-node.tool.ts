--- conflicted
+++ resolved
@@ -71,13 +71,8 @@
 	// Calculate position
 	const position = calculateNodePosition(existingNodes, isSubNode(nodeType), nodeTypes);
 
-<<<<<<< HEAD
-	// Create the node instance with connection parameters and optional ID
-	return createNodeInstance(nodeType, uniqueName, position, connectionParameters, id);
-=======
 	// Create the node instance with connection parameters
-	return createNodeInstance(nodeType, typeVersion, uniqueName, position, connectionParameters);
->>>>>>> d2e623e2
+	return createNodeInstance(nodeType, typeVersion, uniqueName, position, connectionParameters, id);
 }
 
 /**
@@ -127,7 +122,6 @@
 			);
 
 			try {
-<<<<<<< HEAD
 				// Parse with appropriate schema based on environment
 				let id: string | undefined;
 				let validatedInput: z.infer<typeof nodeCreationSchema>;
@@ -140,12 +134,7 @@
 					validatedInput = nodeCreationSchema.parse(input);
 				}
 
-				const { nodeType, name, connectionParametersReasoning, connectionParameters } =
-=======
-				// Validate input using Zod schema
-				const validatedInput = nodeCreationSchema.parse(input);
 				const { nodeType, nodeVersion, name, connectionParametersReasoning, connectionParameters } =
->>>>>>> d2e623e2
 					validatedInput;
 
 				// Report tool start
