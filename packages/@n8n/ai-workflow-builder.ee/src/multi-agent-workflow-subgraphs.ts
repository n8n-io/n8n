import type { BaseChatModel } from '@langchain/core/language_models/chat_models';
import { HumanMessage } from '@langchain/core/messages';
import { StateGraph, END, START, type MemorySaver } from '@langchain/langgraph';
import type { Logger } from '@n8n/backend-common';
import type { INodeTypeDescription } from 'n8n-workflow';

import { ResponderAgent } from './agents/responder.agent';
import { SupervisorAgent } from './agents/supervisor.agent';
import {
	DEFAULT_AUTO_COMPACT_THRESHOLD_TOKENS,
	MAX_BUILDER_ITERATIONS,
	MAX_CONFIGURATOR_ITERATIONS,
	MAX_DISCOVERY_ITERATIONS,
} from './constants';
import { ParentGraphState } from './parent-graph-state';
import { BuilderSubgraph } from './subgraphs/builder.subgraph';
import { ConfiguratorSubgraph } from './subgraphs/configurator.subgraph';
import { DiscoverySubgraph } from './subgraphs/discovery.subgraph';
import type { BaseSubgraph } from './subgraphs/subgraph-interface';
import type { SubgraphPhase } from './types/coordination';
import { createErrorMetadata } from './types/coordination';
import { getNextPhaseFromLog } from './utils/coordination-log';
import { processOperations } from './utils/operations-processor';
<<<<<<< HEAD
import {
	determineStateAction,
	handleCleanupDangling,
	handleCompactMessages,
	handleCreateWorkflowName,
	handleDeleteMessages,
} from './utils/state-modifier';
=======
import type { BuilderFeatureFlags } from './workflow-builder-agent';
>>>>>>> 85e204c6

/**
 * Maps routing decisions to graph node names.
 * Used by both supervisor (LLM-based) and process_operations (deterministic) routing.
 */
function routeToNode(next: string): string {
	const nodeMapping: Record<string, string> = {
		responder: 'responder',
		discovery: 'discovery_subgraph',
		builder: 'builder_subgraph',
		configurator: 'configurator_subgraph',
	};
	return nodeMapping[next] ?? 'responder';
}

export interface MultiAgentSubgraphConfig {
	parsedNodeTypes: INodeTypeDescription[];
	llmSimpleTask: BaseChatModel;
	llmComplexTask: BaseChatModel;
	logger?: Logger;
	instanceUrl?: string;
	checkpointer?: MemorySaver;
<<<<<<< HEAD
	/** Token threshold for auto-compaction. Defaults to DEFAULT_AUTO_COMPACT_THRESHOLD_TOKENS */
	autoCompactThresholdTokens?: number;
=======
	featureFlags?: BuilderFeatureFlags;
>>>>>>> 85e204c6
}

/**
 * Creates a subgraph node handler with standardized error handling
 */
function createSubgraphNodeHandler<
	TSubgraph extends BaseSubgraph<unknown, Record<string, unknown>, Record<string, unknown>>,
>(
	subgraph: TSubgraph,
	compiledGraph: ReturnType<TSubgraph['create']>,
	name: string,
	logger?: Logger,
	recursionLimit?: number,
) {
	return async (state: typeof ParentGraphState.State) => {
		try {
			const input = subgraph.transformInput(state);
			const result = await compiledGraph.invoke(input, { recursionLimit });
			const output = subgraph.transformOutput(result, state);

			return output;
		} catch (error) {
			logger?.error(`[${name}] ERROR:`, { error });
			const errorMessage =
				error instanceof Error ? error.message : `An error occurred in ${name}: ${String(error)}`;

			// Extract phase from subgraph name (e.g., 'discovery_subgraph' → 'discovery')
			const phase = name.replace('_subgraph', '') as SubgraphPhase;

			// Route to responder to report error (terminal)
			// Add error entry to coordination log so getNextPhaseFromLog routes to responder
			return {
				nextPhase: 'responder',
				messages: [
					new HumanMessage({
						content: `Error in ${name}: ${errorMessage}`,
						name: 'system_error',
					}),
				],
				coordinationLog: [
					{
						phase,
						status: 'error' as const,
						timestamp: Date.now(),
						summary: `Error: ${errorMessage}`,
						metadata: createErrorMetadata({
							failedSubgraph: phase,
							errorMessage,
						}),
					},
				],
			};
		}
	};
}

/**
 * Create Multi-Agent Workflow using Subgraph Pattern
 *
 * Each specialist agent runs in its own isolated subgraph.
 * Parent graph orchestrates between subgraphs with minimal shared state.
 */
export function createMultiAgentWorkflowWithSubgraphs(config: MultiAgentSubgraphConfig) {
<<<<<<< HEAD
	const {
		parsedNodeTypes,
		llmComplexTask,
		logger,
		instanceUrl,
		checkpointer,
		autoCompactThresholdTokens = DEFAULT_AUTO_COMPACT_THRESHOLD_TOKENS,
	} = config;
=======
	const { parsedNodeTypes, llmComplexTask, logger, instanceUrl, checkpointer, featureFlags } =
		config;
>>>>>>> 85e204c6

	const supervisorAgent = new SupervisorAgent({ llm: llmComplexTask });
	const responderAgent = new ResponderAgent({ llm: llmComplexTask });

	// Create subgraph instances
	const discoverySubgraph = new DiscoverySubgraph();
	const builderSubgraph = new BuilderSubgraph();
	const configuratorSubgraph = new ConfiguratorSubgraph();

	// Compile subgraphs
	const compiledDiscovery = discoverySubgraph.create({
		parsedNodeTypes,
		llm: llmComplexTask,
		logger,
		featureFlags,
	});
	const compiledBuilder = builderSubgraph.create({ parsedNodeTypes, llm: llmComplexTask, logger });
	const compiledConfigurator = configuratorSubgraph.create({
		parsedNodeTypes,
		llm: llmComplexTask,
		logger,
		instanceUrl,
	});

	// Build graph using method chaining for proper TypeScript inference
	return (
		new StateGraph(ParentGraphState)
			// Add Supervisor Node (only used for initial routing)
			.addNode('supervisor', async (state) => {
				const routing = await supervisorAgent.invoke({
					messages: state.messages,
					workflowJSON: state.workflowJSON,
					coordinationLog: state.coordinationLog,
					previousSummary: state.previousSummary,
				});

				return {
					nextPhase: routing.next,
				};
			})
			// Add Responder Node (synthesizes final user-facing response)
			.addNode('responder', async (state) => {
				const response = await responderAgent.invoke({
					messages: state.messages,
					coordinationLog: state.coordinationLog,
					discoveryContext: state.discoveryContext,
					workflowJSON: state.workflowJSON,
					previousSummary: state.previousSummary,
				});

				return {
					messages: [response], // Only responder adds to user messages
				};
			})
			// Add process_operations node for hybrid operations approach
			.addNode('process_operations', (state) => {
				// Process accumulated operations and clear the queue
				const result = processOperations(state);

				return {
					...result,
					workflowOperations: [], // Clear operations after processing
				};
			})
			// State modification nodes (preprocessing)
			.addNode('check_state', (state) => ({
				nextPhase: determineStateAction(state, autoCompactThresholdTokens),
			}))
			.addNode('cleanup_dangling', (state) => handleCleanupDangling(state.messages, logger))
			.addNode('compact_messages', async (state) => {
				const isAutoCompact = state.messages[state.messages.length - 1]?.content !== '/compact';
				return handleCompactMessages(
					state.messages,
					state.previousSummary ?? '',
					llmComplexTask,
					isAutoCompact,
				);
			})
			.addNode('delete_messages', (state) => handleDeleteMessages(state.messages))
			.addNode('create_workflow_name', async (state) =>
				handleCreateWorkflowName(state.messages, state.workflowJSON, llmComplexTask, logger),
			)
			// Add Subgraph Nodes (using helper to reduce duplication)
			.addNode(
				'discovery_subgraph',
				createSubgraphNodeHandler(
					discoverySubgraph,
					compiledDiscovery,
					'discovery_subgraph',
					logger,
					MAX_DISCOVERY_ITERATIONS,
				),
			)
			.addNode(
				'builder_subgraph',
				createSubgraphNodeHandler(
					builderSubgraph,
					compiledBuilder,
					'builder_subgraph',
					logger,
					MAX_BUILDER_ITERATIONS,
				),
			)
			.addNode(
				'configurator_subgraph',
				createSubgraphNodeHandler(
					configuratorSubgraph,
					compiledConfigurator,
					'configurator_subgraph',
					logger,
					MAX_CONFIGURATOR_ITERATIONS,
				),
			)
			// Connect all subgraphs to process_operations
			.addEdge('discovery_subgraph', 'process_operations')
			.addEdge('builder_subgraph', 'process_operations')
			.addEdge('configurator_subgraph', 'process_operations')
			// Start flows to check_state (preprocessing)
			.addEdge(START, 'check_state')
			// Conditional routing from check_state
			.addConditionalEdges('check_state', (state) => {
				const routes: Record<string, string> = {
					cleanup_dangling: 'cleanup_dangling',
					compact_messages: 'compact_messages',
					delete_messages: 'delete_messages',
					create_workflow_name: 'create_workflow_name',
					auto_compact_messages: 'compact_messages', // Reuse same node
					continue: 'supervisor',
				};
				return routes[state.nextPhase] ?? 'supervisor';
			})
			// Route after state modification nodes
			.addEdge('cleanup_dangling', 'check_state') // Re-check after cleanup
			.addEdge('delete_messages', 'responder') // Clear → responder for acknowledgment
			.addEdge('create_workflow_name', 'supervisor') // Continue after naming
			// Compact has conditional routing: auto → continue, manual → responder
			.addConditionalEdges('compact_messages', (state) => {
				// Auto-compact preserves the last user message, manual /compact clears all
				// If messages remain after compaction, it's auto-compact → continue processing
				const hasMessages = state.messages.length > 0;
				return hasMessages ? 'check_state' : 'responder';
			})
			// Conditional Edge for Supervisor (initial routing via LLM)
			.addConditionalEdges('supervisor', (state) => routeToNode(state.nextPhase))
			// Deterministic routing after subgraphs complete (based on coordination log)
			.addConditionalEdges('process_operations', (state) =>
				routeToNode(getNextPhaseFromLog(state.coordinationLog)),
			)
			// Responder ends the workflow
			.addEdge('responder', END)
			// Compile the graph
			.compile({ checkpointer })
	);
}<|MERGE_RESOLUTION|>--- conflicted
+++ resolved
@@ -21,7 +21,6 @@
 import { createErrorMetadata } from './types/coordination';
 import { getNextPhaseFromLog } from './utils/coordination-log';
 import { processOperations } from './utils/operations-processor';
-<<<<<<< HEAD
 import {
 	determineStateAction,
 	handleCleanupDangling,
@@ -29,9 +28,7 @@
 	handleCreateWorkflowName,
 	handleDeleteMessages,
 } from './utils/state-modifier';
-=======
 import type { BuilderFeatureFlags } from './workflow-builder-agent';
->>>>>>> 85e204c6
 
 /**
  * Maps routing decisions to graph node names.
@@ -54,12 +51,9 @@
 	logger?: Logger;
 	instanceUrl?: string;
 	checkpointer?: MemorySaver;
-<<<<<<< HEAD
 	/** Token threshold for auto-compaction. Defaults to DEFAULT_AUTO_COMPACT_THRESHOLD_TOKENS */
 	autoCompactThresholdTokens?: number;
-=======
 	featureFlags?: BuilderFeatureFlags;
->>>>>>> 85e204c6
 }
 
 /**
@@ -123,7 +117,6 @@
  * Parent graph orchestrates between subgraphs with minimal shared state.
  */
 export function createMultiAgentWorkflowWithSubgraphs(config: MultiAgentSubgraphConfig) {
-<<<<<<< HEAD
 	const {
 		parsedNodeTypes,
 		llmComplexTask,
@@ -131,11 +124,8 @@
 		instanceUrl,
 		checkpointer,
 		autoCompactThresholdTokens = DEFAULT_AUTO_COMPACT_THRESHOLD_TOKENS,
+		featureFlags,
 	} = config;
-=======
-	const { parsedNodeTypes, llmComplexTask, logger, instanceUrl, checkpointer, featureFlags } =
-		config;
->>>>>>> 85e204c6
 
 	const supervisorAgent = new SupervisorAgent({ llm: llmComplexTask });
 	const responderAgent = new ResponderAgent({ llm: llmComplexTask });
