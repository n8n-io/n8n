--- conflicted
+++ resolved
@@ -38,17 +38,16 @@
 export const AVG_CHARS_PER_TOKEN_ANTHROPIC = 3.5;
 
 /**
-<<<<<<< HEAD
  * Maximum characters allowed for a single node example configuration.
  * Examples exceeding this limit are filtered out to avoid context bloat.
  * Based on ~5000 tokens at AVG_CHARS_PER_TOKEN_ANTHROPIC ratio.
  */
 export const MAX_NODE_EXAMPLE_CHARS = 5000 * AVG_CHARS_PER_TOKEN_ANTHROPIC;
-=======
+
+/**
  * Maximum iterations for subgraph tool loops.
  * Prevents infinite loops when agents keep calling tools without finishing.
  */
 export const MAX_BUILDER_ITERATIONS = 30;
 export const MAX_CONFIGURATOR_ITERATIONS = 30;
-export const MAX_DISCOVERY_ITERATIONS = 50;
->>>>>>> 6e344f0f
+export const MAX_DISCOVERY_ITERATIONS = 50;