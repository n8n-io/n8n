--- conflicted
+++ resolved
@@ -357,11 +357,7 @@
 	// Generate workflow
 	await consumeGenerator(
 		agent.chat(
-<<<<<<< HEAD
-			getChatPayload(inputs.prompt, runId, featureFlags, exampleContext),
-=======
-			getChatPayload('pairewise-gen', inputs.prompt, runId, featureFlags),
->>>>>>> f20420e3
+			getChatPayload('pairwise-gen', inputs.prompt, runId, featureFlags, exampleContext),
 			`pairwise-gen-${generationIndex}`,
 		),
 	);
@@ -459,14 +455,9 @@
 					inputs,
 					i,
 					log,
-<<<<<<< HEAD
 					tracer,
 					featureFlags,
 					exampleContext,
-=======
-					featureFlags,
-					tracer,
->>>>>>> f20420e3
 				);
 			}),
 		);
@@ -848,14 +839,10 @@
 				const runId = generateRunId();
 				const agent = createAgent(parsedNodeTypes, llm, undefined, featureFlags);
 				await consumeGenerator(
-<<<<<<< HEAD
-					agent.chat(getChatPayload(prompt, runId, featureFlags), `local-gen-${genIndex}`),
-=======
 					agent.chat(
 						getChatPayload('pairwise-local', prompt, runId, featureFlags),
 						`local-gen-${genIndex}`,
 					),
->>>>>>> f20420e3
 				);
 				const state = await agent.getState(runId, `local-gen-${genIndex}`);
 
