--- conflicted
+++ resolved
@@ -9,15 +9,11 @@
 import pc from 'picocolors';
 
 import type { SimpleWorkflow } from '../../src/types/workflow';
-<<<<<<< HEAD
+import type { BuilderFeatureFlags } from '../../src/workflow-builder-agent';
 import {
 	evaluateWorkflowPairwise,
 	type PairwiseEvaluationResult,
 } from '../chains/pairwise-evaluator';
-=======
-import type { BuilderFeatureFlags } from '../../src/workflow-builder-agent';
-import { evaluateWorkflowPairwise } from '../chains/pairwise-evaluator';
->>>>>>> fe4f4677
 import { setupTestEnvironment, createAgent } from '../core/environment';
 import { generateRunId, isWorkflowStateValues } from '../types/langsmith';
 import { consumeGenerator, formatHeader, getChatPayload } from '../utils/evaluation-helpers';
@@ -349,17 +345,18 @@
 	inputs: PairwiseDatasetInput,
 	generationIndex: number,
 	log: EvalLogger,
+	featureFlags?: BuilderFeatureFlags,
 	tracer?: LangChainTracer,
 ): Promise<GenerationResult> {
 	const startTime = Date.now();
 	const runId = generateRunId();
 
 	// Create dedicated agent for this generation
-	const agent = createAgent(parsedNodeTypes, llm, tracer);
+	const agent = createAgent(parsedNodeTypes, llm, tracer, featureFlags);
 
 	// Generate workflow
 	await consumeGenerator(
-		agent.chat(getChatPayload(inputs.prompt, runId), `pairwise-gen-${generationIndex}`),
+		agent.chat(getChatPayload(inputs.prompt, runId, featureFlags), `pairwise-gen-${generationIndex}`),
 	);
 
 	const state = await agent.getState(runId, `pairwise-gen-${generationIndex}`);
@@ -423,8 +420,8 @@
 	numGenerations: number,
 	log: EvalLogger,
 	artifactSaver: ArtifactSaver | null,
+	featureFlags?: BuilderFeatureFlags,
 	tracer?: LangChainTracer,
-	featureFlags?: BuilderFeatureFlags,
 ) {
 	return async (inputs: PairwiseDatasetInput) => {
 		const startTime = Date.now();
@@ -433,17 +430,8 @@
 		const promptId = String(currentEvalNumber);
 		const promptPreview = inputs.prompt.slice(0, 60).replace(/\n/g, ' ');
 
-<<<<<<< HEAD
 		log.verbose(
 			`\n🔄 [#${currentEvalNumber}] "${promptPreview}${inputs.prompt.length > 60 ? '...' : ''}"`,
-=======
-		// Use the prompt from the dataset
-		await consumeGenerator(
-			agent.chat(
-				getChatPayload(inputs.prompt, runId, featureFlags),
-				'langsmith-pairwise-eval-user',
-			),
->>>>>>> fe4f4677
 		);
 		log.verbose(`   Running ${numGenerations} generation(s) x ${numJudges} judges...`);
 
@@ -453,7 +441,7 @@
 		// Run all generations in parallel
 		const generationResults = await Promise.all(
 			Array.from({ length: numGenerations }, async (_, i) => {
-				return await runSingleGeneration(parsedNodeTypes, llm, numJudges, inputs, i, log, tracer);
+				return await runSingleGeneration(parsedNodeTypes, llm, numJudges, inputs, i, log, featureFlags, tracer);
 			}),
 		);
 
@@ -581,7 +569,6 @@
 	return repeatedData;
 }
 
-<<<<<<< HEAD
 // ============================================================================
 // Public API
 // ============================================================================
@@ -596,6 +583,18 @@
 	outputDir?: string;
 	concurrency?: number;
 	maxExamples?: number;
+	featureFlags?: BuilderFeatureFlags;
+}
+
+/** Log enabled feature flags */
+function logFeatureFlags(featureFlags?: BuilderFeatureFlags): void {
+	if (!featureFlags) return;
+	const enabledFlags = Object.entries(featureFlags)
+		.filter(([, v]) => v === true)
+		.map(([k]) => k);
+	if (enabledFlags.length > 0) {
+		console.log(pc.green(`➔ Feature flags enabled: ${enabledFlags.join(', ')}`));
+	}
 }
 
 /** Log configuration for pairwise evaluation */
@@ -638,15 +637,10 @@
 		outputDir,
 		concurrency = 5,
 		maxExamples,
+		featureFlags,
 	} = options;
 	const log = createLogger(verbose);
 
-=======
-export async function runPairwiseLangsmithEvaluation(
-	repetitions: number = 1,
-	featureFlags?: BuilderFeatureFlags,
-): Promise<void> {
->>>>>>> fe4f4677
 	console.log(formatHeader('AI Workflow Builder Pairwise Evaluation', 70));
 	logPairwiseConfig(
 		log,
@@ -662,14 +656,7 @@
 		log.info(`➔ Output directory: ${outputDir}`);
 	}
 
-	if (featureFlags) {
-		const enabledFlags = Object.entries(featureFlags)
-			.filter(([, v]) => v === true)
-			.map(([k]) => k);
-		if (enabledFlags.length > 0) {
-			console.log(pc.green(`➔ Feature flags enabled: ${enabledFlags.join(', ')}`));
-		}
-	}
+	logFeatureFlags(featureFlags);
 
 	if (!process.env.LANGSMITH_API_KEY) {
 		log.error('✗ LANGSMITH_API_KEY environment variable not set');
@@ -736,22 +723,16 @@
 		const generateWorkflow = createPairwiseWorkflowGenerator(
 			parsedNodeTypes,
 			llm,
-<<<<<<< HEAD
 			numJudges,
 			numGenerations,
 			log,
 			artifactSaver,
+			featureFlags,
 			tracer,
 		);
 		const evaluator = createPairwiseLangsmithEvaluator();
 
 		const evalStartTime = Date.now();
-=======
-			tracer,
-			featureFlags,
-		);
-		const evaluator = createPairwiseLangsmithEvaluator(llm);
->>>>>>> fe4f4677
 
 		await evaluate(generateWorkflow, {
 			data: repeatedData,
@@ -793,6 +774,7 @@
 	numGenerations?: number;
 	verbose?: boolean;
 	outputDir?: string;
+	featureFlags?: BuilderFeatureFlags;
 }
 
 /** Log configuration for local pairwise evaluation */
@@ -829,6 +811,7 @@
 		numGenerations = DEFAULT_NUM_GENERATIONS,
 		verbose = false,
 		outputDir,
+		featureFlags,
 	} = options;
 	const log = createLogger(verbose);
 
@@ -854,8 +837,8 @@
 			Array.from({ length: numGenerations }, async (_, genIndex) => {
 				const genStartTime = Date.now();
 				const runId = generateRunId();
-				const agent = createAgent(parsedNodeTypes, llm);
-				await consumeGenerator(agent.chat(getChatPayload(prompt, runId), `local-gen-${genIndex}`));
+				const agent = createAgent(parsedNodeTypes, llm, undefined, featureFlags);
+				await consumeGenerator(agent.chat(getChatPayload(prompt, runId, featureFlags), `local-gen-${genIndex}`));
 				const state = await agent.getState(runId, `local-gen-${genIndex}`);
 
 				if (!state.values || !isWorkflowStateValues(state.values)) {
