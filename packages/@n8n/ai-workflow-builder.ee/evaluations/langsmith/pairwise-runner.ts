--- conflicted
+++ resolved
@@ -356,7 +356,10 @@
 
 	// Generate workflow
 	await consumeGenerator(
-		agent.chat(getChatPayload(inputs.prompt, runId, featureFlags), `pairwise-gen-${generationIndex}`),
+		agent.chat(
+			getChatPayload('pairewise-gen', inputs.prompt, runId, featureFlags),
+			`pairwise-gen-${generationIndex}`,
+		),
 	);
 
 	const state = await agent.getState(runId, `pairwise-gen-${generationIndex}`);
@@ -438,17 +441,19 @@
 		// Save prompt artifacts if output dir is configured
 		artifactSaver?.savePrompt(promptId, inputs.prompt, inputs.evals);
 
-<<<<<<< HEAD
-		// Use the prompt from the dataset
-		await consumeGenerator(
-			agent.chat(
-				getChatPayload('langsmith-pairwise', inputs.prompt, runId, featureFlags),
-				'langsmith-pairwise-eval-user',
-=======
 		// Run all generations in parallel
 		const generationResults = await Promise.all(
 			Array.from({ length: numGenerations }, async (_, i) => {
-				return await runSingleGeneration(parsedNodeTypes, llm, numJudges, inputs, i, log, featureFlags, tracer);
+				return await runSingleGeneration(
+					parsedNodeTypes,
+					llm,
+					numJudges,
+					inputs,
+					i,
+					log,
+					featureFlags,
+					tracer,
+				);
 			}),
 		);
 
@@ -474,7 +479,6 @@
 					`${generationCorrectness >= 0.5 ? pc.green('PASS') : pc.red('FAIL')} ` +
 					`(gen_corr=${generationCorrectness.toFixed(2)}, diag=${(aggregatedDiagnosticScore * 100).toFixed(0)}%) ` +
 					`[${totalTime.toFixed(1)}s]`,
->>>>>>> 85d9465a
 			),
 		);
 
@@ -846,7 +850,12 @@
 				const genStartTime = Date.now();
 				const runId = generateRunId();
 				const agent = createAgent(parsedNodeTypes, llm, undefined, featureFlags);
-				await consumeGenerator(agent.chat(getChatPayload(prompt, runId, featureFlags), `local-gen-${genIndex}`));
+				await consumeGenerator(
+					agent.chat(
+						getChatPayload('pairwise-local', prompt, runId, featureFlags),
+						`local-gen-${genIndex}`,
+					),
+				);
 				const state = await agent.getState(runId, `local-gen-${genIndex}`);
 
 				if (!state.values || !isWorkflowStateValues(state.values)) {
