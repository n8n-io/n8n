--- conflicted
+++ resolved
@@ -99,11 +99,10 @@
 		// Generate workflow
 		const startTime = Date.now();
 		await consumeGenerator(
-<<<<<<< HEAD
-			agent.chat(getChatPayload('single-eval', testCase.prompt, testCase.id), userId),
-=======
-			agent.chat(getChatPayload(testCase.prompt, testCase.id, opts?.featureFlags), userId),
->>>>>>> fe4f4677
+			agent.chat(
+				getChatPayload('single-eval', testCase.prompt, testCase.id, opts?.featureFlags),
+				userId,
+			),
 		);
 		const generationTime = Date.now() - startTime;
 
