--- conflicted
+++ resolved
@@ -278,15 +278,12 @@
 	}
 }
 
-<<<<<<< HEAD
-export function getChatPayload(evalType: string, message: string, workflowId: string): ChatPayload {
-=======
 export function getChatPayload(
+	evalType: string,
 	message: string,
-	id: string,
+	workflowId: string,
 	featureFlags?: BuilderFeatureFlags,
 ): ChatPayload {
->>>>>>> fe4f4677
 	return {
 		id: `${evalType}-${uuid()}`,
 		message,
