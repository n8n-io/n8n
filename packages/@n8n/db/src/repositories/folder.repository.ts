--- conflicted
+++ resolved
@@ -37,14 +37,9 @@
 	}
 
 	private applySelections(
-<<<<<<< HEAD
-		query: SelectQueryBuilder<Folder>,
-		select?: Record<string, boolean>,
-=======
 		query: SelectQueryBuilder<FolderWithWorkflowAndSubFolderCount>,
 		select?: ListQuery.Options['select'],
 		filter?: ListQuery.Options['filter'],
->>>>>>> c42df1c2
 	): void {
 		if (select) {
 			this.applyCustomSelect(query, select, filter);
@@ -68,16 +63,12 @@
 		}
 	}
 
-<<<<<<< HEAD
-	private applyDefaultSelect(query: SelectQueryBuilder<Folder>): void {
-=======
 	private applyDefaultSelect(
 		query: SelectQueryBuilder<FolderWithWorkflowAndSubFolderCount>,
 		filter?: ListQuery.Options['filter'],
 	): void {
 		this.applyWorkflowCountSelect(query, filter);
 
->>>>>>> c42df1c2
 		query
 			.leftJoinAndSelect('folder.homeProject', 'homeProject')
 			.leftJoinAndSelect('folder.parentFolder', 'parentFolder')
@@ -92,24 +83,15 @@
 	}
 
 	private applyCustomSelect(
-<<<<<<< HEAD
-		query: SelectQueryBuilder<Folder>,
-		select?: Record<string, boolean>,
-=======
 		query: SelectQueryBuilder<FolderWithWorkflowAndSubFolderCount>,
 		select?: ListQuery.Options['select'],
 		filter?: ListQuery.Options['filter'],
->>>>>>> c42df1c2
 	): void {
 		const selections = ['folder.id'];
 
 		this.addBasicFields(selections, select);
-<<<<<<< HEAD
-		this.addRelationFields(query, selections, select);
-=======
 		this.addRelationFields(query, selections, select, filter);
 
->>>>>>> c42df1c2
 		query.select(selections);
 	}
 
