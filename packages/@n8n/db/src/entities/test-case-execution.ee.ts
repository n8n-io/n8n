--- conflicted
+++ resolved
@@ -56,15 +56,8 @@
 	metrics: TestCaseRunMetrics;
 
 	@JsonColumn({ nullable: true })
-<<<<<<< HEAD
-	inputs: IDataObject;
-
-	@JsonColumn({ nullable: true })
-	outputs: IDataObject;
-=======
 	inputs: Record<string, GenericValue> | null;
 
 	@JsonColumn({ nullable: true })
 	outputs: Record<string, GenericValue> | null;
->>>>>>> 1c7f832e
 }