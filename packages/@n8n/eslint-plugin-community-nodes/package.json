--- conflicted
+++ resolved
@@ -1,12 +1,9 @@
 {
   "name": "@n8n/eslint-plugin-community-nodes",
   "type": "module",
-  "version": "0.4.0",
-<<<<<<< HEAD
+  "version": "0.5.0",
   "main": "./dist/plugin.js",
   "types": "./dist/plugin.d.ts",
-=======
->>>>>>> 0fe2f4d1
   "exports": {
     ".": {
       "types": "./dist/plugin.d.ts",
