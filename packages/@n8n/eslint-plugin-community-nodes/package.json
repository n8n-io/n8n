{
  "name": "@n8n/eslint-plugin-community-nodes",
  "type": "module",
<<<<<<< HEAD
  "version": "0.4.0",
  "main": "./dist/plugin.js",
=======
  "version": "0.5.0",
  "main": "./dist/plugin.js",
  "types": "./dist/plugin.d.ts",
>>>>>>> cb9a4be7
  "exports": {
    ".": {
      "types": "./dist/plugin.d.ts",
      "default": "./dist/plugin.js"
    }
  },
  "scripts": {
    "build": "tsc --project tsconfig.build.json",
    "build:docs": "eslint-doc-generator",
    "clean": "rimraf dist .turbo",
    "dev": "pnpm watch",
    "format": "biome format --write .",
    "format:check": "biome ci .",
    "lint": "eslint src",
    "lint:fix": "eslint src --fix",
    "lint:docs": "eslint-doc-generator --check",
    "test": "vitest run",
    "test:dev": "vitest",
    "typecheck": "tsc --noEmit",
    "watch": "tsc --watch --project tsconfig.build.json"
  },
  "dependencies": {
    "@typescript-eslint/utils": "^8.35.0",
    "fastest-levenshtein": "catalog:"
  },
  "devDependencies": {
    "@n8n/typescript-config": "workspace:*",
    "@n8n/vitest-config": "workspace:*",
    "@typescript-eslint/rule-tester": "^8.35.0",
    "eslint-doc-generator": "^2.2.2",
    "eslint-plugin-eslint-plugin": "^7.0.0",
    "rimraf": "catalog:",
    "typescript": "catalog:",
    "vitest": "catalog:"
  },
  "peerDependencies": {
    "eslint": ">= 9"
  },
  "eslint-doc-generator": {
    "configEmoji": [
		["recommended", "✅"],
		["recommendedWithoutN8nCloudSupport", "☑️"]
	]
  }
}<|MERGE_RESOLUTION|>--- conflicted
+++ resolved
@@ -1,14 +1,9 @@
 {
   "name": "@n8n/eslint-plugin-community-nodes",
   "type": "module",
-<<<<<<< HEAD
-  "version": "0.4.0",
-  "main": "./dist/plugin.js",
-=======
   "version": "0.5.0",
   "main": "./dist/plugin.js",
   "types": "./dist/plugin.d.ts",
->>>>>>> cb9a4be7
   "exports": {
     ".": {
       "types": "./dist/plugin.d.ts",
