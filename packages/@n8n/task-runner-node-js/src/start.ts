--- conflicted
+++ resolved
@@ -1,9 +1,6 @@
 import * as a from 'node:assert/strict';
-<<<<<<< HEAD
 
-=======
-import { JsTaskRunner } from './code';
->>>>>>> 74fa259b
+import { ensureError } from 'n8n-workflow';
 import { authenticate } from './authenticator';
 import { JsTaskRunner } from './code';
 
@@ -46,8 +43,9 @@
 				await runner.stop();
 				runner = undefined;
 			}
-		} catch (error) {
-			console.error(`Error stopping task runner: ${error}`);
+		} catch (e) {
+			const error = ensureError(e);
+			console.error('Error stopping task runner', { error });
 		} finally {
 			process.exit(0);
 		}
@@ -67,13 +65,10 @@
 		});
 	}
 
-<<<<<<< HEAD
+	const wsUrl = `ws://${config.n8nUri}/rest/runners/_ws`;
+
 	runner = new JsTaskRunner('javascript', wsUrl, grantToken, 5);
 
 	process.on('SIGINT', createSignalHandler('SIGINT'));
 	process.on('SIGTERM', createSignalHandler('SIGTERM'));
-=======
-	const wsUrl = `ws://${config.n8nUri}/rest/runners/_ws`;
-	_runner = new JsTaskRunner('javascript', wsUrl, grantToken, 5);
->>>>>>> 74fa259b
 })();