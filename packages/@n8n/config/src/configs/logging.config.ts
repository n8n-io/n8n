--- conflicted
+++ resolved
@@ -1,19 +1,10 @@
 import { Config, Env, Nested } from '../decorators';
 import { StringArray } from '../utils';
 
-<<<<<<< HEAD
-/**
- * Scopes (areas of functionality) to filter logs by.
- *
- * `executions` -> execution lifecycle
- * `license` -> license SDK
- * `scaling` -> scaling mode
- */
-export const LOG_SCOPES = ['executions', 'external-secrets', 'license', 'scaling'] as const;
-=======
 /** Scopes (areas of functionality) to filter logs by. */
 export const LOG_SCOPES = [
 	'concurrency',
+	'external-secrets',
 	'license',
 	'multi-main-setup',
 	'pubsub',
@@ -21,7 +12,6 @@
 	'scaling',
 	'waiting-executions',
 ] as const;
->>>>>>> 4f1816e0
 
 export type LogScope = (typeof LOG_SCOPES)[number];
 
@@ -75,16 +65,13 @@
 	 * Supported log scopes:
 	 *
 	 * - `concurrency`
+	 * - `external-secrets`
 	 * - `license`
 	 * - `multi-main-setup`
 	 * - `pubsub`
 	 * - `redis`
 	 * - `scaling`
-<<<<<<< HEAD
-	 * - `external-secrets`
-=======
 	 * - `waiting-executions`
->>>>>>> 4f1816e0
 	 *
 	 * @example
 	 * `N8N_LOG_SCOPES=license`
