--- conflicted
+++ resolved
@@ -6,10 +6,6 @@
 export * from './roles/role-maps.ee';
 export * from './roles/all-roles';
 
-<<<<<<< HEAD
-export type { Role } from './schemas.ee';
-export { projectRoleSchema, teamRoleSchema, roleSchema, scopeSchema } from './schemas.ee';
-=======
 export {
 	projectRoleSchema,
 	teamRoleSchema,
@@ -17,7 +13,6 @@
 	type Role,
 	scopeSchema,
 } from './schemas.ee';
->>>>>>> 2882547a
 
 export { hasScope } from './utilities/has-scope.ee';
 export { hasGlobalScope } from './utilities/has-global-scope.ee';
