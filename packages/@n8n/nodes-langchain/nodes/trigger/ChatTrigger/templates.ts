--- conflicted
+++ resolved
@@ -54,11 +54,7 @@
 			<meta name="viewport" content="width=device-width, initial-scale=1">
 			<title>Chat</title>
 			<link href="https://cdn.jsdelivr.net/npm/normalize.css@8.0.1/normalize.min.css" rel="stylesheet" />
-<<<<<<< HEAD
-			<link href="https://cdn.jsdelivr.net/npm/@n8n/chat@latest/style.css" rel="stylesheet" />
-=======
 			<link href="https://cdn.jsdelivr.net/npm/@n8n/chat/dist/style.css" rel="stylesheet" />
->>>>>>> 1ae64ec4
 			<style>
 				html,
 				body,
