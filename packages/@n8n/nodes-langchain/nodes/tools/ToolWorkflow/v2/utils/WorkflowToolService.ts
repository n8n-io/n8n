import type { CallbackManagerForToolRun } from '@langchain/core/callbacks/manager';
import { DynamicStructuredTool, DynamicTool } from '@langchain/core/tools';
import get from 'lodash/get';
import isObject from 'lodash/isObject';
import type { SetField, SetNodeOptions } from 'n8n-nodes-base/dist/nodes/Set/v2/helpers/interfaces';
import * as manual from 'n8n-nodes-base/dist/nodes/Set/v2/manual.mode';
import { getCurrentWorkflowInputData } from 'n8n-nodes-base/dist/utils/workflowInputsResourceMapping/GenericFunctions';
import type {
	ExecuteWorkflowData,
	ExecutionError,
	FromAIArgument,
	IDataObject,
	IExecuteWorkflowInfo,
	INodeExecutionData,
	INodeParameterResourceLocator,
	ISupplyDataFunctions,
	ITaskMetadata,
	IWorkflowBase,
	IWorkflowDataProxyData,
	ResourceMapperValue,
} from 'n8n-workflow';
import {
<<<<<<< HEAD
	jsonParse,
	NodeConnectionType,
	NodeOperationError,
	parseMetadataFromError,
=======
	generateZodSchema,
	jsonParse,
	NodeConnectionType,
	NodeOperationError,
	traverseNodeParameters,
>>>>>>> f057cfb4
} from 'n8n-workflow';
import { z } from 'zod';

/**
	Main class for creating the Workflow tool
	Processes the node parameters and creates AI Agent tool capable of executing n8n workflows
*/
export class WorkflowToolService {
	// Determines if we should use input schema when creating the tool
	private useSchema: boolean;

	// Sub-workflow id, pulled from referenced sub-workflow
	private subWorkflowId: string | undefined;

	// Sub-workflow execution id, will be set after the sub-workflow is executed
	private subExecutionId: string | undefined;

	constructor(private context: ISupplyDataFunctions) {
		const subWorkflowInputs = this.context.getNode().parameters
			.workflowInputs as ResourceMapperValue;
		this.useSchema = (subWorkflowInputs?.schema ?? []).length > 0;
	}

	// Creates the tool based on the provided parameters
	async createTool({
		name,
		description,
		itemIndex,
	}: {
		name: string;
		description: string;
		itemIndex: number;
	}): Promise<DynamicTool | DynamicStructuredTool> {
		// Handler for the tool execution, will be called when the tool is executed
		// This function will execute the sub-workflow and return the response
		const toolHandler = async (
			query: string | IDataObject,
			runManager?: CallbackManagerForToolRun,
		): Promise<string> => {
			const { index } = this.context.addInputData(NodeConnectionType.AiTool, [
				[{ json: { query } }],
			]);

			try {
				const response = await this.runFunction(query, itemIndex, runManager);
				const processedResponse = this.handleToolResponse(response);

				// Once the sub-workflow is executed, add the output data to the context
				// This will be used to link the sub-workflow execution in the parent workflow
				let metadata: ITaskMetadata | undefined;
				if (this.subExecutionId && this.subWorkflowId) {
					metadata = {
						subExecution: {
							executionId: this.subExecutionId,
							workflowId: this.subWorkflowId,
						},
					};
				}
				const json = jsonParse<IDataObject>(processedResponse, {
					fallbackValue: { response: processedResponse },
				});
				void this.context.addOutputData(NodeConnectionType.AiTool, index, [[{ json }]], metadata);

				return processedResponse;
			} catch (error) {
				const executionError = error as ExecutionError;
				const errorResponse = `There was an error: "${executionError.message}"`;

				const metadata = parseMetadataFromError(error);
				void this.context.addOutputData(NodeConnectionType.AiTool, index, executionError, metadata);
				return errorResponse;
			} finally {
				// @ts-expect-error this accesses a private member on the actual implementation to fix https://linear.app/n8n/issue/ADO-3186/bug-workflowtool-v2-always-uses-first-row-of-input-data
				this.context.runIndex++;
			}
		};

		// Create structured tool if input schema is provided
		return this.useSchema
			? await this.createStructuredTool(name, description, toolHandler)
			: new DynamicTool({ name, description, func: toolHandler });
	}

	private handleToolResponse(response: unknown): string {
		if (typeof response === 'number') {
			return response.toString();
		}

		if (isObject(response)) {
			return JSON.stringify(response, null, 2);
		}

		if (typeof response !== 'string') {
			throw new NodeOperationError(this.context.getNode(), 'Wrong output type returned', {
				description: `The response property should be a string, but it is an ${typeof response}`,
			});
		}

		return response;
	}

	/**
	 * Executes specified sub-workflow with provided inputs
	 */
	private async executeSubWorkflow(
		workflowInfo: IExecuteWorkflowInfo,
		items: INodeExecutionData[],
		workflowProxy: IWorkflowDataProxyData,
		runManager?: CallbackManagerForToolRun,
	): Promise<{ response: string; subExecutionId: string }> {
		let receivedData: ExecuteWorkflowData;
		try {
			receivedData = await this.context.executeWorkflow(
				workflowInfo,
				items,
				runManager?.getChild(),
				{
					parentExecution: {
						executionId: workflowProxy.$execution.id,
						workflowId: workflowProxy.$workflow.id,
					},
				},
			);
			// Set sub-workflow execution id so it can be used in other places
			this.subExecutionId = receivedData.executionId;
		} catch (error) {
			throw new NodeOperationError(this.context.getNode(), error as Error);
		}

		const response: string | undefined = get(receivedData, 'data[0][0].json') as string | undefined;
		if (response === undefined) {
			throw new NodeOperationError(
				this.context.getNode(),
				'There was an error: "The workflow did not return a response"',
			);
		}

		return { response, subExecutionId: receivedData.executionId };
	}

	/**
	 * Gets the sub-workflow info based on the source and executes it.
	 * This function will be called as part of the tool execution (from the toolHandler)
	 */
	private async runFunction(
		query: string | IDataObject,
		itemIndex: number,
		runManager?: CallbackManagerForToolRun,
	): Promise<string> {
		const source = this.context.getNodeParameter('source', itemIndex) as string;
		const workflowProxy = this.context.getWorkflowDataProxy(0);

		const { workflowInfo } = await this.getSubWorkflowInfo(source, itemIndex, workflowProxy);
		const rawData = this.prepareRawData(query, itemIndex);
		const items = await this.prepareWorkflowItems(query, itemIndex, rawData);

		this.subWorkflowId = workflowInfo.id;

		const { response } = await this.executeSubWorkflow(
			workflowInfo,
			items,
			workflowProxy,
			runManager,
		);
		return response;
	}

	/**
	 * Gets the sub-workflow info based on the source (database or parameter)
	 */
	private async getSubWorkflowInfo(
		source: string,
		itemIndex: number,
		workflowProxy: IWorkflowDataProxyData,
	): Promise<{
		workflowInfo: IExecuteWorkflowInfo;
		subWorkflowId: string;
	}> {
		const workflowInfo: IExecuteWorkflowInfo = {};
		let subWorkflowId: string;

		if (source === 'database') {
			const { value } = this.context.getNodeParameter(
				'workflowId',
				itemIndex,
				{},
			) as INodeParameterResourceLocator;
			workflowInfo.id = value as string;
			subWorkflowId = workflowInfo.id;
		} else if (source === 'parameter') {
			const workflowJson = this.context.getNodeParameter('workflowJson', itemIndex) as string;
			try {
				workflowInfo.code = JSON.parse(workflowJson) as IWorkflowBase;
				// subworkflow is same as parent workflow
				subWorkflowId = workflowProxy.$workflow.id;
			} catch (error) {
				throw new NodeOperationError(
					this.context.getNode(),
					`The provided workflow is not valid JSON: "${(error as Error).message}"`,
					{ itemIndex },
				);
			}
		}

		return { workflowInfo, subWorkflowId: subWorkflowId! };
	}

	private prepareRawData(query: string | IDataObject, itemIndex: number): IDataObject {
		const rawData: IDataObject = { query };
		const workflowFieldsJson = this.context.getNodeParameter('fields.values', itemIndex, [], {
			rawExpressions: true,
		}) as SetField[];

		// Copied from Set Node v2
		for (const entry of workflowFieldsJson) {
			if (entry.type === 'objectValue' && (entry.objectValue as string).startsWith('=')) {
				rawData[entry.name] = (entry.objectValue as string).replace(/^=+/, '');
			}
		}

		return rawData;
	}

	/**
	 * Prepares the sub-workflow items for execution
	 */
	private async prepareWorkflowItems(
		query: string | IDataObject,
		itemIndex: number,
		rawData: IDataObject,
	): Promise<INodeExecutionData[]> {
		const options: SetNodeOptions = { include: 'all' };
		let jsonData = typeof query === 'object' ? query : { query };

		if (this.useSchema) {
			const currentWorkflowInputs = getCurrentWorkflowInputData.call(this.context);
			jsonData = currentWorkflowInputs[itemIndex].json;
		}

		const newItem = await manual.execute.call(
			this.context,
			{ json: jsonData },
			itemIndex,
			options,
			rawData,
			this.context.getNode(),
		);

		return [newItem] as INodeExecutionData[];
	}

	/**
	 *  Create structured tool by parsing the sub-workflow input schema
	 */
	private async createStructuredTool(
		name: string,
		description: string,
		func: (query: string | IDataObject, runManager?: CallbackManagerForToolRun) => Promise<string>,
	): Promise<DynamicStructuredTool | DynamicTool> {
		const collectedArguments = await this.extractFromAIParameters();

		// If there are no `fromAI` arguments, fallback to creating a simple tool
		if (collectedArguments.length === 0) {
			return new DynamicTool({ name, description, func });
		}

		// Otherwise, prepare Zod schema  and create a structured tool
		const schema = this.createZodSchema(collectedArguments);
		return new DynamicStructuredTool({ schema, name, description, func });
	}

	private async extractFromAIParameters(): Promise<FromAIArgument[]> {
		const collectedArguments: FromAIArgument[] = [];
		traverseNodeParameters(this.context.getNode().parameters, collectedArguments);

		const uniqueArgsMap = new Map<string, FromAIArgument>();
		for (const arg of collectedArguments) {
			uniqueArgsMap.set(arg.key, arg);
		}

		return Array.from(uniqueArgsMap.values());
	}

	private createZodSchema(args: FromAIArgument[]): z.ZodObject<any> {
		const schemaObj = args.reduce((acc: Record<string, z.ZodTypeAny>, placeholder) => {
			acc[placeholder.key] = generateZodSchema(placeholder);
			return acc;
		}, {});

		return z.object(schemaObj).required();
	}
}<|MERGE_RESOLUTION|>--- conflicted
+++ resolved
@@ -20,18 +20,11 @@
 	ResourceMapperValue,
 } from 'n8n-workflow';
 import {
-<<<<<<< HEAD
-	jsonParse,
-	NodeConnectionType,
-	NodeOperationError,
-	parseMetadataFromError,
-=======
 	generateZodSchema,
 	jsonParse,
 	NodeConnectionType,
 	NodeOperationError,
 	traverseNodeParameters,
->>>>>>> f057cfb4
 } from 'n8n-workflow';
 import { z } from 'zod';
 
