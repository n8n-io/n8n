--- conflicted
+++ resolved
@@ -174,13 +174,6 @@
 				throw new NodeOperationError(this.getNode(), 'The ‘text parameter is empty.');
 			}
 
-<<<<<<< HEAD
-			// const binaryData = this.helpers.assertBinaryData(itemIndex, 'files');
-			// console.log('🚀 ~ toolsAgentExecute ~ binaryData:', binaryMessages);
-			// const binaryMessage = new HumanMessage({
-			// 	content: [...binaryMessages],
-			// });
-=======
 			// OpenAI doesn't allow empty tools array so we will provide a more user-friendly error message
 			if (model.lc_namespace.includes('openai') && tools.length === 0) {
 				throw new NodeOperationError(
@@ -188,7 +181,6 @@
 					"Please connect at least one tool. If you don't need any, try the conversational agent instead",
 				);
 			}
->>>>>>> f9aa3400
 
 			const response = await executor.invoke({
 				input,
