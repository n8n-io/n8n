--- conflicted
+++ resolved
@@ -6,293 +6,6 @@
 	ISupplyDataFunctions,
 	EngineResponse,
 } from 'n8n-workflow';
-<<<<<<< HEAD
-import assert from 'node:assert';
-
-import { getPromptInputByType } from '@utils/helpers';
-import {
-	getOptionalOutputParser,
-	type N8nOutputParser,
-} from '@utils/output_parsers/N8nOutputParser';
-
-import {
-	fixEmptyContentMessage,
-	getAgentStepsParser,
-	getChatModel,
-	getOptionalMemory,
-	getTools,
-	prepareMessages,
-	preparePrompt,
-	saveChatHistoryWithBinary,
-} from '../common';
-import { SYSTEM_MESSAGE } from '../prompt';
-
-type ToolCallRequest = {
-	tool: string;
-	toolInput: Record<string, unknown>;
-	toolCallId: string;
-	type?: string;
-	log?: string;
-	messageLog?: unknown[];
-};
-
-async function createEngineRequests(
-	toolCalls: ToolCallRequest[],
-	itemIndex: number,
-	tools: Array<DynamicStructuredTool | Tool>,
-) {
-	return toolCalls.map((toolCall) => {
-		// First try to get from metadata (for toolkit tools)
-		const foundTool = tools.find((tool) => tool.name === toolCall.tool);
-
-		if (!foundTool) return;
-
-		const nodeName = foundTool.metadata?.sourceNodeName;
-
-		// For toolkit tools, include the tool name so the node knows which tool to execute
-		const input = foundTool.metadata?.isFromToolkit
-			? { ...toolCall.toolInput, tool: toolCall.tool }
-			: toolCall.toolInput;
-
-		return {
-			nodeName,
-			input,
-			type: NodeConnectionTypes.AiTool,
-			id: toolCall.toolCallId,
-			metadata: {
-				itemIndex,
-			},
-		};
-	});
-}
-
-/**
- * Uses provided tools and tried to get tools from model metadata
- * Some chat model nodes can define built-in tools in their metadata
- */
-function getAllTools(model: BaseChatModel, tools: Array<DynamicStructuredTool | Tool>) {
-	const modelTools = (model.metadata?.tools as Tool[]) ?? [];
-	const allTools = [...tools, ...modelTools];
-	return allTools;
-}
-
-/**
- * Creates an agent executor with the given configuration
- */
-function createAgentSequence(
-	model: BaseChatModel,
-	tools: Array<DynamicStructuredTool | Tool>,
-	prompt: ChatPromptTemplate,
-	_options: { maxIterations?: number; returnIntermediateSteps?: boolean },
-	outputParser?: N8nOutputParser,
-	memory?: BaseChatMemory,
-	fallbackModel?: BaseChatModel | null,
-) {
-	const agent = createToolCallingAgent({
-		llm: model,
-		tools: getAllTools(model, tools),
-		prompt,
-		streamRunnable: false,
-	});
-
-	let fallbackAgent: AgentRunnableSequence | undefined;
-	if (fallbackModel) {
-		fallbackAgent = createToolCallingAgent({
-			llm: fallbackModel,
-			tools: getAllTools(fallbackModel, tools),
-			prompt,
-			streamRunnable: false,
-		});
-	}
-	const runnableAgent = RunnableSequence.from([
-		fallbackAgent ? agent.withFallbacks([fallbackAgent]) : agent,
-		getAgentStepsParser(outputParser, memory),
-		fixEmptyContentMessage,
-	]) as AgentRunnableSequence;
-
-	runnableAgent.singleAction = true;
-	runnableAgent.streamRunnable = false;
-
-	return runnableAgent;
-}
-
-type IntermediateStep = {
-	action: {
-		tool: string;
-		toolInput: Record<string, unknown>;
-		log: string;
-		messageLog: unknown[];
-		toolCallId: string;
-		type: string;
-	};
-	observation?: string;
-};
-
-type AgentResult = {
-	output: string;
-	intermediateSteps?: IntermediateStep[];
-	toolCalls?: ToolCallRequest[];
-};
-
-async function processEventStream(
-	ctx: IExecuteFunctions,
-	eventStream: IterableReadableStream<StreamEvent>,
-	itemIndex: number,
-	returnIntermediateSteps: boolean = false,
-	memory?: BaseChatMemory,
-	input?: string,
-	passthroughBinaryImages: boolean = true,
-): Promise<AgentResult> {
-	const agentResult: AgentResult = {
-		output: '',
-	};
-
-	if (returnIntermediateSteps) {
-		agentResult.intermediateSteps = [];
-	}
-
-	const toolCalls: ToolCallRequest[] = [];
-
-	ctx.sendChunk('begin', itemIndex);
-	for await (const event of eventStream) {
-		// Stream chat model tokens as they come in
-		switch (event.event) {
-			case 'on_chat_model_stream':
-				const chunk = event.data?.chunk as AIMessageChunk;
-				if (chunk?.content) {
-					const chunkContent = chunk.content;
-					let chunkText = '';
-					if (Array.isArray(chunkContent)) {
-						for (const message of chunkContent) {
-							if (message?.type === 'text') {
-								chunkText += (message as MessageContentText)?.text;
-							}
-						}
-					} else if (typeof chunkContent === 'string') {
-						chunkText = chunkContent;
-					}
-					ctx.sendChunk('item', itemIndex, chunkText);
-
-					agentResult.output += chunkText;
-				}
-				break;
-			case 'on_chat_model_end':
-				// Capture full LLM response with tool calls for intermediate steps
-				if (event.data) {
-					const chatModelData = event.data as {
-						output?: { tool_calls?: ToolCall[]; content?: string };
-					};
-					const output = chatModelData.output;
-
-					// Check if this LLM response contains tool calls
-					if (output?.tool_calls && output.tool_calls.length > 0) {
-						// Collect tool calls for request building
-						for (const toolCall of output.tool_calls) {
-							toolCalls.push({
-								tool: toolCall.name,
-								toolInput: toolCall.args,
-								toolCallId: toolCall.id || 'unknown',
-								type: toolCall.type || 'tool_call',
-								log:
-									output.content ||
-									`Calling ${toolCall.name} with input: ${JSON.stringify(toolCall.args)}`,
-								messageLog: [output],
-							});
-						}
-
-						// Also add to intermediate steps if needed
-						if (returnIntermediateSteps) {
-							for (const toolCall of output.tool_calls) {
-								agentResult.intermediateSteps!.push({
-									action: {
-										tool: toolCall.name,
-										toolInput: toolCall.args,
-										log:
-											output.content ||
-											`Calling ${toolCall.name} with input: ${JSON.stringify(toolCall.args)}`,
-										messageLog: [output], // Include the full LLM response
-										toolCallId: toolCall.id || 'unknown',
-										type: toolCall.type || 'tool_call',
-									},
-								});
-							}
-						}
-					}
-				}
-				break;
-			case 'on_tool_end':
-				// Capture tool execution results and match with action
-				if (returnIntermediateSteps && event.data && agentResult.intermediateSteps!.length > 0) {
-					const toolData = event.data as { output?: string };
-					// Find the matching intermediate step for this tool call
-					const matchingStep = agentResult.intermediateSteps!.find(
-						(step) => !step.observation && step.action.tool === event.name,
-					);
-					if (matchingStep) {
-						matchingStep.observation = toolData.output || '';
-					}
-				}
-				break;
-			default:
-				break;
-		}
-	}
-	ctx.sendChunk('end', itemIndex);
-
-	// Save conversation to memory if memory is connected
-	if (memory && input && agentResult.output) {
-		await saveChatHistoryWithBinary(
-			ctx,
-			memory,
-			itemIndex,
-			input,
-			agentResult.output,
-			passthroughBinaryImages,
-		);
-	}
-
-	// Include collected tool calls in the result
-	if (toolCalls.length > 0) {
-		agentResult.toolCalls = toolCalls;
-	}
-
-	return agentResult;
-}
-
-export type RequestResponseMetadata = {
-	itemIndex?: number;
-	previousRequests: ToolCallData[];
-	iterationCount?: number;
-};
-
-type ToolCallData = {
-	action: {
-		tool: string;
-		toolInput: Record<string, unknown>;
-		log: string | number | true | object;
-		toolCallId: IDataObject | GenericValue | GenericValue[] | IDataObject[];
-		type: string | number | true | object;
-	};
-	observation: string;
-};
-
-function buildSteps(
-	response: EngineResponse<RequestResponseMetadata> | undefined,
-	itemIndex: number,
-): ToolCallData[] {
-	const steps: ToolCallData[] = [];
-
-	if (response) {
-		const responses = response?.actionResponses ?? [];
-
-		if (response.metadata?.previousRequests) {
-			steps.push(...response.metadata.previousRequests);
-		}
-
-		for (const tool of responses) {
-			if (tool.action?.metadata?.itemIndex !== itemIndex) continue;
-=======
->>>>>>> 7068fe25
 
 import { buildExecutionContext, executeBatch, checkMaxIterations } from './helpers';
 import type { RequestResponseMetadata } from './types';
@@ -333,28 +46,6 @@
 	for (let i = 0; i < items.length; i += batchSize) {
 		const batch = items.slice(i, i + batchSize);
 
-<<<<<<< HEAD
-				const result = await processEventStream(
-					this,
-					eventStream,
-					itemIndex,
-					options.returnIntermediateSteps,
-					memory,
-					input,
-					options.passthroughBinaryImages ?? true,
-				);
-
-				// If result contains tool calls, build the request object like the normal flow
-				if (result.toolCalls && result.toolCalls.length > 0) {
-					const currentIteration = (response?.metadata?.iterationCount ?? 0) + 1;
-
-					// Check if we've exceeded maxIterations
-					if (options.maxIterations && currentIteration > options.maxIterations) {
-						throw new NodeOperationError(this.getNode(), 'Maximum iterations reached');
-					}
-
-					const actions = await createEngineRequests(result.toolCalls, itemIndex, tools);
-=======
 		const { returnData: batchReturnData, request: batchRequest } = await executeBatch(
 			this,
 			batch,
@@ -364,7 +55,6 @@
 			memory,
 			response,
 		);
->>>>>>> 7068fe25
 
 		// Collect results from batch
 		returnData.push.apply(returnData, batchReturnData);
@@ -374,71 +64,7 @@
 			if (!request) {
 				request = batchRequest;
 			} else {
-<<<<<<< HEAD
-				// Handle regular execution
-				let chatHistory: BaseMessage[] | undefined = undefined;
-				if (memory) {
-					// Load memory variables to respect context window length
-					chatHistory = await loadChatHistory(memory, model, options.maxTokensFromMemory);
-				}
-				const modelResponse = await executor.invoke({
-					...invokeParams,
-					chat_history: chatHistory,
-				});
-
-				if ('returnValues' in modelResponse) {
-					// Save conversation to memory including any tool call context
-					if (memory && input && modelResponse.returnValues.output) {
-						// If there were tool calls in this conversation, include them in the context
-						let fullOutput = modelResponse.returnValues.output as string;
-
-						if (steps.length > 0) {
-							// Include tool call information in the conversation context
-							const toolContext = steps
-								.map(
-									(step) =>
-										`Tool: ${step.action.tool}, Input: ${JSON.stringify(step.action.toolInput)}, Result: ${step.observation}`,
-								)
-								.join('; ');
-							fullOutput = `[Used tools: ${toolContext}] ${fullOutput}`;
-						}
-
-						await saveChatHistoryWithBinary(
-							this,
-							memory,
-							itemIndex,
-							input,
-							fullOutput,
-							options.passthroughBinaryImages ?? true,
-						);
-					}
-					// Include intermediate steps if requested
-					const result = { ...modelResponse.returnValues };
-					if (options.returnIntermediateSteps && steps.length > 0) {
-						result.intermediateSteps = steps;
-					}
-					return result;
-				}
-
-				const currentIteration = (response?.metadata?.iterationCount ?? 0) + 1;
-
-				// Check if we've exceeded maxIterations
-				if (options.maxIterations && currentIteration > options.maxIterations) {
-					throw new NodeOperationError(this.getNode(), 'Maximum iterations reached');
-				}
-
-				const actions = await createEngineRequests(modelResponse, itemIndex, tools);
-
-				return {
-					actions,
-					metadata: {
-						previousRequests: buildSteps(response, itemIndex),
-						iterationCount: currentIteration,
-					},
-				};
-=======
 				request.actions.push.apply(request.actions, batchRequest.actions);
->>>>>>> 7068fe25
 			}
 		}
 
