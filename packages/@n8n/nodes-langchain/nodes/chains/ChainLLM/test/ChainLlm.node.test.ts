/* eslint-disable @typescript-eslint/no-unsafe-return */
/* eslint-disable @typescript-eslint/no-unsafe-assignment */
import { FakeChatModel } from '@langchain/core/utils/testing';
import { mock } from 'jest-mock-extended';
import type { IExecuteFunctions, INode } from 'n8n-workflow';
import { NodeApiError, NodeConnectionTypes } from 'n8n-workflow';

import * as helperModule from '@utils/helpers';
import * as outputParserModule from '@utils/output_parsers/N8nOutputParser';

import { ChainLlm } from '../ChainLlm.node';
import * as executeChainModule from '../methods/chainExecutor';
import * as responseFormatterModule from '../methods/responseFormatter';

jest.mock('@utils/helpers', () => ({
	getPromptInputByType: jest.fn(),
}));

jest.mock('@utils/output_parsers/N8nOutputParser', () => ({
	getOptionalOutputParser: jest.fn(),
}));

jest.mock('../methods/chainExecutor', () => ({
	executeChain: jest.fn(),
}));

jest.mock('../methods/responseFormatter', () => ({
	formatResponse: jest.fn().mockImplementation((response) => {
		if (typeof response === 'string') {
			return { text: response.trim() };
		}
		return response;
	}),
}));

describe('ChainLlm Node', () => {
	let node: ChainLlm;
	let mockExecuteFunction: jest.Mocked<IExecuteFunctions>;
	let needsFallback: boolean;

	beforeEach(() => {
		node = new ChainLlm();
		mockExecuteFunction = mock<IExecuteFunctions>();

		mockExecuteFunction.logger = {
			debug: jest.fn(),
			info: jest.fn(),
			warn: jest.fn(),
			error: jest.fn(),
		};

		needsFallback = false;

		mockExecuteFunction.getInputData.mockReturnValue([{ json: {} }]);
		mockExecuteFunction.getNode.mockReturnValue({
			name: 'Chain LLM',
			typeVersion: 1.5,
			parameters: {},
		} as INode);

		mockExecuteFunction.getNodeParameter.mockImplementation((param, _itemIndex, defaultValue) => {
			if (param === 'messages.messageValues') return [];
			if (param === 'needsFallback') return needsFallback;
			return defaultValue;
		});

		const fakeLLM = new FakeChatModel({});
		mockExecuteFunction.getInputConnectionData.mockResolvedValue(fakeLLM);

		jest.clearAllMocks();
	});

	afterEach(() => {
		jest.clearAllMocks();
	});

	describe('description', () => {
		it('should have the expected properties', () => {
			expect(node.description).toBeDefined();
			expect(node.description.name).toBe('chainLlm');
			expect(node.description.displayName).toBe('Basic LLM Chain');
			expect(node.description.version).toContain(1.5);
			expect(node.description.properties).toBeDefined();
			expect(node.description.inputs).toBeDefined();
			expect(node.description.outputs).toEqual([NodeConnectionTypes.Main]);
		});
	});

	describe('execute', () => {
		it('should execute the chain with the correct parameters', async () => {
			(helperModule.getPromptInputByType as jest.Mock).mockReturnValue('Test prompt');

			(outputParserModule.getOptionalOutputParser as jest.Mock).mockResolvedValue(undefined);

			(executeChainModule.executeChain as jest.Mock).mockResolvedValue(['Test response']);

			const result = await node.execute.call(mockExecuteFunction);

			expect(executeChainModule.executeChain).toHaveBeenCalledWith({
				context: mockExecuteFunction,
				itemIndex: 0,
				query: 'Test prompt',
				fallbackLlm: null,
				llm: expect.any(FakeChatModel),
				outputParser: undefined,
				messages: [],
			});

			expect(mockExecuteFunction.logger.debug).toHaveBeenCalledWith('Executing Basic LLM Chain');

			expect(result).toEqual([[{ json: expect.any(Object) }]]);
		});

		it('should handle multiple input items', async () => {
			mockExecuteFunction.getInputData.mockReturnValue([
				{ json: { item: 1 } },
				{ json: { item: 2 } },
			]);

			(helperModule.getPromptInputByType as jest.Mock)
				.mockReturnValueOnce('Test prompt 1')
				.mockReturnValueOnce('Test prompt 2');

			(outputParserModule.getOptionalOutputParser as jest.Mock).mockResolvedValue(undefined);

			(executeChainModule.executeChain as jest.Mock)
				.mockResolvedValueOnce(['Response 1'])
				.mockResolvedValueOnce(['Response 2']);

			const result = await node.execute.call(mockExecuteFunction);

			expect(executeChainModule.executeChain).toHaveBeenCalledTimes(2);
			expect(result[0]).toHaveLength(2);
		});

		it('should use the prompt parameter directly for older versions', async () => {
			mockExecuteFunction.getNode.mockReturnValue({
				name: 'Chain LLM',
				typeVersion: 1.3,
				parameters: {},
			} as INode);

			mockExecuteFunction.getNodeParameter.mockImplementation((param, _itemIndex, defaultValue) => {
				if (param === 'prompt') return 'Old version prompt';
				if (param === 'messages.messageValues') return [];
				return defaultValue;
			});

			(executeChainModule.executeChain as jest.Mock).mockResolvedValue(['Test response']);

			(outputParserModule.getOptionalOutputParser as jest.Mock).mockResolvedValue(undefined);

			await node.execute.call(mockExecuteFunction);

			expect(executeChainModule.executeChain).toHaveBeenCalledWith({
				context: mockExecuteFunction,
				itemIndex: 0,
				query: 'Old version prompt',
				fallbackLlm: null,
				llm: expect.any(Object),
				outputParser: undefined,
				messages: expect.any(Array),
			});
		});

		it('should throw an error if prompt is empty', async () => {
			(helperModule.getPromptInputByType as jest.Mock).mockReturnValue(undefined);

			(outputParserModule.getOptionalOutputParser as jest.Mock).mockResolvedValue(undefined);

			mockExecuteFunction.getNode.mockReturnValue({ name: 'Test Node' } as INode);

			await expect(node.execute.call(mockExecuteFunction)).rejects.toThrow(/prompt.*empty/);
		});

		it('should continue on failure when configured', async () => {
			(helperModule.getPromptInputByType as jest.Mock).mockReturnValue('Test prompt');

			const error = new Error('Test error');
			(executeChainModule.executeChain as jest.Mock).mockRejectedValue(error);

			mockExecuteFunction.continueOnFail.mockReturnValue(true);

			const result = await node.execute.call(mockExecuteFunction);

			expect(result).toEqual([[{ json: { error: 'Test error' }, pairedItem: { item: 0 } }]]);
		});

		it('should handle multiple response items from executeChain', async () => {
			(helperModule.getPromptInputByType as jest.Mock).mockReturnValue('Test prompt');

			(outputParserModule.getOptionalOutputParser as jest.Mock).mockResolvedValue(undefined);

			(executeChainModule.executeChain as jest.Mock).mockResolvedValue([
				'Response 1',
				'Response 2',
			]);

			const result = await node.execute.call(mockExecuteFunction);

			expect(result[0]).toHaveLength(2);
		});

		describe('batching (version 1.7+)', () => {
			beforeEach(() => {
				mockExecuteFunction.getNode.mockReturnValue({
					name: 'Chain LLM',
					typeVersion: 1.7,
					parameters: {},
				} as INode);
			});

			it('should process items in batches with default settings', async () => {
				mockExecuteFunction.getInputData.mockReturnValue([
					{ json: { item: 1 } },
					{ json: { item: 2 } },
					{ json: { item: 3 } },
				]);

				mockExecuteFunction.getNodeParameter.mockImplementation(
					(param, _itemIndex, defaultValue) => {
						if (param === 'messages.messageValues') return [];
						return defaultValue;
					},
				);

				(helperModule.getPromptInputByType as jest.Mock)
					.mockReturnValueOnce('Test prompt 1')
					.mockReturnValueOnce('Test prompt 2')
					.mockReturnValueOnce('Test prompt 3');

				(executeChainModule.executeChain as jest.Mock)
					.mockResolvedValueOnce(['Response 1'])
					.mockResolvedValueOnce(['Response 2'])
					.mockResolvedValueOnce(['Response 3']);

				const result = await node.execute.call(mockExecuteFunction);

				expect(executeChainModule.executeChain).toHaveBeenCalledTimes(3);
				expect(result[0]).toHaveLength(3);
			});

			it('should process items in smaller batches', async () => {
				mockExecuteFunction.getInputData.mockReturnValue([
					{ json: { item: 1 } },
					{ json: { item: 2 } },
					{ json: { item: 3 } },
					{ json: { item: 4 } },
				]);

				mockExecuteFunction.getNodeParameter.mockImplementation(
					(param, _itemIndex, defaultValue) => {
						if (param === 'batching.batchSize') return 2;
						if (param === 'batching.delayBetweenBatches') return 0;
						if (param === 'messages.messageValues') return [];
						return defaultValue;
					},
				);

				(helperModule.getPromptInputByType as jest.Mock)
					.mockReturnValueOnce('Test prompt 1')
					.mockReturnValueOnce('Test prompt 2')
					.mockReturnValueOnce('Test prompt 3')
					.mockReturnValueOnce('Test prompt 4');

				(executeChainModule.executeChain as jest.Mock)
					.mockResolvedValueOnce(['Response 1'])
					.mockResolvedValueOnce(['Response 2'])
					.mockResolvedValueOnce(['Response 3'])
					.mockResolvedValueOnce(['Response 4']);

				const result = await node.execute.call(mockExecuteFunction);

				expect(executeChainModule.executeChain).toHaveBeenCalledTimes(4);
				expect(result[0]).toHaveLength(4);
			});

			it('should handle errors in batches with continueOnFail', async () => {
				mockExecuteFunction.getInputData.mockReturnValue([
					{ json: { item: 1 } },
					{ json: { item: 2 } },
				]);

				mockExecuteFunction.getNodeParameter.mockImplementation(
					(param, _itemIndex, defaultValue) => {
						if (param === 'batching.batchSize') return 2;
						if (param === 'batching.delayBetweenBatches') return 0;
						if (param === 'messages.messageValues') return [];
						return defaultValue;
					},
				);

				mockExecuteFunction.continueOnFail.mockReturnValue(true);

				(helperModule.getPromptInputByType as jest.Mock)
					.mockReturnValueOnce('Test prompt 1')
					.mockReturnValueOnce('Test prompt 2');

				(executeChainModule.executeChain as jest.Mock)
					.mockResolvedValueOnce(['Response 1'])
					.mockRejectedValueOnce(new Error('Test error'));

				const result = await node.execute.call(mockExecuteFunction);

				expect(result[0]).toHaveLength(2);
				expect(result[0][1].json).toEqual({ error: 'Test error' });
			});

			it('should handle OpenAI rate limit errors in batches', async () => {
				mockExecuteFunction.getInputData.mockReturnValue([
					{ json: { item: 1 } },
					{ json: { item: 2 } },
				]);

				mockExecuteFunction.getNodeParameter.mockImplementation(
					(param, _itemIndex, defaultValue) => {
						if (param === 'batching.batchSize') return 2;
						if (param === 'batching.delayBetweenBatches') return 0;
						if (param === 'messages.messageValues') return [];
						return defaultValue;
					},
				);

				mockExecuteFunction.continueOnFail.mockReturnValue(true);

				(helperModule.getPromptInputByType as jest.Mock)
					.mockReturnValueOnce('Test prompt 1')
					.mockReturnValueOnce('Test prompt 2');

				const openAiError = new NodeApiError(mockExecuteFunction.getNode(), {
					message: 'Rate limit exceeded',
					cause: { error: { code: 'rate_limit_exceeded' } },
				});

				(executeChainModule.executeChain as jest.Mock)
					.mockResolvedValueOnce(['Response 1'])
					.mockRejectedValueOnce(openAiError);

				const result = await node.execute.call(mockExecuteFunction);

				expect(result[0]).toHaveLength(2);
				expect(result[0][1].json).toEqual({ error: expect.stringContaining('Rate limit') });
			});
		});

		it('should unwrap object responses when node version is 1.6 or higher', async () => {
			mockExecuteFunction.getNode.mockReturnValue({
				name: 'Chain LLM',
				typeVersion: 1.6,
				parameters: {},
			} as INode);

			(helperModule.getPromptInputByType as jest.Mock).mockReturnValue('Test prompt');
			(outputParserModule.getOptionalOutputParser as jest.Mock).mockResolvedValue(undefined);

			const structuredResponse = {
				person: { name: 'John', age: 30 },
				items: ['item1', 'item2'],
				active: true,
			};

			(executeChainModule.executeChain as jest.Mock).mockResolvedValue([structuredResponse]);

			const formatResponseSpy = jest.spyOn(responseFormatterModule, 'formatResponse');

			await node.execute.call(mockExecuteFunction);

			expect(formatResponseSpy).toHaveBeenCalledWith(structuredResponse, true);
		});

		it('should unwrap object responses when output parser is provided regardless of version', async () => {
			mockExecuteFunction.getNode.mockReturnValue({
				name: 'Chain LLM',
				typeVersion: 1.5,
				parameters: {},
			} as INode);

			(helperModule.getPromptInputByType as jest.Mock).mockReturnValue('Test prompt');

			(outputParserModule.getOptionalOutputParser as jest.Mock).mockResolvedValue(
				mock<outputParserModule.N8nOutputParser>(),
			);

			const structuredResponse = {
				result: 'success',
				data: { key: 'value' },
			};

			(executeChainModule.executeChain as jest.Mock).mockResolvedValue([structuredResponse]);

			const formatResponseSpy = jest.spyOn(responseFormatterModule, 'formatResponse');

			await node.execute.call(mockExecuteFunction);

			expect(formatResponseSpy).toHaveBeenCalledWith(structuredResponse, true);
		});

		it('should wrap object responses as text when node version is lower than 1.6 and no output parser', async () => {
			mockExecuteFunction.getNode.mockReturnValue({
				name: 'Chain LLM',
				typeVersion: 1.5,
				parameters: {},
			} as INode);

			(helperModule.getPromptInputByType as jest.Mock).mockReturnValue('Test prompt');
			(outputParserModule.getOptionalOutputParser as jest.Mock).mockResolvedValue(undefined);

			const structuredResponse = {
				person: { name: 'John', age: 30 },
				items: ['item1', 'item2'],
			};

			(executeChainModule.executeChain as jest.Mock).mockResolvedValue([structuredResponse]);

			const formatResponseSpy = jest.spyOn(responseFormatterModule, 'formatResponse');

			await node.execute.call(mockExecuteFunction);

			expect(formatResponseSpy).toHaveBeenCalledWith(structuredResponse, false);
		});

		it('should handle a mix of different response types with the correct wrapping', async () => {
			mockExecuteFunction.getNode.mockReturnValue({
				name: 'Chain LLM',
				typeVersion: 1.6,
				parameters: {},
			} as INode);

			(helperModule.getPromptInputByType as jest.Mock).mockReturnValue('Test prompt');
			(outputParserModule.getOptionalOutputParser as jest.Mock).mockResolvedValue(undefined);

			const mixedResponses = ['Text response', { structured: 'object' }, ['array', 'response']];

			(executeChainModule.executeChain as jest.Mock).mockResolvedValue(mixedResponses);

			(responseFormatterModule.formatResponse as jest.Mock).mockClear();

			await node.execute.call(mockExecuteFunction);

			expect(responseFormatterModule.formatResponse).toHaveBeenCalledTimes(3);
			expect(responseFormatterModule.formatResponse).toHaveBeenNthCalledWith(
				1,
				'Text response',
				true,
			);
			expect(responseFormatterModule.formatResponse).toHaveBeenNthCalledWith(
				2,
				{ structured: 'object' },
				true,
			);
			expect(responseFormatterModule.formatResponse).toHaveBeenNthCalledWith(
				3,
				['array', 'response'],
				true,
			);
		});

		it('should handle LLM responses containing JSON with markdown content', async () => {
			mockExecuteFunction.getNode.mockReturnValue({
				name: 'Chain LLM',
				typeVersion: 1.6,
				parameters: {},
			} as INode);

			(helperModule.getPromptInputByType as jest.Mock).mockReturnValue(
				'Generate markdown documentation',
			);
			(outputParserModule.getOptionalOutputParser as jest.Mock).mockResolvedValue(undefined);

			const markdownResponse = {
				title: 'API Documentation',
				sections: [
					{
						name: 'Authentication',
						content:
							"# Authentication\n\nUse API keys for all requests:\n\n```javascript\nconst headers = {\n  'Authorization': 'Bearer YOUR_API_KEY'\n};\n```",
					},
					{
						name: 'Endpoints',
						content:
							'## Available Endpoints\n\n* GET /users - List all users\n* POST /users - Create a user\n* GET /users/{id} - Get user details',
					},
				],
				examples: {
					curl: "```bash\ncurl -X GET https://api.example.com/users \\\n  -H 'Authorization: Bearer YOUR_API_KEY'\n```",
					response: '```json\n{\n  "users": [],\n  "count": 0\n}\n```',
				},
			};

			(executeChainModule.executeChain as jest.Mock).mockResolvedValue([markdownResponse]);

			(responseFormatterModule.formatResponse as jest.Mock).mockImplementation(
				(response, shouldUnwrap) => {
					if (shouldUnwrap && typeof response === 'object') {
						return response;
					}
					return { text: JSON.stringify(response) };
				},
			);

			const result = await node.execute.call(mockExecuteFunction);

			expect(result).toEqual([
				[
					{
						json: markdownResponse,
					},
				],
			]);

			expect(responseFormatterModule.formatResponse).toHaveBeenCalledWith(markdownResponse, true);
		});

<<<<<<< HEAD
		it('should use fallback llm if enabled', async () => {
			needsFallback = true;
			(helperModule.getPromptInputByType as jest.Mock).mockReturnValue('Test prompt');

			(outputParserModule.getOptionalOutputParser as jest.Mock).mockResolvedValue(undefined);

			(executeChainModule.executeChain as jest.Mock).mockResolvedValue(['Test response']);

			const fakeLLM = new FakeChatModel({});
			const fakeFallbackLLM = new FakeChatModel({});
			mockExecuteFunction.getInputConnectionData.mockResolvedValue([fakeLLM, fakeFallbackLLM]);

			const result = await node.execute.call(mockExecuteFunction);

			expect(executeChainModule.executeChain).toHaveBeenCalledWith({
				context: mockExecuteFunction,
				itemIndex: 0,
				query: 'Test prompt',
				fallbackLlm: expect.any(FakeChatModel),
				llm: expect.any(FakeChatModel),
				outputParser: undefined,
				messages: [],
			});

			expect(mockExecuteFunction.logger.debug).toHaveBeenCalledWith('Executing Basic LLM Chain');

			expect(result).toEqual([[{ json: expect.any(Object) }]]);
=======
		it('should pass correct itemIndex to getOptionalOutputParser', async () => {
			// Clear any previous calls to the mock
			(outputParserModule.getOptionalOutputParser as jest.Mock).mockClear();

			mockExecuteFunction.getInputData.mockReturnValue([
				{ json: { item: 1 } },
				{ json: { item: 2 } },
				{ json: { item: 3 } },
			]);

			(helperModule.getPromptInputByType as jest.Mock)
				.mockReturnValueOnce('Test prompt 1')
				.mockReturnValueOnce('Test prompt 2')
				.mockReturnValueOnce('Test prompt 3');

			const mockParser1 = mock<outputParserModule.N8nOutputParser>();
			const mockParser2 = mock<outputParserModule.N8nOutputParser>();
			const mockParser3 = mock<outputParserModule.N8nOutputParser>();

			// Use the already mocked function instead of creating a spy
			// First call is for the initial check in execute(), then one per item
			(outputParserModule.getOptionalOutputParser as jest.Mock)
				.mockResolvedValueOnce(undefined) // Initial call in execute()
				.mockResolvedValueOnce(mockParser1)
				.mockResolvedValueOnce(mockParser2)
				.mockResolvedValueOnce(mockParser3);

			(executeChainModule.executeChain as jest.Mock)
				.mockResolvedValueOnce(['Response 1'])
				.mockResolvedValueOnce(['Response 2'])
				.mockResolvedValueOnce(['Response 3']);

			await node.execute.call(mockExecuteFunction);

			// Verify getOptionalOutputParser was called with correct indices
			// First call without index, then 3 calls with indices
			expect(outputParserModule.getOptionalOutputParser).toHaveBeenCalledTimes(4);
			expect(outputParserModule.getOptionalOutputParser).toHaveBeenNthCalledWith(
				1,
				mockExecuteFunction,
			); // Initial call
			expect(outputParserModule.getOptionalOutputParser).toHaveBeenNthCalledWith(
				2,
				mockExecuteFunction,
				0,
			);
			expect(outputParserModule.getOptionalOutputParser).toHaveBeenNthCalledWith(
				3,
				mockExecuteFunction,
				1,
			);
			expect(outputParserModule.getOptionalOutputParser).toHaveBeenNthCalledWith(
				4,
				mockExecuteFunction,
				2,
			);

			// Verify executeChain was called with the corresponding parsers
			expect(executeChainModule.executeChain).toHaveBeenNthCalledWith(1, {
				context: mockExecuteFunction,
				itemIndex: 0,
				query: 'Test prompt 1',
				llm: expect.any(Object),
				outputParser: mockParser1,
				messages: [],
			});
			expect(executeChainModule.executeChain).toHaveBeenNthCalledWith(2, {
				context: mockExecuteFunction,
				itemIndex: 1,
				query: 'Test prompt 2',
				llm: expect.any(Object),
				outputParser: mockParser2,
				messages: [],
			});
			expect(executeChainModule.executeChain).toHaveBeenNthCalledWith(3, {
				context: mockExecuteFunction,
				itemIndex: 2,
				query: 'Test prompt 3',
				llm: expect.any(Object),
				outputParser: mockParser3,
				messages: [],
			});
		});

		it('should handle different output parsers for each item', async () => {
			mockExecuteFunction.getNode.mockReturnValue({
				name: 'Chain LLM',
				typeVersion: 1.6,
				parameters: {},
			} as INode);

			mockExecuteFunction.getInputData.mockReturnValue([
				{ json: { item: 1 } },
				{ json: { item: 2 } },
			]);

			(helperModule.getPromptInputByType as jest.Mock)
				.mockReturnValueOnce('Test prompt 1')
				.mockReturnValueOnce('Test prompt 2');

			// First item has no parser, second has a parser
			(outputParserModule.getOptionalOutputParser as jest.Mock)
				.mockResolvedValueOnce(undefined)
				.mockResolvedValueOnce(mock<outputParserModule.N8nOutputParser>());

			const response1 = { text: 'plain response' };
			const response2 = { structured: 'response' };

			(executeChainModule.executeChain as jest.Mock)
				.mockResolvedValueOnce([response1])
				.mockResolvedValueOnce([response2]);

			const formatResponseSpy = jest.spyOn(responseFormatterModule, 'formatResponse');

			await node.execute.call(mockExecuteFunction);

			// First item without parser should not unwrap objects (even in v1.6)
			// Actually, let me check the logic again... v1.6 unwraps by default
			// but having an output parser always triggers unwrapping
			expect(formatResponseSpy).toHaveBeenNthCalledWith(1, response1, true); // v1.6 unwraps
			expect(formatResponseSpy).toHaveBeenNthCalledWith(2, response2, true); // has parser, unwraps
		});

		it('should maintain parser consistency across batch processing', async () => {
			// Clear any previous calls to the mock
			(outputParserModule.getOptionalOutputParser as jest.Mock).mockClear();

			mockExecuteFunction.getNode.mockReturnValue({
				name: 'Chain LLM',
				typeVersion: 1.7,
				parameters: {},
			} as INode);

			mockExecuteFunction.getInputData.mockReturnValue([
				{ json: { item: 1 } },
				{ json: { item: 2 } },
				{ json: { item: 3 } },
				{ json: { item: 4 } },
			]);

			mockExecuteFunction.getNodeParameter.mockImplementation((param, _itemIndex, defaultValue) => {
				if (param === 'batching.batchSize') return 2;
				if (param === 'batching.delayBetweenBatches') return 0;
				if (param === 'messages.messageValues') return [];
				return defaultValue;
			});

			(helperModule.getPromptInputByType as jest.Mock)
				.mockReturnValueOnce('Test prompt 1')
				.mockReturnValueOnce('Test prompt 2')
				.mockReturnValueOnce('Test prompt 3')
				.mockReturnValueOnce('Test prompt 4');

			const mockParsers = [
				mock<outputParserModule.N8nOutputParser>(),
				undefined,
				mock<outputParserModule.N8nOutputParser>(),
				undefined,
			];

			// Use the already mocked function instead of creating a spy
			// Account for initial call without index
			(outputParserModule.getOptionalOutputParser as jest.Mock).mockImplementation(
				async (_ctx, index) => {
					if (index === undefined) return undefined; // Initial call
					return mockParsers[index];
				},
			);

			(executeChainModule.executeChain as jest.Mock)
				.mockResolvedValueOnce(['Response 1'])
				.mockResolvedValueOnce(['Response 2'])
				.mockResolvedValueOnce(['Response 3'])
				.mockResolvedValueOnce(['Response 4']);

			await node.execute.call(mockExecuteFunction);

			// Verify each item was processed with correct index
			// First call without index, then 4 calls with indices
			expect(outputParserModule.getOptionalOutputParser).toHaveBeenCalledTimes(5);
			expect(outputParserModule.getOptionalOutputParser).toHaveBeenNthCalledWith(
				1,
				mockExecuteFunction,
			); // Initial call
			expect(outputParserModule.getOptionalOutputParser).toHaveBeenNthCalledWith(
				2,
				mockExecuteFunction,
				0,
			);
			expect(outputParserModule.getOptionalOutputParser).toHaveBeenNthCalledWith(
				3,
				mockExecuteFunction,
				1,
			);
			expect(outputParserModule.getOptionalOutputParser).toHaveBeenNthCalledWith(
				4,
				mockExecuteFunction,
				2,
			);
			expect(outputParserModule.getOptionalOutputParser).toHaveBeenNthCalledWith(
				5,
				mockExecuteFunction,
				3,
			);

			// Verify executeChain received correct parsers
			expect(executeChainModule.executeChain).toHaveBeenNthCalledWith(
				1,
				expect.objectContaining({
					outputParser: mockParsers[0],
				}),
			);
			expect(executeChainModule.executeChain).toHaveBeenNthCalledWith(
				2,
				expect.objectContaining({
					outputParser: mockParsers[1],
				}),
			);
			expect(executeChainModule.executeChain).toHaveBeenNthCalledWith(
				3,
				expect.objectContaining({
					outputParser: mockParsers[2],
				}),
			);
			expect(executeChainModule.executeChain).toHaveBeenNthCalledWith(
				4,
				expect.objectContaining({
					outputParser: mockParsers[3],
				}),
			);
>>>>>>> 909b65d2
		});
	});
});<|MERGE_RESOLUTION|>--- conflicted
+++ resolved
@@ -511,7 +511,6 @@
 			expect(responseFormatterModule.formatResponse).toHaveBeenCalledWith(markdownResponse, true);
 		});
 
-<<<<<<< HEAD
 		it('should use fallback llm if enabled', async () => {
 			needsFallback = true;
 			(helperModule.getPromptInputByType as jest.Mock).mockReturnValue('Test prompt');
@@ -539,7 +538,8 @@
 			expect(mockExecuteFunction.logger.debug).toHaveBeenCalledWith('Executing Basic LLM Chain');
 
 			expect(result).toEqual([[{ json: expect.any(Object) }]]);
-=======
+		});
+
 		it('should pass correct itemIndex to getOptionalOutputParser', async () => {
 			// Clear any previous calls to the mock
 			(outputParserModule.getOptionalOutputParser as jest.Mock).mockClear();
@@ -770,7 +770,6 @@
 					outputParser: mockParsers[3],
 				}),
 			);
->>>>>>> 909b65d2
 		});
 	});
 });