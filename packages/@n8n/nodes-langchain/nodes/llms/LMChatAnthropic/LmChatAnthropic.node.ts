--- conflicted
+++ resolved
@@ -27,13 +27,10 @@
 			value: 'claude-3-sonnet-20240229',
 		},
 		{
-<<<<<<< HEAD
-=======
 			name: 'Claude 3 Haiku(20240307)',
 			value: 'claude-3-haiku-20240307',
 		},
 		{
->>>>>>> 0e4216d7
 			name: 'LEGACY: Claude 2',
 			value: 'claude-2',
 		},
