--- conflicted
+++ resolved
@@ -1,16 +1,11 @@
 /* eslint-disable @typescript-eslint/unbound-method */
+import { type DynamicTool, DynamicStructuredTool } from '@langchain/classic/tools';
 import type { Document } from '@langchain/core/documents';
 import type { Embeddings } from '@langchain/core/embeddings';
 import type { BaseDocumentCompressor } from '@langchain/core/retrievers/document_compressors';
 import type { VectorStore } from '@langchain/core/vectorstores';
 import type { MockProxy } from 'jest-mock-extended';
 import { mock } from 'jest-mock-extended';
-<<<<<<< HEAD
-import { DynamicTool } from '@langchain/classic/tools';
-=======
-import type { DynamicTool } from 'langchain/tools';
-import { DynamicStructuredTool } from 'langchain/tools';
->>>>>>> f937c0fb
 import type { ISupplyDataFunctions } from 'n8n-workflow';
 import { NodeConnectionTypes } from 'n8n-workflow';
 
