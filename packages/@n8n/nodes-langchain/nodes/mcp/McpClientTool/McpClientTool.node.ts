--- conflicted
+++ resolved
@@ -90,6 +90,7 @@
 		headers,
 		name: node.type,
 		version: node.typeVersion,
+		onUnauthorized: async (headers) => await tryRefreshOAuth2Token(ctx, config.authentication, headers),
 	});
 
 	if (!client.ok) {
@@ -337,31 +338,7 @@
 
 	async supplyData(this: ISupplyDataFunctions, itemIndex: number): Promise<SupplyData> {
 		const node = this.getNode();
-<<<<<<< HEAD
-		const timeout = this.getNodeParameter('options.timeout', itemIndex, 60000) as number;
-
-		let serverTransport: McpServerTransport;
-		let endpointUrl: string;
-		if (node.typeVersion === 1) {
-			serverTransport = 'sse';
-			endpointUrl = this.getNodeParameter('sseEndpoint', itemIndex) as string;
-		} else {
-			serverTransport = this.getNodeParameter('serverTransport', itemIndex) as McpServerTransport;
-			endpointUrl = this.getNodeParameter('endpointUrl', itemIndex) as string;
-		}
-
-		const { headers } = await getAuthHeaders(this, authentication);
-		const client = await connectMcpClient({
-			serverTransport,
-			endpointUrl,
-			headers,
-			name: node.type,
-			version: node.typeVersion,
-			onUnauthorized: async (headers) => await tryRefreshOAuth2Token(this, authentication, headers),
-		});
-=======
 		const config = getNodeConfig(this, itemIndex);
->>>>>>> 701f4f8f
 
 		const setError = (message: string, description?: string): SupplyData => {
 			const error = new NodeOperationError(node, message, { itemIndex, description });
