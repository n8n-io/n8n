--- conflicted
+++ resolved
@@ -292,7 +292,6 @@
 
 			chainValues.threadId = thread.id;
 		}
-<<<<<<< HEAD
 	} else {
 		// If there is no active memory...
 		if (options.threadId) {
@@ -303,10 +302,7 @@
 			thread = await client.beta.threads.create({ messages: [] }); // Create a new thread without chat history.
 			chainValues.threadId = thread.id;
 		}
-=======
-	} else if (threadId) {
-		chainValues.threadId = threadId;
->>>>>>> 94cfb372
+
 	}
 
 	let filteredResponse: IDataObject = {};
