--- conflicted
+++ resolved
@@ -152,14 +152,9 @@
     "tsup": "catalog:"
   },
   "dependencies": {
-<<<<<<< HEAD
-    "@aws-sdk/client-sso-oidc": "3.666.0",
     "@getzep/zep-cloud": "2.9.0",
-=======
     "@aws-sdk/client-sso-oidc": "3.808.0",
     "@azure/identity": "4.3.0",
-    "@getzep/zep-cloud": "1.0.12",
->>>>>>> 254c9d7f
     "@getzep/zep-js": "0.9.0",
     "@google-ai/generativelanguage": "2.6.0",
     "@google-cloud/resource-manager": "5.3.0",
