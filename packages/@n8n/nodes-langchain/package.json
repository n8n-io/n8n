{
  "name": "@n8n/n8n-nodes-langchain",
  "version": "1.101.0",
  "description": "",
  "main": "index.js",
  "scripts": {
    "clean": "rimraf dist .turbo",
    "dev": "pnpm run watch",
    "typecheck": "tsc --noEmit",
    "copy-nodes-json": "node ../../nodes-base/scripts/copy-nodes-json.js .",
    "copy-tokenizer-json": "node scripts/copy-tokenizer-json.js .",
    "build": "tsup --tsconfig tsconfig.build.json && pnpm copy-nodes-json && tsc-alias -p tsconfig.build.json && pnpm copy-tokenizer-json && pnpm n8n-copy-static-files && pnpm n8n-generate-metadata",
    "format": "biome format --write .",
    "format:check": "biome ci .",
    "lint": "eslint nodes credentials utils --quiet",
    "lintfix": "eslint nodes credentials utils --fix",
    "watch": "tsup --watch nodes --watch credentials --watch utils --watch types --tsconfig tsconfig.build.json --onSuccess \"node ./scripts/post-build.js\"",
    "test": "jest",
    "test:dev": "jest --watch"
  },
  "files": [
    "dist"
  ],
  "n8n": {
    "n8nNodesApiVersion": 1,
    "credentials": [
      "dist/credentials/AnthropicApi.credentials.js",
      "dist/credentials/AzureOpenAiApi.credentials.js",
      "dist/credentials/AzureEntraCognitiveServicesOAuth2Api.credentials.js",
      "dist/credentials/CohereApi.credentials.js",
      "dist/credentials/DeepSeekApi.credentials.js",
      "dist/credentials/GooglePalmApi.credentials.js",
      "dist/credentials/GroqApi.credentials.js",
      "dist/credentials/HuggingFaceApi.credentials.js",
      "dist/credentials/MotorheadApi.credentials.js",
      "dist/credentials/MilvusApi.credentials.js",
      "dist/credentials/MistralCloudApi.credentials.js",
      "dist/credentials/OllamaApi.credentials.js",
      "dist/credentials/OpenRouterApi.credentials.js",
      "dist/credentials/PineconeApi.credentials.js",
      "dist/credentials/QdrantApi.credentials.js",
      "dist/credentials/SearXngApi.credentials.js",
      "dist/credentials/SerpApi.credentials.js",
      "dist/credentials/WeaviateApi.credentials.js",
      "dist/credentials/WolframAlphaApi.credentials.js",
      "dist/credentials/XAiApi.credentials.js",
      "dist/credentials/XataApi.credentials.js",
      "dist/credentials/ZepApi.credentials.js"
    ],
    "nodes": [
<<<<<<< HEAD
      "dist/nodes/vendors/Anthropic/Anthropic.node.js",
=======
      "dist/nodes/vendors/GoogleGemini/GoogleGemini.node.js",
>>>>>>> ced854df
      "dist/nodes/vendors/OpenAi/OpenAi.node.js",
      "dist/nodes/agents/Agent/Agent.node.js",
      "dist/nodes/agents/Agent/AgentTool.node.js",
      "dist/nodes/agents/OpenAiAssistant/OpenAiAssistant.node.js",
      "dist/nodes/chains/ChainSummarization/ChainSummarization.node.js",
      "dist/nodes/chains/ChainLLM/ChainLlm.node.js",
      "dist/nodes/chains/ChainRetrievalQA/ChainRetrievalQa.node.js",
      "dist/nodes/chains/SentimentAnalysis/SentimentAnalysis.node.js",
      "dist/nodes/chains/InformationExtractor/InformationExtractor.node.js",
      "dist/nodes/chains/TextClassifier/TextClassifier.node.js",
      "dist/nodes/code/Code.node.js",
      "dist/nodes/document_loaders/DocumentDefaultDataLoader/DocumentDefaultDataLoader.node.js",
      "dist/nodes/document_loaders/DocumentBinaryInputLoader/DocumentBinaryInputLoader.node.js",
      "dist/nodes/document_loaders/DocumentGithubLoader/DocumentGithubLoader.node.js",
      "dist/nodes/document_loaders/DocumentJSONInputLoader/DocumentJsonInputLoader.node.js",
      "dist/nodes/embeddings/EmbeddingsCohere/EmbeddingsCohere.node.js",
      "dist/nodes/embeddings/EmbeddingsAwsBedrock/EmbeddingsAwsBedrock.node.js",
      "dist/nodes/embeddings/EmbeddingsAzureOpenAi/EmbeddingsAzureOpenAi.node.js",
      "dist/nodes/embeddings/EmbeddingsGoogleGemini/EmbeddingsGoogleGemini.node.js",
      "dist/nodes/embeddings/EmbeddingsGoogleVertex/EmbeddingsGoogleVertex.node.js",
      "dist/nodes/embeddings/EmbeddingsHuggingFaceInference/EmbeddingsHuggingFaceInference.node.js",
      "dist/nodes/embeddings/EmbeddingsMistralCloud/EmbeddingsMistralCloud.node.js",
      "dist/nodes/embeddings/EmbeddingsOpenAI/EmbeddingsOpenAi.node.js",
      "dist/nodes/embeddings/EmbeddingsOllama/EmbeddingsOllama.node.js",
      "dist/nodes/llms/LMChatAnthropic/LmChatAnthropic.node.js",
      "dist/nodes/llms/LmChatAzureOpenAi/LmChatAzureOpenAi.node.js",
      "dist/nodes/llms/LmChatAwsBedrock/LmChatAwsBedrock.node.js",
      "dist/nodes/llms/LmChatCohere/LmChatCohere.node.js",
      "dist/nodes/llms/LmChatDeepSeek/LmChatDeepSeek.node.js",
      "dist/nodes/llms/LmChatGoogleGemini/LmChatGoogleGemini.node.js",
      "dist/nodes/llms/LmChatGoogleVertex/LmChatGoogleVertex.node.js",
      "dist/nodes/llms/LmChatGroq/LmChatGroq.node.js",
      "dist/nodes/llms/LmChatMistralCloud/LmChatMistralCloud.node.js",
      "dist/nodes/llms/LMChatOllama/LmChatOllama.node.js",
      "dist/nodes/llms/LmChatOpenRouter/LmChatOpenRouter.node.js",
      "dist/nodes/llms/LmChatXAiGrok/LmChatXAiGrok.node.js",
      "dist/nodes/llms/LMChatOpenAi/LmChatOpenAi.node.js",
      "dist/nodes/llms/LMOpenAi/LmOpenAi.node.js",
      "dist/nodes/llms/LMCohere/LmCohere.node.js",
      "dist/nodes/llms/LMOllama/LmOllama.node.js",
      "dist/nodes/llms/LMOpenHuggingFaceInference/LmOpenHuggingFaceInference.node.js",
      "dist/nodes/mcp/McpClientTool/McpClientTool.node.js",
      "dist/nodes/mcp/McpTrigger/McpTrigger.node.js",
      "dist/nodes/memory/MemoryBufferWindow/MemoryBufferWindow.node.js",
      "dist/nodes/memory/MemoryMotorhead/MemoryMotorhead.node.js",
      "dist/nodes/memory/MemoryPostgresChat/MemoryPostgresChat.node.js",
      "dist/nodes/memory/MemoryMongoDbChat/MemoryMongoDbChat.node.js",
      "dist/nodes/memory/MemoryRedisChat/MemoryRedisChat.node.js",
      "dist/nodes/memory/MemoryManager/MemoryManager.node.js",
      "dist/nodes/memory/MemoryChatRetriever/MemoryChatRetriever.node.js",
      "dist/nodes/memory/MemoryXata/MemoryXata.node.js",
      "dist/nodes/memory/MemoryZep/MemoryZep.node.js",
      "dist/nodes/output_parser/OutputParserAutofixing/OutputParserAutofixing.node.js",
      "dist/nodes/output_parser/OutputParserItemList/OutputParserItemList.node.js",
      "dist/nodes/output_parser/OutputParserStructured/OutputParserStructured.node.js",
      "dist/nodes/rerankers/RerankerCohere/RerankerCohere.node.js",
      "dist/nodes/retrievers/RetrieverContextualCompression/RetrieverContextualCompression.node.js",
      "dist/nodes/retrievers/RetrieverVectorStore/RetrieverVectorStore.node.js",
      "dist/nodes/retrievers/RetrieverMultiQuery/RetrieverMultiQuery.node.js",
      "dist/nodes/retrievers/RetrieverWorkflow/RetrieverWorkflow.node.js",
      "dist/nodes/text_splitters/TextSplitterCharacterTextSplitter/TextSplitterCharacterTextSplitter.node.js",
      "dist/nodes/text_splitters/TextSplitterRecursiveCharacterTextSplitter/TextSplitterRecursiveCharacterTextSplitter.node.js",
      "dist/nodes/text_splitters/TextSplitterTokenSplitter/TextSplitterTokenSplitter.node.js",
      "dist/nodes/tools/ToolCalculator/ToolCalculator.node.js",
      "dist/nodes/tools/ToolCode/ToolCode.node.js",
      "dist/nodes/tools/ToolHttpRequest/ToolHttpRequest.node.js",
      "dist/nodes/tools/ToolSearXng/ToolSearXng.node.js",
      "dist/nodes/tools/ToolSerpApi/ToolSerpApi.node.js",
      "dist/nodes/tools/ToolThink/ToolThink.node.js",
      "dist/nodes/tools/ToolVectorStore/ToolVectorStore.node.js",
      "dist/nodes/tools/ToolWikipedia/ToolWikipedia.node.js",
      "dist/nodes/tools/ToolWolframAlpha/ToolWolframAlpha.node.js",
      "dist/nodes/tools/ToolWorkflow/ToolWorkflow.node.js",
      "dist/nodes/trigger/ManualChatTrigger/ManualChatTrigger.node.js",
      "dist/nodes/trigger/ChatTrigger/ChatTrigger.node.js",
      "dist/nodes/vector_store/VectorStoreInMemory/VectorStoreInMemory.node.js",
      "dist/nodes/vector_store/VectorStoreInMemoryInsert/VectorStoreInMemoryInsert.node.js",
      "dist/nodes/vector_store/VectorStoreInMemoryLoad/VectorStoreInMemoryLoad.node.js",
      "dist/nodes/vector_store/VectorStoreMilvus/VectorStoreMilvus.node.js",
      "dist/nodes/vector_store/VectorStoreMongoDBAtlas/VectorStoreMongoDBAtlas.node.js",
      "dist/nodes/vector_store/VectorStorePGVector/VectorStorePGVector.node.js",
      "dist/nodes/vector_store/VectorStorePinecone/VectorStorePinecone.node.js",
      "dist/nodes/vector_store/VectorStorePineconeInsert/VectorStorePineconeInsert.node.js",
      "dist/nodes/vector_store/VectorStorePineconeLoad/VectorStorePineconeLoad.node.js",
      "dist/nodes/vector_store/VectorStoreQdrant/VectorStoreQdrant.node.js",
      "dist/nodes/vector_store/VectorStoreSupabase/VectorStoreSupabase.node.js",
      "dist/nodes/vector_store/VectorStoreSupabaseInsert/VectorStoreSupabaseInsert.node.js",
      "dist/nodes/vector_store/VectorStoreSupabaseLoad/VectorStoreSupabaseLoad.node.js",
      "dist/nodes/vector_store/VectorStoreWeaviate/VectorStoreWeaviate.node.js",
      "dist/nodes/vector_store/VectorStoreZep/VectorStoreZep.node.js",
      "dist/nodes/vector_store/VectorStoreZepInsert/VectorStoreZepInsert.node.js",
      "dist/nodes/vector_store/VectorStoreZepLoad/VectorStoreZepLoad.node.js",
      "dist/nodes/ToolExecutor/ToolExecutor.node.js",
      "dist/nodes/ModelSelector/ModelSelector.node.js"
    ]
  },
  "devDependencies": {
    "@types/basic-auth": "catalog:",
    "@types/cheerio": "^0.22.15",
    "@types/html-to-text": "^9.0.1",
    "@types/json-schema": "^7.0.15",
    "@types/mime-types": "^2.1.0",
    "@types/pg": "^8.11.6",
    "@types/sanitize-html": "^2.11.0",
    "@types/temp": "^0.9.1",
    "fast-glob": "catalog:",
    "n8n-core": "workspace:*",
    "tsup": "catalog:",
    "jest-mock-extended": "^3.0.4"
  },
  "dependencies": {
    "@aws-sdk/client-sso-oidc": "3.808.0",
    "@azure/identity": "4.3.0",
    "@getzep/zep-cloud": "1.0.12",
    "@getzep/zep-js": "0.9.0",
    "@google-ai/generativelanguage": "2.6.0",
    "@google-cloud/resource-manager": "5.3.0",
    "@google/generative-ai": "0.21.0",
    "@huggingface/inference": "2.8.0",
    "@langchain/anthropic": "catalog:",
    "@langchain/aws": "0.1.11",
    "@langchain/cohere": "0.3.4",
    "@langchain/community": "catalog:",
    "@langchain/core": "catalog:",
    "@langchain/google-genai": "0.2.13",
    "@langchain/google-vertexai": "0.2.13",
    "@langchain/groq": "0.2.3",
    "@langchain/mistralai": "0.2.1",
    "@langchain/mongodb": "^0.1.0",
    "@langchain/ollama": "0.2.3",
    "@langchain/openai": "catalog:",
    "@langchain/pinecone": "0.2.0",
    "@langchain/qdrant": "0.1.2",
    "@langchain/redis": "0.1.1",
    "@langchain/textsplitters": "0.1.0",
    "@langchain/weaviate": "0.2.0",
    "@modelcontextprotocol/sdk": "1.12.0",
    "@mozilla/readability": "0.6.0",
    "@n8n/client-oauth2": "workspace:*",
    "@n8n/json-schema-to-zod": "workspace:*",
    "@n8n/typeorm": "0.3.20-12",
    "@n8n/typescript-config": "workspace:*",
    "@n8n/vm2": "3.9.25",
    "@pinecone-database/pinecone": "^5.0.2",
    "@qdrant/js-client-rest": "1.14.1",
    "@supabase/supabase-js": "2.49.9",
    "@xata.io/client": "0.28.4",
    "@zilliz/milvus2-sdk-node": "^2.5.7",
    "basic-auth": "catalog:",
    "cheerio": "1.0.0",
    "cohere-ai": "7.14.0",
    "d3-dsv": "2.0.0",
    "epub2": "3.0.2",
    "form-data": "catalog:",
    "generate-schema": "2.6.0",
    "html-to-text": "9.0.5",
    "https-proxy-agent": "catalog:",
    "js-tiktoken": "^1.0.12",
    "jsdom": "23.0.1",
    "langchain": "0.3.29",
    "lodash": "catalog:",
    "mammoth": "1.7.2",
    "mime-types": "2.1.35",
    "mongodb": "6.11.0",
    "n8n-nodes-base": "workspace:*",
    "n8n-workflow": "workspace:*",
    "openai": "5.8.1",
    "pdf-parse": "1.1.1",
    "pg": "8.12.0",
    "proxy-from-env": "^1.1.0",
    "redis": "4.6.12",
    "sanitize-html": "2.12.1",
    "sqlite3": "5.1.7",
    "temp": "0.9.4",
    "tmp-promise": "3.0.3",
    "undici": "^6.21.0",
    "weaviate-client": "3.6.2",
    "zod": "catalog:",
    "zod-to-json-schema": "3.23.3"
  }
}<|MERGE_RESOLUTION|>--- conflicted
+++ resolved
@@ -48,11 +48,8 @@
       "dist/credentials/ZepApi.credentials.js"
     ],
     "nodes": [
-<<<<<<< HEAD
       "dist/nodes/vendors/Anthropic/Anthropic.node.js",
-=======
       "dist/nodes/vendors/GoogleGemini/GoogleGemini.node.js",
->>>>>>> ced854df
       "dist/nodes/vendors/OpenAi/OpenAi.node.js",
       "dist/nodes/agents/Agent/Agent.node.js",
       "dist/nodes/agents/Agent/AgentTool.node.js",
