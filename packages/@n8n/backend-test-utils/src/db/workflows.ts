--- conflicted
+++ resolved
@@ -235,7 +235,6 @@
 		connections: workflow.connections,
 		authors: user?.email ?? 'test@example.com',
 	});
-<<<<<<< HEAD
 }
 
 /**
@@ -251,6 +250,4 @@
 	await Container.get(WorkflowRepository).update(workflowId, {
 		activeVersion: workflowHistory,
 	});
-=======
->>>>>>> baefd3aa
 }