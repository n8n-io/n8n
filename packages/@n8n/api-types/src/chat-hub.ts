import {
	type StructuredChunk,
	type JINA_AI_TOOL_NODE_TYPE,
	type SEAR_XNG_TOOL_NODE_TYPE,
	type INode,
	INodeSchema,
} from 'n8n-workflow';
import { z } from 'zod';
import { Z } from 'zod-class';

/**
 * Supported AI model providers
 */
export const chatHubLLMProviderSchema = z.enum([
	'openai',
	'anthropic',
	'google',
	'azureOpenAi',
	'ollama',
	'awsBedrock',
<<<<<<< HEAD
	'openRouter',
=======
	'deepSeek',
	'cohere',
	'mistralCloud',
>>>>>>> 990f1964
]);
export type ChatHubLLMProvider = z.infer<typeof chatHubLLMProviderSchema>;

export const chatHubProviderSchema = z.enum([
	...chatHubLLMProviderSchema.options,
	'n8n',
	'custom-agent',
] as const);
export type ChatHubProvider = z.infer<typeof chatHubProviderSchema>;

/**
 * Map of providers to their credential types
 * Only LLM providers (openai, anthropic, google) have credentials
 */
export const PROVIDER_CREDENTIAL_TYPE_MAP: Record<
	Exclude<ChatHubProvider, 'n8n' | 'custom-agent'>,
	string
> = {
	openai: 'openAiApi',
	anthropic: 'anthropicApi',
	google: 'googlePalmApi',
	ollama: 'ollamaApi',
	azureOpenAi: 'azureOpenAiApi',
	awsBedrock: 'aws',
<<<<<<< HEAD
	openRouter: 'openRouterApi',
=======
	deepSeek: 'deepSeekApi',
	cohere: 'cohereApi',
	mistralCloud: 'mistralCloudApi',
>>>>>>> 990f1964
};

export type ChatHubAgentTool = typeof JINA_AI_TOOL_NODE_TYPE | typeof SEAR_XNG_TOOL_NODE_TYPE;

/**
 * Chat Hub conversation model configuration
 */
const openAIModelSchema = z.object({
	provider: z.literal('openai'),
	model: z.string(),
});

const anthropicModelSchema = z.object({
	provider: z.literal('anthropic'),
	model: z.string(),
});

const googleModelSchema = z.object({
	provider: z.literal('google'),
	model: z.string(),
});

const azureOpenAIModelSchema = z.object({
	provider: z.literal('azureOpenAi'),
	model: z.string(),
});

const ollamaModelSchema = z.object({
	provider: z.literal('ollama'),
	model: z.string(),
});

const awsBedrockModelSchema = z.object({
	provider: z.literal('awsBedrock'),
	model: z.string(),
});

<<<<<<< HEAD
const openRouterModelSchema = z.object({
	provider: z.literal('openRouter'),
=======
const deepSeekModelSchema = z.object({
	provider: z.literal('deepSeek'),
	model: z.string(),
});

const cohereModelSchema = z.object({
	provider: z.literal('cohere'),
	model: z.string(),
});

const mistralCloudModelSchema = z.object({
	provider: z.literal('mistralCloud'),
>>>>>>> 990f1964
	model: z.string(),
});

const n8nModelSchema = z.object({
	provider: z.literal('n8n'),
	workflowId: z.string(),
});

const chatAgentSchema = z.object({
	provider: z.literal('custom-agent'),
	agentId: z.string(),
});

export const chatHubConversationModelSchema = z.discriminatedUnion('provider', [
	openAIModelSchema,
	anthropicModelSchema,
	googleModelSchema,
	azureOpenAIModelSchema,
	ollamaModelSchema,
	awsBedrockModelSchema,
<<<<<<< HEAD
	openRouterModelSchema,
=======
	deepSeekModelSchema,
	cohereModelSchema,
	mistralCloudModelSchema,
>>>>>>> 990f1964
	n8nModelSchema,
	chatAgentSchema,
]);

export type ChatHubOpenAIModel = z.infer<typeof openAIModelSchema>;
export type ChatHubAnthropicModel = z.infer<typeof anthropicModelSchema>;
export type ChatHubGoogleModel = z.infer<typeof googleModelSchema>;
export type ChatHubAzureOpenAIModel = z.infer<typeof azureOpenAIModelSchema>;
export type ChatHubOllamaModel = z.infer<typeof ollamaModelSchema>;
export type ChatHubAwsBedrockModel = z.infer<typeof awsBedrockModelSchema>;
<<<<<<< HEAD
export type ChatHubOpenRouterModel = z.infer<typeof openRouterModelSchema>;
=======
export type ChatHubDeepSeekModel = z.infer<typeof deepSeekModelSchema>;
export type ChatHubCohereModel = z.infer<typeof cohereModelSchema>;
export type ChatHubMistralCloudModel = z.infer<typeof mistralCloudModelSchema>;
>>>>>>> 990f1964
export type ChatHubBaseLLMModel =
	| ChatHubOpenAIModel
	| ChatHubAnthropicModel
	| ChatHubGoogleModel
	| ChatHubAzureOpenAIModel
	| ChatHubOllamaModel
	| ChatHubAwsBedrockModel
<<<<<<< HEAD
	| ChatHubOpenRouterModel;
=======
	| ChatHubDeepSeekModel
	| ChatHubCohereModel
	| ChatHubMistralCloudModel;
>>>>>>> 990f1964

export type ChatHubN8nModel = z.infer<typeof n8nModelSchema>;
export type ChatHubCustomAgentModel = z.infer<typeof chatAgentSchema>;
export type ChatHubConversationModel = z.infer<typeof chatHubConversationModelSchema>;

/**
 * Request schema for fetching available chat models
 * Maps provider names to credential IDs (null if no credential available)
 */
export const chatModelsRequestSchema = z.object({
	credentials: z.record(chatHubProviderSchema, z.string().nullable()),
});

export type ChatModelsRequest = z.infer<typeof chatModelsRequestSchema>;

export interface ChatModelDto {
	model: ChatHubConversationModel;
	name: string;
	description: string | null;
	updatedAt: string | null;
	createdAt: string | null;
	allowFileUploads?: boolean;
}

/**
 * Response type for fetching available chat models
 */
export type ChatModelsResponse = Record<
	ChatHubProvider,
	{
		models: ChatModelDto[];
		error?: string;
	}
>;

export const emptyChatModelsResponse: ChatModelsResponse = {
	openai: { models: [] },
	anthropic: { models: [] },
	google: { models: [] },
	azureOpenAi: { models: [] },
	ollama: { models: [] },
	awsBedrock: { models: [] },
<<<<<<< HEAD
	openRouter: { models: [] },
=======
	deepSeek: { models: [] },
	cohere: { models: [] },
	mistralCloud: { models: [] },
>>>>>>> 990f1964
	n8n: { models: [] },
	// eslint-disable-next-line @typescript-eslint/naming-convention
	'custom-agent': { models: [] },
};

/**
 * Chat attachment schema for incoming requests.
 * Requires base64 data and fileName.
 * MimeType, fileType, fileExtension, and fileSize are populated server-side.
 */
export const chatAttachmentSchema = z.object({
	data: z.string(),
	fileName: z.string(),
});

export type ChatAttachment = z.infer<typeof chatAttachmentSchema>;

export class ChatHubSendMessageRequest extends Z.class({
	messageId: z.string().uuid(),
	sessionId: z.string().uuid(),
	message: z.string(),
	model: chatHubConversationModelSchema,
	previousMessageId: z.string().uuid().nullable(),
	credentials: z.record(
		z.object({
			id: z.string(),
			name: z.string(),
		}),
	),
	tools: z.array(INodeSchema),
	attachments: z.array(chatAttachmentSchema),
}) {}

export class ChatHubRegenerateMessageRequest extends Z.class({
	model: chatHubConversationModelSchema,
	credentials: z.record(
		z.object({
			id: z.string(),
			name: z.string(),
		}),
	),
}) {}

export class ChatHubEditMessageRequest extends Z.class({
	message: z.string(),
	messageId: z.string().uuid(),
	model: chatHubConversationModelSchema,
	credentials: z.record(
		z.object({
			id: z.string(),
			name: z.string(),
		}),
	),
}) {}

export class ChatHubUpdateConversationRequest extends Z.class({
	title: z.string().optional(),
	credentialId: z.string().max(36).optional(),
	provider: chatHubProviderSchema.optional(),
	model: z.string().max(64).optional(),
	workflowId: z.string().max(36).optional(),
	agentId: z.string().uuid().optional(),
	tools: z.array(INodeSchema).optional(),
}) {}

export type ChatHubMessageType = 'human' | 'ai' | 'system' | 'tool' | 'generic';
export type ChatHubMessageStatus = 'success' | 'error' | 'running' | 'cancelled';

export type ChatSessionId = string; // UUID
export type ChatMessageId = string; // UUID

export interface ChatHubSessionDto {
	id: ChatSessionId;
	title: string;
	ownerId: string;
	lastMessageAt: string | null;
	credentialId: string | null;
	provider: ChatHubProvider | null;
	model: string | null;
	workflowId: string | null;
	agentId: string | null;
	agentName: string | null;
	createdAt: string;
	updatedAt: string;
	tools: INode[];
}

export interface ChatHubMessageDto {
	id: ChatMessageId;
	sessionId: ChatSessionId;
	type: ChatHubMessageType;
	name: string;
	content: string;
	provider: ChatHubProvider | null;
	model: string | null;
	workflowId: string | null;
	agentId: string | null;
	executionId: number | null;
	status: ChatHubMessageStatus;
	createdAt: string;
	updatedAt: string;

	previousMessageId: ChatMessageId | null;
	retryOfMessageId: ChatMessageId | null;
	revisionOfMessageId: ChatMessageId | null;

	attachments: Array<{ fileName?: string; mimeType?: string }>;
}

export class ChatHubConversationsRequest extends Z.class({
	limit: z.coerce.number().int().min(1).max(100),
	cursor: z.string().uuid().optional(),
}) {}

export interface ChatHubConversationsResponse {
	data: ChatHubSessionDto[];
	nextCursor: string | null;
	hasMore: boolean;
}

export interface ChatHubConversationDto {
	messages: Record<ChatMessageId, ChatHubMessageDto>;
}

export interface ChatHubConversationResponse {
	session: ChatHubSessionDto;
	conversation: ChatHubConversationDto;
}

export interface ChatHubAgentDto {
	id: string;
	name: string;
	description: string | null;
	systemPrompt: string;
	ownerId: string;
	credentialId: string | null;
	provider: ChatHubLLMProvider;
	model: string;
	tools: INode[];
	createdAt: string;
	updatedAt: string;
}

export class ChatHubCreateAgentRequest extends Z.class({
	name: z.string().min(1).max(128),
	description: z.string().max(512).optional(),
	systemPrompt: z.string().min(1),
	credentialId: z.string(),
	provider: chatHubProviderSchema.exclude(['n8n', 'custom-agent']),
	model: z.string().max(64),
	tools: z.array(INodeSchema),
}) {}

export class ChatHubUpdateAgentRequest extends Z.class({
	name: z.string().min(1).max(128).optional(),
	description: z.string().max(512).optional(),
	systemPrompt: z.string().min(1).optional(),
	credentialId: z.string().optional(),
	provider: chatHubProviderSchema.optional(),
	model: z.string().max(64).optional(),
	tools: z.array(INodeSchema).optional(),
}) {}

export interface EnrichedStructuredChunk extends StructuredChunk {
	metadata: StructuredChunk['metadata'] & {
		messageId: ChatMessageId;
		previousMessageId: ChatMessageId | null;
		retryOfMessageId: ChatMessageId | null;
		executionId: number | null;
	};
}<|MERGE_RESOLUTION|>--- conflicted
+++ resolved
@@ -18,13 +18,10 @@
 	'azureOpenAi',
 	'ollama',
 	'awsBedrock',
-<<<<<<< HEAD
 	'openRouter',
-=======
 	'deepSeek',
 	'cohere',
 	'mistralCloud',
->>>>>>> 990f1964
 ]);
 export type ChatHubLLMProvider = z.infer<typeof chatHubLLMProviderSchema>;
 
@@ -49,13 +46,10 @@
 	ollama: 'ollamaApi',
 	azureOpenAi: 'azureOpenAiApi',
 	awsBedrock: 'aws',
-<<<<<<< HEAD
 	openRouter: 'openRouterApi',
-=======
 	deepSeek: 'deepSeekApi',
 	cohere: 'cohereApi',
 	mistralCloud: 'mistralCloudApi',
->>>>>>> 990f1964
 };
 
 export type ChatHubAgentTool = typeof JINA_AI_TOOL_NODE_TYPE | typeof SEAR_XNG_TOOL_NODE_TYPE;
@@ -93,10 +87,11 @@
 	model: z.string(),
 });
 
-<<<<<<< HEAD
 const openRouterModelSchema = z.object({
 	provider: z.literal('openRouter'),
-=======
+	model: z.string(),
+});
+
 const deepSeekModelSchema = z.object({
 	provider: z.literal('deepSeek'),
 	model: z.string(),
@@ -109,7 +104,6 @@
 
 const mistralCloudModelSchema = z.object({
 	provider: z.literal('mistralCloud'),
->>>>>>> 990f1964
 	model: z.string(),
 });
 
@@ -130,13 +124,10 @@
 	azureOpenAIModelSchema,
 	ollamaModelSchema,
 	awsBedrockModelSchema,
-<<<<<<< HEAD
 	openRouterModelSchema,
-=======
 	deepSeekModelSchema,
 	cohereModelSchema,
 	mistralCloudModelSchema,
->>>>>>> 990f1964
 	n8nModelSchema,
 	chatAgentSchema,
 ]);
@@ -147,13 +138,10 @@
 export type ChatHubAzureOpenAIModel = z.infer<typeof azureOpenAIModelSchema>;
 export type ChatHubOllamaModel = z.infer<typeof ollamaModelSchema>;
 export type ChatHubAwsBedrockModel = z.infer<typeof awsBedrockModelSchema>;
-<<<<<<< HEAD
 export type ChatHubOpenRouterModel = z.infer<typeof openRouterModelSchema>;
-=======
 export type ChatHubDeepSeekModel = z.infer<typeof deepSeekModelSchema>;
 export type ChatHubCohereModel = z.infer<typeof cohereModelSchema>;
 export type ChatHubMistralCloudModel = z.infer<typeof mistralCloudModelSchema>;
->>>>>>> 990f1964
 export type ChatHubBaseLLMModel =
 	| ChatHubOpenAIModel
 	| ChatHubAnthropicModel
@@ -161,13 +149,10 @@
 	| ChatHubAzureOpenAIModel
 	| ChatHubOllamaModel
 	| ChatHubAwsBedrockModel
-<<<<<<< HEAD
-	| ChatHubOpenRouterModel;
-=======
+	| ChatHubOpenRouterModel
 	| ChatHubDeepSeekModel
 	| ChatHubCohereModel
 	| ChatHubMistralCloudModel;
->>>>>>> 990f1964
 
 export type ChatHubN8nModel = z.infer<typeof n8nModelSchema>;
 export type ChatHubCustomAgentModel = z.infer<typeof chatAgentSchema>;
@@ -210,13 +195,10 @@
 	azureOpenAi: { models: [] },
 	ollama: { models: [] },
 	awsBedrock: { models: [] },
-<<<<<<< HEAD
 	openRouter: { models: [] },
-=======
 	deepSeek: { models: [] },
 	cohere: { models: [] },
 	mistralCloud: { models: [] },
->>>>>>> 990f1964
 	n8n: { models: [] },
 	// eslint-disable-next-line @typescript-eslint/naming-convention
 	'custom-agent': { models: [] },
