--- conflicted
+++ resolved
@@ -18,11 +18,8 @@
 	'azureOpenAi',
 	'ollama',
 	'awsBedrock',
-<<<<<<< HEAD
 	'cohere',
-=======
 	'mistralCloud',
->>>>>>> 11e898ea
 ]);
 export type ChatHubLLMProvider = z.infer<typeof chatHubLLMProviderSchema>;
 
@@ -47,11 +44,8 @@
 	ollama: 'ollamaApi',
 	azureOpenAi: 'azureOpenAiApi',
 	awsBedrock: 'aws',
-<<<<<<< HEAD
 	cohere: 'cohereApi',
-=======
 	mistralCloud: 'mistralCloudApi',
->>>>>>> 11e898ea
 };
 
 export type ChatHubAgentTool = typeof JINA_AI_TOOL_NODE_TYPE | typeof SEAR_XNG_TOOL_NODE_TYPE;
@@ -89,13 +83,13 @@
 	model: z.string(),
 });
 
-<<<<<<< HEAD
 const cohereModelSchema = z.object({
 	provider: z.literal('cohere'),
-=======
+	model: z.string(),
+});
+
 const mistralCloudModelSchema = z.object({
 	provider: z.literal('mistralCloud'),
->>>>>>> 11e898ea
 	model: z.string(),
 });
 
@@ -116,11 +110,8 @@
 	azureOpenAIModelSchema,
 	ollamaModelSchema,
 	awsBedrockModelSchema,
-<<<<<<< HEAD
 	cohereModelSchema,
-=======
 	mistralCloudModelSchema,
->>>>>>> 11e898ea
 	n8nModelSchema,
 	chatAgentSchema,
 ]);
@@ -131,11 +122,8 @@
 export type ChatHubAzureOpenAIModel = z.infer<typeof azureOpenAIModelSchema>;
 export type ChatHubOllamaModel = z.infer<typeof ollamaModelSchema>;
 export type ChatHubAwsBedrockModel = z.infer<typeof awsBedrockModelSchema>;
-<<<<<<< HEAD
 export type ChatHubCohereModel = z.infer<typeof cohereModelSchema>;
-=======
 export type ChatHubMistralCloudModel = z.infer<typeof mistralCloudModelSchema>;
->>>>>>> 11e898ea
 export type ChatHubBaseLLMModel =
 	| ChatHubOpenAIModel
 	| ChatHubAnthropicModel
@@ -143,11 +131,8 @@
 	| ChatHubAzureOpenAIModel
 	| ChatHubOllamaModel
 	| ChatHubAwsBedrockModel
-<<<<<<< HEAD
-	| ChatHubCohereModel;
-=======
+	| ChatHubCohereModel
 	| ChatHubMistralCloudModel;
->>>>>>> 11e898ea
 
 export type ChatHubN8nModel = z.infer<typeof n8nModelSchema>;
 export type ChatHubCustomAgentModel = z.infer<typeof chatAgentSchema>;
@@ -190,11 +175,8 @@
 	azureOpenAi: { models: [] },
 	ollama: { models: [] },
 	awsBedrock: { models: [] },
-<<<<<<< HEAD
 	cohere: { models: [] },
-=======
 	mistralCloud: { models: [] },
->>>>>>> 11e898ea
 	n8n: { models: [] },
 	// eslint-disable-next-line @typescript-eslint/naming-convention
 	'custom-agent': { models: [] },
