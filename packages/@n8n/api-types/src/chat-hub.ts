import {
	type StructuredChunk,
	type JINA_AI_TOOL_NODE_TYPE,
	type SEAR_XNG_TOOL_NODE_TYPE,
	type INode,
	INodeSchema,
} from 'n8n-workflow';
import { z } from 'zod';
import { Z } from 'zod-class';

/**
 * Supported AI model providers
 */
export const chatHubLLMProviderSchema = z.enum([
	'openai',
	'anthropic',
	'google',
	'azureOpenAi',
	'ollama',
	'awsBedrock',
<<<<<<< HEAD
	'groq',
=======
	'openRouter',
	'deepSeek',
	'cohere',
	'mistralCloud',
>>>>>>> e4605c37
]);
export type ChatHubLLMProvider = z.infer<typeof chatHubLLMProviderSchema>;

export const chatHubProviderSchema = z.enum([
	...chatHubLLMProviderSchema.options,
	'n8n',
	'custom-agent',
] as const);
export type ChatHubProvider = z.infer<typeof chatHubProviderSchema>;

/**
 * Map of providers to their credential types
 * Only LLM providers (openai, anthropic, google) have credentials
 */
export const PROVIDER_CREDENTIAL_TYPE_MAP: Record<
	Exclude<ChatHubProvider, 'n8n' | 'custom-agent'>,
	string
> = {
	openai: 'openAiApi',
	anthropic: 'anthropicApi',
	google: 'googlePalmApi',
	ollama: 'ollamaApi',
	azureOpenAi: 'azureOpenAiApi',
	awsBedrock: 'aws',
<<<<<<< HEAD
	groq: 'groqApi',
=======
	openRouter: 'openRouterApi',
	deepSeek: 'deepSeekApi',
	cohere: 'cohereApi',
	mistralCloud: 'mistralCloudApi',
>>>>>>> e4605c37
};

export type ChatHubAgentTool = typeof JINA_AI_TOOL_NODE_TYPE | typeof SEAR_XNG_TOOL_NODE_TYPE;

/**
 * Chat Hub conversation model configuration
 */
const openAIModelSchema = z.object({
	provider: z.literal('openai'),
	model: z.string(),
});

const anthropicModelSchema = z.object({
	provider: z.literal('anthropic'),
	model: z.string(),
});

const googleModelSchema = z.object({
	provider: z.literal('google'),
	model: z.string(),
});

const azureOpenAIModelSchema = z.object({
	provider: z.literal('azureOpenAi'),
	model: z.string(),
});

const ollamaModelSchema = z.object({
	provider: z.literal('ollama'),
	model: z.string(),
});

const awsBedrockModelSchema = z.object({
	provider: z.literal('awsBedrock'),
	model: z.string(),
});

<<<<<<< HEAD
const groqModelSchema = z.object({
	provider: z.literal('groq'),
=======
const openRouterModelSchema = z.object({
	provider: z.literal('openRouter'),
	model: z.string(),
});

const deepSeekModelSchema = z.object({
	provider: z.literal('deepSeek'),
	model: z.string(),
});

const cohereModelSchema = z.object({
	provider: z.literal('cohere'),
	model: z.string(),
});

const mistralCloudModelSchema = z.object({
	provider: z.literal('mistralCloud'),
>>>>>>> e4605c37
	model: z.string(),
});

const n8nModelSchema = z.object({
	provider: z.literal('n8n'),
	workflowId: z.string(),
});

const chatAgentSchema = z.object({
	provider: z.literal('custom-agent'),
	agentId: z.string(),
});

export const chatHubConversationModelSchema = z.discriminatedUnion('provider', [
	openAIModelSchema,
	anthropicModelSchema,
	googleModelSchema,
	azureOpenAIModelSchema,
	ollamaModelSchema,
	awsBedrockModelSchema,
<<<<<<< HEAD
	groqModelSchema,
=======
	openRouterModelSchema,
	deepSeekModelSchema,
	cohereModelSchema,
	mistralCloudModelSchema,
>>>>>>> e4605c37
	n8nModelSchema,
	chatAgentSchema,
]);

export type ChatHubOpenAIModel = z.infer<typeof openAIModelSchema>;
export type ChatHubAnthropicModel = z.infer<typeof anthropicModelSchema>;
export type ChatHubGoogleModel = z.infer<typeof googleModelSchema>;
export type ChatHubAzureOpenAIModel = z.infer<typeof azureOpenAIModelSchema>;
export type ChatHubOllamaModel = z.infer<typeof ollamaModelSchema>;
export type ChatHubAwsBedrockModel = z.infer<typeof awsBedrockModelSchema>;
<<<<<<< HEAD
export type ChatHubGroqModel = z.infer<typeof groqModelSchema>;
=======
export type ChatHubOpenRouterModel = z.infer<typeof openRouterModelSchema>;
export type ChatHubDeepSeekModel = z.infer<typeof deepSeekModelSchema>;
export type ChatHubCohereModel = z.infer<typeof cohereModelSchema>;
export type ChatHubMistralCloudModel = z.infer<typeof mistralCloudModelSchema>;
>>>>>>> e4605c37
export type ChatHubBaseLLMModel =
	| ChatHubOpenAIModel
	| ChatHubAnthropicModel
	| ChatHubGoogleModel
	| ChatHubAzureOpenAIModel
	| ChatHubOllamaModel
	| ChatHubAwsBedrockModel
<<<<<<< HEAD
	| ChatHubGroqModel;
=======
	| ChatHubOpenRouterModel
	| ChatHubDeepSeekModel
	| ChatHubCohereModel
	| ChatHubMistralCloudModel;
>>>>>>> e4605c37

export type ChatHubN8nModel = z.infer<typeof n8nModelSchema>;
export type ChatHubCustomAgentModel = z.infer<typeof chatAgentSchema>;
export type ChatHubConversationModel = z.infer<typeof chatHubConversationModelSchema>;

/**
 * Request schema for fetching available chat models
 * Maps provider names to credential IDs (null if no credential available)
 */
export const chatModelsRequestSchema = z.object({
	credentials: z.record(chatHubProviderSchema, z.string().nullable()),
});

export type ChatModelsRequest = z.infer<typeof chatModelsRequestSchema>;

export interface ChatModelDto {
	model: ChatHubConversationModel;
	name: string;
	description: string | null;
	updatedAt: string | null;
	createdAt: string | null;
	allowFileUploads?: boolean;
}

/**
 * Response type for fetching available chat models
 */
export type ChatModelsResponse = Record<
	ChatHubProvider,
	{
		models: ChatModelDto[];
		error?: string;
	}
>;

export const emptyChatModelsResponse: ChatModelsResponse = {
	openai: { models: [] },
	anthropic: { models: [] },
	google: { models: [] },
	azureOpenAi: { models: [] },
	ollama: { models: [] },
	awsBedrock: { models: [] },
<<<<<<< HEAD
	groq: { models: [] },
=======
	openRouter: { models: [] },
	deepSeek: { models: [] },
	cohere: { models: [] },
	mistralCloud: { models: [] },
>>>>>>> e4605c37
	n8n: { models: [] },
	// eslint-disable-next-line @typescript-eslint/naming-convention
	'custom-agent': { models: [] },
};

/**
 * Chat attachment schema for incoming requests.
 * Requires base64 data and fileName.
 * MimeType, fileType, fileExtension, and fileSize are populated server-side.
 */
export const chatAttachmentSchema = z.object({
	data: z.string(),
	fileName: z.string(),
});

export type ChatAttachment = z.infer<typeof chatAttachmentSchema>;

export class ChatHubSendMessageRequest extends Z.class({
	messageId: z.string().uuid(),
	sessionId: z.string().uuid(),
	message: z.string(),
	model: chatHubConversationModelSchema,
	previousMessageId: z.string().uuid().nullable(),
	credentials: z.record(
		z.object({
			id: z.string(),
			name: z.string(),
		}),
	),
	tools: z.array(INodeSchema),
	attachments: z.array(chatAttachmentSchema),
}) {}

export class ChatHubRegenerateMessageRequest extends Z.class({
	model: chatHubConversationModelSchema,
	credentials: z.record(
		z.object({
			id: z.string(),
			name: z.string(),
		}),
	),
}) {}

export class ChatHubEditMessageRequest extends Z.class({
	message: z.string(),
	messageId: z.string().uuid(),
	model: chatHubConversationModelSchema,
	credentials: z.record(
		z.object({
			id: z.string(),
			name: z.string(),
		}),
	),
}) {}

export class ChatHubUpdateConversationRequest extends Z.class({
	title: z.string().optional(),
	credentialId: z.string().max(36).optional(),
	provider: chatHubProviderSchema.optional(),
	model: z.string().max(64).optional(),
	workflowId: z.string().max(36).optional(),
	agentId: z.string().uuid().optional(),
	tools: z.array(INodeSchema).optional(),
}) {}

export type ChatHubMessageType = 'human' | 'ai' | 'system' | 'tool' | 'generic';
export type ChatHubMessageStatus = 'success' | 'error' | 'running' | 'cancelled';

export type ChatSessionId = string; // UUID
export type ChatMessageId = string; // UUID

export interface ChatHubSessionDto {
	id: ChatSessionId;
	title: string;
	ownerId: string;
	lastMessageAt: string | null;
	credentialId: string | null;
	provider: ChatHubProvider | null;
	model: string | null;
	workflowId: string | null;
	agentId: string | null;
	agentName: string | null;
	createdAt: string;
	updatedAt: string;
	tools: INode[];
}

export interface ChatHubMessageDto {
	id: ChatMessageId;
	sessionId: ChatSessionId;
	type: ChatHubMessageType;
	name: string;
	content: string;
	provider: ChatHubProvider | null;
	model: string | null;
	workflowId: string | null;
	agentId: string | null;
	executionId: number | null;
	status: ChatHubMessageStatus;
	createdAt: string;
	updatedAt: string;

	previousMessageId: ChatMessageId | null;
	retryOfMessageId: ChatMessageId | null;
	revisionOfMessageId: ChatMessageId | null;

	attachments: Array<{ fileName?: string; mimeType?: string }>;
}

export class ChatHubConversationsRequest extends Z.class({
	limit: z.coerce.number().int().min(1).max(100),
	cursor: z.string().uuid().optional(),
}) {}

export interface ChatHubConversationsResponse {
	data: ChatHubSessionDto[];
	nextCursor: string | null;
	hasMore: boolean;
}

export interface ChatHubConversationDto {
	messages: Record<ChatMessageId, ChatHubMessageDto>;
}

export interface ChatHubConversationResponse {
	session: ChatHubSessionDto;
	conversation: ChatHubConversationDto;
}

export interface ChatHubAgentDto {
	id: string;
	name: string;
	description: string | null;
	systemPrompt: string;
	ownerId: string;
	credentialId: string | null;
	provider: ChatHubLLMProvider;
	model: string;
	tools: INode[];
	createdAt: string;
	updatedAt: string;
}

export class ChatHubCreateAgentRequest extends Z.class({
	name: z.string().min(1).max(128),
	description: z.string().max(512).optional(),
	systemPrompt: z.string().min(1),
	credentialId: z.string(),
	provider: chatHubProviderSchema.exclude(['n8n', 'custom-agent']),
	model: z.string().max(64),
	tools: z.array(INodeSchema),
}) {}

export class ChatHubUpdateAgentRequest extends Z.class({
	name: z.string().min(1).max(128).optional(),
	description: z.string().max(512).optional(),
	systemPrompt: z.string().min(1).optional(),
	credentialId: z.string().optional(),
	provider: chatHubProviderSchema.optional(),
	model: z.string().max(64).optional(),
	tools: z.array(INodeSchema).optional(),
}) {}

export interface EnrichedStructuredChunk extends StructuredChunk {
	metadata: StructuredChunk['metadata'] & {
		messageId: ChatMessageId;
		previousMessageId: ChatMessageId | null;
		retryOfMessageId: ChatMessageId | null;
		executionId: number | null;
	};
}<|MERGE_RESOLUTION|>--- conflicted
+++ resolved
@@ -18,14 +18,11 @@
 	'azureOpenAi',
 	'ollama',
 	'awsBedrock',
-<<<<<<< HEAD
 	'groq',
-=======
 	'openRouter',
 	'deepSeek',
 	'cohere',
 	'mistralCloud',
->>>>>>> e4605c37
 ]);
 export type ChatHubLLMProvider = z.infer<typeof chatHubLLMProviderSchema>;
 
@@ -50,14 +47,11 @@
 	ollama: 'ollamaApi',
 	azureOpenAi: 'azureOpenAiApi',
 	awsBedrock: 'aws',
-<<<<<<< HEAD
 	groq: 'groqApi',
-=======
 	openRouter: 'openRouterApi',
 	deepSeek: 'deepSeekApi',
 	cohere: 'cohereApi',
 	mistralCloud: 'mistralCloudApi',
->>>>>>> e4605c37
 };
 
 export type ChatHubAgentTool = typeof JINA_AI_TOOL_NODE_TYPE | typeof SEAR_XNG_TOOL_NODE_TYPE;
@@ -95,10 +89,11 @@
 	model: z.string(),
 });
 
-<<<<<<< HEAD
 const groqModelSchema = z.object({
 	provider: z.literal('groq'),
-=======
+	model: z.string(),
+});
+
 const openRouterModelSchema = z.object({
 	provider: z.literal('openRouter'),
 	model: z.string(),
@@ -116,7 +111,6 @@
 
 const mistralCloudModelSchema = z.object({
 	provider: z.literal('mistralCloud'),
->>>>>>> e4605c37
 	model: z.string(),
 });
 
@@ -137,14 +131,11 @@
 	azureOpenAIModelSchema,
 	ollamaModelSchema,
 	awsBedrockModelSchema,
-<<<<<<< HEAD
 	groqModelSchema,
-=======
 	openRouterModelSchema,
 	deepSeekModelSchema,
 	cohereModelSchema,
 	mistralCloudModelSchema,
->>>>>>> e4605c37
 	n8nModelSchema,
 	chatAgentSchema,
 ]);
@@ -155,14 +146,11 @@
 export type ChatHubAzureOpenAIModel = z.infer<typeof azureOpenAIModelSchema>;
 export type ChatHubOllamaModel = z.infer<typeof ollamaModelSchema>;
 export type ChatHubAwsBedrockModel = z.infer<typeof awsBedrockModelSchema>;
-<<<<<<< HEAD
 export type ChatHubGroqModel = z.infer<typeof groqModelSchema>;
-=======
 export type ChatHubOpenRouterModel = z.infer<typeof openRouterModelSchema>;
 export type ChatHubDeepSeekModel = z.infer<typeof deepSeekModelSchema>;
 export type ChatHubCohereModel = z.infer<typeof cohereModelSchema>;
 export type ChatHubMistralCloudModel = z.infer<typeof mistralCloudModelSchema>;
->>>>>>> e4605c37
 export type ChatHubBaseLLMModel =
 	| ChatHubOpenAIModel
 	| ChatHubAnthropicModel
@@ -170,14 +158,11 @@
 	| ChatHubAzureOpenAIModel
 	| ChatHubOllamaModel
 	| ChatHubAwsBedrockModel
-<<<<<<< HEAD
-	| ChatHubGroqModel;
-=======
+	| ChatHubGroqModel
 	| ChatHubOpenRouterModel
 	| ChatHubDeepSeekModel
 	| ChatHubCohereModel
 	| ChatHubMistralCloudModel;
->>>>>>> e4605c37
 
 export type ChatHubN8nModel = z.infer<typeof n8nModelSchema>;
 export type ChatHubCustomAgentModel = z.infer<typeof chatAgentSchema>;
@@ -220,14 +205,11 @@
 	azureOpenAi: { models: [] },
 	ollama: { models: [] },
 	awsBedrock: { models: [] },
-<<<<<<< HEAD
 	groq: { models: [] },
-=======
 	openRouter: { models: [] },
 	deepSeek: { models: [] },
 	cohere: { models: [] },
 	mistralCloud: { models: [] },
->>>>>>> e4605c37
 	n8n: { models: [] },
 	// eslint-disable-next-line @typescript-eslint/naming-convention
 	'custom-agent': { models: [] },
