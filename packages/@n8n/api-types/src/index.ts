--- conflicted
+++ resolved
@@ -15,11 +15,8 @@
 	chatModelsRequestSchema,
 	type ChatModelsRequest,
 	type ChatModelsResponse,
-<<<<<<< HEAD
 	type ChatHubSendMessageRequest,
 	chatHubSendMessageRequestSchema,
-=======
->>>>>>> fc63dd75
 } from './chat-hub';
 
 export type { Collaborator } from './push/collaboration';
