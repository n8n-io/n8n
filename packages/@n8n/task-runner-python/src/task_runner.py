--- conflicted
+++ resolved
@@ -1,12 +1,8 @@
 import asyncio
 import logging
 import time
-<<<<<<< HEAD
 from typing import Any, Callable, Awaitable
-=======
 from dataclasses import dataclass
-from typing import Dict, Optional, Any, Callable, Awaitable
->>>>>>> 697a1443
 from urllib.parse import urlparse
 import websockets
 import random
