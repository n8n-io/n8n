--- conflicted
+++ resolved
@@ -7,16 +7,10 @@
 import websockets
 import random
 
-<<<<<<< HEAD
 
 from src.errors import WebsocketConnectionError, TaskMissingError
 from src.message_types.broker import TaskSettings
 from src.nanoid_utils import nanoid
-=======
-from .errors import WebsocketConnectionError, TaskMissingError
-from .message_types.broker import TaskSettings
-from .nanoid import nanoid
->>>>>>> 1da5acee
 
 from .constants import (
     RUNNER_NAME,
