--- conflicted
+++ resolved
@@ -118,14 +118,11 @@
 import { canvasEventBus } from '@/event-bus/canvas';
 import { useFocusPanelStore } from '@/stores/focusPanel.store';
 import type { TelemetryNdvSource, TelemetryNdvType } from '@/types/telemetry';
-<<<<<<< HEAD
 import { isCommunityPackageName } from '@/utils/nodeTypesUtils';
-=======
 import { useRoute, useRouter } from 'vue-router';
 import { useTemplatesStore } from '@/stores/templates.store';
 import { tryToParseNumber } from '@/utils/typesUtils';
 import { useParentFolder } from './useParentFolder';
->>>>>>> d5159f04
 
 type AddNodeData = Partial<INodeUi> & {
 	type: string;
@@ -2493,12 +2490,9 @@
 		importTemplate,
 		replaceNodeConnections,
 		tryToOpenSubworkflowInNewTab,
-<<<<<<< HEAD
 		initializeUnknownNodes,
-=======
 		fitView,
 		openWorkflowTemplate,
 		openWorkflowTemplateFromJSON,
->>>>>>> d5159f04
 	};
 }