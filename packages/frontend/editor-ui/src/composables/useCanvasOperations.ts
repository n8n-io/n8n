--- conflicted
+++ resolved
@@ -105,6 +105,7 @@
 import { computed, nextTick, ref } from 'vue';
 import { useClipboard } from '@/composables/useClipboard';
 import { useUniqueNodeName } from '@/composables/useUniqueNodeName';
+import { injectWorkflowHandle } from '@/composables/useWorkflowHandle';
 import { isPresent } from '../utils/typesUtils';
 import { useProjectsStore } from '@/stores/projects.store';
 import type { CanvasLayoutEvent } from './useCanvasLayout';
@@ -117,14 +118,10 @@
 import { canvasEventBus } from '@/event-bus/canvas';
 import { useFocusPanelStore } from '@/stores/focusPanel.store';
 import type { TelemetryNdvSource, TelemetryNdvType } from '@/types/telemetry';
-<<<<<<< HEAD
-import { injectWorkflowHandle } from './useWorkflowHandle';
-=======
 import { useRoute, useRouter } from 'vue-router';
 import { useTemplatesStore } from '@/stores/templates.store';
 import { tryToParseNumber } from '@/utils/typesUtils';
 import { useParentFolder } from './useParentFolder';
->>>>>>> 0ffa4d05
 
 type AddNodeData = Partial<INodeUi> & {
 	type: string;
