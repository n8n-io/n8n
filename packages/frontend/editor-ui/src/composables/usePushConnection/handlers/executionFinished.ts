import type { IExecutionResponse } from '@/Interface';
import { useExternalHooks } from '@/composables/useExternalHooks';
import { useNodeHelpers } from '@/composables/useNodeHelpers';
import { useRunWorkflow } from '@/composables/useRunWorkflow';
import { useTelemetry } from '@/composables/useTelemetry';
import { useToast } from '@/composables/useToast';
import { useWorkflowHelpers } from '@/composables/useWorkflowHelpers';
import { useWorkflowSaving } from '@/composables/useWorkflowSaving';
import { WORKFLOW_SETTINGS_MODAL_KEY } from '@/constants';
import { codeNodeEditorEventBus, globalLinkActionsEventBus } from '@/event-bus';
import { useAITemplatesStarterCollectionStore } from '@/experiments/aiTemplatesStarterCollection/stores/aiTemplatesStarterCollection.store';
import { useReadyToRunWorkflowsStore } from '@/experiments/readyToRunWorkflows/stores/readyToRunWorkflows.store';
import { useReadyToRunWorkflowsV2Store } from '@/experiments/readyToRunWorkflowsV2/stores/readyToRunWorkflowsV2.store';
import { useNodeTypesStore } from '@/stores/nodeTypes.store';
import { useSettingsStore } from '@/stores/settings.store';
import { useUIStore } from '@/stores/ui.store';
import { useWorkflowsStore } from '@/stores/workflows.store';
import {
	SampleTemplates,
	isPrebuiltAgentTemplateId,
	isTutorialTemplateId,
} from '@/utils/templates/workflowSamples';
import {
	clearPopupWindowState,
	getExecutionErrorMessage,
	getExecutionErrorToastConfiguration,
} from '@/utils/executionUtils';
import { getTriggerNodeServiceName } from '@/utils/nodeTypesUtils';
import type { ExecutionFinished } from '@n8n/api-types/push/execution';
import { useI18n } from '@n8n/i18n';
import { parse } from 'flatted';
import type { ExpressionError, IDataObject, IRunExecutionData, IWorkflowBase } from 'n8n-workflow';
import { EVALUATION_TRIGGER_NODE_TYPE, TelemetryHelpers } from 'n8n-workflow';
import type { useRouter } from 'vue-router';
import { type WorkflowHandle } from '@/composables/useWorkflowHandle';

export type SimplifiedExecution = Pick<
	IExecutionResponse,
	'workflowId' | 'workflowData' | 'data' | 'status' | 'startedAt' | 'stoppedAt' | 'id'
>;

/**
 * Handles the 'executionFinished' event, which happens when a workflow execution is finished.
 */
export async function executionFinished(
	{ data }: ExecutionFinished,
	options: { router: ReturnType<typeof useRouter>; workflowHandle: WorkflowHandle },
) {
	const workflowsStore = useWorkflowsStore();
	const uiStore = useUIStore();
	const aiTemplatesStarterCollectionStore = useAITemplatesStarterCollectionStore();
	const readyToRunWorkflowsStore = useReadyToRunWorkflowsStore();
	const readyToRunWorkflowsV2Store = useReadyToRunWorkflowsV2Store();

	workflowsStore.lastAddedExecutingNode = null;

	// No workflow is actively running, therefore we ignore this event
	if (typeof workflowsStore.activeExecutionId === 'undefined') {
		return;
	}

	const telemetry = useTelemetry();

	clearPopupWindowState();

	const workflow = workflowsStore.getWorkflowById(data.workflowId);
	const templateId = workflow?.meta?.templateId;

	if (templateId) {
		const isEasyAIWorkflow = templateId === SampleTemplates.EasyAiTemplate;
		if (isEasyAIWorkflow) {
			telemetry.track('User executed test AI workflow', {
				status: data.status,
			});
		} else if (templateId.startsWith('035_template_onboarding')) {
			aiTemplatesStarterCollectionStore.trackUserExecutedWorkflow(
				templateId.split('-').pop() ?? '',
				data.status,
			);
		} else if (templateId.startsWith('37_onboarding_experiments_batch_aug11')) {
			readyToRunWorkflowsStore.trackExecuteWorkflow(templateId.split('-').pop() ?? '', data.status);
		} else if (
			templateId === 'ready-to-run-ai-workflow-v1' ||
			templateId === 'ready-to-run-ai-workflow-v2'
		) {
			if (data.status === 'success') {
				readyToRunWorkflowsV2Store.trackExecuteAiWorkflowSuccess();
			} else {
				readyToRunWorkflowsV2Store.trackExecuteAiWorkflow(data.status);
			}
		} else if (isPrebuiltAgentTemplateId(templateId)) {
			telemetry.track('User executed pre-built Agent', {
				template: templateId,
				status: data.status,
			});
		} else if (isTutorialTemplateId(templateId)) {
			telemetry.track('User executed tutorial template', {
				template: templateId,
				status: data.status,
			});
		}
	}

	uiStore.setProcessingExecutionResults(true);

	let successToastAlreadyShown = false;

<<<<<<< HEAD
		execution = {
			id: executionId,
			workflowId,
			workflowData: workflowsStore.workflow,
			data: parse(rawData),
			status,
			startedAt: workflowsStore.workflowExecutionData?.startedAt ?? new Date(),
			stoppedAt: new Date(),
		};
	} else {
		if (data.status === 'success') {
			handleExecutionFinishedSuccessfully(data.workflowId, options.workflowHandle);
			successToastAlreadyShown = true;
		}
=======
	if (data.status === 'success') {
		handleExecutionFinishedWithOther(successToastAlreadyShown);
		successToastAlreadyShown = true;
	}
>>>>>>> 723b9b85

	const execution = await fetchExecutionData(data.executionId);

	if (!execution) {
		uiStore.setProcessingExecutionResults(false);
		return;
	}

	const runExecutionData = getRunExecutionData(execution);
	uiStore.setProcessingExecutionResults(false);

	if (execution.data?.waitTill !== undefined) {
		handleExecutionFinishedWithWaitTill(options);
	} else if (execution.status === 'error' || execution.status === 'canceled') {
		handleExecutionFinishedWithErrorOrCanceled(execution, runExecutionData);
	} else {
		handleExecutionFinishedWithOther(successToastAlreadyShown);
	}

	setRunExecutionData(execution, runExecutionData, options.workflowHandle);

	continueEvaluationLoop(execution, options.router);
}

/**
 * Implicit looping: This will re-trigger the evaluation trigger if it exists on a successful execution of the workflow.
 * @param execution
 * @param router
 */
export function continueEvaluationLoop(
	execution: SimplifiedExecution,
	router: ReturnType<typeof useRouter>,
) {
	if (execution.status !== 'success' || execution.data?.startData?.destinationNode !== undefined) {
		return;
	}

	// check if we have an evaluation trigger in our workflow and whether it has any run data
	const evaluationTrigger = execution.workflowData.nodes.find(
		(node) => node.type === EVALUATION_TRIGGER_NODE_TYPE,
	);
	const triggerRunData = evaluationTrigger
		? execution?.data?.resultData?.runData[evaluationTrigger.name]
		: undefined;

	if (!evaluationTrigger || triggerRunData === undefined) {
		return;
	}

	const mainData = triggerRunData[0]?.data?.main[0];
	const rowsLeft = mainData ? (mainData[0]?.json?._rowsLeft as number) : 0;

	if (rowsLeft && rowsLeft > 0) {
		const { runWorkflow } = useRunWorkflow({ router });
		void runWorkflow({
			triggerNode: evaluationTrigger.name,
			// pass output of previous node run to trigger next run
			nodeData: triggerRunData[0],
			rerunTriggerNode: true,
		});
	}
}

/**
 * Fetches the execution data from the server and returns a simplified execution object
 */
export async function fetchExecutionData(
	executionId: string,
): Promise<SimplifiedExecution | undefined> {
	const workflowsStore = useWorkflowsStore();
	try {
		const executionResponse = await workflowsStore.fetchExecutionDataById(executionId);
		if (!executionResponse?.data) {
			return;
		}

		return {
			id: executionId,
			workflowId: executionResponse.workflowId,
			workflowData: workflowsStore.workflow,
			data: parse(executionResponse.data as unknown as string),
			status: executionResponse.status,
			startedAt: workflowsStore.workflowExecutionData?.startedAt as Date,
			stoppedAt: new Date(),
		};
	} catch {
		return;
	}
}

/**
 * Returns the run execution data from the execution object in a normalized format
 */
export function getRunExecutionData(execution: SimplifiedExecution): IRunExecutionData {
	return {
		...execution.data,
		startData: execution.data?.startData,
		resultData: execution.data?.resultData ?? { runData: {} },
		executionData: execution.data?.executionData,
	};
}

/**
 * Returns the error message for the execution run data if the execution status is crashed or canceled,
 * or a fallback error message otherwise
 */
export function getRunDataExecutedErrorMessage(execution: SimplifiedExecution) {
	const i18n = useI18n();

	if (execution.status === 'crashed') {
		return i18n.baseText('pushConnection.executionFailed.message');
	} else if (execution.status === 'canceled') {
		const workflowsStore = useWorkflowsStore();

		return i18n.baseText('executionsList.showMessage.stopExecution.message', {
			interpolate: { activeExecutionId: workflowsStore.activeExecutionId ?? '' },
		});
	}

	return getExecutionErrorMessage({
		error: execution.data?.resultData.error,
		lastNodeExecuted: execution.data?.resultData.lastNodeExecuted,
	});
}

/**
 * Handle the case when the workflow execution finished with `waitTill`,
 * meaning that it's in a waiting state.
 */
export function handleExecutionFinishedWithWaitTill(options: {
	router: ReturnType<typeof useRouter>;
}) {
	const workflowsStore = useWorkflowsStore();
	const settingsStore = useSettingsStore();
	const workflowSaving = useWorkflowSaving(options);
	const workflowHelpers = useWorkflowHelpers();
	const workflowObject = workflowsStore.workflowObject;

	const workflowSettings = workflowsStore.workflowSettings;
	const saveManualExecutions =
		workflowSettings.saveManualExecutions ?? settingsStore.saveManualExecutions;

	if (!saveManualExecutions) {
		const uiStore = useUIStore();

		globalLinkActionsEventBus.emit('registerGlobalLinkAction', {
			key: 'open-settings',
			action: async () => {
				if (workflowsStore.isNewWorkflow) await workflowSaving.saveAsNewWorkflow();
				uiStore.openModal(WORKFLOW_SETTINGS_MODAL_KEY);
			},
		});
	}

	// Workflow did start but had been put to wait
	workflowHelpers.setDocumentTitle(workflowObject.name as string, 'IDLE');
}

/**
 * Handle the case when the workflow execution finished with an `error` or `canceled` status.
 */
export function handleExecutionFinishedWithErrorOrCanceled(
	execution: SimplifiedExecution,
	runExecutionData: IRunExecutionData,
) {
	const toast = useToast();
	const i18n = useI18n();
	const telemetry = useTelemetry();
	const workflowsStore = useWorkflowsStore();
	const workflowHelpers = useWorkflowHelpers();
	const workflowObject = workflowsStore.workflowObject;

	workflowHelpers.setDocumentTitle(workflowObject.name as string, 'ERROR');

	if (
		runExecutionData.resultData.error?.name === 'ExpressionError' &&
		(runExecutionData.resultData.error as ExpressionError).functionality === 'pairedItem'
	) {
		const error = runExecutionData.resultData.error as ExpressionError;

		void workflowHelpers.getWorkflowDataToSave().then((workflowData) => {
			const eventData: IDataObject = {
				caused_by_credential: false,
				error_message: error.description,
				error_title: error.message,
				error_type: error.context.type,
				node_graph_string: JSON.stringify(
					TelemetryHelpers.generateNodesGraph(
						workflowData as IWorkflowBase,
						workflowHelpers.getNodeTypes(),
					).nodeGraph,
				),
				workflow_id: workflowsStore.workflowId,
			};

			if (
				error.context.nodeCause &&
				['paired_item_no_info', 'paired_item_invalid_info'].includes(error.context.type as string)
			) {
				const node = workflowObject.getNode(error.context.nodeCause as string);

				if (node) {
					eventData.is_pinned = !!workflowObject.getPinDataOfNode(node.name);
					eventData.mode = node.parameters.mode;
					eventData.node_type = node.type;
					eventData.operation = node.parameters.operation;
					eventData.resource = node.parameters.resource;
				}
			}

			telemetry.track('Instance FE emitted paired item error', eventData);
		});
	}

	if (execution.status === 'canceled') {
		// Do not show the error message if the workflow got canceled
		toast.showMessage({
			title: i18n.baseText('nodeView.showMessage.stopExecutionTry.title'),
			type: 'success',
		});
	} else if (execution.data?.resultData.error) {
		const { message, title } = getExecutionErrorToastConfiguration({
			error: execution.data.resultData.error,
			lastNodeExecuted: execution.data?.resultData.lastNodeExecuted,
		});

		toast.showMessage({ title, message, type: 'error', duration: 0 });
	}
}

/**
 * Handle the case when the workflow execution finished successfully.
 *
 * On successful completion without data, we show a success toast
 * immediately, even though we still need to fetch and deserialize the
 * full execution data, to minimize perceived latency.
 */
<<<<<<< HEAD
export function handleExecutionFinishedSuccessfully(
	workflowId: string,
	workflowHandle: WorkflowHandle,
) {
=======
function handleExecutionFinishedSuccessfully(workflowName: string, message: string) {
>>>>>>> 723b9b85
	const workflowsStore = useWorkflowsStore();
	const workflowHelpers = useWorkflowHelpers();
	const toast = useToast();

<<<<<<< HEAD
	workflowHelpers.setDocumentTitle(workflowsStore.getWorkflowById(workflowId)?.name, 'IDLE');
	workflowHandle.setActiveExecutionId(undefined);
=======
	workflowHelpers.setDocumentTitle(workflowName, 'IDLE');
	workflowsStore.setActiveExecutionId(undefined);
>>>>>>> 723b9b85
	toast.showMessage({
		title: message,
		type: 'success',
	});
}

/**
 * Handle the case when the workflow execution finished successfully.
 */
export function handleExecutionFinishedWithOther(successToastAlreadyShown: boolean) {
	const workflowsStore = useWorkflowsStore();
	const toast = useToast();
	const i18n = useI18n();
	const workflowHelpers = useWorkflowHelpers();
	const nodeTypesStore = useNodeTypesStore();
	const workflowObject = workflowsStore.workflowObject;
	const workflowName = workflowObject.name ?? '';

	workflowHelpers.setDocumentTitle(workflowName, 'IDLE');

	const workflowExecution = workflowsStore.getWorkflowExecution;
	if (workflowExecution?.executedNode) {
		const node = workflowsStore.getNodeByName(workflowExecution.executedNode);
		const nodeType = node && nodeTypesStore.getNodeType(node.type, node.typeVersion);
		const nodeOutput =
			workflowExecution?.executedNode &&
			workflowExecution.data?.resultData?.runData?.[workflowExecution.executedNode];
		if (nodeType?.polling && !nodeOutput) {
			toast.showMessage({
				title: i18n.baseText('pushConnection.pollingNode.dataNotFound', {
					interpolate: {
						service: getTriggerNodeServiceName(nodeType),
					},
				}),
				message: i18n.baseText('pushConnection.pollingNode.dataNotFound.message', {
					interpolate: {
						service: getTriggerNodeServiceName(nodeType),
					},
				}),
				type: 'success',
			});
		} else if (!successToastAlreadyShown) {
			handleExecutionFinishedSuccessfully(
				workflowName,
				i18n.baseText('pushConnection.nodeExecutedSuccessfully'),
			);
		}
	} else if (!successToastAlreadyShown) {
		handleExecutionFinishedSuccessfully(
			workflowName,
			i18n.baseText('pushConnection.workflowExecutedSuccessfully'),
		);
	}
}

export function setRunExecutionData(
	execution: SimplifiedExecution,
	runExecutionData: IRunExecutionData,
	workflowHandle: WorkflowHandle,
) {
	const workflowsStore = useWorkflowsStore();
	const nodeHelpers = useNodeHelpers();
	const runDataExecutedErrorMessage = getRunDataExecutedErrorMessage(execution);
	const workflowExecution = workflowsStore.getWorkflowExecution;

	workflowsStore.executingNode.length = 0;

<<<<<<< HEAD
	workflowHandle.setWorkflowExecutionData({
=======
	if (workflowExecution === null) {
		return;
	}

	workflowsStore.setWorkflowExecutionData({
>>>>>>> 723b9b85
		...workflowExecution,
		status: execution.status,
		id: execution.id,
		stoppedAt: execution.stoppedAt,
	});
	workflowsStore.setWorkflowExecutionRunData(runExecutionData);
	workflowHandle.setActiveExecutionId(undefined);

	// Set the node execution issues on all the nodes which produced an error so that
	// it can be displayed in the node-view
	nodeHelpers.updateNodesExecutionIssues();

	const lastNodeExecuted: string | undefined = runExecutionData.resultData.lastNodeExecuted;
	let itemsCount = 0;
	if (
		lastNodeExecuted &&
		runExecutionData.resultData.runData[lastNodeExecuted] &&
		!runDataExecutedErrorMessage
	) {
		itemsCount =
			runExecutionData.resultData.runData[lastNodeExecuted][0].data?.main[0]?.length ?? 0;
	}

	workflowHandle.setActiveExecutionId(undefined);

	void useExternalHooks().run('pushConnection.executionFinished', {
		itemsCount,
		nodeName: runExecutionData.resultData.lastNodeExecuted,
		errorMessage: runDataExecutedErrorMessage,
		runDataExecutedStartData: runExecutionData.startData,
		resultDataError: runExecutionData.resultData.error,
	});

	const lineNumber = runExecutionData.resultData?.error?.lineNumber;
	codeNodeEditorEventBus.emit('highlightLine', lineNumber ?? 'last');
}<|MERGE_RESOLUTION|>--- conflicted
+++ resolved
@@ -105,27 +105,10 @@
 
 	let successToastAlreadyShown = false;
 
-<<<<<<< HEAD
-		execution = {
-			id: executionId,
-			workflowId,
-			workflowData: workflowsStore.workflow,
-			data: parse(rawData),
-			status,
-			startedAt: workflowsStore.workflowExecutionData?.startedAt ?? new Date(),
-			stoppedAt: new Date(),
-		};
-	} else {
-		if (data.status === 'success') {
-			handleExecutionFinishedSuccessfully(data.workflowId, options.workflowHandle);
-			successToastAlreadyShown = true;
-		}
-=======
 	if (data.status === 'success') {
-		handleExecutionFinishedWithOther(successToastAlreadyShown);
+		handleExecutionFinishedWithOther(options.workflowHandle, successToastAlreadyShown);
 		successToastAlreadyShown = true;
 	}
->>>>>>> 723b9b85
 
 	const execution = await fetchExecutionData(data.executionId);
 
@@ -142,7 +125,7 @@
 	} else if (execution.status === 'error' || execution.status === 'canceled') {
 		handleExecutionFinishedWithErrorOrCanceled(execution, runExecutionData);
 	} else {
-		handleExecutionFinishedWithOther(successToastAlreadyShown);
+		handleExecutionFinishedWithOther(options.workflowHandle, successToastAlreadyShown);
 	}
 
 	setRunExecutionData(execution, runExecutionData, options.workflowHandle);
@@ -363,25 +346,16 @@
  * immediately, even though we still need to fetch and deserialize the
  * full execution data, to minimize perceived latency.
  */
-<<<<<<< HEAD
-export function handleExecutionFinishedSuccessfully(
-	workflowId: string,
+function handleExecutionFinishedSuccessfully(
+	workflowName: string,
+	message: string,
 	workflowHandle: WorkflowHandle,
 ) {
-=======
-function handleExecutionFinishedSuccessfully(workflowName: string, message: string) {
->>>>>>> 723b9b85
-	const workflowsStore = useWorkflowsStore();
 	const workflowHelpers = useWorkflowHelpers();
 	const toast = useToast();
 
-<<<<<<< HEAD
-	workflowHelpers.setDocumentTitle(workflowsStore.getWorkflowById(workflowId)?.name, 'IDLE');
+	workflowHelpers.setDocumentTitle(workflowName, 'IDLE');
 	workflowHandle.setActiveExecutionId(undefined);
-=======
-	workflowHelpers.setDocumentTitle(workflowName, 'IDLE');
-	workflowsStore.setActiveExecutionId(undefined);
->>>>>>> 723b9b85
 	toast.showMessage({
 		title: message,
 		type: 'success',
@@ -391,7 +365,10 @@
 /**
  * Handle the case when the workflow execution finished successfully.
  */
-export function handleExecutionFinishedWithOther(successToastAlreadyShown: boolean) {
+export function handleExecutionFinishedWithOther(
+	workflowHandle: WorkflowHandle,
+	successToastAlreadyShown: boolean,
+) {
 	const workflowsStore = useWorkflowsStore();
 	const toast = useToast();
 	const i18n = useI18n();
@@ -427,12 +404,14 @@
 			handleExecutionFinishedSuccessfully(
 				workflowName,
 				i18n.baseText('pushConnection.nodeExecutedSuccessfully'),
+				workflowHandle,
 			);
 		}
 	} else if (!successToastAlreadyShown) {
 		handleExecutionFinishedSuccessfully(
 			workflowName,
 			i18n.baseText('pushConnection.workflowExecutedSuccessfully'),
+			workflowHandle,
 		);
 	}
 }
@@ -449,15 +428,11 @@
 
 	workflowsStore.executingNode.length = 0;
 
-<<<<<<< HEAD
+	if (workflowExecution === null) {
+		return;
+	}
+
 	workflowHandle.setWorkflowExecutionData({
-=======
-	if (workflowExecution === null) {
-		return;
-	}
-
-	workflowsStore.setWorkflowExecutionData({
->>>>>>> 723b9b85
 		...workflowExecution,
 		status: execution.status,
 		id: execution.id,
