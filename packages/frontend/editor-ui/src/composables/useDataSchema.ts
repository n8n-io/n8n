--- conflicted
+++ resolved
@@ -343,6 +343,7 @@
 	const flattenSchema = ({
 		schema,
 		nodeType,
+		nodeName,
 		expressionPrefix = '',
 		depth = 0,
 		prefix = '',
@@ -352,6 +353,7 @@
 		schema: Schema;
 		expressionPrefix?: string;
 		nodeType?: string;
+		nodeName?: string;
 		depth?: number;
 		prefix?: string;
 		level?: number;
@@ -379,12 +381,8 @@
 					icon: getIconBySchemaType(schema.type),
 					id,
 					collapsable: true,
-<<<<<<< HEAD
 					nodeType,
-=======
-					nodeName: node.name,
-					nodeType: node.type,
->>>>>>> 39208dcb
+					nodeName,
 					type: 'item',
 					preview,
 				});
@@ -402,6 +400,7 @@
 							schema: item,
 							expressionPrefix,
 							nodeType,
+							nodeName,
 							depth,
 							prefix: itemPrefix,
 							level: level + 1,
@@ -422,12 +421,8 @@
 					id,
 					icon: getIconBySchemaType(schema.type),
 					collapsable: false,
-<<<<<<< HEAD
 					nodeType,
-=======
-					nodeType: node.type,
-					nodeName: node.name,
->>>>>>> 39208dcb
+					nodeName,
 					type: 'item',
 					preview,
 				},
@@ -471,6 +466,7 @@
 					schema: item.schema,
 					depth: item.depth,
 					nodeType: item.node.type,
+					nodeName: item.node.name,
 					preview: item.preview,
 					expressionPrefix: getNodeParentExpression({
 						nodeName: item.node.name,
