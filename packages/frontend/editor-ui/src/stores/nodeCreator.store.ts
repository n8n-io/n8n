--- conflicted
+++ resolved
@@ -46,12 +46,9 @@
 import type { PartialBy } from '@/utils/typeHelpers';
 import { useTelemetry } from '@/composables/useTelemetry';
 import type { TelemetryNdvType } from '@/types/telemetry';
-<<<<<<< HEAD
 import { getNodeIconSource } from '@/utils/nodeIcon';
-=======
 import { isCommunityPackageName } from '@/utils/nodeTypesUtils';
 import get from 'lodash/get';
->>>>>>> 07c60b23
 
 export const useNodeCreatorStore = defineStore(STORES.NODE_CREATOR, () => {
 	const workflowsStore = useWorkflowsStore();
