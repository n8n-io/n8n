import { defineStore } from 'pinia';
import {
	AI_NODE_CREATOR_VIEW,
	AI_OTHERS_NODE_CREATOR_VIEW,
	AI_UNCATEGORIZED_CATEGORY,
	CUSTOM_API_CALL_KEY,
	NODE_CREATOR_OPEN_SOURCES,
	REGULAR_NODE_CREATOR_VIEW,
	TRIGGER_NODE_CREATOR_VIEW,
} from '@/constants';
import { STORES } from '@n8n/stores';
import type {
	NodeFilterType,
	NodeCreatorOpenSource,
	SimplifiedNodeType,
	ActionsRecord,
	ToggleNodeCreatorOptions,
	INodeCreateElement,
} from '@/Interface';

import { computed, nextTick, ref } from 'vue';
import {
	prepareCommunityNodeDetailsViewStack,
	transformNodeType,
} from '@/components/Node/NodeCreator/utils';
import type {
	IDataObject,
	INodeInputConfiguration,
	NodeConnectionType,
	Workflow,
} from 'n8n-workflow';
import { NodeConnectionTypes, NodeHelpers, isCommunityPackageName } from 'n8n-workflow';
import { useWorkflowsStore } from '@/stores/workflows.store';
import { useUIStore } from '@/stores/ui.store';
import { useNDVStore } from '@/stores/ndv.store';
import { useExternalHooks } from '@/composables/useExternalHooks';
import { useViewStacks } from '@/components/Node/NodeCreator/composables/useViewStacks';
import { useNodeTypesStore } from '@/stores/nodeTypes.store';
import {
	createCanvasConnectionHandleString,
	parseCanvasConnectionHandleString,
} from '@/features/canvas/canvas.utils';
import type { Connection } from '@vue-flow/core';
import { CanvasConnectionMode } from '@/features/canvas/canvas.types';
import { isVueFlowConnection } from '@/utils/typeGuards';
import type { PartialBy } from '@/utils/typeHelpers';
import { useTelemetry } from '@/composables/useTelemetry';
import type { TelemetryNdvType } from '@/types/telemetry';
<<<<<<< HEAD
import { getNodeIconSource } from '@/utils/nodeIcon';
import { isCommunityPackageName } from '@/utils/nodeTypesUtils';
=======
>>>>>>> cb9a4be7
import get from 'lodash/get';

export const useNodeCreatorStore = defineStore(STORES.NODE_CREATOR, () => {
	const workflowsStore = useWorkflowsStore();
	const ndvStore = useNDVStore();
	const uiStore = useUIStore();
	const nodeTypesStore = useNodeTypesStore();
	const telemetry = useTelemetry();
	const externalHooks = useExternalHooks();

	const selectedView = ref<NodeFilterType>(TRIGGER_NODE_CREATOR_VIEW);
	const mergedNodes = ref<SimplifiedNodeType[]>([]);
	const actions = ref<ActionsRecord<typeof mergedNodes.value>>({});

	const showScrim = ref(false);
	const openSource = ref<NodeCreatorOpenSource>('');

	const isCreateNodeActive = ref<boolean>(false);

	const nodePanelSessionId = ref<string>('');

	const allNodeCreatorNodes = computed(() =>
		Object.values(mergedNodes.value).map((i) => transformNodeType(i)),
	);

	const workflowObject = computed(() => workflowsStore.workflowObject as Workflow);

	function setMergeNodes(nodes: SimplifiedNodeType[]) {
		mergedNodes.value = nodes;
	}

	function removeNodeFromMergedNodes(nodeName: string) {
		mergedNodes.value = mergedNodes.value.filter((n) => n.name !== nodeName);
	}

	function setActions(nodes: ActionsRecord<typeof mergedNodes.value>) {
		actions.value = nodes;
	}

	function setShowScrim(isVisible: boolean) {
		showScrim.value = isVisible;
	}

	function setSelectedView(view: NodeFilterType) {
		selectedView.value = view;
	}

	function setOpenSource(view: NodeCreatorOpenSource) {
		openSource.value = view;
	}

	function openSelectiveNodeCreator({
		connectionType,
		node,
		creatorView,
		connectionIndex = 0,
	}: {
		connectionType: NodeConnectionType;
		node: string;
		creatorView?: NodeFilterType;
		connectionIndex?: number;
	}) {
		const nodeName = node ?? ndvStore.activeNodeName;
		const nodeData = nodeName ? workflowsStore.getNodeByName(nodeName) : null;

		ndvStore.unsetActiveNodeName();

		setTimeout(() => {
			if (creatorView) {
				setNodeCreatorState({
					createNodeActive: true,
					nodeCreatorView: creatorView,
					connectionType,
				});
			} else if (connectionType && nodeData) {
				openNodeCreatorForConnectingNode({
					connection: {
						source: nodeData.id,
						sourceHandle: createCanvasConnectionHandleString({
							mode: 'inputs',
							type: connectionType,
							index: connectionIndex,
						}),
					},
					eventSource: NODE_CREATOR_OPEN_SOURCES.NOTICE_ERROR_MESSAGE,
				});
			}
		});
	}

	function setNodeCreatorState({
		source,
		createNodeActive,
		nodeCreatorView,
		connectionType,
	}: ToggleNodeCreatorOptions) {
		if (!nodeCreatorView) {
			nodeCreatorView =
				workflowsStore.workflowTriggerNodes.length > 0
					? REGULAR_NODE_CREATOR_VIEW
					: TRIGGER_NODE_CREATOR_VIEW;
		}
		// Default to the trigger tab in node creator if there's no trigger node yet
		setSelectedView(nodeCreatorView);

		isCreateNodeActive.value = createNodeActive;
		if (createNodeActive && source) {
			setOpenSource(source);
		}

		void externalHooks.run('nodeView.createNodeActiveChanged', {
			source,
			mode: getMode(nodeCreatorView),
			connectionType,
			createNodeActive,
		});

		if (createNodeActive) {
			onCreatorOpened({
				source,
				mode: getMode(nodeCreatorView),
				connectionType,
				workflow_id: workflowsStore.workflowId,
			});
		}
	}

	function openNodeCreatorForConnectingNode({
		connection,
		eventSource,
		nodeCreatorView,
	}: {
		connection: PartialBy<Connection, 'target' | 'targetHandle'>;
		eventSource?: NodeCreatorOpenSource;
		nodeCreatorView?: NodeFilterType;
	}) {
		// Get the node and set it as active that new nodes
		// which get created get automatically connected
		// to it.
		const sourceNode = workflowsStore.getNodeById(connection.source);
		if (!sourceNode) {
			return;
		}

		const { type, mode } = parseCanvasConnectionHandleString(connection.sourceHandle);

		uiStore.lastSelectedNode = sourceNode.name;

		if (isVueFlowConnection(connection)) {
			uiStore.lastInteractedWithNodeConnection = connection;
		}
		uiStore.lastInteractedWithNodeHandle = connection.sourceHandle ?? null;
		uiStore.lastInteractedWithNodeId = sourceNode.id;

		const isOutput = mode === CanvasConnectionMode.Output;
		const isScopedConnection = type !== NodeConnectionTypes.Main;
		setNodeCreatorState({
			source: eventSource,
			createNodeActive: true,
			nodeCreatorView: isScopedConnection ? AI_UNCATEGORIZED_CATEGORY : nodeCreatorView,
			connectionType: type,
		});

		// TODO: The animation is a bit glitchy because we're updating view stack immediately
		// after the node creator is opened
		if (isScopedConnection) {
			useViewStacks()
				.gotoCompatibleConnectionView(type, isOutput, getNodeCreatorFilter(sourceNode.name, type))
				.catch(() => {});
		}
	}

	async function openNodeCreatorWithNode(nodeName: string) {
		const nodeData = nodeName ? workflowsStore.getNodeByName(nodeName) : null;
		if (!nodeData) {
			return;
		}
		ndvStore.unsetActiveNodeName();
		const nodeType =
			nodeTypesStore.getNodeType(nodeData?.type) ??
			nodeTypesStore.communityNodeType(nodeData?.type)?.nodeDescription;
		if (!nodeType) {
			return;
		}
		setNodeCreatorState({
			createNodeActive: true,
		});
		// wait for the node creator state to be set
		await nextTick();
		const nodeActions = actions.value[nodeType.name];
		const viewStack = prepareCommunityNodeDetailsViewStack(
			{
				key: nodeType.name,
				properties: nodeType,
				type: 'node',
				subcategory: '*',
			},
			getNodeIconSource(nodeType.name),
			'Regular',
			nodeActions ?? [],
		);
		useViewStacks().pushViewStack(viewStack, { resetStacks: true });
	}

	function openNodeCreatorForTriggerNodes(source: NodeCreatorOpenSource) {
		ndvStore.unsetActiveNodeName();
		setSelectedView(TRIGGER_NODE_CREATOR_VIEW);
		setShowScrim(true);
		setNodeCreatorState({
			source,
			createNodeActive: true,
			nodeCreatorView: TRIGGER_NODE_CREATOR_VIEW,
		});
	}

	function openNodeCreatorForRegularNodes(source: NodeCreatorOpenSource) {
		ndvStore.unsetActiveNodeName();
		setSelectedView(REGULAR_NODE_CREATOR_VIEW);
		setShowScrim(true);
		setNodeCreatorState({
			source,
			createNodeActive: true,
			nodeCreatorView: REGULAR_NODE_CREATOR_VIEW,
		});
	}

	function openNodeCreatorForActions(node: string, eventSource?: NodeCreatorOpenSource) {
		const actionNode = allNodeCreatorNodes.value.find((i) => i.key === node);

		if (!actionNode) {
			return;
		}

		const nodeActions = actions.value[actionNode.key];

		const transformedActions = nodeActions?.map((a) =>
			transformNodeType(a, actionNode.properties.displayName, 'action'),
		);

		ndvStore.unsetActiveNodeName();
		setSelectedView(REGULAR_NODE_CREATOR_VIEW);
		setNodeCreatorState({
			source: eventSource,
			createNodeActive: true,
			nodeCreatorView: REGULAR_NODE_CREATOR_VIEW,
		});

		setTimeout(() => {
			useViewStacks().pushViewStack(
				{
					subcategory: '*',
					title: actionNode.properties.displayName,
					nodeIcon: {
						type: 'icon',
						name: 'check-check',
					},
					rootView: 'Regular',
					mode: 'actions',
					items: transformedActions,
				},
				{ resetStacks: true },
			);
		});
	}

	function getNodeCreatorFilter(nodeName: string, outputType?: NodeConnectionType) {
		let filter;
		const workflowNode = workflowObject.value.getNode(nodeName);
		if (!workflowNode) return { nodes: [] };

		const nodeType =
			nodeTypesStore.getNodeType(workflowNode?.type, workflowNode.typeVersion) ??
			nodeTypesStore.communityNodeType(workflowNode?.type)?.nodeDescription;
		if (nodeType) {
			const inputs = NodeHelpers.getNodeInputs(workflowObject.value, workflowNode, nodeType);

			const filterFound = inputs.filter((input) => {
				if (typeof input === 'string' || input.type !== outputType || !input.filter) {
					// No filters defined or wrong connection type
					return false;
				}

				return true;
			}) as INodeInputConfiguration[];

			if (filterFound.length) {
				filter = filterFound[0].filter;
			}
		}

		return filter;
	}

	function resetNodesPanelSession() {
		nodePanelSessionId.value = `nodes_panel_session_${new Date().valueOf()}`;
	}

	function trackNodeCreatorEvent(event: string, properties: IDataObject = {}) {
		telemetry.track(event, {
			...properties,
			nodes_panel_session_id: nodePanelSessionId.value,
		});
	}

	function onCreatorOpened({
		source,
		mode,
		connectionType,
		workflow_id,
	}: {
		source?: string;
		mode: string;
		connectionType?: NodeConnectionType;
		workflow_id?: string;
	}) {
		resetNodesPanelSession();
		trackNodeCreatorEvent('User opened nodes panel', {
			source,
			mode,
			connectionType,
			workflow_id,
		});
	}

	function onNodeFilterChanged({
		newValue,
		filteredNodes,
		filterMode,
		subcategory,
		title,
	}: {
		newValue: string;
		filteredNodes: INodeCreateElement[];
		filterMode: NodeFilterType;
		subcategory?: string;
		title?: string;
	}) {
		if (!newValue.length) {
			return;
		}
		const { results_count, trigger_count, regular_count, community_count } = filteredNodes.reduce(
			(accu, node) => {
				if (!('properties' in node)) {
					return accu;
				}
				const isCustomAction =
					'actionKey' in node.properties && node.properties.actionKey === CUSTOM_API_CALL_KEY;
				if (isCustomAction) {
					return accu;
				}
				const isTrigger = node.key.includes('Trigger');

				const nodeName = get(node, 'properties.name', null);
				const isCommunityNode = nodeName && isCommunityPackageName(nodeName);
				return {
					results_count: accu.results_count + 1,
					trigger_count: accu.trigger_count + (isTrigger ? 1 : 0),
					regular_count: accu.regular_count + (isTrigger ? 0 : 1),
					community_count: accu.community_count + (isCommunityNode ? 1 : 0),
				};
			},
			{
				results_count: 0,
				trigger_count: 0,
				regular_count: 0,
				community_count: 0,
			},
		);
		trackNodeCreatorEvent('User entered nodes panel search term', {
			search_string: newValue,
			filter_mode: getMode(filterMode),
			category_name: subcategory,
			results_count,
			trigger_count,
			regular_count,
			community_count,
			title,
		});
	}

	function onCategoryExpanded(properties: { category_name: string; workflow_id: string }) {
		trackNodeCreatorEvent('User viewed node category', { ...properties, is_subcategory: false });
	}

	function onViewActions(properties: {
		app_identifier: string;
		actions: string[];
		regular_action_count: number;
		trigger_action_count: number;
	}) {
		trackNodeCreatorEvent('User viewed node actions', properties);
	}

	function onActionsCustomAPIClicked(properties: { app_identifier: string }) {
		trackNodeCreatorEvent('User clicked custom API from node actions', properties);
	}

	function onSubcategorySelected(properties: { subcategory: string }) {
		trackNodeCreatorEvent('User viewed node category', {
			category_name: properties.subcategory,
			is_subcategory: true,
		});
	}

	function onNodeAddedToCanvas(properties: {
		node_id: string;
		node_type: string;
		node_version: number;
		is_auto_add?: boolean;
		workflow_id: string;
		drag_and_drop?: boolean;
		input_node_type?: string;
		resource?: string;
		operation?: string;
		action?: string;
		next_view_shown?: TelemetryNdvType;
	}) {
		trackNodeCreatorEvent('User added node to workflow canvas', properties);
	}

	function getMode(mode: NodeFilterType): string {
		if (mode === AI_NODE_CREATOR_VIEW || mode === AI_OTHERS_NODE_CREATOR_VIEW) {
			return 'ai';
		}

		if (mode === TRIGGER_NODE_CREATOR_VIEW) {
			return 'trigger';
		}

		return 'regular';
	}

	return {
		isCreateNodeActive,
		openSource,
		selectedView,
		showScrim,
		mergedNodes,
		actions,
		allNodeCreatorNodes,
		setShowScrim,
		setSelectedView,
		setOpenSource,
		setActions,
		setMergeNodes,
		removeNodeFromMergedNodes,
		setNodeCreatorState,
		openSelectiveNodeCreator,
		openNodeCreatorForConnectingNode,
		openNodeCreatorForTriggerNodes,
		openNodeCreatorForRegularNodes,
		openNodeCreatorForActions,
		onCreatorOpened,
		onNodeFilterChanged,
		onCategoryExpanded,
		onActionsCustomAPIClicked,
		onViewActions,
		onSubcategorySelected,
		onNodeAddedToCanvas,
		openNodeCreatorWithNode,
	};
});<|MERGE_RESOLUTION|>--- conflicted
+++ resolved
@@ -46,11 +46,7 @@
 import type { PartialBy } from '@/utils/typeHelpers';
 import { useTelemetry } from '@/composables/useTelemetry';
 import type { TelemetryNdvType } from '@/types/telemetry';
-<<<<<<< HEAD
 import { getNodeIconSource } from '@/utils/nodeIcon';
-import { isCommunityPackageName } from '@/utils/nodeTypesUtils';
-=======
->>>>>>> cb9a4be7
 import get from 'lodash/get';
 
 export const useNodeCreatorStore = defineStore(STORES.NODE_CREATOR, () => {
