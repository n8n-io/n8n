--- conflicted
+++ resolved
@@ -7,26 +7,19 @@
 	CUSTOM_API_CALL_KEY,
 	REGULAR_NODE_CREATOR_VIEW,
 } from '@/constants';
-<<<<<<< HEAD
 import type { ActionsRecord, INodeCreateElement, INodeUi, SimplifiedNodeType } from '@/Interface';
-import { CanvasConnectionMode } from '@/types';
-import { parseCanvasConnectionHandleString } from '@/utils/canvasUtils';
+import { CanvasConnectionMode } from '@/features/canvas/canvas.types';
+import { parseCanvasConnectionHandleString } from '@/features/canvas/canvas.utils';
 import { getNodeIconSource } from '@/utils/nodeIcon';
 import type { CommunityNodeType } from '@n8n/api-types';
 import { createTestingPinia } from '@pinia/testing';
 import type { INodeTypeDescription } from 'n8n-workflow';
+import { setActivePinia } from 'pinia';
 import { NodeConnectionTypes } from 'n8n-workflow';
-import { setActivePinia } from 'pinia';
 import { useNDVStore } from './ndv.store';
 import { useNodeCreatorStore } from './nodeCreator.store';
 import { useNodeTypesStore } from './nodeTypes.store';
 import { useWorkflowsStore } from './workflows.store';
-=======
-import type { INodeCreateElement } from '@/Interface';
-import { parseCanvasConnectionHandleString } from '@/features/canvas/canvas.utils';
-import { NodeConnectionTypes } from 'n8n-workflow';
-import { CanvasConnectionMode } from '@/features/canvas/canvas.types';
->>>>>>> cb9a4be7
 
 const workflow_id = 'workflow-id';
 const category_name = 'category-name';
@@ -51,17 +44,32 @@
 	};
 });
 
-vi.mock('@/utils/canvasUtils', () => {
+// Mock the workflows store so that getNodeById returns a dummy node.
+vi.mock('@/stores/workflows.store', () => {
+	return {
+		useWorkflowsStore: () => ({
+			getNodeById: vi.fn((id?: string) => {
+				return id ? { id, name: 'Test Node' } : null;
+			}),
+			workflowTriggerNodes: [],
+			workflowId: 'dummy-workflow-id',
+			workflowObject: {
+				getNode: vi.fn(() => ({
+					type: 'n8n-node.example',
+					typeVersion: 1,
+				})),
+			},
+		}),
+	};
+});
+
+vi.mock('@/features/canvas/canvas.utils', () => {
 	return {
 		parseCanvasConnectionHandleString: vi.fn(),
 	};
 });
 
-<<<<<<< HEAD
 vi.mock('@/components/Node/NodeCreator/utils', async () => {
-=======
-vi.mock('@/features/canvas/canvas.utils', () => {
->>>>>>> cb9a4be7
 	return {
 		prepareCommunityNodeDetailsViewStack: vi.fn(),
 	};
