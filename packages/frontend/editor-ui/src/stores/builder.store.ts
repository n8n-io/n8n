import type { VIEWS } from '@/constants';
import {
	DEFAULT_NEW_WORKFLOW_NAME,
	ASK_AI_SLIDE_OUT_DURATION_MS,
	EDITABLE_CANVAS_VIEWS,
	WORKFLOW_BUILDER_DEPRECATED_EXPERIMENT,
	WORKFLOW_BUILDER_RELEASE_EXPERIMENT,
} from '@/constants';
import { STORES } from '@n8n/stores';
import type { ChatUI } from '@n8n/design-system/types/assistant';
import { isToolMessage, isWorkflowUpdatedMessage } from '@n8n/design-system/types/assistant';
import { defineStore } from 'pinia';
import { computed, ref } from 'vue';
import { useRoute } from 'vue-router';
import { useSettingsStore } from './settings.store';
import { assert } from '@n8n/utils/assert';
import { useI18n } from '@n8n/i18n';
import { useTelemetry } from '@/composables/useTelemetry';
import { useUIStore } from './ui.store';
import { usePostHog } from './posthog.store';
import { DEFAULT_CHAT_WIDTH, MAX_CHAT_WIDTH, MIN_CHAT_WIDTH } from './assistant.store';
import { useWorkflowsStore } from './workflows.store';
import { useBuilderMessages } from '@/composables/useBuilderMessages';
import { chatWithBuilder, getAiSessions, getBuilderCredits } from '@/api/ai';
import { generateMessageId, createBuilderPayload } from '@/helpers/builderHelpers';
import { useRootStore } from '@n8n/stores/useRootStore';
import type { WorkflowDataUpdate } from '@n8n/rest-api-client/api/workflows';
import pick from 'lodash/pick';
import { jsonParse } from 'n8n-workflow';
import { useToast } from '@/composables/useToast';
<<<<<<< HEAD
import { injectWorkflowHandle } from '@/composables/useWorkflowHandle';
=======
import { useNodeTypesStore } from './nodeTypes.store';
import { useCredentialsStore } from './credentials.store';
import { getAuthTypeForNodeCredential, getMainAuthField } from '@/utils/nodeTypesUtils';
>>>>>>> 0ffa4d05

const INFINITE_CREDITS = -1;
export const ENABLED_VIEWS = [...EDITABLE_CANVAS_VIEWS];

export const useBuilderStore = defineStore(STORES.BUILDER, () => {
	// Core state
	const chatWidth = ref<number>(DEFAULT_CHAT_WIDTH);
	const chatMessages = ref<ChatUI.AssistantMessage[]>([]);
	const chatWindowOpen = ref<boolean>(false);
	const streaming = ref<boolean>(false);
	const assistantThinkingMessage = ref<string | undefined>();
	const streamingAbortController = ref<AbortController | null>(null);
	const initialGeneration = ref<boolean>(false);
	const creditsQuota = ref<number | undefined>();
	const creditsClaimed = ref<number | undefined>();

	// Store dependencies
	const settings = useSettingsStore();
	const rootStore = useRootStore();
	const workflowsStore = useWorkflowsStore();
	const workflowHandle = injectWorkflowHandle();
	const uiStore = useUIStore();
	const credentialsStore = useCredentialsStore();
	const nodeTypesStore = useNodeTypesStore();

	const route = useRoute();
	const locale = useI18n();
	const telemetry = useTelemetry();
	const posthogStore = usePostHog();

	// Composables
	const {
		processAssistantMessages,
		createUserMessage,
		createAssistantMessage,
		createErrorMessage,
		clearMessages,
		mapAssistantMessageToUI,
		clearRatingLogic,
	} = useBuilderMessages();

	// Computed properties
	const isAssistantEnabled = computed(() => settings.isAiAssistantEnabled);

	const trackingSessionId = computed(() => rootStore.pushRef);

	const workflowPrompt = computed(() => {
		const firstUserMessage = chatMessages.value.find(
			(msg) => msg.role === 'user' && msg.type === 'text',
		) as ChatUI.TextMessage;

		return firstUserMessage?.content;
	});
	const canShowAssistant = computed(
		() => isAssistantEnabled.value && ENABLED_VIEWS.includes(route.name as VIEWS),
	);

	const canShowAssistantButtonsOnCanvas = computed(
		() => isAssistantEnabled.value && EDITABLE_CANVAS_VIEWS.includes(route.name as VIEWS),
	);

	const isAssistantOpen = computed(() => canShowAssistant.value && chatWindowOpen.value);

	const isAIBuilderEnabled = computed(() => {
		const releaseExperimentVariant = posthogStore.getVariant(
			WORKFLOW_BUILDER_RELEASE_EXPERIMENT.name,
		);
		if (releaseExperimentVariant === WORKFLOW_BUILDER_RELEASE_EXPERIMENT.variant) {
			return true;
		}

		return (
			posthogStore.getVariant(WORKFLOW_BUILDER_DEPRECATED_EXPERIMENT.name) ===
			WORKFLOW_BUILDER_DEPRECATED_EXPERIMENT.variant
		);
	});

	const toolMessages = computed(() => chatMessages.value.filter(isToolMessage));

	const workflowMessages = computed(() => chatMessages.value.filter(isWorkflowUpdatedMessage));

	const assistantMessages = computed(() =>
		chatMessages.value.filter((msg) => msg.role === 'assistant'),
	);

	const creditsRemaining = computed(() => {
		if (
			// can be undefined when first loading or if on deprecated builder experiment
			creditsClaimed.value === undefined ||
			creditsQuota.value === undefined ||
			// Can be the case if not using proxy service
			creditsQuota.value === INFINITE_CREDITS
		) {
			return undefined;
		}

		// some edge cases could lead to claimed being higher than quota
		const remaining = creditsQuota.value - creditsClaimed.value;
		return remaining > 0 ? remaining : 0;
	});

	const hasNoCreditsRemaining = computed(() => {
		return creditsRemaining.value !== undefined ? creditsRemaining.value === 0 : false;
	});

	// Chat management functions
	/**
	 * Resets the entire chat session to initial state.
	 * Called when user navigates away from workflow or explicitly requests a new workflow.
	 * Note: Does not persist the cleared state - sessions can still be reloaded via loadSessions().
	 */
	function resetBuilderChat() {
		chatMessages.value = clearMessages();
		assistantThinkingMessage.value = undefined;
		initialGeneration.value = false;
	}

	/**
	 * Opens the chat panel and adjusts the canvas viewport to make room.
	 */
	async function openChat() {
		chatWindowOpen.value = true;
		chatMessages.value = [];
		uiStore.appGridDimensions = {
			...uiStore.appGridDimensions,
			width: window.innerWidth - chatWidth.value,
		};
		await fetchBuilderCredits();
		await loadSessions();
	}

	/**
	 * Closes the chat panel with a delayed viewport restoration.
	 * The delay (ASK_AI_SLIDE_OUT_DURATION_MS + 50ms) ensures the slide-out animation
	 * completes before expanding the canvas, preventing visual jarring.
	 * Messages remain in memory.
	 */
	function closeChat() {
		chatWindowOpen.value = false;
		// Looks smoother if we wait for slide animation to finish before updating the grid width
		// Has to wait for longer than SlideTransition duration
		setTimeout(() => {
			if (!window) {
				return; // for unit testing
			}

			uiStore.appGridDimensions = {
				...uiStore.appGridDimensions,
				width: window.innerWidth,
			};
		}, ASK_AI_SLIDE_OUT_DURATION_MS + 50);
	}

	/**
	 * Updates chat panel width with enforced boundaries.
	 * Width is clamped between MIN_CHAT_WIDTH (330px) and MAX_CHAT_WIDTH (650px)
	 * to ensure usability on various screen sizes.
	 */
	function updateWindowWidth(width: number) {
		chatWidth.value = Math.min(Math.max(width, MIN_CHAT_WIDTH), MAX_CHAT_WIDTH);
	}

	// Message handling functions
	function addLoadingAssistantMessage(message: string) {
		assistantThinkingMessage.value = message;
	}

	function stopStreaming() {
		streaming.value = false;
		if (streamingAbortController.value) {
			streamingAbortController.value.abort();
			streamingAbortController.value = null;
		}
	}

	// Error handling
	/**
	 * Handles streaming errors by creating an error message with optional retry capability.
	 * Cleans up streaming state and removes the thinking indicator.
	 * The retry function, if provided, will remove the error message before retrying.
	 * Tracks error telemetry
	 */
	function handleServiceError(e: unknown, id: string, retry?: () => Promise<void>) {
		assert(e instanceof Error);

		stopStreaming();
		assistantThinkingMessage.value = undefined;

		if (e.name === 'AbortError') {
			// Handle abort errors as they are expected when stopping streaming
			const userMsg = createAssistantMessage('[Task aborted]', 'aborted-streaming');
			chatMessages.value = [...chatMessages.value, userMsg];
			return;
		}

		const errorMessage = createErrorMessage(
			locale.baseText('aiAssistant.serviceError.message', { interpolate: { message: e.message } }),
			id,
			retry,
		);

		chatMessages.value = [...chatMessages.value, errorMessage];

		telemetry.track('Workflow generation errored', {
			error: e.message,
			session_id: trackingSessionId.value,
			workflow_id: workflowsStore.workflowId,
		});
	}

	// Helper functions
	/**
	 * Prepares UI for incoming streaming response.
	 * Adds user message immediately for visual feedback, shows thinking indicator,
	 * and ensures chat is open. Called before initiating API request to minimize
	 * perceived latency.
	 */
	function prepareForStreaming(userMessage: string, messageId: string) {
		const userMsg = createUserMessage(userMessage, messageId);
		chatMessages.value = clearRatingLogic([...chatMessages.value, userMsg]);
		addLoadingAssistantMessage(locale.baseText('aiAssistant.thinkingSteps.thinking'));
		streaming.value = true;
	}

	/**
	 * Creates a retry function that removes the associated error message before retrying.
	 * This ensures the chat doesn't accumulate multiple error messages for the same failure.
	 * The messageId parameter refers to the error message to remove, not the original user message.
	 */
	function createRetryHandler(messageId: string, retryFn: () => Promise<void>) {
		return async () => {
			// Remove the error message before retrying
			chatMessages.value = chatMessages.value.filter((msg) => msg.id !== messageId);
			await retryFn();
		};
	}

	// Core API functions
	/**
	 * Sends a message to the AI builder service and handles the streaming response.
	 * Prevents concurrent requests by checking streaming state.
	 * Captures workflow state before sending for comparison in telemetry.
	 * Creates a retry handler that preserves the original message context.
	 * Note: This function is NOT async - streaming happens via callbacks.
	 */
	function sendChatMessage(options: {
		text: string;
		source?: 'chat' | 'canvas';
		quickReplyType?: string;
		initialGeneration?: boolean;
		type?: 'message' | 'execution';
		errorMessage?: string;
		errorNodeType?: string;
		executionStatus?: string;
	}) {
		if (streaming.value) {
			return;
		}

		const {
			text,
			source = 'chat',
			quickReplyType,
			errorMessage,
			type = 'message',
			errorNodeType,
			executionStatus,
		} = options;

		// Set initial generation flag if provided
		if (options.initialGeneration !== undefined) {
			initialGeneration.value = options.initialGeneration;
		}
		const messageId = generateMessageId();

		const currentWorkflowJson = getWorkflowSnapshot();
		const trackingPayload: Record<string, string> = {
			source,
			message: text,
			session_id: trackingSessionId.value,
			start_workflow_json: currentWorkflowJson,
			workflow_id: workflowsStore.workflowId,
			type,
		};

		if (type === 'execution') {
			trackingPayload.execution_status = executionStatus ?? '';
			if (executionStatus === 'error') {
				trackingPayload.error_message = errorMessage ?? '';
				trackingPayload.error_node_type = errorNodeType ?? '';
			}
		}

		telemetry.track('User submitted builder message', trackingPayload);

		prepareForStreaming(text, messageId);

		const executionResult = workflowsStore.workflowExecutionData?.data?.resultData;
		const payload = createBuilderPayload(text, {
			quickReplyType,
			workflow: workflowsStore.workflow,
			executionData: executionResult,
			nodesForSchema: Object.keys(workflowsStore.nodesByName),
		});

		const retry = createRetryHandler(messageId, async () => sendChatMessage(options));

		// Abort previous streaming request if any
		if (streamingAbortController.value) {
			streamingAbortController.value.abort();
		}

		const useDeprecatedCredentials =
			posthogStore.getVariant(WORKFLOW_BUILDER_RELEASE_EXPERIMENT.name) !==
				WORKFLOW_BUILDER_RELEASE_EXPERIMENT.variant &&
			posthogStore.getVariant(WORKFLOW_BUILDER_DEPRECATED_EXPERIMENT.name) ===
				WORKFLOW_BUILDER_DEPRECATED_EXPERIMENT.variant;

		streamingAbortController.value = new AbortController();
		try {
			chatWithBuilder(
				rootStore.restApiContext,
				{ payload },
				(response) => {
					const result = processAssistantMessages(
						chatMessages.value,
						response.messages,
						generateMessageId(),
						retry,
					);
					chatMessages.value = result.messages;

					if (result.shouldClearThinking) {
						assistantThinkingMessage.value = undefined;
					}

					if (result.thinkingMessage) {
						assistantThinkingMessage.value = result.thinkingMessage;
					}
				},
				() => stopStreaming(),
				(e) => handleServiceError(e, messageId, retry),
				streamingAbortController.value?.signal,
				useDeprecatedCredentials,
			);
		} catch (e: unknown) {
			handleServiceError(e, messageId, retry);
		}
	}

	/**
	 * Loads the most recent chat session for the current workflow.
	 * Only loads if a workflow ID exists (not for new unsaved workflows).
	 * Replaces current chat messages entirely - does NOT merge with existing messages.
	 * Sessions are ordered by recency, so sessions[0] is always the latest.
	 * Silently fails and returns empty array on error to prevent UI disruption.
	 */
	async function loadSessions() {
		const workflowId = workflowsStore.workflowId;
		if (!workflowId) {
			return [];
		}

		try {
			const response = await getAiSessions(rootStore.restApiContext, workflowId);
			const sessions = response.sessions || [];

			// Load the most recent session if available
			if (sessions.length > 0) {
				const latestSession = sessions[0];

				// Clear existing messages
				chatMessages.value = clearMessages();

				// Convert and add messages from the session
				const convertedMessages = latestSession.messages
					.map((msg) => {
						const id = generateMessageId();
						return mapAssistantMessageToUI(msg, id);
					})
					// Do not include wf updated messages from session
					.filter((msg) => msg.type !== 'workflow-updated');

				chatMessages.value = convertedMessages;
			}

			return sessions;
		} catch (error) {
			console.error('Failed to load AI sessions:', error);
			return [];
		}
	}

	function captureCurrentWorkflowState() {
		const nodePositions = new Map<string, [number, number]>();
		const existingNodeIds = new Set<string>();

		workflowsStore.allNodes.forEach((node) => {
			nodePositions.set(node.id, [...node.position]);
			existingNodeIds.add(node.id);
		});

		return {
			nodePositions,
			existingNodeIds,
			currentWorkflowJson: JSON.stringify(pick(workflowsStore.workflow, ['nodes', 'connections'])),
		};
	}

	function setDefaultNodesCredentials(workflowData: WorkflowDataUpdate) {
		// Set default credentials for new nodes if available
		workflowData.nodes?.forEach((node) => {
			const hasCredentials = node.credentials && Object.keys(node.credentials).length > 0;
			if (hasCredentials) {
				return;
			}

			const nodeType = nodeTypesStore.getNodeType(node.type);
			if (!nodeType?.credentials) {
				return;
			}

			// Try to find and set the first available credential
			for (const credentialConfig of nodeType.credentials) {
				const credentials = credentialsStore.getCredentialsByType(credentialConfig.name);
				// No credentials of this type exist, try the next one
				if (!credentials || credentials.length === 0) {
					continue;
				}

				// Found valid credentials - set them and exit the loop
				const credential = credentials[0];

				node.credentials = {
					[credential.type]: {
						id: credential.id,
						name: credential.name,
					},
				};

				const authField = getMainAuthField(nodeType);
				const authType = getAuthTypeForNodeCredential(nodeType, credentialConfig);
				if (authField && authType) {
					node.parameters[authField.name] = authType.value;
				}

				break; // Exit loop after setting the first valid credential
			}
		});
	}

	function applyWorkflowUpdate(workflowJson: string) {
		let workflowData: WorkflowDataUpdate;
		try {
			workflowData = jsonParse<WorkflowDataUpdate>(workflowJson);
		} catch (error) {
			useToast().showMessage({
				type: 'error',
				title: locale.baseText('aiAssistant.builder.workflowParsingError.title'),
				message: locale.baseText('aiAssistant.builder.workflowParsingError.content'),
			});
			return { success: false, error };
		}

		// Capture current state before clearing
		const { nodePositions, existingNodeIds } = captureCurrentWorkflowState();

		// Clear existing workflow
		workflowHandle.removeAllConnections({ setStateDirty: false });
		workflowHandle.removeAllNodes({ setStateDirty: false, removePinData: true });

		// For the initial generation, we want to apply auto-generated workflow name
		// but only if the workflow has default name
		if (
			workflowData.name &&
			initialGeneration.value &&
			workflowsStore.workflow.name.startsWith(DEFAULT_NEW_WORKFLOW_NAME)
		) {
			workflowHandle.setWorkflowName({ newName: workflowData.name, setStateDirty: false });
		}

		// Restore positions for nodes that still exist and identify new nodes
		const nodesIdsToTidyUp: string[] = [];
		if (workflowData.nodes) {
			workflowData.nodes = workflowData.nodes.map((node) => {
				const savedPosition = nodePositions.get(node.id);
				if (savedPosition) {
					return { ...node, position: savedPosition };
				} else {
					// This is a new node, add it to the tidy up list
					nodesIdsToTidyUp.push(node.id);
				}
				return node;
			});
		}

		setDefaultNodesCredentials(workflowData);

		return {
			success: true,
			workflowData,
			newNodeIds: nodesIdsToTidyUp,
			oldNodeIds: Array.from(existingNodeIds),
		};
	}

	function getWorkflowSnapshot() {
		return JSON.stringify(pick(workflowsStore.workflow, ['nodes', 'connections']));
	}

	async function fetchBuilderCredits() {
		const releaseExperimentVariant = posthogStore.getVariant(
			WORKFLOW_BUILDER_RELEASE_EXPERIMENT.name,
		);
		if (releaseExperimentVariant !== WORKFLOW_BUILDER_RELEASE_EXPERIMENT.variant) {
			return;
		}

		try {
			const response = await getBuilderCredits(rootStore.restApiContext);
			updateBuilderCredits(response.creditsQuota, response.creditsClaimed);
		} catch (error) {
			// Keep default values on error
		}
	}

	function updateBuilderCredits(quota?: number, claimed?: number) {
		creditsQuota.value = quota;
		creditsClaimed.value = claimed;
	}

	// Public API
	return {
		// State
		isAssistantEnabled,
		canShowAssistantButtonsOnCanvas,
		chatWidth,
		chatMessages,
		streaming,
		isAssistantOpen,
		canShowAssistant,
		assistantThinkingMessage,
		chatWindowOpen,
		isAIBuilderEnabled,
		workflowPrompt,
		toolMessages,
		workflowMessages,
		assistantMessages,
		trackingSessionId,
		streamingAbortController,
		initialGeneration,
		creditsQuota: computed(() => creditsQuota.value),
		creditsRemaining,
		hasNoCreditsRemaining,

		// Methods
		updateWindowWidth,
		stopStreaming,
		closeChat,
		openChat,
		resetBuilderChat,
		sendChatMessage,
		loadSessions,
		applyWorkflowUpdate,
		getWorkflowSnapshot,
		fetchBuilderCredits,
		updateBuilderCredits,
	};
});<|MERGE_RESOLUTION|>--- conflicted
+++ resolved
@@ -28,13 +28,10 @@
 import pick from 'lodash/pick';
 import { jsonParse } from 'n8n-workflow';
 import { useToast } from '@/composables/useToast';
-<<<<<<< HEAD
 import { injectWorkflowHandle } from '@/composables/useWorkflowHandle';
-=======
 import { useNodeTypesStore } from './nodeTypes.store';
 import { useCredentialsStore } from './credentials.store';
 import { getAuthTypeForNodeCredential, getMainAuthField } from '@/utils/nodeTypesUtils';
->>>>>>> 0ffa4d05
 
 const INFINITE_CREDITS = -1;
 export const ENABLED_VIEWS = [...EDITABLE_CANVAS_VIEWS];
