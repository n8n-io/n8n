--- conflicted
+++ resolved
@@ -454,11 +454,7 @@
 		isAskAiEnabled,
 		isAiCreditsEnabled,
 		aiCreditsQuota,
-<<<<<<< HEAD
-=======
-		isNewLogsEnabled,
 		experimental__minZoomNodeSettingsInCanvas,
->>>>>>> 7711e4b0
 		reset,
 		testLdapConnection,
 		getLdapConfig,
