import {
	AI_NODES_PACKAGE_NAME,
	CHAT_TRIGGER_NODE_TYPE,
	DEFAULT_WORKFLOW_PAGE_SIZE,
	DUPLICATE_POSTFFIX,
	ERROR_TRIGGER_NODE_TYPE,
	FORM_NODE_TYPE,
	MAX_WORKFLOW_NAME_LENGTH,
	PLACEHOLDER_EMPTY_WORKFLOW_ID,
	START_NODE_TYPE,
	WAIT_NODE_TYPE,
} from '@/constants';
import { STORES } from '@n8n/stores';
import type {
	IExecutionPushResponse,
	IExecutionResponse,
	IExecutionsListResponse,
	INodeMetadata,
	INodeUi,
	INodeUpdatePropertiesInformation,
	IStartRunData,
	IUsedCredential,
	IWorkflowDb,
	IWorkflowsMap,
	NodeMetadataMap,
	IExecutionFlattedResponse,
	WorkflowListResource,
} from '@/Interface';
import type { IWorkflowTemplateNode } from '@n8n/rest-api-client/api/templates';
import type {
	WorkflowMetadata,
	WorkflowDataCreate,
	WorkflowDataUpdate,
} from '@n8n/rest-api-client/api/workflows';
import { defineStore } from 'pinia';
import type {
	IConnection,
	IConnections,
	IDataObject,
	ExecutionSummary,
	INode,
	INodeConnections,
	INodeCredentials,
	INodeCredentialsDetails,
	INodeExecutionData,
<<<<<<< HEAD
=======
	INodeIssueData,
	INodeIssueObjectProperty,
>>>>>>> adb23083
	INodeTypes,
	IPinData,
	IRunData,
	IRunExecutionData,
	ITaskData,
	IWorkflowSettings,
	INodeType,
	ITaskStartedData,
} from 'n8n-workflow';
import {
	deepCopy,
	NodeConnectionTypes,
	SEND_AND_WAIT_OPERATION,
	Workflow,
	TelemetryHelpers,
} from 'n8n-workflow';
import * as workflowUtils from 'n8n-workflow/common';
import isEqual from 'lodash/isEqual';
import pick from 'lodash/pick';

import { useRootStore } from '@n8n/stores/useRootStore';
import * as workflowsApi from '@/api/workflows';
import { useUIStore } from '@/stores/ui.store';
import { dataPinningEventBus } from '@/event-bus';
import { isJsonKeyObject, isEmpty, stringSizeInBytes, isPresent } from '@/utils/typesUtils';
import { makeRestApiRequest, ResponseError } from '@n8n/rest-api-client';
import {
	unflattenExecutionData,
	findTriggerNodeToAutoSelect,
	openFormPopupWindow,
} from '@/utils/executionUtils';
import { useNDVStore } from '@/stores/ndv.store';
import { useNodeTypesStore } from '@/stores/nodeTypes.store';
import { getCredentialOnlyNodeTypeName } from '@/utils/credentialOnlyNodes';
import { i18n } from '@n8n/i18n';

import { computed, ref, watch } from 'vue';
import { useProjectsStore } from '@/stores/projects.store';
import type { PushPayload } from '@n8n/api-types';
import { useTelemetry } from '@/composables/useTelemetry';
import { useWorkflowHelpers } from '@/composables/useWorkflowHelpers';
import { useSettingsStore } from './settings.store';
import { useNodeHelpers } from '@/composables/useNodeHelpers';
import { useUsersStore } from '@/stores/users.store';
import { updateCurrentUserSettings } from '@n8n/rest-api-client/api/users';
import type { NodeExecuteBefore } from '@n8n/api-types/push/execution';
import { isChatNode } from '@/utils/aiUtils';
import { snapPositionToGrid } from '@/utils/nodeViewUtils';

const defaults: Omit<IWorkflowDb, 'id'> & { settings: NonNullable<IWorkflowDb['settings']> } = {
	name: '',
	active: false,
	isArchived: false,
	createdAt: -1,
	updatedAt: -1,
	connections: {},
	nodes: [],
	settings: {
		executionOrder: 'v1',
	},
	tags: [],
	pinData: {},
	versionId: '',
	usedCredentials: [],
};

const createEmptyWorkflow = (): IWorkflowDb => ({
	id: PLACEHOLDER_EMPTY_WORKFLOW_ID,
	...defaults,
});

export const useWorkflowsStore = defineStore(STORES.WORKFLOWS, () => {
	const uiStore = useUIStore();
	const telemetry = useTelemetry();
	const workflowHelpers = useWorkflowHelpers();
	const settingsStore = useSettingsStore();
	const rootStore = useRootStore();
	const nodeHelpers = useNodeHelpers();
	const usersStore = useUsersStore();
	const nodeTypesStore = useNodeTypesStore();

	const workflow = ref<IWorkflowDb>(createEmptyWorkflow());
	const workflowObject = ref<Workflow>(
		// eslint-disable-next-line @typescript-eslint/no-use-before-define
		createWorkflowObject(workflow.value.nodes, workflow.value.connections),
	);

	// For paginated workflow lists
	const totalWorkflowCount = ref(0);
	const usedCredentials = ref<Record<string, IUsedCredential>>({});

	const activeWorkflows = ref<string[]>([]);
	const currentWorkflowExecutions = ref<ExecutionSummary[]>([]);
	const workflowExecutionData = ref<IExecutionResponse | null>(null);
	const workflowExecutionStartedData =
		ref<[executionId: string, data: { [nodeName: string]: ITaskStartedData[] }]>();
	const workflowExecutionResultDataLastUpdate = ref<number>();
	const workflowExecutionPairedItemMappings = ref<Record<string, Set<string>>>({});
	const subWorkflowExecutionError = ref<Error | null>(null);
	const executionWaitingForWebhook = ref(false);
	const workflowsById = ref<Record<string, IWorkflowDb>>({});
	const nodeMetadata = ref<NodeMetadataMap>({});
	const isInDebugMode = ref(false);
	const chatMessages = ref<string[]>([]);
	const chatPartialExecutionDestinationNode = ref<string | null>(null);
	const selectedTriggerNodeName = ref<string>();

	const workflowName = computed(() => workflow.value.name);

	const workflowId = computed(() => workflow.value.id);

	const workflowVersionId = computed(() => workflow.value.versionId);

	const workflowSettings = computed(() => workflow.value.settings ?? { ...defaults.settings });

	const workflowTags = computed(() => workflow.value.tags as string[]);

	const allWorkflows = computed(() =>
		Object.values(workflowsById.value).sort((a, b) => a.name.localeCompare(b.name)),
	);

	const isNewWorkflow = computed(() => workflow.value.id === PLACEHOLDER_EMPTY_WORKFLOW_ID);

	const isWorkflowActive = computed(() => workflow.value.active);

	const workflowTriggerNodes = computed(() =>
		workflow.value.nodes.filter((node: INodeUi) => {
			const nodeType = nodeTypesStore.getNodeType(node.type, node.typeVersion);
			return nodeType && nodeType.group.includes('trigger');
		}),
	);

	const currentWorkflowHasWebhookNode = computed(
		() => !!workflow.value.nodes.find((node: INodeUi) => !!node.webhookId),
	);

	const getWorkflowRunData = computed<IRunData | null>(() => {
		if (!workflowExecutionData.value?.data?.resultData) {
			return null;
		}

		return workflowExecutionData.value.data.resultData.runData;
	});

	const allConnections = computed(() => workflow.value.connections);

	const allNodes = computed<INodeUi[]>(() => workflow.value.nodes);

	const willNodeWait = (node: INodeUi): boolean => {
		return (
			(node.type === WAIT_NODE_TYPE ||
				node.type === FORM_NODE_TYPE ||
				node.parameters?.operation === SEND_AND_WAIT_OPERATION) &&
			node.disabled !== true
		);
	};

	const isWaitingExecution = computed(() => {
		const activeNode = useNDVStore().activeNode;

		if (activeNode) {
			if (willNodeWait(activeNode)) return true;

			const parentNodes = workflowObject.value.getParentNodes(activeNode.name);

			for (const parentNode of parentNodes) {
				if (willNodeWait(workflowObject.value.nodes[parentNode])) {
					return true;
				}
			}

			return false;
		}
		return allNodes.value.some((node) => willNodeWait(node));
	});

	const isWorkflowRunning = computed(() => {
		if (activeExecutionId.value === null) {
			return true;
		} else if (activeExecutionId.value && workflowExecutionData.value) {
			if (
				['waiting', 'running'].includes(workflowExecutionData.value.status) &&
				!workflowExecutionData.value.finished
			) {
				return true;
			}
		}

		return false;
	});

	// Names of all nodes currently on canvas.
	const canvasNames = computed(() => new Set(allNodes.value.map((n) => n.name)));

	const nodesByName = computed(() => {
		return workflow.value.nodes.reduce<Record<string, INodeUi>>((acc, node) => {
			acc[node.name] = node;
			return acc;
		}, {});
	});

	const nodesIssuesExist = computed(() =>
		workflow.value.nodes.some((node) => {
			const nodeHasIssues = !!Object.keys(node.issues ?? {}).length;
			const isConnected =
				Object.keys(outgoingConnectionsByNodeName(node.name)).length > 0 ||
				Object.keys(incomingConnectionsByNodeName(node.name)).length > 0;
			return !node.disabled && isConnected && nodeHasIssues;
		}),
	);

	/**
	 * Get detailed validation issues for all connected, enabled nodes
	 */
	const workflowValidationIssues = computed(() => {
		const issues: Array<{
			node: string;
			type: string;
			value: string | string[];
		}> = [];

		const isStringOrStringArray = (value: unknown): value is string | string[] =>
			typeof value === 'string' || Array.isArray(value);

		workflow.value.nodes.forEach((node) => {
			if (!node.issues || node.disabled) return;

			const isConnected =
				Object.keys(outgoingConnectionsByNodeName(node.name)).length > 0 ||
				Object.keys(incomingConnectionsByNodeName(node.name)).length > 0;

			if (!isConnected) return;

			Object.entries(node.issues).forEach(([issueType, issueValue]) => {
				if (!issueValue) return;

				if (typeof issueValue === 'object' && !Array.isArray(issueValue)) {
					// Handle nested issues (parameters, credentials)
					Object.entries(issueValue).forEach(([_key, value]) => {
						if (value) {
							issues.push({
								node: node.name,
								type: issueType,
								value,
							});
						}
					});
				} else {
					// Handle direct issues
					issues.push({
						node: node.name,
						type: issueType,
						value: isStringOrStringArray(issueValue) ? issueValue : String(issueValue),
					});
				}
			});
		});

		return issues;
	});

	/**
	 * Format issue message for display
	 */
	function formatIssueMessage(issue: string | string[]): string {
		if (Array.isArray(issue)) {
			return issue.join(', ').replace(/\.$/, '');
		}
		return String(issue);
	}

	const pinnedWorkflowData = computed(() => workflow.value.pinData);

	const executedNode = computed(() => workflowExecutionData.value?.executedNode);

	const getAllLoadedFinishedExecutions = computed(() => {
		return currentWorkflowExecutions.value.filter(
			(ex) => ex.finished === true || ex.stoppedAt !== undefined,
		);
	});

	const getWorkflowExecution = computed(() => workflowExecutionData.value);

	const getPastChatMessages = computed(() => chatMessages.value);

	/**
	 * This section contains functions migrated from the workflow class
	 */

	const connectionsBySourceNode = computed(() => workflow.value.connections);
	const connectionsByDestinationNode = computed(() =>
		workflowUtils.mapConnectionsByDestination(workflow.value.connections),
	);

	// End section

	const selectableTriggerNodes = computed(() =>
		workflowTriggerNodes.value.filter((node) => !node.disabled && !isChatNode(node)),
	);

	const workflowExecutionTriggerNodeName = computed(() => {
		if (!isWorkflowRunning.value) {
			return undefined;
		}

		if (workflowExecutionData.value?.triggerNode) {
			return workflowExecutionData.value.triggerNode;
		}

		// In case of partial execution, triggerNode is not set, so I'm trying to find from runData
		return Object.keys(workflowExecutionData.value?.data?.resultData.runData ?? {}).find((name) =>
			workflowTriggerNodes.value.some((node) => node.name === name),
		);
	});

	/**
	 * Sets the active execution id
	 *
	 * @param {string} id used to indicate the id of the active execution
	 * @param {null} id used to indicate that an execution has started but its id has not been retrieved yet
	 * @param {undefined} id used to indicate there is no active execution
	 */
	const activeExecutionId = ref<string | null | undefined>();
	const previousExecutionId = ref<string | null | undefined>();
	const readonlyActiveExecutionId = computed(() => activeExecutionId.value);
	const readonlyPreviousExecutionId = computed(() => previousExecutionId.value);

	function setActiveExecutionId(id: string | null | undefined) {
		if (id) previousExecutionId.value = activeExecutionId.value;
		activeExecutionId.value = id;
	}

	function getWorkflowResultDataByNodeName(nodeName: string): ITaskData[] | null {
		if (getWorkflowRunData.value === null) {
			return null;
		}
		if (!getWorkflowRunData.value.hasOwnProperty(nodeName)) {
			return null;
		}
		return getWorkflowRunData.value[nodeName];
	}

	function outgoingConnectionsByNodeName(nodeName: string): INodeConnections {
		if (workflow.value.connections.hasOwnProperty(nodeName)) {
			return workflow.value.connections[nodeName] as unknown as INodeConnections;
		}
		return {};
	}

	function incomingConnectionsByNodeName(nodeName: string): INodeConnections {
		if (connectionsByDestinationNode.value.hasOwnProperty(nodeName)) {
			return connectionsByDestinationNode.value[nodeName] as unknown as INodeConnections;
		}
		return {};
	}

	function nodeHasOutputConnection(nodeName: string): boolean {
		return workflow.value.connections.hasOwnProperty(nodeName);
	}

	function isNodeInOutgoingNodeConnections(
		rootNodeName: string,
		searchNodeName: string,
		depth = -1,
	): boolean {
		if (depth === 0) return false;
		const firstNodeConnections = outgoingConnectionsByNodeName(rootNodeName);
		if (!firstNodeConnections?.main?.[0]) return false;

		const connections = firstNodeConnections.main[0];
		if (connections.some((node) => node.node === searchNodeName)) return true;

		return connections.some((node) =>
			isNodeInOutgoingNodeConnections(node.node, searchNodeName, depth - 1),
		);
	}

	function getWorkflowById(id: string): IWorkflowDb {
		return workflowsById.value[id];
	}

	function getNodeByName(nodeName: string): INodeUi | null {
		return workflowUtils.getNodeByName(nodesByName.value, nodeName);
	}

	function getNodeById(nodeId: string): INodeUi | undefined {
		return workflow.value.nodes.find((node) => node.id === nodeId);
	}

	// Finds the full id for a given partial id for a node, relying on order for uniqueness in edge cases
	function findNodeByPartialId(partialId: string): INodeUi | undefined {
		return workflow.value.nodes.find((node) => node.id.startsWith(partialId));
	}

	// Finds a uniquely identifying partial id for a node, relying on order for uniqueness in edge cases
	function getPartialIdForNode(fullId: string): string {
		for (let length = 6; length < fullId.length; ++length) {
			const partialId = fullId.slice(0, length);
			if (workflow.value.nodes.filter((x) => x.id.startsWith(partialId)).length === 1) {
				return partialId;
			}
		}
		return fullId;
	}

	function getNodesByIds(nodeIds: string[]): INodeUi[] {
		return nodeIds.map(getNodeById).filter(isPresent);
	}

	function getParametersLastUpdate(nodeName: string): number | undefined {
		return nodeMetadata.value[nodeName]?.parametersLastUpdatedAt;
	}

	function getPinnedDataLastUpdate(nodeName: string): number | undefined {
		return nodeMetadata.value[nodeName]?.pinnedDataLastUpdatedAt;
	}

	function getPinnedDataLastRemovedAt(nodeName: string): number | undefined {
		return nodeMetadata.value[nodeName]?.pinnedDataLastRemovedAt;
	}

	function isNodePristine(nodeName: string): boolean {
		return nodeMetadata.value[nodeName] === undefined || nodeMetadata.value[nodeName].pristine;
	}

	function getExecutionDataById(id: string): ExecutionSummary | undefined {
		return currentWorkflowExecutions.value.find((execution) => execution.id === id);
	}

	function getPinDataSize(pinData: Record<string, string | INodeExecutionData[]> = {}): number {
		return Object.values(pinData).reduce<number>((acc, value) => {
			return acc + stringSizeInBytes(value);
		}, 0);
	}

	function getNodeTypes(): INodeTypes {
		const nodeTypes: INodeTypes = {
			nodeTypes: {},
			init: async (): Promise<void> => {},
			getByNameAndVersion: (nodeType: string, version?: number): INodeType | undefined => {
				const nodeTypeDescription = nodeTypesStore.getNodeType(nodeType, version);
				if (nodeTypeDescription === null) {
					return undefined;
				}

				return {
					description: nodeTypeDescription,
					// As we do not have the trigger/poll functions available in the frontend
					// we use the information available to figure out what are trigger nodes
					// @ts-ignore
					trigger:
						(![ERROR_TRIGGER_NODE_TYPE, START_NODE_TYPE].includes(nodeType) &&
							nodeTypeDescription.inputs.length === 0 &&
							!nodeTypeDescription.webhooks) ||
						undefined,
				};
			},
		} as unknown as INodeTypes;

		return nodeTypes;
	}

	// Returns a shallow copy of the nodes which means that all the data on the lower
	// levels still only gets referenced but the top level object is a different one.
	// This has the advantage that it is very fast and does not cause problems with vuex
	// when the workflow replaces the node-parameters.
	function getNodes(): INodeUi[] {
		return workflow.value.nodes.map((node) => ({ ...node }));
	}

	function convertTemplateNodeToNodeUi(node: IWorkflowTemplateNode): INodeUi {
		const filteredCredentials = Object.keys(node.credentials ?? {}).reduce<INodeCredentials>(
			(credentials, curr) => {
				const credential = node?.credentials?.[curr];
				if (!credential || typeof credential === 'string') {
					return credentials;
				}

				credentials[curr] = credential;

				return credentials;
			},
			{},
		);

		return {
			...node,
			credentials: filteredCredentials,
		};
	}

	function createWorkflowObject(
		nodes: INodeUi[],
		connections: IConnections,
		copyData?: boolean,
	): Workflow {
		const nodeTypes = getNodeTypes();

		let id: string | undefined = workflow.value.id;
		if (id && id === PLACEHOLDER_EMPTY_WORKFLOW_ID) {
			id = undefined;
		}

		return new Workflow({
			id,
			name: workflow.value.name,
			nodes: copyData ? deepCopy(nodes) : nodes,
			connections: copyData ? deepCopy(connections) : connections,
			active: false,
			nodeTypes,
			settings: workflow.value.settings ?? { ...defaults.settings },
			pinData: workflow.value.pinData,
		});
	}

	function cloneWorkflowObject(): Workflow {
		const nodes = getNodes();
		const connections = allConnections.value;

		return createWorkflowObject(nodes, connections);
	}

	async function getWorkflowFromUrl(url: string): Promise<IWorkflowDb> {
		return await makeRestApiRequest(rootStore.restApiContext, 'GET', '/workflows/from-url', {
			url,
		});
	}

	async function getActivationError(id: string): Promise<string | undefined> {
		return await makeRestApiRequest(
			rootStore.restApiContext,
			'GET',
			`/active-workflows/error/${id}`,
		);
	}

	async function fetchWorkflowsPage(
		projectId?: string,
		page = 1,
		pageSize = DEFAULT_WORKFLOW_PAGE_SIZE,
		sortBy?: string,
		filters: {
			name?: string;
			tags?: string[];
			active?: boolean;
			isArchived?: boolean;
			parentFolderId?: string;
			availableInMCP?: boolean;
		} = {},
		includeFolders = false,
		onlySharedWithMe = false,
	): Promise<WorkflowListResource[]> {
		const filter = { ...filters, projectId };
		const options = {
			skip: (page - 1) * pageSize,
			take: pageSize,
			sortBy,
		};

		const { count, data } = await workflowsApi.getWorkflowsAndFolders(
			rootStore.restApiContext,
			Object.keys(filter).length ? filter : undefined,
			Object.keys(options).length ? options : undefined,
			includeFolders ? includeFolders : undefined,
			onlySharedWithMe ? onlySharedWithMe : undefined,
		);
		totalWorkflowCount.value = count;
		// Also set fetched workflows to store
		// When fetching workflows from overview page, they don't have resource property
		// so in order to filter out folders, we need to check if resource is not folder
		data
			.filter((item) => item.resource !== 'folder')
			.forEach((item) => {
				addWorkflow({
					...item,
					nodes: [],
					connections: {},
					versionId: '',
				});
			});
		return data;
	}

	async function searchWorkflows({
		projectId,
		name,
	}: {
		projectId?: string;
		name?: string;
	}): Promise<IWorkflowDb[]> {
		const filter = {
			projectId,
			name,
		};

		const { data: workflows } = await workflowsApi.getWorkflows(
			rootStore.restApiContext,
			isEmpty(filter) ? undefined : filter,
		);
		return workflows;
	}

	async function fetchAllWorkflows(projectId?: string): Promise<IWorkflowDb[]> {
		const workflows = await searchWorkflows({ projectId });
		setWorkflows(workflows);
		return workflows;
	}

	async function fetchWorkflow(id: string): Promise<IWorkflowDb> {
		const workflowData = await workflowsApi.getWorkflow(rootStore.restApiContext, id);
		addWorkflow(workflowData);
		return workflowData;
	}

	async function fetchWorkflowsWithNodesIncluded(nodeTypes: string[]) {
		return await workflowsApi.getWorkflowsWithNodesIncluded(rootStore.restApiContext, nodeTypes);
	}

	function resetWorkflow() {
		workflow.value = createEmptyWorkflow();
	}

	function setUsedCredentials(data: IUsedCredential[]) {
		workflow.value.usedCredentials = data;
		usedCredentials.value = data.reduce<{ [name: string]: IUsedCredential }>((accu, credential) => {
			accu[credential.id] = credential;
			return accu;
		}, {});
	}

	function setWorkflowVersionId(versionId: string) {
		workflow.value.versionId = versionId;
	}

	// replace invalid credentials in workflow
	function replaceInvalidWorkflowCredentials(data: {
		credentials: INodeCredentialsDetails;
		invalid: INodeCredentialsDetails;
		type: string;
	}) {
		workflow.value.nodes.forEach((node: INodeUi) => {
			const nodeCredentials: INodeCredentials | undefined = (node as unknown as INode).credentials;
			if (!nodeCredentials?.[data.type]) {
				return;
			}

			const nodeCredentialDetails: INodeCredentialsDetails | string = nodeCredentials[data.type];

			if (
				typeof nodeCredentialDetails === 'string' &&
				nodeCredentialDetails === data.invalid.name
			) {
				(node.credentials as INodeCredentials)[data.type] = data.credentials;
				return;
			}

			if (nodeCredentialDetails.id === null) {
				if (nodeCredentialDetails.name === data.invalid.name) {
					(node.credentials as INodeCredentials)[data.type] = data.credentials;
				}
				return;
			}

			if (nodeCredentialDetails.id === data.invalid.id) {
				(node.credentials as INodeCredentials)[data.type] = data.credentials;
			}
		});
	}

	function setWorkflows(workflows: IWorkflowDb[]) {
		workflowsById.value = workflows.reduce<IWorkflowsMap>((acc, workflow: IWorkflowDb) => {
			if (workflow.id) {
				acc[workflow.id] = workflow;
			}
			return acc;
		}, {});
	}

	async function deleteWorkflow(id: string) {
		await makeRestApiRequest(rootStore.restApiContext, 'DELETE', `/workflows/${id}`);
		const { [id]: deletedWorkflow, ...workflows } = workflowsById.value;
		workflowsById.value = workflows;
	}

	async function archiveWorkflow(id: string) {
		const updatedWorkflow = await makeRestApiRequest<IWorkflowDb>(
			rootStore.restApiContext,
			'POST',
			`/workflows/${id}/archive`,
		);
		if (workflowsById.value[id]) {
			workflowsById.value[id].isArchived = true;
			workflowsById.value[id].versionId = updatedWorkflow.versionId;
		}

		setWorkflowInactive(id);

		if (id === workflow.value.id) {
			setIsArchived(true);
			setWorkflowVersionId(updatedWorkflow.versionId);
		}
	}

	async function unarchiveWorkflow(id: string) {
		const updatedWorkflow = await makeRestApiRequest<IWorkflowDb>(
			rootStore.restApiContext,
			'POST',
			`/workflows/${id}/unarchive`,
		);
		if (workflowsById.value[id]) {
			workflowsById.value[id].isArchived = false;
			workflowsById.value[id].versionId = updatedWorkflow.versionId;
		}

		if (id === workflow.value.id) {
			setIsArchived(false);
			setWorkflowVersionId(updatedWorkflow.versionId);
		}
	}

	function addWorkflow(workflow: IWorkflowDb) {
		workflowsById.value = {
			...workflowsById.value,
			[workflow.id]: {
				...workflowsById.value[workflow.id],
				...deepCopy(workflow),
			},
		};
	}

	function setWorkflowActive(targetWorkflowId: string) {
		const index = activeWorkflows.value.indexOf(targetWorkflowId);
		if (index === -1) {
			activeWorkflows.value.push(targetWorkflowId);
		}
		if (workflowsById.value[targetWorkflowId]) {
			workflowsById.value[targetWorkflowId].active = true;
		}
		if (targetWorkflowId === workflow.value.id) {
			uiStore.stateIsDirty = false;
			workflow.value.active = true;
		}
	}

	function setWorkflowInactive(targetWorkflowId: string) {
		const index = activeWorkflows.value.indexOf(targetWorkflowId);
		if (index !== -1) {
			activeWorkflows.value.splice(index, 1);
		}
		if (workflowsById.value[targetWorkflowId]) {
			workflowsById.value[targetWorkflowId].active = false;
		}
		if (targetWorkflowId === workflow.value.id) {
			workflow.value.active = false;
		}
	}

	async function fetchActiveWorkflows(): Promise<string[]> {
		const data = await workflowsApi.getActiveWorkflows(rootStore.restApiContext);
		activeWorkflows.value = data;
		return data;
	}

	function setIsArchived(isArchived: boolean) {
		workflow.value.isArchived = isArchived;
	}

	async function getDuplicateCurrentWorkflowName(currentWorkflowName: string): Promise<string> {
		if (
			currentWorkflowName &&
			currentWorkflowName.length + DUPLICATE_POSTFFIX.length >= MAX_WORKFLOW_NAME_LENGTH
		) {
			return currentWorkflowName;
		}

		let newName = `${currentWorkflowName}${DUPLICATE_POSTFFIX}`;
		try {
			const newWorkflow = await workflowsApi.getNewWorkflow(rootStore.restApiContext, {
				name: newName,
			});
			newName = newWorkflow.name;
		} catch (e) {}
		return newName;
	}

	function setWorkflowExecutionRunData(workflowResultData: IRunExecutionData) {
		if (workflowExecutionData.value) {
			workflowExecutionData.value = {
				...workflowExecutionData.value,
				data: workflowResultData,
			};
			workflowExecutionResultDataLastUpdate.value = Date.now();
			workflowExecutionStartedData.value = undefined;
		}
	}

	function setWorkflowSettings(workflowSettings: IWorkflowSettings) {
		workflow.value.settings = workflowSettings as IWorkflowDb['settings'];
		workflowObject.value.setSettings(workflowSettings);
	}

	function setWorkflowPinData(data: IPinData = {}) {
		const validPinData = Object.keys(data).reduce((accu, nodeName) => {
			accu[nodeName] = data[nodeName].map((item) => {
				if (!isJsonKeyObject(item)) {
					return { json: item };
				}

				return item;
			});

			return accu;
		}, {} as IPinData);

		workflow.value.pinData = validPinData;
		workflowObject.value.setPinData(validPinData);

		dataPinningEventBus.emit('pin-data', validPinData);
	}

	function addWorkflowTagIds(tags: string[]) {
		workflow.value.tags = [
			...new Set([...(workflow.value.tags ?? []), ...tags]),
		] as IWorkflowDb['tags'];
	}

	function removeWorkflowTagId(tagId: string) {
		const tags = workflow.value.tags as string[];
		const updated = tags.filter((id: string) => id !== tagId);
		workflow.value.tags = updated as IWorkflowDb['tags'];
	}

	function setWorkflowScopes(scopes: IWorkflowDb['scopes']): void {
		workflow.value.scopes = scopes;
	}

	function setWorkflowMetadata(metadata: WorkflowMetadata | undefined): void {
		workflow.value.meta = metadata;
	}

	function addToWorkflowMetadata(data: Partial<WorkflowMetadata>): void {
		workflow.value.meta = {
			...workflow.value.meta,
			...data,
		};
	}

	function setWorkflow(value: IWorkflowDb): void {
		workflow.value = {
			...value,
			...(!value.hasOwnProperty('active') ? { active: false } : {}),
			...(!value.hasOwnProperty('connections') ? { connections: {} } : {}),
			...(!value.hasOwnProperty('createdAt') ? { createdAt: -1 } : {}),
			...(!value.hasOwnProperty('updatedAt') ? { updatedAt: -1 } : {}),
			...(!value.hasOwnProperty('id') ? { id: PLACEHOLDER_EMPTY_WORKFLOW_ID } : {}),
			...(!value.hasOwnProperty('nodes') ? { nodes: [] } : {}),
			...(!value.hasOwnProperty('settings') ? { settings: { ...defaults.settings } } : {}),
		};
		workflowObject.value = createWorkflowObject(
			workflow.value.nodes,
			workflow.value.connections,
			true,
		);
	}

	function pinData(payload: {
		node: INodeUi;
		data: INodeExecutionData[];
		isRestoration?: boolean;
	}): void {
		const nodeName = payload.node.name;

		if (!workflow.value.pinData) {
			workflow.value.pinData = {};
		}

		if (!Array.isArray(payload.data)) {
			payload.data = [payload.data];
		}

		if (
			(workflow.value.pinData?.[nodeName] ?? []).length > 0 &&
			nodeMetadata.value[nodeName] &&
			!payload.isRestoration
		) {
			// Updating existing pinned data
			nodeMetadata.value[nodeName].pinnedDataLastUpdatedAt = Date.now();
		} else if (payload.isRestoration && nodeMetadata.value[nodeName]) {
			// Clear timestamps during restoration to prevent incorrect dirty marking
			delete nodeMetadata.value[nodeName].pinnedDataLastUpdatedAt;
			delete nodeMetadata.value[nodeName].pinnedDataLastRemovedAt;
		}

		const storedPinData = payload.data.map((item) =>
			isJsonKeyObject(item)
				? { json: item.json, ...(item.binary && { binary: item.binary }) }
				: { json: item },
		);

		workflow.value.pinData[nodeName] = storedPinData;
		workflowObject.value.setPinData(workflow.value.pinData);

		uiStore.stateIsDirty = true;

		dataPinningEventBus.emit('pin-data', { [payload.node.name]: storedPinData });
	}

	function unpinData(payload: { node: INodeUi }): void {
		const nodeName = payload.node.name;

		if (!workflow.value.pinData) {
			workflow.value.pinData = {};
		}

		const { [nodeName]: _, ...pinData } = workflow.value.pinData;
		workflow.value.pinData = pinData;
		workflowObject.value.setPinData(pinData);

		if (nodeMetadata.value[nodeName]) {
			nodeMetadata.value[nodeName].pinnedDataLastRemovedAt = Date.now();
		}

		uiStore.stateIsDirty = true;

		dataPinningEventBus.emit('unpin-data', {
			nodeNames: [nodeName],
		});
	}

	function addConnection(data: { connection: IConnection[] }): void {
		if (data.connection.length !== 2) {
			// All connections need two entries
			// TODO: Check if there is an error or whatever that is supposed to be returned
			return;
		}

		const sourceData: IConnection = data.connection[0];
		const destinationData: IConnection = data.connection[1];

		// Check if source node and type exist already and if not add them
		if (!workflow.value.connections.hasOwnProperty(sourceData.node)) {
			workflow.value.connections[sourceData.node] = {};
		}

		if (!workflow.value.connections[sourceData.node].hasOwnProperty(sourceData.type)) {
			workflow.value.connections[sourceData.node] = {
				...workflow.value.connections[sourceData.node],
				[sourceData.type]: [],
			};
		}

		if (
			workflow.value.connections[sourceData.node][sourceData.type].length <
			sourceData.index + 1
		) {
			for (
				let i = workflow.value.connections[sourceData.node][sourceData.type].length;
				i <= sourceData.index;
				i++
			) {
				workflow.value.connections[sourceData.node][sourceData.type].push([]);
			}
		}

		// Check if the same connection exists already
		const checkProperties = ['index', 'node', 'type'] as Array<keyof IConnection>;
		let propertyName: keyof IConnection;
		let connectionExists = false;

		const nodeConnections = workflow.value.connections[sourceData.node][sourceData.type];
		const connectionsToCheck = nodeConnections[sourceData.index];

		if (connectionsToCheck) {
			connectionLoop: for (const existingConnection of connectionsToCheck) {
				for (propertyName of checkProperties) {
					if (existingConnection[propertyName] !== destinationData[propertyName]) {
						continue connectionLoop;
					}
				}
				connectionExists = true;
				break;
			}
		}

		// Add the new connection if it does not exist already
		if (!connectionExists) {
			nodeConnections[sourceData.index] = nodeConnections[sourceData.index] ?? [];
			const connections = nodeConnections[sourceData.index];
			if (connections) {
				connections.push(destinationData);
			}
		}

		workflowObject.value.setConnections(workflow.value.connections);
	}

	function removeConnection(data: { connection: IConnection[] }): void {
		const sourceData = data.connection[0];
		const destinationData = data.connection[1];

		if (!workflow.value.connections.hasOwnProperty(sourceData.node)) {
			return;
		}

		if (!workflow.value.connections[sourceData.node].hasOwnProperty(sourceData.type)) {
			return;
		}

		if (
			workflow.value.connections[sourceData.node][sourceData.type].length <
			sourceData.index + 1
		) {
			return;
		}

		uiStore.stateIsDirty = true;

		const connections =
			workflow.value.connections[sourceData.node][sourceData.type][sourceData.index];
		if (!connections) {
			return;
		}

		for (const index in connections) {
			if (
				connections[index].node === destinationData.node &&
				connections[index].type === destinationData.type &&
				connections[index].index === destinationData.index
			) {
				// Found the connection to remove
				connections.splice(Number.parseInt(index, 10), 1);
			}
		}

		workflowObject.value.setConnections(workflow.value.connections);
	}

	function removeAllNodeConnection(
		node: INodeUi,
		{ preserveInputConnections = false, preserveOutputConnections = false } = {},
	): void {
		uiStore.stateIsDirty = true;

		// Remove all source connections
		if (!preserveOutputConnections) {
			delete workflow.value.connections[node.name];
		}

		// Remove all destination connections
		if (preserveInputConnections) return;

		const indexesToRemove = [];
		let sourceNode: string,
			type: string,
			sourceIndex: string,
			connectionIndex: string,
			connectionData: IConnection;

		for (sourceNode of Object.keys(workflow.value.connections)) {
			for (type of Object.keys(workflow.value.connections[sourceNode])) {
				for (sourceIndex of Object.keys(workflow.value.connections[sourceNode][type])) {
					indexesToRemove.length = 0;
					const connectionsToRemove =
						workflow.value.connections[sourceNode][type][Number.parseInt(sourceIndex, 10)];
					if (connectionsToRemove) {
						for (connectionIndex of Object.keys(connectionsToRemove)) {
							connectionData = connectionsToRemove[Number.parseInt(connectionIndex, 10)];
							if (connectionData.node === node.name) {
								indexesToRemove.push(connectionIndex);
							}
						}
						indexesToRemove.forEach((index) => {
							connectionsToRemove.splice(Number.parseInt(index, 10), 1);
						});
					}
				}
			}
		}

		workflowObject.value.setConnections(workflow.value.connections);
	}

	function renameNodeSelectedAndExecution(nameData: { old: string; new: string }): void {
		uiStore.stateIsDirty = true;

		// If node has any WorkflowResultData rename also that one that the data
		// does still get displayed also after node got renamed
		const runData = workflowExecutionData.value?.data?.resultData?.runData;
		if (runData?.[nameData.old]) {
			runData[nameData.new] = runData[nameData.old];
			delete runData[nameData.old];
		}

		// In case the renamed node was last selected set it also there with the new name
		if (uiStore.lastSelectedNode === nameData.old) {
			uiStore.lastSelectedNode = nameData.new;
		}

		const { [nameData.old]: removed, ...rest } = nodeMetadata.value;
		nodeMetadata.value = { ...rest, [nameData.new]: nodeMetadata.value[nameData.old] };

		if (workflow.value.pinData?.[nameData.old]) {
			const { [nameData.old]: renamed, ...restPinData } = workflow.value.pinData;
			workflow.value.pinData = {
				...restPinData,
				[nameData.new]: renamed,
			};

			workflowObject.value.setPinData(workflow.value.pinData);
		}

		const resultData = workflowExecutionData.value?.data?.resultData;
		if (resultData?.pinData?.[nameData.old]) {
			resultData.pinData[nameData.new] = resultData.pinData[nameData.old];
			delete resultData.pinData[nameData.old];
		}

		// Update the name in pinData
		Object.values(workflow.value.pinData ?? {})
			.concat(Object.values(workflowExecutionData.value?.data?.resultData.pinData ?? {}))
			.flatMap((executionData) =>
				executionData.flatMap((nodeExecution) =>
					Array.isArray(nodeExecution.pairedItem)
						? nodeExecution.pairedItem
						: [nodeExecution.pairedItem],
				),
			)
			.forEach((pairedItem) => {
				if (
					typeof pairedItem === 'number' ||
					pairedItem?.sourceOverwrite?.previousNode !== nameData.old
				)
					return;
				pairedItem.sourceOverwrite.previousNode = nameData.new;
			});

		Object.values(workflowExecutionData.value?.data?.resultData.runData ?? {})
			.flatMap((taskData) => taskData.flatMap((task) => task.source))
			.forEach((source) => {
				if (!source || source.previousNode !== nameData.old) return;
				source.previousNode = nameData.new;
			});
	}

	function setParentFolder(folder: IWorkflowDb['parentFolder']) {
		workflow.value.parentFolder = folder;
	}

	function setNodes(nodes: INodeUi[]): void {
		nodes.forEach((node) => {
			if (!node.id) {
				nodeHelpers.assignNodeId(node);
			}

			if (node.extendsCredential) {
				node.type = getCredentialOnlyNodeTypeName(node.extendsCredential);
			}

			if (node.position) {
				node.position = snapPositionToGrid(node.position);
			}

			if (!nodeMetadata.value[node.name]) {
				nodeMetadata.value[node.name] = { pristine: true };
			}
		});

		workflow.value.nodes = nodes;
		workflowObject.value.setNodes(nodes);
	}

	function setConnections(value: IConnections): void {
		workflow.value.connections = value;
		workflowObject.value.setConnections(value);
	}

	function addNode(nodeData: INodeUi): void {
		// @TODO(ckolb): Reminder to refactor useActions:setAddedNodeActionParameters
		// which listens to this function being called, when this is moved to workflowState soon

		if (!nodeData.hasOwnProperty('name')) {
			// All nodes have to have a name
			// TODO: Check if there is an error or whatever that is supposed to be returned
			return;
		}

		workflow.value.nodes.push(nodeData);
		workflowObject.value.setNodes(workflow.value.nodes);

		// Init node metadata
		if (!nodeMetadata.value[nodeData.name]) {
			nodeMetadata.value[nodeData.name] = {} as INodeMetadata;
		}
	}

	function removeNode(node: INodeUi): void {
		const { [node.name]: removedNodeMetadata, ...remainingNodeMetadata } = nodeMetadata.value;
		nodeMetadata.value = remainingNodeMetadata;

		if (workflow.value.pinData?.hasOwnProperty(node.name)) {
			const { [node.name]: removedPinData, ...remainingPinData } = workflow.value.pinData;
			workflow.value.pinData = remainingPinData;
		}

		for (let i = 0; i < workflow.value.nodes.length; i++) {
			if (workflow.value.nodes[i].name === node.name) {
				workflow.value.nodes = [
					...workflow.value.nodes.slice(0, i),
					...workflow.value.nodes.slice(i + 1),
				];
				workflowObject.value.setNodes(workflow.value.nodes);
				uiStore.stateIsDirty = true;
				return;
			}
		}
	}

<<<<<<< HEAD
=======
	function updateNodeProperties(updateInformation: INodeUpdatePropertiesInformation): void {
		// Find the node that should be updated
		const nodeIndex = workflow.value.nodes.findIndex((node) => {
			return node.name === updateInformation.name;
		});

		if (nodeIndex !== -1) {
			for (const key of Object.keys(updateInformation.properties)) {
				const typedKey = key as keyof INodeUpdatePropertiesInformation['properties'];
				const property = updateInformation.properties[typedKey];

				const changed = updateNodeAtIndex(nodeIndex, { [key]: property });

				if (changed) {
					uiStore.stateIsDirty = true;
				}
			}
		}
	}

	function setNodeValue(updateInformation: IUpdateInformation): void {
		// Find the node that should be updated
		const nodeIndex = workflow.value.nodes.findIndex((node) => {
			return node.name === updateInformation.name;
		});

		if (nodeIndex === -1 || !updateInformation.key) {
			throw new Error(
				`Node with the name "${updateInformation.name}" could not be found to set parameter.`,
			);
		}

		const changed = updateNodeAtIndex(nodeIndex, {
			[updateInformation.key]: updateInformation.value,
		});

		uiStore.stateIsDirty = uiStore.stateIsDirty || changed;

		const excludeKeys = ['position', 'notes', 'notesInFlow'];

		if (changed && !excludeKeys.includes(updateInformation.key)) {
			nodeMetadata.value[workflow.value.nodes[nodeIndex].name].parametersLastUpdatedAt = Date.now();
		}
	}

>>>>>>> adb23083
	async function trackNodeExecution(pushData: PushPayload<'nodeExecuteAfter'>): Promise<void> {
		const nodeName = pushData.nodeName;

		if (pushData.data.error) {
			const node = getNodeByName(nodeName);
			telemetry.track('Manual exec errored', {
				error_title: pushData.data.error.message,
				node_type: node?.type,
				node_type_version: node?.typeVersion,
				node_id: node?.id,
				node_graph_string: JSON.stringify(
					TelemetryHelpers.generateNodesGraph(
						await workflowHelpers.getWorkflowDataToSave(),
						workflowHelpers.getNodeTypes(),
						{
							isCloudDeployment: settingsStore.isCloudDeployment,
						},
					).nodeGraph,
				),
			});
		}
	}

	function getFormResumeUrl(node: INode, executionId: string) {
		const { webhookSuffix } = (node.parameters.options ?? {}) as IDataObject;
		const suffix = webhookSuffix && typeof webhookSuffix !== 'object' ? `/${webhookSuffix}` : '';
		const testUrl = `${rootStore.formWaitingUrl}/${executionId}${suffix}`;
		return testUrl;
	}

	function addNodeExecutionStartedData(data: NodeExecuteBefore['data']): void {
		const currentData =
			workflowExecutionStartedData.value?.[0] === data.executionId
				? workflowExecutionStartedData.value?.[1]
				: {};

		workflowExecutionStartedData.value = [
			data.executionId,
			{
				...currentData,
				[data.nodeName]: [...(currentData[data.nodeName] ?? []), data.data],
			},
		];
	}

	function updateNodeExecutionStatus(pushData: PushPayload<'nodeExecuteAfterData'>): void {
		if (!workflowExecutionData.value?.data) {
			throw new Error('The "workflowExecutionData" is not initialized!');
		}

		const { nodeName, data, executionId } = pushData;
		const isNodeWaiting = data.executionStatus === 'waiting';
		const node = getNodeByName(nodeName);
		if (!node) return;

		workflowExecutionData.value.data.resultData.lastNodeExecuted = nodeName;

		if (workflowExecutionData.value.data.resultData.runData[nodeName] === undefined) {
			workflowExecutionData.value.data.resultData.runData[nodeName] = [];
		}

		const tasksData = workflowExecutionData.value.data.resultData.runData[nodeName];
		if (isNodeWaiting) {
			tasksData.push(data);
			workflowExecutionResultDataLastUpdate.value = Date.now();

			if (
				node.type === FORM_NODE_TYPE ||
				(node.type === WAIT_NODE_TYPE && node.parameters.resume === 'form')
			) {
				const testUrl = getFormResumeUrl(node, executionId);
				openFormPopupWindow(testUrl);
			}
		} else {
			// If we process items in parallel on subnodes we get several placeholder taskData items.
			// We need to find and replace the item with the matching executionIndex and only append if we don't find anything matching.
			const existingRunIndex = tasksData.findIndex(
				(item) => item.executionIndex === data.executionIndex,
			);

			// For waiting nodes always replace the last item as executionIndex will always be different
			const hasWaitingItems = tasksData.some((it) => it.executionStatus === 'waiting');
			const index =
				existingRunIndex > -1 && !hasWaitingItems ? existingRunIndex : tasksData.length - 1;
			const status = tasksData[index]?.executionStatus ?? 'unknown';

			if ('waiting' === status || 'running' === status || tasksData[existingRunIndex]) {
				tasksData.splice(index, 1, data);
			} else {
				tasksData.push(data);
			}

			workflowExecutionResultDataLastUpdate.value = Date.now();

			void trackNodeExecution(pushData);
		}
	}

	function updateNodeExecutionRunData(pushData: PushPayload<'nodeExecuteAfterData'>): void {
		const tasksData = workflowExecutionData.value?.data?.resultData.runData[pushData.nodeName];
		const existingRunIndex =
			tasksData?.findIndex((item) => item.executionIndex === pushData.data.executionIndex) ?? -1;

		if (tasksData?.[existingRunIndex]) {
			tasksData.splice(existingRunIndex, 1, pushData.data);
			workflowExecutionResultDataLastUpdate.value = Date.now();
		}
	}

	function clearNodeExecutionData(nodeName: string): void {
		if (!workflowExecutionData.value?.data) {
			return;
		}

		const { [nodeName]: removedRunData, ...remainingRunData } =
			workflowExecutionData.value.data.resultData.runData;
		workflowExecutionData.value.data.resultData.runData = remainingRunData;
	}

	function pinDataByNodeName(nodeName: string): INodeExecutionData[] | undefined {
		if (!workflow.value.pinData?.[nodeName]) return undefined;

		return workflow.value.pinData[nodeName].map((item) => item.json) as INodeExecutionData[];
	}

	function activeNode(): INodeUi | null {
		// kept here for FE hooks
		const ndvStore = useNDVStore();
		return ndvStore.activeNode;
	}

	// TODO: For sure needs some kind of default filter like last day, with max 10 results, ...
	async function getPastExecutions(
		filter: IDataObject,
		limit: number,
		lastId?: string,
		firstId?: string,
	): Promise<IExecutionsListResponse> {
		let sendData = {};
		if (filter) {
			sendData = {
				filter,
				firstId,
				lastId,
				limit,
			};
		}
		return await makeRestApiRequest(rootStore.restApiContext, 'GET', '/executions', sendData);
	}

	async function getExecution(id: string): Promise<IExecutionResponse | undefined> {
		const response = await makeRestApiRequest<IExecutionFlattedResponse | undefined>(
			rootStore.restApiContext,
			'GET',
			`/executions/${id}`,
		);

		return response && unflattenExecutionData(response);
	}

	/**
	 * Creates a new workflow with the provided data.
	 * Ensures that the new workflow is not active upon creation.
	 * If the project ID is not provided in the data, it assigns the current project ID from the project store.
	 */
	async function createNewWorkflow(sendData: WorkflowDataCreate): Promise<IWorkflowDb> {
		// make sure that the new ones are not active
		sendData.active = false;

		const projectStore = useProjectsStore();

		if (!sendData.projectId && projectStore.currentProjectId) {
			(sendData as unknown as IDataObject).projectId = projectStore.currentProjectId;
		}

		const newWorkflow = await makeRestApiRequest<IWorkflowDb>(
			rootStore.restApiContext,
			'POST',
			'/workflows',
			sendData as unknown as IDataObject,
		);

		const isAIWorkflow = workflowHelpers.containsNodeFromPackage(
			newWorkflow,
			AI_NODES_PACKAGE_NAME,
		);
		if (isAIWorkflow && !usersStore.isEasyAIWorkflowOnboardingDone) {
			await updateCurrentUserSettings(rootStore.restApiContext, {
				easyAIWorkflowOnboarded: true,
			});
			usersStore.setEasyAIWorkflowOnboardingDone();
		}

		return newWorkflow;
	}

	async function updateWorkflow(
		id: string,
		data: WorkflowDataUpdate,
		forceSave = false,
	): Promise<IWorkflowDb> {
		if (data.settings === null) {
			data.settings = undefined;
		}

		const updatedWorkflow = await makeRestApiRequest<IWorkflowDb>(
			rootStore.restApiContext,
			'PATCH',
			`/workflows/${id}${forceSave ? '?forceSave=true' : ''}`,
			data as unknown as IDataObject,
		);

		if (
			workflowHelpers.containsNodeFromPackage(updatedWorkflow, AI_NODES_PACKAGE_NAME) &&
			!usersStore.isEasyAIWorkflowOnboardingDone
		) {
			await updateCurrentUserSettings(rootStore.restApiContext, {
				easyAIWorkflowOnboarded: true,
			});
			usersStore.setEasyAIWorkflowOnboardingDone();
		}

		return updatedWorkflow;
	}

	// Update a single workflow setting key while preserving existing settings
	async function updateWorkflowSetting<K extends keyof IWorkflowSettings>(
		id: string,
		key: K,
		value: IWorkflowSettings[K],
	): Promise<IWorkflowDb> {
		// Determine current settings and versionId for the target workflow
		let currentSettings: IWorkflowSettings = {} as IWorkflowSettings;
		let currentVersionId = '';
		const isCurrentWorkflow = id === workflow.value.id;

		if (isCurrentWorkflow) {
			currentSettings = workflow.value.settings ?? ({} as IWorkflowSettings);
			currentVersionId = workflow.value.versionId;
		} else {
			const cached = workflowsById.value[id];
			if (cached && cached.versionId) {
				currentSettings = cached.settings ?? ({} as IWorkflowSettings);
				currentVersionId = cached.versionId;
			} else {
				const fetched = await fetchWorkflow(id);
				currentSettings = fetched.settings ?? ({} as IWorkflowSettings);
				currentVersionId = fetched.versionId;
			}
		}

		const newSettings: IWorkflowSettings = {
			...(currentSettings ?? ({} as IWorkflowSettings)),
			[key]: value,
		};

		const updated = await updateWorkflow(id, {
			versionId: currentVersionId,
			settings: newSettings,
		});

		// Update local store state to reflect the change
		if (isCurrentWorkflow) {
			setWorkflowVersionId(updated.versionId);
			setWorkflowSettings(updated.settings ?? {});
		} else if (workflowsById.value[id]) {
			workflowsById.value[id] = {
				...workflowsById.value[id],
				settings: updated.settings,
				versionId: updated.versionId,
			};
		}

		return updated;
	}

	async function runWorkflow(startRunData: IStartRunData): Promise<IExecutionPushResponse> {
		if (startRunData.workflowData.settings === null) {
			startRunData.workflowData.settings = undefined;
		}

		try {
			return await makeRestApiRequest(
				rootStore.restApiContext,
				'POST',
				`/workflows/${startRunData.workflowData.id}/run`,
				startRunData as unknown as IDataObject,
			);
		} catch (error) {
			if (error.response?.status === 413) {
				throw new ResponseError(i18n.baseText('workflowRun.showError.payloadTooLarge'), {
					errorCode: 413,
					httpStatusCode: 413,
				});
			}
			throw error;
		}
	}

	async function removeTestWebhook(targetWorkflowId: string): Promise<boolean> {
		return await makeRestApiRequest(
			rootStore.restApiContext,
			'DELETE',
			`/test-webhook/${targetWorkflowId}`,
		);
	}

	async function fetchExecutionDataById(executionId: string): Promise<IExecutionResponse | null> {
		return await workflowsApi.getExecutionData(rootStore.restApiContext, executionId);
	}

	function deleteExecution(execution: ExecutionSummary): void {
		currentWorkflowExecutions.value.splice(currentWorkflowExecutions.value.indexOf(execution), 1);
	}

	function addToCurrentExecutions(executions: ExecutionSummary[]): void {
		executions.forEach((execution) => {
			const exists = currentWorkflowExecutions.value.find((ex) => ex.id === execution.id);
			if (!exists && execution.workflowId === workflowId.value) {
				currentWorkflowExecutions.value.push(execution);
			}
		});
	}

	function getBinaryUrl(
		binaryDataId: string,
		action: 'view' | 'download',
		fileName: string,
		mimeType: string,
	): string {
		let restUrl = rootStore.restUrl;
		if (restUrl.startsWith('/')) restUrl = window.location.origin + restUrl;
		const url = new URL(`${restUrl}/binary-data`);
		url.searchParams.append('id', binaryDataId);
		url.searchParams.append('action', action);
		if (fileName) url.searchParams.append('fileName', fileName);
		if (mimeType) url.searchParams.append('mimeType', mimeType);
		return url.toString();
	}

	function setNodePristine(nodeName: string, isPristine: boolean): void {
		nodeMetadata.value[nodeName].pristine = isPristine;
	}

	function resetChatMessages(): void {
		chatMessages.value = [];
	}

	function appendChatMessage(message: string): void {
		chatMessages.value.push(message);
	}

	function checkIfNodeHasChatParent(nodeName: string): boolean {
		const parents = workflowObject.value.getParentNodes(nodeName, NodeConnectionTypes.Main);

		const matchedChatNode = parents.find((parent) => {
			const parentNodeType = getNodeByName(parent)?.type;

			return parentNodeType === CHAT_TRIGGER_NODE_TYPE;
		});

		return !!matchedChatNode;
	}

	//
	// Start Canvas V2 Functions
	//

	function removeNodeById(nodeId: string): void {
		const node = getNodeById(nodeId);
		if (!node) {
			return;
		}

		removeNode(node);
	}

	function removeNodeConnectionsById(nodeId: string): void {
		const node = getNodeById(nodeId);
		if (!node) {
			return;
		}

		removeAllNodeConnection(node);
	}

	function removeNodeExecutionDataById(nodeId: string): void {
		const node = getNodeById(nodeId);
		if (!node) {
			return;
		}

		clearNodeExecutionData(node.name);
	}

	//
	// End Canvas V2 Functions
	//

	function setSelectedTriggerNodeName(value: string) {
		selectedTriggerNodeName.value = value;
	}

	watch(
		[selectableTriggerNodes, workflowExecutionTriggerNodeName],
		([newSelectable, currentTrigger], [oldSelectable]) => {
			if (currentTrigger !== undefined) {
				selectedTriggerNodeName.value = currentTrigger;
				return;
			}

			if (
				selectedTriggerNodeName.value === undefined ||
				newSelectable.every((node) => node.name !== selectedTriggerNodeName.value)
			) {
				selectedTriggerNodeName.value = findTriggerNodeToAutoSelect(
					selectableTriggerNodes.value,
					nodeTypesStore.getNodeType,
				)?.name;
				return;
			}

			const newTrigger = newSelectable?.find((node) =>
				oldSelectable?.every((old) => old.name !== node.name),
			);

			if (newTrigger !== undefined) {
				// Select newly added node
				selectedTriggerNodeName.value = newTrigger.name;
			}
		},
		{ immediate: true },
	);

	return {
		workflow,
		usedCredentials,
		activeWorkflows,
		currentWorkflowExecutions,
		workflowExecutionData,
		workflowExecutionPairedItemMappings,
		workflowExecutionResultDataLastUpdate,
		workflowExecutionStartedData,
		activeExecutionId: readonlyActiveExecutionId,
		previousExecutionId: readonlyPreviousExecutionId,
		subWorkflowExecutionError,
		executionWaitingForWebhook,
		workflowsById,
		nodeMetadata,
		isInDebugMode,
		chatMessages,
		chatPartialExecutionDestinationNode,
		workflowName,
		workflowId,
		workflowVersionId,
		workflowSettings,
		workflowTags,
		allWorkflows,
		isNewWorkflow,
		isWorkflowActive,
		workflowTriggerNodes,
		currentWorkflowHasWebhookNode,
		getWorkflowRunData,
		getWorkflowResultDataByNodeName,
		allConnections,
		allNodes,
		connectionsBySourceNode,
		connectionsByDestinationNode,
		isWaitingExecution,
		isWorkflowRunning,
		canvasNames,
		nodesByName,
		nodesIssuesExist,
		workflowValidationIssues,
		formatIssueMessage,
		pinnedWorkflowData,
		executedNode,
		getAllLoadedFinishedExecutions,
		getWorkflowExecution,
		getPastChatMessages,
		selectedTriggerNodeName: computed(() => selectedTriggerNodeName.value),
		workflowExecutionTriggerNodeName,
		outgoingConnectionsByNodeName,
		incomingConnectionsByNodeName,
		nodeHasOutputConnection,
		isNodeInOutgoingNodeConnections,
		getWorkflowById,
		getNodeByName,
		getNodeById,
		getNodesByIds,
		getParametersLastUpdate,
		getPinnedDataLastUpdate,
		getPinnedDataLastRemovedAt,
		isNodePristine,
		getExecutionDataById,
		getPinDataSize,
		getNodeTypes,
		getNodes,
		convertTemplateNodeToNodeUi,
		workflowObject,
		createWorkflowObject,
		cloneWorkflowObject,
		getWorkflowFromUrl,
		getActivationError,
		searchWorkflows,
		fetchAllWorkflows,
		fetchWorkflowsPage,
		fetchWorkflow,
		fetchWorkflowsWithNodesIncluded,
		resetWorkflow,
		addNodeExecutionStartedData,
		setUsedCredentials,
		setWorkflowVersionId,
		replaceInvalidWorkflowCredentials,
		setWorkflows,
		deleteWorkflow,
		archiveWorkflow,
		unarchiveWorkflow,
		addWorkflow,
		setWorkflowActive,
		setWorkflowInactive,
		fetchActiveWorkflows,
		setIsArchived,
		getDuplicateCurrentWorkflowName,
		setWorkflowExecutionRunData,
		setWorkflowPinData,
		setParentFolder,
		addWorkflowTagIds,
		removeWorkflowTagId,
		setWorkflowScopes,
		setWorkflowMetadata,
		addToWorkflowMetadata,
		setWorkflow,
		pinData,
		unpinData,
		addConnection,
		removeConnection,
		removeAllNodeConnection,
		renameNodeSelectedAndExecution,
		addNode,
		removeNode,
<<<<<<< HEAD
=======
		updateNodeProperties,
		setNodeValue,
>>>>>>> adb23083
		updateNodeExecutionRunData,
		updateNodeExecutionStatus,
		clearNodeExecutionData,
		pinDataByNodeName,
		activeNode,
		getPastExecutions,
		getExecution,
		createNewWorkflow,
		updateWorkflow,
		updateWorkflowSetting,
		runWorkflow,
		removeTestWebhook,
		fetchExecutionDataById,
		deleteExecution,
		addToCurrentExecutions,
		getBinaryUrl,
		setNodePristine,
		resetChatMessages,
		appendChatMessage,
		checkIfNodeHasChatParent,
		removeNodeById,
		removeNodeConnectionsById,
		removeNodeExecutionDataById,
		setNodes,
		setConnections,
		findNodeByPartialId,
		getPartialIdForNode,
		setSelectedTriggerNodeName,
		totalWorkflowCount,
		defaults,
		// This is exposed to ease the refactoring to the injected workflowState composable
		// Please do not use outside this context
		private: {
			setWorkflowSettings,
			setActiveExecutionId,
		},
	};
});<|MERGE_RESOLUTION|>--- conflicted
+++ resolved
@@ -43,11 +43,6 @@
 	INodeCredentials,
 	INodeCredentialsDetails,
 	INodeExecutionData,
-<<<<<<< HEAD
-=======
-	INodeIssueData,
-	INodeIssueObjectProperty,
->>>>>>> adb23083
 	INodeTypes,
 	IPinData,
 	IRunData,
@@ -1265,54 +1260,6 @@
 		}
 	}
 
-<<<<<<< HEAD
-=======
-	function updateNodeProperties(updateInformation: INodeUpdatePropertiesInformation): void {
-		// Find the node that should be updated
-		const nodeIndex = workflow.value.nodes.findIndex((node) => {
-			return node.name === updateInformation.name;
-		});
-
-		if (nodeIndex !== -1) {
-			for (const key of Object.keys(updateInformation.properties)) {
-				const typedKey = key as keyof INodeUpdatePropertiesInformation['properties'];
-				const property = updateInformation.properties[typedKey];
-
-				const changed = updateNodeAtIndex(nodeIndex, { [key]: property });
-
-				if (changed) {
-					uiStore.stateIsDirty = true;
-				}
-			}
-		}
-	}
-
-	function setNodeValue(updateInformation: IUpdateInformation): void {
-		// Find the node that should be updated
-		const nodeIndex = workflow.value.nodes.findIndex((node) => {
-			return node.name === updateInformation.name;
-		});
-
-		if (nodeIndex === -1 || !updateInformation.key) {
-			throw new Error(
-				`Node with the name "${updateInformation.name}" could not be found to set parameter.`,
-			);
-		}
-
-		const changed = updateNodeAtIndex(nodeIndex, {
-			[updateInformation.key]: updateInformation.value,
-		});
-
-		uiStore.stateIsDirty = uiStore.stateIsDirty || changed;
-
-		const excludeKeys = ['position', 'notes', 'notesInFlow'];
-
-		if (changed && !excludeKeys.includes(updateInformation.key)) {
-			nodeMetadata.value[workflow.value.nodes[nodeIndex].name].parametersLastUpdatedAt = Date.now();
-		}
-	}
-
->>>>>>> adb23083
 	async function trackNodeExecution(pushData: PushPayload<'nodeExecuteAfter'>): Promise<void> {
 		const nodeName = pushData.nodeName;
 
@@ -1854,11 +1801,6 @@
 		renameNodeSelectedAndExecution,
 		addNode,
 		removeNode,
-<<<<<<< HEAD
-=======
-		updateNodeProperties,
-		setNodeValue,
->>>>>>> adb23083
 		updateNodeExecutionRunData,
 		updateNodeExecutionStatus,
 		clearNodeExecutionData,
