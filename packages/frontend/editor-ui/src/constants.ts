import type {
	EnterpriseEditionFeatureKey,
	EnterpriseEditionFeatureValue,
	NodeCreatorOpenSource,
} from './Interface';
import type { NodeConnectionType } from 'n8n-workflow';
import { NodeConnectionTypes } from 'n8n-workflow';
import type {
	CanvasInjectionData,
	CanvasNodeHandleInjectionData,
	CanvasNodeInjectionData,
} from '@/types';
import type { InjectionKey, Ref } from 'vue';

export const MAX_WORKFLOW_SIZE = 1024 * 1024 * 16; // Workflow size limit in bytes
export const MAX_EXPECTED_REQUEST_SIZE = 2048; // Expected maximum workflow request metadata (i.e. headers) size in bytes
export const MAX_PINNED_DATA_SIZE = 1024 * 1024 * 12; // 12 MB; Workflow pinned data size limit in bytes
export const MAX_DISPLAY_DATA_SIZE = 1024 * 1024; // 1 MB
export const MAX_DISPLAY_DATA_SIZE_SCHEMA_VIEW = 1024 * 1024 * 4; // 4 MB
export const MAX_DISPLAY_ITEMS_AUTO_ALL = 250;

export const PLACEHOLDER_FILLED_AT_EXECUTION_TIME = '[filled at execution time]';

export const IN_PROGRESS_EXECUTION_ID = '__IN_PROGRESS__';

// parameter input
export const CUSTOM_API_CALL_KEY = '__CUSTOM_API_CALL__';
export const CUSTOM_API_CALL_NAME = 'Custom API Call';

// workflows
export const PLACEHOLDER_EMPTY_WORKFLOW_ID = '__EMPTY__';
export const NEW_WORKFLOW_ID = 'new';
export const DEFAULT_NODETYPE_VERSION = 1;
export const DEFAULT_NEW_WORKFLOW_NAME = 'My workflow';
export const MIN_WORKFLOW_NAME_LENGTH = 1;
export const MAX_WORKFLOW_NAME_LENGTH = 128;
export const DUPLICATE_POSTFFIX = ' copy';
export const NODE_OUTPUT_DEFAULT_KEY = '_NODE_OUTPUT_DEFAULT_KEY_';
export const DEFAULT_WORKFLOW_PAGE_SIZE = 50;

// tags
export const MAX_TAG_NAME_LENGTH = 24;

// modals
export const ABOUT_MODAL_KEY = 'about';
export const CHAT_EMBED_MODAL_KEY = 'chatEmbed';
export const CHANGE_PASSWORD_MODAL_KEY = 'changePassword';
export const CREDENTIAL_EDIT_MODAL_KEY = 'editCredential';
export const API_KEY_CREATE_OR_EDIT_MODAL_KEY = 'createOrEditApiKey';
export const CREDENTIAL_SELECT_MODAL_KEY = 'selectCredential';
export const DELETE_USER_MODAL_KEY = 'deleteUser';
export const INVITE_USER_MODAL_KEY = 'inviteUser';
export const DUPLICATE_MODAL_KEY = 'duplicate';
export const IMPORT_WORKFLOW_URL_MODAL_KEY = 'importWorkflowUrl';
export const TAGS_MANAGER_MODAL_KEY = 'tagsManager';
export const ANNOTATION_TAGS_MANAGER_MODAL_KEY = 'annotationTagsManager';
export const VERSIONS_MODAL_KEY = 'versions';
export const WORKFLOW_SETTINGS_MODAL_KEY = 'settings';
export const WORKFLOW_SHARE_MODAL_KEY = 'workflowShare';
export const PERSONALIZATION_MODAL_KEY = 'personalization';
export const CONTACT_PROMPT_MODAL_KEY = 'contactPrompt';
export const NODE_PINNING_MODAL_KEY = 'nodePinning';
export const NPS_SURVEY_MODAL_KEY = 'npsSurvey';
export const WORKFLOW_ACTIVE_MODAL_KEY = 'activation';
export const COMMUNITY_PACKAGE_INSTALL_MODAL_KEY = 'communityPackageInstall';
export const COMMUNITY_PACKAGE_CONFIRM_MODAL_KEY = 'communityPackageManageConfirm';
export const IMPORT_CURL_MODAL_KEY = 'importCurl';
export const LOG_STREAM_MODAL_KEY = 'settingsLogStream';
export const SOURCE_CONTROL_PUSH_MODAL_KEY = 'sourceControlPush';
export const SOURCE_CONTROL_PULL_MODAL_KEY = 'sourceControlPull';
export const DEBUG_PAYWALL_MODAL_KEY = 'debugPaywall';
export const MFA_SETUP_MODAL_KEY = 'mfaSetup';
export const PROMPT_MFA_CODE_MODAL_KEY = 'promptMfaCode';
export const WORKFLOW_HISTORY_VERSION_RESTORE = 'workflowHistoryVersionRestore';
export const SETUP_CREDENTIALS_MODAL_KEY = 'setupCredentials';
export const PROJECT_MOVE_RESOURCE_MODAL = 'projectMoveResourceModal';
export const NEW_ASSISTANT_SESSION_MODAL = 'newAssistantSession';
export const EXTERNAL_SECRETS_PROVIDER_MODAL_KEY = 'externalSecretsProvider';
export const COMMUNITY_PLUS_ENROLLMENT_MODAL = 'communityPlusEnrollment';
export const DELETE_FOLDER_MODAL_KEY = 'deleteFolder';
export const MOVE_FOLDER_MODAL_KEY = 'moveFolder';
export const WORKFLOW_ACTIVATION_CONFLICTING_WEBHOOK_MODAL_KEY =
	'workflowActivationConflictingWebhook';
export const FROM_AI_PARAMETERS_MODAL_KEY = 'fromAiParameters';
export const WORKFLOW_EXTRACTION_NAME_MODAL_KEY = 'workflowExtractionName';
export const WHATS_NEW_MODAL_KEY = 'whatsNew';

export const COMMUNITY_PACKAGE_MANAGE_ACTIONS = {
	UNINSTALL: 'uninstall',
	UPDATE: 'update',
	VIEW_DOCS: 'view-documentation',
};

// breakpoints
export const BREAKPOINT_SM = 768;
export const BREAKPOINT_MD = 992;
export const BREAKPOINT_LG = 1200;
export const BREAKPOINT_XL = 1920;

export const DOCS_DOMAIN = 'docs.n8n.io';
export const BUILTIN_NODES_DOCS_URL = `https://${DOCS_DOMAIN}/integrations/builtin/`;
export const BUILTIN_CREDENTIALS_DOCS_URL = `https://${DOCS_DOMAIN}/integrations/builtin/credentials/`;
export const DATA_PINNING_DOCS_URL = `https://${DOCS_DOMAIN}/data/data-pinning/`;
export const DATA_EDITING_DOCS_URL = `https://${DOCS_DOMAIN}/data/data-editing/`;
export const SCHEMA_PREVIEW_DOCS_URL = `https://${DOCS_DOMAIN}/data/schema-preview/`;
export const MFA_DOCS_URL = `https://${DOCS_DOMAIN}/user-management/two-factor-auth/`;
export const NPM_PACKAGE_DOCS_BASE_URL = 'https://www.npmjs.com/package/';
export const NPM_KEYWORD_SEARCH_URL =
	'https://www.npmjs.com/search?q=keywords%3An8n-community-node-package';
export const N8N_QUEUE_MODE_DOCS_URL = `https://${DOCS_DOMAIN}/hosting/scaling/queue-mode/`;
export const COMMUNITY_NODES_INSTALLATION_DOCS_URL = `https://${DOCS_DOMAIN}/integrations/community-nodes/installation/gui-install/`;
export const COMMUNITY_NODES_RISKS_DOCS_URL = `https://${DOCS_DOMAIN}/integrations/community-nodes/risks/`;
export const COMMUNITY_NODES_BLOCKLIST_DOCS_URL = `https://${DOCS_DOMAIN}/integrations/community-nodes/blocklist/`;
export const CUSTOM_NODES_DOCS_URL = `https://${DOCS_DOMAIN}/integrations/creating-nodes/code/create-n8n-nodes-module/`;
export const EXPRESSIONS_DOCS_URL = `https://${DOCS_DOMAIN}/code-examples/expressions/`;
export const N8N_PRICING_PAGE_URL = 'https://n8n.io/pricing';
export const N8N_MAIN_GITHUB_REPO_URL = 'https://github.com/n8n-io/n8n';

export const NODE_MIN_INPUT_ITEMS_COUNT = 5;

// node types
export const BAMBOO_HR_NODE_TYPE = 'n8n-nodes-base.bambooHr';
export const CALENDLY_TRIGGER_NODE_TYPE = 'n8n-nodes-base.calendlyTrigger';
export const CODE_NODE_TYPE = 'n8n-nodes-base.code';
export const AI_CODE_NODE_TYPE = '@n8n/n8n-nodes-langchain.code';
export const AI_MCP_TOOL_NODE_TYPE = '@n8n/n8n-nodes-langchain.mcpClientTool';
export const WIKIPEDIA_TOOL_NODE_TYPE = '@n8n/n8n-nodes-langchain.toolWikipedia';
export const CRON_NODE_TYPE = 'n8n-nodes-base.cron';
export const CLEARBIT_NODE_TYPE = 'n8n-nodes-base.clearbit';
export const FILTER_NODE_TYPE = 'n8n-nodes-base.filter';
export const FUNCTION_NODE_TYPE = 'n8n-nodes-base.function';
export const GITHUB_TRIGGER_NODE_TYPE = 'n8n-nodes-base.githubTrigger';
export const GIT_NODE_TYPE = 'n8n-nodes-base.git';
export const GOOGLE_GMAIL_NODE_TYPE = 'n8n-nodes-base.gmail';
export const GOOGLE_SHEETS_NODE_TYPE = 'n8n-nodes-base.googleSheets';
export const ERROR_TRIGGER_NODE_TYPE = 'n8n-nodes-base.errorTrigger';
export const ELASTIC_SECURITY_NODE_TYPE = 'n8n-nodes-base.elasticSecurity';
export const EMAIL_SEND_NODE_TYPE = 'n8n-nodes-base.emailSend';
export const EMAIL_IMAP_NODE_TYPE = 'n8n-nodes-base.emailReadImap';
export const EXECUTE_COMMAND_NODE_TYPE = 'n8n-nodes-base.executeCommand';
export const FORM_TRIGGER_NODE_TYPE = 'n8n-nodes-base.formTrigger';
export const HTML_NODE_TYPE = 'n8n-nodes-base.html';
export const HTTP_REQUEST_NODE_TYPE = 'n8n-nodes-base.httpRequest';
export const HTTP_REQUEST_TOOL_NODE_TYPE = 'n8n-nodes-base.httpRequestTool';
export const HUBSPOT_TRIGGER_NODE_TYPE = 'n8n-nodes-base.hubspotTrigger';
export const IF_NODE_TYPE = 'n8n-nodes-base.if';
export const INTERVAL_NODE_TYPE = 'n8n-nodes-base.interval';
export const ITEM_LISTS_NODE_TYPE = 'n8n-nodes-base.itemLists';
export const JIRA_NODE_TYPE = 'n8n-nodes-base.jira';
export const JIRA_TRIGGER_NODE_TYPE = 'n8n-nodes-base.jiraTrigger';
export const MICROSOFT_EXCEL_NODE_TYPE = 'n8n-nodes-base.microsoftExcel';
export const MANUAL_TRIGGER_NODE_TYPE = 'n8n-nodes-base.manualTrigger';
export const MANUAL_CHAT_TRIGGER_NODE_TYPE = '@n8n/n8n-nodes-langchain.manualChatTrigger';
export const MCP_TRIGGER_NODE_TYPE = '@n8n/n8n-nodes-langchain.mcpTrigger';
export const CHAT_TRIGGER_NODE_TYPE = '@n8n/n8n-nodes-langchain.chatTrigger';
export const AGENT_NODE_TYPE = '@n8n/n8n-nodes-langchain.agent';
export const OPEN_AI_NODE_TYPE = '@n8n/n8n-nodes-langchain.openAi';
export const OPEN_AI_NODE_MESSAGE_ASSISTANT_TYPE =
	'@n8n/n8n-nodes-langchain.openAi.assistant.message';
export const OPEN_AI_ASSISTANT_NODE_TYPE = '@n8n/n8n-nodes-langchain.openAiAssistant';
export const BASIC_CHAIN_NODE_TYPE = '@n8n/n8n-nodes-langchain.chainLlm';
export const QA_CHAIN_NODE_TYPE = '@n8n/n8n-nodes-langchain.chainRetrievalQa';
export const MICROSOFT_TEAMS_NODE_TYPE = 'n8n-nodes-base.microsoftTeams';
export const N8N_NODE_TYPE = 'n8n-nodes-base.n8n';
export const NO_OP_NODE_TYPE = 'n8n-nodes-base.noOp';
export const STICKY_NODE_TYPE = 'n8n-nodes-base.stickyNote';
export const NOTION_TRIGGER_NODE_TYPE = 'n8n-nodes-base.notionTrigger';
export const PAGERDUTY_NODE_TYPE = 'n8n-nodes-base.pagerDuty';
export const SALESFORCE_NODE_TYPE = 'n8n-nodes-base.salesforce';
export const SEGMENT_NODE_TYPE = 'n8n-nodes-base.segment';
export const SET_NODE_TYPE = 'n8n-nodes-base.set';
export const SCHEDULE_TRIGGER_NODE_TYPE = 'n8n-nodes-base.scheduleTrigger';
export const SERVICENOW_NODE_TYPE = 'n8n-nodes-base.serviceNow';
export const SLACK_NODE_TYPE = 'n8n-nodes-base.slack';
export const SPREADSHEET_FILE_NODE_TYPE = 'n8n-nodes-base.spreadsheetFile';
export const SPLIT_IN_BATCHES_NODE_TYPE = 'n8n-nodes-base.splitInBatches';
export const START_NODE_TYPE = 'n8n-nodes-base.start';
export const SWITCH_NODE_TYPE = 'n8n-nodes-base.switch';
export const TELEGRAM_NODE_TYPE = 'n8n-nodes-base.telegram';
export const THE_HIVE_TRIGGER_NODE_TYPE = 'n8n-nodes-base.theHiveTrigger';
export const QUICKBOOKS_NODE_TYPE = 'n8n-nodes-base.quickbooks';
export const WAIT_NODE_TYPE = 'n8n-nodes-base.wait';
export const WEBHOOK_NODE_TYPE = 'n8n-nodes-base.webhook';
export const WORKABLE_TRIGGER_NODE_TYPE = 'n8n-nodes-base.workableTrigger';
export const WORKFLOW_TRIGGER_NODE_TYPE = 'n8n-nodes-base.workflowTrigger';
export const EXECUTE_WORKFLOW_NODE_TYPE = 'n8n-nodes-base.executeWorkflow';
export const EXECUTE_WORKFLOW_TRIGGER_NODE_TYPE = 'n8n-nodes-base.executeWorkflowTrigger';
export const WOOCOMMERCE_TRIGGER_NODE_TYPE = 'n8n-nodes-base.wooCommerceTrigger';
export const XERO_NODE_TYPE = 'n8n-nodes-base.xero';
export const ZENDESK_NODE_TYPE = 'n8n-nodes-base.zendesk';
export const ZENDESK_TRIGGER_NODE_TYPE = 'n8n-nodes-base.zendeskTrigger';
export const DISCORD_NODE_TYPE = 'n8n-nodes-base.discord';
export const EXTRACT_FROM_FILE_NODE_TYPE = 'n8n-nodes-base.extractFromFile';
export const CONVERT_TO_FILE_NODE_TYPE = 'n8n-nodes-base.convertToFile';
export const DATETIME_NODE_TYPE = 'n8n-nodes-base.dateTime';
export const REMOVE_DUPLICATES_NODE_TYPE = 'n8n-nodes-base.removeDuplicates';
export const SPLIT_OUT_NODE_TYPE = 'n8n-nodes-base.splitOut';
export const LIMIT_NODE_TYPE = 'n8n-nodes-base.limit';
export const SUMMARIZE_NODE_TYPE = 'n8n-nodes-base.summarize';
export const AGGREGATE_NODE_TYPE = 'n8n-nodes-base.aggregate';
export const MERGE_NODE_TYPE = 'n8n-nodes-base.merge';
export const MARKDOWN_NODE_TYPE = 'n8n-nodes-base.markdown';
export const XML_NODE_TYPE = 'n8n-nodes-base.xml';
export const CRYPTO_NODE_TYPE = 'n8n-nodes-base.crypto';
export const RSS_READ_NODE_TYPE = 'n8n-nodes-base.rssFeedRead';
export const COMPRESSION_NODE_TYPE = 'n8n-nodes-base.compression';
export const EDIT_IMAGE_NODE_TYPE = 'n8n-nodes-base.editImage';
export const CHAIN_SUMMARIZATION_LANGCHAIN_NODE_TYPE =
	'@n8n/n8n-nodes-langchain.chainSummarization';
export const SIMULATE_NODE_TYPE = 'n8n-nodes-base.simulate';
export const SIMULATE_TRIGGER_NODE_TYPE = 'n8n-nodes-base.simulateTrigger';
export const AI_TRANSFORM_NODE_TYPE = 'n8n-nodes-base.aiTransform';
export const FORM_NODE_TYPE = 'n8n-nodes-base.form';
export const GITHUB_NODE_TYPE = 'n8n-nodes-base.github';
export const SLACK_TRIGGER_NODE_TYPE = 'n8n-nodes-base.slackTrigger';
export const TELEGRAM_TRIGGER_NODE_TYPE = 'n8n-nodes-base.telegramTrigger';
export const FACEBOOK_LEAD_ADS_TRIGGER_NODE_TYPE = 'n8n-nodes-base.facebookLeadAdsTrigger';
export const RESPOND_TO_WEBHOOK_NODE_TYPE = 'n8n-nodes-base.respondToWebhook';

export const CREDENTIAL_ONLY_NODE_PREFIX = 'n8n-creds-base';
export const CREDENTIAL_ONLY_HTTP_NODE_VERSION = 4.1;

export const EXECUTABLE_TRIGGER_NODE_TYPES = [
	START_NODE_TYPE,
	MANUAL_TRIGGER_NODE_TYPE,
	SCHEDULE_TRIGGER_NODE_TYPE,
	CRON_NODE_TYPE,
	INTERVAL_NODE_TYPE,
];

export const NON_ACTIVATABLE_TRIGGER_NODE_TYPES = [
	ERROR_TRIGGER_NODE_TYPE,
	MANUAL_TRIGGER_NODE_TYPE,
	EXECUTE_WORKFLOW_TRIGGER_NODE_TYPE,
	MANUAL_CHAT_TRIGGER_NODE_TYPE,
];

export const NODES_USING_CODE_NODE_EDITOR = [
	CODE_NODE_TYPE,
	AI_CODE_NODE_TYPE,
	AI_TRANSFORM_NODE_TYPE,
];

export const NODE_POSITION_CONFLICT_ALLOWLIST = [STICKY_NODE_TYPE];

export const PIN_DATA_NODE_TYPES_DENYLIST = [SPLIT_IN_BATCHES_NODE_TYPE, STICKY_NODE_TYPE];

export const OPEN_URL_PANEL_TRIGGER_NODE_TYPES = [
	WEBHOOK_NODE_TYPE,
	FORM_TRIGGER_NODE_TYPE,
	CHAT_TRIGGER_NODE_TYPE,
	MCP_TRIGGER_NODE_TYPE,
];

export const SINGLE_WEBHOOK_TRIGGERS = [
	TELEGRAM_TRIGGER_NODE_TYPE,
	SLACK_TRIGGER_NODE_TYPE,
	FACEBOOK_LEAD_ADS_TRIGGER_NODE_TYPE,
];

export const LIST_LIKE_NODE_OPERATIONS = ['getAll', 'getMany', 'read', 'search'];

export const PRODUCTION_ONLY_TRIGGER_NODE_TYPES = [CHAT_TRIGGER_NODE_TYPE];

// Node creator
export const NODE_CREATOR_OPEN_SOURCES: Record<
	Uppercase<NodeCreatorOpenSource>,
	NodeCreatorOpenSource
> = {
	NO_TRIGGER_EXECUTION_TOOLTIP: 'no_trigger_execution_tooltip',
	PLUS_ENDPOINT: 'plus_endpoint',
	ADD_INPUT_ENDPOINT: 'add_input_endpoint',
	TRIGGER_PLACEHOLDER_BUTTON: 'trigger_placeholder_button',
	ADD_NODE_BUTTON: 'add_node_button',
	TAB: 'tab',
	NODE_CONNECTION_ACTION: 'node_connection_action',
	NODE_CONNECTION_DROP: 'node_connection_drop',
	NOTICE_ERROR_MESSAGE: 'notice_error_message',
	CONTEXT_MENU: 'context_menu',
	ADD_EVALUATION_NODE_BUTTON: 'add_evaluation_node_button',
	ADD_EVALUATION_TRIGGER_BUTTON: 'add_evaluation_trigger_button',
	'': '',
};
export const CORE_NODES_CATEGORY = 'Core Nodes';
export const HUMAN_IN_THE_LOOP_CATEGORY = 'HITL';
export const CUSTOM_NODES_CATEGORY = 'Custom Nodes';
export const DEFAULT_SUBCATEGORY = '*';
export const AI_OTHERS_NODE_CREATOR_VIEW = 'AI Other';
export const AI_NODE_CREATOR_VIEW = 'AI';
export const REGULAR_NODE_CREATOR_VIEW = 'Regular';
export const TRIGGER_NODE_CREATOR_VIEW = 'Trigger';
export const OTHER_TRIGGER_NODES_SUBCATEGORY = 'Other Trigger Nodes';
export const TRANSFORM_DATA_SUBCATEGORY = 'Data Transformation';
export const FILES_SUBCATEGORY = 'Files';
export const FLOWS_CONTROL_SUBCATEGORY = 'Flow';
export const AI_SUBCATEGORY = 'AI';
export const HELPERS_SUBCATEGORY = 'Helpers';
export const HITL_SUBCATEGORY = 'Human in the Loop';
export const AI_CATEGORY_AGENTS = 'Agents';
export const AI_CATEGORY_CHAINS = 'Chains';
export const AI_CATEGORY_LANGUAGE_MODELS = 'Language Models';
export const AI_CATEGORY_MEMORY = 'Memory';
export const AI_CATEGORY_OUTPUTPARSER = 'Output Parsers';
export const AI_CATEGORY_TOOLS = 'Tools';
export const AI_CATEGORY_VECTOR_STORES = 'Vector Stores';
export const AI_CATEGORY_RETRIEVERS = 'Retrievers';
export const AI_CATEGORY_EMBEDDING = 'Embeddings';
export const AI_CATEGORY_DOCUMENT_LOADERS = 'Document Loaders';
export const AI_CATEGORY_TEXT_SPLITTERS = 'Text Splitters';
export const AI_CATEGORY_OTHER_TOOLS = 'Other Tools';
export const AI_CATEGORY_ROOT_NODES = 'Root Nodes';
export const AI_CATEGORY_MCP_NODES = 'Model Context Protocol';
export const AI_EVALUATION = 'Evaluation';
export const AI_UNCATEGORIZED_CATEGORY = 'Miscellaneous';
export const AI_CODE_TOOL_LANGCHAIN_NODE_TYPE = '@n8n/n8n-nodes-langchain.toolCode';
export const AI_WORKFLOW_TOOL_LANGCHAIN_NODE_TYPE = '@n8n/n8n-nodes-langchain.toolWorkflow';
export const REQUEST_NODE_FORM_URL = 'https://n8n-community.typeform.com/to/K1fBVTZ3';

// Node Connection Types
export const NODE_CONNECTION_TYPE_ALLOW_MULTIPLE: NodeConnectionType[] = [
	NodeConnectionTypes.AiTool,
	NodeConnectionTypes.Main,
];

/** PERSONALIZATION SURVEY */
export const EMAIL_KEY = 'email';
export const WORK_AREA_KEY = 'workArea';
export const FINANCE_WORK_AREA = 'finance';
export const IT_ENGINEERING_WORK_AREA = 'IT-Engineering';
export const PRODUCT_WORK_AREA = 'product';
export const SALES_BUSINESSDEV_WORK_AREA = 'sales-businessDevelopment';
export const SECURITY_WORK_AREA = 'security';

export const COMPANY_TYPE_KEY = 'companyType';
export const SAAS_COMPANY_TYPE = 'saas';
export const ECOMMERCE_COMPANY_TYPE = 'ecommerce';
export const EDUCATION_TYPE = 'education';
export const MSP_COMPANY_TYPE = 'msp';
export const DIGITAL_AGENCY_COMPANY_TYPE = 'digital-agency';
export const SYSTEMS_INTEGRATOR_COMPANY_TYPE = 'systems-integrator';
export const OTHER_COMPANY_TYPE = 'other';
export const PERSONAL_COMPANY_TYPE = 'personal';

export const COMPANY_INDUSTRY_EXTENDED_KEY = 'companyIndustryExtended';
export const OTHER_COMPANY_INDUSTRY_EXTENDED_KEY = 'otherCompanyIndustryExtended';
export const PHYSICAL_RETAIL_OR_SERVICES = 'physical-retail-or-services';
export const REAL_ESTATE_OR_CONSTRUCTION = 'real-estate-or-construction';
export const GOVERNMENT_INDUSTRY = 'government';
export const LEGAL_INDUSTRY = 'legal-industry';
export const MARKETING_INDUSTRY = 'marketing-industry';
export const MEDIA_INDUSTRY = 'media-industry';
export const MANUFACTURING_INDUSTRY = 'manufacturing-industry';
export const MSP_INDUSTRY = 'msp';
export const HEALTHCARE_INDUSTRY = 'healthcare';
export const FINANCE_INSURANCE_INDUSTRY = 'finance-insurance-industry';
export const IT_INDUSTRY = 'it-industry';
export const SECURITY_INDUSTRY = 'security-industry';
export const TELECOMS_INDUSTRY = 'telecoms';
export const OTHER_INDUSTRY_OPTION = 'other';

export const COMPANY_SIZE_KEY = 'companySize';
export const COMPANY_SIZE_20_OR_LESS = '<20';
export const COMPANY_SIZE_20_99 = '20-99';
export const COMPANY_SIZE_100_499 = '100-499';
export const COMPANY_SIZE_500_999 = '500-999';
export const COMPANY_SIZE_1000_OR_MORE = '1000+';
export const COMPANY_SIZE_PERSONAL_USE = 'personalUser';

export const MARKETING_AUTOMATION_GOAL_KEY = 'automationGoalSm';
export const MARKETING_AUTOMATION_LEAD_GENERATION_GOAL = 'lead-generation';
export const MARKETING_AUTOMATION_CUSTOMER_COMMUNICATION = 'customer-communication';
export const MARKETING_AUTOMATION_ACTIONS = 'actions';
export const MARKETING_AUTOMATION_AD_CAMPAIGN = 'ad-campaign';
export const MARKETING_AUTOMATION_REPORTING = 'reporting';
export const MARKETING_AUTOMATION_DATA_SYNCHING = 'data-syncing';
export const MARKETING_AUTOMATION_OTHER = 'other';

export const OTHER_MARKETING_AUTOMATION_GOAL_KEY = 'automationGoalSmOther';

export const CODING_SKILL_KEY = 'codingSkill';

export const AUTOMATION_BENEFICIARY_KEY = 'automationBeneficiary';
export const AUTOMATION_BENEFICIARY_SELF = 'myself';
export const AUTOMATION_BENEFICIARY_MY_TEAM = 'my-team';
export const AUTOMATION_BENEFICIARY_OTHER_TEAMS = 'other-teams';

export const USAGE_MODE_KEY = 'usageModes';
export const USAGE_MODE_CONNECT_TO_DB = 'connect-internal-db';
export const USAGE_MODE_BUILD_BE_SERVICES = 'build-be-services';
export const USAGE_MODE_MANIPULATE_FILES = 'manipulate-files';

export const REPORTED_SOURCE_KEY = 'reportedSource';
export const REPORTED_SOURCE_OTHER_KEY = 'reportedSourceOther';
export const REPORTED_SOURCE_GOOGLE = 'google';
export const REPORTED_SOURCE_TWITTER = 'twitter';
export const REPORTED_SOURCE_LINKEDIN = 'linkedin';
export const REPORTED_SOURCE_YOUTUBE = 'youtube';
export const REPORTED_SOURCE_FRIEND = 'friend';
export const REPORTED_SOURCE_PODCAST = 'podcast';
export const REPORTED_SOURCE_EVENT = 'event';
export const REPORTED_SOURCE_OTHER = 'other';

export const AUTOMATION_GOAL_KEY = 'automationGoal';
export const DEVOPS_AUTOMATION_GOAL_KEY = 'automationGoalDevops';
export const DEVOPS_AUTOMATION_GOAL_OTHER_KEY = 'automationGoalDevopsOther';
export const DEVOPS_AUTOMATION_OTHER = 'other';
export const DEVOPS_AUTOMATION_CI_CD_GOAL = 'ci-cd';
export const DEVOPS_AUTOMATION_CLOUD_INFRASTRUCTURE_ORCHESTRATION_GOAL =
	'cloud-infrastructure-orchestration';
export const DEVOPS_AUTOMATION_DATA_SYNCING_GOAL = 'data-syncing';
export const DEVOPS_INCIDENT_RESPONSE_GOAL = 'incident-response';
export const DEVOPS_MONITORING_AND_ALERTING_GOAL = 'monitoring-alerting';
export const DEVOPS_REPORTING_GOAL = 'reporting';
export const DEVOPS_TICKETING_SYSTEMS_INTEGRATIONS_GOAL = 'ticketing-systems-integrations';

export const CUSTOMER_INTEGRATIONS_GOAL = 'customer-integrations';
export const CUSTOMER_SUPPORT_GOAL = 'customer-support';
export const ENGINEERING_GOAL = 'engineering';
export const FINANCE_ACCOUNTING_GOAL = 'finance-accounting';
export const HR_GOAL = 'hr';
export const OPERATIONS_GOAL = 'operations';
export const PRODUCT_GOAL = 'product';
export const SALES_MARKETING_GOAL = 'sales-marketing';
export const SECURITY_GOAL = 'security';
export const OTHER_AUTOMATION_GOAL = 'other';
export const NOT_SURE_YET_GOAL = 'not-sure-yet';

export const ROLE_KEY = 'role';
export const ROLE_OTHER_KEY = 'roleOther';
export const ROLE_BUSINESS_OWNER = 'business-owner';
export const ROLE_CUSTOMER_SUPPORT = 'customer-support';
export const ROLE_DATA_SCIENCE = 'data-science';
export const ROLE_DEVOPS = 'devops';
export const ROLE_IT = 'it';
export const ROLE_ENGINEERING = 'engineering';
export const ROLE_SALES_AND_MARKETING = 'sales-and-marketing';
export const ROLE_SECURITY = 'security';
export const ROLE_OTHER = 'other';

/** END OF PERSONALIZATION SURVEY */

export const MODAL_CANCEL = 'cancel';
export const MODAL_CONFIRM = 'confirm';
export const MODAL_CLOSE = 'close';

export const ILLEGAL_FOLDER_CHARACTERS = [
	'[',
	']',
	'^',
	'\\',
	'/',
	':',
	'*',
	'?',
	'"',
	'<',
	'>',
	'|',
];
export const FOLDER_NAME_ILLEGAL_CHARACTERS_REGEX = new RegExp(
	`[${ILLEGAL_FOLDER_CHARACTERS.map((char) => {
		return char.replace(/[.*+?^${}()|[\]\\]/g, '\\$&');
	}).join('')}]`,
);

export const FOLDER_NAME_ONLY_DOTS_REGEX = /^\.+$/;
export const FOLDER_NAME_MAX_LENGTH = 100;
export const VALID_EMAIL_REGEX =
	/^(([^<>()[\]\\.,;:\s@"]+(\.[^<>()[\]\\.,;:\s@"]+)*)|(".+"))@((\[[0-9]{1,3}\.[0-9]{1,3}\.[0-9]{1,3}\.[0-9]{1,3}\])|(([a-zA-Z\-0-9]+\.)+[a-zA-Z]{2,}))$/;
export const VALID_WORKFLOW_IMPORT_URL_REGEX = /^http[s]?:\/\/.*\.json$/i;
export const LOCAL_STORAGE_ACTIVATION_FLAG = 'N8N_HIDE_ACTIVATION_ALERT';
export const LOCAL_STORAGE_PIN_DATA_DISCOVERY_NDV_FLAG = 'N8N_PIN_DATA_DISCOVERY_NDV';
export const LOCAL_STORAGE_PIN_DATA_DISCOVERY_CANVAS_FLAG = 'N8N_PIN_DATA_DISCOVERY_CANVAS';
export const LOCAL_STORAGE_MAPPING_IS_ONBOARDED = 'N8N_MAPPING_ONBOARDED';
export const LOCAL_STORAGE_AUTOCOMPLETE_IS_ONBOARDED = 'N8N_AUTOCOMPLETE_ONBOARDED';
export const LOCAL_STORAGE_TABLE_HOVER_IS_ONBOARDED = 'N8N_TABLE_HOVER_ONBOARDED';
export const LOCAL_STORAGE_MAIN_PANEL_RELATIVE_WIDTH = 'N8N_MAIN_PANEL_RELATIVE_WIDTH';
export const LOCAL_STORAGE_ACTIVE_MODAL = 'N8N_ACTIVE_MODAL';
export const LOCAL_STORAGE_THEME = 'N8N_THEME';
export const LOCAL_STORAGE_EXPERIMENT_OVERRIDES = 'N8N_EXPERIMENT_OVERRIDES';
export const LOCAL_STORAGE_HIDE_GITHUB_STAR_BUTTON = 'N8N_HIDE_HIDE_GITHUB_STAR_BUTTON';
export const LOCAL_STORAGE_NDV_INPUT_PANEL_DISPLAY_MODE = 'N8N_NDV_INPUT_PANEL_DISPLAY_MODE';
export const LOCAL_STORAGE_NDV_OUTPUT_PANEL_DISPLAY_MODE = 'N8N_NDV_OUTPUT_PANEL_DISPLAY_MODE';
export const LOCAL_STORAGE_LOGS_PANEL_OPEN = 'N8N_LOGS_PANEL_OPEN';
export const LOCAL_STORAGE_LOGS_SYNC_SELECTION = 'N8N_LOGS_SYNC_SELECTION';
export const LOCAL_STORAGE_LOGS_PANEL_DETAILS_PANEL = 'N8N_LOGS_DETAILS_PANEL';
export const LOCAL_STORAGE_LOGS_PANEL_DETAILS_PANEL_SUB_NODE = 'N8N_LOGS_DETAILS_PANEL_SUB_NODE';
export const LOCAL_STORAGE_WORKFLOW_LIST_PREFERENCES_KEY = 'N8N_WORKFLOWS_LIST_PREFERENCES';
export const LOCAL_STORAGE_EXPERIMENTAL_MIN_ZOOM_NODE_SETTINGS_IN_CANVAS =
	'N8N_EXPERIMENTAL_MIN_ZOOM_NODE_SETTINGS_IN_CANVAS';
export const LOCAL_STORAGE_EXPERIMENTAL_DOCKED_NODE_SETTINGS =
	'N8N_EXPERIMENTAL_DOCKED_NODE_SETTINGS';
export const LOCAL_STORAGE_READ_WHATS_NEW_ARTICLES = 'N8N_READ_WHATS_NEW_ARTICLES';
export const LOCAL_STORAGE_DISMISSED_WHATS_NEW_CALLOUT = 'N8N_DISMISSED_WHATS_NEW_CALLOUT';

export const BASE_NODE_SURVEY_URL = 'https://n8n-community.typeform.com/to/BvmzxqYv#nodename=';
export const COMMUNITY_PLUS_DOCS_URL =
	'https://docs.n8n.io/hosting/community-edition-features/#registered-community-edition';
export const RELEASE_NOTES_URL = 'https://docs.n8n.io/release-notes/';

export const HIRING_BANNER = `
                                                                    //////
                                                                 ///////////
                                                               /////      ////
                                               ///////////////////         ////
                                             //////////////////////       ////
     ///////               ///////          ////                /////////////
  ////////////          ////////////       ////                    ///////
 ////       ////       ////       ////    ////
/////        /////////////         //////////
 /////     ////       ////       ////     ////
  ////////////          ////////////       ////           ////////
    ///////                //////           ////        /////////////
                                             /////////////        ////
                                                //////////        ////
                                                       ////      ////
                                                        ///////////
                                                          //////

Love n8n? Help us build the future of automation! https://n8n.io/careers?utm_source=n8n_user&utm_medium=console_output
`;

export const TEMPLATES_NODES_FILTER = ['n8n-nodes-base.start', 'n8n-nodes-base.respondToWebhook'];

export const enum VIEWS {
	HOMEPAGE = 'Homepage',
	COLLECTION = 'TemplatesCollectionView',
	EXECUTIONS = 'Executions',
	EXECUTION_PREVIEW = 'ExecutionPreview',
	EXECUTION_DEBUG = 'ExecutionDebug',
	EXECUTION_HOME = 'ExecutionsLandingPage',
	TEMPLATE = 'TemplatesWorkflowView',
	TEMPLATE_SETUP = 'TemplatesWorkflowSetupView',
	TEMPLATES = 'TemplatesSearchView',
	CREDENTIALS = 'CredentialsView',
	VARIABLES = 'VariablesView',
	NEW_WORKFLOW = 'NodeViewNew',
	WORKFLOW = 'NodeViewExisting',
	DEMO = 'WorkflowDemo',
	TEMPLATE_IMPORT = 'WorkflowTemplate',
	WORKFLOW_ONBOARDING = 'WorkflowOnboarding',
	SIGNIN = 'SigninView',
	SIGNUP = 'SignupView',
	SIGNOUT = 'SignoutView',
	SETUP = 'SetupView',
	FORGOT_PASSWORD = 'ForgotMyPasswordView',
	CHANGE_PASSWORD = 'ChangePasswordView',
	SETTINGS = 'Settings',
	USERS_SETTINGS = 'UsersSettings',
	LDAP_SETTINGS = 'LdapSettings',
	PERSONAL_SETTINGS = 'PersonalSettings',
	API_SETTINGS = 'APISettings',
	NOT_FOUND = 'NotFoundView',
	COMMUNITY_NODES = 'CommunityNodes',
	WORKFLOWS = 'WorkflowsView',
	WORKFLOW_EXECUTIONS = 'WorkflowExecutions',
	EVALUATION = 'Evaluation',
	EVALUATION_EDIT = 'EvaluationEdit',
	EVALUATION_RUNS_DETAIL = 'EvaluationRunsDetail',
	USAGE = 'Usage',
	LOG_STREAMING_SETTINGS = 'LogStreamingSettingsView',
	SSO_SETTINGS = 'SSoSettings',
	EXTERNAL_SECRETS_SETTINGS = 'ExternalSecretsSettings',
	SAML_ONBOARDING = 'SamlOnboarding',
	SOURCE_CONTROL = 'SourceControl',
	MFA_VIEW = 'MfaView',
	WORKFLOW_HISTORY = 'WorkflowHistory',
	WORKER_VIEW = 'WorkerView',
	PROJECTS = 'Projects',
	PROJECTS_WORKFLOWS = 'ProjectsWorkflows',
	PROJECTS_CREDENTIALS = 'ProjectsCredentials',
	PROJECT_SETTINGS = 'ProjectSettings',
	PROJECTS_EXECUTIONS = 'ProjectsExecutions',
	FOLDERS = 'Folders',
	PROJECTS_FOLDERS = 'ProjectsFolders',
	INSIGHTS = 'Insights',
	SHARED_WITH_ME = 'SharedWithMe',
	SHARED_WORKFLOWS = 'SharedWorkflows',
	SHARED_CREDENTIALS = 'SharedCredentials',
	ENTITY_NOT_FOUND = 'EntityNotFound',
	ENTITY_UNAUTHORIZED = 'EntityUnAuthorized',
}

export const EDITABLE_CANVAS_VIEWS = [VIEWS.WORKFLOW, VIEWS.NEW_WORKFLOW, VIEWS.EXECUTION_DEBUG];
export const VISIBLE_LOGS_VIEWS = [...EDITABLE_CANVAS_VIEWS, VIEWS.EXECUTION_PREVIEW];

export const TEST_PIN_DATA = [
	{
		name: 'First item',
		code: 1,
	},
	{
		name: 'Second item',
		code: 2,
	},
];
export const MAPPING_PARAMS = [
	'$binary',
	'$data',
	'$env',
	'$evaluateExpression',
	'$execution',
	'$ifEmpty',
	'$input',
	'$item',
	'$jmespath',
	'$fromAI',
	'$json',
	'$node',
	'$now',
	'$parameter',
	'$parameters',
	'$position',
	'$prevNode',
	'$resumeWebhookUrl',
	'$runIndex',
	'$today',
	'$vars',
	'$workflow',
	'$nodeVersion',
];

export const DEFAULT_STICKY_HEIGHT = 160;
export const DEFAULT_STICKY_WIDTH = 240;

export const enum WORKFLOW_MENU_ACTIONS {
	DUPLICATE = 'duplicate',
	DOWNLOAD = 'download',
	IMPORT_FROM_URL = 'import-from-url',
	IMPORT_FROM_FILE = 'import-from-file',
	PUSH = 'push',
	SETTINGS = 'settings',
	DELETE = 'delete',
	ARCHIVE = 'archive',
	UNARCHIVE = 'unarchive',
	RENAME = 'rename',
	CHANGE_OWNER = 'change-owner',
}

/**
 * Enterprise edition
 */
export const EnterpriseEditionFeature: Record<
	EnterpriseEditionFeatureKey,
	EnterpriseEditionFeatureValue
> = {
	AdvancedExecutionFilters: 'advancedExecutionFilters',
	Sharing: 'sharing',
	Ldap: 'ldap',
	LogStreaming: 'logStreaming',
	Variables: 'variables',
	Saml: 'saml',
	Oidc: 'oidc',
	SourceControl: 'sourceControl',
	ExternalSecrets: 'externalSecrets',
	AuditLogs: 'auditLogs',
	DebugInEditor: 'debugInEditor',
	WorkflowHistory: 'workflowHistory',
	WorkerView: 'workerView',
	AdvancedPermissions: 'advancedPermissions',
	ApiKeyScopes: 'apiKeyScopes',
};

export const MAIN_NODE_PANEL_WIDTH = 390;

export const enum MAIN_HEADER_TABS {
	WORKFLOW = 'workflow',
	EXECUTIONS = 'executions',
	SETTINGS = 'settings',
	EVALUATION = 'evaluation',
}
export const CURL_IMPORT_NOT_SUPPORTED_PROTOCOLS = [
	'ftp',
	'ftps',
	'dict',
	'imap',
	'imaps',
	'ldap',
	'ldaps',
	'mqtt',
	'pop',
	'pop3s',
	'rtmp',
	'rtsp',
	'scp',
	'sftp',
	'smb',
	'smbs',
	'smtp',
	'smtps',
	'telnet',
	'tftp',
];

export const CURL_IMPORT_NODES_PROTOCOLS: { [key: string]: string } = {
	ftp: 'FTP',
	ftps: 'FTP',
	ldap: 'LDAP',
	ldaps: 'LDAP',
	mqtt: 'MQTT',
	imap: 'IMAP',
	imaps: 'IMAP',
};

export const enum SignInType {
	LDAP = 'ldap',
	EMAIL = 'email',
	OIDC = 'oidc',
}

export const N8N_SALES_EMAIL = 'sales@n8n.io';

export const N8N_CONTACT_EMAIL = 'contact@n8n.io';

export const EXPRESSION_EDITOR_PARSER_TIMEOUT = 15_000; // ms

export const KEEP_AUTH_IN_NDV_FOR_NODES = [
	HTTP_REQUEST_NODE_TYPE,
	HTTP_REQUEST_TOOL_NODE_TYPE,
	WEBHOOK_NODE_TYPE,
	WAIT_NODE_TYPE,
	DISCORD_NODE_TYPE,
	CHAT_TRIGGER_NODE_TYPE,
	FORM_TRIGGER_NODE_TYPE,
];
export const MAIN_AUTH_FIELD_NAME = 'authentication';
export const NODE_RESOURCE_FIELD_NAME = 'resource';

<<<<<<< HEAD
export const EASY_AI_WORKFLOW_EXPERIMENT = {
	name: '026_easy_ai_workflow',
=======
export const AI_CREDITS_EXPERIMENT = {
	name: '027_free_openai_calls',
>>>>>>> 3e045668
	control: 'control',
	variant: 'variant',
};

export const WORKFLOW_BUILDER_EXPERIMENT = {
	name: '30_workflow_builder',
	control: 'control',
	variant: 'variant',
};

export const RAG_STARTER_WORKFLOW_EXPERIMENT = {
	name: '033_rag_template',
	control: 'control',
	variant: 'variant',
};

export const FOCUS_PANEL_EXPERIMENT = {
	name: 'focus_panel',
	control: 'control',
	variant: 'variant',
};

export const EXPERIMENTS_TO_TRACK = [
<<<<<<< HEAD
	EASY_AI_WORKFLOW_EXPERIMENT.name,
=======
	AI_CREDITS_EXPERIMENT.name,
>>>>>>> 3e045668
	WORKFLOW_BUILDER_EXPERIMENT.name,
	RAG_STARTER_WORKFLOW_EXPERIMENT.name,
];
export const WORKFLOW_EVALUATION_EXPERIMENT = '032_evaluation_mvp';

export const MFA_FORM = {
	MFA_TOKEN: 'MFA_TOKEN',
	MFA_RECOVERY_CODE: 'MFA_RECOVERY_CODE',
} as const;

export const MFA_AUTHENTICATION_REQUIRED_ERROR_CODE = 998;

export const MFA_AUTHENTICATION_CODE_WINDOW_EXPIRED = 997;

export const MFA_AUTHENTICATION_CODE_INPUT_MAX_LENGTH = 6;

export const MFA_AUTHENTICATION_RECOVERY_CODE_INPUT_MAX_LENGTH = 36;

export const NODE_TYPES_EXCLUDED_FROM_OUTPUT_NAME_APPEND = [
	FILTER_NODE_TYPE,
	SWITCH_NODE_TYPE,
	REMOVE_DUPLICATES_NODE_TYPE,
	RESPOND_TO_WEBHOOK_NODE_TYPE,
];

type ClearOutgoingConnectonsEvents = {
	[nodeName: string]: {
		parameterPaths: string[];
		eventTypes: string[];
	};
};

export const SHOULD_CLEAR_NODE_OUTPUTS: ClearOutgoingConnectonsEvents = {
	[SWITCH_NODE_TYPE]: {
		parameterPaths: ['parameters.rules.values'],
		eventTypes: ['optionsOrderChanged'],
	},
};

export const ALLOWED_HTML_ATTRIBUTES = ['href', 'name', 'target', 'title', 'class', 'id', 'style'];

export const ALLOWED_HTML_TAGS = [
	'p',
	'strong',
	'b',
	'code',
	'a',
	'br',
	'i',
	'ul',
	'li',
	'em',
	'small',
	'details',
	'summary',
	'mark',
];

export const CLOUD_CHANGE_PLAN_PAGE = window.location.host.includes('stage-app.n8n.cloud')
	? 'https://stage-app.n8n.cloud/account/change-plan'
	: 'https://app.n8n.cloud/account/change-plan';

export const CLOUD_TRIAL_CHECK_INTERVAL = 5000;

// A path that does not exist so that nothing is selected by default
export const nonExistingJsonPath = '_!^&*';

// Ask AI
export const ASK_AI_MAX_PROMPT_LENGTH = 600;
export const ASK_AI_MIN_PROMPT_LENGTH = 15;
export const ASK_AI_LOADING_DURATION_MS = 12000;
export const ASK_AI_SLIDE_OUT_DURATION_MS = 200;

export const APPEND_ATTRIBUTION_DEFAULT_PATH = 'parameters.options.appendAttribution';

export const DRAG_EVENT_DATA_KEY = 'nodesAndConnections';

export const NOT_DUPLICATABLE_NODE_TYPES = [FORM_TRIGGER_NODE_TYPE];
export const UPDATE_WEBHOOK_ID_NODE_TYPES = [FORM_TRIGGER_NODE_TYPE];

export const CREATOR_HUB_URL = 'https://creators.n8n.io/hub';

/**
 * Units of time in milliseconds
 */
export const TIME = {
	SECOND: 1000,
	MINUTE: 60 * 1000,
	HOUR: 60 * 60 * 1000,
	DAY: 24 * 60 * 60 * 1000,
};

export const THREE_DAYS_IN_MILLIS = 3 * TIME.DAY;
export const SEVEN_DAYS_IN_MILLIS = 7 * TIME.DAY;
export const SIX_MONTHS_IN_MILLIS = 6 * 30 * TIME.DAY;

/**
 * Mouse button codes
 */

/**
 * Mapping for the MouseEvent.button property that indicates which button was pressed
 * on the mouse to trigger the event.
 *
 * @docs https://www.w3.org/TR/uievents/#dom-mouseevent-button
 */
export const MOUSE_EVENT_BUTTON = {
	PRIMARY: 0,
	MIDDLE: 1,
	SECONDARY: 2,
	BROWSER_BACK: 3,
	BROWSER_FORWARD: 4,
} as const;

/**
 * Mapping for the MouseEvent.buttons property that indicates which buttons are pressed
 * on the mouse when a mouse event is triggered. If multiple buttons are pressed,
 * the values are added together to produce a new number.
 *
 * @docs https://www.w3.org/TR/uievents/#dom-mouseevent-buttons
 */
export const MOUSE_EVENT_BUTTONS = {
	NONE: 0,
	PRIMARY: 1,
	SECONDARY: 2,
	MIDDLE: 4,
	BROWSER_BACK: 8,
	BROWSER_FORWARD: 16,
} as const;

/**
 * Urls used to route users to the right template repository
 */
export const TEMPLATES_URLS = {
	DEFAULT_API_HOST: 'https://api.n8n.io/api/',
	BASE_WEBSITE_URL: 'https://n8n.io/workflows',
	UTM_QUERY: {
		utm_source: 'n8n_app',
		utm_medium: 'template_library',
	},
};

export const INSECURE_CONNECTION_WARNING = `
<body style="margin-top: 20px; font-family: 'Open Sans', sans-serif; text-align: center;">
<h1 style="font-size: 40px">&#x1F6AB;</h1>
<h2>Your n8n server is configured to use a secure cookie, <br/>however you are either visiting this via an insecure URL, or using Safari.
</h2>
<br/>
<div style="font-size: 18px; max-width: 640px; text-align: left; margin: 10px auto">
	To fix this, please consider the following options:
	<ul>
		<li>Setup TLS/HTTPS (<strong>recommended</strong>), or</li>
		<li>If you are running this locally, and not using Safari, try using <a href="http://localhost:5678">localhost</a> instead</li>
		<li>If you prefer to disable this security feature (<strong>not recommended</strong>), set the environment variable <code>N8N_SECURE_COOKIE</code> to <code>false</code></li>
	</ul>
</div>
</body>`;

/**
 * Injection Keys
 */

export const CanvasKey = 'canvas' as unknown as InjectionKey<CanvasInjectionData>;
export const CanvasNodeKey = 'canvasNode' as unknown as InjectionKey<CanvasNodeInjectionData>;
export const CanvasNodeHandleKey =
	'canvasNodeHandle' as unknown as InjectionKey<CanvasNodeHandleInjectionData>;
export const PiPWindowSymbol = 'PiPWindow' as unknown as InjectionKey<Ref<Window | undefined>>;

/** Auth */
export const APP_MODALS_ELEMENT_ID = 'app-modals';

export const AI_NODES_PACKAGE_NAME = '@n8n/n8n-nodes-langchain';

export const AI_ASSISTANT_MAX_CONTENT_LENGTH = 100; // in kilobytes<|MERGE_RESOLUTION|>--- conflicted
+++ resolved
@@ -726,17 +726,6 @@
 export const MAIN_AUTH_FIELD_NAME = 'authentication';
 export const NODE_RESOURCE_FIELD_NAME = 'resource';
 
-<<<<<<< HEAD
-export const EASY_AI_WORKFLOW_EXPERIMENT = {
-	name: '026_easy_ai_workflow',
-=======
-export const AI_CREDITS_EXPERIMENT = {
-	name: '027_free_openai_calls',
->>>>>>> 3e045668
-	control: 'control',
-	variant: 'variant',
-};
-
 export const WORKFLOW_BUILDER_EXPERIMENT = {
 	name: '30_workflow_builder',
 	control: 'control',
@@ -756,11 +745,6 @@
 };
 
 export const EXPERIMENTS_TO_TRACK = [
-<<<<<<< HEAD
-	EASY_AI_WORKFLOW_EXPERIMENT.name,
-=======
-	AI_CREDITS_EXPERIMENT.name,
->>>>>>> 3e045668
 	WORKFLOW_BUILDER_EXPERIMENT.name,
 	RAG_STARTER_WORKFLOW_EXPERIMENT.name,
 ];
