--- conflicted
+++ resolved
@@ -29,11 +29,8 @@
 } from '@/constants';
 import type { INodeUi, IWorkflowDb } from '@/Interface';
 import { CanvasNodeRenderType } from '@/types';
-<<<<<<< HEAD
 import { type TreeNode } from '@/components/RunDataAi/utils';
-=======
 import type { FrontendSettings } from '@n8n/api-types';
->>>>>>> ddfe594c
 
 export const mockNode = ({
 	id = uuid(),
