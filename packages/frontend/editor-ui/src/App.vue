--- conflicted
+++ resolved
@@ -15,13 +15,8 @@
 	HIRING_BANNER,
 	VIEWS,
 } from '@/constants';
-<<<<<<< HEAD
-import { useAssistantStore } from '@/stores/assistant.store';
 import { useChatPanelStore } from '@/stores/chatPanel.store';
-=======
 import { useAssistantStore } from '@/features/assistant/assistant.store';
-import { useBuilderStore } from '@/stores/builder.store';
->>>>>>> bde4eac4
 import { useNDVStore } from '@/stores/ndv.store';
 import { useSettingsStore } from '@/stores/settings.store';
 import { useUIStore } from '@/stores/ui.store';
@@ -215,6 +210,7 @@
 	grid-area: banners;
 	z-index: var(--z-index-top-banners);
 }
+
 .content {
 	display: flex;
 	flex-direction: column;
@@ -234,6 +230,7 @@
 		display: block;
 	}
 }
+
 .contentWrapper {
 	display: flex;
 	grid-area: content;
