<<<<<<< HEAD
=======
import { type TreeNode } from '@/components/RunDataAi/utils';

export type LogEntrySelection =
	| { type: 'initial' }
	| { type: 'selected'; workflowId: string; data: TreeNode }
	| { type: 'none'; workflowId: string };

>>>>>>> 3a4a7a77
export const LOGS_PANEL_STATE = {
	CLOSED: 'closed',
	ATTACHED: 'attached',
	FLOATING: 'floating',
} as const;

export type LogsPanelState = (typeof LOGS_PANEL_STATE)[keyof typeof LOGS_PANEL_STATE];

export const LOG_DETAILS_CONTENT = {
	INPUT: 'input',
	OUTPUT: 'output',
	BOTH: 'both',
};

export type LogDetailsContent = (typeof LOG_DETAILS_CONTENT)[keyof typeof LOG_DETAILS_CONTENT];<|MERGE_RESOLUTION|>--- conflicted
+++ resolved
@@ -1,5 +1,3 @@
-<<<<<<< HEAD
-=======
 import { type TreeNode } from '@/components/RunDataAi/utils';
 
 export type LogEntrySelection =
@@ -7,7 +5,6 @@
 	| { type: 'selected'; workflowId: string; data: TreeNode }
 	| { type: 'none'; workflowId: string };
 
->>>>>>> 3a4a7a77
 export const LOGS_PANEL_STATE = {
 	CLOSED: 'closed',
 	ATTACHED: 'attached',
