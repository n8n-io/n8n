--- conflicted
+++ resolved
@@ -74,11 +74,7 @@
 
 	return (
 		(data === undefined && lastSibling === undefined) ||
-<<<<<<< HEAD
-		(data?.node === lastSibling?.node && data.runIndex === lastSibling?.runIndex)
-=======
 		(data?.node === lastSibling?.node && data?.runIndex === lastSibling?.runIndex)
->>>>>>> e2f31078
 	);
 }
 </script>
