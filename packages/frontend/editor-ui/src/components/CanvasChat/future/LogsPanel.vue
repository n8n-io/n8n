<script setup lang="ts">
import { computed, ref, useTemplateRef } from 'vue';
import { N8nResizeWrapper } from '@n8n/design-system';
import { useChatState } from '@/components/CanvasChat/composables/useChatState';
import LogsOverviewPanel from '@/components/CanvasChat/future/components/LogsOverviewPanel.vue';
import ChatMessagesPanel from '@/components/CanvasChat/components/ChatMessagesPanel.vue';
import LogsDetailsPanel from '@/components/CanvasChat/future/components/LogDetailsPanel.vue';
import { type LogEntrySelection } from '@/components/CanvasChat/types/logs';
import LogsPanelActions from '@/components/CanvasChat/future/components/LogsPanelActions.vue';
import { useLayout } from '@/components/CanvasChat/future/composables/useLayout';
import { useExecutionData } from '@/components/CanvasChat/future/composables/useExecutionData';
import { findSelectedLogEntry, type LogEntry } from '@/components/RunDataAi/utils';

const props = withDefaults(defineProps<{ isReadOnly?: boolean }>(), { isReadOnly: false });

const container = useTemplateRef('container');
const logsContainer = useTemplateRef('logsContainer');
const pipContainer = useTemplateRef('pipContainer');
const pipContent = useTemplateRef('pipContent');

const {
	height,
	chatPanelWidth,
	overviewPanelWidth,
	canPopOut,
	isOpen,
	isPoppedOut,
	isCollapsingDetailsPanel,
	isOverviewPanelFullWidth,
	pipWindow,
	onResize,
	onResizeEnd,
	onToggleOpen,
	onPopOut,
	onChatPanelResize,
	onChatPanelResizeEnd,
	onOverviewPanelResize,
	onOverviewPanelResizeEnd,
} = useLayout(pipContainer, pipContent, container, logsContainer);

const {
	currentSessionId,
	messages,
	previousChatMessages,
	sendMessage,
	refreshSession,
	displayExecution,
} = useChatState(props.isReadOnly);

const { workflow, execution, hasChat, latestNodeNameById, resetExecutionData } = useExecutionData();

const manualLogEntrySelection = ref<LogEntrySelection>({ type: 'initial' });
const selectedLogEntry = computed(() =>
	findSelectedLogEntry(manualLogEntrySelection.value, execution.value),
);
const isLogDetailsOpen = computed(() => isOpen.value && selectedLogEntry.value !== undefined);
const isLogDetailsVisuallyOpen = computed(
	() => isLogDetailsOpen.value && !isCollapsingDetailsPanel.value,
);
const logsPanelActionsProps = computed<InstanceType<typeof LogsPanelActions>['$props']>(() => ({
	isOpen: isOpen.value,
	showToggleButton: !isPoppedOut.value,
	showPopOutButton: canPopOut.value && !isPoppedOut.value,
	onPopOut,
	onToggleOpen,
}));

function handleSelectLogEntry(selected: LogEntry | undefined) {
	const workflowId = execution.value?.workflowData.id;

	if (!workflowId) {
		return;
	}

	manualLogEntrySelection.value =
		selected === undefined
			? { type: 'none', workflowId }
			: { type: 'selected', workflowId, data: selected };
}

function handleResizeOverviewPanelEnd() {
	if (isOverviewPanelFullWidth.value) {
		handleSelectLogEntry(undefined);
	}

	onOverviewPanelResizeEnd();
}
</script>

<template>
	<div ref="pipContainer">
		<div ref="pipContent" :class="$style.pipContent">
			<N8nResizeWrapper
				:height="height"
				:supported-directions="['top']"
				:is-resizing-enabled="!isPoppedOut"
				:class="$style.resizeWrapper"
				:style="{ height: isOpen ? `${height}px` : 'auto' }"
				@resize="onResize"
				@resizeend="onResizeEnd"
			>
				<div ref="container" :class="[$style.container, 'ignore-key-press-canvas']" tabindex="0">
					<N8nResizeWrapper
						v-if="hasChat && (!props.isReadOnly || messages.length > 0)"
						:supported-directions="['right']"
						:is-resizing-enabled="isOpen"
						:width="chatPanelWidth"
						:style="{ width: `${chatPanelWidth}px` }"
						:class="$style.chat"
						:window="pipWindow"
						@resize="onChatPanelResize"
						@resizeend="onChatPanelResizeEnd"
					>
						<ChatMessagesPanel
							data-test-id="canvas-chat"
							:is-open="isOpen"
							:is-read-only="isReadOnly"
							:messages="messages"
							:session-id="currentSessionId"
							:past-chat-messages="previousChatMessages"
							:show-close-button="false"
							:is-new-logs-enabled="true"
							@close="onToggleOpen"
							@refresh-session="refreshSession"
							@display-execution="displayExecution"
							@send-message="sendMessage"
							@click-header="onToggleOpen(true)"
						/>
					</N8nResizeWrapper>
					<div ref="logsContainer" :class="$style.logsContainer">
						<N8nResizeWrapper
							:class="$style.overviewResizer"
							:width="overviewPanelWidth"
							:style="{ width: isLogDetailsVisuallyOpen ? `${overviewPanelWidth}px` : '' }"
							:supported-directions="['right']"
							:is-resizing-enabled="isLogDetailsOpen"
							:window="pipWindow"
							@resize="onOverviewPanelResize"
							@resizeend="handleResizeOverviewPanelEnd"
						>
							<LogsOverviewPanel
								:class="$style.logsOverview"
								:is-open="isOpen"
								:is-read-only="isReadOnly"
								:is-compact="isLogDetailsVisuallyOpen"
								:selected="selectedLogEntry"
								:execution="execution"
								:latest-node-info="latestNodeNameById"
								@click-header="onToggleOpen(true)"
								@select="handleSelectLogEntry"
								@clear-execution-data="resetExecutionData"
							>
								<template #actions>
									<LogsPanelActions
										v-if="!isLogDetailsVisuallyOpen"
										v-bind="logsPanelActionsProps"
									/>
								</template>
							</LogsOverviewPanel>
						</N8nResizeWrapper>
						<LogsDetailsPanel
<<<<<<< HEAD
							v-if="isLogDetailsOpenOrCollapsing && selectedLogEntry && execution && workflow"
=======
							v-if="isLogDetailsVisuallyOpen && selectedLogEntry"
>>>>>>> 29203819
							:class="$style.logDetails"
							:is-open="isOpen"
							:log-entry="selectedLogEntry"
							:workflow="workflow"
							:execution="execution"
							:window="pipWindow"
							:latest-info="latestNodeNameById[selectedLogEntry.node.id]"
							@click-header="onToggleOpen(true)"
						>
							<template #actions>
								<LogsPanelActions v-if="isLogDetailsVisuallyOpen" v-bind="logsPanelActionsProps" />
							</template>
						</LogsDetailsPanel>
					</div>
				</div>
			</N8nResizeWrapper>
		</div>
	</div>
</template>

<style lang="scss" module>
@media all and (display-mode: picture-in-picture) {
	.resizeWrapper {
		height: 100% !important;
		max-height: 100vh !important;
	}
}

.pipContent {
	height: 100%;
	position: relative;
	overflow: hidden;
}

.resizeWrapper {
	height: 100%;
	min-height: 0;
	flex-basis: 0;
	border-top: var(--border-base);
	background-color: var(--color-background-light);
}

.container {
	height: 100%;
	display: flex;
	flex-grow: 1;

	& > *:not(:last-child) {
		border-right: var(--border-base);
	}
}

.chat {
	flex-shrink: 0;
}

.logsContainer {
	width: 0;
	flex-grow: 1;
	display: flex;
	align-items: stretch;

	& > *:not(:last-child) {
		border-right: var(--border-base);
	}
}

.overviewResizer {
	flex-grow: 0;
	flex-shrink: 0;

	&:last-child {
		flex-grow: 1;
	}
}

.logsOverview {
	height: 100%;
}

.logsDetails {
	width: 0;
	flex-grow: 1;
}
</style><|MERGE_RESOLUTION|>--- conflicted
+++ resolved
@@ -159,11 +159,7 @@
 							</LogsOverviewPanel>
 						</N8nResizeWrapper>
 						<LogsDetailsPanel
-<<<<<<< HEAD
-							v-if="isLogDetailsOpenOrCollapsing && selectedLogEntry && execution && workflow"
-=======
-							v-if="isLogDetailsVisuallyOpen && selectedLogEntry"
->>>>>>> 29203819
+							v-if="isLogDetailsVisuallyOpen && selectedLogEntry && workflow && execution"
 							:class="$style.logDetails"
 							:is-open="isOpen"
 							:log-entry="selectedLogEntry"
