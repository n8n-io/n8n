--- conflicted
+++ resolved
@@ -472,7 +472,6 @@
 				</template>
 				<template v-else>
 					<div :class="$style.sidebar">
-<<<<<<< HEAD
 						<N8nMenuItem
 							v-for="item in sidebarItems"
 							:key="item.id"
@@ -480,10 +479,6 @@
 							:active="activeTab === item.id"
 							@on-click="() => onTabSelect(item.id)"
 						/>
-						<!-- Just to add spacing at the bottom -->
-=======
-						<N8nMenu mode="tabs" :items="sidebarItems" @select="onTabSelect"></N8nMenu>
->>>>>>> 7ccb99e9
 					</div>
 					<div v-if="activeTab === 'settings'" ref="content" :class="$style.mainContent">
 						<template v-if="isTypeWebhook">
