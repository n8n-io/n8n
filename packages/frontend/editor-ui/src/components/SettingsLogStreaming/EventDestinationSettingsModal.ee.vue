--- conflicted
+++ resolved
@@ -1,13 +1,9 @@
 <script setup lang="ts">
-<<<<<<< HEAD
 import { computed, onMounted, ref, useTemplateRef } from 'vue';
-import { get, set, unset } from 'lodash-es';
-=======
-import { computed, onMounted, ref } from 'vue';
 import get from 'lodash/get';
 import set from 'lodash/set';
 import unset from 'lodash/unset';
->>>>>>> f8c9038c
+
 import type {
 	IDataObject,
 	NodeParameterValue,
