--- conflicted
+++ resolved
@@ -656,14 +656,9 @@
 						</N8nPopoverReka>
 					</div>
 				</div>
-<<<<<<< HEAD
 			</div>
 		</N8nScrollArea>
-=======
-			</template>
-		</N8nMenu>
 		<TemplateTooltip />
->>>>>>> 96a643ed
 	</div>
 </template>
 
