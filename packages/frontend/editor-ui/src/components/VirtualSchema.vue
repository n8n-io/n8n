--- conflicted
+++ resolved
@@ -4,11 +4,11 @@
 import VirtualSchemaHeader from '@/components/VirtualSchemaHeader.vue';
 import VirtualSchemaItem from '@/components/VirtualSchemaItem.vue';
 import {
+	useDataSchema,
+	useFlattenSchema,
 	type RenderHeader,
 	type RenderNotice,
 	type Renders,
-	useDataSchema,
-	useFlattenSchema,
 	type SchemaNode,
 } from '@/composables/useDataSchema';
 import { useExternalHooks } from '@/composables/useExternalHooks';
@@ -22,8 +22,8 @@
 import { N8nText } from '@n8n/design-system';
 import {
 	createResultError,
-	IWorkflowDataProxyAdditionalKeys,
 	NodeConnectionType,
+	type IWorkflowDataProxyAdditionalKeys,
 	type IConnectedNode,
 	type IDataObject,
 } from 'n8n-workflow';
@@ -41,14 +41,9 @@
 import { usePostHog } from '@/stores/posthog.store';
 import { useSchemaPreviewStore } from '@/stores/schemaPreview.store';
 import { useSettingsStore } from '@/stores/settings.store';
+import { isEmpty } from '@/utils/typesUtils';
 import { asyncComputed } from '@vueuse/core';
-<<<<<<< HEAD
 import 'vue-virtual-scroller/dist/vue-virtual-scroller.css';
-=======
-import { usePostHog } from '@/stores/posthog.store';
-import { SCHEMA_PREVIEW_EXPERIMENT } from '@/constants';
-import { isEmpty } from '@/utils/typesUtils';
->>>>>>> 39208dcb
 
 type Props = {
 	nodes?: IConnectedNode[];
