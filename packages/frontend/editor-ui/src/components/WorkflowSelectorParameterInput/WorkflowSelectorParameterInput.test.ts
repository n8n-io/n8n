/* eslint-disable @typescript-eslint/unbound-method */
/* eslint-disable @typescript-eslint/no-unsafe-assignment */
/* eslint-disable @typescript-eslint/no-unsafe-member-access */
/* eslint-disable @typescript-eslint/no-unsafe-call */
/* eslint-disable @typescript-eslint/no-unsafe-argument */
/* eslint-disable @typescript-eslint/no-explicit-any */
import { createTestingPinia } from '@pinia/testing';
import WorkflowSelectorParameterInput, {
	type Props,
} from '@/components/WorkflowSelectorParameterInput/WorkflowSelectorParameterInput.vue';
import { createComponentRenderer } from '@/__tests__/render';
import { mockedStore } from '@/__tests__/utils';
import { useProjectsStore } from '@/stores/projects.store';
import { useWorkflowsStore } from '@/stores/workflows.store';

const { onDocumentVisible } = vi.hoisted(() => ({
	onDocumentVisible: vi.fn(),
}));

const flushPromises = async () => await new Promise(setImmediate);

const mockToast = {
	showError: vi.fn(),
};

vi.mock('@/composables/useDocumentVisibility', () => ({
	useDocumentVisibility: () => ({ onDocumentVisible }),
}));

vi.mock('@/composables/useToast', () => ({
	useToast: vi.fn(() => mockToast),
}));

vi.mock('vue-router', () => {
	const push = vi.fn();
	return {
		useRouter: () => ({
			push,
			resolve: vi.fn().mockReturnValue({
				href: '/projects/1/workflows/1',
			}),
		}),
		useRoute: () => ({}),
		RouterLink: vi.fn(),
	};
});

const renderComponent = createComponentRenderer(WorkflowSelectorParameterInput, {
	pinia: createTestingPinia({}),
});

const projectsStore = mockedStore(useProjectsStore);
projectsStore.isTeamProjectFeatureEnabled = false;

const workflowsStore = mockedStore(useWorkflowsStore);

describe('WorkflowSelectorParameterInput', () => {
<<<<<<< HEAD
=======
	beforeEach(() => {
		createAppModals();
		// Mock store methods to prevent unhandled errors
		workflowsStore.fetchWorkflowsPage.mockResolvedValue([]);
		workflowsStore.totalWorkflowCount = 0;
		workflowsStore.getWorkflowById.mockReturnValue(null as any);
		workflowsStore.fetchWorkflow.mockResolvedValue({} as any);
		workflowsStore.createNewWorkflow.mockResolvedValue({
			id: 'new-workflow-id',
			name: 'New Workflow',
		} as any);
		workflowsStore.allWorkflows = [];
		mockToast.showError.mockClear();
	});

>>>>>>> 306bdb9a
	afterEach(() => {
		vi.clearAllMocks();
	});

	it('should update cached workflow when page is visible', async () => {
		const props: Props = {
			modelValue: {
				__rl: true,
				value: 'workflow-id',
				mode: 'list',
			},
			path: '',
			parameter: {
				displayName: 'display-name',
				type: 'workflowSelector',
				name: 'name',
				default: '',
			},
		};
		const wrapper = renderComponent({ props });
		await flushPromises();

		// The component adds cachedResultUrl to the model value
		const expectedModelValue = {
			...props.modelValue,
			cachedResultUrl: '/projects/1/workflows/1',
		};

		expect(wrapper.emitted()['update:modelValue']?.[0]).toEqual([expectedModelValue]);
		expect(workflowsStore.fetchWorkflow).toHaveBeenCalledWith(props.modelValue.value);
	});

	it('should update cached workflow when document becomes visible', async () => {
		const props: Props = {
			modelValue: {
				__rl: true,
				value: 'workflow-id',
				mode: 'list',
			},
			path: '',
			parameter: {
				displayName: 'display-name',
				type: 'workflowSelector',
				name: 'name',
				default: '',
			},
		};
		const { emitted } = renderComponent({ props });
		await flushPromises();

		// on mount
		const expectedModelValue = {
			...props.modelValue,
			cachedResultUrl: '/projects/1/workflows/1',
		};

		expect(emitted()['update:modelValue']?.[0]).toEqual([expectedModelValue]);
		expect(workflowsStore.fetchWorkflow).toHaveBeenCalledWith(props.modelValue.value);
		workflowsStore.fetchWorkflow.mockReset();

		expect(onDocumentVisible).toHaveBeenCalled();
		const onDocumentVisibleCallback = onDocumentVisible.mock.lastCall?.[0];
		await onDocumentVisibleCallback();

		expect(emitted()['update:modelValue']?.[1]).toEqual([expectedModelValue]);
		expect(workflowsStore.fetchWorkflow).toHaveBeenCalledWith(props.modelValue.value);
	});

	it('should show parameter issues selector with resource link', async () => {
		const props: Props = {
			modelValue: {
				__rl: true,
				value: 'workflow-id',
				mode: 'list',
			},
			path: '',
			parameter: {
				displayName: 'display-name',
				type: 'workflowSelector',
				name: 'name',
				default: '',
			},
			parameterIssues: ['Some issue'],
		};

		const { getByTestId } = renderComponent({ props });
		await flushPromises();
		expect(workflowsStore.fetchWorkflow).toHaveBeenCalledWith(props.modelValue.value);

		expect(getByTestId('parameter-issues')).toBeInTheDocument();
		expect(getByTestId('rlc-open-resource-link')).toBeInTheDocument();
	});

	describe('workflow caching behavior', () => {
		it('should include cached URL in model value updates', async () => {
			const props: Props = {
				modelValue: {
					__rl: true,
					value: 'test-workflow',
					mode: 'list',
				},
				path: '',
				parameter: {
					displayName: 'display-name',
					type: 'workflowSelector',
					name: 'name',
					default: '',
				},
			};

			const wrapper = renderComponent({ props });
			await flushPromises();

			const updateEvents = wrapper.emitted()['update:modelValue'] as any[];
			const lastUpdate = updateEvents[updateEvents.length - 1][0];

			expect(lastUpdate).toMatchObject({
				__rl: true,
				value: 'test-workflow',
				mode: 'list',
				cachedResultUrl: '/projects/1/workflows/1',
			});
		});

		it('should handle workflow name caching from store', async () => {
			const mockWorkflow = {
				id: 'existing-workflow',
				name: 'Existing Workflow',
			};

			workflowsStore.getWorkflowById.mockReturnValue(mockWorkflow as any);

			const props: Props = {
				modelValue: {
					__rl: true,
					value: 'existing-workflow',
					mode: 'list',
				},
				path: '',
				parameter: {
					displayName: 'display-name',
					type: 'workflowSelector',
					name: 'name',
					default: '',
				},
			};

			renderComponent({ props });
			await flushPromises();

			// Verify workflow was fetched via fetchWorkflow, not getWorkflowById directly
			expect(workflowsStore.fetchWorkflow).toHaveBeenCalledWith('existing-workflow');
		});
	});

	describe('error handling', () => {
		it('should show toast when workflow creation fails', async () => {
			// Make createNewWorkflow fail
			const error = new Error('Failed to create workflow');
			workflowsStore.createNewWorkflow.mockRejectedValue(error);

			const props: Props = {
				modelValue: {
					__rl: true,
					value: '',
					mode: 'list',
				},
				path: '',
				parameter: {
					displayName: 'display-name',
					type: 'workflowSelector',
					name: 'name',
					default: '',
				},
			};

			const { getByTestId } = renderComponent({ props });
			await flushPromises();

			// Get the ResourceLocatorDropdown component to trigger the add resource click
			const addResourceButton = getByTestId('rlc-item-add-resource');
			expect(addResourceButton).toBeInTheDocument();

			// Click the add resource button
			addResourceButton.click();
			await flushPromises();

			// Verify the toast error was shown
			expect(mockToast.showError).toHaveBeenCalledWith(error, 'Error creating sub-workflow');
		});
	});
});<|MERGE_RESOLUTION|>--- conflicted
+++ resolved
@@ -55,10 +55,7 @@
 const workflowsStore = mockedStore(useWorkflowsStore);
 
 describe('WorkflowSelectorParameterInput', () => {
-<<<<<<< HEAD
-=======
 	beforeEach(() => {
-		createAppModals();
 		// Mock store methods to prevent unhandled errors
 		workflowsStore.fetchWorkflowsPage.mockResolvedValue([]);
 		workflowsStore.totalWorkflowCount = 0;
@@ -72,7 +69,6 @@
 		mockToast.showError.mockClear();
 	});
 
->>>>>>> 306bdb9a
 	afterEach(() => {
 		vi.clearAllMocks();
 	});
