<script setup lang="ts">
import { ref, computed, onMounted, onBeforeUnmount } from 'vue';
import { useRoute } from 'vue-router';
import { useToast } from '@/composables/useToast';
import type { ITimeoutHMS, IWorkflowSettings, IWorkflowShortResponse } from '@/Interface';
import type { WorkflowDataUpdate } from '@n8n/rest-api-client/api/workflows';
import Modal from '@/components/Modal.vue';
import {
	EnterpriseEditionFeature,
	PLACEHOLDER_EMPTY_WORKFLOW_ID,
	WORKFLOW_SETTINGS_MODAL_KEY,
} from '@/constants';
import type { WorkflowSettings } from 'n8n-workflow';
import { deepCopy } from 'n8n-workflow';
import { useSettingsStore } from '@/stores/settings.store';
import { useRootStore } from '@n8n/stores/useRootStore';
import { useWorkflowsEEStore } from '@/stores/workflows.ee.store';
import { useWorkflowsStore } from '@/stores/workflows.store';
import { createEventBus } from '@n8n/utils/event-bus';
import { useExternalHooks } from '@/composables/useExternalHooks';
import { useSourceControlStore } from '@/features/sourceControl.ee/sourceControl.store';
import { ProjectTypes } from '@/features/projects/projects.types';
import { getResourcePermissions } from '@n8n/permissions';
import { useI18n } from '@n8n/i18n';
import { useTelemetry } from '@/composables/useTelemetry';
import { useDebounce } from '@/composables/useDebounce';
import { injectWorkflowState } from '@/composables/useWorkflowState';
import { useMcp } from '@/features/mcpAccess/composables/useMcp';

import { ElCol, ElRow, ElSwitch } from 'element-plus';
import { N8nButton, N8nIcon, N8nInput, N8nOption, N8nSelect, N8nTooltip } from '@n8n/design-system';
const route = useRoute();
const i18n = useI18n();
const externalHooks = useExternalHooks();
const toast = useToast();
const modalBus = createEventBus();
const telemetry = useTelemetry();
<<<<<<< HEAD
const { isEligibleForMcpAccess } = useMcp();
=======
const { isEligibleForMcpAccess, trackMcpAccessEnabledForWorkflow } = useMcp();
>>>>>>> a9b9e8a8

const rootStore = useRootStore();
const settingsStore = useSettingsStore();
const sourceControlStore = useSourceControlStore();
const workflowsStore = useWorkflowsStore();
const workflowState = injectWorkflowState();
const workflowsEEStore = useWorkflowsEEStore();

const isLoading = ref(true);
const workflowCallerPolicyOptions = ref<Array<{ key: string; value: string }>>([]);
const saveDataErrorExecutionOptions = ref<Array<{ key: string; value: string }>>([]);
const saveDataSuccessExecutionOptions = ref<Array<{ key: string; value: string }>>([]);
const saveExecutionProgressOptions = ref<Array<{ key: string | boolean; value: string }>>([]);
const saveManualOptions = ref<Array<{ key: string | boolean; value: string }>>([]);
const executionOrderOptions = ref<Array<{ key: string; value: string }>>([
	{ key: 'v0', value: 'v0 (legacy)' },
	{ key: 'v1', value: 'v1 (recommended)' },
]);
const timezones = ref<Array<{ key: string; value: string }>>([]);
const workflowSettings = ref<IWorkflowSettings>({} as IWorkflowSettings);
const workflows = ref<IWorkflowShortResponse[]>([]);
const executionTimeout = ref(0);
const maxExecutionTimeout = ref(0);
const timeoutHMS = ref<ITimeoutHMS>({ hours: 0, minutes: 0, seconds: 0 });

const helpTexts = computed(() => ({
	errorWorkflow: i18n.baseText('workflowSettings.helpTexts.errorWorkflow'),
	timezone: i18n.baseText('workflowSettings.helpTexts.timezone'),
	saveDataErrorExecution: i18n.baseText('workflowSettings.helpTexts.saveDataErrorExecution'),
	saveDataSuccessExecution: i18n.baseText('workflowSettings.helpTexts.saveDataSuccessExecution'),
	saveExecutionProgress: i18n.baseText('workflowSettings.helpTexts.saveExecutionProgress'),
	saveManualExecutions: i18n.baseText('workflowSettings.helpTexts.saveManualExecutions'),
	executionTimeoutToggle: i18n.baseText('workflowSettings.helpTexts.executionTimeoutToggle'),
	executionTimeout: i18n.baseText('workflowSettings.helpTexts.executionTimeout'),
	workflowCallerPolicy: i18n.baseText('workflowSettings.helpTexts.workflowCallerPolicy'),
	workflowCallerIds: i18n.baseText('workflowSettings.helpTexts.workflowCallerIds'),
}));

const defaultValues = ref({
	timezone: 'America/New_York',
	saveDataErrorExecution: 'all',
	saveDataSuccessExecution: 'all',
	saveExecutionProgress: false,
	saveManualExecutions: false,
	workflowCallerPolicy: 'workflowsFromSameOwner',
	availableInMCP: false,
});

const isMCPEnabled = computed(() => settingsStore.isModuleActive('mcp'));
const readOnlyEnv = computed(() => sourceControlStore.preferences.branchReadOnly);
const workflowName = computed(() => workflowsStore.workflowName);
const workflowId = computed(() => workflowsStore.workflowId);
const workflow = computed(() => workflowsStore.getWorkflowById(workflowId.value));
const isSharingEnabled = computed(
	() => settingsStore.isEnterpriseFeatureEnabled[EnterpriseEditionFeature.Sharing],
);
const workflowOwnerName = computed(() => {
	const fallback = i18n.baseText('workflowSettings.callerPolicy.options.workflowsFromSameProject');

	return workflowsEEStore.getWorkflowOwnerName(`${workflowId.value}`, fallback);
});
const workflowPermissions = computed(() => getResourcePermissions(workflow.value?.scopes).workflow);

const isEligibleForMcp = computed(() => {
	if (!workflow?.value) return false;
	return isEligibleForMcpAccess(workflow.value);
});

const onCallerIdsInput = (str: string) => {
	workflowSettings.value.callerIds = /^[a-zA-Z0-9,\s]+$/.test(str)
		? str
		: str.replace(/[^a-zA-Z0-9,\s]/g, '');
};

const closeDialog = () => {
	modalBus.emit('close');
	void externalHooks.run('workflowSettings.dialogVisibleChanged', {
		dialogVisible: false,
	});
};

const setTheTimeout = (key: string, value: string) => {
	const time = value ? parseInt(value, 10) : 0;

	timeoutHMS.value = {
		...timeoutHMS.value,
		[key]: time,
	};
};

const loadWorkflowCallerPolicyOptions = async () => {
	workflowCallerPolicyOptions.value = [
		{
			key: 'none',
			value: i18n.baseText('workflowSettings.callerPolicy.options.none'),
		},
		{
			key: 'workflowsFromSameOwner',
			value: i18n.baseText(
				workflow.value.homeProject?.type === ProjectTypes.Personal
					? 'workflowSettings.callerPolicy.options.workflowsFromPersonalProject'
					: 'workflowSettings.callerPolicy.options.workflowsFromTeamProject',
				{
					interpolate: {
						projectName: workflowOwnerName.value,
					},
				},
			),
		},
		{
			key: 'workflowsFromAList',
			value: i18n.baseText('workflowSettings.callerPolicy.options.workflowsFromAList'),
		},
		{
			key: 'any',
			value: i18n.baseText('workflowSettings.callerPolicy.options.any'),
		},
	];
};

const loadSaveDataErrorExecutionOptions = async () => {
	saveDataErrorExecutionOptions.value = [
		{
			key: 'DEFAULT',
			value: i18n.baseText('workflowSettings.saveDataErrorExecutionOptions.defaultSave', {
				interpolate: {
					defaultValue:
						defaultValues.value.saveDataErrorExecution === 'all'
							? i18n.baseText('workflowSettings.saveDataErrorExecutionOptions.save')
							: i18n.baseText('workflowSettings.saveDataErrorExecutionOptions.doNotSave'),
				},
			}),
		},
		{
			key: 'all',
			value: i18n.baseText('workflowSettings.saveDataErrorExecutionOptions.save'),
		},
		{
			key: 'none',
			value: i18n.baseText('workflowSettings.saveDataErrorExecutionOptions.doNotSave'),
		},
	];
};

const loadSaveDataSuccessExecutionOptions = async () => {
	saveDataSuccessExecutionOptions.value = [
		{
			key: 'DEFAULT',
			value: i18n.baseText('workflowSettings.saveDataSuccessExecutionOptions.defaultSave', {
				interpolate: {
					defaultValue:
						defaultValues.value.saveDataSuccessExecution === 'all'
							? i18n.baseText('workflowSettings.saveDataSuccessExecutionOptions.save')
							: i18n.baseText('workflowSettings.saveDataSuccessExecutionOptions.doNotSave'),
				},
			}),
		},
		{
			key: 'all',
			value: i18n.baseText('workflowSettings.saveDataSuccessExecutionOptions.save'),
		},
		{
			key: 'none',
			value: i18n.baseText('workflowSettings.saveDataSuccessExecutionOptions.doNotSave'),
		},
	];
};

const loadSaveExecutionProgressOptions = async () => {
	saveExecutionProgressOptions.value = [
		{
			key: 'DEFAULT',
			value: i18n.baseText('workflowSettings.saveExecutionProgressOptions.defaultSave', {
				interpolate: {
					defaultValue: defaultValues.value.saveExecutionProgress
						? i18n.baseText('workflowSettings.saveExecutionProgressOptions.save')
						: i18n.baseText('workflowSettings.saveExecutionProgressOptions.doNotSave'),
				},
			}),
		},
		{
			key: true,
			value: i18n.baseText('workflowSettings.saveExecutionProgressOptions.save'),
		},
		{
			key: false,
			value: i18n.baseText('workflowSettings.saveExecutionProgressOptions.doNotSave'),
		},
	];
};

const loadSaveManualOptions = async () => {
	saveManualOptions.value = [
		{
			key: 'DEFAULT',
			value: i18n.baseText('workflowSettings.saveManualOptions.defaultSave', {
				interpolate: {
					defaultValue: defaultValues.value.saveManualExecutions
						? i18n.baseText('workflowSettings.saveManualOptions.save')
						: i18n.baseText('workflowSettings.saveManualOptions.doNotSave'),
				},
			}),
		},
		{
			key: true,
			value: i18n.baseText('workflowSettings.saveManualOptions.save'),
		},
		{
			key: false,
			value: i18n.baseText('workflowSettings.saveManualOptions.doNotSave'),
		},
	];
};

const loadTimezones = async () => {
	if (timezones.value.length !== 0) {
		// Data got already loaded
		return;
	}

	const timezonesData = await settingsStore.getTimezones();

	let defaultTimezoneValue = timezonesData[defaultValues.value.timezone] as string | undefined;
	if (defaultTimezoneValue === undefined) {
		defaultTimezoneValue = i18n.baseText('workflowSettings.defaultTimezoneNotValid');
	}

	timezones.value.push({
		key: 'DEFAULT',
		value: i18n.baseText('workflowSettings.defaultTimezone', {
			interpolate: { defaultTimezoneValue },
		}),
	});
	for (const timezone of Object.keys(timezonesData)) {
		timezones.value.push({
			key: timezone,
			value: timezonesData[timezone] as string,
		});
	}
};

const loadWorkflows = async (searchTerm?: string) => {
	const workflowsData = (await workflowsStore.searchWorkflows({
		name: searchTerm,
	})) as IWorkflowShortResponse[];
	workflowsData.sort((a, b) => {
		if (a.name.toLowerCase() < b.name.toLowerCase()) {
			return -1;
		}
		if (a.name.toLowerCase() > b.name.toLowerCase()) {
			return 1;
		}
		return 0;
	});

	workflowsData.unshift({
		id: undefined as unknown as string,
		name: i18n.baseText('workflowSettings.noWorkflow'),
	} as IWorkflowShortResponse);

	workflows.value = workflowsData;
};

const { debounce } = useDebounce();
const debouncedLoadWorkflows = debounce(loadWorkflows, { debounceTime: 300, trailing: true });

const convertToHMS = (num: number): ITimeoutHMS => {
	if (num > 0) {
		const hours = Math.floor(num / 3600);
		const remainder = num % 3600;
		const minutes = Math.floor(remainder / 60);
		const seconds = remainder % 60;
		return { hours, minutes, seconds };
	}
	return { hours: 0, minutes: 0, seconds: 0 };
};

const saveSettings = async () => {
	// Set that the active state should be changed
	const data: WorkflowDataUpdate & { settings: IWorkflowSettings } = {
		settings: workflowSettings.value,
	};

	// Convert hours, minutes, seconds into seconds for the workflow timeout
	const { hours, minutes, seconds } = timeoutHMS.value;
	data.settings.executionTimeout =
		data.settings.executionTimeout !== -1 ? hours * 3600 + minutes * 60 + seconds : -1;

	if (data.settings.executionTimeout === 0) {
		toast.showError(
			new Error(i18n.baseText('workflowSettings.showError.saveSettings1.errorMessage')),
			i18n.baseText('workflowSettings.showError.saveSettings1.title'),
			i18n.baseText('workflowSettings.showError.saveSettings1.message') + ':',
		);
		return;
	}

	if (
		workflowSettings.value?.maxExecutionTimeout &&
		data.settings.executionTimeout > workflowSettings.value?.maxExecutionTimeout
	) {
		const convertedMaxExecutionTimeout = convertToHMS(workflowSettings.value.maxExecutionTimeout);
		toast.showError(
			new Error(
				i18n.baseText('workflowSettings.showError.saveSettings2.errorMessage', {
					interpolate: {
						hours: convertedMaxExecutionTimeout.hours.toString(),
						minutes: convertedMaxExecutionTimeout.minutes.toString(),
						seconds: convertedMaxExecutionTimeout.seconds.toString(),
					},
				}),
			),
			i18n.baseText('workflowSettings.showError.saveSettings2.title'),
			i18n.baseText('workflowSettings.showError.saveSettings2.message') + ':',
		);
		return;
	}
	delete data.settings.maxExecutionTimeout;

	isLoading.value = true;
	data.versionId = workflowsStore.workflowVersionId;

	try {
		const workflowData = await workflowsStore.updateWorkflow(String(route.params.name), data);
		workflowsStore.setWorkflowVersionId(workflowData.versionId);
	} catch (error) {
		toast.showError(error, i18n.baseText('workflowSettings.showError.saveSettings3.title'));
		isLoading.value = false;
		return;
	}

	// Get the settings without the defaults set for local workflow settings
	const localWorkflowSettings = Object.fromEntries(
		Object.entries(workflowSettings.value).filter(([, value]) => value !== 'DEFAULT'),
	);

	const oldSettings = deepCopy(workflowsStore.workflowSettings);

	workflowState.setWorkflowSettings(localWorkflowSettings);

	isLoading.value = false;

	toast.showMessage({
		title: i18n.baseText('workflowSettings.showMessage.saveSettings.title'),
		type: 'success',
	});

	closeDialog();

	void externalHooks.run('workflowSettings.saveSettings', { oldSettings });
	telemetry.track('User updated workflow settings', {
		workflow_id: workflowsStore.workflowId,
		// null and undefined values are removed from the object, but we need the keys to be there
		time_saved: workflowSettings.value.timeSavedPerExecution ?? '',
		error_workflow: workflowSettings.value.errorWorkflow ?? '',
	});

	if (isMCPEnabled.value && workflowSettings.value.availableInMCP) {
		trackMcpAccessEnabledForWorkflow(workflowId.value);
	}
};

const toggleTimeout = () => {
	workflowSettings.value.executionTimeout = workflowSettings.value.executionTimeout === -1 ? 0 : -1;
};

const toggleAvailableInMCP = () => {
	workflowSettings.value.availableInMCP = !workflowSettings.value.availableInMCP;
};

const updateTimeSavedPerExecution = (value: string) => {
	const numValue = parseInt(value, 10);
	workflowSettings.value.timeSavedPerExecution = isNaN(numValue)
		? undefined
		: numValue < 0
			? 0
			: numValue;
};

onMounted(async () => {
	executionTimeout.value = rootStore.executionTimeout;
	maxExecutionTimeout.value = rootStore.maxExecutionTimeout;

	if (!workflowId.value || workflowId.value === PLACEHOLDER_EMPTY_WORKFLOW_ID) {
		toast.showMessage({
			title: 'No workflow active',
			message: 'No workflow active to display settings of.',
			type: 'error',
			duration: 0,
		});
		closeDialog();
		return;
	}

	defaultValues.value.saveDataErrorExecution = settingsStore.saveDataErrorExecution;
	defaultValues.value.saveDataSuccessExecution = settingsStore.saveDataSuccessExecution;
	defaultValues.value.saveManualExecutions = settingsStore.saveManualExecutions;
	defaultValues.value.saveExecutionProgress = settingsStore.saveDataProgressExecution;
	defaultValues.value.timezone = rootStore.timezone;
	defaultValues.value.workflowCallerPolicy = settingsStore.workflowCallerPolicyDefaultOption;

	isLoading.value = true;

	try {
		await Promise.all([
			loadWorkflows(),
			loadSaveDataErrorExecutionOptions(),
			loadSaveDataSuccessExecutionOptions(),
			loadSaveExecutionProgressOptions(),
			loadSaveManualOptions(),
			loadTimezones(),
			loadWorkflowCallerPolicyOptions(),
		]);
	} catch (error) {
		toast.showError(
			error,
			'Problem loading settings',
			'The following error occurred loading the data:',
		);
	}

	const workflowSettingsData = deepCopy(workflowsStore.workflowSettings);

	if (workflowSettingsData.timezone === undefined) {
		workflowSettingsData.timezone = 'DEFAULT';
	}
	if (workflowSettingsData.saveDataErrorExecution === undefined) {
		workflowSettingsData.saveDataErrorExecution = 'DEFAULT';
	}
	if (workflowSettingsData.saveDataSuccessExecution === undefined) {
		workflowSettingsData.saveDataSuccessExecution = 'DEFAULT';
	}
	if (workflowSettingsData.saveExecutionProgress === undefined) {
		workflowSettingsData.saveExecutionProgress = 'DEFAULT';
	}
	if (workflowSettingsData.saveManualExecutions === undefined) {
		workflowSettingsData.saveManualExecutions = 'DEFAULT';
	}
	if (workflowSettingsData.callerPolicy === undefined) {
		workflowSettingsData.callerPolicy = defaultValues.value
			.workflowCallerPolicy as WorkflowSettings.CallerPolicy;
	}
	if (workflowSettingsData.executionTimeout === undefined) {
		workflowSettingsData.executionTimeout = rootStore.executionTimeout;
	}
	if (workflowSettingsData.maxExecutionTimeout === undefined) {
		workflowSettingsData.maxExecutionTimeout = rootStore.maxExecutionTimeout;
	}
	if (workflowSettingsData.executionOrder === undefined) {
		workflowSettingsData.executionOrder = 'v0';
	}
	if (workflowSettingsData.availableInMCP === undefined) {
		workflowSettingsData.availableInMCP = defaultValues.value.availableInMCP;
	}

	workflowSettings.value = workflowSettingsData;
	timeoutHMS.value = convertToHMS(workflowSettingsData.executionTimeout);
	isLoading.value = false;

	void externalHooks.run('workflowSettings.dialogVisibleChanged', {
		dialogVisible: true,
	});
	telemetry.track('User opened workflow settings', {
		workflow_id: workflowsStore.workflowId,
	});
});

onBeforeUnmount(() => {
	debouncedLoadWorkflows.cancel?.();
});
</script>

<template>
	<Modal
		:name="WORKFLOW_SETTINGS_MODAL_KEY"
		width="65%"
		max-height="80%"
		:title="
			i18n.baseText('workflowSettings.settingsFor', {
				interpolate: { workflowName, workflowId },
			})
		"
		:event-bus="modalBus"
		:scrollable="true"
	>
		<template #content>
			<div
				v-loading="isLoading"
				:class="$style['workflow-settings']"
				data-test-id="workflow-settings-dialog"
			>
				<ElRow>
					<ElCol :span="10" :class="$style['setting-name']">
						{{ i18n.baseText('workflowSettings.executionOrder') }}
					</ElCol>
					<ElCol :span="14" class="ignore-key-press-canvas">
						<N8nSelect
							v-model="workflowSettings.executionOrder"
							placeholder="Select Execution Order"
							size="medium"
							filterable
							:disabled="readOnlyEnv || !workflowPermissions.update"
							:limit-popper-width="true"
							data-test-id="workflow-settings-execution-order"
						>
							<N8nOption
								v-for="option in executionOrderOptions"
								:key="option.key"
								:label="option.value"
								:value="option.key"
							>
							</N8nOption>
						</N8nSelect>
					</ElCol>
				</ElRow>

				<ElRow data-test-id="error-workflow">
					<ElCol :span="10" :class="$style['setting-name']">
						{{ i18n.baseText('workflowSettings.errorWorkflow') }}
						<N8nTooltip placement="top">
							<template #content>
								<div v-n8n-html="helpTexts.errorWorkflow"></div>
							</template>
							<N8nIcon icon="circle-help" />
						</N8nTooltip>
					</ElCol>
					<ElCol :span="14" class="ignore-key-press-canvas">
						<N8nSelect
							v-model="workflowSettings.errorWorkflow"
							placeholder="Select Workflow"
							filterable
							remote
							:remote-method="debouncedLoadWorkflows"
							remote-show-suffix
							:disabled="readOnlyEnv || !workflowPermissions.update"
							:limit-popper-width="true"
							data-test-id="workflow-settings-error-workflow"
						>
							<N8nOption
								v-for="item in workflows"
								:key="item.id"
								:label="item.name"
								:value="item.id"
							>
							</N8nOption>
						</N8nSelect>
					</ElCol>
				</ElRow>
				<div v-if="isSharingEnabled" data-test-id="workflow-caller-policy">
					<ElRow>
						<ElCol :span="10" :class="$style['setting-name']">
							{{ i18n.baseText('workflowSettings.callerPolicy') }}
							<N8nTooltip placement="top">
								<template #content>
									<div v-text="helpTexts.workflowCallerPolicy"></div>
								</template>
								<N8nIcon icon="circle-help" />
							</N8nTooltip>
						</ElCol>

						<ElCol :span="14" class="ignore-key-press-canvas">
							<N8nSelect
								v-model="workflowSettings.callerPolicy"
								:disabled="readOnlyEnv || !workflowPermissions.update"
								:placeholder="i18n.baseText('workflowSettings.selectOption')"
								filterable
								:limit-popper-width="true"
							>
								<N8nOption
									v-for="option of workflowCallerPolicyOptions"
									:key="option.key"
									:label="option.value"
									:value="option.key"
								>
								</N8nOption>
							</N8nSelect>
						</ElCol>
					</ElRow>
					<ElRow v-if="workflowSettings.callerPolicy === 'workflowsFromAList'">
						<ElCol :span="10" :class="$style['setting-name']">
							{{ i18n.baseText('workflowSettings.callerIds') }}
							<N8nTooltip placement="top">
								<template #content>
									<div v-text="helpTexts.workflowCallerIds"></div>
								</template>
								<N8nIcon icon="circle-help" />
							</N8nTooltip>
						</ElCol>
						<ElCol :span="14">
							<N8nInput
								v-model="workflowSettings.callerIds"
								:disabled="readOnlyEnv || !workflowPermissions.update"
								:placeholder="i18n.baseText('workflowSettings.callerIds.placeholder')"
								type="text"
								data-test-id="workflow-caller-policy-workflow-ids"
								@update:model-value="onCallerIdsInput"
							/>
						</ElCol>
					</ElRow>
				</div>
				<ElRow>
					<ElCol :span="10" :class="$style['setting-name']">
						{{ i18n.baseText('workflowSettings.timezone') }}
						<N8nTooltip placement="top">
							<template #content>
								<div v-text="helpTexts.timezone"></div>
							</template>
							<N8nIcon icon="circle-help" />
						</N8nTooltip>
					</ElCol>
					<ElCol :span="14" class="ignore-key-press-canvas">
						<N8nSelect
							v-model="workflowSettings.timezone"
							placeholder="Select Timezone"
							filterable
							:disabled="readOnlyEnv || !workflowPermissions.update"
							:limit-popper-width="true"
							data-test-id="workflow-settings-timezone"
						>
							<N8nOption
								v-for="timezone of timezones"
								:key="timezone.key"
								:label="timezone.value"
								:value="timezone.key"
							>
							</N8nOption>
						</N8nSelect>
					</ElCol>
				</ElRow>
				<ElRow>
					<ElCol :span="10" :class="$style['setting-name']">
						{{ i18n.baseText('workflowSettings.saveDataErrorExecution') }}
						<N8nTooltip placement="top">
							<template #content>
								<div v-text="helpTexts.saveDataErrorExecution"></div>
							</template>
							<N8nIcon icon="circle-help" />
						</N8nTooltip>
					</ElCol>
					<ElCol :span="14" class="ignore-key-press-canvas">
						<N8nSelect
							v-model="workflowSettings.saveDataErrorExecution"
							:placeholder="i18n.baseText('workflowSettings.selectOption')"
							filterable
							:disabled="readOnlyEnv || !workflowPermissions.update"
							:limit-popper-width="true"
							data-test-id="workflow-settings-save-failed-executions"
						>
							<N8nOption
								v-for="option of saveDataErrorExecutionOptions"
								:key="option.key"
								:label="option.value"
								:value="option.key"
							>
							</N8nOption>
						</N8nSelect>
					</ElCol>
				</ElRow>
				<ElRow>
					<ElCol :span="10" :class="$style['setting-name']">
						{{ i18n.baseText('workflowSettings.saveDataSuccessExecution') }}
						<N8nTooltip placement="top">
							<template #content>
								<div v-text="helpTexts.saveDataSuccessExecution"></div>
							</template>
							<N8nIcon icon="circle-help" />
						</N8nTooltip>
					</ElCol>
					<ElCol :span="14" class="ignore-key-press-canvas">
						<N8nSelect
							v-model="workflowSettings.saveDataSuccessExecution"
							:placeholder="i18n.baseText('workflowSettings.selectOption')"
							filterable
							:disabled="readOnlyEnv || !workflowPermissions.update"
							:limit-popper-width="true"
							data-test-id="workflow-settings-save-success-executions"
						>
							<N8nOption
								v-for="option of saveDataSuccessExecutionOptions"
								:key="option.key"
								:label="option.value"
								:value="option.key"
							>
							</N8nOption>
						</N8nSelect>
					</ElCol>
				</ElRow>
				<ElRow>
					<ElCol :span="10" :class="$style['setting-name']">
						{{ i18n.baseText('workflowSettings.saveManualExecutions') }}
						<N8nTooltip placement="top">
							<template #content>
								<div v-text="helpTexts.saveManualExecutions"></div>
							</template>
							<N8nIcon icon="circle-help" />
						</N8nTooltip>
					</ElCol>
					<ElCol :span="14" class="ignore-key-press-canvas">
						<N8nSelect
							v-model="workflowSettings.saveManualExecutions"
							:placeholder="i18n.baseText('workflowSettings.selectOption')"
							filterable
							:disabled="readOnlyEnv || !workflowPermissions.update"
							:limit-popper-width="true"
							data-test-id="workflow-settings-save-manual-executions"
						>
							<N8nOption
								v-for="option of saveManualOptions"
								:key="`${option.key}`"
								:label="option.value"
								:value="option.key"
							>
							</N8nOption>
						</N8nSelect>
					</ElCol>
				</ElRow>
				<ElRow>
					<ElCol :span="10" :class="$style['setting-name']">
						{{ i18n.baseText('workflowSettings.saveExecutionProgress') }}
						<N8nTooltip placement="top">
							<template #content>
								<div v-text="helpTexts.saveExecutionProgress"></div>
							</template>
							<N8nIcon icon="circle-help" />
						</N8nTooltip>
					</ElCol>
					<ElCol :span="14" class="ignore-key-press-canvas">
						<N8nSelect
							v-model="workflowSettings.saveExecutionProgress"
							:placeholder="i18n.baseText('workflowSettings.selectOption')"
							filterable
							:disabled="readOnlyEnv || !workflowPermissions.update"
							:limit-popper-width="true"
							data-test-id="workflow-settings-save-execution-progress"
						>
							<N8nOption
								v-for="option of saveExecutionProgressOptions"
								:key="`${option.key}`"
								:label="option.value"
								:value="option.key"
							>
							</N8nOption>
						</N8nSelect>
					</ElCol>
				</ElRow>
				<ElRow>
					<ElCol :span="10" :class="$style['setting-name']">
						{{ i18n.baseText('workflowSettings.timeoutWorkflow') }}
						<N8nTooltip placement="top">
							<template #content>
								<div v-text="helpTexts.executionTimeoutToggle"></div>
							</template>
							<N8nIcon icon="circle-help" />
						</N8nTooltip>
					</ElCol>
					<ElCol :span="14">
						<div>
							<ElSwitch
								ref="inputField"
								:disabled="readOnlyEnv || !workflowPermissions.update"
								:model-value="(workflowSettings.executionTimeout ?? -1) > -1"
								data-test-id="workflow-settings-timeout-workflow"
								@update:model-value="toggleTimeout"
							></ElSwitch>
						</div>
					</ElCol>
				</ElRow>
				<div
					v-if="(workflowSettings.executionTimeout ?? -1) > -1"
					data-test-id="workflow-settings-timeout-form"
				>
					<ElRow>
						<ElCol :span="10" :class="$style['setting-name']">
							{{ i18n.baseText('workflowSettings.timeoutAfter') }}
							<N8nTooltip placement="top">
								<template #content>
									<div v-text="helpTexts.executionTimeout"></div>
								</template>
								<N8nIcon icon="circle-help" />
							</N8nTooltip>
						</ElCol>
						<ElCol :span="4">
							<N8nInput
								:disabled="readOnlyEnv || !workflowPermissions.update"
								:model-value="timeoutHMS.hours"
								:min="0"
								@update:model-value="(value: string) => setTheTimeout('hours', value)"
							>
								<template #append>{{ i18n.baseText('workflowSettings.hours') }}</template>
							</N8nInput>
						</ElCol>
						<ElCol :span="4" :class="$style['timeout-input']">
							<N8nInput
								:disabled="readOnlyEnv || !workflowPermissions.update"
								:model-value="timeoutHMS.minutes"
								:min="0"
								:max="60"
								@update:model-value="(value: string) => setTheTimeout('minutes', value)"
							>
								<template #append>{{ i18n.baseText('workflowSettings.minutes') }}</template>
							</N8nInput>
						</ElCol>
						<ElCol :span="4" :class="$style['timeout-input']">
							<N8nInput
								:disabled="readOnlyEnv || !workflowPermissions.update"
								:model-value="timeoutHMS.seconds"
								:min="0"
								:max="60"
								@update:model-value="(value: string) => setTheTimeout('seconds', value)"
							>
								<template #append>{{ i18n.baseText('workflowSettings.seconds') }}</template>
							</N8nInput>
						</ElCol>
					</ElRow>
				</div>
				<ElRow v-if="isMCPEnabled" data-test-id="workflow-settings-available-in-mcp">
					<ElCol :span="10" :class="$style['setting-name']">
						<label for="availableInMCP">
							{{ i18n.baseText('workflowSettings.availableInMCP') }}
							<N8nTooltip placement="top">
								<template #content>
									{{
										isEligibleForMcp
											? i18n.baseText('workflowSettings.availableInMCP.tooltip')
											: i18n.baseText('mcp.workflowNotEligable.description')
									}}
								</template>
								<N8nIcon icon="circle-help" />
							</N8nTooltip>
						</label>
					</ElCol>
					<ElCol :span="14">
						<div>
							<N8nTooltip placement="top" :disabled="isEligibleForMcp">
								<template #content>
									{{ i18n.baseText('mcp.workflowNotEligable.description') }}
								</template>
								<ElSwitch
									ref="inputField"
									:disabled="readOnlyEnv || !workflowPermissions.update || !isEligibleForMcp"
									:model-value="workflowSettings.availableInMCP ?? false"
									data-test-id="workflow-settings-available-in-mcp"
									@update:model-value="toggleAvailableInMCP"
								></ElSwitch>
							</N8nTooltip>
						</div>
					</ElCol>
				</ElRow>
				<ElRow>
					<ElCol :span="10" :class="$style['setting-name']">
						<label for="timeSavedPerExecution">
							{{ i18n.baseText('workflowSettings.timeSavedPerExecution') }}
							<N8nTooltip placement="top">
								<template #content>
									{{ i18n.baseText('workflowSettings.timeSavedPerExecution.tooltip') }}
								</template>
								<N8nIcon icon="circle-help" />
							</N8nTooltip>
						</label>
					</ElCol>
					<ElCol :span="14">
						<div :class="$style['time-saved']">
							<N8nInput
								id="timeSavedPerExecution"
								v-model="workflowSettings.timeSavedPerExecution"
								:disabled="readOnlyEnv || !workflowPermissions.update"
								data-test-id="workflow-settings-time-saved-per-execution"
								type="number"
								min="0"
								@update:model-value="updateTimeSavedPerExecution"
							/>
							<span>{{ i18n.baseText('workflowSettings.timeSavedPerExecution.hint') }}</span>
						</div>
					</ElCol>
				</ElRow>
			</div>
		</template>
		<template #footer>
			<div :class="$style['action-buttons']" data-test-id="workflow-settings-save-button">
				<N8nButton
					:disabled="readOnlyEnv || !workflowPermissions.update"
					:label="i18n.baseText('workflowSettings.save')"
					size="large"
					float="right"
					@click="saveSettings"
				/>
			</div>
		</template>
	</Modal>
</template>

<style module lang="scss">
.workflow-settings {
	font-size: var(--font-size--sm);
	display: flex;
	flex-direction: column;
	gap: var(--spacing--3xs);

	:global(.el-row) {
		display: flex;
		align-items: center;
	}

	:global(.el-switch) {
		padding: var(--spacing--md) 0;
	}
}

.setting-name {
	&,
	& label {
		display: flex;
		align-items: center;
		gap: var(--spacing--4xs);
	}

	svg {
		display: inline-flex;
		opacity: 0;
		transition: opacity 0.3s ease;
	}

	&:hover {
		svg {
			opacity: 1;
		}
	}
}

.timeout-input {
	margin-left: var(--spacing--3xs);
}

.time-saved {
	display: flex;
	align-items: center;

	:global(.el-input) {
		width: var(--spacing--3xl);
	}

	span {
		margin-left: var(--spacing--2xs);
	}
}
</style><|MERGE_RESOLUTION|>--- conflicted
+++ resolved
@@ -35,11 +35,7 @@
 const toast = useToast();
 const modalBus = createEventBus();
 const telemetry = useTelemetry();
-<<<<<<< HEAD
-const { isEligibleForMcpAccess } = useMcp();
-=======
 const { isEligibleForMcpAccess, trackMcpAccessEnabledForWorkflow } = useMcp();
->>>>>>> a9b9e8a8
 
 const rootStore = useRootStore();
 const settingsStore = useSettingsStore();
