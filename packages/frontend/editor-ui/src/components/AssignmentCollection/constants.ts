import { DATA_TYPE_ICON_MAP } from '@/constants';
import { type IconName } from '@n8n/design-system/components/N8nIcon/icons';

export const ASSIGNMENT_TYPES: Array<{ type: string; icon: IconName }> = [
<<<<<<< HEAD
	{ type: 'string', icon: 'case-upper' },
	{ type: 'number', icon: 'hash' },
	{ type: 'boolean', icon: 'square-check' },
	{ type: 'array', icon: 'list' },
	{ type: 'object', icon: 'box' },
	{ type: 'binary', icon: 'file' },
=======
	{ type: 'string', icon: DATA_TYPE_ICON_MAP.string },
	{ type: 'number', icon: DATA_TYPE_ICON_MAP.number },
	{ type: 'boolean', icon: DATA_TYPE_ICON_MAP.boolean },
	{ type: 'array', icon: DATA_TYPE_ICON_MAP.array },
	{ type: 'object', icon: DATA_TYPE_ICON_MAP.object },
>>>>>>> 669a7b5a
];<|MERGE_RESOLUTION|>--- conflicted
+++ resolved
@@ -2,18 +2,10 @@
 import { type IconName } from '@n8n/design-system/components/N8nIcon/icons';
 
 export const ASSIGNMENT_TYPES: Array<{ type: string; icon: IconName }> = [
-<<<<<<< HEAD
-	{ type: 'string', icon: 'case-upper' },
-	{ type: 'number', icon: 'hash' },
-	{ type: 'boolean', icon: 'square-check' },
-	{ type: 'array', icon: 'list' },
-	{ type: 'object', icon: 'box' },
-	{ type: 'binary', icon: 'file' },
-=======
 	{ type: 'string', icon: DATA_TYPE_ICON_MAP.string },
 	{ type: 'number', icon: DATA_TYPE_ICON_MAP.number },
 	{ type: 'boolean', icon: DATA_TYPE_ICON_MAP.boolean },
 	{ type: 'array', icon: DATA_TYPE_ICON_MAP.array },
 	{ type: 'object', icon: DATA_TYPE_ICON_MAP.object },
->>>>>>> 669a7b5a
+	{ type: 'binary', icon: DATA_TYPE_ICON_MAP.file },
 ];