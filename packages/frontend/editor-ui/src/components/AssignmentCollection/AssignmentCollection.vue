--- conflicted
+++ resolved
@@ -1,10 +1,7 @@
 <script setup lang="ts">
 import { useDebounce } from '@/composables/useDebounce';
 import { useI18n } from '@n8n/i18n';
-<<<<<<< HEAD
-=======
 import { useNDVStore } from '@/features/ndv/ndv.store';
->>>>>>> 8abc04eb
 import type {
 	AssignmentCollectionValue,
 	AssignmentValue,
