<script lang="ts" setup>
import { ref, computed, watch } from 'vue';
import type { ProjectRole } from '@n8n/permissions';
<<<<<<< HEAD
import {
	type ActionDropdownItem,
	N8nActionDropdown,
	N8nIcon,
	N8nText,
	N8nTooltip,
} from '@n8n/design-system';
import { ElRadio } from 'element-plus';
=======
>>>>>>> 93df6754
import { isProjectRole } from '@/utils/typeGuards';
import type { ProjectMemberData } from '@/types/projects.types';
import { useI18n } from '@n8n/i18n';

const i18n = useI18n();

import { ElRadio } from 'element-plus';
import { N8nActionDropdown, N8nIcon, N8nText, type ActionDropdownItem } from '@n8n/design-system';
const props = defineProps<{
	data: ProjectMemberData;
	roles: Record<ProjectRole, { label: string; desc: string }>;
	actions: Array<ActionDropdownItem<ProjectRole>>;
}>();

const emit = defineEmits<{
	'update:role': [payload: { role: ProjectRole; userId: string }];
	'show-upgrade-dialog': [];
}>();

const selectedRole = ref<string>(props.data.role);
const isEditable = computed(() => props.data.role !== 'project:personalOwner');

watch(
	() => props.data.role,
	(newRole) => {
		selectedRole.value = newRole;
	},
);
const roleLabel = computed(() =>
	isProjectRole(selectedRole.value)
		? props.roles[selectedRole.value]?.label || selectedRole.value
		: selectedRole.value,
);

const onActionSelect = (role: ProjectRole) => {
	emit('update:role', {
		role,
		userId: props.data.id,
	});
};

const onDisabledRoleClick = (item: ActionDropdownItem<ProjectRole>) => {
	if (item.disabled) {
		emit('show-upgrade-dialog');
	}
};
</script>

<template>
	<N8nActionDropdown
		v-if="isEditable"
		placement="bottom-start"
		:items="props.actions"
		:max-height="280"
		data-test-id="project-member-role-dropdown"
		@select="onActionSelect"
	>
		<template #activator>
			<button :class="$style.roleLabel" type="button">
				<N8nText color="text-dark">{{ roleLabel }}</N8nText>
				<N8nIcon color="text-dark" icon="chevron-down" size="large" />
			</button>
		</template>
		<template #menuItem="item">
			<N8nTooltip
				v-if="item.disabled"
				:content="i18n.baseText('projects.settings.role.upgrade.tooltip')"
				placement="left"
				:show-after="300"
			>
				<ElRadio
					:model-value="selectedRole"
					:label="item.id"
					:disabled="item.disabled"
					:class="{ [$style.disabledRadio]: item.disabled }"
					@update:model-value="selectedRole = item.id"
					@click="onDisabledRoleClick(item)"
				>
					<span :class="$style.radioLabel">
						<N8nText color="text-light" class="pb-3xs">{{ item.label }}</N8nText>
						<N8nText color="text-light" size="small">{{
							isProjectRole(item.id) ? props.roles[item.id]?.desc || '' : ''
						}}</N8nText>
					</span>
				</ElRadio>
			</N8nTooltip>
			<ElRadio
				v-else
				:model-value="selectedRole"
				:label="item.id"
				:disabled="item.disabled"
				@update:model-value="selectedRole = item.id"
			>
				<span :class="$style.radioLabel">
					<N8nText color="text-dark" class="pb-3xs">{{ item.label }}</N8nText>
					<N8nText color="text-dark" size="small">{{
						isProjectRole(item.id) ? props.roles[item.id]?.desc || '' : ''
					}}</N8nText>
				</span>
			</ElRadio>
		</template>
	</N8nActionDropdown>
	<span v-else>{{ roleLabel }}</span>
</template>

<style lang="scss" module>
.roleLabel {
	display: inline-flex;
	align-items: center;
	gap: var(--spacing-3xs);
	background: transparent;
	padding: 0;
	border: none;
	cursor: pointer;
}

.radioLabel {
	max-width: 268px;
	display: inline-flex;
	flex-direction: column;
	padding: var(--spacing-2xs) 0;

	span {
		white-space: normal;
	}
}

.disabledRadio {
	cursor: pointer;
}
</style><|MERGE_RESOLUTION|>--- conflicted
+++ resolved
@@ -1,7 +1,6 @@
 <script lang="ts" setup>
 import { ref, computed, watch } from 'vue';
 import type { ProjectRole } from '@n8n/permissions';
-<<<<<<< HEAD
 import {
 	type ActionDropdownItem,
 	N8nActionDropdown,
@@ -10,16 +9,11 @@
 	N8nTooltip,
 } from '@n8n/design-system';
 import { ElRadio } from 'element-plus';
-=======
->>>>>>> 93df6754
 import { isProjectRole } from '@/utils/typeGuards';
 import type { ProjectMemberData } from '@/types/projects.types';
 import { useI18n } from '@n8n/i18n';
 
 const i18n = useI18n();
-
-import { ElRadio } from 'element-plus';
-import { N8nActionDropdown, N8nIcon, N8nText, type ActionDropdownItem } from '@n8n/design-system';
 const props = defineProps<{
 	data: ProjectMemberData;
 	roles: Record<ProjectRole, { label: string; desc: string }>;
