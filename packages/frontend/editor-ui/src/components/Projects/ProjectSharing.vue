<script lang="ts" setup>
import type { AllRolesMap } from '@n8n/permissions';
import { computed, ref, watch } from 'vue';
<<<<<<< HEAD
import { useI18n } from '@n8n/i18n';
import type { ProjectListItem, ProjectSharingData } from '@/types/projects.types';
=======
import { useI18n } from '@/composables/useI18n';
import {
	ProjectTypes,
	type ProjectIcon as ProjectIconItem,
	type ProjectListItem,
	type ProjectSharingData,
} from '@/types/projects.types';
>>>>>>> 1daf0ff1
import ProjectSharingInfo from '@/components/Projects/ProjectSharingInfo.vue';
import { sortByProperty } from '@n8n/utils/sort/sortByProperty';

const locale = useI18n();

type Props = {
	projects: ProjectListItem[];
	homeProject?: ProjectSharingData;
	roles?: AllRolesMap['workflow' | 'credential' | 'project'];
	readonly?: boolean;
	static?: boolean;
	placeholder?: string;
	emptyOptionsText?: string;
};

const props = defineProps<Props>();
const model = defineModel<(ProjectSharingData | null) | ProjectSharingData[]>({
	required: true,
});
const emit = defineEmits<{
	projectAdded: [value: ProjectSharingData];
	projectRemoved: [value: ProjectSharingData];
}>();

const selectedProject = ref(Array.isArray(model.value) ? '' : (model.value?.id ?? ''));
const filter = ref('');
const selectPlaceholder = computed(
	() => props.placeholder ?? locale.baseText('projects.sharing.select.placeholder'),
);
const noDataText = computed(
	() => props.emptyOptionsText ?? locale.baseText('projects.sharing.noMatchingUsers'),
);
const filteredProjects = computed(() =>
	sortByProperty(
		'name',
		props.projects.filter(
			(project) =>
				project.name?.toLowerCase().includes(filter.value.toLowerCase()) &&
				(Array.isArray(model.value) ? !model.value?.find((p) => p.id === project.id) : true),
		),
	),
);

const projectIcon = computed<ProjectIconItem>(() => {
	const defaultIcon: ProjectIconItem = { type: 'icon', value: 'layer-group' };
	const project = props.projects.find((p) => p.id === selectedProject.value);

	if (project?.type === ProjectTypes.Personal) {
		return { type: 'icon', value: 'user' };
	} else if (project?.type === ProjectTypes.Team) {
		return project.icon ?? defaultIcon;
	}

	return defaultIcon;
});

const setFilter = (query: string) => {
	filter.value = query;
};

const onProjectSelected = (projectId: string) => {
	const project = props.projects.find((p) => p.id === projectId);

	if (!project) {
		return;
	}

	if (Array.isArray(model.value)) {
		model.value = [...model.value, project];
	} else {
		model.value = project;
	}
	emit('projectAdded', project);
};

const onRoleAction = (project: ProjectSharingData, role: string) => {
	if (!Array.isArray(model.value) || props.readonly) {
		return;
	}

	const index = model.value?.findIndex((p) => p.id === project.id) ?? -1;
	if (index === -1) {
		return;
	}

	if (role === 'remove') {
		model.value = model.value.filter((p) => p.id !== project.id);
		emit('projectRemoved', project);
	}
};

watch(
	() => model.value,
	() => {
		if (model.value === null || Array.isArray(model.value)) {
			selectedProject.value = '';
		} else {
			selectedProject.value = model.value.id;
		}
	},
	{ immediate: true },
);
</script>
<template>
	<div>
		<N8nSelect
			v-if="!props.static"
			:model-value="selectedProject"
			data-test-id="project-sharing-select"
			:filterable="true"
			:filter-method="setFilter"
			:placeholder="selectPlaceholder"
			:default-first-option="true"
			:no-data-text="noDataText"
			size="large"
			:disabled="props.readonly"
			@update:model-value="onProjectSelected"
		>
			<template #prefix>
				<N8nIcon v-if="projectIcon.type === 'icon'" :icon="projectIcon.value" color="text-dark" />
				<N8nText v-else-if="projectIcon.type === 'emoji'" color="text-light" :class="$style.emoji">
					{{ projectIcon.value }}
				</N8nText>
			</template>
			<N8nOption
				v-for="project in filteredProjects"
				:key="project.id"
				:value="project.id"
				:label="project.name"
			>
				<ProjectSharingInfo :project="project" />
			</N8nOption>
		</N8nSelect>
		<ul v-if="Array.isArray(model)" :class="$style.selectedProjects">
			<li v-if="props.homeProject" :class="$style.project" data-test-id="project-sharing-owner">
				<ProjectSharingInfo :project="props.homeProject">
					<N8nBadge theme="tertiary" bold>
						{{ locale.baseText('auth.roles.owner') }}
					</N8nBadge></ProjectSharingInfo
				>
			</li>
			<li
				v-for="project in model"
				:key="project.id"
				:class="$style.project"
				data-test-id="project-sharing-list-item"
			>
				<ProjectSharingInfo :project="project" />
				<N8nSelect
					v-if="props.roles?.length && !props.static"
					:class="$style.projectRoleSelect"
					:model-value="props.roles[0]"
					:disabled="props.readonly"
					size="small"
					@update:model-value="onRoleAction(project, $event)"
				>
					<N8nOption v-for="role in roles" :key="role.role" :value="role.role" :label="role.name" />
				</N8nSelect>
				<N8nButton
					v-if="!props.static"
					type="tertiary"
					native-type="button"
					square
					icon="trash"
					:disabled="props.readonly"
					data-test-id="project-sharing-remove"
					@click="onRoleAction(project, 'remove')"
				/>
			</li>
		</ul>
	</div>
</template>

<style lang="scss" module>
.project {
	display: flex;
	width: 100%;
	align-items: center;
	padding: var(--spacing-2xs) 0;
	gap: var(--spacing-2xs);
}

.selectedProjects {
	li {
		padding: 0;
		border-bottom: var(--border-base);

		&:first-child {
			padding-top: var(--spacing-m);
		}

		&:last-child {
			border-bottom: none;
		}
	}
}

.projectRoleSelect {
	width: auto;
}

.emoji {
	font-size: var(--font-size-s);
}
</style><|MERGE_RESOLUTION|>--- conflicted
+++ resolved
@@ -1,18 +1,13 @@
 <script lang="ts" setup>
 import type { AllRolesMap } from '@n8n/permissions';
 import { computed, ref, watch } from 'vue';
-<<<<<<< HEAD
 import { useI18n } from '@n8n/i18n';
-import type { ProjectListItem, ProjectSharingData } from '@/types/projects.types';
-=======
-import { useI18n } from '@/composables/useI18n';
 import {
 	ProjectTypes,
 	type ProjectIcon as ProjectIconItem,
 	type ProjectListItem,
 	type ProjectSharingData,
 } from '@/types/projects.types';
->>>>>>> 1daf0ff1
 import ProjectSharingInfo from '@/components/Projects/ProjectSharingInfo.vue';
 import { sortByProperty } from '@n8n/utils/sort/sortByProperty';
 
