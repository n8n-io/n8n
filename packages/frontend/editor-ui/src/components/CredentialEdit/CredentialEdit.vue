--- conflicted
+++ resolved
@@ -1133,7 +1133,6 @@
 		<template #content>
 			<div :class="$style.container" data-test-id="credential-edit-dialog">
 				<div v-if="!isEditingManagedCredential" :class="$style.sidebar">
-<<<<<<< HEAD
 					<N8nMenuItem
 						v-for="item in sidebarItems"
 						:item="item"
@@ -1141,14 +1140,6 @@
 						:active="activeTab === item.id"
 						@on-click="() => onTabSelect(item.id)"
 					/>
-=======
-					<N8nMenu
-						mode="tabs"
-						:items="sidebarItems"
-						:transparent-background="true"
-						@select="onTabSelect"
-					></N8nMenu>
->>>>>>> 7ccb99e9
 				</div>
 				<div
 					v-if="activeTab === 'connection' && credentialType"
