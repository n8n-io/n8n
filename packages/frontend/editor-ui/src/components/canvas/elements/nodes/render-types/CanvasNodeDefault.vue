--- conflicted
+++ resolved
@@ -53,11 +53,7 @@
 		[$style.node]: true,
 		[$style.selected]: isSelected.value,
 		[$style.disabled]: isDisabled.value,
-<<<<<<< HEAD
-		[$style.success]: hasRunData.value && executionStatus.value !== 'canceled',
-=======
 		[$style.success]: hasRunData.value && executionStatus.value === 'success',
->>>>>>> b6abd1ef
 		[$style.error]: hasExecutionErrors.value,
 		[$style.pinned]: hasPinnedData.value,
 		[$style.waiting]: executionWaiting.value ?? executionStatus.value === 'waiting',
