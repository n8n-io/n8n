<script lang="ts" setup>
import {
	computed,
	onBeforeUnmount,
	onMounted,
	provide,
	ref,
	toRef,
	useCssModule,
	watch,
} from 'vue';
import type {
	CanvasConnectionPort,
	CanvasElementPortWithRenderData,
	CanvasNodeData,
	CanvasNodeEventBusEvents,
	CanvasEventBusEvents,
} from '@/types';
import { CanvasConnectionMode, CanvasNodeRenderType } from '@/types';
import CanvasNodeToolbar from '@/components/canvas/elements/nodes/CanvasNodeToolbar.vue';
import CanvasNodeRenderer from '@/components/canvas/elements/nodes/CanvasNodeRenderer.vue';
import CanvasHandleRenderer from '@/components/canvas/elements/handles/CanvasHandleRenderer.vue';
import { useNodeConnections } from '@/composables/useNodeConnections';
import { CanvasNodeKey } from '@/constants';
import { useContextMenu } from '@/composables/useContextMenu';
import type { NodeProps, XYPosition } from '@vue-flow/core';
import { Position } from '@vue-flow/core';
import { useCanvas } from '@/composables/useCanvas';
import {
	createCanvasConnectionHandleString,
	insertSpacersBetweenEndpoints,
} from '@/utils/canvasUtils';
import type { EventBus } from '@n8n/utils/event-bus';
import { createEventBus } from '@n8n/utils/event-bus';
import isEqual from 'lodash/isEqual';
import CanvasNodeTrigger from '@/components/canvas/elements/nodes/render-types/parts/CanvasNodeTrigger.vue';
<<<<<<< HEAD
import { CONFIGURATION_NODE_DIAMETER, GRID_SIZE } from '@/utils/nodeViewUtils';
import { useExperimentalNdvStore } from '../../experimental/experimentalNdv.store';
=======
import { CONFIGURATION_NODE_OFFSET, GRID_SIZE } from '@/utils/nodeViewUtils';
>>>>>>> f2ca2df9

type Props = NodeProps<CanvasNodeData> & {
	readOnly?: boolean;
	eventBus?: EventBus<CanvasEventBusEvents>;
	hovered?: boolean;
	nearbyHovered?: boolean;
};

const slots = defineSlots<{
	toolbar?: (props: {
		inputs: (typeof mainInputs)['value'];
		outputs: (typeof mainOutputs)['value'];
		data: CanvasNodeData;
	}) => void;
}>();

const emit = defineEmits<{
	add: [id: string, handle: string];
	delete: [id: string];
	run: [id: string];
	select: [id: string, selected: boolean];
	toggle: [id: string];
	activate: [id: string, event: MouseEvent];
	deactivate: [id: string];
	'open:contextmenu': [id: string, event: MouseEvent, source: 'node-button' | 'node-right-click'];
	update: [id: string, parameters: Record<string, unknown>];
	'update:inputs': [id: string];
	'update:outputs': [id: string];
	move: [id: string, position: XYPosition];
}>();

const style = useCssModule();

const props = defineProps<Props>();

const contextMenu = useContextMenu();

const { connectingHandle, isExperimentalNdvActive } = useCanvas();

/*
  Toolbar slot classes
*/
const nodeClasses = ref<string[]>([]);
const inputs = computed(() => props.data.inputs);
const outputs = computed(() => props.data.outputs);
const connections = computed(() => props.data.connections);
const {
	mainInputs,
	nonMainInputs,
	requiredNonMainInputs,
	mainOutputs,
	nonMainOutputs,
	isValidConnection,
} = useNodeConnections({
	inputs,
	outputs,
	connections,
});

const isDisabled = computed(() => props.data.disabled);

const classes = computed(() => ({
	[style.canvasNode]: true,
	[style.showToolbar]: showToolbar.value,
	hovered: props.hovered,
	selected: props.selected,
	...Object.fromEntries([...nodeClasses.value].map((c) => [c, true])),
}));

const renderType = computed<CanvasNodeRenderType>(() => props.data.render.type);

const dataTestId = computed(() =>
	[CanvasNodeRenderType.StickyNote, CanvasNodeRenderType.AddNodes].includes(renderType.value)
		? undefined
		: 'canvas-node',
);

/**
 * Event bus
 */

const canvasNodeEventBus = ref(createEventBus<CanvasNodeEventBusEvents>());

function emitCanvasNodeEvent(event: CanvasEventBusEvents['nodes:action']) {
	if (event.ids.includes(props.id) && canvasNodeEventBus.value) {
		canvasNodeEventBus.value.emit(event.action, event.payload);
	}
}

/**
 * Inputs
 */

const nonMainInputsWithSpacer = computed(() =>
	insertSpacersBetweenEndpoints(nonMainInputs.value, requiredNonMainInputs.value.length),
);

const mappedInputs = computed(() => {
	return [
		...mainInputs.value.map(mainInputsMappingFn),
		...nonMainInputsWithSpacer.value.map(nonMainInputsMappingFn),
	].filter((endpoint) => !!endpoint);
});

/**
 * Outputs
 */

const mappedOutputs = computed(() => {
	return [
		...mainOutputs.value.map(mainOutputsMappingFn),
		...nonMainOutputs.value.map(nonMainOutputsMappingFn),
	].filter((endpoint) => !!endpoint);
});

/**
 * Endpoints
 */

const createEndpointMappingFn =
	({
		mode,
		position,
		offsetAxis,
	}: {
		mode: CanvasConnectionMode;
		position: Position;
		offsetAxis: 'top' | 'left';
	}) =>
	(
		endpoint: CanvasConnectionPort | null,
		index: number,
		endpoints: Array<CanvasConnectionPort | null>,
	): CanvasElementPortWithRenderData | undefined => {
		if (!endpoint) {
			return;
		}

		const handleId = createCanvasConnectionHandleString({
			mode,
			type: endpoint.type,
			index: endpoint.index,
		});
		const handleType = mode === CanvasConnectionMode.Input ? 'target' : 'source';
		const connectionsCount = connections.value[mode][endpoint.type]?.[endpoint.index]?.length ?? 0;
		const isConnecting =
			connectingHandle.value?.nodeId === props.id &&
			connectingHandle.value?.handleType === handleType &&
			connectingHandle.value?.handleId === handleId;
		const offsetValue =
			position === Position.Bottom
<<<<<<< HEAD
				? `${CONFIGURATION_NODE_DIAMETER / 2 + GRID_SIZE * (3 * index)}px`
				: isExperimentalEmbeddedNdvShown.value && endpoints.length === 1
					? `${(1 + index) * (GRID_SIZE * 2)}px`
=======
				? `${GRID_SIZE * 2 * (1 + index * 2) + CONFIGURATION_NODE_OFFSET}px`
				: isExperimentalNdvActive.value && endpoints.length === 1
					? `${(1 + index) * (GRID_SIZE * 1.5)}px`
>>>>>>> f2ca2df9
					: `${(100 / (endpoints.length + 1)) * (index + 1)}%`;

		return {
			...endpoint,
			handleId,
			connectionsCount,
			isConnecting,
			position,
			offset: {
				[offsetAxis]: offsetValue,
			},
		};
	};

const mainInputsMappingFn = createEndpointMappingFn({
	mode: CanvasConnectionMode.Input,
	position: Position.Left,
	offsetAxis: 'top',
});

const nonMainInputsMappingFn = createEndpointMappingFn({
	mode: CanvasConnectionMode.Input,
	position: Position.Bottom,
	offsetAxis: 'left',
});

const mainOutputsMappingFn = createEndpointMappingFn({
	mode: CanvasConnectionMode.Output,
	position: Position.Right,
	offsetAxis: 'top',
});

const nonMainOutputsMappingFn = createEndpointMappingFn({
	mode: CanvasConnectionMode.Output,
	position: Position.Top,
	offsetAxis: 'left',
});

/**
 * Events
 */

function onAdd(handle: string) {
	emit('add', props.id, handle);
}

function onDelete() {
	emit('delete', props.id);
}

function onRun() {
	emit('run', props.id);
}

function onDisabledToggle() {
	emit('toggle', props.id);
}

function onActivate(id: string, event: MouseEvent) {
	emit('activate', id, event);
}

function onDeactivate() {
	emit('deactivate', props.id);
}

function onOpenContextMenuFromToolbar(event: MouseEvent) {
	emit('open:contextmenu', props.id, event, 'node-button');
}

function onOpenContextMenuFromNode(event: MouseEvent) {
	emit('open:contextmenu', props.id, event, 'node-right-click');
}
function onUpdate(parameters: Record<string, unknown>) {
	emit('update', props.id, parameters);
}

function onMove(position: XYPosition) {
	emit('move', props.id, position);
}

function onUpdateClass({ className, add = true }: CanvasNodeEventBusEvents['update:node:class']) {
	nodeClasses.value = add
		? [...new Set([...nodeClasses.value, className])]
		: nodeClasses.value.filter((c) => c !== className);
}

/**
 * Provide
 */

const id = toRef(props, 'id');
const data = toRef(props, 'data');
const label = toRef(props, 'label');
const selected = toRef(props, 'selected');
const readOnly = toRef(props, 'readOnly');

provide(CanvasNodeKey, {
	id,
	data,
	label,
	selected,
	readOnly,
	eventBus: canvasNodeEventBus,
});

const hasToolbar = computed(
	() => ![CanvasNodeRenderType.AddNodes, CanvasNodeRenderType.AIPrompt].includes(renderType.value),
);

const showToolbar = computed(() => {
	const target = contextMenu.target.value;
	return contextMenu.isOpen && target?.source === 'node-button' && target.nodeId === id.value;
});

/**
 * Lifecycle
 */

watch(
	() => props.selected,
	(value) => {
		emit('select', props.id, value);
	},
);

watch(inputs, (newValue, oldValue) => {
	if (!isEqual(newValue, oldValue)) {
		emit('update:inputs', props.id);
	}
});

watch(outputs, (newValue, oldValue) => {
	if (!isEqual(newValue, oldValue)) {
		emit('update:outputs', props.id);
	}
});

onMounted(() => {
	props.eventBus?.on('nodes:action', emitCanvasNodeEvent);
	canvasNodeEventBus.value?.on('update:node:class', onUpdateClass);
});

onBeforeUnmount(() => {
	props.eventBus?.off('nodes:action', emitCanvasNodeEvent);
	canvasNodeEventBus.value?.off('update:node:class', onUpdateClass);
});
</script>

<template>
	<div
		:class="classes"
		:data-test-id="dataTestId"
		:data-node-name="data.name"
		:data-node-type="data.type"
	>
		<template
			v-for="source in mappedOutputs"
			:key="`${source.handleId}(${source.index + 1}/${mappedOutputs.length})`"
		>
			<CanvasHandleRenderer
				v-bind="source"
				:mode="CanvasConnectionMode.Output"
				:is-read-only="readOnly"
				:is-valid-connection="isValidConnection"
				:data-node-name="data.name"
				data-test-id="canvas-node-output-handle"
				:data-index="source.index"
				:data-connection-type="source.type"
				@add="onAdd"
			/>
		</template>

		<template
			v-for="target in mappedInputs"
			:key="`${target.handleId}(${target.index + 1}/${mappedInputs.length})`"
		>
			<CanvasHandleRenderer
				v-bind="target"
				:mode="CanvasConnectionMode.Input"
				:is-read-only="readOnly"
				:is-valid-connection="isValidConnection"
				data-test-id="canvas-node-input-handle"
				:data-index="target.index"
				:data-connection-type="target.type"
				:data-node-name="data.name"
				@add="onAdd"
			/>
		</template>

		<template v-if="slots.toolbar">
			<slot name="toolbar" :inputs="mainInputs" :outputs="mainOutputs" :data="data" />
		</template>

		<CanvasNodeToolbar
			v-else-if="hasToolbar"
			data-test-id="canvas-node-toolbar"
			:read-only="readOnly"
			:class="$style.canvasNodeToolbar"
			@delete="onDelete"
			@toggle="onDisabledToggle"
			@run="onRun"
			@update="onUpdate"
			@open:contextmenu="onOpenContextMenuFromToolbar"
		/>

		<CanvasNodeRenderer
			@activate="onActivate"
			@deactivate="onDeactivate"
			@move="onMove"
			@update="onUpdate"
			@open:contextmenu="onOpenContextMenuFromNode"
			@delete="onDelete"
		/>

		<CanvasNodeTrigger
			v-if="
				props.data.render.type === CanvasNodeRenderType.Default && props.data.render.options.trigger
			"
			:name="data.name"
			:type="data.type"
			:hovered="nearbyHovered"
			:disabled="isDisabled"
			:read-only="readOnly"
			:class="$style.trigger"
			:is-experimental-ndv-active="isExperimentalNdvActive"
		/>
	</div>
</template>

<style lang="scss" module>
.canvasNode {
	&:hover:not(:has(> .trigger:hover)), // exclude .trigger which has extended hit zone
	&:focus-within,
	&.showToolbar {
		.canvasNodeToolbar {
			opacity: 1;
		}
	}
}

.canvasNodeToolbar {
	transition: opacity 0.1s ease-in;
	position: absolute;
	top: 0;
	left: 50%;
	transform: translate(-50%, -100%) scale(var(--canvas-zoom-compensation-factor, 1));
	opacity: 0;
	z-index: 1;

	&:focus-within,
	&:hover {
		opacity: 1;
	}
}
</style><|MERGE_RESOLUTION|>--- conflicted
+++ resolved
@@ -34,12 +34,7 @@
 import { createEventBus } from '@n8n/utils/event-bus';
 import isEqual from 'lodash/isEqual';
 import CanvasNodeTrigger from '@/components/canvas/elements/nodes/render-types/parts/CanvasNodeTrigger.vue';
-<<<<<<< HEAD
 import { CONFIGURATION_NODE_DIAMETER, GRID_SIZE } from '@/utils/nodeViewUtils';
-import { useExperimentalNdvStore } from '../../experimental/experimentalNdv.store';
-=======
-import { CONFIGURATION_NODE_OFFSET, GRID_SIZE } from '@/utils/nodeViewUtils';
->>>>>>> f2ca2df9
 
 type Props = NodeProps<CanvasNodeData> & {
 	readOnly?: boolean;
@@ -191,15 +186,9 @@
 			connectingHandle.value?.handleId === handleId;
 		const offsetValue =
 			position === Position.Bottom
-<<<<<<< HEAD
 				? `${CONFIGURATION_NODE_DIAMETER / 2 + GRID_SIZE * (3 * index)}px`
-				: isExperimentalEmbeddedNdvShown.value && endpoints.length === 1
-					? `${(1 + index) * (GRID_SIZE * 2)}px`
-=======
-				? `${GRID_SIZE * 2 * (1 + index * 2) + CONFIGURATION_NODE_OFFSET}px`
-				: isExperimentalNdvActive.value && endpoints.length === 1
+				: isExperimentalNdvActive && endpoints.length === 1
 					? `${(1 + index) * (GRID_SIZE * 1.5)}px`
->>>>>>> f2ca2df9
 					: `${(100 / (endpoints.length + 1)) * (index + 1)}%`;
 
 		return {
