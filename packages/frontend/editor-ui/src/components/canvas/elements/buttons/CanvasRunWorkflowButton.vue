<script setup lang="ts">
import KeyboardShortcutTooltip from '@/components/KeyboardShortcutTooltip.vue';
<<<<<<< HEAD
import { computed } from 'vue';
import { useI18n } from '@n8n/i18n';
=======
import { useI18n } from '@/composables/useI18n';
import { computed } from 'vue';
>>>>>>> 1daf0ff1

defineEmits<{
	mouseenter: [event: MouseEvent];
	mouseleave: [event: MouseEvent];
	click: [event: MouseEvent];
}>();

const props = defineProps<{
	waitingForWebhook?: boolean;
	executing?: boolean;
	disabled?: boolean;
}>();

const i18n = useI18n();

const label = computed(() => {
	if (!props.executing) {
		return i18n.baseText('nodeView.runButtonText.executeWorkflow');
	}

	if (props.waitingForWebhook) {
		return i18n.baseText('nodeView.runButtonText.waitingForTriggerEvent');
	}

	return i18n.baseText('nodeView.runButtonText.executingWorkflow');
});
</script>

<template>
	<KeyboardShortcutTooltip
		:label="label"
		:shortcut="{ metaKey: true, keys: ['↵'] }"
		:disabled="executing"
	>
		<N8nButton
			:loading="executing"
			:label="label"
			:disabled="disabled"
			size="large"
			icon="flask"
			type="primary"
			data-test-id="execute-workflow-button"
			@mouseenter="$emit('mouseenter', $event)"
			@mouseleave="$emit('mouseleave', $event)"
			@click.stop="$emit('click', $event)"
		/>
	</KeyboardShortcutTooltip>
</template><|MERGE_RESOLUTION|>--- conflicted
+++ resolved
@@ -1,12 +1,7 @@
 <script setup lang="ts">
 import KeyboardShortcutTooltip from '@/components/KeyboardShortcutTooltip.vue';
-<<<<<<< HEAD
+import { useI18n } from '@n8n/i18n';
 import { computed } from 'vue';
-import { useI18n } from '@n8n/i18n';
-=======
-import { useI18n } from '@/composables/useI18n';
-import { computed } from 'vue';
->>>>>>> 1daf0ff1
 
 defineEmits<{
 	mouseenter: [event: MouseEvent];
