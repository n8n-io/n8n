--- conflicted
+++ resolved
@@ -69,15 +69,11 @@
 	'update:node:parameters': [id: string, parameters: Record<string, unknown>];
 	'update:node:inputs': [id: string];
 	'update:node:outputs': [id: string];
-<<<<<<< HEAD
 	'update:chat-open': [open?: boolean];
 	'update:logs-open': [open?: boolean];
 	'update:logs:input-open': [open?: boolean];
 	'update:logs:output-open': [open?: boolean];
-	'click:node': [id: string];
-=======
 	'click:node': [id: string, position: XYPosition];
->>>>>>> 102c6762
 	'click:node:add': [id: string, handle: string];
 	'run:node': [id: string];
 	'delete:node': [id: string];
