--- conflicted
+++ resolved
@@ -3,14 +3,8 @@
 import { type ContextMenuAction, useContextMenuItems } from '@/composables/useContextMenuItems';
 import { ExpressionLocalResolveContextSymbol } from '@/constants';
 import { type INodeUi } from '@/Interface';
-<<<<<<< HEAD
 import { N8nButton, N8nKeyboardShortcut, N8nText } from '@n8n/design-system';
-import { computed, provide } from 'vue';
-=======
-import { N8nText } from '@n8n/design-system';
-import { type GraphNode } from '@vue-flow/core';
 import { computed, provide, ref, watch } from 'vue';
->>>>>>> 64325550
 import ExperimentalCanvasNodeSettings from './ExperimentalCanvasNodeSettings.vue';
 import { useNDVStore } from '@/stores/ndv.store';
 
@@ -22,9 +16,7 @@
 }>();
 
 const expressionResolveCtx = useExpressionResolveCtx(computed(() => node));
-<<<<<<< HEAD
 const contextMenuItems = useContextMenuItems(computed(() => nodeIds));
-=======
 const ndvStore = useNDVStore();
 
 const ndvCloseTimes = ref(0);
@@ -41,14 +33,12 @@
 		}
 	},
 );
->>>>>>> 64325550
 
 provide(ExpressionLocalResolveContextSymbol, expressionResolveCtx);
 </script>
 
 <template>
 	<div :class="$style.component">
-<<<<<<< HEAD
 		<N8nText v-if="nodeIds.length > 1" tag="div" color="text-base" :class="$style.multipleNodes">
 			<div>{{ nodeIds.length }} nodes selected</div>
 			<ul :class="$style.multipleNodesActions">
@@ -64,11 +54,7 @@
 				</li>
 			</ul>
 		</N8nText>
-		<ExperimentalCanvasNodeSettings v-else-if="node" :key="node.id" :node-id="node.id">
-=======
-		<N8nText v-if="nodes.length > 1" color="text-base"> {{ nodes.length }} nodes selected </N8nText>
 		<ExperimentalCanvasNodeSettings v-else-if="node" :key="nodeSettingsViewKey" :node-id="node.id">
->>>>>>> 64325550
 			<template #actions>
 				<N8nIconButton
 					icon="maximize-2"
