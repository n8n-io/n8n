<script setup lang="ts">
import Canvas from '@/components/canvas/Canvas.vue';
<<<<<<< HEAD
import { computed, ref, toRef, useCssModule } from 'vue';
import type { INodeTypeDescription, Workflow } from 'n8n-workflow';
=======
import type { WatchStopHandle } from 'vue';
import { computed, ref, toRef, useCssModule, watch } from 'vue';
import type { Workflow } from 'n8n-workflow';
>>>>>>> 6f60d657
import type { IWorkflowDb } from '@/Interface';
import { useCanvasMapping } from '@/composables/useCanvasMapping';
import type { EventBus } from '@n8n/utils/event-bus';
import { createEventBus } from '@n8n/utils/event-bus';
import type { CanvasConnection, CanvasEventBusEvents, CanvasNode } from '@/types';
import { useVueFlow } from '@vue-flow/core';
<<<<<<< HEAD
import { useNodeTypesStore } from '@/stores/nodeTypes.store';
=======
import { debounce } from 'lodash-es';
>>>>>>> 6f60d657

defineOptions({
	inheritAttrs: false,
});

const props = withDefaults(
	defineProps<{
		id?: string;
		workflow: IWorkflowDb;
		workflowObject: Workflow;
		fallbackNodes?: IWorkflowDb['nodes'];
		showFallbackNodes?: boolean;
		eventBus?: EventBus<CanvasEventBusEvents>;
		readOnly?: boolean;
		executing?: boolean;
	}>(),
	{
		id: 'canvas',
		eventBus: () => createEventBus<CanvasEventBusEvents>(),
		fallbackNodes: () => [],
		showFallbackNodes: true,
	},
);

const $style = useCssModule();

const nodeTypesStore = useNodeTypesStore();

const { onNodesInitialized } = useVueFlow({ id: props.id });

const workflow = toRef(props, 'workflow');
const workflowObject = toRef(props, 'workflowObject');

const nodes = computed(() => {
	return props.showFallbackNodes
		? [...props.workflow.nodes, ...props.fallbackNodes]
		: props.workflow.nodes;
});
const connections = computed(() => props.workflow.connections);

const { nodes: mappedNodes, connections: mappedConnections } = useCanvasMapping({
	nodes,
	connections,
	workflowObject,
});

const nodeTypeDescriptions = computed(() => {
	return mappedNodes.value.reduce<Record<string, INodeTypeDescription>>((acc, node) => {
		if (!node.data) {
			return acc;
		}

		if (node.data.simulatedType) {
			const simulatedNodeType = nodeTypesStore.getNodeType(node.data.simulatedType);
			if (simulatedNodeType) {
				acc[simulatedNodeType.name] = simulatedNodeType;
			}
		}

		const key = `${node.data.type}@${node.data.typeVersion}`;
		if (acc[key]) {
			return acc;
		}

		const nodeTypeDescription = nodeTypesStore.getNodeType(node.data.type, node.data.typeVersion);
		if (nodeTypeDescription) {
			acc[key] = nodeTypeDescription;
		}

		return acc;
	}, {});
});

const initialFitViewDone = ref(false); // Workaround for https://github.com/bcakmakoglu/vue-flow/issues/1636
onNodesInitialized(() => {
	if (!initialFitViewDone.value || props.showFallbackNodes) {
		props.eventBus.emit('fitView');
		initialFitViewDone.value = true;
	}
});

// Debounced versions of nodes and connections and watchers
const nodesDebounced = ref<CanvasNode[]>([]);
const connectionsDebounced = ref<CanvasConnection[]>([]);
const debounceNodesWatcher = ref<WatchStopHandle>();
const debounceConnectionsWatcher = ref<WatchStopHandle>();

// Update debounce watchers when execution state changes
watch(() => props.executing, setupDebouncedWatchers, { immediate: true });

/**
 * Sets up debounced watchers for nodes and connections
 * Uses different debounce times based on execution state:
 * - During execution: Debounce updates to reduce performance impact for large number of nodes/items
 * - Otherwise: Update immediately
 */
function setupDebouncedWatchers() {
	// Clear existing watchers if they exist
	debounceNodesWatcher.value?.();
	debounceConnectionsWatcher.value?.();

	// Configure debounce parameters based on execution state
	const debounceTime = props.executing ? 200 : 0;
	const maxWait = props.executing ? 50 : 0;

	// Set up debounced watcher for nodes
	debounceNodesWatcher.value = watch(
		mappedNodes,
		debounce(
			(value) => {
				nodesDebounced.value = value;
			},
			debounceTime,
			{ maxWait },
		),
		{ immediate: true, deep: true },
	);

	// Set up debounced watcher for connections
	debounceConnectionsWatcher.value = watch(
		mappedConnections,
		debounce(
			(value) => {
				connectionsDebounced.value = value;
			},
			debounceTime,
			{ maxWait },
		),
		{ immediate: true, deep: true },
	);
}
</script>

<template>
	<div :class="$style.wrapper" data-test-id="canvas-wrapper">
		<div :class="$style.canvas">
			<Canvas
				v-if="workflow"
				:id="id"
<<<<<<< HEAD
				:nodes="mappedNodes"
				:connections="mappedConnections"
				:node-type-descriptions="nodeTypeDescriptions"
=======
				:nodes="nodesDebounced"
				:connections="connectionsDebounced"
>>>>>>> 6f60d657
				:event-bus="eventBus"
				:read-only="readOnly"
				v-bind="$attrs"
			/>
		</div>
		<slot />
	</div>
</template>

<style lang="scss" module>
.wrapper {
	display: block;
	position: relative;
	width: 100%;
	height: 100%;
	overflow: hidden;
}

.canvas {
	width: 100%;
	height: 100%;
	position: relative;
	display: block;
}
</style><|MERGE_RESOLUTION|>--- conflicted
+++ resolved
@@ -1,24 +1,16 @@
 <script setup lang="ts">
 import Canvas from '@/components/canvas/Canvas.vue';
-<<<<<<< HEAD
-import { computed, ref, toRef, useCssModule } from 'vue';
-import type { INodeTypeDescription, Workflow } from 'n8n-workflow';
-=======
 import type { WatchStopHandle } from 'vue';
 import { computed, ref, toRef, useCssModule, watch } from 'vue';
 import type { Workflow } from 'n8n-workflow';
->>>>>>> 6f60d657
 import type { IWorkflowDb } from '@/Interface';
 import { useCanvasMapping } from '@/composables/useCanvasMapping';
 import type { EventBus } from '@n8n/utils/event-bus';
 import { createEventBus } from '@n8n/utils/event-bus';
 import type { CanvasConnection, CanvasEventBusEvents, CanvasNode } from '@/types';
 import { useVueFlow } from '@vue-flow/core';
-<<<<<<< HEAD
 import { useNodeTypesStore } from '@/stores/nodeTypes.store';
-=======
 import { debounce } from 'lodash-es';
->>>>>>> 6f60d657
 
 defineOptions({
 	inheritAttrs: false,
@@ -59,7 +51,11 @@
 });
 const connections = computed(() => props.workflow.connections);
 
-const { nodes: mappedNodes, connections: mappedConnections } = useCanvasMapping({
+const {
+	nodes: mappedNodes,
+	connections: mappedConnections,
+	simulatedNodeTypeDescriptionByNodeId,
+} = useCanvasMapping({
 	nodes,
 	connections,
 	workflowObject,
@@ -71,11 +67,9 @@
 			return acc;
 		}
 
-		if (node.data.simulatedType) {
-			const simulatedNodeType = nodeTypesStore.getNodeType(node.data.simulatedType);
-			if (simulatedNodeType) {
-				acc[simulatedNodeType.name] = simulatedNodeType;
-			}
+		if (simulatedNodeTypeDescriptionByNodeId.value[node.id]) {
+			acc[simulatedNodeTypeDescriptionByNodeId.value[node.id].name] =
+				simulatedNodeTypeDescriptionByNodeId.value[node.id];
 		}
 
 		const key = `${node.data.type}@${node.data.typeVersion}`;
@@ -158,14 +152,9 @@
 			<Canvas
 				v-if="workflow"
 				:id="id"
-<<<<<<< HEAD
-				:nodes="mappedNodes"
-				:connections="mappedConnections"
-				:node-type-descriptions="nodeTypeDescriptions"
-=======
 				:nodes="nodesDebounced"
 				:connections="connectionsDebounced"
->>>>>>> 6f60d657
+				:node-type-descriptions="nodeTypeDescriptions"
 				:event-bus="eventBus"
 				:read-only="readOnly"
 				v-bind="$attrs"
