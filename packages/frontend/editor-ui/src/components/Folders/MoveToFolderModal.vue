<script lang="ts" setup>
<<<<<<< HEAD
import { useI18n } from '@n8n/i18n';
import { MOVE_FOLDER_MODAL_KEY } from '@/constants';
=======
import { computed, onMounted, ref, watch } from 'vue';
import { useI18n } from '@/composables/useI18n';
import { sortByProperty } from '@n8n/utils/sort/sortByProperty';
import { EnterpriseEditionFeature, MOVE_FOLDER_MODAL_KEY } from '@/constants';
import { useFoldersStore } from '@/stores/folders.store';
>>>>>>> 1daf0ff1
import { useProjectsStore } from '@/stores/projects.store';
import { useUIStore } from '@/stores/ui.store';
import { useCredentialsStore } from '@/stores/credentials.store';
import { type EventBus, createEventBus } from '@n8n/utils/event-bus';
import {
	ProjectTypes,
	type ProjectListItem,
	type ProjectSharingData,
} from '@/types/projects.types';
import type {
	ChangeLocationSearchResult,
	ICredentialsResponse,
	IUsedCredential,
} from '@/Interface';
import { getResourcePermissions } from '@/permissions';
import MoveToFolderDropdown from './MoveToFolderDropdown.vue';
import { ResourceType, getTruncatedProjectName } from '@/utils/projects.utils';
import { useWorkflowsStore } from '@/stores/workflows.store';

/**
 * This modal is used to move a resource (folder or workflow) to a different folder.
 */

type Props = {
	modalName: string;
	data: {
		resourceType: 'folder' | 'workflow';
		resource: {
			id: string;
			name: string;
			parentFolderId?: string;
			sharedWithProjects?: ProjectSharingData[];
		};
		workflowListEventBus: EventBus;
	};
};

export interface SimpleFolder {
	id: string;
	name: string;
	type: string;
}

const props = defineProps<Props>();

const i18n = useI18n();
const modalBus = createEventBus();
const moveToFolderDropdown = ref<InstanceType<typeof MoveToFolderDropdown>>();

const foldersStore = useFoldersStore();
const projectsStore = useProjectsStore();
const uiStore = useUIStore();
const credentialsStore = useCredentialsStore();
const workflowsStore = useWorkflowsStore();

const selectedFolder = ref<ChangeLocationSearchResult | null>(null);
const selectedProject = ref<ProjectSharingData | null>(projectsStore.currentProject ?? null);
const isPersonalProject = computed(() => {
	return selectedProject.value?.type === ProjectTypes.Personal;
});
const isOwnPersonalProject = computed(() => {
	return (
		selectedProject.value?.type === ProjectTypes.Personal &&
		selectedProject.value.id === projectsStore.personalProject?.id
	);
});
const isTransferringOwnership = computed(() => {
	return selectedProject.value && selectedProject.value?.id !== projectsStore.currentProject?.id;
});

const workflowCount = ref(0);
const subFolderCount = ref(0);

const shareUsedCredentials = ref(false);
const usedCredentials = ref<IUsedCredential[]>([]);
const allCredentials = ref<ICredentialsResponse[]>([]);
const shareableCredentials = computed(() =>
	allCredentials.value.filter(
		(credential) =>
			isTransferringOwnership.value &&
			getResourcePermissions(credential.scopes).credential.share &&
			usedCredentials.value.find((uc) => uc.id === credential.id),
	),
);
const unShareableCredentials = computed(() =>
	usedCredentials.value.reduce(
		(acc, uc) => {
			const credential = credentialsStore.getCredentialById(uc.id);
			const credentialPermissions = getResourcePermissions(credential?.scopes).credential;
			if (!credentialPermissions.share) {
				if (credentialPermissions.read) {
					acc.push(credential);
				} else {
					acc.push(uc);
				}
			}
			return acc;
		},
		[] as Array<IUsedCredential | ICredentialsResponse>,
	),
);

const availableProjects = computed<ProjectListItem[]>(() =>
	sortByProperty(
		'name',
		projectsStore.availableProjects.filter(
			(p) => !p.scopes || getResourcePermissions(p.scopes)[props.data.resourceType].create,
		),
	),
);

const resourceTypeLabel = computed(() => {
	return i18n.baseText(`generic.${props.data.resourceType}`).toLowerCase();
});

const title = computed(() => {
	return i18n.baseText('folders.move.modal.title', {
		interpolate: {
			folderName: props.data.resource.name,
			resourceTypeLabel: resourceTypeLabel.value,
		},
	});
});

const currentFolder = computed(() => {
	if (props.data.resourceType === 'workflow') {
		return;
	}
	return {
		id: props.data.resource.id,
		name: props.data.resource.name,
	};
});

const fetchCurrentFolderContents = async () => {
	if (!currentFolder.value || !projectsStore.currentProject) {
		return;
	}

	const { totalWorkflows, totalSubFolders } = await foldersStore.fetchFolderContent(
		projectsStore.currentProject.id,
		currentFolder.value.id,
	);

	workflowCount.value = totalWorkflows;
	subFolderCount.value = totalSubFolders;
};

watch(
	() => [selectedProject.value],
	() => {
		selectedFolder.value = null;
	},
);

watch(
	() => [currentFolder.value, selectedProject.value],
	() => {
		void fetchCurrentFolderContents();
	},
	{ immediate: true },
);

const onFolderSelected = (payload: ChangeLocationSearchResult) => {
	selectedFolder.value = payload;
};

const targetProjectName = computed(() => {
	return getTruncatedProjectName(selectedProject.value?.name);
});

const onSubmit = () => {
	if (!selectedProject.value) {
		return;
	}

	const newParent = selectedFolder.value
		? {
				id: selectedFolder.value.id,
				name: selectedFolder.value.name,
				type: selectedFolder.value.resource,
			}
		: {
				// When transferring resource to another user the folder selection is empty,
				// as we can't select a folder in another user's personal project.
				// Use project name as the fallback display name.
				id: selectedProject.value.id,
				name: targetProjectName.value,
				type: 'project',
			};

	if (props.data.resourceType === 'folder') {
		if (selectedProject.value?.id !== projectsStore.currentProject?.id) {
			props.data.workflowListEventBus.emit('folder-transferred', {
				newParent,
				folder: { id: props.data.resource.id, name: props.data.resource.name },
				projectId: projectsStore.currentProject?.id,
				destinationProjectId: selectedProject.value.id,
				shareCredentials: shareUsedCredentials.value
					? shareableCredentials.value.map((c) => c.id)
					: undefined,
			});
		} else {
			props.data.workflowListEventBus.emit('folder-moved', {
				newParent,
				folder: { id: props.data.resource.id, name: props.data.resource.name },
			});
		}
	} else {
		if (isTransferringOwnership.value) {
			props.data.workflowListEventBus.emit('workflow-transferred', {
				newParent,
				projectId: selectedProject.value.id,
				workflow: {
					id: props.data.resource.id,
					name: props.data.resource.name,
					oldParentId: props.data.resource.parentFolderId,
				},
				shareCredentials: shareUsedCredentials.value
					? shareableCredentials.value.map((c) => c.id)
					: undefined,
			});
		} else {
			props.data.workflowListEventBus.emit('workflow-moved', {
				newParent,
				workflow: {
					id: props.data.resource.id,
					name: props.data.resource.name,
					oldParentId: props.data.resource.parentFolderId,
				},
			});
		}
	}
	uiStore.closeModal(MOVE_FOLDER_MODAL_KEY);
};

modalBus.on('opened', () => {
	moveToFolderDropdown.value?.focusOnInput();
});

const descriptionMessage = computed(() => {
	let folderText = '';
	let workflowText = '';
	if (subFolderCount.value > 0) {
		folderText = i18n.baseText('folders.move.modal.folder.count', {
			interpolate: { count: subFolderCount.value },
		});
	}
	if (workflowCount.value > 0) {
		workflowText = i18n.baseText('folders.move.modal.workflow.count', {
			interpolate: { count: workflowCount.value },
		});
	}
	if (subFolderCount.value > 0 && workflowCount.value > 0) {
		folderText += ` ${i18n.baseText('folder.and.workflow.separator')} `;
	}

	return i18n.baseText('folders.move.modal.description', {
		interpolate: {
			folders: folderText ? ` ${folderText}` : '',
			workflows: workflowText ? ` ${workflowText}` : '',
		},
	});
});

const isResourceWorkflow = computed(() => props.data.resourceType === ResourceType.Workflow);

const isFolderSelectable = computed(() => {
	return isOwnPersonalProject.value || !isPersonalProject.value;
});

onMounted(async () => {
	if (isResourceWorkflow.value) {
		const [workflow, credentials] = await Promise.all([
			workflowsStore.fetchWorkflow(props.data.resource.id),
			credentialsStore.fetchAllCredentials(),
		]);

		usedCredentials.value = workflow?.usedCredentials ?? [];
		allCredentials.value = credentials;
	} else {
		if (projectsStore.currentProject?.id && currentFolder.value?.id) {
			const [used, credentials] = await Promise.all([
				await foldersStore.fetchFolderUsedCredentials(
					projectsStore.currentProject.id,
					currentFolder.value.id,
				),
				credentialsStore.fetchAllCredentials(),
			]);

			usedCredentials.value = used;
			allCredentials.value = credentials;
		}
	}
});
</script>

<template>
	<Modal
		:name="modalName"
		:title="title"
		width="500"
		:class="$style.container"
		:event-bus="modalBus"
	>
		<template #content>
			<p
				v-if="props.data.resourceType === 'folder' && (workflowCount > 0 || subFolderCount > 0)"
				:class="$style.description"
				data-test-id="move-modal-description"
			>
				{{ descriptionMessage }}
			</p>
			<enterprise-edition :features="[EnterpriseEditionFeature.Sharing]" :class="$style.content">
				<div :class="$style.block">
					<n8n-text color="text-dark">
						{{ i18n.baseText('folders.move.modal.project.label') }}
					</n8n-text>
					<ProjectSharing
						v-model="selectedProject"
						class="pt-2xs"
						:projects="availableProjects"
						:placeholder="i18n.baseText('folders.move.modal.project.placeholder')"
					/>
				</div>

				<div v-if="isTransferringOwnership" :class="$style.block">
					<N8nText>
						<i18n-t keypath="projects.move.resource.modal.message.sharingNote">
							<template #note
								><strong>{{
									i18n.baseText('projects.move.resource.modal.message.note')
								}}</strong></template
							>
							<template #resourceTypeLabel>{{ resourceTypeLabel }}</template>
						</i18n-t>
						<span
							v-if="props.data.resource.sharedWithProjects?.length ?? 0 > 0"
							:class="$style.textBlock"
						>
							{{
								i18n.baseText('projects.move.resource.modal.message.sharingInfo', {
									adjustToNumber: props.data.resource.sharedWithProjects?.length,
									interpolate: {
										count: props.data.resource.sharedWithProjects?.length ?? 0,
									},
								})
							}}
						</span>
					</N8nText>
				</div>
			</enterprise-edition>
			<template v-if="selectedProject && isFolderSelectable">
				<div :class="$style.block">
					<n8n-text color="text-dark">
						{{ i18n.baseText('folders.move.modal.folder.label') }}
					</n8n-text>
					<MoveToFolderDropdown
						ref="moveToFolderDropdown"
						:selected-location="selectedFolder"
						:selected-project-id="selectedProject.id"
						:current-project-id="projectsStore.currentProject?.id"
						:current-folder-id="currentFolder?.id"
						:parent-folder-id="props.data.resource.parentFolderId"
						:exclude-only-parent="props.data.resourceType === 'workflow'"
						@location:selected="onFolderSelected"
					/>
				</div>
			</template>
			<N8nCheckbox
				v-if="shareableCredentials.length"
				v-model="shareUsedCredentials"
				:class="$style.textBlock"
				data-test-id="move-modal-share-credentials-checkbox"
			>
				<i18n-t
					:keypath="
						data.resourceType === 'workflow'
							? 'folders.move.modal.message.usedCredentials.workflow'
							: 'folders.move.modal.message.usedCredentials.folder'
					"
				>
					<template #usedCredentials>
						<N8nTooltip placement="top">
							<span :class="$style.tooltipText">
								{{
									i18n.baseText('projects.move.resource.modal.message.usedCredentials.number', {
										adjustToNumber: shareableCredentials.length,
										interpolate: { count: shareableCredentials.length },
									})
								}}
							</span>
							<template #content>
								<ProjectMoveResourceModalCredentialsList
									:current-project-id="projectsStore.currentProjectId"
									:credentials="shareableCredentials"
								/>
							</template>
						</N8nTooltip>
					</template>
				</i18n-t>
			</N8nCheckbox>
			<N8nCallout
				v-if="shareableCredentials.length && !shareUsedCredentials"
				:class="$style.credentialsCallout"
				theme="warning"
				data-test-id="move-modal-used-credentials-warning"
			>
				{{ i18n.baseText('folders.move.modal.message.usedCredentials.warning') }}
			</N8nCallout>
			<span v-if="unShareableCredentials.length" :class="$style.textBlock">
				<i18n-t keypath="projects.move.resource.modal.message.unAccessibleCredentials.note">
					<template #credentials>
						<N8nTooltip placement="top">
							<span :class="$style.tooltipText">{{
								i18n.baseText('projects.move.resource.modal.message.unAccessibleCredentials')
							}}</span>
							<template #content>
								<ProjectMoveResourceModalCredentialsList
									:current-project-id="projectsStore.currentProjectId"
									:credentials="unShareableCredentials"
								/>
							</template>
						</N8nTooltip>
					</template>
				</i18n-t>
			</span>
		</template>
		<template #footer="{ close }">
			<div :class="$style.footer">
				<n8n-button
					type="secondary"
					:label="i18n.baseText('generic.cancel')"
					float="right"
					data-test-id="cancel-move-folder-button"
					@click="close"
				/>
				<n8n-button
					:disabled="!selectedFolder && isFolderSelectable"
					:label="
						i18n.baseText('folders.move.modal.confirm', {
							interpolate: {
								resourceTypeLabel: resourceTypeLabel,
							},
						})
					"
					float="right"
					data-test-id="confirm-move-folder-button"
					@click="onSubmit"
				/>
			</div>
		</template>
	</Modal>
</template>

<style module lang="scss">
.container {
	h1 {
		max-width: 90%;
	}
}

.description {
	font-size: var(--font-size-s);
	margin: var(--spacing-s) 0;
}

.block {
	margin-bottom: var(--spacing-s);
}

.footer {
	display: flex;
	gap: var(--spacing-2xs);
	justify-content: flex-end;
}

.tooltipText {
	text-decoration: underline;
}

.credentialsCallout {
	margin-top: var(--spacing-s);
}
</style><|MERGE_RESOLUTION|>--- conflicted
+++ resolved
@@ -1,14 +1,9 @@
 <script lang="ts" setup>
-<<<<<<< HEAD
+import { computed, onMounted, ref, watch } from 'vue';
 import { useI18n } from '@n8n/i18n';
-import { MOVE_FOLDER_MODAL_KEY } from '@/constants';
-=======
-import { computed, onMounted, ref, watch } from 'vue';
-import { useI18n } from '@/composables/useI18n';
 import { sortByProperty } from '@n8n/utils/sort/sortByProperty';
 import { EnterpriseEditionFeature, MOVE_FOLDER_MODAL_KEY } from '@/constants';
 import { useFoldersStore } from '@/stores/folders.store';
->>>>>>> 1daf0ff1
 import { useProjectsStore } from '@/stores/projects.store';
 import { useUIStore } from '@/stores/ui.store';
 import { useCredentialsStore } from '@/stores/credentials.store';
