<script setup lang="ts">
import type {
	CurlToJSONResponse,
	INodeUi,
	INodeUpdatePropertiesInformation,
	IUpdateInformation,
} from '@/Interface';
import type {
	INodeCredentialDescription,
	INodeParameters,
	NodeConnectionType,
	NodeParameterValue,
} from 'n8n-workflow';
import { NodeConnectionTypes, NodeHelpers, deepCopy, isCommunityPackageName } from 'n8n-workflow';
import { computed, onBeforeUnmount, onMounted, ref, useTemplateRef, watch } from 'vue';

import { BASE_NODE_SURVEY_URL, VIEWS } from '@/constants';

import NDVSubConnections from '@/components/NDVSubConnections.vue';
import NodeCredentials from '@/components/NodeCredentials.vue';
import NodeSettingsHeader from '@/components/NodeSettingsHeader.vue';
import NodeSettingsTabs from '@/components/NodeSettingsTabs.vue';
import NodeWebhooks from '@/components/NodeWebhooks.vue';
import ParameterInputList from '@/components/ParameterInputList.vue';
import get from 'lodash/get';

import ExperimentalEmbeddedNdvHeader from '@/features/canvas/experimental/components/ExperimentalEmbeddedNdvHeader.vue';
import FreeAiCreditsCallout from '@/components/FreeAiCreditsCallout.vue';
import NodeActionsList from '@/components/NodeActionsList.vue';
import NodeSettingsInvalidNodeWarning from '@/components/NodeSettingsInvalidNodeWarning.vue';
import { useExternalHooks } from '@/composables/useExternalHooks';
import { useInstalledCommunityPackage } from '@/composables/useInstalledCommunityPackage';
import { useNodeCredentialOptions } from '@/composables/useNodeCredentialOptions';
import { useNodeHelpers } from '@/composables/useNodeHelpers';
import { useNodeSettingsParameters } from '@/composables/useNodeSettingsParameters';
import { useTelemetry } from '@/composables/useTelemetry';
import { importCurlEventBus, ndvEventBus } from '@/event-bus';
import NodeStorageLimitCallout from '@/features/dataTable/components/NodeStorageLimitCallout.vue';
import NodeTitle from '@/components/NodeTitle.vue';
import { RenameNodeCommand } from '@/models/history';
import { useCredentialsStore } from '@/stores/credentials.store';
import { useHistoryStore } from '@/stores/history.store';
import { useNDVStore } from '@/stores/ndv.store';
import { useNodeTypesStore } from '@/stores/nodeTypes.store';
import { useUsersStore } from '@/stores/users.store';
import { useWorkflowsStore } from '@/stores/workflows.store';
import type { NodeSettingsTab } from '@/types/nodeSettings';
<<<<<<< HEAD
import { ProjectTypes } from '@/types/projects.types';
import { getNodeIconSource } from '@/utils/nodeIcon';
=======
import { ProjectTypes } from '@/features/projects/projects.types';
>>>>>>> cb9a4be7
import {
	collectParametersByTab,
	collectSettings,
	createCommonNodeSettings,
	getNodeSettingsInitialValues,
	nameIsParameter,
} from '@/utils/nodeSettingsUtils';
import { useI18n } from '@n8n/i18n';
import type { EventBus } from '@n8n/utils/event-bus';
import { useResizeObserver } from '@vueuse/core';
import CommunityNodeFooter from '@/components/Node/NodeCreator/Panel/CommunityNodeFooter.vue';
import CommunityNodeUpdateInfo from '@/components/Node/NodeCreator/Panel/CommunityNodeUpdateInfo.vue';
import NodeExecuteButton from './NodeExecuteButton.vue';

import { N8nBlockUi, N8nIcon, N8nNotice, N8nText } from '@n8n/design-system';
<<<<<<< HEAD
import { useRoute } from 'vue-router';
import { useSettingsStore } from '@/stores/settings.store';

=======
import { injectWorkflowState } from '@/composables/useWorkflowState';
>>>>>>> cb9a4be7
const props = withDefaults(
	defineProps<{
		eventBus?: EventBus;
		dragging: boolean;
		pushRef: string;
		readOnly: boolean;
		foreignCredentials: string[];
		blockUI: boolean;
		executable: boolean;
		inputSize?: number;
		activeNode?: INodeUi;
		isEmbeddedInCanvas?: boolean;
		subTitle?: string;
		extraTabsClassName?: string;
		extraParameterWrapperClassName?: string;
		isNdvV2?: boolean;
		hideExecute?: boolean;
		hideDocs?: boolean;
		hideSubConnections?: boolean;
	}>(),
	{
		inputSize: 0,
		activeNode: undefined,
		isEmbeddedInCanvas: false,
		subTitle: undefined,
		isNdvV2: false,
		hideExecute: false,
		hideDocs: true,
		hideSubConnections: false,
	},
);

const emit = defineEmits<{
	stopExecution: [];
	valueChanged: [value: IUpdateInformation];
	switchSelectedNode: [nodeName: string];
	openConnectionNodeCreator: [
		nodeName: string,
		connectionType: NodeConnectionType,
		connectionIndex?: number,
	];
	activate: [];
	execute: [];
	captureWheelBody: [WheelEvent];
	dblclickHeader: [MouseEvent];
}>();

const slots = defineSlots<{ actions?: {} }>();

const nodeValues = ref<INodeParameters>(getNodeSettingsInitialValues());

const nodeTypesStore = useNodeTypesStore();
const ndvStore = useNDVStore();
const workflowsStore = useWorkflowsStore();
const workflowState = injectWorkflowState();
const credentialsStore = useCredentialsStore();
const historyStore = useHistoryStore();

const telemetry = useTelemetry();
const nodeHelpers = useNodeHelpers();
const externalHooks = useExternalHooks();
const i18n = useI18n();
const route = useRoute();
const nodeSettingsParameters = useNodeSettingsParameters();

const nodeParameterWrapper = useTemplateRef('nodeParameterWrapper');
const shouldShowStaticScrollbar = ref(false);

if (props.isEmbeddedInCanvas) {
	useResizeObserver(nodeParameterWrapper, () => {
		shouldShowStaticScrollbar.value =
			(nodeParameterWrapper.value?.scrollHeight ?? 0) >
			(nodeParameterWrapper.value?.offsetHeight ?? 0);
	});
}

const nodeValid = ref(true);
const openPanel = ref<NodeSettingsTab>('params');

// Used to prevent nodeValues from being overwritten by defaults on reopening ndv
const nodeValuesInitialized = ref(false);

const hiddenIssuesInputs = ref<string[]>([]);
const subConnections = ref<InstanceType<typeof NDVSubConnections> | null>(null);

const isDemoRoute = computed(() => route?.name === VIEWS.DEMO);
const { isPreviewMode } = useSettingsStore();
const isDemoPreview = computed(() => isDemoRoute.value && isPreviewMode);
const currentWorkflow = computed(
	() => workflowsStore.getWorkflowById(workflowsStore.workflowObject.id), // @TODO check if we actually need workflowObject here
);
const hasForeignCredential = computed(() => props.foreignCredentials.length > 0);
const isHomeProjectTeam = computed(
	() => currentWorkflow.value?.homeProject?.type === ProjectTypes.Team,
);
const isReadOnly = computed(
	() => props.readOnly || (hasForeignCredential.value && !isHomeProjectTeam.value),
);
const node = computed(() => props.activeNode ?? ndvStore.activeNode);

const nodeType = computed(() =>
	node.value ? nodeTypesStore.getNodeType(node.value.type, node.value.typeVersion) : null,
);

const { areAllCredentialsSet } = useNodeCredentialOptions(node, nodeType, '');

const nodeTypeName = computed(() => node.value?.type);
const { installedPackage, isUpdateCheckAvailable } = useInstalledCommunityPackage(nodeTypeName);

const isTriggerNode = computed(() => !!node.value && nodeTypesStore.isTriggerNode(node.value.type));

const isToolNode = computed(() => !!node.value && nodeTypesStore.isToolNode(node.value.type));

const isExecutable = computed(() =>
	nodeHelpers.isNodeExecutable(node.value, props.executable, props.foreignCredentials),
);

const nodeTypeVersions = computed(() => {
	if (!node.value) return [];
	return nodeTypesStore.getNodeVersions(node.value.type);
});

const latestVersion = computed(() => Math.max(...nodeTypeVersions.value));

const isLatestNodeVersion = computed(
	() => !node.value?.typeVersion || latestVersion.value === node.value.typeVersion,
);

const executeButtonTooltip = computed(() => {
	if (
		node.value &&
		isLatestNodeVersion.value &&
		props.inputSize > 1 &&
		!nodeHelpers.isSingleExecution(node.value.type, node.value.parameters)
	) {
		return i18n.baseText('nodeSettings.executeButtonTooltip.times', {
			interpolate: { inputSize: props.inputSize },
		});
	}
	return '';
});

const nodeVersionTag = computed(() => {
	if (!nodeType.value || nodeType.value.hidden) {
		return i18n.baseText('nodeSettings.deprecated');
	}

	if (isLatestNodeVersion.value) {
		return i18n.baseText('nodeSettings.latest');
	}

	return i18n.baseText('nodeSettings.latestVersion', {
		interpolate: { version: latestVersion.value.toString() },
	});
});

const parameters = computed(() => {
	if (nodeType.value === null) {
		return [];
	}

	return nodeType.value?.properties ?? [];
});

const parametersByTab = computed(() =>
	collectParametersByTab(parameters.value, props.isEmbeddedInCanvas),
);

const isDisplayingCredentials = computed(
	() =>
		credentialsStore
			.getCredentialTypesNodeDescriptions('', nodeType.value)
			.filter((credentialTypeDescription) => displayCredentials(credentialTypeDescription)).length >
		0,
);

const showNoParametersNotice = computed(
	() =>
		!isDisplayingCredentials.value &&
		(parametersByTab.value.params ?? []).filter((item) => item.type !== 'notice').length === 0,
);

const outputPanelEditMode = computed(() => ndvStore.outputPanelEditMode);

const isCommunityNode = computed(() => !!node.value && isCommunityPackageName(node.value.type));
const packageName = computed(() => node.value?.type.split('.')[0] ?? '');

const usedCredentials = computed(() =>
	Object.values(workflowsStore.usedCredentials).filter((credential) =>
		Object.values(node.value?.credentials || []).find(
			(nodeCredential) => nodeCredential.id === credential.id,
		),
	),
);

const credentialOwnerName = computed(() => {
	const credential = usedCredentials.value
		? Object.values(usedCredentials.value).find(
				(credential) => credential.id === props.foreignCredentials[0],
			)
		: undefined;

	return credentialsStore.getCredentialOwnerName(credential);
});

const featureRequestUrl = computed(() => {
	if (!nodeType.value) {
		return '';
	}
	return `${BASE_NODE_SURVEY_URL}${nodeType.value.name}`;
});

const hasOutputConnection = computed(() => {
	if (!node.value) return false;
	const outgoingConnections = workflowsStore.outgoingConnectionsByNodeName(node.value.name);

	// Check if there's at-least one output connection
	return (Object.values(outgoingConnections)?.[0]?.[0] ?? []).length > 0;
});

const valueChanged = (parameterData: IUpdateInformation) => {
	let newValue: NodeParameterValue;

	if (parameterData.hasOwnProperty('value')) {
		// New value is given
		newValue = parameterData.value as string | number;
	} else {
		// Get new value from nodeData where it is set already
		newValue = get(nodeValues.value, parameterData.name) as NodeParameterValue;
	}
	// Save the node name before we commit the change because
	// we need the old name to rename the node properly
	const nodeNameBefore = parameterData.node || node.value?.name;

	if (!nodeNameBefore) {
		return;
	}

	const _node = workflowsStore.getNodeByName(nodeNameBefore);

	if (_node === null) {
		return;
	}

	if (parameterData.name === 'name') {
		// Name of node changed so we have to set also the new node name as active

		// Update happens in NodeView so emit event
		const sendData = {
			value: newValue,
			oldValue: nodeNameBefore,
			name: parameterData.name,
		};
		emit('valueChanged', sendData);
	} else if (parameterData.name === 'parameters') {
		const _nodeType = nodeTypesStore.getNodeType(_node.type, _node.typeVersion);
		if (!_nodeType) {
			return;
		}

		// Get only the parameters which are different to the defaults
		let nodeParameters = NodeHelpers.getNodeParameters(
			_nodeType.properties,
			_node.parameters,
			false,
			false,
			_node,
			_nodeType,
		);

		const oldNodeParameters = Object.assign({}, nodeParameters);

		// Copy the data because it is the data of vuex so make sure that
		// we do not edit it directly
		nodeParameters = deepCopy(nodeParameters);

		if (parameterData.value && typeof parameterData.value === 'object') {
			for (const [parameterName, parameterValue] of Object.entries(parameterData.value)) {
				newValue = parameterValue;

				const parameterPath = nodeSettingsParameters.updateParameterByPath(
					parameterName,
					newValue,
					nodeParameters,
					_nodeType,
					_node.typeVersion,
				);

				void externalHooks.run('nodeSettings.valueChanged', {
					parameterPath,
					newValue,
					parameters: parameters.value,
					oldNodeParameters,
				});
			}
		}

		// Get the parameters with the now new defaults according to the
		// from the user actually defined parameters
		nodeParameters = NodeHelpers.getNodeParameters(
			_nodeType.properties,
			nodeParameters as INodeParameters,
			true,
			false,
			_node,
			_nodeType,
		);

		for (const key of Object.keys(nodeParameters as object)) {
			if (nodeParameters?.[key] !== null && nodeParameters?.[key] !== undefined) {
				nodeSettingsParameters.setValue(
					nodeValues,
					`parameters.${key}`,
					nodeParameters[key] as string,
				);
			}
		}

		if (nodeParameters) {
			const updateInformation: IUpdateInformation = {
				name: _node.name,
				value: nodeParameters,
			};

			workflowState.setNodeParameters(updateInformation);

			nodeHelpers.updateNodeParameterIssuesByName(_node.name);
			nodeHelpers.updateNodeCredentialIssuesByName(_node.name);
		}
	} else if (nameIsParameter(parameterData)) {
		// A node parameter changed
		nodeSettingsParameters.updateNodeParameter(
			nodeValues,
			parameterData,
			newValue,
			_node,
			isToolNode.value,
		);
	} else {
		// A property on the node itself changed

		// Update data in settings
		nodeValues.value = {
			...nodeValues.value,
			[parameterData.name]: newValue,
		};

		// Update data in vuex
		const updateInformation = {
			name: _node.name,
			key: parameterData.name,
			value: newValue,
		};

		workflowState.setNodeValue(updateInformation);
	}
};

const setHttpNodeParameters = (parameters: CurlToJSONResponse) => {
	try {
		valueChanged({
			node: node.value?.name,
			name: 'parameters',
			value: parameters as unknown as INodeParameters,
		});
	} catch {}
};

const onSwitchSelectedNode = (node: string) => {
	emit('switchSelectedNode', node);
};

const onOpenConnectionNodeCreator = (
	nodeName: string,
	connectionType: NodeConnectionType,
	connectionIndex: number = 0,
) => {
	emit('openConnectionNodeCreator', nodeName, connectionType, connectionIndex);
};

const populateHiddenIssuesSet = () => {
	if (!node.value || !workflowsStore.isNodePristine(node.value.name)) return;
	hiddenIssuesInputs.value.push('credentials');
	parametersByTab.value.params.forEach((parameter) => {
		hiddenIssuesInputs.value.push(parameter.name);
	});
	workflowsStore.setNodePristine(node.value.name, false);
};

const nodeSettings = computed(() =>
	createCommonNodeSettings(isExecutable.value, isToolNode.value, i18n.baseText.bind(i18n)),
);

const iconSource = computed(() => getNodeIconSource(nodeType.value ?? node.value?.type));

const onParameterBlur = (parameterName: string) => {
	hiddenIssuesInputs.value = hiddenIssuesInputs.value.filter((name) => name !== parameterName);
};

const onWorkflowActivate = () => {
	hiddenIssuesInputs.value = [];
	emit('activate');
};

const onNodeExecute = () => {
	hiddenIssuesInputs.value = [];
	subConnections.value?.showNodeInputsIssues();
	emit('execute');
};

const credentialSelected = (updateInformation: INodeUpdatePropertiesInformation) => {
	// Update the values on the node
	workflowState.updateNodeProperties(updateInformation);

	const node = workflowsStore.getNodeByName(updateInformation.name);

	if (node) {
		// Update the issues
		nodeHelpers.updateNodeCredentialIssues(node);
	}

	void externalHooks.run('nodeSettings.credentialSelected', { updateInformation });
};

const nameChanged = (name: string) => {
	if (node.value) {
		historyStore.pushCommandToUndo(new RenameNodeCommand(node.value.name, name, Date.now()));
	}
	valueChanged({
		value: name,
		name: 'name',
	});
};

const setNodeValues = () => {
	// No node selected
	if (!node.value) {
		nodeValuesInitialized.value = true;
		return;
	}

	if (nodeType.value !== null) {
		nodeValid.value = true;
		nodeValues.value = collectSettings(node.value, nodeSettings.value);
	} else {
		nodeValid.value = false;
	}

	nodeValuesInitialized.value = true;
};

const onStopExecution = () => {
	emit('stopExecution');
};

const openSettings = () => {
	openPanel.value = 'settings';
};

const onTabSelect = (tab: NodeSettingsTab) => {
	openPanel.value = tab;
};

const onFeatureRequestClick = () => {
	window.open(featureRequestUrl.value, '_blank');
	if (node.value) {
		telemetry.track('User clicked ndv link', {
			node_type: node.value.type,
			workflow_id: workflowsStore.workflowId,
			push_ref: props.pushRef,
			pane: NodeConnectionTypes.Main,
			type: 'i-wish-this-node-would',
		});
	}
};

watch(node, () => {
	setNodeValues();
});

onMounted(async () => {
	populateHiddenIssuesSet();
	setNodeValues();
	props.eventBus?.on('openSettings', openSettings);
	if (node.value !== null) {
		nodeHelpers.updateNodeParameterIssues(node.value, nodeType.value);
	}
	importCurlEventBus.on('setHttpNodeParameters', setHttpNodeParameters);
	ndvEventBus.on('updateParameterValue', valueChanged);
});

onBeforeUnmount(() => {
	props.eventBus?.off('openSettings', openSettings);
	importCurlEventBus.off('setHttpNodeParameters', setHttpNodeParameters);
	ndvEventBus.off('updateParameterValue', valueChanged);
});

function displayCredentials(credentialTypeDescription: INodeCredentialDescription): boolean {
	if (credentialTypeDescription.displayOptions === undefined) {
		// If it is not defined no need to do a proper check
		return true;
	}

	return (
		!!node.value &&
		nodeHelpers.displayParameter(node.value.parameters, credentialTypeDescription, '', node.value)
	);
}

function handleSelectAction(params: INodeParameters) {
	for (const [key, value] of Object.entries(params)) {
		valueChanged({ name: `parameters.${key}`, value });
	}

	if (isDisplayingCredentials.value && !areAllCredentialsSet.value) {
		onTabSelect('credential');
		return;
	}

	if (parametersByTab.value.params.length > 0) {
		onTabSelect('params');
	}
}
</script>

<template>
	<div
		:class="{
			'node-settings': true,
			dragging: dragging,
			embedded: props.isEmbeddedInCanvas,
		}"
		:data-has-output-connection="hasOutputConnection"
		@keydown.stop
	>
		<ExperimentalEmbeddedNdvHeader
			v-if="isEmbeddedInCanvas && node"
			:node="node"
			:selected-tab="openPanel"
			:read-only="readOnly"
			:node-type="nodeType"
			:push-ref="pushRef"
			:sub-title="subTitle"
			:extra-tabs-class-name="extraTabsClassName"
			:include-action="parametersByTab.action.length > 0"
			:include-credential="isDisplayingCredentials"
			:has-credential-issue="!areAllCredentialsSet"
			@name-changed="nameChanged"
			@tab-changed="onTabSelect"
			@dblclick-title="emit('dblclickHeader', $event)"
		>
			<template #actions>
				<slot name="actions" />
			</template>
		</ExperimentalEmbeddedNdvHeader>
		<div v-else-if="!isNdvV2" :class="$style.header">
			<div class="header-side-menu">
				<NodeTitle
					v-if="node"
					class="node-name"
					:model-value="node.name"
					:icon-source="iconSource"
					:read-only="isReadOnly"
					@update:model-value="nameChanged"
				/>
				<NodeExecuteButton
					v-if="isExecutable && !blockUI && node && nodeValid"
					data-test-id="node-execute-button"
					:node-name="node.name"
					:disabled="outputPanelEditMode.enabled && !isTriggerNode"
					:tooltip="executeButtonTooltip"
					size="small"
					telemetry-source="parameters"
					@execute="onNodeExecute"
					@stop-execution="onStopExecution"
					@value-changed="valueChanged"
				/>
			</div>
			<NodeSettingsTabs
				v-if="node && nodeValid"
				:model-value="openPanel"
				:node-type="nodeType"
				:push-ref="pushRef"
				@update:model-value="onTabSelect"
			/>
		</div>
		<NodeSettingsHeader
			v-else-if="node && nodeValid"
			:selected-tab="openPanel"
			:node-name="node.name"
			:node-type="nodeType"
			:execute-button-tooltip="executeButtonTooltip"
			:hide-execute="props.hideExecute || !isExecutable || blockUI || !node || !nodeValid"
			:disable-execute="outputPanelEditMode.enabled && !isTriggerNode"
			:hide-tabs="!nodeValid"
			:hide-docs="props.hideDocs"
			:push-ref="pushRef"
			@execute="onNodeExecute"
			@stop-execution="onStopExecution"
			@value-changed="valueChanged"
			@tab-changed="onTabSelect"
		/>

		<NodeSettingsInvalidNodeWarning
			v-if="node && !nodeValid"
			:node="node"
			:preview-mode="isDemoPreview"
		/>

		<div
			v-if="node && nodeValid"
			ref="nodeParameterWrapper"
			:class="[
				'node-parameters-wrapper',
				shouldShowStaticScrollbar ? 'with-static-scrollbar' : '',
				{ 'ndv-v2': isNdvV2 },
				extraParameterWrapperClassName ?? '',
			]"
			data-test-id="node-parameters"
			@wheel.capture="emit('captureWheelBody', $event)"
		>
			<N8nNotice
				v-if="hasForeignCredential && !isHomeProjectTeam"
				:content="
					i18n.baseText('nodeSettings.hasForeignCredential', {
						interpolate: { owner: credentialOwnerName },
					})
				"
			/>
			<FreeAiCreditsCallout />
			<NodeStorageLimitCallout />
			<NodeActionsList
				v-if="openPanel === 'action'"
				class="action-tab"
				:node="node"
				@action-selected="handleSelectAction"
			/>
			<NodeCredentials
				v-if="openPanel === 'credential'"
				:node="node"
				:readonly="isReadOnly"
				:show-all="true"
				:hide-issues="hiddenIssuesInputs.includes('credentials')"
				@credential-selected="credentialSelected"
				@value-changed="valueChanged"
				@blur="onParameterBlur"
			/>
			<div v-show="openPanel === 'params'">
				<NodeWebhooks :node="node" :node-type-description="nodeType" />

				<ParameterInputList
					v-if="nodeValuesInitialized"
					:parameters="parametersByTab.params"
					:hide-delete="true"
					:node-values="nodeValues"
					:is-read-only="isReadOnly"
					:hidden-issues-inputs="hiddenIssuesInputs"
					path="parameters"
					:node="props.activeNode"
					@value-changed="valueChanged"
					@activate="onWorkflowActivate"
					@parameter-blur="onParameterBlur"
				>
					<NodeCredentials
						v-if="!isEmbeddedInCanvas && !isDemoPreview"
						:node="node"
						:readonly="isReadOnly"
						:show-all="true"
						:hide-issues="hiddenIssuesInputs.includes('credentials')"
						@credential-selected="credentialSelected"
						@value-changed="valueChanged"
						@blur="onParameterBlur"
					/>
				</ParameterInputList>
				<div v-if="showNoParametersNotice" class="no-parameters">
					<N8nText>
						{{ i18n.baseText('nodeSettings.thisNodeDoesNotHaveAnyParameters') }}
					</N8nText>
				</div>

				<div
					v-if="nodeHelpers.isCustomApiCallSelected(nodeValues)"
					class="parameter-item parameter-notice"
					data-test-id="node-parameters-http-notice"
				>
					<N8nNotice
						:content="
							i18n.baseText('nodeSettings.useTheHttpRequestNode', {
								interpolate: { nodeTypeDisplayName: nodeType?.displayName ?? '' },
							})
						"
					/>
				</div>
			</div>
			<div v-show="openPanel === 'settings'">
				<CommunityNodeUpdateInfo
					v-if="isUpdateCheckAvailable && installedPackage?.updateAvailable"
					data-test-id="update-available"
					:package-name="packageName"
					style="margin-top: var(--spacing--sm)"
					source="node settings"
				/>
				<ParameterInputList
					:parameters="parametersByTab.settings"
					:node-values="nodeValues"
					:is-read-only="isReadOnly"
					:hide-delete="true"
					:hidden-issues-inputs="hiddenIssuesInputs"
					path="parameters"
					@value-changed="valueChanged"
					@parameter-blur="onParameterBlur"
				/>
				<ParameterInputList
					:parameters="nodeSettings"
					:hide-delete="true"
					:node-values="nodeValues"
					:is-read-only="isReadOnly"
					:hidden-issues-inputs="hiddenIssuesInputs"
					path=""
					@value-changed="valueChanged"
					@parameter-blur="onParameterBlur"
				/>
				<div class="node-version" data-test-id="node-version">
					{{
						i18n.baseText('nodeSettings.nodeVersion', {
							interpolate: {
								node: nodeType?.displayName as string,
								version: (node.typeVersion ?? latestVersion).toString(),
							},
						})
					}}
					<span>({{ nodeVersionTag }})</span>
				</div>
			</div>
			<div
				v-if="isNdvV2 && featureRequestUrl && !isEmbeddedInCanvas"
				:class="$style.featureRequest"
			>
				<a target="_blank" @click="onFeatureRequestClick">
					<N8nIcon icon="lightbulb" />
					{{ i18n.baseText('ndv.featureRequest') }}
				</a>
			</div>
		</div>
		<NDVSubConnections
			v-if="node && !hideSubConnections"
			ref="subConnections"
			:root-node="node"
			@switch-selected-node="onSwitchSelectedNode"
			@open-connection-node-creator="onOpenConnectionNodeCreator"
		/>
		<N8nBlockUi :show="blockUI" />
		<CommunityNodeFooter
			v-if="openPanel === 'settings' && isCommunityNode"
			:package-name="packageName"
			:show-manage="useUsersStore().isInstanceOwner"
		/>
	</div>
</template>

<style lang="scss" module>
.header {
	background-color: var(--color--background);
}

.featureRequest {
	margin-top: auto;
	align-self: center;

	a {
		display: inline-flex;
		align-items: center;
		gap: var(--spacing--4xs);
		margin-top: var(--spacing--xl);

		font-size: var(--font-size--2xs);
		font-weight: var(--font-weight--bold);
		color: var(--color--text--tint-1);
	}
}
</style>

<style lang="scss" scoped>
.node-settings {
	display: flex;
	flex-direction: column;
	overflow: hidden;
	background-color: var(--color--background--light-3);
	height: 100%;
	width: 100%;

	.no-parameters {
		margin-top: var(--spacing--xs);
	}

	.header-side-menu {
		padding: var(--spacing--sm) var(--spacing--sm) var(--spacing--sm) var(--spacing--sm);
		font-size: var(--font-size--lg);
		display: flex;
		justify-content: space-between;

		.node-name {
			padding-top: var(--spacing--5xs);
			margin-right: var(--spacing--sm);
		}
	}

	.node-parameters-wrapper {
		display: flex;
		flex-direction: column;
		overflow-y: auto;
		padding: 0 var(--spacing--md) var(--spacing--lg) var(--spacing--md);
		flex-grow: 1;

		&.ndv-v2 {
			padding: 0 var(--spacing--sm) var(--spacing--lg) var(--spacing--sm);
		}
	}

	&.embedded .node-parameters-wrapper {
		padding: 0 var(--spacing--xs) var(--spacing--xs) var(--spacing--xs);

		&:has(.action-tab) {
			padding: 0 0 var(--spacing--xs) 0;
		}
	}

	&.embedded .node-parameters-wrapper.with-static-scrollbar {
		padding: 0 var(--spacing--4xs) var(--spacing--xs) var(--spacing--xs);

		&:has(.action-tab) {
			padding: 0 0 var(--spacing--xs) 0;
		}

		@supports not (selector(::-webkit-scrollbar)) {
			scrollbar-width: thin;
		}
		@supports selector(::-webkit-scrollbar) {
			&::-webkit-scrollbar {
				width: var(--spacing--2xs);
			}
			&::-webkit-scrollbar-thumb {
				border-radius: var(--spacing--2xs);
				background: var(--color--foreground--shade-1);
				border: var(--spacing--5xs) solid var(--color--background--light-3);
			}
		}
	}

	&.dragging {
		border-color: var(--color--primary);
		box-shadow: 0 6px 16px rgba(255, 74, 51, 0.15);
	}
}

.parameter-content {
	font-size: 0.9em;
	margin-right: -15px;
	margin-left: -15px;
	input {
		width: calc(100% - 35px);
		padding: 5px;
	}
	select {
		width: calc(100% - 20px);
		padding: 5px;
	}

	&:before {
		display: table;
		content: ' ';
		position: relative;
		box-sizing: border-box;
		clear: both;
	}
}

.parameter-wrapper {
	padding: 0 1em;
}

.color-reset-button-wrapper {
	position: relative;
}
.color-reset-button {
	position: absolute;
	right: 7px;
	top: -25px;
}

.node-version {
	border-top: var(--border);
	font-size: var(--font-size--xs);
	font-size: var(--font-size--2xs);
	padding: var(--spacing--xs) 0 var(--spacing--2xs) 0;
	color: var(--color--text--tint-1);
}

.parameter-value {
	input.expression {
		border-style: dashed;
		border-color: #ff9600;
		display: inline-block;
		position: relative;
		width: 100%;
		box-sizing: border-box;
		background-color: #793300;
	}
}
</style>

<style lang="scss">
// Hide notice(.ndv-connection-hint-notice) warning when node has output connection
[data-has-output-connection='true'] .ndv-connection-hint-notice {
	display: none;
}
</style><|MERGE_RESOLUTION|>--- conflicted
+++ resolved
@@ -45,12 +45,8 @@
 import { useUsersStore } from '@/stores/users.store';
 import { useWorkflowsStore } from '@/stores/workflows.store';
 import type { NodeSettingsTab } from '@/types/nodeSettings';
-<<<<<<< HEAD
 import { ProjectTypes } from '@/types/projects.types';
 import { getNodeIconSource } from '@/utils/nodeIcon';
-=======
-import { ProjectTypes } from '@/features/projects/projects.types';
->>>>>>> cb9a4be7
 import {
 	collectParametersByTab,
 	collectSettings,
@@ -66,13 +62,10 @@
 import NodeExecuteButton from './NodeExecuteButton.vue';
 
 import { N8nBlockUi, N8nIcon, N8nNotice, N8nText } from '@n8n/design-system';
-<<<<<<< HEAD
 import { useRoute } from 'vue-router';
 import { useSettingsStore } from '@/stores/settings.store';
-
-=======
 import { injectWorkflowState } from '@/composables/useWorkflowState';
->>>>>>> cb9a4be7
+
 const props = withDefaults(
 	defineProps<{
 		eventBus?: EventBus;
