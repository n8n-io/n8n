--- conflicted
+++ resolved
@@ -72,16 +72,6 @@
 	return { 'tags-container': true, focused: focused.value };
 });
 
-<<<<<<< HEAD
-const dropdownClasses = computed(() => {
-	const baseClasses = ['tags-dropdown', `tags-dropdown-${dropdownId}`];
-
-	if (props.createEnabled) baseClasses.push('tags-dropdown-create-enabled');
-	if (props.manageEnabled) baseClasses.push('tags-dropdown-manage-enabled');
-
-	return baseClasses.join(' ');
-});
-=======
 const dropdownClasses = computed(() =>
 	[
 		'tags-dropdown',
@@ -90,7 +80,6 @@
 		props.manageEnabled ? 'tags-dropdown-manage-enabled' : '',
 	].join(' '),
 );
->>>>>>> 733ada89
 
 watch(
 	() => props.allTags,
