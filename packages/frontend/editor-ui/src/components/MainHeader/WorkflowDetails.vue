--- conflicted
+++ resolved
@@ -737,7 +737,6 @@
 	}
 };
 
-<<<<<<< HEAD
 const handleImportWorkflowFromFile = () => {
 	importFileRef.value?.click();
 };
@@ -759,13 +758,12 @@
 	nodeViewEventBus.off('renameWorkflow', onNameToggle);
 	nodeViewEventBus.off('addTag', onTagsEditEnable);
 });
-=======
+
 const onWorkflowActiveToggle = async (value: { id: string; active: boolean }) => {
 	if (!value.active) {
 		emit('workflow:deactivated');
 	}
 };
->>>>>>> e2275fbd
 </script>
 
 <template>
