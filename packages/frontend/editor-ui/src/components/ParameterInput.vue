<script setup lang="ts">
import { computed, inject, nextTick, onBeforeUnmount, onMounted, onUpdated, ref, watch } from 'vue';

import get from 'lodash/get';

import type {
	INodeUi,
	INodeUpdatePropertiesInformation,
	IUpdateInformation,
	InputSize,
} from '@/Interface';
import type {
	CodeExecutionMode,
	EditorType,
	IDataObject,
	ILoadOptions,
	INodeParameterResourceLocator,
	INodeParameters,
	INodeProperties,
	INodePropertyOptions,
	IParameterLabel,
	NodeParameterValueType,
} from 'n8n-workflow';
import { CREDENTIAL_EMPTY_VALUE, isResourceLocatorValue, NodeHelpers } from 'n8n-workflow';

import type { CodeNodeLanguageOption } from '@/components/CodeNodeEditor/CodeNodeEditor.vue';
import CodeNodeEditor from '@/components/CodeNodeEditor/CodeNodeEditor.vue';
import CredentialsSelect from '@/components/CredentialsSelect.vue';
import ExpressionEditModal from '@/components/ExpressionEditModal.vue';
import ExpressionParameterInput from '@/components/ExpressionParameterInput.vue';
import HtmlEditor from '@/components/HtmlEditor/HtmlEditor.vue';
import JsEditor from '@/components/JsEditor/JsEditor.vue';
import JsonEditor from '@/components/JsonEditor/JsonEditor.vue';
import ParameterIssues from '@/components/ParameterIssues.vue';
import ResourceLocator from '@/components/ResourceLocator/ResourceLocator.vue';
import SqlEditor from '@/components/SqlEditor/SqlEditor.vue';
import TextEdit from '@/components/TextEdit.vue';

import {
	formatAsExpression,
	getParameterTypeOption,
	isResourceLocatorParameterType,
	isValidParameterOption,
	parseFromExpression,
	shouldSkipParamValidation,
} from '@/utils/nodeSettingsUtils';
import { hasExpressionMapping, isValueExpression } from '@/utils/nodeTypesUtils';

import {
	AI_TRANSFORM_NODE_TYPE,
	APP_MODALS_ELEMENT_ID,
	CORE_NODES_CATEGORY,
	CUSTOM_API_CALL_KEY,
	ExpressionLocalResolveContextSymbol,
	HTML_NODE_TYPE,
	NODES_USING_CODE_NODE_EDITOR,
} from '@/constants';

import { useDebounce } from '@/composables/useDebounce';
import { useExternalHooks } from '@/composables/useExternalHooks';
import { useI18n } from '@n8n/i18n';
import { useNodeHelpers } from '@/composables/useNodeHelpers';
import { useTelemetry } from '@/composables/useTelemetry';
import { useWorkflowHelpers } from '@/composables/useWorkflowHelpers';
import { useNodeSettingsParameters } from '@/composables/useNodeSettingsParameters';
import { htmlEditorEventBus } from '@/event-bus';
import { useCredentialsStore } from '@/stores/credentials.store';
import { useNDVStore } from '@/stores/ndv.store';
import { useNodeTypesStore } from '@/stores/nodeTypes.store';
import { useSettingsStore } from '@/stores/settings.store';
import { useWorkflowsStore } from '@/stores/workflows.store';
import { useUIStore } from '@/stores/ui.store';
import { N8nIcon, N8nInput, N8nInputNumber, N8nOption, N8nSelect } from '@n8n/design-system';
import type { EventBus } from '@n8n/utils/event-bus';
import { createEventBus } from '@n8n/utils/event-bus';
import { onClickOutside, useElementSize } from '@vueuse/core';
import { captureMessage } from '@sentry/vue';
import { isCredentialOnlyNodeType } from '@/utils/credentialOnlyNodes';
import { hasFocusOnInput, isBlurrableEl, isFocusableEl, isSelectableEl } from '@/utils/typesUtils';
import { completeExpressionSyntax, shouldConvertToExpression } from '@/utils/expressions';
import CssEditor from './CssEditor/CssEditor.vue';
import { useFocusPanelStore } from '@/stores/focusPanel.store';
import ExperimentalEmbeddedNdvMapper from '@/components/canvas/experimental/components/ExperimentalEmbeddedNdvMapper.vue';

type Picker = { $emit: (arg0: string, arg1: Date) => void };

type Props = {
	parameter: INodeProperties;
	path: string;
	modelValue: NodeParameterValueType;
	eventBus?: EventBus;
	label?: IParameterLabel;
	additionalExpressionData?: IDataObject;
	rows?: number;
	hint?: string;
	inputSize?: InputSize;
	eventSource?: string;
	expressionEvaluated: unknown;
	documentationUrl?: string;
	isAssignment?: boolean;
	isReadOnly?: boolean;
	hideLabel?: boolean;
	droppable?: boolean;
	activeDrop?: boolean;
	forceShowExpression?: boolean;
	hideIssues?: boolean;
	errorHighlight?: boolean;
	isForCredential?: boolean;
	canBeOverridden?: boolean;
};

const props = withDefaults(defineProps<Props>(), {
	rows: 5,
	hint: undefined,
	inputSize: undefined,
	eventSource: undefined,
	documentationUrl: undefined,
	isReadOnly: false,
	isAssignment: false,
	eventBus: () => createEventBus(),
	additionalExpressionData: () => ({}),
	label: () => ({ size: 'small' }),
});

const emit = defineEmits<{
	focus: [];
	blur: [];
	drop: [expression: string];
	textInput: [update: IUpdateInformation];
	update: [update: IUpdateInformation];
}>();

const externalHooks = useExternalHooks();
const i18n = useI18n();
const nodeHelpers = useNodeHelpers();
const { debounce } = useDebounce();
const workflowHelpers = useWorkflowHelpers();
const nodeSettingsParameters = useNodeSettingsParameters();
const telemetry = useTelemetry();

const credentialsStore = useCredentialsStore();
const ndvStore = useNDVStore();
const workflowsStore = useWorkflowsStore();
const settingsStore = useSettingsStore();
const nodeTypesStore = useNodeTypesStore();
const uiStore = useUIStore();
const focusPanelStore = useFocusPanelStore();

const expressionLocalResolveCtx = inject(ExpressionLocalResolveContextSymbol, undefined);

// ESLint: false positive
// eslint-disable-next-line @typescript-eslint/no-redundant-type-constituents
const inputField = ref<InstanceType<typeof N8nInput | typeof N8nSelect> | HTMLElement>();
const wrapper = ref<HTMLDivElement>();
const mapperRef = ref<InstanceType<typeof ExperimentalEmbeddedNdvMapper>>();

const nodeName = ref('');
const codeEditDialogVisible = ref(false);
const expressionEditDialogVisible = ref(false);
const remoteParameterOptions = ref<INodePropertyOptions[]>([]);
const remoteParameterOptionsLoading = ref(false);
const remoteParameterOptionsLoadingIssues = ref<string | null>(null);
const textEditDialogVisible = ref(false);
const editDialogClosing = ref(false);
const tempValue = ref('');
const activeCredentialType = ref('');
const dateTimePickerOptions = ref({
	shortcuts: [
		{
			text: 'Today', // TODO

			onClick(picker: Picker) {
				picker.$emit('pick', new Date());
			},
		},
		{
			text: 'Yesterday', // TODO

			onClick(picker: Picker) {
				const date = new Date();
				date.setTime(date.getTime() - 3600 * 1000 * 24);
				picker.$emit('pick', date);
			},
		},
		{
			text: 'A week ago', // TODO

			onClick(picker: Picker) {
				const date = new Date();
				date.setTime(date.getTime() - 3600 * 1000 * 24 * 7);
				picker.$emit('pick', date);
			},
		},
	],
});
const isFocused = ref(false);

const contextNode = expressionLocalResolveCtx?.value?.workflow.getNode(
	expressionLocalResolveCtx.value.nodeName,
);
const node = computed(() => contextNode ?? ndvStore.activeNode ?? undefined);
const nodeType = computed(
	() => node.value && nodeTypesStore.getNodeType(node.value.type, node.value.typeVersion),
);

const shortPath = computed<string>(() => {
	const short = props.path.split('.');
	short.shift();
	return short.join('.');
});

function getTypeOption<T>(optionName: string): T {
	return getParameterTypeOption<T>(props.parameter, optionName);
}

const isModelValueExpression = computed(() => isValueExpression(props.parameter, props.modelValue));

const isResourceLocatorParameter = computed<boolean>(() => {
	return isResourceLocatorParameterType(props.parameter.type);
});

const isSecretParameter = computed<boolean>(() => {
	return getTypeOption('password') === true;
});

const hasRemoteMethod = computed<boolean>(() => {
	return !!getTypeOption('loadOptionsMethod') || !!getTypeOption('loadOptions');
});

const parameterOptions = computed(() => {
	const options = hasRemoteMethod.value ? remoteParameterOptions.value : props.parameter.options;
	const safeOptions = (options ?? []).filter(isValidParameterOption);

	return safeOptions;
});

const modelValueString = computed<string>(() => {
	return props.modelValue as string;
});

const modelValueResourceLocator = computed<INodeParameterResourceLocator>(() => {
	return props.modelValue as INodeParameterResourceLocator;
});

const modelValueExpressionEdit = computed<NodeParameterValueType>(() => {
	return isResourceLocatorParameter.value && typeof props.modelValue !== 'string'
		? props.modelValue
			? (props.modelValue as INodeParameterResourceLocator).value
			: ''
		: props.modelValue;
});

const editorRows = computed(() => getTypeOption<number>('rows'));

const editorType = computed<EditorType | 'json' | 'code' | 'cssEditor'>(() => {
	return getTypeOption<EditorType>('editor');
});
const editorIsReadOnly = computed<boolean>(() => {
	return getTypeOption<boolean>('editorIsReadOnly') ?? false;
});

const editorLanguage = computed<CodeNodeLanguageOption>(() => {
<<<<<<< HEAD
	if (editorType.value === 'json' || props.parameter.type === 'json') {
		return 'json' as CodeNodeLanguageOption;
	}
=======
	if (editorType.value === 'json' || props.parameter.type === 'json') return 'json';
>>>>>>> fabbddef

	if (node.value?.parameters?.language === 'pythonNative') return 'pythonNative';

	return getTypeOption<CodeNodeLanguageOption>('editorLanguage') ?? 'javaScript';
});

const codeEditorMode = computed<CodeExecutionMode>(() => {
	return node.value?.parameters.mode as CodeExecutionMode;
});

const displayValue = computed(() => {
	if (remoteParameterOptionsLoadingIssues.value) {
		if (!nodeType.value || nodeType.value?.codex?.categories?.includes(CORE_NODES_CATEGORY)) {
			return i18n.baseText('parameterInput.loadOptionsError');
		}

		if (nodeType.value?.credentials && nodeType.value?.credentials?.length > 0) {
			const credentialsType = nodeType.value?.credentials[0];

			if (credentialsType.required && !node.value?.credentials) {
				return i18n.baseText('parameterInput.loadOptionsCredentialsRequired');
			}
		}

		return i18n.baseText('parameterInput.loadOptionsErrorService', {
			interpolate: { service: nodeType.value.displayName },
		});
	}

	if (remoteParameterOptionsLoading.value) {
		// If it is loading options from server display
		// to user that the data is loading. If not it would
		// display the user the key instead of the value it
		// represents
		return i18n.baseText('parameterInput.loadingOptions');
	}

	// if the value is marked as empty return empty string, to prevent displaying the asterisks
	if (props.modelValue === CREDENTIAL_EMPTY_VALUE) {
		return '';
	}

	let returnValue;
	if (!isModelValueExpression.value) {
		returnValue = isResourceLocatorParameter.value
			? isResourceLocatorValue(props.modelValue)
				? props.modelValue.value
				: ''
			: props.modelValue;
	} else {
		returnValue = props.expressionEvaluated;
	}

	if (props.parameter.type === 'credentialsSelect' && typeof props.modelValue === 'string') {
		const credType = credentialsStore.getCredentialTypeByName(props.modelValue);
		if (credType) {
			returnValue = credType.displayName;
		}
	}

	if (
		Array.isArray(returnValue) &&
		props.parameter.type === 'color' &&
		getTypeOption('showAlpha') === true &&
		(returnValue as unknown as string).charAt(0) === '#'
	) {
		// Convert the value to rgba that el-color-picker can display it correctly
		const bigint = parseInt((returnValue as unknown as string).slice(1), 16);
		const h = [];
		h.push((bigint >> 24) & 255);
		h.push((bigint >> 16) & 255);
		h.push((bigint >> 8) & 255);
		h.push(((255 - bigint) & 255) / 255);

		returnValue = 'rgba(' + h.join() + ')';
	}

	if (returnValue !== undefined && returnValue !== null && props.parameter.type === 'string') {
		const rows = editorRows.value;
		if (rows === undefined || rows === 1) {
			returnValue = (returnValue as string).toString().replace(/\n/, '|');
		}
	}

	return returnValue as string;
});

const expressionDisplayValue = computed(() => {
	if (props.forceShowExpression) {
		return '';
	}

	const value = isResourceLocatorValue(props.modelValue)
		? props.modelValue.value
		: props.modelValue;
	if (typeof value === 'string' && value.startsWith('=')) {
		return value.slice(1);
	}

	return `${displayValue.value ?? ''}`;
});

const dependentParametersValues = computed<string | null>(() => {
	const loadOptionsDependsOn = getTypeOption<string[] | undefined>('loadOptionsDependsOn');

	if (loadOptionsDependsOn === undefined) {
		return null;
	}

	// Get the resolved parameter values of the current node
	const currentNodeParameters = ndvStore.activeNode?.parameters;
	try {
		const resolvedNodeParameters = workflowHelpers.resolveParameter(currentNodeParameters);

		const returnValues: string[] = [];
		for (const parameterPath of loadOptionsDependsOn) {
			returnValues.push(get(resolvedNodeParameters, parameterPath) as string);
		}

		return returnValues.join('|');
	} catch {
		return null;
	}
});

const getStringInputType = computed(() => {
	if (getTypeOption('password') === true) {
		return 'password';
	}

	const rows = editorRows.value;
	if (rows !== undefined && rows > 1) {
		return 'textarea';
	}

	if (editorType.value === 'code') {
		return 'textarea';
	}

	return 'text';
});

const getIssues = computed<string[]>(() => {
	if (props.hideIssues || !node.value) {
		return [];
	}

	const newPath = shortPath.value.split('.');
	newPath.pop();

	const issues = NodeHelpers.getParameterIssues(
		props.parameter,
		node.value.parameters,
		newPath.join('.'),
		node.value,
		nodeTypesStore.getNodeType(node.value.type, node.value.typeVersion),
	);

	if (props.parameter.type === 'credentialsSelect' && displayValue.value === '') {
		issues.parameters = issues.parameters ?? {};

		const issue = i18n.baseText('parameterInput.selectACredentialTypeFromTheDropdown');

		issues.parameters[props.parameter.name] = [issue];
	} else if (
		['options', 'multiOptions'].includes(props.parameter.type) &&
		!remoteParameterOptionsLoading.value &&
		remoteParameterOptionsLoadingIssues.value === null &&
		parameterOptions.value &&
		(!isModelValueExpression.value || props.expressionEvaluated !== null)
	) {
		// Check if the value resolves to a valid option.
		// For expressions do not validate if there is no evaluated value.
		// Currently, it only displays an error in the node itself in
		// case the value is not valid. The workflow can still be executed
		// and the error is not displayed on the node in the workflow
		const validOptions = parameterOptions.value.map((options) => options.value);

		let checkValues: string[] = [];

		if (!shouldSkipParamValidation(props.parameter, displayValue.value)) {
			if (Array.isArray(displayValue.value)) {
				checkValues = checkValues.concat(displayValue.value);
			} else {
				checkValues.push(displayValue.value);
			}
		}

		for (const checkValue of checkValues) {
			if (checkValue === null || !validOptions.includes(checkValue)) {
				issues.parameters = issues.parameters ?? {};

				const issue = i18n.baseText('parameterInput.theValueIsNotSupported', {
					interpolate: { checkValue },
				});

				issues.parameters[props.parameter.name] = [issue];
			}
		}
	} else if (remoteParameterOptionsLoadingIssues.value !== null && !isModelValueExpression.value) {
		issues.parameters = issues.parameters ?? {};
		issues.parameters[props.parameter.name] = [
			`There was a problem loading the parameter options from server: "${remoteParameterOptionsLoadingIssues.value}"`,
		];
	} else if (props.parameter.type === 'workflowSelector') {
		const selected = modelValueResourceLocator.value?.value;
		if (selected) {
			const isSelectedArchived = workflowsStore.allWorkflows.some(
				(resource) => resource.id === selected && resource.isArchived,
			);

			if (isSelectedArchived) {
				issues.parameters = issues.parameters ?? {};
				const issue = i18n.baseText('parameterInput.selectedWorkflowIsArchived');
				issues.parameters[props.parameter.name] = [issue];
			}
		}
	}

	if (issues?.parameters?.[props.parameter.name] !== undefined) {
		return issues.parameters[props.parameter.name];
	}

	return [];
});

const displayTitle = computed<string>(() => {
	const interpolation = { interpolate: { shortPath: shortPath.value } };

	if (getIssues.value.length && isModelValueExpression.value) {
		return i18n.baseText('parameterInput.parameterHasIssuesAndExpression', interpolation);
	} else if (getIssues.value.length && !isModelValueExpression.value) {
		return i18n.baseText('parameterInput.parameterHasIssues', interpolation);
	} else if (!getIssues.value.length && isModelValueExpression.value) {
		return i18n.baseText('parameterInput.parameterHasExpression', interpolation);
	}

	return i18n.baseText('parameterInput.parameter', interpolation);
});

const displayIssues = computed(
	() =>
		props.parameter.type !== 'credentialsSelect' &&
		!isResourceLocatorParameter.value &&
		getIssues.value.length > 0,
);

const isSwitch = computed(
	() => props.parameter.type === 'boolean' && !isModelValueExpression.value,
);

const isTextarea = computed(
	() => props.parameter.type === 'string' && editorRows.value !== undefined,
);

const parameterInputClasses = computed(() => {
	const classes: Record<string, boolean> = {
		droppable: props.droppable,
		activeDrop: props.activeDrop,
	};

	if (isSwitch.value) {
		classes['parameter-switch'] = true;
	} else {
		classes['parameter-value-container'] = true;
	}

	if (
		!props.droppable &&
		!props.activeDrop &&
		(getIssues.value.length > 0 || props.errorHighlight) &&
		!isModelValueExpression.value
	) {
		classes['has-issues'] = true;
	}

	return classes;
});

const parameterInputWrapperStyle = computed(() => {
	let deductWidth = 0;
	const styles = {
		width: '100%',
	};
	if (props.parameter.type === 'credentialsSelect' || isResourceLocatorParameter.value) {
		return styles;
	}
	if (getIssues.value.length) {
		deductWidth += 20;
	}

	if (deductWidth !== 0) {
		styles.width = `calc(100% - ${deductWidth}px)`;
	}

	return styles;
});

const parameterId = computed(() => {
	return `${node.value?.id ?? crypto.randomUUID()}${props.path}`;
});

const remoteParameterOptionsKeys = computed<string[]>(() => {
	return (remoteParameterOptions.value || []).map((o) => o.name);
});

const shouldRedactValue = computed<boolean>(() => {
	return getStringInputType.value === 'password' || props.isForCredential;
});

const isCodeNode = computed(
	() => !!node.value && NODES_USING_CODE_NODE_EDITOR.includes(node.value.type),
);

const isHtmlNode = computed(() => !!node.value && node.value.type === HTML_NODE_TYPE);

const isInputTypeString = computed(() => props.parameter.type === 'string');
const isInputTypeNumber = computed(() => props.parameter.type === 'number');

const isInputDataEmpty = computed(() => ndvStore.isInputPanelEmpty);
const isDropDisabled = computed(
	() =>
		props.parameter.noDataExpression === true ||
		props.isReadOnly ||
		isResourceLocatorParameter.value ||
		isModelValueExpression.value,
);
const showDragnDropTip = computed(
	() =>
		isFocused.value &&
		(isInputTypeString.value || isInputTypeNumber.value) &&
		!isModelValueExpression.value &&
		!isDropDisabled.value &&
		(!ndvStore.hasInputData || !isInputDataEmpty.value) &&
		!ndvStore.isMappingOnboarded &&
		ndvStore.isInputParentOfActiveNode &&
		!props.isForCredential,
);

const shouldCaptureForPosthog = computed(() => node.value?.type === AI_TRANSFORM_NODE_TYPE);

const shouldShowMapper = computed(
	() =>
		isFocused.value &&
		(isModelValueExpression.value || props.forceShowExpression || props.modelValue === ''),
);

function isRemoteParameterOption(option: INodePropertyOptions) {
	return remoteParameterOptionsKeys.value.includes(option.name);
}

function credentialSelected(updateInformation: INodeUpdatePropertiesInformation) {
	// Update the values on the node
	workflowsStore.updateNodeProperties(updateInformation);

	const updateNode = workflowsStore.getNodeByName(updateInformation.name);

	if (updateNode) {
		// Update the issues
		nodeHelpers.updateNodeCredentialIssues(updateNode);
	}

	void externalHooks.run('nodeSettings.credentialSelected', { updateInformation });
}

function getPlaceholder(): string {
	return props.isForCredential
		? i18n.credText(uiStore.activeCredentialType).placeholder(props.parameter)
		: i18n.nodeText(ndvStore.activeNode?.type).placeholder(props.parameter, props.path);
}

function getOptionsOptionDisplayName(option: INodePropertyOptions): string {
	return props.isForCredential
		? i18n.credText(uiStore.activeCredentialType).optionsOptionDisplayName(props.parameter, option)
		: i18n
				.nodeText(ndvStore.activeNode?.type)
				.optionsOptionDisplayName(props.parameter, option, props.path);
}

function getOptionsOptionDescription(option: INodePropertyOptions): string {
	return props.isForCredential
		? i18n.credText(uiStore.activeCredentialType).optionsOptionDescription(props.parameter, option)
		: i18n
				.nodeText(ndvStore.activeNode?.type)
				.optionsOptionDescription(props.parameter, option, props.path);
}

async function loadRemoteParameterOptions() {
	if (
		!node.value ||
		!hasRemoteMethod.value ||
		remoteParameterOptionsLoading.value ||
		!props.parameter
	) {
		return;
	}
	remoteParameterOptionsLoadingIssues.value = null;
	remoteParameterOptionsLoading.value = true;
	remoteParameterOptions.value.length = 0;

	// Get the resolved parameter values of the current node

	try {
		const currentNodeParameters = (ndvStore.activeNode as INodeUi).parameters;
		const resolvedNodeParameters = workflowHelpers.resolveRequiredParameters(
			props.parameter,
			currentNodeParameters,
		) as INodeParameters;
		const loadOptionsMethod = getTypeOption<string | undefined>('loadOptionsMethod');
		const loadOptions = getTypeOption<ILoadOptions | undefined>('loadOptions');

		const options = await nodeTypesStore.getNodeParameterOptions({
			nodeTypeAndVersion: {
				name: node.value.type,
				version: node.value.typeVersion,
			},
			path: props.path,
			methodName: loadOptionsMethod,
			loadOptions,
			currentNodeParameters: resolvedNodeParameters,
			credentials: node.value.credentials,
		});

		remoteParameterOptions.value = remoteParameterOptions.value.concat(options);
	} catch (error: unknown) {
		if (error instanceof Error) {
			remoteParameterOptionsLoadingIssues.value = error.message;
		} else {
			remoteParameterOptionsLoadingIssues.value = String(error);
		}
	}

	remoteParameterOptionsLoading.value = false;
}

function closeCodeEditDialog() {
	codeEditDialogVisible.value = false;

	editDialogClosing.value = true;

	void nextTick().then(() => {
		editDialogClosing.value = false;
	});
}

function closeExpressionEditDialog() {
	expressionEditDialogVisible.value = false;
}

function trackExpressionEditOpen() {
	if (!node.value) {
		return;
	}

	if (node.value.type.startsWith('n8n-nodes-base') || isCredentialOnlyNodeType(node.value.type)) {
		telemetry.track('User opened Expression Editor', {
			node_type: node.value.type,
			parameter_name: props.parameter.displayName,
			parameter_field_type: props.parameter.type,
			new_expression: !isModelValueExpression.value,
			workflow_id: workflowsStore.workflowId,
			push_ref: ndvStore.pushRef,
			source: props.eventSource ?? 'ndv',
		});
	}
}

function closeTextEditDialog() {
	textEditDialogVisible.value = false;

	editDialogClosing.value = true;
	void nextTick().then(() => {
		if (isBlurrableEl(inputField.value)) {
			inputField.value.blur();
		}
		editDialogClosing.value = false;
	});
}

function displayEditDialog() {
	if (editDialogClosing.value) {
		return;
	}

	if (editorType.value || props.parameter.type === 'json') {
		codeEditDialogVisible.value = true;
	} else {
		textEditDialogVisible.value = true;
	}
}

function openExpressionEditorModal() {
	if (!isModelValueExpression.value) return;

	expressionEditDialogVisible.value = true;
	trackExpressionEditOpen();
}

function selectInput() {
	if (inputField.value) {
		if (isSelectableEl(inputField.value)) {
			inputField.value.select();
		}
	}
}

async function setFocus() {
	if (['json'].includes(props.parameter.type) && getTypeOption('alwaysOpenEditWindow')) {
		displayEditDialog();
		return;
	}

	if (node.value) {
		// When an event like mouse-click removes the active node while
		// editing is active it does not know where to save the value to.
		// For that reason do we save the node-name here. We could probably
		// also just do that once on load but if Vue decides for some reason to
		// reuse the input it could have the wrong value so lets set it everytime
		// just to be sure
		nodeName.value = node.value.name;
	}

	await nextTick();

	if (inputField.value) {
		if (hasFocusOnInput(inputField.value)) {
			inputField.value.focusOnInput();
		} else if (isFocusableEl(inputField.value)) {
			inputField.value.focus();
		}

		isFocused.value = true;
	}

	emit('focus');
}

function rgbaToHex(value: string): string | null {
	// Convert rgba to hex from: https://stackoverflow.com/questions/5623838/rgb-to-hex-and-hex-to-rgb
	const valueMatch = value.match(/^rgba\((\d+),\s*(\d+),\s*(\d+),\s*(\d+(\.\d+)?)\)$/);
	if (valueMatch === null) {
		// TODO: Display something if value is not valid
		return null;
	}
	const [r, g, b, a] = valueMatch.splice(1, 4).map((v) => Number(v));
	return (
		'#' +
		((1 << 24) + (r << 16) + (g << 8) + b).toString(16).slice(1) +
		((1 << 8) + Math.floor((1 - a) * 255)).toString(16).slice(1)
	);
}
function onTextInputChange(value: string) {
	const parameterData = {
		node: node.value ? node.value.name : nodeName.value,
		name: props.path,
		value,
	};

	emit('textInput', parameterData);
}

function trackWorkflowInputModeEvent(value: string) {
	const telemetryValuesMap: Record<string, string> = {
		workflowInputs: 'fields',
		jsonExample: 'json',
		passthrough: 'all',
	};
	telemetry.track('User chose input data mode', {
		option: telemetryValuesMap[value],
		workflow_id: workflowsStore.workflowId,
		node_id: node.value?.id,
	});
}

function valueChanged(untypedValue: unknown) {
	if (remoteParameterOptionsLoading.value) {
		return;
	}

	const oldValue = get(node.value, props.path) as unknown;
	if (oldValue !== undefined && oldValue === untypedValue) {
		// Skip emit if value hasn't changed
		return;
	}

	let value: NodeParameterValueType;

	if (untypedValue instanceof Date) {
		value = untypedValue.toISOString();
	} else if (
		typeof untypedValue === 'string' ||
		typeof untypedValue === 'number' ||
		typeof untypedValue === 'boolean' ||
		untypedValue === null ||
		Array.isArray(untypedValue)
	) {
		value = untypedValue;
	} else if (typeof untypedValue === 'object' && untypedValue !== null && '__rl' in untypedValue) {
		// likely INodeParameterResourceLocator
		value = untypedValue as NodeParameterValueType;
	} else {
		// fallback
		value = untypedValue as NodeParameterValueType;
	}

	const isSpecializedEditor = props.parameter.typeOptions?.editor !== undefined;

	if (
		!oldValue &&
		oldValue !== undefined &&
		shouldConvertToExpression(value, isSpecializedEditor)
	) {
		// if empty old value and updated value has an expression, add '=' prefix to switch to expression mode
		value = '=' + value;
	}

	if (props.parameter.name === 'nodeCredentialType') {
		activeCredentialType.value = value as string;
	}

	value = completeExpressionSyntax(value, isSpecializedEditor);

	if (
		props.parameter.type === 'color' &&
		getTypeOption('showAlpha') === true &&
		value !== null &&
		value !== undefined &&
		(value as string).toString().charAt(0) !== '#'
	) {
		const newValue = rgbaToHex(value as string);
		if (newValue !== null) {
			tempValue.value = newValue;
			value = newValue;
		}
	}

	const parameterData: IUpdateInformation = {
		node: node.value ? node.value.name : nodeName.value,
		name: props.path,
		value,
	};

	emit('update', parameterData);

	if (props.parameter.name === 'operation' || props.parameter.name === 'mode') {
		telemetry.track('User set node operation or mode', {
			workflow_id: workflowsStore.workflowId,
			node_type: node.value?.type,
			resource: node.value?.parameters.resource,
			is_custom: value === CUSTOM_API_CALL_KEY,
			push_ref: ndvStore.pushRef,
			parameter: props.parameter.name,
		});
	}
	// Track workflow input data mode change
	const isWorkflowInputParameter =
		props.parameter.name === 'inputSource' && props.parameter.default === 'workflowInputs';
	if (isWorkflowInputParameter) {
		trackWorkflowInputModeEvent(value as string);
	}
}

const valueChangedDebounced = debounce(valueChanged, { debounceTime: 100 });

function expressionUpdated(value: string) {
	const val: NodeParameterValueType = isResourceLocatorParameter.value
		? { __rl: true, value, mode: modelValueResourceLocator.value.mode }
		: value;
	valueChanged(val);
}

function onBlur(event?: FocusEvent | KeyboardEvent) {
	if (
		event?.target instanceof HTMLElement &&
		mapperRef.value?.contentRef &&
		(event.target === mapperRef.value.contentRef ||
			mapperRef.value.contentRef.contains(event.target))
	) {
		return;
	}

	emit('blur');
	isFocused.value = false;
}

function onPaste(event: ClipboardEvent) {
	const pastedText = event.clipboardData?.getData('text');
	const input = event.target;

	if (!(input instanceof HTMLInputElement)) return;

	const start = input.selectionStart ?? 0;

	// When a value starting with `=` is pasted that does not contain expression syntax ({{}})
	// Add an extra `=` to go into expression mode and preserve the original pasted text
	if (pastedText && pastedText.startsWith('=') && !pastedText.match(/{{.*?}}/g) && start === 0) {
		event.preventDefault();

		const end = input.selectionEnd ?? start;
		const text = input.value;
		const withExpressionPrefix = '=' + pastedText;

		input.value = text.substring(0, start) + withExpressionPrefix + text.substring(end);
		input.selectionStart = input.selectionEnd = start + withExpressionPrefix.length;

		valueChanged(input.value);
	}
}

function onPasteNumber(event: ClipboardEvent) {
	const pastedText = event.clipboardData?.getData('text');

	if (shouldConvertToExpression(pastedText)) {
		event.preventDefault();
		valueChanged('=' + pastedText);
		return;
	}
}

function onResourceLocatorDrop(data: string) {
	emit('drop', data);
}

function onUpdateTextInput(value: string) {
	valueChanged(value);
	onTextInputChange(value);
}

async function optionSelected(command: string) {
	const prevValue = props.modelValue;

	switch (command) {
		case 'resetValue':
			return valueChanged(props.parameter.default);

		case 'addExpression':
			valueChanged(formatAsExpression(props.modelValue, props.parameter.type));
			await setFocus();
			break;

		case 'removeExpression':
			isFocused.value = false;
			valueChanged(
				parseFromExpression(
					props.modelValue,
					props.expressionEvaluated,
					props.parameter.type,
					props.parameter.default,
					parameterOptions.value,
				),
			);
			break;

		case 'refreshOptions':
			if (isResourceLocatorParameter.value) {
				props.eventBus.emit('refreshList');
			}
			void loadRemoteParameterOptions();
			return;

		case 'formatHtml':
			htmlEditorEventBus.emit('format-html');
			return;

		case 'focus':
			nodeSettingsParameters.handleFocus(node.value, props.path, props.parameter);
			telemetry.track('User opened focus panel', {
				source: 'parameterButton',
				parameters: focusPanelStore.focusedNodeParametersInTelemetryFormat,
			});
			return;
	}

	if (node.value && (command === 'addExpression' || command === 'removeExpression')) {
		const telemetryPayload = {
			node_type: node.value.type,
			parameter: props.path,
			old_mode: command === 'addExpression' ? 'fixed' : 'expression',
			new_mode: command === 'removeExpression' ? 'fixed' : 'expression',
			was_parameter_empty: prevValue === '' || prevValue === undefined,
			had_mapping: hasExpressionMapping(prevValue),
			had_parameter: typeof prevValue === 'string' && prevValue.includes('$parameter'),
		};
		telemetry.track('User switched parameter mode', telemetryPayload);
		void externalHooks.run('parameterInput.modeSwitch', telemetryPayload);
	}
}

onMounted(() => {
	props.eventBus.on('optionSelected', optionSelected);

	tempValue.value = displayValue.value;

	if (node.value) {
		nodeName.value = node.value.name;
	}

	if (node.value && node.value.parameters.authentication === 'predefinedCredentialType') {
		activeCredentialType.value = node.value.parameters.nodeCredentialType as string;
	}

	if (
		props.parameter.type === 'color' &&
		getTypeOption('showAlpha') === true &&
		displayValue.value !== null &&
		displayValue.value.toString().charAt(0) !== '#'
	) {
		const newValue = rgbaToHex(displayValue.value);
		if (newValue !== null) {
			tempValue.value = newValue;
		}
	}

	void externalHooks.run('parameterInput.mount', {
		parameter: props.parameter,
		// eslint-disable-next-line @typescript-eslint/no-unsafe-assignment, @typescript-eslint/no-unnecessary-type-assertion
		inputFieldRef: inputField.value as InstanceType<typeof N8nInput>,
	});
});

const { height } = useElementSize(wrapper);

const isSingleLineInput = computed(() => {
	if (isTextarea.value && !isModelValueExpression.value) {
		return false;
	}

	/**
	 * There is an awkward edge case here with text boxes that automatically
	 * adjust their row count based on their content:
	 *
	 * If we move the overrideButton to the options row due to going multiline,
	 * the text area gains more width and might return to single line.
	 * This then causes the overrideButton to move inline, creating a loop which results in flickering UI.
	 *
	 * To avoid this, we treat 2 rows of input as single line if we were already single line.
	 */
	if (isSingleLineInput.value) {
		return height.value <= 70;
	}

	return height.value <= 35;
});

defineExpose({
	isSingleLineInput,
	displaysIssues: displayIssues.value,
	focusInput: async () => await setFocus(),
	selectInput: () => selectInput(),
});

onBeforeUnmount(() => {
	valueChangedDebounced.cancel();
	props.eventBus.off('optionSelected', optionSelected);
});

watch(
	() => node.value?.credentials,
	() => {
		if (hasRemoteMethod.value && node.value) {
			void loadRemoteParameterOptions();
		}
	},
	{ immediate: true },
);

watch(dependentParametersValues, async () => {
	// Reload the remote parameters whenever a parameter
	// on which the current field depends on changes
	await loadRemoteParameterOptions();
});

watch(
	() => props.modelValue,
	() => {
		if (props.parameter.type === 'color' && getTypeOption('showAlpha') === true) {
			// Do not set for color with alpha else wrong value gets displayed in field
			return;
		}
		tempValue.value = displayValue.value;
	},
);

watch(remoteParameterOptionsLoading, () => {
	tempValue.value = displayValue.value;
});

// Focus input field when changing between fixed and expression
watch(isModelValueExpression, async (isExpression, wasExpression) => {
	if (!props.isReadOnly && isExpression !== wasExpression) {
		await nextTick();
		await setFocus();
	}
});

// Investigate invalid parameter options
// Sentry issue: https://n8nio.sentry.io/issues/6275981089/?project=4503960699273216
const unwatchParameterOptions = watch(
	[remoteParameterOptions, () => props.parameter.options],
	([remoteOptions, options]) => {
		const allOptions = [...remoteOptions, ...(options ?? [])];
		const invalidOptions = allOptions.filter((option) => !isValidParameterOption(option));

		if (invalidOptions.length > 0) {
			captureMessage('Invalid parameter options', {
				level: 'error',
				extra: {
					invalidOptions,
					parameter: props.parameter.name,
					node: node.value,
				},
			});
			unwatchParameterOptions();
		}
	},
);

onUpdated(async () => {
	await nextTick();

	if (wrapper.value) {
		const remoteParamOptions = wrapper.value.querySelectorAll('.remote-parameter-option') ?? [];

		if (remoteParamOptions.length > 0) {
			void externalHooks.run('parameterInput.updated', {
				remoteParameterOptions: remoteParamOptions,
			});
		}
	}
});

onClickOutside(wrapper, onBlur);
</script>

<template>
	<div
		ref="wrapper"
		:class="[parameterInputClasses, { [$style.tipVisible]: showDragnDropTip }]"
		@keydown.stop
	>
		<ExpressionEditModal
			v-if="typeof modelValueExpressionEdit === 'string'"
			:dialog-visible="expressionEditDialogVisible"
			:model-value="modelValueExpressionEdit"
			:parameter="parameter"
			:node="node"
			:path="path"
			:event-source="eventSource || 'ndv'"
			:is-read-only="isReadOnly"
			:redact-values="shouldRedactValue"
			@close-dialog="closeExpressionEditDialog"
			@update:model-value="expressionUpdated"
		/>

		<ExperimentalEmbeddedNdvMapper
			v-if="node && expressionLocalResolveCtx?.inputNode"
			ref="mapperRef"
			:workflow="expressionLocalResolveCtx?.workflow"
			:node="node"
			:input-node-name="expressionLocalResolveCtx?.inputNode?.name"
			:visible="shouldShowMapper"
			:virtual-ref="wrapper"
		/>

		<div
			:class="[
				'parameter-input',
				'ignore-key-press-canvas',
				{
					[$style.noRightCornersInput]: canBeOverridden,
				},
			]"
			:style="parameterInputWrapperStyle"
		>
			<ResourceLocator
				v-if="parameter.type === 'resourceLocator'"
				ref="resourceLocator"
				:parameter="parameter"
				:model-value="modelValueResourceLocator"
				:dependent-parameters-values="dependentParametersValues"
				:display-title="displayTitle"
				:expression-display-value="expressionDisplayValue"
				:expression-computed-value="expressionEvaluated"
				:is-value-expression="isModelValueExpression"
				:is-read-only="isReadOnly"
				:parameter-issues="getIssues"
				:droppable="droppable"
				:node="node"
				:path="path"
				:event-bus="eventBus"
				@update:model-value="valueChanged"
				@modal-opener-click="openExpressionEditorModal"
				@focus="setFocus"
				@blur="onBlur"
				@drop="onResourceLocatorDrop"
			/>
			<WorkflowSelectorParameterInput
				v-else-if="parameter.type === 'workflowSelector'"
				ref="resourceLocator"
				:parameter="parameter"
				:model-value="modelValueResourceLocator"
				:dependent-parameters-values="dependentParametersValues"
				:display-title="displayTitle"
				:expression-display-value="expressionDisplayValue"
				:expression-computed-value="expressionEvaluated"
				:is-value-expression="isModelValueExpression"
				:expression-edit-dialog-visible="expressionEditDialogVisible"
				:path="path"
				:parameter-issues="getIssues"
				:is-read-only="isReadOnly"
				@update:model-value="valueChanged"
				@modal-opener-click="openExpressionEditorModal"
				@focus="setFocus"
				@blur="onBlur"
				@drop="onResourceLocatorDrop"
			/>
			<ExpressionParameterInput
				v-else-if="isModelValueExpression || forceShowExpression"
				ref="inputField"
				:model-value="expressionDisplayValue"
				:title="displayTitle"
				:is-read-only="isReadOnly"
				:rows="rows"
				:is-assignment="isAssignment"
				:path="path"
				:additional-expression-data="additionalExpressionData"
				:class="{ 'ph-no-capture': shouldRedactValue }"
				:event-bus="eventBus"
				@update:model-value="expressionUpdated"
				@modal-opener-click="openExpressionEditorModal"
				@focus="setFocus"
				@blur="onBlur"
			/>
			<div
				v-else-if="
					['json', 'string'].includes(parameter.type) ||
					remoteParameterOptionsLoadingIssues !== null
				"
			>
				<el-dialog
					width="calc(100% - var(--spacing-3xl))"
					:class="$style.modal"
					:model-value="codeEditDialogVisible"
					:append-to="`#${APP_MODALS_ELEMENT_ID}`"
					:title="`${i18n.baseText('codeEdit.edit')} ${i18n
						.nodeText(ndvStore.activeNode?.type)
						.inputLabelDisplayName(parameter, path)}`"
					:before-close="closeCodeEditDialog"
					data-test-id="code-editor-fullscreen"
				>
					<div class="ignore-key-press-canvas code-edit-dialog">
						<CodeNodeEditor
							v-if="editorType === 'codeNodeEditor' && codeEditDialogVisible"
							:id="parameterId"
							:mode="codeEditorMode"
							:model-value="modelValueString"
							:default-value="parameter.default"
							:language="editorLanguage"
							:is-read-only="isReadOnly"
							fill-parent
							@update:model-value="valueChangedDebounced"
						/>
						<HtmlEditor
							v-else-if="editorType === 'htmlEditor' && codeEditDialogVisible"
							:model-value="modelValueString"
							:is-read-only="isReadOnly"
							:rows="editorRows"
							:disable-expression-coloring="!isHtmlNode"
							:disable-expression-completions="!isHtmlNode"
							fullscreen
							@update:model-value="valueChangedDebounced"
						/>
						<CssEditor
							v-else-if="editorType === 'cssEditor' && codeEditDialogVisible"
							:model-value="modelValueString"
							:is-read-only="isReadOnly"
							:rows="editorRows"
							fullscreen
							@update:model-value="valueChangedDebounced"
						/>
						<SqlEditor
							v-else-if="editorType === 'sqlEditor' && codeEditDialogVisible"
							:model-value="modelValueString"
							:dialect="getTypeOption('sqlDialect')"
							:is-read-only="isReadOnly"
							:rows="editorRows"
							fullscreen
							@update:model-value="valueChangedDebounced"
						/>
						<JsEditor
							v-else-if="editorType === 'jsEditor' && codeEditDialogVisible"
							:model-value="modelValueString"
							:is-read-only="isReadOnly"
							:rows="editorRows"
							:posthog-capture="shouldCaptureForPosthog"
							fill-parent
							@update:model-value="valueChangedDebounced"
						/>

						<JsonEditor
							v-else-if="parameter.type === 'json' && codeEditDialogVisible"
							:model-value="modelValueString"
							:is-read-only="isReadOnly"
							:rows="editorRows"
							fullscreen
							fill-parent
							@update:model-value="valueChangedDebounced"
						/>
					</div>
				</el-dialog>

				<TextEdit
					:dialog-visible="textEditDialogVisible"
					:model-value="`${modelValue}`"
					:parameter="parameter"
					:path="path"
					:is-read-only="isReadOnly"
					@close-dialog="closeTextEditDialog"
					@update:model-value="expressionUpdated"
				></TextEdit>

				<CodeNodeEditor
					v-if="editorType === 'codeNodeEditor' && isCodeNode && !codeEditDialogVisible"
					:id="parameterId"
					:mode="codeEditorMode"
					:model-value="modelValueString"
					:default-value="parameter.default"
					:language="editorLanguage"
					:is-read-only="isReadOnly || editorIsReadOnly"
					:rows="editorRows"
					:ai-button-enabled="settingsStore.isCloudDeployment"
					@update:model-value="valueChangedDebounced"
				>
					<template #suffix>
						<span
							v-if="!editorIsReadOnly"
							class="textarea-modal-opener"
							data-test-id="code-editor-fullscreen-button"
							@click="displayEditDialog()"
						>
							<N8nIcon
								icon="external-link"
								size="xsmall"
								:title="i18n.baseText('parameterInput.openEditWindow')"
							/>
						</span>
					</template>
				</CodeNodeEditor>

				<HtmlEditor
					v-else-if="editorType === 'htmlEditor' && !codeEditDialogVisible"
					:model-value="modelValueString"
					:is-read-only="isReadOnly"
					:rows="editorRows"
					:disable-expression-coloring="!isHtmlNode"
					:disable-expression-completions="!isHtmlNode"
					@update:model-value="valueChangedDebounced"
				>
					<template #suffix>
						<span
							class="textarea-modal-opener"
							data-test-id="code-editor-fullscreen-button"
							@click="displayEditDialog()"
						>
							<N8nIcon
								icon="external-link"
								size="xsmall"
								:title="i18n.baseText('parameterInput.openEditWindow')"
							/>
						</span>
					</template>
				</HtmlEditor>

				<CssEditor
					v-else-if="editorType === 'cssEditor' && !codeEditDialogVisible"
					:model-value="modelValueString"
					:is-read-only="isReadOnly"
					:rows="editorRows"
					@update:model-value="valueChangedDebounced"
				>
					<template #suffix>
						<span
							class="textarea-modal-opener"
							data-test-id="code-editor-fullscreen-button"
							@click="displayEditDialog()"
						>
							<N8nIcon
								icon="external-link"
								size="xsmall"
								:title="i18n.baseText('parameterInput.openEditWindow')"
							/>
						</span>
					</template>
				</CssEditor>

				<SqlEditor
					v-else-if="editorType === 'sqlEditor'"
					:model-value="modelValueString"
					:dialect="getTypeOption('sqlDialect')"
					:is-read-only="isReadOnly"
					:rows="editorRows"
					@update:model-value="valueChangedDebounced"
				>
					<template #suffix>
						<span
							class="textarea-modal-opener"
							data-test-id="code-editor-fullscreen-button"
							@click="displayEditDialog()"
						>
							<N8nIcon
								icon="external-link"
								size="xsmall"
								:title="i18n.baseText('parameterInput.openEditWindow')"
							/>
						</span>
					</template>
				</SqlEditor>

				<JsEditor
					v-else-if="editorType === 'jsEditor'"
					:model-value="modelValueString"
					:is-read-only="isReadOnly || editorIsReadOnly"
					:rows="editorRows"
					:posthog-capture="shouldCaptureForPosthog"
					@update:model-value="valueChangedDebounced"
				>
					<template #suffix>
						<span
							v-if="!editorIsReadOnly"
							class="textarea-modal-opener"
							data-test-id="code-editor-fullscreen-button"
							@click="displayEditDialog()"
						>
							<N8nIcon
								icon="external-link"
								size="xsmall"
								:title="i18n.baseText('parameterInput.openEditWindow')"
							/>
						</span>
					</template>
				</JsEditor>

				<JsonEditor
					v-else-if="parameter.type === 'json' && !codeEditDialogVisible"
					:model-value="modelValueString"
					:is-read-only="isReadOnly"
					:rows="editorRows"
					@update:model-value="valueChangedDebounced"
				>
					<template #suffix>
						<span
							class="textarea-modal-opener"
							data-test-id="code-editor-fullscreen-button"
							@click="displayEditDialog()"
						>
							<N8nIcon
								icon="external-link"
								size="xsmall"
								:title="i18n.baseText('parameterInput.openEditWindow')"
							/>
						</span>
					</template>
				</JsonEditor>

				<div v-else-if="editorType" class="readonly-code clickable" @click="displayEditDialog()">
					<CodeNodeEditor
						v-if="!codeEditDialogVisible"
						:id="parameterId"
						:mode="codeEditorMode"
						:model-value="modelValueString"
						:language="editorLanguage"
						:is-read-only="true"
						:rows="editorRows"
					/>
				</div>

				<N8nInput
					v-else
					ref="inputField"
					v-model="tempValue"
					:class="{ 'input-with-opener': true, 'ph-no-capture': shouldRedactValue }"
					:size="inputSize"
					:type="getStringInputType"
					:rows="editorRows"
					:disabled="
						isReadOnly ||
						remoteParameterOptionsLoading ||
						remoteParameterOptionsLoadingIssues !== null
					"
					:title="displayTitle"
					:placeholder="getPlaceholder()"
					data-test-id="parameter-input-field"
					@update:model-value="(valueChanged($event) as undefined) && onUpdateTextInput($event)"
					@keydown.stop
					@focus="setFocus"
					@blur="onBlur"
					@paste="onPaste"
				>
					<template #suffix>
						<span
							v-if="!isReadOnly && !isSecretParameter"
							:class="{
								'textarea-modal-opener': true,
								'edit-window-button': true,
								focused: isFocused,
								invalid: !isFocused && getIssues.length > 0 && !isModelValueExpression,
							}"
							@click="displayEditDialog()"
							@focus="setFocus"
						>
							<N8nIcon
								icon="external-link"
								size="xsmall"
								:title="i18n.baseText('parameterInput.openEditWindow')"
							/>
						</span>
					</template>
				</N8nInput>
			</div>

			<div v-else-if="parameter.type === 'color'" ref="inputField" class="color-input">
				<el-color-picker
					size="small"
					class="color-picker"
					:model-value="displayValue"
					:disabled="isReadOnly"
					:title="displayTitle"
					:show-alpha="getTypeOption('showAlpha')"
					@focus="setFocus"
					@blur="onBlur"
					@update:model-value="valueChanged"
				/>
				<N8nInput
					v-model="tempValue"
					:size="inputSize"
					type="text"
					:disabled="isReadOnly"
					:title="displayTitle"
					@update:model-value="valueChanged"
					@keydown.stop
					@focus="setFocus"
					@blur="onBlur"
				/>
			</div>

			<el-date-picker
				v-else-if="parameter.type === 'dateTime'"
				ref="inputField"
				v-model="tempValue"
				type="datetime"
				value-format="YYYY-MM-DDTHH:mm:ss"
				:size="inputSize"
				:title="displayTitle"
				:disabled="isReadOnly"
				:placeholder="
					parameter.placeholder
						? getPlaceholder()
						: i18n.baseText('parameterInput.selectDateAndTime')
				"
				:picker-options="dateTimePickerOptions"
				:class="{ 'ph-no-capture': shouldRedactValue }"
				@update:model-value="valueChanged"
				@focus="setFocus"
				@blur="onBlur"
				@keydown.stop
			/>

			<N8nInputNumber
				v-else-if="parameter.type === 'number'"
				ref="inputField"
				:size="inputSize"
				:model-value="displayValue"
				:controls="false"
				:max="getTypeOption('maxValue')"
				:min="getTypeOption('minValue')"
				:precision="getTypeOption('numberPrecision')"
				:disabled="isReadOnly"
				:class="{ 'ph-no-capture': shouldRedactValue }"
				:title="displayTitle"
				:placeholder="parameter.placeholder"
				@update:model-value="onUpdateTextInput"
				@focus="setFocus"
				@blur="onBlur"
				@paste="onPasteNumber"
			/>

			<CredentialsSelect
				v-else-if="parameter.type === 'credentialsSelect' || parameter.name === 'genericAuthType'"
				ref="inputField"
				:parameter="parameter"
				:node="node"
				:active-credential-type="activeCredentialType"
				:input-size="inputSize"
				:display-value="displayValue"
				:is-read-only="isReadOnly"
				:display-title="displayTitle"
				@credential-selected="credentialSelected"
				@update:model-value="valueChanged"
				@set-focus="setFocus"
				@on-blur="onBlur"
			>
				<template #issues-and-options>
					<ParameterIssues :issues="getIssues" />
				</template>
			</CredentialsSelect>

			<N8nSelect
				v-else-if="parameter.type === 'options'"
				ref="inputField"
				:size="inputSize"
				filterable
				:model-value="displayValue"
				:placeholder="
					parameter.placeholder ? getPlaceholder() : i18n.baseText('parameterInput.select')
				"
				:loading="remoteParameterOptionsLoading"
				:disabled="isReadOnly || remoteParameterOptionsLoading"
				:title="displayTitle"
				@update:model-value="valueChanged"
				@keydown.stop
				@focus="setFocus"
				@blur="onBlur"
			>
				<N8nOption
					v-for="option in parameterOptions"
					:key="option.value.toString()"
					:value="option.value"
					:label="getOptionsOptionDisplayName(option)"
					data-test-id="parameter-input-item"
				>
					<div class="list-option">
						<div
							class="option-headline"
							:class="{ 'remote-parameter-option': isRemoteParameterOption(option) }"
						>
							{{ getOptionsOptionDisplayName(option) }}
						</div>
						<div
							v-if="option.description"
							v-n8n-html="getOptionsOptionDescription(option)"
							class="option-description"
						></div>
					</div>
				</N8nOption>
			</N8nSelect>

			<N8nSelect
				v-else-if="parameter.type === 'multiOptions'"
				ref="inputField"
				:size="inputSize"
				filterable
				multiple
				:model-value="displayValue"
				:loading="remoteParameterOptionsLoading"
				:disabled="isReadOnly || remoteParameterOptionsLoading"
				:title="displayTitle"
				:placeholder="i18n.baseText('parameterInput.select')"
				@update:model-value="valueChanged"
				@keydown.stop
				@focus="setFocus"
				@blur="onBlur"
			>
				<N8nOption
					v-for="option in parameterOptions"
					:key="option.value.toString()"
					:value="option.value"
					:label="getOptionsOptionDisplayName(option)"
				>
					<div class="list-option">
						<div class="option-headline">{{ getOptionsOptionDisplayName(option) }}</div>
						<div
							v-if="option.description"
							v-n8n-html="getOptionsOptionDescription(option)"
							class="option-description"
						></div>
					</div>
				</N8nOption>
			</N8nSelect>

			<!-- temporary state of booleans while data is mapped -->
			<N8nInput
				v-else-if="parameter.type === 'boolean' && droppable"
				:size="inputSize"
				:model-value="JSON.stringify(displayValue)"
				:disabled="isReadOnly"
				:title="displayTitle"
			/>
			<el-switch
				v-else-if="parameter.type === 'boolean'"
				ref="inputField"
				:class="{ 'switch-input': true, 'ph-no-capture': shouldRedactValue }"
				active-color="#13ce66"
				:model-value="displayValue"
				:disabled="isReadOnly"
				@update:model-value="valueChanged"
			/>
			<div v-if="!isReadOnly && showDragnDropTip" :class="$style.tip">
				<InlineExpressionTip />
			</div>
		</div>
		<div
			v-if="$slots.overrideButton"
			:class="[
				$style.overrideButton,
				{
					[$style.overrideButtonStandalone]: isSwitch,
					[$style.overrideButtonInline]: !isSwitch,
				},
			]"
		>
			<slot name="overrideButton" />
		</div>
		<ParameterIssues v-if="displayIssues" :issues="getIssues" />
	</div>
</template>

<style scoped lang="scss">
.readonly-code {
	font-size: var(--font-size-xs);
}

.switch-input {
	margin: var(--spacing-5xs) 0 var(--spacing-2xs) 0;
}

.parameter-value-container {
	display: flex;
	align-items: center;
}

.parameter-actions {
	display: inline-flex;
	align-items: center;
}

.parameter-switch {
	display: inline-flex;
	align-self: flex-start;
	justify-items: center;
	gap: var(--spacing-xs);
}

.parameter-input {
	display: inline-block;
	position: relative;

	:deep(.color-input) {
		display: flex;

		.el-color-picker__trigger {
			border: none;
		}
	}
}
</style>

<style lang="scss">
.ql-editor {
	padding: 6px;
	line-height: 26px;
	background-color: #f0f0f0;
}

.droppable {
	--input-border-color: var(--color-ndv-droppable-parameter);
	--input-border-right-color: var(--color-ndv-droppable-parameter);
	--input-border-style: dashed;

	textarea,
	input,
	.cm-editor {
		border-width: 1.5px;
	}
}

.activeDrop {
	--input-border-color: var(--color-success);
	--input-border-right-color: var(--color-success);
	--input-background-color: var(--color-foreground-xlight);
	--input-border-style: solid;

	textarea,
	input {
		cursor: grabbing !important;
		border-width: 1px;
	}
}

.has-issues {
	--input-border-color: var(--color-danger);
}

.el-dropdown {
	color: var(--color-text-light);
}

.list-option {
	margin: 6px 0;
	white-space: normal;
	padding-right: 20px;

	.option-headline {
		font-weight: var(--font-weight-medium);
		line-height: var(--font-line-height-regular);
		overflow-wrap: break-word;
	}

	.option-description {
		margin-top: 2px;
		font-size: var(--font-size-2xs);
		font-weight: var(--font-weight-regular);
		line-height: var(--font-line-height-xloose);
		color: $custom-font-very-light;
	}
}

.edit-window-button {
	display: none;
}

.parameter-input:hover .edit-window-button {
	display: inline;
}

.expand-input-icon-container {
	display: flex;
	height: 100%;
	align-items: center;
}

.input-with-opener .el-input__suffix {
	right: 0;
}

.el-input--suffix .el-input__inner {
	padding-right: 0;
}

.textarea-modal-opener {
	position: absolute;
	right: 1px;
	bottom: 1px;
	background-color: var(--color-code-background);
	padding: 3px;
	line-height: 9px;
	border: var(--border-base);
	border-top-left-radius: var(--border-radius-base);
	border-bottom-right-radius: var(--border-radius-base);
	cursor: pointer;
	border-right: none;
	border-bottom: none;

	svg {
		width: 9px !important;
		height: 9px;
		transform: rotate(270deg);

		&:hover {
			color: var(--color-primary);
		}
	}
}

.focused {
	border-color: var(--color-secondary);
}

.invalid {
	border-color: var(--color-danger);
}

.code-edit-dialog {
	height: 100%;

	.code-node-editor {
		height: 100%;
	}
}
</style>

<style lang="css" module>
.modal {
	--dialog-close-top: var(--spacing-m);
	display: flex;
	flex-direction: column;
	overflow: clip;
	height: calc(100% - var(--spacing-4xl));
	margin-bottom: 0;

	:global(.el-dialog__header) {
		padding-bottom: 0;
	}

	:global(.el-dialog__body) {
		height: calc(100% - var(--spacing-3xl));
		padding: var(--spacing-s);
	}
}

.tipVisible {
	--input-border-bottom-left-radius: 0;
	--input-border-bottom-right-radius: 0;
}

.tip {
	position: absolute;
	z-index: 2;
	top: 100%;
	background: var(--color-code-background);
	border: var(--border-base);
	border-top: none;
	width: 100%;
	box-shadow: 0 2px 6px 0 rgba(#441c17, 0.1);
	border-bottom-left-radius: 4px;
	border-bottom-right-radius: 4px;
}

.noRightCornersInput > * {
	--input-border-bottom-right-radius: 0;
	--input-border-top-right-radius: 0;
}

.overrideButton {
	align-self: start;
}

.overrideButtonStandalone {
	position: relative;
	/* This is to balance for the extra margin on the switch */
	top: -2px;
}

.overrideButtonInline {
	> button {
		border-top-left-radius: 0;
		border-bottom-left-radius: 0;
	}
}
</style><|MERGE_RESOLUTION|>--- conflicted
+++ resolved
@@ -260,13 +260,7 @@
 });
 
 const editorLanguage = computed<CodeNodeLanguageOption>(() => {
-<<<<<<< HEAD
-	if (editorType.value === 'json' || props.parameter.type === 'json') {
-		return 'json' as CodeNodeLanguageOption;
-	}
-=======
 	if (editorType.value === 'json' || props.parameter.type === 'json') return 'json';
->>>>>>> fabbddef
 
 	if (node.value?.parameters?.language === 'pythonNative') return 'pythonNative';
 
