--- conflicted
+++ resolved
@@ -11,11 +11,8 @@
 import type { RatingFeedback } from '@n8n/design-system/types/assistant';
 import { isWorkflowUpdatedMessage } from '@n8n/design-system/types/assistant';
 import { nodeViewEventBus } from '@/event-bus';
-<<<<<<< HEAD
 import ExecuteMessage from './ExecuteMessage.vue';
-=======
 import { usePageRedirectionHelper } from '@/composables/usePageRedirectionHelper';
->>>>>>> c96e6aef
 
 const emit = defineEmits<{
 	close: [];
@@ -43,7 +40,6 @@
 
 const loadingMessage = computed(() => builderStore.assistantThinkingMessage);
 const currentRoute = computed(() => route.name);
-<<<<<<< HEAD
 const showExecuteMessage = computed(() => {
 	const builderUpdatedWorkflowMessageIndex = builderStore.chatMessages.findLastIndex(
 		(msg) => msg.type === 'workflow-updated',
@@ -54,12 +50,10 @@
 		builderUpdatedWorkflowMessageIndex > -1
 	);
 });
-=======
 const creditsQuota = computed(() => builderStore.creditsQuota);
 const creditsRemaining = computed(() => builderStore.creditsRemaining);
 const showAskOwnerTooltip = computed(() => usersStore.isInstanceOwner !== false);
 
->>>>>>> c96e6aef
 async function onUserMessage(content: string) {
 	const isNewWorkflow = workflowsStore.isNewWorkflow;
 
