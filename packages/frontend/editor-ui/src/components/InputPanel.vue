--- conflicted
+++ resolved
@@ -557,47 +557,6 @@
 						</i18n-t>
 					</N8nText>
 				</template>
-			</div>
-			<div v-else :class="$style.notConnected">
-				<NDVEmptyState v-if="isNDVV2" :title="i18n.baseText('ndv.input.notConnected.v2.title')">
-					<template #icon>
-						<WireMeUp />
-					</template>
-					<template #description>
-						<i18n-t tag="span" keypath="ndv.input.notConnected.v2.description">
-							<template #link>
-								<a
-									href="https://docs.n8n.io/workflows/connections/"
-									target="_blank"
-									@click="onConnectionHelpClick"
-								>
-									{{ i18n.baseText('ndv.input.notConnected.learnMore') }}
-								</a>
-							</template>
-						</i18n-t>
-					</template>
-				</NDVEmptyState>
-
-				<template v-else>
-					<div>
-						<WireMeUp />
-					</div>
-					<N8nText tag="div" :bold="true" color="text-dark" size="large">{{
-						i18n.baseText('ndv.input.notConnected.title')
-					}}</N8nText>
-					<N8nText tag="div">
-						{{ i18n.baseText('ndv.input.notConnected.message') }}
-						<a
-							href="https://docs.n8n.io/workflows/connections/"
-							target="_blank"
-							@click="onConnectionHelpClick"
-						>
-							{{ i18n.baseText('ndv.input.notConnected.learnMore') }}
-						</a>
-					</N8nText>
-				</template>
-<<<<<<< HEAD
-=======
 				<N8nTooltip v-if="!readOnly" :visible="showDraggableHint && showDraggableHintWithDelay">
 					<template #content>
 						<div
@@ -634,23 +593,43 @@
 				</N8nText>
 			</div>
 			<div v-else :class="$style.notConnected">
-				<div>
-					<WireMeUp />
-				</div>
-				<N8nText tag="div" :bold="true" color="text-dark" size="large">{{
-					i18n.baseText('ndv.input.notConnected.title')
-				}}</N8nText>
-				<N8nText tag="div">
-					{{ i18n.baseText('ndv.input.notConnected.message') }}
-					<a
-						href="https://docs.n8n.io/workflows/connections/"
-						target="_blank"
-						@click="onConnectionHelpClick"
-					>
-						{{ i18n.baseText('ndv.input.notConnected.learnMore') }}
-					</a>
-				</N8nText>
->>>>>>> 830e0685
+				<NDVEmptyState v-if="isNDVV2" :title="i18n.baseText('ndv.input.notConnected.v2.title')">
+					<template #icon>
+						<WireMeUp />
+					</template>
+					<template #description>
+						<i18n-t tag="span" keypath="ndv.input.notConnected.v2.description">
+							<template #link>
+								<a
+									href="https://docs.n8n.io/workflows/connections/"
+									target="_blank"
+									@click="onConnectionHelpClick"
+								>
+									{{ i18n.baseText('ndv.input.notConnected.learnMore') }}
+								</a>
+							</template>
+						</i18n-t>
+					</template>
+				</NDVEmptyState>
+
+				<template v-else>
+					<div>
+						<WireMeUp />
+					</div>
+					<N8nText tag="div" :bold="true" color="text-dark" size="large">{{
+						i18n.baseText('ndv.input.notConnected.title')
+					}}</N8nText>
+					<N8nText tag="div">
+						{{ i18n.baseText('ndv.input.notConnected.message') }}
+						<a
+							href="https://docs.n8n.io/workflows/connections/"
+							target="_blank"
+							@click="onConnectionHelpClick"
+						>
+							{{ i18n.baseText('ndv.input.notConnected.learnMore') }}
+						</a>
+					</N8nText>
+				</template>
 			</div>
 		</template>
 
