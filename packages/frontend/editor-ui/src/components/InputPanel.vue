<script setup lang="ts">
import { useI18n } from '@n8n/i18n';
import { useTelemetry } from '@/composables/useTelemetry';
import {
	CRON_NODE_TYPE,
	INTERVAL_NODE_TYPE,
	MANUAL_TRIGGER_NODE_TYPE,
	NDV_UI_OVERHAUL_EXPERIMENT,
	START_NODE_TYPE,
} from '@/constants';
import { useNodeTypesStore } from '@/stores/nodeTypes.store';
import { useWorkflowsStore } from '@/stores/workflows.store';
import { waitingNodeTooltip } from '@/features/execution/executions/executions.utils';
import uniqBy from 'lodash/uniqBy';
import {
	type INodeInputConfiguration,
	type INodeOutputConfiguration,
	type Workflow,
	type NodeConnectionType,
	NodeConnectionTypes,
	NodeHelpers,
} from 'n8n-workflow';
import { computed, ref, watch } from 'vue';
import InputNodeSelect from './InputNodeSelect.vue';
import NodeExecuteButton from './NodeExecuteButton.vue';
import NDVEmptyState from './NDVEmptyState.vue';
import RunData from './RunData.vue';
import WireMeUp from './WireMeUp.vue';
import { usePostHog } from '@/stores/posthog.store';
import { type IRunDataDisplayMode } from '@/Interface';
import { I18nT } from 'vue-i18n';
import { type SearchShortcut } from '@/features/workflows/canvas/canvas.types';
import { useRouter } from 'vue-router';
import { useRunWorkflow } from '@/composables/useRunWorkflow';

import { N8nIcon, N8nRadioButtons, N8nText, N8nTooltip } from '@n8n/design-system';
import { injectWorkflowState } from '@/composables/useWorkflowState';
type MappingMode = 'debugging' | 'mapping';

export type Props = {
	runIndex: number;
	workflowObject: Workflow;
	pushRef: string;
	activeNodeName: string;
	currentNodeName?: string;
	canLinkRuns?: boolean;
	linkedRuns?: boolean;
	readOnly?: boolean;
	isProductionExecutionPreview?: boolean;
	searchShortcut?: SearchShortcut;
	displayMode: IRunDataDisplayMode;
	compact?: boolean;
	disableDisplayModeSelection?: boolean;
	focusedMappableInput: string;
	isMappingOnboarded: boolean;
	nodeNotRunMessageVariant?: 'default' | 'simple';
	truncateLimit?: number;
};

const props = withDefaults(defineProps<Props>(), {
	currentNodeName: '',
	canLinkRuns: false,
	readOnly: false,
	isProductionExecutionPreview: false,
	isPaneActive: false,
	nodeNotRunMessageVariant: 'default',
	searchShortcut: undefined,
});

const emit = defineEmits<{
	itemHover: [
		{
			outputIndex: number;
			itemIndex: number;
		} | null,
	];
	tableMounted: [
		{
			avgRowHeight: number;
		},
	];
	linkRun: [];
	unlinkRun: [];
	runChange: [runIndex: number];
	search: [search: string];
	changeInputNode: [nodeName: string, index: number];
	execute: [];
	activatePane: [];
	displayModeChange: [IRunDataDisplayMode];
}>();

const i18n = useI18n();
const telemetry = useTelemetry();

const showDraggableHintWithDelay = ref(false);
const draggableHintShown = ref(false);

const mappedNode = ref<string | null>(null);
const collapsingColumnName = ref<string | null>(null);
const inputModes = [
	{ value: 'mapping', label: i18n.baseText('ndv.input.mapping') },
	{ value: 'debugging', label: i18n.baseText('ndv.input.fromAI') },
];

const nodeTypesStore = useNodeTypesStore();
const workflowsStore = useWorkflowsStore();
const workflowState = injectWorkflowState();
const posthogStore = usePostHog();
const router = useRouter();
const { runWorkflow } = useRunWorkflow({ router });

const activeNode = computed(() => workflowsStore.getNodeByName(props.activeNodeName));

const rootNode = computed(() => {
	if (!activeNode.value) return null;

	// Find the first child that has a main input connection to account for nested subnodes
	const findRootWithMainConnection = (nodeName: string): string | null => {
		const children = props.workflowObject.getChildNodes(nodeName, 'ALL');

		for (let i = children.length - 1; i >= 0; i--) {
			const childName = children[i];
			// Check if this child has main input connections
			const parentNodes = props.workflowObject.getParentNodes(childName, NodeConnectionTypes.Main);
			if (parentNodes.length > 0) {
				return childName;
			}
		}

		return null;
	};

	return findRootWithMainConnection(activeNode.value.name);
});

const hasRootNodeRun = computed(() => {
	return !!(
		rootNode.value && workflowsStore.getWorkflowExecution?.data?.resultData.runData[rootNode.value]
	);
});

const inputMode = ref<MappingMode>(
	// Show debugging mode by default only when the node has already run
	activeNode.value &&
		workflowsStore.getWorkflowExecution?.data?.resultData.runData[activeNode.value.name]
		? 'debugging'
		: 'mapping',
);

const isMappingMode = computed(() => isActiveNodeConfig.value && inputMode.value === 'mapping');
const showDraggableHint = computed(() => {
	const toIgnore = [START_NODE_TYPE, MANUAL_TRIGGER_NODE_TYPE, CRON_NODE_TYPE, INTERVAL_NODE_TYPE];
	if (!currentNode.value || toIgnore.includes(currentNode.value.type)) {
		return false;
	}

	return !!props.focusedMappableInput && !props.isMappingOnboarded;
});

const isActiveNodeConfig = computed(() => {
	let inputs = activeNodeType.value?.inputs ?? [];
	let outputs = activeNodeType.value?.outputs ?? [];

	if (props.workflowObject && activeNode.value) {
		const node = props.workflowObject.getNode(activeNode.value.name);

		if (node && activeNodeType.value) {
			inputs = NodeHelpers.getNodeInputs(props.workflowObject, node, activeNodeType.value);
			outputs = NodeHelpers.getNodeOutputs(props.workflowObject, node, activeNodeType.value);
		}
	}

	// If we can not figure out the node type we set no outputs
	if (!Array.isArray(inputs)) {
		inputs = [];
	}

	if (!Array.isArray(outputs)) {
		outputs = [];
	}

	return (
		inputs.length === 0 ||
		(inputs.every((input) => filterOutConnectionType(input, NodeConnectionTypes.Main)) &&
			outputs.find((output) => filterOutConnectionType(output, NodeConnectionTypes.Main)))
	);
});

const isMappingEnabled = computed(() => {
	if (props.readOnly) return false;

	// Mapping is only enabled in mapping mode for config nodes and if node to map is selected
	if (isActiveNodeConfig.value) return isMappingMode.value && mappedNode.value !== null;

	return true;
});
const isExecutingPrevious = computed(() => {
	if (!workflowsStore.isWorkflowRunning) {
		return false;
	}
	const triggeredNode = workflowsStore.executedNode;
	const executingNode = workflowState.executingNode.executingNode;

	if (
		activeNode.value &&
		triggeredNode === activeNode.value.name &&
		workflowState.executingNode.isNodeExecuting(props.currentNodeName)
	) {
		return true;
	}

	if (executingNode.length || triggeredNode) {
		return !!parentNodes.value.find(
			(node) =>
				workflowState.executingNode.isNodeExecuting(node.name) || node.name === triggeredNode,
		);
	}
	return false;
});

const rootNodesParents = computed(() => {
	if (!rootNode.value) return [];
	return props.workflowObject.getParentNodesByDepth(rootNode.value);
});

const currentNode = computed(() => {
	if (isActiveNodeConfig.value) {
		// if we're mapping node we want to show the output of the mapped node
		if (mappedNode.value) {
			return workflowsStore.getNodeByName(mappedNode.value);
		}

		// in debugging mode data does get set manually and is only for debugging
		// so we want to force the node to be the active node to make sure we show the correct data
		return activeNode.value;
	}

	return workflowsStore.getNodeByName(props.currentNodeName ?? '');
});

const connectedCurrentNodeOutputs = computed(() => {
	const search = parentNodes.value.find(({ name }) => name === props.currentNodeName);
	return search?.indicies;
});
const parentNodes = computed(() => {
	if (!activeNode.value) {
		return [];
	}

	const parents = props.workflowObject
		.getParentNodesByDepth(activeNode.value.name)
		.filter((parent) => parent.name !== activeNode.value?.name);
	return uniqBy(parents, (parent) => parent.name);
});

const currentNodeDepth = computed(() => {
	const node = parentNodes.value.find(
		(parent) => currentNode.value && parent.name === currentNode.value.name,
	);
	return node?.depth ?? -1;
});

const activeNodeType = computed(() => {
	if (!activeNode.value) return null;
	return nodeTypesStore.getNodeType(activeNode.value.type, activeNode.value.typeVersion);
});

const waitingMessage = computed(() => {
	const parentNode = parentNodes.value[0];
	return (
		parentNode &&
		waitingNodeTooltip(workflowsStore.getNodeByName(parentNode.name), props.workflowObject)
	);
});

const isNDVV2 = computed(() =>
	posthogStore.isVariantEnabled(
		NDV_UI_OVERHAUL_EXPERIMENT.name,
		NDV_UI_OVERHAUL_EXPERIMENT.variant,
	),
);

const nodeNameToExecute = computed(
	() => (isActiveNodeConfig.value ? rootNode.value : activeNode.value?.name) ?? '',
);

watch(
	inputMode,
	(mode) => {
		onRunIndexChange(-1);
		if (mode === 'mapping') {
			onUnlinkRun();
			mappedNode.value = rootNodesParents.value[0]?.name ?? null;
		} else {
			mappedNode.value = null;
		}
	},
	{ immediate: true },
);

watch(showDraggableHint, (curr, prev) => {
	if (curr && !prev) {
		setTimeout(() => {
			if (draggableHintShown.value) {
				return;
			}
			showDraggableHintWithDelay.value = showDraggableHint.value;
			if (showDraggableHintWithDelay.value) {
				draggableHintShown.value = true;

				telemetry.track('User viewed data mapping tooltip', {
					type: 'unexecuted input pane',
				});
			}
		}, 1000);
	} else if (!curr) {
		showDraggableHintWithDelay.value = false;
	}
});

function filterOutConnectionType(
	item: NodeConnectionType | INodeOutputConfiguration | INodeInputConfiguration,
	type: NodeConnectionType,
) {
	if (!item) return false;

	return typeof item === 'string' ? item !== type : item.type !== type;
}

function onInputModeChange(val: string) {
	inputMode.value = val as MappingMode;
}

function onMappedNodeSelected(val: string) {
	mappedNode.value = val;

	onRunIndexChange(0);
	onUnlinkRun();
}

function onNodeExecute() {
	emit('execute');
	if (activeNode.value) {
		telemetry.track('User clicked ndv button', {
			node_type: activeNode.value.type,
			workflow_id: workflowsStore.workflowId,
			push_ref: props.pushRef,
			pane: 'input',
			type: 'executePrevious',
		});
	}
}

function onRunIndexChange(run: number) {
	emit('runChange', run);
}

function onLinkRun() {
	emit('linkRun');
}

function onUnlinkRun() {
	emit('unlinkRun');
}

function onSearch(search: string) {
	emit('search', search);
}

function onItemHover(
	item: {
		outputIndex: number;
		itemIndex: number;
	} | null,
) {
	emit('itemHover', item);
}

function onTableMounted(event: { avgRowHeight: number }) {
	emit('tableMounted', event);
}

function onInputNodeChange(value: string) {
	const index = parentNodes.value.findIndex((node) => node.name === value) + 1;
	emit('changeInputNode', value, index);
}

function onConnectionHelpClick() {
	if (activeNode.value) {
		telemetry.track('User clicked ndv link', {
			node_type: activeNode.value.type,
			workflow_id: workflowsStore.workflowId,
			push_ref: props.pushRef,
			pane: 'input',
			type: 'not-connected-help',
		});
	}
}

function activatePane() {
	emit('activatePane');
}

function handleChangeCollapsingColumn(columnName: string | null) {
	collapsingColumnName.value = columnName;
}
</script>

<template>
	<RunData
		:class="[$style.runData, { [$style.runDataV2]: isNDVV2 }]"
		:node="currentNode"
		:nodes="isMappingMode ? rootNodesParents : parentNodes"
		:workflow-object="workflowObject"
		:run-index="isMappingMode ? 0 : runIndex"
		:linked-runs="linkedRuns"
		:can-link-runs="!mappedNode && canLinkRuns"
		:too-much-data-title="i18n.baseText('ndv.input.tooMuchData.title')"
		:no-data-in-branch-message="i18n.baseText('ndv.input.noOutputDataInBranch')"
		:is-executing="isExecutingPrevious"
		:executing-message="i18n.baseText('ndv.input.executingPrevious')"
		:push-ref="pushRef"
		:override-outputs="connectedCurrentNodeOutputs"
		:mapping-enabled="isMappingEnabled"
		:distance-from-active="currentNodeDepth"
		:is-production-execution-preview="isProductionExecutionPreview"
		:search-shortcut="searchShortcut"
		:display-mode="displayMode"
		pane-type="input"
		data-test-id="ndv-input-panel"
		:disable-ai-content="true"
		:collapsing-table-column-name="collapsingColumnName"
		:compact="compact"
		:truncate-limit="truncateLimit"
		:disable-display-mode-selection="disableDisplayModeSelection"
		@activate-pane="activatePane"
		@item-hover="onItemHover"
		@link-run="onLinkRun"
		@unlink-run="onUnlinkRun"
		@run-change="onRunIndexChange"
		@table-mounted="onTableMounted"
		@search="onSearch"
		@display-mode-change="emit('displayModeChange', $event)"
		@collapsing-table-column-changed="handleChangeCollapsingColumn"
	>
		<template #header>
			<div :class="[$style.titleSection, { [$style.titleSectionV2]: isNDVV2 }]">
				<N8nText
					:bold="true"
					color="text-light"
					:size="compact ? 'small' : 'medium'"
					:class="[$style.title, { [$style.titleV2]: isNDVV2 }]"
				>
					{{ i18n.baseText('ndv.input') }}
				</N8nText>
				<N8nRadioButtons
					v-if="isActiveNodeConfig && !readOnly"
					data-test-id="input-panel-mode"
					:options="inputModes"
					:model-value="inputMode"
					@update:model-value="onInputModeChange"
				/>
			</div>
		</template>
		<template #input-select>
			<InputNodeSelect
				v-if="parentNodes.length && currentNodeName"
				:model-value="currentNodeName"
				:workflow="workflowObject"
				:nodes="parentNodes"
				@update:model-value="onInputNodeChange"
			/>
		</template>
		<template v-if="isMappingMode" #before-data>
			<!--
						Hide the run linking buttons for both input and ouput panels when in 'Mapping Mode' because the run indices wouldn't match.
						Although this is not the most elegant solution, it's straightforward and simpler than introducing a new props and logic to handle this.
				-->
			<component :is="'style'">button.linkRun { display: none }</component>
			<div :class="$style.mappedNode">
				<InputNodeSelect
					:model-value="mappedNode"
					:workflow="workflowObject"
					:nodes="rootNodesParents"
					@update:model-value="onMappedNodeSelected"
				/>
			</div>
		</template>
		<template #node-not-run="{ isCollapsed }">
			<div
				v-if="(isActiveNodeConfig && rootNode) || parentNodes.length"
				:class="{ [$style.noOutputData]: true, [$style.noOutputDataSticky]: isCollapsed }"
			>
				<NDVEmptyState v-if="nodeNotRunMessageVariant === 'simple'">
					<I18nT scope="global" keypath="ndv.input.noOutputData.embeddedNdv.description">
						<template #link>
							<a href="#" @click.prevent="runWorkflow({ destinationNode: activeNodeName })">
								{{ i18n.baseText('ndv.input.noOutputData.embeddedNdv.link') }}
							</a>
						</template>
					</I18nT>
				</NDVEmptyState>

				<template v-else-if="isNDVV2">
					<NDVEmptyState
						v-if="readOnly"
						:title="i18n.baseText('ndv.input.noOutputData.v2.title')"
					/>
					<NDVEmptyState
						v-else-if="isMappingEnabled || hasRootNodeRun"
						:title="i18n.baseText('ndv.input.noOutputData.v2.title')"
						icon="arrow-right-to-line"
					>
<<<<<<< HEAD
						<template #icon>
							<N8nIcon v-if="!isCollapsed" icon="arrow-right-to-line" size="xlarge" />
						</template>
						<template #description>
							<I18nT tag="span" keypath="ndv.input.noOutputData.v2.description" scope="global">
								<template #link>
									<NodeExecuteButton
										hide-icon
										transparent
										type="secondary"
										:node-name="nodeNameToExecute"
										:label="i18n.baseText('ndv.input.noOutputData.v2.action')"
										:tooltip="i18n.baseText('ndv.input.noOutputData.v2.tooltip')"
										tooltip-placement="bottom"
										telemetry-source="inputs"
										data-test-id="execute-previous-node"
										@execute="onNodeExecute"
									/>
									<br />
								</template>
							</I18nT>
						</template>
=======
						<I18nT tag="span" keypath="ndv.input.noOutputData.v2.description" scope="global">
							<template #link>
								<NodeExecuteButton
									hide-icon
									transparent
									type="secondary"
									:node-name="nodeNameToExecute"
									:label="i18n.baseText('ndv.input.noOutputData.v2.action')"
									:tooltip="i18n.baseText('ndv.input.noOutputData.v2.tooltip')"
									tooltip-placement="bottom"
									telemetry-source="inputs"
									data-test-id="execute-previous-node"
									@execute="onNodeExecute"
								/>
								<br />
							</template>
						</I18nT>
>>>>>>> 30ce501f
					</NDVEmptyState>
					<NDVEmptyState v-else :title="i18n.baseText('ndv.input.rootNodeHasNotRun.title')">
						<template #icon>
							<svg width="16px" viewBox="0 0 16 14" fill="none" xmlns="http://www.w3.org/2000/svg">
								<path
									d="M11 2C10.4375 2 10 1.5625 10 1C10 0.46875 10.4375 0 11 0H13C14.6562 0 16 1.34375 16 3V11C16 12.6562 14.6562 14 13 14H11C10.4375 14 10 13.5625 10 13C10 12.4688 10.4375 12 11 12H13C13.5312 12 14 11.5625 14 11V3C14 2.46875 13.5312 2 13 2H11ZM10.6875 7.71875L6.6875 11.7188C6.3125 12.125 5.65625 12.125 5.28125 11.7188C4.875 11.3438 4.875 10.6875 5.28125 10.3125L7.5625 8H1C0.4375 8 0 7.5625 0 7C0 6.46875 0.4375 6 1 6H7.5625L5.28125 3.71875C4.875 3.34375 4.875 2.6875 5.28125 2.3125C5.65625 1.90625 6.3125 1.90625 6.6875 2.3125L10.6875 6.3125C11.0938 6.6875 11.0938 7.34375 10.6875 7.71875Z"
									fill="currentColor"
								/>
							</svg>
						</template>

						<template #default>
							<I18nT tag="span" keypath="ndv.input.rootNodeHasNotRun.description" scope="global">
								<template #link>
									<a
										href="#"
										data-test-id="switch-to-mapping-mode-link"
										@click.prevent="onInputModeChange('mapping')"
									>
										{{ i18n.baseText('ndv.input.rootNodeHasNotRun.description.link') }}
									</a>
								</template>
							</I18nT>
						</template>
					</NDVEmptyState>
				</template>

				<template v-else>
					<template v-if="isMappingEnabled || hasRootNodeRun">
						<NDVEmptyState :title="i18n.baseText('ndv.input.noOutputData.title')" />
					</template>
					<template v-else>
						<NDVEmptyState :title="i18n.baseText('ndv.input.rootNodeHasNotRun.title')">
							<I18nT tag="span" keypath="ndv.input.rootNodeHasNotRun.description" scope="global">
								<template #link>
									<a
										href="#"
										data-test-id="switch-to-mapping-mode-link"
										@click.prevent="onInputModeChange('mapping')"
										>{{ i18n.baseText('ndv.input.rootNodeHasNotRun.description.link') }}</a
									>
								</template>
							</I18nT>
						</NDVEmptyState>
					</template>
					<NodeExecuteButton
						v-if="!readOnly"
						type="secondary"
						hide-icon
						:transparent="true"
						:node-name="nodeNameToExecute"
						:label="i18n.baseText('ndv.input.noOutputData.executePrevious')"
						class="mt-m"
						telemetry-source="inputs"
						data-test-id="execute-previous-node"
						tooltip-placement="bottom"
						:show-loading-spinner="false"
						@execute="onNodeExecute"
					>
						<template
							v-if="showDraggableHint && showDraggableHintWithDelay"
							#persistentTooltipContent
						>
							<div
								v-n8n-html="
									i18n.baseText('dataMapping.dragFromPreviousHint', {
										interpolate: { name: focusedMappableInput },
									})
								"
							></div>
						</template>
					</NodeExecuteButton>
					<N8nText v-if="!readOnly" tag="div" size="small">
						<I18nT keypath="ndv.input.noOutputData.hint" scope="global">
							<template #info>
								<N8nTooltip placement="bottom">
									<template #content>
										{{ i18n.baseText('ndv.input.noOutputData.hint.tooltip') }}
									</template>
									<N8nIcon icon="circle-help" />
								</N8nTooltip>
							</template>
						</I18nT>
					</N8nText>
				</template>
			</div>
			<div v-else :class="$style.notConnected">
				<NDVEmptyState v-if="isNDVV2" :title="i18n.baseText('ndv.input.notConnected.v2.title')">
					<template #icon>
						<WireMeUp />
					</template>
					<template #description>
						<I18nT tag="span" keypath="ndv.input.notConnected.v2.description" scope="global">
							<template #link>
								<a
									href="https://docs.n8n.io/workflows/connections/"
									target="_blank"
									@click="onConnectionHelpClick"
								>
									{{ i18n.baseText('ndv.input.notConnected.learnMore') }}
								</a>
							</template>
						</I18nT>
					</template>
				</NDVEmptyState>

				<template v-else>
					<div>
						<WireMeUp />
					</div>
					<N8nText tag="div" :bold="true" color="text-dark" size="large">{{
						i18n.baseText('ndv.input.notConnected.title')
					}}</N8nText>
					<N8nText tag="div">
						{{ i18n.baseText('ndv.input.notConnected.message') }}
						<a
							href="https://docs.n8n.io/workflows/connections/"
							target="_blank"
							@click="onConnectionHelpClick"
						>
							{{ i18n.baseText('ndv.input.notConnected.learnMore') }}
						</a>
					</N8nText>
				</template>
			</div>
		</template>

		<template #node-waiting>
			<NDVEmptyState :title="i18n.baseText('ndv.output.waitNodeWaiting.title')" wide>
				<span v-n8n-html="waitingMessage"></span>
			</NDVEmptyState>
		</template>

		<template #no-output-data>
			<NDVEmptyState :title="i18n.baseText('ndv.input.noOutputData')" />
		</template>

		<template #recovered-artificial-output-data>
			<NDVEmptyState :title="i18n.baseText('executionDetails.executionFailed.recoveredNodeTitle')">
				{{ i18n.baseText('executionDetails.executionFailed.recoveredNodeMessage') }}
			</NDVEmptyState>
		</template>
	</RunData>
</template>

<style lang="scss" module>
.runData {
	background-color: var(--run-data--color--background);
}

.runDataV2 {
	background-color: var(--ndvv2--run-data--color--background);
}

.mappedNode {
	padding: 0 var(--spacing--sm) var(--spacing--sm);
}

.titleSection {
	display: flex;
	max-width: 300px;
	align-items: center;

	> * {
		margin-right: var(--spacing--2xs);
	}
}

.titleSectionV2 {
	padding-left: var(--spacing--4xs);
}
.inputModeTab {
	margin-left: auto;
}
.noOutputData {
	max-width: 250px;

	> * {
<<<<<<< HEAD
		margin-bottom: var(--spacing-2xs);
	}
}

.noOutputDataSticky {
	position: absolute;
	bottom: 0;
	border-top: var(--border-base);
	max-width: 100% !important;
	width: 100%;
	padding-top: var(--spacing-s);
	background-color: var(--color-ndvv2-run-data-background);
}

.recoveredOutputData {
	margin: auto;
	max-width: 250px;
	text-align: center;

	> *:first-child {
		margin-bottom: var(--spacing-m);
=======
		margin-bottom: var(--spacing--2xs);
>>>>>>> 30ce501f
	}
}

.notConnected {
	max-width: 300px;

	> *:first-child {
		margin-bottom: var(--spacing--md);
	}

	> * {
		margin-bottom: var(--spacing--2xs);
	}
}

.title {
	text-transform: uppercase;
	letter-spacing: 3px;
}

.titleV2 {
	letter-spacing: 2px;
	font-size: var(--font-size--xs);
}

.executeButton {
	padding: 0;
}
</style><|MERGE_RESOLUTION|>--- conflicted
+++ resolved
@@ -511,30 +511,9 @@
 						:title="i18n.baseText('ndv.input.noOutputData.v2.title')"
 						icon="arrow-right-to-line"
 					>
-<<<<<<< HEAD
 						<template #icon>
 							<N8nIcon v-if="!isCollapsed" icon="arrow-right-to-line" size="xlarge" />
 						</template>
-						<template #description>
-							<I18nT tag="span" keypath="ndv.input.noOutputData.v2.description" scope="global">
-								<template #link>
-									<NodeExecuteButton
-										hide-icon
-										transparent
-										type="secondary"
-										:node-name="nodeNameToExecute"
-										:label="i18n.baseText('ndv.input.noOutputData.v2.action')"
-										:tooltip="i18n.baseText('ndv.input.noOutputData.v2.tooltip')"
-										tooltip-placement="bottom"
-										telemetry-source="inputs"
-										data-test-id="execute-previous-node"
-										@execute="onNodeExecute"
-									/>
-									<br />
-								</template>
-							</I18nT>
-						</template>
-=======
 						<I18nT tag="span" keypath="ndv.input.noOutputData.v2.description" scope="global">
 							<template #link>
 								<NodeExecuteButton
@@ -552,7 +531,6 @@
 								<br />
 							</template>
 						</I18nT>
->>>>>>> 30ce501f
 					</NDVEmptyState>
 					<NDVEmptyState v-else :title="i18n.baseText('ndv.input.rootNodeHasNotRun.title')">
 						<template #icon>
@@ -731,8 +709,7 @@
 	max-width: 250px;
 
 	> * {
-<<<<<<< HEAD
-		margin-bottom: var(--spacing-2xs);
+		margin-bottom: var(--spacing-xs);
 	}
 }
 
@@ -753,9 +730,6 @@
 
 	> *:first-child {
 		margin-bottom: var(--spacing-m);
-=======
-		margin-bottom: var(--spacing--2xs);
->>>>>>> 30ce501f
 	}
 }
 
