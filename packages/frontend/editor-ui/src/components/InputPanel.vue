--- conflicted
+++ resolved
@@ -30,12 +30,9 @@
 import { usePostHog } from '@/stores/posthog.store';
 import { type IRunDataDisplayMode } from '@/Interface';
 import { I18nT } from 'vue-i18n';
-<<<<<<< HEAD
 import { type SearchShortcut } from '@/types';
-=======
 import { useRouter } from 'vue-router';
 import { useRunWorkflow } from '@/composables/useRunWorkflow';
->>>>>>> 7b9de88f
 
 type MappingMode = 'debugging' | 'mapping';
 
