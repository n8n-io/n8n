--- conflicted
+++ resolved
@@ -1,18 +1,9 @@
 <script setup lang="ts">
-<<<<<<< HEAD
-import { computed, ref } from 'vue';
-import NodeIcon from '@/components/NodeIcon.vue';
-import { useViewStacks } from '../composables/useViewStacks';
-import { useUsersStore } from '@/features/users/users.store';
-import { useCommunityNodesStore } from '@/stores/communityNodes.store';
-import { useToast } from '@/composables/useToast';
-=======
 import { useInstallNode } from '@/composables/useInstallNode';
 import { useNodeCreatorStore } from '@/stores/nodeCreator.store';
-import { useUsersStore } from '@/stores/users.store';
+import { useUsersStore } from '@/features/users/users.store';
 import { getNodeIconSource } from '@/utils/nodeIcon';
 import { N8nButton, N8nIcon, N8nText, N8nTooltip } from '@n8n/design-system';
->>>>>>> 5130c11d
 import { i18n } from '@n8n/i18n';
 import OfficialIcon from 'virtual:icons/mdi/verified';
 import { computed } from 'vue';
