<script setup lang="ts">
import { computed, onMounted, onUnmounted, watch } from 'vue';
import type { INodeCreateElement } from '@/Interface';
import {
	AI_OTHERS_NODE_CREATOR_VIEW,
	AI_NODE_CREATOR_VIEW,
	REGULAR_NODE_CREATOR_VIEW,
	TRIGGER_NODE_CREATOR_VIEW,
	AI_UNCATEGORIZED_CATEGORY,
	AI_EVALUATION,
} from '@/constants';

import { useNodeCreatorStore } from '@/stores/nodeCreator.store';

import { TriggerView, RegularView, AIView, AINodesView } from '../viewsData';
import { useViewStacks } from '../composables/useViewStacks';
import { useKeyboardNavigation } from '../composables/useKeyboardNavigation';
import SearchBar from './SearchBar.vue';
import ActionsRenderer from '../Modes/ActionsMode.vue';
import NodesRenderer from '../Modes/NodesMode.vue';
import { useI18n } from '@n8n/i18n';
import { useDebounce } from '@/composables/useDebounce';
import NodeIcon from '@/components/NodeIcon.vue';

import CommunityNodeDetails from './CommunityNodeDetails.vue';
import CommunityNodeInfo from './CommunityNodeInfo.vue';
import CommunityNodeDocsLink from './CommunityNodeDocsLink.vue';
import CommunityNodeFooter from './CommunityNodeFooter.vue';
import { useUsersStore } from '@/stores/users.store';

import { N8nIcon, N8nNotice } from '@n8n/design-system';
const i18n = useI18n();
const { callDebounced } = useDebounce();

const { mergedNodes } = useNodeCreatorStore();
const { pushViewStack, popViewStack, updateCurrentViewStack } = useViewStacks();
const { setActiveItemIndex, attachKeydownEvent, detachKeydownEvent } = useKeyboardNavigation();
const nodeCreatorStore = useNodeCreatorStore();

const { isInstanceOwner } = useUsersStore();

const activeViewStack = computed(() => useViewStacks().activeViewStack);

const communityNodeDetails = computed(() => activeViewStack.value.communityNodeDetails);

const viewStacks = computed(() => useViewStacks().viewStacks);

const isActionsMode = computed(() => useViewStacks().activeViewStackMode === 'actions');

const searchPlaceholder = computed(() => {
	let node = activeViewStack.value?.title as string;

	if (communityNodeDetails.value) {
		node = communityNodeDetails.value.title;
	}

	if (isActionsMode.value) {
		return i18n.baseText('nodeCreator.actionsCategory.searchActions', {
			interpolate: { node },
		});
	}

	return i18n.baseText('nodeCreator.searchBar.searchNodes');
});

const showSearchBar = computed(() => {
	if (activeViewStack.value.communityNodeDetails) return false;
	return activeViewStack.value.hasSearch;
});

const nodeCreatorView = computed(() => useNodeCreatorStore().selectedView);

const isCommunityNodeActionsMode = computed(() => {
	return communityNodeDetails.value && isActionsMode.value && activeViewStack.value.subcategory;
});

function getDefaultActiveIndex(search: string = ''): number {
	if (activeViewStack.value.mode === 'actions') {
		// For actions, set the active focus to the first action, not category
		return 1;
	} else if (activeViewStack.value.sections) {
		// For sections, set the active focus to the first node, not section (unless searching)
		return search ? 0 : 1;
	}

	return 0;
}

function onSearch(value: string) {
	if (activeViewStack.value.uuid) {
		updateCurrentViewStack({ search: value });
		void setActiveItemIndex(getDefaultActiveIndex(value));
		if (value.length) {
			callDebounced(
				nodeCreatorStore.onNodeFilterChanged,
				{ trailing: true, debounceTime: 2000 },
				{
					newValue: value,
					filteredNodes: activeViewStack.value.items ?? [],
					filterMode: activeViewStack.value.rootView ?? 'Regular',
					subcategory: activeViewStack.value.subcategory,
					title: activeViewStack.value.title,
				},
			);
		}
	}
}

function onTransitionEnd() {
	void setActiveItemIndex(getDefaultActiveIndex());
}

onMounted(() => {
	attachKeydownEvent();
	void setActiveItemIndex(getDefaultActiveIndex());
});

onUnmounted(() => {
	detachKeydownEvent();
});

watch(
	() => nodeCreatorView.value,
	(selectedView) => {
		const views = {
			[TRIGGER_NODE_CREATOR_VIEW]: TriggerView,
			[REGULAR_NODE_CREATOR_VIEW]: RegularView,
			[AI_NODE_CREATOR_VIEW]: AIView,
			[AI_OTHERS_NODE_CREATOR_VIEW]: AINodesView,
			[AI_UNCATEGORIZED_CATEGORY]: AINodesView,
			[AI_EVALUATION]: AINodesView,
		};

		const itemKey = selectedView;
		const matchedView = views[itemKey];

		if (!matchedView) {
			console.warn(`No view found for ${itemKey}`);
			return;
		}
		const view = matchedView(mergedNodes);

		pushViewStack({
			title: view.title,
			subtitle: view?.subtitle ?? '',
			items: view.items as INodeCreateElement[],
			info: view.info,
			hasSearch: true,
			mode: 'nodes',
			rootView: selectedView,
			// Root search should include all nodes
			searchItems: mergedNodes,
		});
	},
	{ immediate: true },
);

function onBackButton() {
	popViewStack();
}
</script>

<template>
	<Transition
		v-if="viewStacks.length > 0"
		:name="`panel-slide-${activeViewStack.transitionDirection}`"
		@after-leave="onTransitionEnd"
	>
		<aside
			:key="`${activeViewStack.uuid}`"
			:class="[$style.nodesListPanel, activeViewStack.panelClass]"
			@keydown.capture.stop
		>
			<header
				:class="{
					[$style.header]: true,
					[$style.hasBg]: !activeViewStack.subtitle,
					'nodes-list-panel-header': true,
				}"
				data-test-id="nodes-list-header"
			>
				<div :class="$style.top">
					<button
						v-if="viewStacks.length > 1 && !activeViewStack.preventBack"
						:class="$style.backButton"
						@click="onBackButton"
					>
						<N8nIcon :class="$style.backButtonIcon" icon="arrow-left" :size="22" />
					</button>
					<NodeIcon
						v-if="activeViewStack.nodeIcon"
						:class="$style.nodeIcon"
						:icon-source="activeViewStack.nodeIcon"
						:circle="false"
						:show-tooltip="false"
						:size="20"
					/>
					<p v-if="activeViewStack.title" :class="$style.title" v-text="activeViewStack.title" />

					<CommunityNodeDocsLink
						v-if="communityNodeDetails"
						:package-name="communityNodeDetails.packageName"
					/>
				</div>
				<p
					v-if="activeViewStack.subtitle"
					:class="{ [$style.subtitle]: true, [$style.offsetSubtitle]: viewStacks.length > 1 }"
					v-text="activeViewStack.subtitle"
				/>
			</header>

			<SearchBar
				v-if="showSearchBar"
				:class="$style.searchBar"
				:placeholder="
					searchPlaceholder ? searchPlaceholder : i18n.baseText('nodeCreator.searchBar.searchNodes')
				"
				:model-value="activeViewStack.search"
				@update:model-value="onSearch"
			/>

			<CommunityNodeDetails v-if="communityNodeDetails" />
			<CommunityNodeInfo v-if="communityNodeDetails && !isActionsMode" />

			<div :class="$style.renderedItems">
				<N8nNotice
					v-if="activeViewStack.info && !activeViewStack.search"
					:class="$style.info"
					:content="activeViewStack.info"
					theme="warning"
				/>
				<!-- Actions mode -->
				<ActionsRenderer v-if="isActionsMode && activeViewStack.subcategory" v-bind="$attrs" />

				<!-- Nodes Mode -->
				<NodesRenderer v-else :root-view="nodeCreatorView" v-bind="$attrs" />
			</div>

			<CommunityNodeFooter
				v-if="communityNodeDetails && !isCommunityNodeActionsMode"
				:package-name="communityNodeDetails.packageName"
				:show-manage="communityNodeDetails.installed && isInstanceOwner"
			/>
		</aside>
	</Transition>
</template>

<style lang="scss" module>
:global(.panel-slide-in-leave-active),
:global(.panel-slide-in-enter-active),
:global(.panel-slide-out-leave-active),
:global(.panel-slide-out-enter-active) {
	transition: transform 200ms ease;
	position: absolute;
	left: 0;
	right: 0;
}

:global(.panel-slide-out-enter-from),
:global(.panel-slide-in-leave-to) {
	transform: translateX(0);
	z-index: -1;
}

:global(.panel-slide-out-leave-to),
:global(.panel-slide-in-enter-from) {
	transform: translateX(100%);
	// Make sure the leaving panel stays on top
	// for the slide-out panel effect
	z-index: 1;
}
.info {
	margin: var(--spacing--2xs) var(--spacing--sm);
}
.backButton {
	background: transparent;
	border: none;
	cursor: pointer;
	padding: var(--spacing--2xs) var(--spacing--xs) 0 0;
}

.backButtonIcon {
	color: $node-creator-arrow-color;
	padding: 0;
}
.nodeIcon {
	--node-icon-size: 20px;
<<<<<<< HEAD
	--node-icon-color: var(--color--text);
	margin-right: var(--spacing-s);
=======
	margin-right: var(--spacing--sm);
>>>>>>> f3f92560
}
.renderedItems {
	overflow: auto;
	height: 100%;
	display: flex;
	flex-direction: column;
	scrollbar-width: none; /* Firefox 64 */
	padding-bottom: var(--spacing--xl);
	&::-webkit-scrollbar {
		display: none;
	}
}
.searchBar {
	flex-shrink: 0;
}
.nodesListPanel {
	background: var(--color--background--light-3);
	height: 100%;
	background-color: $node-creator-background-color;
	--color-background-node-icon-badge: var(--color--background--light-3);
	width: var(--node-creator-width);
	display: flex;
	flex-direction: column;

	&:before {
		box-sizing: border-box;
		content: '';
		border-left: 1px solid $node-creator-border-color;
		width: 1px;
		position: absolute;
		height: 100%;
	}
}
.footer {
	font-size: var(--font-size--2xs);
	color: var(--color--text);
	margin: 0 var(--spacing--xs) 0;
	padding: var(--spacing--4xs) 0;
	line-height: var(--line-height--md);
	border-top: 1px solid var(--color--foreground);
	z-index: 1;
	margin-top: -1px;
}
.top {
	display: flex;
	align-items: center;
}
.header {
	font-size: var(--font-size--lg);
	font-weight: var(--font-weight--bold);
	line-height: var(--line-height--sm);

	padding: var(--spacing--sm) var(--spacing--sm);

	&.hasBg {
		border-bottom: $node-creator-border-color solid 1px;
		background-color: $node-creator-subcategory-panel-header-bacground-color;
	}
}
.title {
	line-height: 24px;
	font-weight: var(--font-weight--bold);
	font-size: var(--font-size--lg);
	margin: 0;

	.hasBg & {
		font-size: var(--font-size--sm-m);
		line-height: 22px;
	}
}
.subtitle {
	margin-top: var(--spacing--4xs);
	font-size: var(--font-size--sm);
	line-height: 19px;

	color: var(--color--text);
	font-weight: var(--font-weight--regular);
}
.offsetSubtitle {
	margin-left: calc(var(--spacing--xl) + var(--spacing--4xs));
}
</style>

<style lang="scss">
@each $node-type in $supplemental-node-types {
	.nodes-list-panel-#{$node-type} .nodes-list-panel-header {
		.n8n-node-icon svg {
			color: var(--node-type-#{$node-type}-color);
		}
	}
}
</style><|MERGE_RESOLUTION|>--- conflicted
+++ resolved
@@ -285,12 +285,8 @@
 }
 .nodeIcon {
 	--node-icon-size: 20px;
-<<<<<<< HEAD
 	--node-icon-color: var(--color--text);
-	margin-right: var(--spacing-s);
-=======
 	margin-right: var(--spacing--sm);
->>>>>>> f3f92560
 }
 .renderedItems {
 	overflow: auto;
