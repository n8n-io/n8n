--- conflicted
+++ resolved
@@ -14,20 +14,13 @@
 import { isCommunityPackageName } from '@/utils/nodeTypesUtils';
 import OfficialIcon from 'virtual:icons/mdi/verified';
 
-<<<<<<< HEAD
-import { useActions } from '../composables/useActions';
-import { useViewStacks } from '../composables/useViewStacks';
-import { useI18n } from '@n8n/i18n';
-import { useTelemetry } from '@/composables/useTelemetry';
-=======
-import { useI18n } from '@/composables/useI18n';
->>>>>>> 1daf0ff1
 import { useNodeType } from '@/composables/useNodeType';
 import { useTelemetry } from '@/composables/useTelemetry';
 import { useNodeTypesStore } from '@/stores/nodeTypes.store';
 import { N8nTooltip } from '@n8n/design-system';
 import { useActions } from '../composables/useActions';
 import { useViewStacks } from '../composables/useViewStacks';
+import { useI18n } from '@n8n/i18n';
 import { isNodePreviewKey, removePreviewToken } from '../utils';
 
 export interface Props {
