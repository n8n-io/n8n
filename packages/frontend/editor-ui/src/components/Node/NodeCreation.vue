<script setup lang="ts">
/* eslint-disable vue/no-multiple-template-root */
import { computed, defineAsyncComponent } from 'vue';
import { getMidCanvasPosition } from '@/utils/nodeViewUtils';
import {
	DEFAULT_STICKY_HEIGHT,
	DEFAULT_STICKY_WIDTH,
	FOCUS_PANEL_EXPERIMENT,
	NODE_CREATOR_OPEN_SOURCES,
	STICKY_NODE_TYPE,
} from '@/constants';
import { useUIStore } from '@/stores/ui.store';
import { useFocusPanelStore } from '@/stores/focusPanel.store';
import { usePostHog } from '@/stores/posthog.store';
import type {
	AddedNodesAndConnections,
	NodeTypeSelectedPayload,
	ToggleNodeCreatorOptions,
} from '@/Interface';
import { useActions } from './NodeCreator/composables/useActions';
import KeyboardShortcutTooltip from '@/components/KeyboardShortcutTooltip.vue';
import { useI18n } from '@n8n/i18n';
import { useExperimentalNdvStore } from '../canvas/experimental/experimentalNdv.store';

type Props = {
	nodeViewScale: number;
	createNodeActive?: boolean;
};

// eslint-disable-next-line @typescript-eslint/no-unsafe-assignment
const LazyNodeCreator = defineAsyncComponent(
	async () => await import('@/components/Node/NodeCreator/NodeCreator.vue'),
);

const props = withDefaults(defineProps<Props>(), {
	createNodeActive: false, // Determines if the node creator is open
});

const emit = defineEmits<{
	addNodes: [value: AddedNodesAndConnections];
	toggleNodeCreator: [value: ToggleNodeCreatorOptions];
}>();

const uiStore = useUIStore();
const focusPanelStore = useFocusPanelStore();
const posthogStore = usePostHog();
const i18n = useI18n();
const experimentalNdvStore = useExperimentalNdvStore();

const { getAddedNodesAndConnections } = useActions();

const isOpenFocusPanelButtonVisible = computed(() => {
	return posthogStore.getVariant(FOCUS_PANEL_EXPERIMENT.name) === FOCUS_PANEL_EXPERIMENT.variant;
});

function openNodeCreator() {
	emit('toggleNodeCreator', {
		source: NODE_CREATOR_OPEN_SOURCES.ADD_NODE_BUTTON,
		createNodeActive: true,
	});
}

function addStickyNote() {
	if (document.activeElement) {
		(document.activeElement as HTMLElement).blur();
	}

	const offset: [number, number] = [...uiStore.nodeViewOffsetPosition];

	const position = getMidCanvasPosition(props.nodeViewScale, offset);
	position[0] -= DEFAULT_STICKY_WIDTH / 2;
	position[1] -= DEFAULT_STICKY_HEIGHT / 2;

	emit('addNodes', getAddedNodesAndConnections([{ type: STICKY_NODE_TYPE, position }]));
}

function closeNodeCreator(hasAddedNodes = false) {
	if (props.createNodeActive) {
		emit('toggleNodeCreator', { createNodeActive: false, hasAddedNodes });
	}
}

function nodeTypeSelected(value: NodeTypeSelectedPayload[]) {
	emit('addNodes', getAddedNodesAndConnections(value));
	closeNodeCreator(true);
}
</script>

<template>
	<div v-if="!createNodeActive" :class="$style.nodeButtonsWrapper">
<<<<<<< HEAD
		<div ref="wrapperRef" :class="$style.nodeCreatorButton" data-test-id="node-creator-plus-button">
			<KeyboardShortcutTooltip
				:label="i18n.baseText('nodeView.openNodesPanel')"
				:shortcut="{ keys: ['Tab'] }"
				placement="left"
			>
				<n8n-icon-button
					size="large"
					icon="plus"
					type="tertiary"
					:class="$style.nodeCreatorPlus"
					@click="openNodeCreator"
				/>
			</KeyboardShortcutTooltip>
			<div
				:class="[$style.addStickyButton, isStickyNotesButtonVisible ? $style.visibleButton : '']"
			>
				<KeyboardShortcutTooltip
					:label="i18n.baseText('nodeView.addStickyHint')"
					:shortcut="{ keys: ['s'], shiftKey: true }"
					placement="left"
				>
					<n8n-icon-button
						type="tertiary"
						:icon="['far', 'note-sticky']"
						data-test-id="add-sticky-button"
						@click="addStickyNote"
					/>
				</KeyboardShortcutTooltip>
				<n8n-icon-button
					v-if="experimentalNdvStore.isEnabled"
					type="tertiary"
					icon="expand"
					@click="experimentalNdvStore.expandAllNodes"
				/>
				<n8n-icon-button
					v-if="experimentalNdvStore.isEnabled"
					type="tertiary"
					icon="compress"
					@click="experimentalNdvStore.collapseAllNodes"
				/>
			</div>
		</div>
=======
		<KeyboardShortcutTooltip
			:label="i18n.baseText('nodeView.openNodesPanel')"
			:shortcut="{ keys: ['Tab'] }"
			placement="left"
		>
			<n8n-icon-button
				size="large"
				icon="plus"
				type="tertiary"
				data-test-id="node-creator-plus-button"
				@click="openNodeCreator"
			/>
		</KeyboardShortcutTooltip>
		<KeyboardShortcutTooltip
			:label="i18n.baseText('nodeView.addStickyHint')"
			:shortcut="{ keys: ['s'], shiftKey: true }"
			placement="left"
		>
			<n8n-icon-button
				size="large"
				type="tertiary"
				:icon="['far', 'note-sticky']"
				data-test-id="add-sticky-button"
				@click="addStickyNote"
			/>
		</KeyboardShortcutTooltip>
		<KeyboardShortcutTooltip
			v-if="isOpenFocusPanelButtonVisible"
			:label="i18n.baseText('nodeView.openFocusPanel')"
			:shortcut="{ keys: ['f'], shiftKey: true }"
			placement="left"
		>
			<n8n-icon-button
				type="tertiary"
				size="large"
				icon="list"
				@click="focusPanelStore.toggleFocusPanel"
			/>
		</KeyboardShortcutTooltip>
>>>>>>> 067eff60
	</div>
	<Suspense>
		<LazyNodeCreator
			:active="createNodeActive"
			@node-type-selected="nodeTypeSelected"
			@close-node-creator="closeNodeCreator"
		/>
	</Suspense>
</template>

<style lang="scss" module>
.nodeButtonsWrapper {
	position: absolute;
	top: 0;
	right: 0;
	display: flex;
<<<<<<< HEAD
}

.addStickyButton {
	margin-top: var(--spacing-2xs);
	opacity: 0;
	transition: 0.1s;
	transition-timing-function: linear;
	display: flex;
	flex-direction: column;
	gap: var(--spacing-3xs);
	align-items: center;
}

.visibleButton {
	opacity: 1;
	pointer-events: all;
}

.noEvents {
	pointer-events: none;
}

.nodeCreatorButton {
	position: absolute;
	text-align: center;
	top: var(--spacing-s);
	right: var(--spacing-s);
=======
	flex-direction: column;
	gap: var(--spacing-2xs);
	padding: var(--spacing-s);
>>>>>>> 067eff60
	pointer-events: all !important;
}
</style><|MERGE_RESOLUTION|>--- conflicted
+++ resolved
@@ -88,51 +88,6 @@
 
 <template>
 	<div v-if="!createNodeActive" :class="$style.nodeButtonsWrapper">
-<<<<<<< HEAD
-		<div ref="wrapperRef" :class="$style.nodeCreatorButton" data-test-id="node-creator-plus-button">
-			<KeyboardShortcutTooltip
-				:label="i18n.baseText('nodeView.openNodesPanel')"
-				:shortcut="{ keys: ['Tab'] }"
-				placement="left"
-			>
-				<n8n-icon-button
-					size="large"
-					icon="plus"
-					type="tertiary"
-					:class="$style.nodeCreatorPlus"
-					@click="openNodeCreator"
-				/>
-			</KeyboardShortcutTooltip>
-			<div
-				:class="[$style.addStickyButton, isStickyNotesButtonVisible ? $style.visibleButton : '']"
-			>
-				<KeyboardShortcutTooltip
-					:label="i18n.baseText('nodeView.addStickyHint')"
-					:shortcut="{ keys: ['s'], shiftKey: true }"
-					placement="left"
-				>
-					<n8n-icon-button
-						type="tertiary"
-						:icon="['far', 'note-sticky']"
-						data-test-id="add-sticky-button"
-						@click="addStickyNote"
-					/>
-				</KeyboardShortcutTooltip>
-				<n8n-icon-button
-					v-if="experimentalNdvStore.isEnabled"
-					type="tertiary"
-					icon="expand"
-					@click="experimentalNdvStore.expandAllNodes"
-				/>
-				<n8n-icon-button
-					v-if="experimentalNdvStore.isEnabled"
-					type="tertiary"
-					icon="compress"
-					@click="experimentalNdvStore.collapseAllNodes"
-				/>
-			</div>
-		</div>
-=======
 		<KeyboardShortcutTooltip
 			:label="i18n.baseText('nodeView.openNodesPanel')"
 			:shortcut="{ keys: ['Tab'] }"
@@ -172,7 +127,20 @@
 				@click="focusPanelStore.toggleFocusPanel"
 			/>
 		</KeyboardShortcutTooltip>
->>>>>>> 067eff60
+		<n8n-icon-button
+			v-if="experimentalNdvStore.isEnabled"
+			type="tertiary"
+			size="large"
+			icon="expand"
+			@click="experimentalNdvStore.expandAllNodes"
+		/>
+		<n8n-icon-button
+			v-if="experimentalNdvStore.isEnabled"
+			type="tertiary"
+			size="large"
+			icon="compress"
+			@click="experimentalNdvStore.collapseAllNodes"
+		/>
 	</div>
 	<Suspense>
 		<LazyNodeCreator
@@ -189,39 +157,9 @@
 	top: 0;
 	right: 0;
 	display: flex;
-<<<<<<< HEAD
-}
-
-.addStickyButton {
-	margin-top: var(--spacing-2xs);
-	opacity: 0;
-	transition: 0.1s;
-	transition-timing-function: linear;
-	display: flex;
-	flex-direction: column;
-	gap: var(--spacing-3xs);
-	align-items: center;
-}
-
-.visibleButton {
-	opacity: 1;
-	pointer-events: all;
-}
-
-.noEvents {
-	pointer-events: none;
-}
-
-.nodeCreatorButton {
-	position: absolute;
-	text-align: center;
-	top: var(--spacing-s);
-	right: var(--spacing-s);
-=======
 	flex-direction: column;
 	gap: var(--spacing-2xs);
 	padding: var(--spacing-s);
->>>>>>> 067eff60
 	pointer-events: all !important;
 }
 </style>