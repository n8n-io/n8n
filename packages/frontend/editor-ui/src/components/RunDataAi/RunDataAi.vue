--- conflicted
+++ resolved
@@ -117,11 +117,7 @@
 								:class="$style.treeToggle"
 								@click="toggleTreeItem(currentNode)"
 							>
-<<<<<<< HEAD
-								<n8n-icon :icon="node.expanded ? 'chevron-down' : 'chevron-right'" />
-=======
-								<font-awesome-icon :icon="currentNode.expanded ? 'angle-down' : 'angle-right'" />
->>>>>>> 585295c8
+								<n8n-icon :icon="currentNode.expanded ? 'chevron-down' : 'chevron-right'" />
 							</button>
 							<n8n-tooltip :disabled="!slim" placement="right">
 								<template #content>
