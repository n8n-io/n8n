<script lang="ts" setup>
<<<<<<< HEAD
import { computed, shallowRef, watch } from 'vue';
import type { INodeUi } from '@/Interface';
import { useI18n } from '@n8n/i18n';
import LogsOverviewRows from '@/features/logs/components/LogsOverviewRows.vue';
import { useLogsExecutionData } from '@/features/logs/composables/useLogsExecutionData';
import { useLogsTreeExpand } from '@/features/logs/composables/useLogsTreeExpand';
import type { LogTreeFilter, LogEntry } from '@/features/logs/logs.types';
import { N8nText } from '@n8n/design-system';
import RunDataAiContent from '@/components/RunDataAi/RunDataAiContent.vue';
import { findLogEntryById } from '@/features/logs/logs.utils';

const { node, runIndex = 0 } = defineProps<{
=======
import type { Ref } from 'vue';
import { computed, ref, watch } from 'vue';
import {
	type AIResult,
	createAiData,
	getReferencedData,
	getTreeNodeData,
	type TreeNode,
} from '@/components/RunDataAi/utils';
import type { IAiData, INodeUi } from '@/Interface';
import { useNodeTypesStore } from '@/stores/nodeTypes.store';
import { useWorkflowsStore } from '@/stores/workflows.store';
import NodeIcon from '@/components/NodeIcon.vue';
import RunDataAiContent from './RunDataAiContent.vue';
import { useI18n } from '@n8n/i18n';
import type { Workflow } from 'n8n-workflow';

import { ElTree } from 'element-plus';
import { N8nIcon, N8nText, N8nTooltip } from '@n8n/design-system';
export interface Props {
>>>>>>> 4842539a
	node: INodeUi;
	runIndex?: number;
}>();

const i18n = useI18n();

const filter = computed<LogTreeFilter>(() => ({
	rootNodeId: node.id,
	rootNodeRunIndex: runIndex,
}));
const { entries, execution, latestNodeNameById, loadSubExecution } = useLogsExecutionData({
	filter,
});
const { flatLogEntries, toggleExpanded } = useLogsTreeExpand(entries, loadSubExecution);
const selected = shallowRef<LogEntry>();

function select(entry: LogEntry | undefined) {
	selected.value = entry?.node.id === node.id ? undefined : entry;
}

watch(
	entries,
	(latestEntries) => {
		if (!selected.value || findLogEntryById(selected.value.id, latestEntries) === undefined) {
			selected.value = latestEntries[0]?.children[0];
		}
	},
	{ immediate: true },
);
</script>

<template>
	<div :class="$style.container">
		<template v-if="flatLogEntries.length > 0">
			<LogsOverviewRows
				:class="$style.tree"
				is-compact
				is-read-only
				:flat-log-entries="flatLogEntries"
				:should-show-token-count-column="false"
				:latest-node-info="latestNodeNameById"
				:selected="selected"
				:can-open-ndv="false"
				:execution="execution"
				@toggle-expanded="toggleExpanded"
				@select="select"
			/>
			<div :class="$style.runData">
				<RunDataAiContent v-if="selected" :input-data="selected" />
				<div v-else :class="$style.empty">
					<N8nText size="large">
						{{ i18n.baseText('ndv.output.ai.empty', { interpolate: { node: node.name } }) }}
					</N8nText>
				</div>
			</div>
		</template>
		<div v-else :class="$style.noData">
			{{ i18n.baseText('ndv.output.ai.waiting') }}
		</div>
	</div>
</template>

<style lang="scss" module>
.noData {
	display: flex;
	align-items: center;
	justify-content: center;
	width: 100%;
	color: var(--color-text-light);
}

.empty {
	padding: var(--spacing-l);
}

.tree {
	flex-shrink: 0;
	flex-grow: 0;
	width: 30%;
	min-width: 180px;
}

.runData {
	width: 100%;
	height: 100%;
	overflow: auto;
}

.container {
	height: 100%;
	padding: 0 var(--spacing-xs);
	display: flex;
	gap: var(--spacing-xs);
}
</style><|MERGE_RESOLUTION|>--- conflicted
+++ resolved
@@ -1,42 +1,21 @@
 <script lang="ts" setup>
-<<<<<<< HEAD
-import { computed, shallowRef, watch } from 'vue';
-import type { INodeUi } from '@/Interface';
-import { useI18n } from '@n8n/i18n';
 import LogsOverviewRows from '@/features/logs/components/LogsOverviewRows.vue';
 import { useLogsExecutionData } from '@/features/logs/composables/useLogsExecutionData';
 import { useLogsTreeExpand } from '@/features/logs/composables/useLogsTreeExpand';
-import type { LogTreeFilter, LogEntry } from '@/features/logs/logs.types';
+import type { LogEntry, LogTreeFilter } from '@/features/logs/logs.types';
+import { findLogEntryById } from '@/features/logs/logs.utils';
+import type { INodeUi } from '@/Interface';
 import { N8nText } from '@n8n/design-system';
-import RunDataAiContent from '@/components/RunDataAi/RunDataAiContent.vue';
-import { findLogEntryById } from '@/features/logs/logs.utils';
+import { useI18n } from '@n8n/i18n';
+import { computed, shallowRef, watch } from 'vue';
+import RunDataAiContent from './RunDataAiContent.vue';
 
-const { node, runIndex = 0 } = defineProps<{
-=======
-import type { Ref } from 'vue';
-import { computed, ref, watch } from 'vue';
-import {
-	type AIResult,
-	createAiData,
-	getReferencedData,
-	getTreeNodeData,
-	type TreeNode,
-} from '@/components/RunDataAi/utils';
-import type { IAiData, INodeUi } from '@/Interface';
-import { useNodeTypesStore } from '@/stores/nodeTypes.store';
-import { useWorkflowsStore } from '@/stores/workflows.store';
-import NodeIcon from '@/components/NodeIcon.vue';
-import RunDataAiContent from './RunDataAiContent.vue';
-import { useI18n } from '@n8n/i18n';
-import type { Workflow } from 'n8n-workflow';
-
-import { ElTree } from 'element-plus';
-import { N8nIcon, N8nText, N8nTooltip } from '@n8n/design-system';
 export interface Props {
->>>>>>> 4842539a
 	node: INodeUi;
 	runIndex?: number;
-}>();
+}
+
+const { node, runIndex = 0 } = defineProps<Props>();
 
 const i18n = useI18n();
 
