import {
	type LlmTokenUsageData,
	type IAiDataContent,
	type INodeUi,
	type IExecutionResponse,
} from '@/Interface';
import {
	AGENT_LANGCHAIN_NODE_TYPE,
	type INodeExecutionData,
	type ITaskData,
	type ITaskDataConnections,
	type NodeConnectionType,
	type Workflow,
	type IRunExecutionData,
} from 'n8n-workflow';
import { type LogEntrySelection } from '../CanvasChat/types/logs';
import { isProxy, isReactive, isRef, toRaw } from 'vue';

export interface AIResult {
	node: string;
	runIndex: number;
	data: IAiDataContent | undefined;
}

export interface TreeNode {
	parent?: TreeNode;
	node: string;
	id: string;
	children: TreeNode[];
	depth: number;
	startTime: number;
	runIndex: number;
	consumedTokens: LlmTokenUsageData;
}

function createNode(
	parent: TreeNode | undefined,
	nodeName: string,
	currentDepth: number,
	runIndex: number,
	r?: AIResult,
	children: TreeNode[] = [],
): TreeNode {
	return {
		parent,
		node: nodeName,
		id: `${nodeName}:${runIndex}`,
		depth: currentDepth,
		startTime: r?.data?.metadata?.startTime ?? 0,
		runIndex,
		children,
		consumedTokens: getConsumedTokens(r?.data),
	};
}

export function getTreeNodeData(
	nodeName: string,
	workflow: Workflow,
	aiData: AIResult[] | undefined,
	runIndex?: number,
): TreeNode[] {
	return getTreeNodeDataRec(undefined, nodeName, 0, workflow, aiData, runIndex);
}

function getTreeNodeDataRec(
	parent: TreeNode | undefined,
	nodeName: string,
	currentDepth: number,
	workflow: Workflow,
	aiData: AIResult[] | undefined,
	runIndex: number | undefined,
): TreeNode[] {
	const connections = workflow.connectionsByDestinationNode[nodeName];
	const resultData =
		aiData?.filter(
			(data) => data.node === nodeName && (runIndex === undefined || runIndex === data.runIndex),
		) ?? [];

	if (!connections) {
		return resultData.map((d) => createNode(parent, nodeName, currentDepth, d.runIndex, d));
	}

	// When at root depth, filter AI data to only show executions that were triggered by this node
	// This prevents duplicate entries in logs when a sub-node is connected to multiple root nodes
	// Nodes without source info or with empty source arrays are always included
	const filteredAiData =
		currentDepth === 0
			? aiData?.filter(({ data }) => {
					if (!data?.source || data.source.every((source) => source === null)) {
						return true;
					}

					return data.source.some(
						(source) =>
							source?.previousNode === nodeName &&
							(runIndex === undefined || source.previousNodeRun === runIndex),
					);
				})
			: aiData;

	// Get the first level of children
	const connectedSubNodes = workflow.getParentNodes(nodeName, 'ALL_NON_MAIN', 1);

	const treeNode = createNode(parent, nodeName, currentDepth, runIndex ?? 0);

	// Only include sub-nodes which have data
	const children = (filteredAiData ?? []).flatMap((data) =>
		connectedSubNodes.includes(data.node) && (runIndex === undefined || data.runIndex === runIndex)
			? getTreeNodeDataRec(treeNode, data.node, currentDepth + 1, workflow, aiData, data.runIndex)
			: [],
	);

	treeNode.children = children;

	if (resultData.length) {
		return resultData.map((r) =>
			createNode(parent, nodeName, currentDepth, r.runIndex, r, children),
		);
	}

	return [treeNode];
}

export function createAiData(
	nodeName: string,
	workflow: Workflow,
	getWorkflowResultDataByNodeName: (nodeName: string) => ITaskData[] | null,
): AIResult[] {
	return workflow
		.getParentNodes(nodeName, 'ALL_NON_MAIN')
		.flatMap((node) =>
			(getWorkflowResultDataByNodeName(node) ?? []).map((task, index) => ({ node, task, index })),
		)
		.sort((a, b) => {
			// Sort the data by execution index or start time
			if (a.task.executionIndex !== undefined && b.task.executionIndex !== undefined) {
				return a.task.executionIndex - b.task.executionIndex;
			}

			const aTime = a.task.startTime ?? 0;
			const bTime = b.task.startTime ?? 0;

			return aTime - bTime;
		})
		.map(({ node, task, index }) => ({
			data: getReferencedData(task, false, true)[0],
			node,
			runIndex: index,
		}));
}

export function getReferencedData(
	taskData: ITaskData,
	withInput: boolean,
	withOutput: boolean,
): IAiDataContent[] {
	if (!taskData) {
		return [];
	}

	const returnData: IAiDataContent[] = [];

	function addFunction(data: ITaskDataConnections | undefined, inOut: 'input' | 'output') {
		if (!data) {
			return;
		}

		Object.keys(data).map((type) => {
			returnData.push({
				data: data[type][0],
				inOut,
				type: type as NodeConnectionType,
				// Include source information in AI content to track which node triggered the execution
				// This enables filtering in the UI to show only relevant executions
				source: taskData.source,
				metadata: {
					executionTime: taskData.executionTime,
					startTime: taskData.startTime,
					subExecution: taskData.metadata?.subExecution,
				},
			});
		});
	}

	if (withInput) {
		addFunction(taskData.inputOverride, 'input');
	}
	if (withOutput) {
		addFunction(taskData.data, 'output');
	}

	return returnData;
}

const emptyTokenUsageData: LlmTokenUsageData = {
	completionTokens: 0,
	promptTokens: 0,
	totalTokens: 0,
	isEstimate: false,
};

function addTokenUsageData(one: LlmTokenUsageData, another: LlmTokenUsageData): LlmTokenUsageData {
	return {
		completionTokens: one.completionTokens + another.completionTokens,
		promptTokens: one.promptTokens + another.promptTokens,
		totalTokens: one.totalTokens + another.totalTokens,
		isEstimate: one.isEstimate || another.isEstimate,
	};
}

export function getConsumedTokens(outputRun: IAiDataContent | undefined): LlmTokenUsageData {
	if (!outputRun?.data) {
		return emptyTokenUsageData;
	}

	const tokenUsage = outputRun.data.reduce<LlmTokenUsageData>(
		(acc: LlmTokenUsageData, curr: INodeExecutionData) => {
			const tokenUsageData = curr.json?.tokenUsage ?? curr.json?.tokenUsageEstimate;

			if (!tokenUsageData) return acc;

			return addTokenUsageData(acc, {
				...(tokenUsageData as Omit<LlmTokenUsageData, 'isEstimate'>),
				isEstimate: !!curr.json.tokenUsageEstimate,
			});
		},
		emptyTokenUsageData,
	);

	return tokenUsage;
}

export function formatTokenUsageCount(
	usage: LlmTokenUsageData,
	field: 'total' | 'prompt' | 'completion',
) {
	const count =
		field === 'total'
			? usage.totalTokens
			: field === 'completion'
				? usage.completionTokens
				: usage.promptTokens;

	return usage.isEstimate ? `~${count}` : count.toLocaleString();
}

export interface LogEntry {
	parent?: LogEntry;
	node: INodeUi;
	id: string;
	children: LogEntry[];
	depth: number;
	runIndex: number;
	runData: ITaskData;
	consumedTokens: LlmTokenUsageData;
	workflow: Workflow;
	executionId: string;
	execution: IRunExecutionData;
}

export interface LogTreeCreationContext {
	parent: LogEntry | undefined;
	depth: number;
	workflow: Workflow;
	executionId: string;
	data: IRunExecutionData;
	workflows: Record<string, Workflow>;
	subWorkflowData: Record<string, IRunExecutionData>;
}

export interface LatestNodeInfo {
	disabled: boolean;
	deleted: boolean;
	name: string;
}

function getConsumedTokensV2(task: ITaskData): LlmTokenUsageData {
	if (!task.data) {
		return emptyTokenUsageData;
	}

	const tokenUsage = Object.values(task.data)
		.flat()
		.flat()
		.reduce<LlmTokenUsageData>((acc, curr) => {
			const tokenUsageData = curr?.json?.tokenUsage ?? curr?.json?.tokenUsageEstimate;

			if (!tokenUsageData) return acc;

			return addTokenUsageData(acc, {
				...(tokenUsageData as Omit<LlmTokenUsageData, 'isEstimate'>),
				isEstimate: !!curr?.json.tokenUsageEstimate,
			});
		}, emptyTokenUsageData);

	return tokenUsage;
}

function createNodeV2(
	node: INodeUi,
	context: LogTreeCreationContext,
	runIndex: number,
	runData: ITaskData,
	children: LogEntry[] = [],
): LogEntry {
	return {
		parent: context.parent,
		node,
		id: `${context.workflow.id}:${node.name}:${context.executionId}:${runIndex}`,
		depth: context.depth,
		runIndex,
		runData,
		children,
		consumedTokens: getConsumedTokensV2(runData),
		workflow: context.workflow,
		executionId: context.executionId,
		execution: context.data,
	};
}

export function getTreeNodeDataV2(
	nodeName: string,
	runData: ITaskData,
	runIndex: number | undefined,
	context: LogTreeCreationContext,
): LogEntry[] {
	const node = context.workflow.getNode(nodeName);

	return node ? getTreeNodeDataRecV2(node, runData, context, runIndex) : [];
}

function getChildNodes(
	treeNode: LogEntry,
	node: INodeUi,
	runIndex: number | undefined,
	context: LogTreeCreationContext,
) {
	if (hasSubExecution(treeNode)) {
		const workflowId = treeNode.runData.metadata?.subExecution?.workflowId;
		const executionId = treeNode.runData.metadata?.subExecution?.executionId;
		const workflow = workflowId ? context.workflows[workflowId] : undefined;
		const subWorkflowRunData = executionId ? context.subWorkflowData[executionId] : undefined;

		if (!workflow || !subWorkflowRunData || !executionId) {
			return [];
		}

		return createLogTreeRec({
			...context,
			parent: treeNode,
			depth: context.depth + 1,
			workflow,
			executionId,
			data: subWorkflowRunData,
		});
	}

	// Get the first level of children
	const connectedSubNodes = context.workflow.getParentNodes(node.name, 'ALL_NON_MAIN', 1);

	return connectedSubNodes.flatMap((subNodeName) =>
		(context.data.resultData.runData[subNodeName] ?? []).flatMap((t, index) => {
			// At root depth, filter out node executions that weren't triggered by this node
			// This prevents showing duplicate executions when a sub-node is connected to multiple parents
			// Only filter nodes that have source information with valid previousNode references
			const isMatched =
				context.depth === 0 && t.source?.length > 0
					? t.source.some(
							(source) =>
								source?.previousNode === node.name &&
								(runIndex === undefined || source.previousNodeRun === runIndex),
						)
					: runIndex === undefined || index === runIndex;

			if (!isMatched) {
				return [];
			}

			const subNode = context.workflow.getNode(subNodeName);

			return subNode
				? getTreeNodeDataRecV2(
						subNode,
						t,
						{ ...context, depth: context.depth + 1, parent: treeNode },
						index,
					)
				: [];
		}),
	);
}

function getTreeNodeDataRecV2(
	node: INodeUi,
	runData: ITaskData,
	context: LogTreeCreationContext,
	runIndex: number | undefined,
): LogEntry[] {
<<<<<<< HEAD
	const treeNode = createNodeV2(node, context, runIndex ?? 0, runData);
	const children = getChildNodes(treeNode, node, runIndex, context).sort((a, b) => {
		// Sort the data by execution index or start time
		if (a.runData.executionIndex !== undefined && b.runData.executionIndex !== undefined) {
			return a.runData.executionIndex - b.runData.executionIndex;
		}
=======
	// Get the first level of children
	const connectedSubNodes = workflow.getParentNodes(node.name, 'ALL_NON_MAIN', 1);
	const treeNode = createNodeV2(parent, node, currentDepth, runIndex ?? 0, runData);

	const children = connectedSubNodes
		.flatMap((subNodeName) =>
			(data[subNodeName] ?? []).flatMap((t, index) => {
				// At root depth, filter out node executions that weren't triggered by this node
				// This prevents showing duplicate executions when a sub-node is connected to multiple parents
				// Only filter nodes that have source information with valid previousNode references
				const isMatched =
					currentDepth === 0 && t.source.some((source) => source !== null)
						? t.source.some(
								(source) =>
									source?.previousNode === node.name &&
									(runIndex === undefined || source.previousNodeRun === runIndex),
							)
						: runIndex === undefined || index === runIndex;

				if (!isMatched) {
					return [];
				}

				const subNode = workflow.getNode(subNodeName);

				return subNode
					? getTreeNodeDataRecV2(treeNode, subNode, t, currentDepth + 1, workflow, data, index)
					: [];
			}),
		)
		.sort((a, b) => {
			// Sort the data by execution index or start time
			if (a.runData.executionIndex !== undefined && b.runData.executionIndex !== undefined) {
				return a.runData.executionIndex - b.runData.executionIndex;
			}
>>>>>>> abdbe509

		const aTime = a.runData.startTime ?? 0;
		const bTime = b.runData.startTime ?? 0;

		return aTime - bTime;
	});

	treeNode.children = children;

	return [treeNode];
}

export function getTotalConsumedTokens(...usage: LlmTokenUsageData[]): LlmTokenUsageData {
	return usage.reduce(addTokenUsageData, emptyTokenUsageData);
}

export function getSubtreeTotalConsumedTokens(treeNode: LogEntry): LlmTokenUsageData {
	return getTotalConsumedTokens(
		treeNode.consumedTokens,
		...treeNode.children.map(getSubtreeTotalConsumedTokens),
	);
}

function findLogEntryToAutoSelectRec(subTree: LogEntry[], depth: number): LogEntry | undefined {
	for (const entry of subTree) {
		if (entry.runData?.error) {
			return entry;
		}

		const childAutoSelect = findLogEntryToAutoSelectRec(entry.children, depth + 1);

		if (childAutoSelect) {
			return childAutoSelect;
		}

		if (entry.node.type === AGENT_LANGCHAIN_NODE_TYPE) {
			return entry;
		}
	}

	return depth === 0 ? subTree[0] : undefined;
}

export function createLogTree(
	workflow: Workflow,
	response: IExecutionResponse,
	workflows: Record<string, Workflow> = {},
	subWorkflowData: Record<string, IRunExecutionData> = {},
) {
	return createLogTreeRec({
		parent: undefined,
		depth: 0,
		executionId: response.id,
		workflow,
		workflows,
		data: response.data ?? { resultData: { runData: {} } },
		subWorkflowData,
	});
}

function createLogTreeRec(context: LogTreeCreationContext) {
	const runs = Object.entries(context.data.resultData.runData)
		.flatMap(([nodeName, taskData]) =>
			context.workflow.getChildNodes(nodeName, 'ALL_NON_MAIN').length > 0 ||
			context.workflow.getNode(nodeName)?.disabled
				? [] // skip sub nodes and disabled nodes
				: taskData.map((task, runIndex) => ({
						nodeName,
						task,
						runIndex,
						nodeHasMultipleRuns: taskData.length > 1,
					})),
		)
		.sort((a, b) => {
			if (a.task.executionIndex !== undefined && b.task.executionIndex !== undefined) {
				return a.task.executionIndex - b.task.executionIndex;
			}

			return a.nodeName === b.nodeName
				? a.runIndex - b.runIndex
				: a.task.startTime - b.task.startTime;
		});

	return runs.flatMap(({ nodeName, runIndex, task, nodeHasMultipleRuns }) =>
		getTreeNodeDataV2(nodeName, task, nodeHasMultipleRuns ? runIndex : undefined, context),
	);
}

export function findLogEntryRec(id: string, entries: LogEntry[]): LogEntry | undefined {
	for (const entry of entries) {
		if (entry.id === id) {
			return entry;
		}

		const child = findLogEntryRec(id, entry.children);

		if (child) {
			return child;
		}
	}

	return undefined;
}

export function findSelectedLogEntry(
	selection: LogEntrySelection,
	entries: LogEntry[],
): LogEntry | undefined {
	switch (selection.type) {
		case 'initial':
			return findLogEntryToAutoSelectRec(entries, 0);
		case 'none':
			return undefined;
		case 'selected': {
			const entry = findLogEntryRec(selection.id, entries);

			if (entry) {
				return entry;
			}

			return findLogEntryToAutoSelectRec(entries, 0);
		}
	}
}

// eslint-disable-next-line @typescript-eslint/no-explicit-any
export function deepToRaw<T>(sourceObj: T): T {
	const seen = new WeakMap();

	// eslint-disable-next-line @typescript-eslint/no-explicit-any
	const objectIterator = (input: any): any => {
		if (seen.has(input)) {
			return input;
		}

		if (input !== null && typeof input === 'object') {
			seen.set(input, true);
		}

		if (Array.isArray(input)) {
			return input.map((item) => objectIterator(item));
		}

		if (isRef(input) || isReactive(input) || isProxy(input)) {
			return objectIterator(toRaw(input));
		}

		if (
			input !== null &&
			typeof input === 'object' &&
			Object.getPrototypeOf(input) === Object.prototype
		) {
			return Object.keys(input).reduce((acc, key) => {
				acc[key as keyof typeof acc] = objectIterator(input[key]);
				return acc;
			}, {} as T);
		}

		return input;
	};

	return objectIterator(sourceObj);
}

export function flattenLogEntries(
	entries: LogEntry[],
	collapsedEntryIds: Record<string, boolean>,
	ret: LogEntry[] = [],
): LogEntry[] {
	for (const entry of entries) {
		ret.push(entry);

		if (!collapsedEntryIds[entry.id]) {
			flattenLogEntries(entry.children, collapsedEntryIds, ret);
		}
	}

	return ret;
}

export function hasSubExecution(entry: LogEntry): boolean {
	return !!entry.runData.metadata?.subExecution;
}

export function getDefaultCollapsedEntries(entries: LogEntry[]): Record<string, boolean> {
	const ret: Record<string, boolean> = {};

	function collect(children: LogEntry[]) {
		for (const entry of children) {
			if (hasSubExecution(entry) && entry.children.length === 0) {
				ret[entry.id] = true;
			}

			collect(entry.children);
		}
	}

	collect(entries);

	return ret;
}<|MERGE_RESOLUTION|>--- conflicted
+++ resolved
@@ -364,7 +364,7 @@
 			// This prevents showing duplicate executions when a sub-node is connected to multiple parents
 			// Only filter nodes that have source information with valid previousNode references
 			const isMatched =
-				context.depth === 0 && t.source?.length > 0
+				context.depth === 0 && t.source.some((source) => source !== null)
 					? t.source.some(
 							(source) =>
 								source?.previousNode === node.name &&
@@ -396,50 +396,12 @@
 	context: LogTreeCreationContext,
 	runIndex: number | undefined,
 ): LogEntry[] {
-<<<<<<< HEAD
 	const treeNode = createNodeV2(node, context, runIndex ?? 0, runData);
 	const children = getChildNodes(treeNode, node, runIndex, context).sort((a, b) => {
 		// Sort the data by execution index or start time
 		if (a.runData.executionIndex !== undefined && b.runData.executionIndex !== undefined) {
 			return a.runData.executionIndex - b.runData.executionIndex;
 		}
-=======
-	// Get the first level of children
-	const connectedSubNodes = workflow.getParentNodes(node.name, 'ALL_NON_MAIN', 1);
-	const treeNode = createNodeV2(parent, node, currentDepth, runIndex ?? 0, runData);
-
-	const children = connectedSubNodes
-		.flatMap((subNodeName) =>
-			(data[subNodeName] ?? []).flatMap((t, index) => {
-				// At root depth, filter out node executions that weren't triggered by this node
-				// This prevents showing duplicate executions when a sub-node is connected to multiple parents
-				// Only filter nodes that have source information with valid previousNode references
-				const isMatched =
-					currentDepth === 0 && t.source.some((source) => source !== null)
-						? t.source.some(
-								(source) =>
-									source?.previousNode === node.name &&
-									(runIndex === undefined || source.previousNodeRun === runIndex),
-							)
-						: runIndex === undefined || index === runIndex;
-
-				if (!isMatched) {
-					return [];
-				}
-
-				const subNode = workflow.getNode(subNodeName);
-
-				return subNode
-					? getTreeNodeDataRecV2(treeNode, subNode, t, currentDepth + 1, workflow, data, index)
-					: [];
-			}),
-		)
-		.sort((a, b) => {
-			// Sort the data by execution index or start time
-			if (a.runData.executionIndex !== undefined && b.runData.executionIndex !== undefined) {
-				return a.runData.executionIndex - b.runData.executionIndex;
-			}
->>>>>>> abdbe509
 
 		const aTime = a.runData.startTime ?? 0;
 		const bTime = b.runData.startTime ?? 0;
