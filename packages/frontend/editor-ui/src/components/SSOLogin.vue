<script lang="ts" setup>
import { useSSOStore } from '@/stores/sso.store';
import { useI18n } from '@n8n/i18n';
import { useToast } from '@/composables/useToast';
<<<<<<< HEAD
import { useRoute } from 'vue-router';
=======
import { useSettingsStore } from '@/stores/settings.store';
>>>>>>> b1305fe5

const i18n = useI18n();
const ssoStore = useSSOStore();
const toast = useToast();
<<<<<<< HEAD
const route = useRoute();

const onSSOLogin = async () => {
	try {
		window.location.href = await ssoStore.getSSORedirectUrl(
			typeof route.query?.redirect === 'string' ? route.query.redirect : '',
		);
=======
const settingsStore = useSettingsStore();

const onSSOLogin = async () => {
	try {
		const redirectUrl = ssoStore.isDefaultAuthenticationSaml
			? await ssoStore.getSSORedirectUrl()
			: settingsStore.settings.sso.oidc.loginUrl;
		window.location.href = redirectUrl;
>>>>>>> b1305fe5
	} catch (error) {
		toast.showError(error, 'Error', error.message);
	}
};
</script>

<template>
	<div v-if="ssoStore.showSsoLoginButton" :class="$style.ssoLogin">
		<div :class="$style.divider">
			<span>{{ i18n.baseText('sso.login.divider') }}</span>
		</div>
		<n8n-button
			size="large"
			type="primary"
			outline
			:label="i18n.baseText('sso.login.button')"
			@click="onSSOLogin"
		/>
	</div>
</template>

<style lang="scss" module>
.ssoLogin {
	text-align: center;
}

.divider {
	position: relative;
	text-transform: uppercase;

	&::before {
		content: '';
		position: absolute;
		top: 50%;
		left: 0;
		width: 100%;
		height: 1px;
		background-color: var(--color-foreground-base);
	}

	span {
		position: relative;
		display: inline-block;
		margin: var(--spacing-2xs) auto;
		padding: var(--spacing-l);
		background: var(--color-background-xlight);
	}
}
</style><|MERGE_RESOLUTION|>--- conflicted
+++ resolved
@@ -2,33 +2,21 @@
 import { useSSOStore } from '@/stores/sso.store';
 import { useI18n } from '@n8n/i18n';
 import { useToast } from '@/composables/useToast';
-<<<<<<< HEAD
 import { useRoute } from 'vue-router';
-=======
-import { useSettingsStore } from '@/stores/settings.store';
->>>>>>> b1305fe5
 
 const i18n = useI18n();
 const ssoStore = useSSOStore();
 const toast = useToast();
-<<<<<<< HEAD
 const route = useRoute();
 
 const onSSOLogin = async () => {
 	try {
-		window.location.href = await ssoStore.getSSORedirectUrl(
-			typeof route.query?.redirect === 'string' ? route.query.redirect : '',
-		);
-=======
-const settingsStore = useSettingsStore();
-
-const onSSOLogin = async () => {
-	try {
 		const redirectUrl = ssoStore.isDefaultAuthenticationSaml
-			? await ssoStore.getSSORedirectUrl()
-			: settingsStore.settings.sso.oidc.loginUrl;
+			? await ssoStore.getSSORedirectUrl(
+					typeof route.query?.redirect === 'string' ? route.query.redirect : '',
+				)
+			: ssoStore.oidcConfig.loginUrl;
 		window.location.href = redirectUrl;
->>>>>>> b1305fe5
 	} catch (error) {
 		toast.showError(error, 'Error', error.message);
 	}
