<script setup lang="ts">
import { useStorage } from '@/composables/useStorage';
import { saveAs } from 'file-saver';
import NodeSettingsHint from '@/components/NodeSettingsHint.vue';
import type {
	IBinaryData,
	IConnectedNode,
	IDataObject,
	INodeExecutionData,
	INodeOutputConfiguration,
	IRunData,
	IRunExecutionData,
	ITaskMetadata,
	NodeError,
	NodeHint,
	Workflow,
	NodeConnectionType,
} from 'n8n-workflow';
import { parseErrorMetadata, NodeConnectionTypes, NodeHelpers } from 'n8n-workflow';
import { computed, defineAsyncComponent, onBeforeUnmount, onMounted, ref, toRef, watch } from 'vue';

<<<<<<< HEAD
import type { INodeUi, IRunDataDisplayMode, ITab, NodePanelType } from '@/Interface';
import type { IExecutionResponse } from '@/features/execution/executions/executions.types';
=======
import type { INodeUi, IRunDataDisplayMode, ITab } from '@/Interface';
import type { NodePanelType } from '@/features/nodes/ndv/ndv.types';
>>>>>>> 79f1cca9

import {
	CORE_NODES_CATEGORY,
	DATA_EDITING_DOCS_URL,
	DATA_PINNING_DOCS_URL,
	HTML_NODE_TYPE,
	LOCAL_STORAGE_PIN_DATA_DISCOVERY_CANVAS_FLAG,
	LOCAL_STORAGE_PIN_DATA_DISCOVERY_NDV_FLAG,
	MAX_DISPLAY_DATA_SIZE,
	MAX_DISPLAY_DATA_SIZE_SCHEMA_VIEW,
	NDV_UI_OVERHAUL_EXPERIMENT,
	NODE_TYPES_EXCLUDED_FROM_OUTPUT_NAME_APPEND,
	RUN_DATA_DEFAULT_PAGE_SIZE,
	DUMMY_PIN_DATA,
} from '@/constants';

import BinaryDataDisplay from '@/components/BinaryDataDisplay.vue';
import NodeErrorView from '@/components/Error/NodeErrorView.vue';
import JsonEditor from '@/features/shared/editors/components/JsonEditor/JsonEditor.vue';

import { useRunWorkflow } from '@/composables/useRunWorkflow';
import RunDataPinButton from '@/components/RunDataPinButton.vue';
import { useExternalHooks } from '@/composables/useExternalHooks';
import { useI18n } from '@n8n/i18n';
import { useNodeHelpers } from '@/composables/useNodeHelpers';
import { useNodeType } from '@/composables/useNodeType';
import type { PinDataSource, UnpinDataSource } from '@/composables/usePinnedData';
import { usePinnedData } from '@/composables/usePinnedData';
import { useTelemetry } from '@/composables/useTelemetry';
import { useToast } from '@/composables/useToast';
import { dataPinningEventBus } from '@/event-bus';
import { ndvEventBus } from '@/features/nodes/ndv/ndv.eventBus';
import { useNDVStore } from '@/features/nodes/ndv/ndv.store';
import { useNodeTypesStore } from '@/stores/nodeTypes.store';
import { useRootStore } from '@n8n/stores/useRootStore';
import { useSourceControlStore } from '@/features/integrations/sourceControl.ee/sourceControl.store';
import { useWorkflowsStore } from '@/stores/workflows.store';
import { executionDataToJson } from '@/utils/nodeTypesUtils';
import { getGenericHints } from '@/utils/nodeViewUtils';
import { searchInObject } from '@/utils/objectUtils';
import { clearJsonKey, isEmpty, isPresent } from '@/utils/typesUtils';
import isEqual from 'lodash/isEqual';
import isObject from 'lodash/isObject';
import { storeToRefs } from 'pinia';
import { useRoute, useRouter } from 'vue-router';
import { useSchemaPreviewStore } from '@/stores/schemaPreview.store';
import { asyncComputed } from '@vueuse/core';
import ViewSubExecution from '@/features/execution/executions/components/ViewSubExecution.vue';
import RunDataItemCount from '@/components/RunDataItemCount.vue';
import RunDataDisplayModeSelect from '@/components/RunDataDisplayModeSelect.vue';
import RunDataPaginationBar from '@/components/RunDataPaginationBar.vue';
import { parseAiContent } from '@/utils/aiUtils';
import { usePostHog } from '@/stores/posthog.store';
import { I18nT } from 'vue-i18n';
import RunDataBinary from '@/components/RunDataBinary.vue';
import { hasTrimmedRunData } from '@/features/execution/executions/executions.utils';
import NDVEmptyState from '@/features/nodes/ndv/components/NDVEmptyState.vue';
import { type SearchShortcut } from '@/features/workflows/canvas/canvas.types';

import {
	N8nBlockUi,
	N8nButton,
	N8nCallout,
	N8nIconButton,
	N8nInfoTip,
	N8nLink,
	N8nOption,
	N8nSelect,
	N8nSpinner,
	N8nTabs,
	N8nText,
	N8nTooltip,
} from '@n8n/design-system';
import { injectWorkflowState } from '@/composables/useWorkflowState';
const LazyRunDataTable = defineAsyncComponent(
	async () => await import('@/components/RunDataTable.vue'),
);
const LazyRunDataJson = defineAsyncComponent(
	async () => await import('@/components/RunDataJson.vue'),
);

const LazyRunDataSchema = defineAsyncComponent(
	async () => await import('@/components/VirtualSchema.vue'),
);
const LazyRunDataHtml = defineAsyncComponent(
	async () => await import('@/components/RunDataHtml.vue'),
);
const LazyRunDataAi = defineAsyncComponent(
	async () => await import('@/components/RunDataParsedAiContent.vue'),
);
const LazyRunDataSearch = defineAsyncComponent(
	async () => await import('@/components/RunDataSearch.vue'),
);

export type EnterEditModeArgs = {
	origin: 'editIconButton' | 'insertTestDataLink';
};

type Props = {
	workflowObject: Workflow;
	workflowExecution?: IRunExecutionData;
	runIndex: number;
	tooMuchDataTitle: string;
	executingMessage: string;
	pushRef?: string;
	paneType: NodePanelType;
	displayMode: IRunDataDisplayMode;
	noDataInBranchMessage: string;
	node?: INodeUi | null;
	nodes?: IConnectedNode[];
	linkedRuns?: boolean;
	canLinkRuns?: boolean;
	isExecuting?: boolean;
	overrideOutputs?: number[];
	mappingEnabled?: boolean;
	distanceFromActive?: number;
	blockUI?: boolean;
	isProductionExecutionPreview?: boolean;
	searchShortcut?: SearchShortcut;
	hidePagination?: boolean;
	calloutMessage?: string;
	disableRunIndexSelection?: boolean;
	disableDisplayModeSelection?: boolean;
	disableEdit?: boolean;
	disablePin?: boolean;
	compact?: boolean;
	showActionsOnHover?: boolean;
	tableHeaderBgColor?: 'base' | 'light';
	disableHoverHighlight?: boolean;
	disableSettingsHint?: boolean;
	disableAiContent?: boolean;
	collapsingTableColumnName: string | null;
	truncateLimit?: number;
};

const props = withDefaults(defineProps<Props>(), {
	node: null,
	nodes: () => [],
	overrideOutputs: undefined,
	distanceFromActive: 0,
	blockUI: false,
	searchShortcut: undefined,
	isProductionExecutionPreview: false,
	mappingEnabled: false,
	isExecuting: false,
	hidePagination: false,
	calloutMessage: undefined,
	disableRunIndexSelection: false,
	disableDisplayModeSelection: false,
	disableEdit: false,
	disablePin: false,
	disableHoverHighlight: false,
	disableSettingsHint: false,
	compact: false,
	showActionsOnHover: false,
	tableHeaderBgColor: 'base',
	workflowExecution: undefined,
	disableAiContent: false,
});

defineSlots<{
	content: {};
	'callout-message': {};
	header: {};
	'header-end': (props: InstanceType<typeof RunDataItemCount>['$props']) => unknown;
	'input-select': {};
	'before-data': {};
	'run-info': {};
	'node-waiting': {};
	'node-not-run': {};
	'no-output-data': {};
	'recovered-artificial-output-data': {};
}>();

const emit = defineEmits<{
	search: [search: string];
	runChange: [runIndex: number];
	itemHover: [
		item: {
			outputIndex: number;
			itemIndex: number;
		} | null,
	];
	linkRun: [];
	unlinkRun: [];
	activatePane: [];
	tableMounted: [
		{
			avgRowHeight: number;
		},
	];
	displayModeChange: [IRunDataDisplayMode];
	collapsingTableColumnChanged: [columnName: string | null];
	captureWheelDataContainer: [WheelEvent];
}>();

const connectionType = ref<NodeConnectionType>(NodeConnectionTypes.Main);
const dataSize = ref(0);
const showData = ref(false);
const userEnabledShowData = ref(false);
const outputIndex = ref(0);
const binaryDataDisplayData = ref<IBinaryData | null>(null);
const currentPage = ref(1);
const pageSize = ref(10);
const previousExecutionDataUsedInEditMode = ref<boolean>(false);

const pinDataDiscoveryTooltipVisible = ref(false);
const isControlledPinDataTooltip = ref(false);
const search = ref('');

const dataContainerRef = ref<HTMLDivElement>();

const nodeTypesStore = useNodeTypesStore();
const ndvStore = useNDVStore();
const workflowsStore = useWorkflowsStore();
const workflowState = injectWorkflowState();
const sourceControlStore = useSourceControlStore();
const rootStore = useRootStore();
const schemaPreviewStore = useSchemaPreviewStore();
const posthogStore = usePostHog();

const toast = useToast();
const route = useRoute();
const nodeHelpers = useNodeHelpers();
const externalHooks = useExternalHooks();
const telemetry = useTelemetry();
const i18n = useI18n();
const router = useRouter();

const { runWorkflow } = useRunWorkflow({ router });

const node = toRef(props, 'node');

const pinnedData = usePinnedData(node, {
	runIndex: props.runIndex,
	displayMode: props.displayMode,
});
const { isSubNodeType } = useNodeType({
	node,
});

const isArchivedWorkflow = computed(() => workflowsStore.workflow.isArchived);
const isReadOnlyRoute = computed(() => route.meta.readOnlyCanvas === true);
const isWaitNodeWaiting = computed(() => {
	return (
		node.value?.name &&
		workflowExecution.value?.resultData?.runData?.[node.value?.name]?.[props.runIndex]
			?.executionStatus === 'waiting'
	);
});

const { activeNode } = storeToRefs(ndvStore);
const nodeType = computed(() => {
	if (!node.value) return null;

	return nodeTypesStore.getNodeType(node.value.type, node.value.typeVersion);
});

const isSchemaView = computed(() => props.displayMode === 'schema');
const isSearchInSchemaView = computed(() => isSchemaView.value && !!search.value);
const hasMultipleInputNodes = computed(() => props.paneType === 'input' && props.nodes.length > 0);
const displaysMultipleNodes = computed(() => isSchemaView.value && hasMultipleInputNodes.value);

const isTriggerNode = computed(() => !!node.value && nodeTypesStore.isTriggerNode(node.value.type));

const canPinData = computed(
	() =>
		!!node.value &&
		pinnedData.canPinNode(false, currentOutputIndex.value) &&
		!isPaneTypeInput.value &&
		pinnedData.isValidNodeType.value &&
		!(binaryData.value && binaryData.value.length > 0),
);

const hasNodeRun = computed(() =>
	Boolean(
		!props.isExecuting &&
			node.value &&
			((workflowRunData.value && workflowRunData.value.hasOwnProperty(node.value.name)) ||
				pinnedData.hasData.value),
	),
);

const isArtificialRecoveredEventItem = computed(
	() => rawInputData.value?.[0]?.json?.isArtificialRecoveredEventItem,
);

const subworkflowExecutionError = computed(() => {
	if (!node.value) return null;
	return {
		node: node.value,
		messages: [workflowsStore.subWorkflowExecutionError?.message ?? ''],
	} as NodeError;
});

const hasSubworkflowExecutionError = computed(() => !!workflowsStore.subWorkflowExecutionError);

// Sub-nodes may wish to display the parent node error as it can contain additional metadata
const parentNodeError = computed(() => {
	const parentNode = props.workflowObject.getChildNodes(node.value?.name ?? '', 'ALL_NON_MAIN')[0];
	return workflowRunData.value?.[parentNode]?.[props.runIndex]?.error as NodeError;
});
const workflowRunErrorAsNodeError = computed(() => {
	if (!node.value) {
		return null;
	}

	// If the node is a sub-node, we need to get the parent node error to check for input errors
	if (isSubNodeType.value && props.paneType === 'input') {
		return parentNodeError.value;
	}
	return workflowRunData.value?.[node.value?.name]?.[props.runIndex]?.error as NodeError;
});

const hasRunError = computed(() => Boolean(node.value && workflowRunErrorAsNodeError.value));

const executionHints = computed(() => {
	if (hasNodeRun.value) {
		const hints = node.value && workflowRunData.value?.[node.value.name]?.[props.runIndex]?.hints;

		if (hints) return hints;
	}

	return [];
});

const workflowExecution = computed(
	() => props.workflowExecution ?? workflowsStore.getWorkflowExecution?.data ?? undefined,
);
const workflowRunData = computed(() => {
	if (workflowExecution.value === undefined) {
		return null;
	}
	const executionData: IRunExecutionData | undefined = workflowExecution.value;
	if (executionData?.resultData) {
		return executionData.resultData.runData;
	}
	return null;
});
const dataCount = computed(() =>
	getDataCount(props.runIndex, currentOutputIndex.value, connectionType.value),
);

const isTrimmedManualExecutionDataItem = computed(() =>
	workflowRunData.value ? hasTrimmedRunData(workflowRunData.value) : false,
);

const unfilteredDataCount = computed(() =>
	pinnedData.data.value ? pinnedData.data.value.length : rawInputData.value.length,
);
const dataSizeInMB = computed(() => (dataSize.value / (1024 * 1024)).toFixed(1));
const maxOutputIndex = computed(() => {
	if (node.value === null || props.runIndex === undefined) {
		return 0;
	}

	const runData: IRunData | null = workflowRunData.value;

	if (!runData?.hasOwnProperty(node.value.name)) {
		return 0;
	}

	if (runData[node.value.name].length < props.runIndex) {
		return 0;
	}

	if (runData[node.value.name][props.runIndex]) {
		const taskData = runData[node.value.name][props.runIndex].data;
		if (taskData?.main) {
			return taskData.main.length - 1;
		}
	}

	return 0;
});
const currentPageOffset = computed(() => pageSize.value * (currentPage.value - 1));
const showBranchSwitch = computed(
	() => maxOutputIndex.value > 0 && branches.value.length > 1 && !displaysMultipleNodes.value,
);
const maxRunIndex = computed(() => {
	if (!node.value) {
		return 0;
	}

	const runData: IRunData | null = workflowRunData.value;

	if (!runData?.hasOwnProperty(node.value.name)) {
		return 0;
	}

	if (runData[node.value.name].length) {
		return runData[node.value.name].length - 1;
	}

	return 0;
});

const runSelectorOptionsCount = computed(() => {
	if (!node.value) {
		return 0;
	}

	const runData: IRunData | null = workflowRunData.value;

	if (!runData?.hasOwnProperty(node.value.name)) {
		return 0;
	}

	// If there is branch selector – we show all runs in the run selector
	if (showBranchSwitch.value) {
		return maxRunIndex.value + 1;
	}

	// If there is only one branch - we show only the runs containing the data in the connected branch
	return runData[node.value.name].filter((nodeRun) => {
		const nodeOutput = nodeRun?.data?.[connectionType.value]?.[currentOutputIndex.value];
		return nodeOutput && nodeOutput?.length > 0;
	}).length;
});

const rawInputData = computed(() =>
	getRawInputData(props.runIndex, currentOutputIndex.value, connectionType.value),
);

const unfilteredInputData = computed(() => getPinDataOrLiveData(rawInputData.value));
const inputData = computed(() => getFilteredData(unfilteredInputData.value));
const inputDataPage = computed(() => {
	const offset = pageSize.value * (currentPage.value - 1);
	return inputData.value.slice(offset, offset + pageSize.value);
});
const jsonData = computed(() => executionDataToJson(inputData.value));
const binaryData = computed(() => {
	if (!node.value) {
		return [];
	}

	return nodeHelpers
		.getBinaryData(workflowRunData.value, node.value.name, props.runIndex, currentOutputIndex.value)
		.filter((data) => Boolean(data && Object.keys(data).length));
});
const inputHtml = computed(() => String(inputData.value[0]?.json?.html ?? ''));
const currentOutputIndex = computed(() => {
	if (props.overrideOutputs?.length && !props.overrideOutputs.includes(outputIndex.value)) {
		return props.overrideOutputs[0];
	}

	// In some cases nodes may switch their outputCount while the user still
	// has a higher outputIndex selected. We could adjust outputIndex directly,
	// but that loses data as we can keep the user selection if the branch reappears.
	return Math.min(outputIndex.value, maxOutputIndex.value);
});
const branches = computed(() => {
	const capitalize = (name: string) => name.charAt(0).toLocaleUpperCase() + name.slice(1);

	const result: Array<ITab<number>> = [];

	for (let i = 0; i <= maxOutputIndex.value; i++) {
		if (props.overrideOutputs && !props.overrideOutputs.includes(i)) {
			continue;
		}
		const totalItemsCount = getRawInputData(props.runIndex, i).length;
		const itemsCount = getDataCount(props.runIndex, i);
		const items = search.value
			? i18n.baseText('ndv.search.items', {
					adjustToNumber: totalItemsCount,
					interpolate: { matched: itemsCount, total: totalItemsCount },
				})
			: i18n.baseText('ndv.output.items', {
					adjustToNumber: itemsCount,
					interpolate: { count: itemsCount },
				});
		let outputName = getOutputName(i);

		if (`${outputName}` === `${i}`) {
			outputName = `${i18n.baseText('ndv.output')} ${outputName}`;
		} else {
			const appendBranchWord = NODE_TYPES_EXCLUDED_FROM_OUTPUT_NAME_APPEND.includes(
				node.value?.type ?? '',
			)
				? ''
				: ` ${i18n.baseText('ndv.output.branch')}`;
			outputName = capitalize(`${getOutputName(i)}${appendBranchWord}`);
		}
		result.push({
			label:
				(search.value && itemsCount) || totalItemsCount ? `${outputName} (${items})` : outputName,
			value: i,
		});
	}
	return result;
});

const editMode = computed(() => {
	return isPaneTypeInput.value ? { enabled: false, value: '' } : ndvStore.outputPanelEditMode;
});

const isPaneTypeInput = computed(() => props.paneType === 'input');
const isPaneTypeOutput = computed(() => props.paneType === 'output');

const readOnlyEnv = computed(() => sourceControlStore.preferences.branchReadOnly);
const showIOSearch = computed(
	() =>
		hasNodeRun.value &&
		!hasRunError.value &&
		(unfilteredInputData.value.length > 0 || displaysMultipleNodes.value),
);
const inputSelectLocation = computed(() => {
	if (isSchemaView.value) return 'none';
	if (!hasNodeRun.value) return 'header';
	if (maxRunIndex.value > 0) return 'runs';
	if (maxOutputIndex.value > 0 && branches.value.length > 1) {
		return 'outputs';
	}

	return 'items';
});

const showIoSearchNoMatchContent = computed(
	() =>
		hasNodeRun.value && !inputData.value.length && !!search.value && !displaysMultipleNodes.value,
);

const parentNodeOutputData = computed(() => {
	const parentNode = props.workflowObject.getParentNodesByDepth(node.value?.name ?? '')[0];
	let parentNodeData: INodeExecutionData[] = [];

	if (parentNode?.name) {
		parentNodeData = nodeHelpers.getNodeInputData(
			props.workflowObject.getNode(parentNode?.name),
			props.runIndex,
			outputIndex.value,
			'input',
			connectionType.value,
		);
	}

	return parentNodeData;
});

const parentNodePinnedData = computed(() => {
	const parentNode = props.workflowObject.getParentNodesByDepth(node.value?.name ?? '')[0];
	return props.workflowObject.pinData?.[parentNode?.name || ''] ?? [];
});

const showPinButton = computed(() => {
	if (props.disablePin) {
		return false;
	}
	if (!rawInputData.value.length && !pinnedData.hasData.value) {
		return false;
	}
	if (editMode.value.enabled) {
		return false;
	}
	if (binaryData.value?.length) {
		return isPaneTypeOutput.value;
	}
	return canPinData.value;
});

const pinButtonDisabled = computed(
	() =>
		(!rawInputData.value.length && !pinnedData.hasData.value) ||
		!!binaryData.value?.length ||
		isReadOnlyRoute.value ||
		readOnlyEnv.value ||
		isArchivedWorkflow.value,
);

const activeTaskMetadata = computed((): ITaskMetadata | null => {
	if (!node.value) {
		return null;
	}
	const errorMetadata = parseErrorMetadata(workflowRunErrorAsNodeError.value);
	if (errorMetadata !== undefined) {
		return errorMetadata;
	}

	// This is needed for the WorkflowRetriever to display the associated execution
	if (parentNodeError.value) {
		const subNodeMetadata = parseErrorMetadata(parentNodeError.value);
		if (subNodeMetadata !== undefined) {
			return subNodeMetadata;
		}
	}

	return workflowRunData.value?.[node.value.name]?.[props.runIndex]?.metadata ?? null;
});

const hasInputOverwrite = computed((): boolean => {
	if (!node.value) {
		return false;
	}
	const taskData = nodeHelpers.getNodeTaskData(node.value.name, props.runIndex);
	return Boolean(taskData?.inputOverride);
});

const isSchemaPreviewEnabled = computed(
	() =>
		props.paneType === 'input' &&
		!(nodeType.value?.codex?.categories ?? []).some((category) => category === CORE_NODES_CATEGORY),
);

const isNDVV2 = computed(() =>
	posthogStore.isVariantEnabled(
		NDV_UI_OVERHAUL_EXPERIMENT.name,
		NDV_UI_OVERHAUL_EXPERIMENT.variant,
	),
);

const hasPreviewSchema = asyncComputed(async () => {
	if (!isSchemaPreviewEnabled.value || props.nodes.length === 0) return false;
	const nodes = props.nodes
		.filter((n) => n.depth === 1)
		.map((n) => workflowsStore.getNodeByName(n.name))
		.filter(isPresent);

	for (const connectedNode of nodes) {
		const { type, typeVersion, parameters } = connectedNode;
		const hasPreview = await schemaPreviewStore.getSchemaPreview({
			nodeType: type,
			version: typeVersion,
			resource: parameters.resource as string,
			operation: parameters.operation as string,
		});

		if (hasPreview.ok) return true;
	}
	return false;
}, false);

const itemsCountProps = computed<InstanceType<typeof RunDataItemCount>['$props']>(() => ({
	search: search.value,
	dataCount: dataCount.value,
	unfilteredDataCount: unfilteredDataCount.value,
	subExecutionsCount: activeTaskMetadata.value?.subExecutionsCount,
}));

const parsedAiContent = computed(() =>
	props.disableAiContent ? [] : parseAiContent(rawInputData.value, connectionType.value),
);

const hasParsedAiContent = computed(() =>
	parsedAiContent.value.some((prr) => prr.parsedContent?.parsed),
);

const binaryDataDisplayVisible = computed(
	() => binaryDataDisplayData.value !== null && props.displayMode === 'binary',
);

function setInputBranchIndex(value: number) {
	if (props.paneType === 'input') {
		outputIndex.value = value;
	}
}

watch(node, (newNode, prevNode) => {
	if (newNode?.id === prevNode?.id) return;
	init();
});

watch([hasNodeRun, isTrimmedManualExecutionDataItem], () => {
	if (props.paneType === 'output') {
		setDisplayMode();
	} else {
		// InputPanel relies on the outputIndex to check if we have data
		outputIndex.value = determineInitialOutputIndex();
	}
});

watch(
	inputDataPage,
	(data: INodeExecutionData[]) => {
		if (props.paneType && data) {
			ndvStore.setNDVPanelDataIsEmpty({
				panel: props.paneType,
				isEmpty: data.every((item) => isEmpty(item.json)),
			});
		}
	},
	{ immediate: true, deep: true },
);

watch(jsonData, (data: IDataObject[], prevData: IDataObject[]) => {
	if (isEqual(data, prevData)) return;
	refreshDataSize();
	if (dataCount.value) {
		resetCurrentPageIfTooFar();
	}
	showPinDataDiscoveryTooltip(data);
});

watch(binaryData, (newData, prevData) => {
	if (newData.length && !prevData.length && props.displayMode !== 'binary') {
		switchToBinary();
	} else if (!newData.length && props.displayMode === 'binary') {
		onDisplayModeChange('table');
	}
});

watch(currentOutputIndex, (branchIndex: number) => {
	ndvStore.setNDVBranchIndex({
		pane: props.paneType,
		branchIndex,
	});
});

watch(search, (newSearch) => {
	emit('search', newSearch);
});

// Switch to AI display mode if it's most suitable
watch(
	hasParsedAiContent,
	(hasAiContent) => {
		if (hasAiContent && props.displayMode !== 'ai') {
			emit('displayModeChange', 'ai');
		}
	},
	{ immediate: true },
);

onMounted(() => {
	init();

	ndvEventBus.on('setInputBranchIndex', setInputBranchIndex);

	if (!isPaneTypeInput.value) {
		showPinDataDiscoveryTooltip(jsonData.value);
	}
	ndvStore.setNDVBranchIndex({
		pane: props.paneType,
		branchIndex: currentOutputIndex.value,
	});

	if (props.paneType === 'output') {
		activatePane();
	}

	if (hasRunError.value && node.value) {
		const error = workflowRunData.value?.[node.value.name]?.[props.runIndex]?.error;
		const errorsToTrack = ['unknown error'];

		if (error && errorsToTrack.some((e) => error.message?.toLowerCase().includes(e))) {
			telemetry.track('User encountered an error', {
				node: node.value.type,
				errorMessage: error.message,
				nodeVersion: node.value.typeVersion,
				n8nVersion: rootStore.versionCli,
			});
		}
	}
});

onBeforeUnmount(() => {
	hidePinDataDiscoveryTooltip();
	ndvEventBus.off('setInputBranchIndex', setInputBranchIndex);
});

function getResolvedNodeOutputs() {
	if (node.value && nodeType.value) {
		const workflowNode = props.workflowObject.getNode(node.value.name);

		if (workflowNode) {
			const outputs = NodeHelpers.getNodeOutputs(
				props.workflowObject,
				workflowNode,
				nodeType.value,
			);
			return outputs;
		}
	}
	return [];
}
function shouldHintBeDisplayed(hint: NodeHint): boolean {
	const { location, whenToDisplay } = hint;

	if (location) {
		if (location === 'ndv' && !['input', 'output'].includes(props.paneType)) {
			return false;
		}
		if (location === 'inputPane' && props.paneType !== 'input') {
			return false;
		}

		if (location === 'outputPane' && props.paneType !== 'output') {
			return false;
		}
	}

	if (whenToDisplay === 'afterExecution' && !hasNodeRun.value) {
		return false;
	}

	if (whenToDisplay === 'beforeExecution' && hasNodeRun.value) {
		return false;
	}

	return true;
}

const nodeHints = computed<NodeHint[]>(() => {
	try {
		if (node.value && nodeType.value) {
			const workflowNode = props.workflowObject.getNode(node.value.name);

			if (workflowNode) {
				const hints = nodeHelpers.getNodeHints(props.workflowObject, workflowNode, nodeType.value, {
					runExecutionData: workflowExecution.value ?? null,
					runIndex: props.runIndex,
					connectionInputData: parentNodeOutputData.value,
				});

				const hasMultipleInputItems =
					parentNodeOutputData.value.length > 1 || parentNodePinnedData.value.length > 1;

				const nodeOutputData =
					workflowRunData.value?.[node.value.name]?.[props.runIndex]?.data?.main?.[0] ?? [];

				const genericHints = getGenericHints({
					workflowNode,
					node: node.value,
					nodeType: nodeType.value,
					nodeOutputData,
					nodes: props.workflowObject.nodes,
					connections: props.workflowObject.connectionsBySourceNode,
					hasNodeRun: hasNodeRun.value,
					hasMultipleInputItems,
				});

				return executionHints.value.concat(hints, genericHints).filter(shouldHintBeDisplayed);
			}
		}
	} catch (error) {
		console.error('Error while getting node hints', error);
	}

	return [];
});

function onItemHover(itemIndex: number | null) {
	if (itemIndex === null) {
		emit('itemHover', null);

		return;
	}
	emit('itemHover', {
		outputIndex: currentOutputIndex.value,
		itemIndex,
	});
}

function onClickDataPinningDocsLink() {
	telemetry.track('User clicked ndv link', {
		workflow_id: workflowsStore.workflowId,
		push_ref: props.pushRef,
		node_type: activeNode.value?.type,
		pane: 'output',
		type: 'data-pinning-docs',
	});
}

function showPinDataDiscoveryTooltip(value: IDataObject[]) {
	if (!isTriggerNode.value) {
		return;
	}

	const pinDataDiscoveryFlag = useStorage(LOCAL_STORAGE_PIN_DATA_DISCOVERY_NDV_FLAG).value;

	if (
		value &&
		value.length > 0 &&
		!isReadOnlyRoute.value &&
		!isArchivedWorkflow.value &&
		!pinDataDiscoveryFlag
	) {
		pinDataDiscoveryComplete();

		setTimeout(() => {
			isControlledPinDataTooltip.value = true;
			pinDataDiscoveryTooltipVisible.value = true;
			dataPinningEventBus.emit('data-pinning-discovery', { isTooltipVisible: true });
		}, 500); // Wait for NDV to open
	}
}

function hidePinDataDiscoveryTooltip() {
	if (pinDataDiscoveryTooltipVisible.value) {
		isControlledPinDataTooltip.value = false;
		pinDataDiscoveryTooltipVisible.value = false;
		dataPinningEventBus.emit('data-pinning-discovery', { isTooltipVisible: false });
	}
}

function pinDataDiscoveryComplete() {
	useStorage(LOCAL_STORAGE_PIN_DATA_DISCOVERY_NDV_FLAG).value = 'true';
	useStorage(LOCAL_STORAGE_PIN_DATA_DISCOVERY_CANVAS_FLAG).value = 'true';
}

function enterEditMode({ origin }: EnterEditModeArgs) {
	const inputData = pinnedData.data.value
		? clearJsonKey(pinnedData.data.value)
		: executionDataToJson(rawInputData.value);

	const inputDataLength = Array.isArray(inputData)
		? inputData.length
		: Object.keys(inputData ?? {}).length;

	const lastSuccessfulExecutionItems = getOutputtedNodeItems(
		workflowsStore.lastSuccessfulExecution,
		node.value,
	);
	previousExecutionDataUsedInEditMode.value = Boolean(lastSuccessfulExecutionItems.length);
	const mockData = lastSuccessfulExecutionItems.length
		? executionDataToJson(lastSuccessfulExecutionItems)
		: DUMMY_PIN_DATA;
	const data = inputDataLength > 0 ? inputData : mockData;

	ndvStore.setOutputPanelEditModeEnabled(true);
	ndvStore.setOutputPanelEditModeValue(JSON.stringify(data, null, 2));

	telemetry.track('User opened ndv edit state', {
		node_type: activeNode.value?.type,
		click_type: origin === 'editIconButton' ? 'button' : 'link',
		push_ref: props.pushRef,
		run_index: props.runIndex,
		is_output_present: hasNodeRun.value || pinnedData.hasData.value,
		view: !hasNodeRun.value && !pinnedData.hasData.value ? 'undefined' : props.displayMode,
		is_data_pinned: pinnedData.hasData.value,
	});
}

function getOutputtedNodeItems(
	execution?: IExecutionResponse | null,
	node?: INodeUi | null,
	runIndex = 0,
	outputIndex = 0,
	connectionType = 'main',
): INodeExecutionData[] {
	if (!node) {
		return [];
	}

	return (
		execution?.data?.resultData.runData?.[node?.name]?.[runIndex]?.data?.[connectionType]?.[
			outputIndex
		] ?? []
	);
}

function onClickCancelEdit() {
	ndvStore.setOutputPanelEditModeEnabled(false);
	ndvStore.setOutputPanelEditModeValue('');
	onExitEditMode({ type: 'cancel' });
}

function onClickSaveEdit() {
	if (!node.value) {
		return;
	}

	const { value } = editMode.value;

	toast.clearAllStickyNotifications();

	try {
		const clearedValue = clearJsonKey(value) as INodeExecutionData[];
		try {
			pinnedData.setData(clearedValue, 'save-edit');
		} catch (error) {
			// setData function already shows toasts on error, so just return here
			return;
		}
	} catch (error) {
		toast.showError(error, i18n.baseText('ndv.pinData.error.syntaxError.title'));
		return;
	}

	ndvStore.setOutputPanelEditModeEnabled(false);

	onExitEditMode({ type: 'save' });
}

function onExitEditMode({ type }: { type: 'save' | 'cancel' }) {
	telemetry.track('User closed ndv edit state', {
		node_type: activeNode.value?.type,
		push_ref: props.pushRef,
		run_index: props.runIndex,
		view: props.displayMode,
		type,
	});
}

async function onTogglePinData({ source }: { source: PinDataSource | UnpinDataSource }) {
	if (!node.value) {
		return;
	}

	if (source === 'pin-icon-click') {
		const telemetryPayload = {
			node_type: activeNode.value?.type,
			push_ref: props.pushRef,
			run_index: props.runIndex,
			view: !hasNodeRun.value && !pinnedData.hasData.value ? 'none' : props.displayMode,
		};

		void externalHooks.run('runData.onTogglePinData', telemetryPayload);
		telemetry.track('User clicked pin data icon', telemetryPayload);
	}

	nodeHelpers.updateNodeParameterIssues(node.value);

	if (pinnedData.hasData.value) {
		pinnedData.unsetData(source);
		return;
	}

	try {
		pinnedData.setData(rawInputData.value, 'pin-icon-click');
	} catch (error) {
		console.error(error);
		return;
	}

	if (maxRunIndex.value > 0) {
		toast.showToast({
			title: i18n.baseText('ndv.pinData.pin.multipleRuns.title', {
				interpolate: {
					index: `${props.runIndex}`,
				},
			}),
			message: i18n.baseText('ndv.pinData.pin.multipleRuns.description'),
			type: 'success',
			duration: 2000,
		});
	}

	hidePinDataDiscoveryTooltip();
	pinDataDiscoveryComplete();
}

function switchToBinary() {
	onDisplayModeChange('binary');
}

function onBranchChange(value: number) {
	outputIndex.value = value;

	telemetry.track('User changed ndv branch', {
		push_ref: props.pushRef,
		branch_index: value,
		node_type: activeNode.value?.type,
		node_type_input_selection: nodeType.value ? nodeType.value.name : '',
		pane: props.paneType,
	});
}

function showTooMuchData() {
	showData.value = true;
	userEnabledShowData.value = true;
	telemetry.track('User clicked ndv button', {
		node_type: activeNode.value?.type,
		workflow_id: workflowsStore.workflowId,
		push_ref: props.pushRef,
		pane: props.paneType,
		type: 'showTooMuchData',
	});
}

function toggleLinkRuns() {
	if (props.linkedRuns) {
		unlinkRun();
	} else {
		linkRun();
	}
}

function linkRun() {
	emit('linkRun');
}

function unlinkRun() {
	emit('unlinkRun');
}

function onCurrentPageChange(value: number) {
	currentPage.value = value;
	telemetry.track('User changed ndv page', {
		node_type: activeNode.value?.type,
		workflow_id: workflowsStore.workflowId,
		push_ref: props.pushRef,
		pane: props.paneType,
		page_selected: currentPage.value,
		page_size: pageSize.value,
		items_total: dataCount.value,
	});
}

function resetCurrentPageIfTooFar() {
	const maxPage = Math.ceil(dataCount.value / pageSize.value);
	if (maxPage < currentPage.value) {
		currentPage.value = maxPage;
	}
}

function onPageSizeChange(newPageSize: number) {
	pageSize.value = newPageSize;

	resetCurrentPageIfTooFar();

	telemetry.track('User changed ndv page size', {
		node_type: activeNode.value?.type,
		workflow_id: workflowsStore.workflowId,
		push_ref: props.pushRef,
		pane: props.paneType,
		page_selected: currentPage.value,
		page_size: pageSize.value,
		items_total: dataCount.value,
	});
}

function onDisplayModeChange(newDisplayMode: IRunDataDisplayMode) {
	const previous = props.displayMode;
	emit('displayModeChange', newDisplayMode);

	if (!userEnabledShowData.value) updateShowData();

	if (dataContainerRef.value) {
		const dataDisplay = dataContainerRef.value.children[0];

		if (dataDisplay) {
			dataDisplay.scrollTo(0, 0);
		}
	}

	closeBinaryDataDisplay();
	void externalHooks.run('runData.displayModeChanged', {
		newValue: newDisplayMode,
		oldValue: previous,
	});
	if (activeNode.value) {
		telemetry.track('User changed ndv item view', {
			previous_view: previous,
			new_view: newDisplayMode,
			node_type: activeNode.value.type,
			workflow_id: workflowsStore.workflowId,
			push_ref: props.pushRef,
			pane: props.paneType,
		});
	}
}

function getRunLabel(option: number) {
	if (!node.value) {
		return;
	}

	let itemsCount = 0;
	for (let i = 0; i <= maxOutputIndex.value; i++) {
		itemsCount += getPinDataOrLiveData(getRawInputData(option - 1, i)).length;
	}
	const items = i18n.baseText('ndv.output.items', {
		adjustToNumber: itemsCount,
		interpolate: { count: itemsCount },
	});

	const metadata = workflowRunData.value?.[node.value.name]?.[option - 1]?.metadata ?? null;
	const subexecutions = metadata?.subExecutionsCount
		? i18n.baseText('ndv.output.andSubExecutions', {
				adjustToNumber: metadata.subExecutionsCount,
				interpolate: {
					count: metadata.subExecutionsCount,
				},
			})
		: '';

	const itemsLabel = itemsCount > 0 ? ` (${items}${subexecutions})` : '';
	return option + i18n.baseText('ndv.output.of') + runSelectorOptionsCount.value + itemsLabel;
}

function getRawInputData(
	runIndex: number,
	outputIndex: number,
	connectionType: NodeConnectionType = NodeConnectionTypes.Main,
): INodeExecutionData[] {
	let inputData: INodeExecutionData[] = [];

	if (node.value) {
		inputData = nodeHelpers.getNodeInputData(
			node.value,
			runIndex,
			outputIndex,
			props.paneType,
			connectionType,
			workflowExecution.value,
		);
	}

	if (inputData.length === 0 || !Array.isArray(inputData)) {
		return [];
	}

	return inputData;
}

function getPinDataOrLiveData(data: INodeExecutionData[]): INodeExecutionData[] {
	if (pinnedData.data.value && !props.isProductionExecutionPreview) {
		return Array.isArray(pinnedData.data.value)
			? pinnedData.data.value.map((value) => ({
					json: value,
				}))
			: [
					{
						json: pinnedData.data.value,
					},
				];
	}
	return data;
}

function getFilteredData(data: INodeExecutionData[]): INodeExecutionData[] {
	if (!search.value || isSchemaView.value) {
		return data;
	}

	currentPage.value = 1;
	return data.filter(({ json }) => searchInObject(json, search.value));
}

function getDataCount(
	runIndex: number,
	outputIndex: number,
	connectionType: NodeConnectionType = NodeConnectionTypes.Main,
) {
	if (!node.value) {
		return 0;
	}

	if (workflowRunData.value?.[node.value.name]?.[runIndex]?.hasOwnProperty('error')) {
		return 1;
	}

	const rawInputData = getRawInputData(runIndex, outputIndex, connectionType);
	const pinOrLiveData = getPinDataOrLiveData(rawInputData);
	return getFilteredData(pinOrLiveData).length;
}

function determineInitialOutputIndex() {
	for (let i = 0; i <= maxOutputIndex.value; i++) {
		if (getRawInputData(props.runIndex, i).length) {
			return i;
		}
	}

	return 0;
}

function init() {
	// Reset the selected output index every time another node gets selected
	outputIndex.value = determineInitialOutputIndex();
	refreshDataSize();
	closeBinaryDataDisplay();

	let outputTypes: NodeConnectionType[] = [];
	if (node.value && nodeType.value) {
		const outputs = getResolvedNodeOutputs();
		outputTypes = NodeHelpers.getConnectionTypes(outputs);
	}
	connectionType.value = outputTypes.length === 0 ? NodeConnectionTypes.Main : outputTypes[0];
	if (binaryData.value.length > 0) {
		emit('displayModeChange', 'binary');
	} else if (props.displayMode === 'binary') {
		emit('displayModeChange', 'schema');
	}

	if (isNDVV2.value) {
		pageSize.value = RUN_DATA_DEFAULT_PAGE_SIZE;
	}

	if (props.paneType === 'output') {
		setDisplayMode();
	}
}

function closeBinaryDataDisplay() {
	binaryDataDisplayData.value = null;
}

function downloadJsonData() {
	const fileName = (node.value?.name ?? '').replace(/[^\w\d]/g, '_');
	const blob = new Blob([JSON.stringify(rawInputData.value, null, 2)], {
		type: 'application/json',
	});

	saveAs(blob, `${fileName}.json`);
}

function displayBinaryData(index: number, key: string | number) {
	const { data, mimeType } = binaryData.value[index][key];

	binaryDataDisplayData.value = {
		node: node.value?.name,
		runIndex: props.runIndex,
		outputIndex: currentOutputIndex.value,
		index,
		key,
		data,
		mimeType,
	};
}

function getOutputName(outputIndex: number) {
	if (node.value === null) {
		return outputIndex + 1;
	}

	const outputs = getResolvedNodeOutputs();
	const outputConfiguration = outputs?.[outputIndex] as INodeOutputConfiguration;

	if (outputConfiguration && isObject(outputConfiguration)) {
		return outputConfiguration?.displayName;
	}
	if (!nodeType.value?.outputNames || nodeType.value.outputNames.length <= outputIndex) {
		return outputIndex + 1;
	}

	return nodeType.value.outputNames[outputIndex];
}

function refreshDataSize() {
	// Hide by default the data from being displayed
	showData.value = false;
	const jsonItems = inputDataPage.value.map((item) => item.json);
	const byteSize = new Blob([JSON.stringify(jsonItems)]).size;
	dataSize.value = byteSize;
	updateShowData();
}

function updateShowData() {
	// Display data if it is reasonably small (< 1MB)
	showData.value =
		(isSchemaView.value && dataSize.value < MAX_DISPLAY_DATA_SIZE_SCHEMA_VIEW) ||
		dataSize.value < MAX_DISPLAY_DATA_SIZE;
}

function onRunIndexChange(run: number) {
	emit('runChange', run);
}

function enableNode() {
	if (node.value) {
		const updateInformation = {
			name: node.value.name,
			properties: {
				disabled: !node.value.disabled,
			},
		};

		workflowState.updateNodeProperties(updateInformation);
	}
}

const shouldDisplayHtml = computed(
	() =>
		node.value?.type === HTML_NODE_TYPE &&
		node.value.parameters.operation === 'generateHtmlTemplate',
);

function setDisplayMode() {
	if (shouldDisplayHtml.value) {
		emit('displayModeChange', 'html');
	}
}

function activatePane() {
	emit('activatePane');
}

function onSearchClear() {
	search.value = '';
	document.dispatchEvent(new KeyboardEvent('keyup', { key: '/' }));
}

function executeNode(nodeName: string) {
	void runWorkflow({
		destinationNode: nodeName,
		source: 'schema-preview',
	});
}

defineExpose({ enterEditMode });
</script>

<template>
	<div
		:class="[
			'run-data',
			$style.container,
			{
				[$style['ndv-v2']]: isNDVV2,
				[$style.compact]: compact,
				[$style.showActionsOnHover]: showActionsOnHover && !search,
			},
		]"
		@mouseover="activatePane"
	>
		<N8nCallout
			v-if="
				!isPaneTypeInput &&
				pinnedData.hasData.value &&
				!editMode.enabled &&
				!isProductionExecutionPreview
			"
			theme="secondary"
			icon="pin"
			:class="$style.pinnedDataCallout"
			data-test-id="ndv-pinned-data-callout"
		>
			{{ i18n.baseText('runData.pindata.thisDataIsPinned') }}
			<span v-if="!isReadOnlyRoute && !isArchivedWorkflow && !readOnlyEnv" class="ml-4xs">
				<N8nLink
					theme="secondary"
					size="small"
					underline
					bold
					data-test-id="ndv-unpin-data"
					@click.stop="onTogglePinData({ source: 'banner-link' })"
				>
					{{ i18n.baseText('runData.pindata.unpin') }}
				</N8nLink>
			</span>
			<template #trailingContent>
				<N8nLink
					:to="DATA_PINNING_DOCS_URL"
					size="small"
					theme="secondary"
					bold
					underline
					@click="onClickDataPinningDocsLink"
				>
					{{ i18n.baseText('runData.pindata.learnMore') }}
				</N8nLink>
			</template>
		</N8nCallout>

		<div :class="$style.header">
			<div :class="$style.title">
				<slot name="header"></slot>
			</div>

			<div
				v-show="!hasRunError && !isTrimmedManualExecutionDataItem"
				:class="$style.displayModes"
				data-test-id="run-data-pane-header"
				@click.stop
			>
				<Suspense>
					<LazyRunDataSearch
						v-if="showIOSearch"
						v-model="search"
						:class="$style.search"
						:pane-type="paneType"
						:display-mode="displayMode"
						:shortcut="searchShortcut"
						@focus="activatePane"
					/>
				</Suspense>

				<N8nIconButton
					v-if="displayMode === 'table' && collapsingTableColumnName !== null"
					:class="$style.resetCollapseButton"
					text
					icon="chevrons-up-down"
					size="xmini"
					type="tertiary"
					@click="emit('collapsingTableColumnChanged', null)"
				/>

				<RunDataDisplayModeSelect
					v-if="!disableDisplayModeSelection"
					v-show="
						hasPreviewSchema ||
						(hasNodeRun &&
							(inputData.length || binaryData.length || search || hasMultipleInputNodes) &&
							!editMode.enabled)
					"
					:compact="props.compact"
					:value="displayMode"
					:has-binary-data="binaryData.length > 0"
					:pane-type="paneType"
					:node-generates-html="shouldDisplayHtml"
					:has-renderable-data="hasParsedAiContent"
					@change="onDisplayModeChange"
				/>

				<N8nIconButton
					v-if="!props.disableEdit && canPinData && !isReadOnlyRoute && !readOnlyEnv"
					v-show="!editMode.enabled"
					:title="i18n.baseText('runData.editOutput')"
					:circle="false"
					:disabled="node?.disabled"
					icon="pencil"
					type="tertiary"
					data-test-id="ndv-edit-pinned-data"
					@click="enterEditMode({ origin: 'editIconButton' })"
				/>

				<RunDataPinButton
					v-if="showPinButton"
					:disabled="pinButtonDisabled"
					:tooltip-contents-visibility="{
						binaryDataTooltipContent: !!binaryData?.length,
						pinDataDiscoveryTooltipContent:
							isControlledPinDataTooltip && pinDataDiscoveryTooltipVisible,
					}"
					:data-pinning-docs-url="DATA_PINNING_DOCS_URL"
					:pinned-data="pinnedData"
					@toggle-pin-data="onTogglePinData({ source: 'pin-icon-click' })"
				/>

				<div v-if="!props.disableEdit" v-show="editMode.enabled" :class="$style.editModeActions">
					<N8nButton
						type="tertiary"
						:label="i18n.baseText('runData.editor.cancel')"
						@click="onClickCancelEdit"
					/>
					<N8nButton
						class="ml-2xs"
						type="primary"
						:label="i18n.baseText('runData.editor.save')"
						@click="onClickSaveEdit"
					/>
				</div>
			</div>

			<slot name="header-end" v-bind="itemsCountProps" />
		</div>

		<div v-show="!binaryDataDisplayVisible">
			<div v-if="inputSelectLocation === 'header'" :class="$style.inputSelect">
				<slot name="input-select"></slot>
			</div>

			<div
				v-if="maxRunIndex > 0 && !displaysMultipleNodes && !props.disableRunIndexSelection"
				v-show="!editMode.enabled"
				:class="$style.runSelector"
			>
				<div :class="$style.runSelectorInner">
					<slot v-if="inputSelectLocation === 'runs'" name="input-select"></slot>

					<N8nSelect
						:model-value="runIndex"
						:class="$style.runSelectorSelect"
						size="small"
						teleported
						data-test-id="run-selector"
						@update:model-value="onRunIndexChange"
						@click.stop
					>
						<template #prepend>{{ i18n.baseText('ndv.output.run') }}</template>
						<N8nOption
							v-for="option in runSelectorOptionsCount"
							:key="option"
							:label="getRunLabel(option)"
							:value="option - 1"
							data-test-id="run-selection-option"
						></N8nOption>
					</N8nSelect>

					<N8nTooltip v-if="canLinkRuns" placement="right">
						<template #content>
							{{ i18n.baseText(linkedRuns ? 'runData.unlinking.hint' : 'runData.linking.hint') }}
						</template>
						<N8nIconButton
							:icon="linkedRuns ? 'unlink' : 'link'"
							:class="['linkRun', linkedRuns ? 'linked' : '']"
							text
							type="tertiary"
							size="small"
							data-test-id="link-run"
							@click="toggleLinkRuns"
						/>
					</N8nTooltip>

					<slot name="run-info"></slot>
				</div>
				<ViewSubExecution
					v-if="activeTaskMetadata && !(paneType === 'input' && hasInputOverwrite)"
					:task-metadata="activeTaskMetadata"
					:display-mode="displayMode"
				/>
			</div>

			<slot v-if="!displaysMultipleNodes" name="before-data" />

			<div v-if="props.calloutMessage || $slots['callout-message']" :class="$style.hintCallout">
				<N8nCallout theme="info" data-test-id="run-data-callout">
					<slot name="callout-message">
						<N8nText v-n8n-html="props.calloutMessage" size="small"></N8nText>
					</slot>
				</N8nCallout>
			</div>
			<NodeSettingsHint
				v-if="!props.disableSettingsHint && props.paneType === 'output'"
				:node="node"
			/>
			<N8nCallout
				v-for="hint in nodeHints"
				:key="hint.message"
				:class="$style.hintCallout"
				:theme="hint.type || 'info'"
				data-test-id="node-hint"
			>
				<N8nText v-n8n-html="hint.message" size="small"></N8nText>
			</N8nCallout>

			<div v-if="showBranchSwitch" :class="$style.outputs" data-test-id="branches">
				<slot v-if="inputSelectLocation === 'outputs'" name="input-select"></slot>
				<ViewSubExecution
					v-if="activeTaskMetadata && !(paneType === 'input' && hasInputOverwrite)"
					:task-metadata="activeTaskMetadata"
					:display-mode="displayMode"
				/>

				<div :class="$style.tabs">
					<N8nTabs
						size="small"
						:model-value="currentOutputIndex"
						:options="branches"
						@update:model-value="onBranchChange"
					/>
				</div>
			</div>

			<div
				v-else-if="
					!props.compact &&
					hasNodeRun &&
					!isSearchInSchemaView &&
					((dataCount > 0 && maxRunIndex === 0) || search) &&
					!isArtificialRecoveredEventItem &&
					!displaysMultipleNodes
				"
				v-show="!editMode.enabled"
				:class="$style.itemsCount"
				data-test-id="ndv-items-count"
			>
				<slot v-if="inputSelectLocation === 'items'" name="input-select"></slot>

				<RunDataItemCount v-bind="itemsCountProps" />
				<ViewSubExecution
					v-if="activeTaskMetadata && !(paneType === 'input' && hasInputOverwrite)"
					:task-metadata="activeTaskMetadata"
					:display-mode="displayMode"
				/>
			</div>
		</div>

		<div
			ref="dataContainerRef"
			:class="$style.dataContainer"
			data-test-id="ndv-data-container"
			@wheel.capture="emit('captureWheelDataContainer', $event)"
		>
			<BinaryDataDisplay
				v-if="binaryDataDisplayData"
				:window-visible="binaryDataDisplayVisible"
				:display-data="binaryDataDisplayData"
				@close="closeBinaryDataDisplay"
			/>

			<div
				v-if="isExecuting && !isWaitNodeWaiting"
				:class="[$style.center, $style.executingMessage]"
				data-test-id="ndv-executing"
			>
				<div v-if="!props.compact" :class="$style.spinner">
					<N8nSpinner type="ring" />
				</div>
				<N8nText>{{ executingMessage }}</N8nText>
			</div>

			<div
				v-else-if="isTrimmedManualExecutionDataItem"
				:class="[$style.center, $style.executingMessage]"
			>
				<div v-if="!props.compact" :class="$style.spinner">
					<N8nSpinner type="ring" />
				</div>
				<N8nText>
					{{ i18n.baseText('runData.trimmedData.loading') }}
				</N8nText>
			</div>

			<div v-else-if="editMode.enabled" :class="$style.editMode">
				<N8nText v-if="previousExecutionDataUsedInEditMode" class="mb-2xs" size="small">{{
					i18n.baseText('runData.pinData.insertedExecutionData')
				}}</N8nText>
				<div :class="[$style.editModeBody, 'ignore-key-press-canvas']">
					<JsonEditor
						:model-value="editMode.value"
						:fill-parent="true"
						@update:model-value="ndvStore.setOutputPanelEditModeValue($event)"
					/>
				</div>
				<div :class="$style.editModeFooter">
					<N8nInfoTip :bold="false" :class="$style.editModeFooterInfotip">
						{{ i18n.baseText('runData.editor.copyDataInfo') }}
						<N8nLink :to="DATA_EDITING_DOCS_URL" size="small">
							{{ i18n.baseText('generic.learnMore') }}
						</N8nLink>
					</N8nInfoTip>
				</div>
			</div>

			<div
				v-else-if="
					paneType === 'output' && hasSubworkflowExecutionError && subworkflowExecutionError
				"
				:class="$style.stretchVertically"
			>
				<NodeErrorView
					:compact="compact"
					:error="subworkflowExecutionError"
					:class="$style.errorDisplay"
					show-details
				/>
			</div>

			<div v-else-if="isWaitNodeWaiting" :class="$style.center">
				<slot name="node-waiting">xxx</slot>
			</div>

			<div
				v-else-if="
					!hasNodeRun &&
					!(
						displaysMultipleNodes &&
						(node?.disabled || hasPreviewSchema || workflowsStore.lastSuccessfulExecution)
					)
				"
				:class="$style.center"
			>
				<slot name="node-not-run"></slot>
			</div>

			<div
				v-else-if="paneType === 'input' && !displaysMultipleNodes && node?.disabled"
				:class="$style.center"
			>
				<N8nText>
					{{ i18n.baseText('ndv.input.disabled', { interpolate: { nodeName: node.name } }) }}
					<N8nLink @click="enableNode">
						{{ i18n.baseText('ndv.input.disabled.cta') }}
					</N8nLink>
				</N8nText>
			</div>

			<div v-else-if="hasNodeRun && isArtificialRecoveredEventItem" :class="$style.center">
				<slot name="recovered-artificial-output-data"></slot>
			</div>

			<div v-else-if="hasNodeRun && hasRunError" :class="$style.stretchVertically">
				<NDVEmptyState
					v-if="isPaneTypeInput"
					:class="$style.center"
					:title="
						i18n.baseText('nodeErrorView.inputPanel.previousNodeError.title', {
							interpolate: { nodeName: node?.name ?? '' },
						})
					"
				/>
				<div v-else-if="$slots['content']">
					<NodeErrorView
						v-if="workflowRunErrorAsNodeError"
						:error="workflowRunErrorAsNodeError"
						:class="$style.inlineError"
						:compact="compact"
					/>
					<slot name="content"></slot>
				</div>
				<NodeErrorView
					v-else-if="workflowRunErrorAsNodeError"
					:error="workflowRunErrorAsNodeError"
					:class="$style.dataDisplay"
					:compact="compact"
					show-details
				/>
			</div>

			<div
				v-else-if="
					hasNodeRun &&
					(!unfilteredDataCount || (search && !dataCount)) &&
					!displaysMultipleNodes &&
					branches.length > 1
				"
				:class="$style.center"
			>
				<NDVEmptyState v-if="search" :title="i18n.baseText('ndv.search.noMatch.title')">
					<I18nT keypath="ndv.search.noMatch.description" tag="span" scope="global">
						<template #link>
							<a href="#" @click.prevent="onSearchClear">
								{{ i18n.baseText('ndv.search.noMatch.description.link') }}
							</a>
						</template>
					</I18nT>
				</NDVEmptyState>
				<N8nText v-else>
					{{ noDataInBranchMessage }}
				</N8nText>
			</div>

			<div
				v-else-if="hasNodeRun && !inputData.length && !displaysMultipleNodes && !search"
				:class="$style.center"
			>
				<slot name="no-output-data"></slot>
			</div>

			<div
				v-else-if="hasNodeRun && !showData"
				data-test-id="ndv-data-size-warning"
				:class="$style.center"
			>
				<NDVEmptyState :title="tooMuchDataTitle">
					<span
						v-n8n-html="
							i18n.baseText('ndv.output.tooMuchData.message', {
								interpolate: { size: dataSizeInMB },
							})
						"
					/>
				</NDVEmptyState>

				<N8nButton
					outline
					:label="i18n.baseText('ndv.output.tooMuchData.showDataAnyway')"
					@click="showTooMuchData"
				/>

				<N8nButton
					size="small"
					:label="i18n.baseText('runData.downloadBinaryData')"
					@click="downloadJsonData()"
				/>
			</div>

			<!-- V-else slot named content which only renders if $slots.content is passed and hasNodeRun -->
			<slot v-else-if="hasNodeRun && $slots['content']" name="content"></slot>

			<div
				v-else-if="
					hasNodeRun &&
					displayMode === 'table' &&
					binaryData.length > 0 &&
					inputData.length === 1 &&
					Object.keys(jsonData[0] || {}).length === 0
				"
				:class="$style.center"
			>
				<N8nText>
					{{ i18n.baseText('runData.switchToBinary.info') }}
					<a @click="switchToBinary">
						{{ i18n.baseText('runData.switchToBinary.binary') }}
					</a>
				</N8nText>
			</div>

			<NDVEmptyState
				v-else-if="showIoSearchNoMatchContent"
				:class="$style.center"
				:title="i18n.baseText('ndv.search.noMatch.title')"
			>
				<I18nT keypath="ndv.search.noMatch.description" tag="span" scope="global">
					<template #link>
						<a href="#" @click="onSearchClear">
							{{ i18n.baseText('ndv.search.noMatch.description.link') }}
						</a>
					</template>
				</I18nT>
			</NDVEmptyState>

			<Suspense v-else-if="hasNodeRun && displayMode === 'table' && node">
				<LazyRunDataTable
					:node="node"
					:input-data="inputDataPage"
					:mapping-enabled="mappingEnabled"
					:distance-from-active="distanceFromActive"
					:run-index="runIndex"
					:page-offset="currentPageOffset"
					:total-runs="maxRunIndex"
					:has-default-hover-state="paneType === 'input' && !search"
					:search="search"
					:header-bg-color="tableHeaderBgColor"
					:compact="props.compact"
					:disable-hover-highlight="props.disableHoverHighlight"
					:collapsing-column-name="collapsingTableColumnName"
					@mounted="emit('tableMounted', $event)"
					@active-row-changed="onItemHover"
					@display-mode-change="onDisplayModeChange"
					@collapsing-column-changed="emit('collapsingTableColumnChanged', $event)"
				/>
			</Suspense>

			<Suspense v-else-if="hasNodeRun && displayMode === 'json' && node">
				<LazyRunDataJson
					:pane-type="paneType"
					:edit-mode="editMode"
					:push-ref="pushRef"
					:node="node"
					:input-data="inputDataPage"
					:mapping-enabled="mappingEnabled"
					:distance-from-active="distanceFromActive"
					:run-index="runIndex"
					:output-index="currentOutputIndex"
					:total-runs="maxRunIndex"
					:search="search"
					:compact="props.compact"
				/>
			</Suspense>

			<Suspense v-else-if="hasNodeRun && isPaneTypeOutput && displayMode === 'html'">
				<LazyRunDataHtml :input-html="inputHtml" />
			</Suspense>

			<Suspense v-else-if="hasNodeRun && displayMode === 'ai'">
				<LazyRunDataAi
					render-type="rendered"
					:compact="compact"
					:content="parsedAiContent"
					:search="search"
				/>
			</Suspense>

			<Suspense
				v-else-if="
					isSchemaView &&
					((!hasNodeRun && workflowsStore.lastSuccessfulExecution) ||
						hasNodeRun ||
						hasPreviewSchema)
				"
			>
				<LazyRunDataSchema
					:nodes="nodes"
					:mapping-enabled="mappingEnabled"
					:node="node"
					:data="jsonData"
					:pane-type="paneType"
					:connection-type="connectionType"
					:output-index="currentOutputIndex"
					:search="search"
					:class="$style.schema"
					:compact="props.compact"
					:truncate-limit="props.truncateLimit"
					:preview-execution="workflowsStore.lastSuccessfulExecution"
					@clear:search="onSearchClear"
					@execute="executeNode"
				/>
			</Suspense>

			<RunDataBinary
				v-else-if="displayMode === 'binary'"
				:binary-data="binaryData"
				@preview="displayBinaryData"
			/>

			<div v-else-if="!hasNodeRun" :class="$style.center">
				<slot name="node-not-run"></slot>
			</div>
		</div>
		<RunDataPaginationBar
			v-if="
				hidePagination === false &&
				hasNodeRun &&
				!hasRunError &&
				displayMode !== 'binary' &&
				dataCount > pageSize &&
				!isSchemaView &&
				!isArtificialRecoveredEventItem
			"
			v-show="!editMode.enabled"
			:current-page="currentPage"
			:page-size="pageSize"
			:total="dataCount"
			@update:current-page="onCurrentPageChange"
			@update:page-size="onPageSizeChange"
		/>
		<N8nBlockUi :show="blockUI" :class="$style.uiBlocker" />
	</div>
</template>

<style lang="scss" module>
.infoIcon {
	color: var(--color--foreground--shade-1);
}

.center {
	display: flex;
	height: 100%;
	flex-direction: column;
	align-items: center;
	justify-content: center;
	padding: var(--ndv-spacing) var(--ndv-spacing) var(--spacing--xl) var(--ndv-spacing);
	text-align: center;

	> * {
		max-width: 316px;
		margin-bottom: var(--spacing--2xs);
	}
}

.container {
	--ndv-spacing: var(--spacing--sm);
	position: relative;
	width: 100%;
	height: 100%;
	display: flex;
	flex-direction: column;
}

.pinnedDataCallout {
	border-radius: inherit;
	border-bottom-right-radius: 0;
	border-top: 0;
	border-left: 0;
	border-right: 0;
	height: 40px;
}

.header {
	display: flex;
	align-items: center;
	margin-bottom: var(--ndv-spacing);
	padding: var(--ndv-spacing) var(--spacing--3xs) 0 var(--ndv-spacing);
	position: relative;
	overflow-x: auto;
	overflow-y: hidden;
	min-height: calc(30px + var(--ndv-spacing));
	scrollbar-width: thin;
	container-type: inline-size;

	.compact & {
		margin-bottom: var(--spacing--4xs);
		padding: var(--spacing--2xs);
		margin-bottom: 0;
		flex-shrink: 0;
		flex-grow: 0;
		min-height: auto;
		gap: var(--spacing--2xs);
	}

	> *:first-child {
		flex-grow: 1;
	}
}

.dataContainer {
	position: relative;
	overflow-y: auto;
	height: 100%;
}

.dataDisplay {
	position: absolute;
	top: 0;
	left: 0;
	padding: 0 var(--ndv-spacing) var(--spacing--3xl) var(--ndv-spacing);
	right: 0;
	overflow-y: auto;
	line-height: var(--line-height--xl);
	word-break: normal;
	height: 100%;

	.compact & {
		padding: 0 var(--spacing--2xs);
	}
}

.inlineError {
	line-height: var(--line-height--xl);
	padding-left: var(--ndv-spacing);
	padding-right: var(--ndv-spacing);
	padding-bottom: var(--ndv-spacing);
}

.outputs {
	display: flex;
	flex-direction: column;
	gap: var(--ndv-spacing);
	padding-left: var(--ndv-spacing);
	padding-right: var(--ndv-spacing);
	padding-bottom: var(--ndv-spacing);

	.compact & {
		padding-left: var(--spacing--2xs);
		padding-right: var(--spacing--2xs);
		padding-bottom: var(--spacing--2xs);
		font-size: var(--font-size--2xs);
	}
}

.tabs {
	display: flex;
	justify-content: space-between;
	align-items: center;
	min-height: 30px;
	--tabs--arrow-buttons--color: var(--run-data--color--background);
}

.itemsCount {
	display: flex;
	align-items: center;
	gap: var(--spacing--2xs);
	padding-left: var(--ndv-spacing);
	padding-right: var(--ndv-spacing);
	padding-bottom: var(--ndv-spacing);
	flex-flow: wrap;
}

.ndv-v2 .itemsCount {
	padding-left: var(--spacing--xs);
}

.inputSelect {
	padding-left: var(--ndv-spacing);
	padding-right: var(--ndv-spacing);
	padding-bottom: var(--ndv-spacing);
}

.runSelector {
	display: flex;
	align-items: center;
	flex-flow: wrap;
	padding-left: var(--ndv-spacing);
	padding-right: var(--ndv-spacing);
	margin-bottom: var(--ndv-spacing);
	gap: var(--spacing--3xs);

	:global(.el-input--suffix .el-input__inner) {
		padding-right: var(--spacing--lg);
	}
}

.runSelectorInner {
	display: flex;
	gap: var(--spacing--4xs);
	align-items: center;
}

.runSelectorSelect {
	max-width: 205px;
}

.search {
	margin-left: auto;
}

.displayModes {
	display: flex;
	justify-content: flex-end;
	align-items: center;
	flex-grow: 1;
	gap: var(--spacing--2xs);

	.compact & {
		/* let title text alone decide the height */
		height: 0;
	}

	.showActionsOnHover & {
		/* Using opacity instead of visibility so that search input can get focused through keyboard shortcut */
		opacity: 0;

		:global(.el-input__prefix) {
			transition-duration: 0ms;
		}
	}

	.showActionsOnHover:focus-within &,
	.showActionsOnHover:hover & {
		opacity: 1;
	}
}

.tooltipContain {
	max-width: 240px;
}

.spinner {
	display: flex;
	justify-content: center;
	margin-bottom: var(--ndv-spacing);

	* {
		color: var(--color--primary);
		min-height: 40px;
		min-width: 40px;
	}
}

.editMode {
	height: 100%;
	display: flex;
	flex-direction: column;
	justify-content: stretch;
	padding-left: var(--ndv-spacing);
	padding-right: var(--ndv-spacing);
}

.editModeBody {
	flex: 1 1 auto;
	max-height: 100%;
	width: 100%;
	overflow: auto;
}

.editModeFooter {
	flex: 0 1 auto;
	display: flex;
	width: 100%;
	justify-content: space-between;
	align-items: center;
	padding-top: var(--ndv-spacing);
	padding-bottom: var(--ndv-spacing);
}

.editModeFooterInfotip {
	display: flex;
	flex: 1;
	width: 100%;
}

.editModeActions {
	display: flex;
	justify-content: flex-end;
	align-items: center;
	margin-left: var(--ndv-spacing);
}

.stretchVertically {
	height: 100%;
}

.uiBlocker {
	border-top-left-radius: 0;
	border-bottom-left-radius: 0;
}

.hintCallout {
	margin-bottom: var(--spacing--xs);
	margin-left: var(--ndv-spacing);
	margin-right: var(--ndv-spacing);

	.compact & {
		margin: 0 var(--spacing--2xs) var(--spacing--2xs) var(--spacing--2xs);
	}
}

.schema {
	padding: 0 var(--ndv-spacing);
}

.messageSection {
	display: flex;
	align-items: center;
	width: 100%;
}

.singleIcon {
	flex-direction: row;
	align-items: center;
}

.multipleIcons {
	flex-direction: column;
	align-items: flex-start;
	gap: var(--spacing--2xs, 8px);
}

.multipleIcons .iconStack {
	margin-right: 0;
	margin-bottom: 0;
}

.iconStack {
	display: flex;
	align-items: center;
	gap: var(--spacing--4xs, 4px);
	flex-shrink: 0;
	margin-right: var(--spacing--xs);
}

.icon {
	color: var(--callout--icon-color--info);
	line-height: 1;
	font-size: var(--font-size--xs);
}

.executingMessage {
	.compact & {
		color: var(--color--text--tint-1);
	}
}

.resetCollapseButton {
	color: var(--color--foreground--shade-2);
}

@container (max-width: 240px) {
	/* Hide title when the panel is too narrow */
	.compact:hover .title {
		visibility: hidden;
		width: 0;
	}
}

.ndv-v2,
.compact {
	--ndv-spacing: var(--spacing--2xs);
}
</style>

<style lang="scss" scoped>
.run-data {
	.code-node-editor {
		height: 100%;
	}
}
</style>

<style lang="scss" scoped>
:deep(.highlight) {
	background-color: #f7dc55;
	color: black;
	border-radius: var(--radius);
	padding: 0 1px;
	font-weight: var(--font-weight--regular);
	font-style: normal;
}
</style><|MERGE_RESOLUTION|>--- conflicted
+++ resolved
@@ -19,13 +19,9 @@
 import { parseErrorMetadata, NodeConnectionTypes, NodeHelpers } from 'n8n-workflow';
 import { computed, defineAsyncComponent, onBeforeUnmount, onMounted, ref, toRef, watch } from 'vue';
 
-<<<<<<< HEAD
-import type { INodeUi, IRunDataDisplayMode, ITab, NodePanelType } from '@/Interface';
+import type { INodeUi, IRunDataDisplayMode, ITab } from '@/Interface';
 import type { IExecutionResponse } from '@/features/execution/executions/executions.types';
-=======
-import type { INodeUi, IRunDataDisplayMode, ITab } from '@/Interface';
 import type { NodePanelType } from '@/features/nodes/ndv/ndv.types';
->>>>>>> 79f1cca9
 
 import {
 	CORE_NODES_CATEGORY,
