<script setup lang="ts">
import { ViewableMimeTypes } from '@n8n/api-types';
import { useStorage } from '@/composables/useStorage';
import { saveAs } from 'file-saver';
import type {
	IBinaryData,
	IConnectedNode,
	IDataObject,
	INodeExecutionData,
	INodeOutputConfiguration,
	IRunData,
	IRunExecutionData,
	ITaskMetadata,
	NodeError,
	NodeHint,
	Workflow,
	NodeConnectionType,
} from 'n8n-workflow';
import {
	parseErrorMetadata,
	NodeConnectionTypes,
	NodeHelpers,
	TRIMMED_TASK_DATA_CONNECTIONS_KEY,
} from 'n8n-workflow';
import { computed, defineAsyncComponent, onBeforeUnmount, onMounted, ref, toRef, watch } from 'vue';

import type {
	INodeUi,
	INodeUpdatePropertiesInformation,
	IRunDataDisplayMode,
	ITab,
	NodePanelType,
} from '@/Interface';

import {
	CORE_NODES_CATEGORY,
	DATA_EDITING_DOCS_URL,
	DATA_PINNING_DOCS_URL,
	HTML_NODE_TYPE,
	LOCAL_STORAGE_PIN_DATA_DISCOVERY_CANVAS_FLAG,
	LOCAL_STORAGE_PIN_DATA_DISCOVERY_NDV_FLAG,
	MAX_DISPLAY_DATA_SIZE,
	MAX_DISPLAY_DATA_SIZE_SCHEMA_VIEW,
	NODE_TYPES_EXCLUDED_FROM_OUTPUT_NAME_APPEND,
	SCHEMA_PREVIEW_EXPERIMENT,
	TEST_PIN_DATA,
} from '@/constants';

import BinaryDataDisplay from '@/components/BinaryDataDisplay.vue';
import NodeErrorView from '@/components/Error/NodeErrorView.vue';
import JsonEditor from '@/components/JsonEditor/JsonEditor.vue';

import RunDataPinButton from '@/components/RunDataPinButton.vue';
import { useExternalHooks } from '@/composables/useExternalHooks';
import { useI18n } from '@/composables/useI18n';
import { useNodeHelpers } from '@/composables/useNodeHelpers';
import { useNodeType } from '@/composables/useNodeType';
import type { PinDataSource, UnpinDataSource } from '@/composables/usePinnedData';
import { usePinnedData } from '@/composables/usePinnedData';
import { useTelemetry } from '@/composables/useTelemetry';
import { useToast } from '@/composables/useToast';
import { dataPinningEventBus } from '@/event-bus';
import { useNDVStore } from '@/stores/ndv.store';
import { useNodeTypesStore } from '@/stores/nodeTypes.store';
import { useRootStore } from '@/stores/root.store';
import { useSourceControlStore } from '@/stores/sourceControl.store';
import { useWorkflowsStore } from '@/stores/workflows.store';
import { executionDataToJson } from '@/utils/nodeTypesUtils';
import { getGenericHints } from '@/utils/nodeViewUtils';
import { searchInObject } from '@/utils/objectUtils';
import { clearJsonKey, isEmpty, isPresent } from '@/utils/typesUtils';
import { isEqual, isObject } from 'lodash-es';
import {
	N8nBlockUi,
	N8nButton,
	N8nCallout,
	N8nIconButton,
	N8nInfoTip,
	N8nLink,
	N8nOption,
	N8nSelect,
	N8nSpinner,
	N8nTabs,
	N8nText,
	N8nTooltip,
} from '@n8n/design-system';
import { storeToRefs } from 'pinia';
import { useRoute } from 'vue-router';
import { useUIStore } from '@/stores/ui.store';
import { useSchemaPreviewStore } from '@/stores/schemaPreview.store';
import { asyncComputed } from '@vueuse/core';
import { usePostHog } from '@/stores/posthog.store';
import ViewSubExecution from './ViewSubExecution.vue';
import RunDataItemCount from '@/components/RunDataItemCount.vue';
import RunDataDisplayModeSelect from '@/components/RunDataDisplayModeSelect.vue';

const LazyRunDataTable = defineAsyncComponent(
	async () => await import('@/components/RunDataTable.vue'),
);
const LazyRunDataJson = defineAsyncComponent(
	async () => await import('@/components/RunDataJson.vue'),
);

const LazyRunDataSchema = defineAsyncComponent(
	async () => await import('@/components/VirtualSchema.vue'),
);
const LazyRunDataHtml = defineAsyncComponent(
	async () => await import('@/components/RunDataHtml.vue'),
);
const LazyRunDataSearch = defineAsyncComponent(
	async () => await import('@/components/RunDataSearch.vue'),
);

export type EnterEditModeArgs = {
	origin: 'editIconButton' | 'insertTestDataLink';
};

type Props = {
	workflow: Workflow;
	runIndex: number;
	tooMuchDataTitle: string;
	executingMessage: string;
	pushRef?: string;
	paneType: NodePanelType;
	noDataInBranchMessage: string;
	node?: INodeUi | null;
	nodes?: IConnectedNode[];
	linkedRuns?: boolean;
	canLinkRuns?: boolean;
	isExecuting?: boolean;
	overrideOutputs?: number[];
	mappingEnabled?: boolean;
	distanceFromActive?: number;
	blockUI?: boolean;
	isProductionExecutionPreview?: boolean;
	isPaneActive?: boolean;
	hidePagination?: boolean;
	calloutMessage?: string;
	disableRunIndexSelection?: boolean;
	disableEdit?: boolean;
	disablePin?: boolean;
	compact?: boolean;
	tableHeaderBgColor?: 'base' | 'light';
};

const props = withDefaults(defineProps<Props>(), {
	node: null,
	nodes: () => [],
	overrideOutputs: undefined,
	distanceFromActive: 0,
	blockUI: false,
	isPaneActive: false,
	isProductionExecutionPreview: false,
	mappingEnabled: false,
	isExecuting: false,
	hidePagination: false,
	calloutMessage: undefined,
	disableRunIndexSelection: false,
	disableEdit: false,
	disablePin: false,
	compact: false,
	tableHeaderBgColor: 'base',
});

defineSlots<{
	content: {};
	'callout-message': {};
	header: {};
	'input-select': {};
	'before-data': {};
	'run-info': {};
	'node-waiting': {};
	'node-not-run': {};
	'no-output-data': {};
	'recovered-artificial-output-data': {};
}>();

const emit = defineEmits<{
	search: [search: string];
	runChange: [runIndex: number];
	itemHover: [
		item: {
			outputIndex: number;
			itemIndex: number;
		} | null,
	];
	linkRun: [];
	unlinkRun: [];
	activatePane: [];
	tableMounted: [
		{
			avgRowHeight: number;
		},
	];
}>();

const connectionType = ref<NodeConnectionType>(NodeConnectionTypes.Main);
const dataSize = ref(0);
const showData = ref(false);
const userEnabledShowData = ref(false);
const outputIndex = ref(0);
const binaryDataDisplayVisible = ref(false);
const binaryDataDisplayData = ref<IBinaryData | null>(null);
const currentPage = ref(1);
const pageSize = ref(10);
const pageSizes = [1, 10, 25, 50, 100];

const pinDataDiscoveryTooltipVisible = ref(false);
const isControlledPinDataTooltip = ref(false);
const search = ref('');

const dataContainerRef = ref<HTMLDivElement>();

const nodeTypesStore = useNodeTypesStore();
const ndvStore = useNDVStore();
const workflowsStore = useWorkflowsStore();
const sourceControlStore = useSourceControlStore();
const rootStore = useRootStore();
const uiStore = useUIStore();
const schemaPreviewStore = useSchemaPreviewStore();
const posthogStore = usePostHog();

const toast = useToast();
const route = useRoute();
const nodeHelpers = useNodeHelpers();
const externalHooks = useExternalHooks();
const telemetry = useTelemetry();
const i18n = useI18n();

const node = toRef(props, 'node');

const pinnedData = usePinnedData(node, {
	runIndex: props.runIndex,
	displayMode:
		props.paneType === 'input' ? ndvStore.inputPanelDisplayMode : ndvStore.outputPanelDisplayMode,
});
const { isSubNodeType } = useNodeType({
	node,
});

const displayMode = computed(() =>
	props.paneType === 'input' ? ndvStore.inputPanelDisplayMode : ndvStore.outputPanelDisplayMode,
);

const isReadOnlyRoute = computed(() => route.meta.readOnlyCanvas === true);
const isWaitNodeWaiting = computed(() => {
	return (
		node.value?.name &&
		workflowExecution.value?.data?.resultData?.runData?.[node.value?.name]?.[props.runIndex]
			?.executionStatus === 'waiting'
	);
});

const { activeNode } = storeToRefs(ndvStore);
const nodeType = computed(() => {
	if (!node.value) return null;

	return nodeTypesStore.getNodeType(node.value.type, node.value.typeVersion);
});

const isSchemaView = computed(() => displayMode.value === 'schema');
const isSearchInSchemaView = computed(() => isSchemaView.value && !!search.value);
const displaysMultipleNodes = computed(
	() => isSchemaView.value && props.paneType === 'input' && props.nodes.length > 0,
);

const isTriggerNode = computed(() => !!node.value && nodeTypesStore.isTriggerNode(node.value.type));

const canPinData = computed(
	() =>
		!!node.value &&
		pinnedData.canPinNode(false, currentOutputIndex.value) &&
		!isPaneTypeInput.value &&
		pinnedData.isValidNodeType.value &&
		!(binaryData.value && binaryData.value.length > 0),
);
<<<<<<< HEAD
=======
const displayModes = computed(() => {
	const defaults: Array<{ label: string; value: IRunDataDisplayMode }> = [
		{ label: i18n.baseText('runData.schema'), value: 'schema' },
		{ label: i18n.baseText('runData.table'), value: 'table' },
		{ label: i18n.baseText('runData.json'), value: 'json' },
	];

	if (binaryData.value.length) {
		defaults.push({ label: i18n.baseText('runData.binary'), value: 'binary' });
	}

	if (
		isPaneTypeOutput.value &&
		activeNode.value?.type === HTML_NODE_TYPE &&
		activeNode.value.parameters.operation === 'generateHtmlTemplate'
	) {
		defaults.unshift({ label: 'HTML', value: 'html' });
	}

	return defaults;
});
>>>>>>> ddfe594c

const hasNodeRun = computed(() =>
	Boolean(
		!props.isExecuting &&
			node.value &&
			((workflowRunData.value && workflowRunData.value.hasOwnProperty(node.value.name)) ||
				pinnedData.hasData.value),
	),
);

const isArtificialRecoveredEventItem = computed(
	() => rawInputData.value?.[0]?.json?.isArtificialRecoveredEventItem,
);

const isTrimmedManualExecutionDataItem = computed(
	() => rawInputData.value?.[0]?.json?.[TRIMMED_TASK_DATA_CONNECTIONS_KEY],
);

const subworkflowExecutionError = computed(() => {
	if (!node.value) return null;
	return {
		node: node.value,
		messages: [workflowsStore.subWorkflowExecutionError?.message ?? ''],
	} as NodeError;
});

const hasSubworkflowExecutionError = computed(() =>
	Boolean(workflowsStore.subWorkflowExecutionError),
);

// Sub-nodes may wish to display the parent node error as it can contain additional metadata
const parentNodeError = computed(() => {
	const parentNode = props.workflow.getChildNodes(node.value?.name ?? '', 'ALL_NON_MAIN')[0];
	return workflowRunData.value?.[parentNode]?.[props.runIndex]?.error as NodeError;
});
const workflowRunErrorAsNodeError = computed(() => {
	if (!node.value) {
		return null;
	}

	// If the node is a sub-node, we need to get the parent node error to check for input errors
	if (isSubNodeType.value && props.paneType === 'input') {
		return parentNodeError.value;
	}
	return workflowRunData.value?.[node.value?.name]?.[props.runIndex]?.error as NodeError;
});

const hasRunError = computed(() => Boolean(node.value && workflowRunErrorAsNodeError.value));

const executionHints = computed(() => {
	if (hasNodeRun.value) {
		const hints = node.value && workflowRunData.value?.[node.value.name]?.[props.runIndex]?.hints;

		if (hints) return hints;
	}

	return [];
});

const workflowExecution = computed(() => workflowsStore.getWorkflowExecution);
const workflowRunData = computed(() => {
	if (workflowExecution.value === null) {
		return null;
	}
	const executionData: IRunExecutionData | undefined = workflowExecution.value.data;
	if (executionData?.resultData) {
		return executionData.resultData.runData;
	}
	return null;
});
const dataCount = computed(() =>
	getDataCount(props.runIndex, currentOutputIndex.value, connectionType.value),
);

const unfilteredDataCount = computed(() =>
	pinnedData.data.value ? pinnedData.data.value.length : rawInputData.value.length,
);
const dataSizeInMB = computed(() => (dataSize.value / (1024 * 1024)).toFixed(1));
const maxOutputIndex = computed(() => {
	if (node.value === null || props.runIndex === undefined) {
		return 0;
	}

	const runData: IRunData | null = workflowRunData.value;

	if (runData === null || !runData.hasOwnProperty(node.value.name)) {
		return 0;
	}

	if (runData[node.value.name].length < props.runIndex) {
		return 0;
	}

	if (runData[node.value.name][props.runIndex]) {
		const taskData = runData[node.value.name][props.runIndex].data;
		if (taskData?.main) {
			return taskData.main.length - 1;
		}
	}

	return 0;
});
const currentPageOffset = computed(() => pageSize.value * (currentPage.value - 1));
const maxRunIndex = computed(() => {
	if (!node.value) {
		return 0;
	}

	const runData: IRunData | null = workflowRunData.value;

	if (runData === null || !runData.hasOwnProperty(node.value.name)) {
		return 0;
	}

	if (runData[node.value.name].length) {
		return runData[node.value.name].length - 1;
	}

	return 0;
});

const rawInputData = computed(() =>
	getRawInputData(props.runIndex, currentOutputIndex.value, connectionType.value),
);

const unfilteredInputData = computed(() => getPinDataOrLiveData(rawInputData.value));
const inputData = computed(() => getFilteredData(unfilteredInputData.value));
const inputDataPage = computed(() => {
	const offset = pageSize.value * (currentPage.value - 1);
	return inputData.value.slice(offset, offset + pageSize.value);
});
const jsonData = computed(() => executionDataToJson(inputData.value));
const binaryData = computed(() => {
	if (!node.value) {
		return [];
	}

	return nodeHelpers
		.getBinaryData(workflowRunData.value, node.value.name, props.runIndex, currentOutputIndex.value)
		.filter((data) => Boolean(data && Object.keys(data).length));
});
const inputHtml = computed(() => String(inputData.value[0]?.json?.html ?? ''));
const currentOutputIndex = computed(() => {
	if (props.overrideOutputs?.length && !props.overrideOutputs.includes(outputIndex.value)) {
		return props.overrideOutputs[0];
	}

	// In some cases nodes may switch their outputCount while the user still
	// has a higher outputIndex selected. We could adjust outputIndex directly,
	// but that loses data as we can keep the user selection if the branch reappears.
	return Math.min(outputIndex.value, maxOutputIndex.value);
});
const branches = computed(() => {
	const capitalize = (name: string) => name.charAt(0).toLocaleUpperCase() + name.slice(1);

	const result: Array<ITab<number>> = [];

	for (let i = 0; i <= maxOutputIndex.value; i++) {
		if (props.overrideOutputs && !props.overrideOutputs.includes(i)) {
			continue;
		}
		const totalItemsCount = getRawInputData(props.runIndex, i).length;
		const itemsCount = getDataCount(props.runIndex, i);
		const items = search.value
			? i18n.baseText('ndv.search.items', {
					adjustToNumber: totalItemsCount,
					interpolate: { matched: itemsCount, total: totalItemsCount },
				})
			: i18n.baseText('ndv.output.items', {
					adjustToNumber: itemsCount,
					interpolate: { count: itemsCount },
				});
		let outputName = getOutputName(i);

		if (`${outputName}` === `${i}`) {
			outputName = `${i18n.baseText('ndv.output')} ${outputName}`;
		} else {
			const appendBranchWord = NODE_TYPES_EXCLUDED_FROM_OUTPUT_NAME_APPEND.includes(
				node.value?.type ?? '',
			)
				? ''
				: ` ${i18n.baseText('ndv.output.branch')}`;
			outputName = capitalize(`${getOutputName(i)}${appendBranchWord}`);
		}
		result.push({
			label:
				(search.value && itemsCount) || totalItemsCount ? `${outputName} (${items})` : outputName,
			value: i,
		});
	}
	return result;
});

const editMode = computed(() => {
	return isPaneTypeInput.value ? { enabled: false, value: '' } : ndvStore.outputPanelEditMode;
});

const isPaneTypeInput = computed(() => props.paneType === 'input');
const isPaneTypeOutput = computed(() => props.paneType === 'output');

const readOnlyEnv = computed(() => sourceControlStore.preferences.branchReadOnly);
const showIOSearch = computed(
	() => hasNodeRun.value && !hasRunError.value && unfilteredInputData.value.length > 0,
);
const inputSelectLocation = computed(() => {
	if (isSchemaView.value) return 'none';
	if (!hasNodeRun.value) return 'header';
	if (maxRunIndex.value > 0) return 'runs';
	if (maxOutputIndex.value > 0 && branches.value.length > 1) {
		return 'outputs';
	}

	return 'items';
});

const showIoSearchNoMatchContent = computed(
	() => hasNodeRun.value && !inputData.value.length && !!search.value,
);

const parentNodeOutputData = computed(() => {
	const parentNode = props.workflow.getParentNodesByDepth(node.value?.name ?? '')[0];
	let parentNodeData: INodeExecutionData[] = [];

	if (parentNode?.name) {
		parentNodeData = nodeHelpers.getNodeInputData(
			props.workflow.getNode(parentNode?.name),
			props.runIndex,
			outputIndex.value,
			'input',
			connectionType.value,
		);
	}

	return parentNodeData;
});

const parentNodePinnedData = computed(() => {
	const parentNode = props.workflow.getParentNodesByDepth(node.value?.name ?? '')[0];
	return props.workflow.pinData?.[parentNode?.name || ''] ?? [];
});

const showPinButton = computed(() => {
	if (props.disablePin) {
		return false;
	}
	if (!rawInputData.value.length && !pinnedData.hasData.value) {
		return false;
	}
	if (editMode.value.enabled) {
		return false;
	}
	if (binaryData.value?.length) {
		return isPaneTypeOutput.value;
	}
	return canPinData.value;
});

const pinButtonDisabled = computed(
	() =>
		(!rawInputData.value.length && !pinnedData.hasData.value) ||
		!!binaryData.value?.length ||
		isReadOnlyRoute.value ||
		readOnlyEnv.value,
);

const activeTaskMetadata = computed((): ITaskMetadata | null => {
	if (!node.value) {
		return null;
	}
	const errorMetadata = parseErrorMetadata(workflowRunErrorAsNodeError.value);
	if (errorMetadata !== undefined) {
		return errorMetadata;
	}

	// This is needed for the WorkflowRetriever to display the associated execution
	if (parentNodeError.value) {
		const subNodeMetadata = parseErrorMetadata(parentNodeError.value);
		if (subNodeMetadata !== undefined) {
			return subNodeMetadata;
		}
	}

	return workflowRunData.value?.[node.value.name]?.[props.runIndex]?.metadata ?? null;
});

const hasInputOverwrite = computed((): boolean => {
	if (!node.value) {
		return false;
	}
	const taskData = nodeHelpers.getNodeTaskData(node.value, props.runIndex);
	return Boolean(taskData?.inputOverride);
});

const isSchemaPreviewEnabled = computed(
	() =>
		props.paneType === 'input' &&
		!(nodeType.value?.codex?.categories ?? []).some(
			(category) => category === CORE_NODES_CATEGORY,
		) &&
		posthogStore.isVariantEnabled(
			SCHEMA_PREVIEW_EXPERIMENT.name,
			SCHEMA_PREVIEW_EXPERIMENT.variant,
		),
);

const hasPreviewSchema = asyncComputed(async () => {
	if (!isSchemaPreviewEnabled.value || props.nodes.length === 0) return false;
	const nodes = props.nodes
		.filter((n) => n.depth === 1)
		.map((n) => workflowsStore.getNodeByName(n.name))
		.filter(isPresent);

	for (const connectedNode of nodes) {
		const { type, typeVersion, parameters } = connectedNode;
		const hasPreview = await schemaPreviewStore.getSchemaPreview({
			nodeType: type,
			version: typeVersion,
			resource: parameters.resource as string,
			operation: parameters.operation as string,
		});

		if (hasPreview.ok) return true;
	}
	return false;
}, false);

const itemsCountProps = computed<InstanceType<typeof RunDataItemCount>['$props']>(() => ({
	search: search.value,
	dataCount: dataCount.value,
	unfilteredDataCount: unfilteredDataCount.value,
	subExecutionsCount: activeTaskMetadata.value?.subExecutionsCount,
	muted: props.compact || (props.paneType === 'input' && maxRunIndex.value === 0),
}));

watch(node, (newNode, prevNode) => {
	if (newNode?.id === prevNode?.id) return;
	init();
});

watch(hasNodeRun, () => {
	if (props.paneType === 'output') setDisplayMode();
	else {
		// InputPanel relies on the outputIndex to check if we have data
		outputIndex.value = determineInitialOutputIndex();
	}
});

watch(
	inputDataPage,
	(data: INodeExecutionData[]) => {
		if (props.paneType && data) {
			ndvStore.setNDVPanelDataIsEmpty({
				panel: props.paneType,
				isEmpty: data.every((item) => isEmpty(item.json)),
			});
		}
	},
	{ immediate: true, deep: true },
);

watch(jsonData, (data: IDataObject[], prevData: IDataObject[]) => {
	if (isEqual(data, prevData)) return;
	refreshDataSize();
	if (dataCount.value) {
		resetCurrentPageIfTooFar();
	}
	showPinDataDiscoveryTooltip(data);
});

watch(binaryData, (newData, prevData) => {
	if (newData.length && !prevData.length && displayMode.value !== 'binary') {
		switchToBinary();
	} else if (!newData.length && displayMode.value === 'binary') {
		onDisplayModeChange('table');
	}
});

watch(currentOutputIndex, (branchIndex: number) => {
	ndvStore.setNDVBranchIndex({
		pane: props.paneType,
		branchIndex,
	});
});

watch(search, (newSearch) => {
	emit('search', newSearch);
});

onMounted(() => {
	init();

	if (!isPaneTypeInput.value) {
		showPinDataDiscoveryTooltip(jsonData.value);
	}
	ndvStore.setNDVBranchIndex({
		pane: props.paneType,
		branchIndex: currentOutputIndex.value,
	});

	if (props.paneType === 'output') {
		setDisplayMode();
		activatePane();
	}

	if (hasRunError.value && node.value) {
		const error = workflowRunData.value?.[node.value.name]?.[props.runIndex]?.error;
		const errorsToTrack = ['unknown error'];

		if (error && errorsToTrack.some((e) => error.message?.toLowerCase().includes(e))) {
			telemetry.track(
				'User encountered an error',
				{
					node: node.value.type,
					errorMessage: error.message,
					nodeVersion: node.value.typeVersion,
					n8nVersion: rootStore.versionCli,
				},
				{
					withPostHog: true,
				},
			);
		}
	}
});

onBeforeUnmount(() => {
	hidePinDataDiscoveryTooltip();
});

function getResolvedNodeOutputs() {
	if (node.value && nodeType.value) {
		const workflowNode = props.workflow.getNode(node.value.name);

		if (workflowNode) {
			const outputs = NodeHelpers.getNodeOutputs(props.workflow, workflowNode, nodeType.value);
			return outputs;
		}
	}
	return [];
}
function shouldHintBeDisplayed(hint: NodeHint): boolean {
	const { location, whenToDisplay } = hint;

	if (location) {
		if (location === 'ndv' && !['input', 'output'].includes(props.paneType)) {
			return false;
		}
		if (location === 'inputPane' && props.paneType !== 'input') {
			return false;
		}

		if (location === 'outputPane' && props.paneType !== 'output') {
			return false;
		}
	}

	if (whenToDisplay === 'afterExecution' && !hasNodeRun.value) {
		return false;
	}

	if (whenToDisplay === 'beforeExecution' && hasNodeRun.value) {
		return false;
	}

	return true;
}
function getNodeHints(): NodeHint[] {
	try {
		if (node.value && nodeType.value) {
			const workflowNode = props.workflow.getNode(node.value.name);

			if (workflowNode) {
				const nodeHints = NodeHelpers.getNodeHints(props.workflow, workflowNode, nodeType.value, {
					runExecutionData: workflowExecution.value?.data ?? null,
					runIndex: props.runIndex,
					connectionInputData: parentNodeOutputData.value,
				});

				const hasMultipleInputItems =
					parentNodeOutputData.value.length > 1 || parentNodePinnedData.value.length > 1;

				const nodeOutputData =
					workflowRunData.value?.[node.value.name]?.[props.runIndex]?.data?.main?.[0] ?? [];

				const genericHints = getGenericHints({
					workflowNode,
					node: node.value,
					nodeType: nodeType.value,
					nodeOutputData,
					workflow: props.workflow,
					hasNodeRun: hasNodeRun.value,
					hasMultipleInputItems,
				});

				return executionHints.value.concat(nodeHints, genericHints).filter(shouldHintBeDisplayed);
			}
		}
	} catch (error) {
		console.error('Error while getting node hints', error);
	}

	return [];
}

function onItemHover(itemIndex: number | null) {
	if (itemIndex === null) {
		emit('itemHover', null);

		return;
	}
	emit('itemHover', {
		outputIndex: currentOutputIndex.value,
		itemIndex,
	});
}

function onClickDataPinningDocsLink() {
	telemetry.track('User clicked ndv link', {
		workflow_id: workflowsStore.workflowId,
		push_ref: props.pushRef,
		node_type: activeNode.value?.type,
		pane: 'output',
		type: 'data-pinning-docs',
	});
}

function showPinDataDiscoveryTooltip(value: IDataObject[]) {
	if (!isTriggerNode.value) {
		return;
	}

	const pinDataDiscoveryFlag = useStorage(LOCAL_STORAGE_PIN_DATA_DISCOVERY_NDV_FLAG).value;

	if (value && value.length > 0 && !isReadOnlyRoute.value && !pinDataDiscoveryFlag) {
		pinDataDiscoveryComplete();

		setTimeout(() => {
			isControlledPinDataTooltip.value = true;
			pinDataDiscoveryTooltipVisible.value = true;
			dataPinningEventBus.emit('data-pinning-discovery', { isTooltipVisible: true });
		}, 500); // Wait for NDV to open
	}
}

function hidePinDataDiscoveryTooltip() {
	if (pinDataDiscoveryTooltipVisible.value) {
		isControlledPinDataTooltip.value = false;
		pinDataDiscoveryTooltipVisible.value = false;
		dataPinningEventBus.emit('data-pinning-discovery', { isTooltipVisible: false });
	}
}

function pinDataDiscoveryComplete() {
	useStorage(LOCAL_STORAGE_PIN_DATA_DISCOVERY_NDV_FLAG).value = 'true';
	useStorage(LOCAL_STORAGE_PIN_DATA_DISCOVERY_CANVAS_FLAG).value = 'true';
}

function enterEditMode({ origin }: EnterEditModeArgs) {
	const inputData = pinnedData.data.value
		? clearJsonKey(pinnedData.data.value)
		: executionDataToJson(rawInputData.value);

	const inputDataLength = Array.isArray(inputData)
		? inputData.length
		: Object.keys(inputData ?? {}).length;

	const data = inputDataLength > 0 ? inputData : TEST_PIN_DATA;

	ndvStore.setOutputPanelEditModeEnabled(true);
	ndvStore.setOutputPanelEditModeValue(JSON.stringify(data, null, 2));

	telemetry.track('User opened ndv edit state', {
		node_type: activeNode.value?.type,
		click_type: origin === 'editIconButton' ? 'button' : 'link',
		push_ref: props.pushRef,
		run_index: props.runIndex,
		is_output_present: hasNodeRun.value || pinnedData.hasData.value,
		view: !hasNodeRun.value && !pinnedData.hasData.value ? 'undefined' : displayMode.value,
		is_data_pinned: pinnedData.hasData.value,
	});
}

function onClickCancelEdit() {
	ndvStore.setOutputPanelEditModeEnabled(false);
	ndvStore.setOutputPanelEditModeValue('');
	onExitEditMode({ type: 'cancel' });
}

function onClickSaveEdit() {
	if (!node.value) {
		return;
	}

	const { value } = editMode.value;

	toast.clearAllStickyNotifications();

	try {
		const clearedValue = clearJsonKey(value) as INodeExecutionData[];
		try {
			pinnedData.setData(clearedValue, 'save-edit');
		} catch (error) {
			// setData function already shows toasts on error, so just return here
			return;
		}
	} catch (error) {
		toast.showError(error, i18n.baseText('ndv.pinData.error.syntaxError.title'));
		return;
	}

	ndvStore.setOutputPanelEditModeEnabled(false);

	onExitEditMode({ type: 'save' });
}

function onExitEditMode({ type }: { type: 'save' | 'cancel' }) {
	telemetry.track('User closed ndv edit state', {
		node_type: activeNode.value?.type,
		push_ref: props.pushRef,
		run_index: props.runIndex,
		view: displayMode.value,
		type,
	});
}

async function onTogglePinData({ source }: { source: PinDataSource | UnpinDataSource }) {
	if (!node.value) {
		return;
	}

	if (source === 'pin-icon-click') {
		const telemetryPayload = {
			node_type: activeNode.value?.type,
			push_ref: props.pushRef,
			run_index: props.runIndex,
			view: !hasNodeRun.value && !pinnedData.hasData.value ? 'none' : displayMode.value,
		};

		void externalHooks.run('runData.onTogglePinData', telemetryPayload);
		telemetry.track('User clicked pin data icon', telemetryPayload);
	}

	nodeHelpers.updateNodeParameterIssues(node.value);

	if (pinnedData.hasData.value) {
		pinnedData.unsetData(source);
		return;
	}

	try {
		pinnedData.setData(rawInputData.value, 'pin-icon-click');
	} catch (error) {
		console.error(error);
		return;
	}

	if (maxRunIndex.value > 0) {
		toast.showToast({
			title: i18n.baseText('ndv.pinData.pin.multipleRuns.title', {
				interpolate: {
					index: `${props.runIndex}`,
				},
			}),
			message: i18n.baseText('ndv.pinData.pin.multipleRuns.description'),
			type: 'success',
			duration: 2000,
		});
	}

	hidePinDataDiscoveryTooltip();
	pinDataDiscoveryComplete();
}

function switchToBinary() {
	onDisplayModeChange('binary');
}

function onBranchChange(value: number) {
	outputIndex.value = value;

	telemetry.track('User changed ndv branch', {
		push_ref: props.pushRef,
		branch_index: value,
		node_type: activeNode.value?.type,
		node_type_input_selection: nodeType.value ? nodeType.value.name : '',
		pane: props.paneType,
	});
}

function showTooMuchData() {
	showData.value = true;
	userEnabledShowData.value = true;
	telemetry.track('User clicked ndv button', {
		node_type: activeNode.value?.type,
		workflow_id: workflowsStore.workflowId,
		push_ref: props.pushRef,
		pane: props.paneType,
		type: 'showTooMuchData',
	});
}

function toggleLinkRuns() {
	if (props.linkedRuns) {
		unlinkRun();
	} else {
		linkRun();
	}
}

function linkRun() {
	emit('linkRun');
}

function unlinkRun() {
	emit('unlinkRun');
}

function onCurrentPageChange(value: number) {
	currentPage.value = value;
	telemetry.track('User changed ndv page', {
		node_type: activeNode.value?.type,
		workflow_id: workflowsStore.workflowId,
		push_ref: props.pushRef,
		pane: props.paneType,
		page_selected: currentPage.value,
		page_size: pageSize.value,
		items_total: dataCount.value,
	});
}

function resetCurrentPageIfTooFar() {
	const maxPage = Math.ceil(dataCount.value / pageSize.value);
	if (maxPage < currentPage.value) {
		currentPage.value = maxPage;
	}
}

function onPageSizeChange(newPageSize: number) {
	pageSize.value = newPageSize;

	resetCurrentPageIfTooFar();

	telemetry.track('User changed ndv page size', {
		node_type: activeNode.value?.type,
		workflow_id: workflowsStore.workflowId,
		push_ref: props.pushRef,
		pane: props.paneType,
		page_selected: currentPage.value,
		page_size: pageSize.value,
		items_total: dataCount.value,
	});
}

function onDisplayModeChange(newDisplayMode: IRunDataDisplayMode) {
	const previous = displayMode.value;
	ndvStore.setPanelDisplayMode({ pane: props.paneType, mode: newDisplayMode });

	if (!userEnabledShowData.value) updateShowData();

	if (dataContainerRef.value) {
		const dataDisplay = dataContainerRef.value.children[0];

		if (dataDisplay) {
			dataDisplay.scrollTo(0, 0);
		}
	}

	closeBinaryDataDisplay();
	void externalHooks.run('runData.displayModeChanged', {
		newValue: newDisplayMode,
		oldValue: previous,
	});
	if (activeNode.value) {
		telemetry.track('User changed ndv item view', {
			previous_view: previous,
			new_view: newDisplayMode,
			node_type: activeNode.value.type,
			workflow_id: workflowsStore.workflowId,
			push_ref: props.pushRef,
			pane: props.paneType,
		});
	}
}

function getRunLabel(option: number) {
	if (!node.value) {
		return;
	}

	let itemsCount = 0;
	for (let i = 0; i <= maxOutputIndex.value; i++) {
		itemsCount += getPinDataOrLiveData(getRawInputData(option - 1, i)).length;
	}
	const items = i18n.baseText('ndv.output.items', {
		adjustToNumber: itemsCount,
		interpolate: { count: itemsCount },
	});

	const metadata = workflowRunData.value?.[node.value.name]?.[option - 1]?.metadata ?? null;
	const subexecutions = metadata?.subExecutionsCount
		? i18n.baseText('ndv.output.andSubExecutions', {
				adjustToNumber: metadata.subExecutionsCount,
				interpolate: {
					count: metadata.subExecutionsCount,
				},
			})
		: '';

	const itemsLabel = itemsCount > 0 ? ` (${items}${subexecutions})` : '';
	return option + i18n.baseText('ndv.output.of') + (maxRunIndex.value + 1) + itemsLabel;
}

function getRawInputData(
	runIndex: number,
	outputIndex: number,
	connectionType: NodeConnectionType = NodeConnectionTypes.Main,
): INodeExecutionData[] {
	let inputData: INodeExecutionData[] = [];

	if (node.value) {
		inputData = nodeHelpers.getNodeInputData(
			node.value,
			runIndex,
			outputIndex,
			props.paneType,
			connectionType,
		);
	}

	if (inputData.length === 0 || !Array.isArray(inputData)) {
		return [];
	}

	return inputData;
}

function getPinDataOrLiveData(data: INodeExecutionData[]): INodeExecutionData[] {
	if (pinnedData.data.value && !props.isProductionExecutionPreview) {
		return Array.isArray(pinnedData.data.value)
			? pinnedData.data.value.map((value) => ({
					json: value,
				}))
			: [
					{
						json: pinnedData.data.value,
					},
				];
	}
	return data;
}

function getFilteredData(data: INodeExecutionData[]): INodeExecutionData[] {
	if (!search.value || isSchemaView.value) {
		return data;
	}

	currentPage.value = 1;
	return data.filter(({ json }) => searchInObject(json, search.value));
}

function getDataCount(
	runIndex: number,
	outputIndex: number,
	connectionType: NodeConnectionType = NodeConnectionTypes.Main,
) {
	if (!node.value) {
		return 0;
	}

	if (workflowRunData.value?.[node.value.name]?.[runIndex]?.hasOwnProperty('error')) {
		return 1;
	}

	const rawInputData = getRawInputData(runIndex, outputIndex, connectionType);
	const pinOrLiveData = getPinDataOrLiveData(rawInputData);
	return getFilteredData(pinOrLiveData).length;
}

function determineInitialOutputIndex() {
	for (let i = 0; i <= maxOutputIndex.value; i++) {
		if (getRawInputData(props.runIndex, i).length) {
			return i;
		}
	}

	return 0;
}

function init() {
	// Reset the selected output index every time another node gets selected
	outputIndex.value = determineInitialOutputIndex();
	refreshDataSize();
	closeBinaryDataDisplay();
	let outputTypes: NodeConnectionType[] = [];
	if (node.value && nodeType.value) {
		const outputs = getResolvedNodeOutputs();
		outputTypes = NodeHelpers.getConnectionTypes(outputs);
	}
	connectionType.value = outputTypes.length === 0 ? NodeConnectionTypes.Main : outputTypes[0];
	if (binaryData.value.length > 0) {
		ndvStore.setPanelDisplayMode({
			pane: props.paneType,
			mode: 'binary',
		});
	} else if (displayMode.value === 'binary') {
		ndvStore.setPanelDisplayMode({
			pane: props.paneType,
			mode: 'schema',
		});
	}
}

function closeBinaryDataDisplay() {
	binaryDataDisplayVisible.value = false;
	binaryDataDisplayData.value = null;
}

function isViewable(index: number, key: string | number): boolean {
	const { mimeType } = binaryData.value[index][key];
	return ViewableMimeTypes.includes(mimeType);
}

function isDownloadable(index: number, key: string | number): boolean {
	const { mimeType, fileName } = binaryData.value[index][key];
	return !!(mimeType && fileName);
}

async function downloadBinaryData(index: number, key: string | number) {
	const { id, data, fileName, fileExtension, mimeType } = binaryData.value[index][key];

	if (id) {
		const url = workflowsStore.getBinaryUrl(id, 'download', fileName ?? '', mimeType);
		saveAs(url, [fileName, fileExtension].join('.'));
		return;
	} else {
		const bufferString = 'data:' + mimeType + ';base64,' + data;
		const blob = await fetch(bufferString).then(async (d) => await d.blob());
		saveAs(blob, fileName);
	}
}

async function downloadJsonData() {
	const fileName = (node.value?.name ?? '').replace(/[^\w\d]/g, '_');
	const blob = new Blob([JSON.stringify(rawInputData.value, null, 2)], {
		type: 'application/json',
	});

	saveAs(blob, `${fileName}.json`);
}

function displayBinaryData(index: number, key: string | number) {
	const { data, mimeType } = binaryData.value[index][key];
	binaryDataDisplayVisible.value = true;

	binaryDataDisplayData.value = {
		node: node.value?.name,
		runIndex: props.runIndex,
		outputIndex: currentOutputIndex.value,
		index,
		key,
		data,
		mimeType,
	};
}

function getOutputName(outputIndex: number) {
	if (node.value === null) {
		return outputIndex + 1;
	}

	const outputs = getResolvedNodeOutputs();
	const outputConfiguration = outputs?.[outputIndex] as INodeOutputConfiguration;

	if (outputConfiguration && isObject(outputConfiguration)) {
		return outputConfiguration?.displayName;
	}
	if (!nodeType.value?.outputNames || nodeType.value.outputNames.length <= outputIndex) {
		return outputIndex + 1;
	}

	return nodeType.value.outputNames[outputIndex];
}

function refreshDataSize() {
	// Hide by default the data from being displayed
	showData.value = false;
	const jsonItems = inputDataPage.value.map((item) => item.json);
	const byteSize = new Blob([JSON.stringify(jsonItems)]).size;
	dataSize.value = byteSize;
	updateShowData();
}

function updateShowData() {
	// Display data if it is reasonably small (< 1MB)
	showData.value =
		(isSchemaView.value && dataSize.value < MAX_DISPLAY_DATA_SIZE_SCHEMA_VIEW) ||
		dataSize.value < MAX_DISPLAY_DATA_SIZE;
}

function onRunIndexChange(run: number) {
	emit('runChange', run);
}

function enableNode() {
	if (node.value) {
		const updateInformation = {
			name: node.value.name,
			properties: {
				disabled: !node.value.disabled,
			} as IDataObject,
		} as INodeUpdatePropertiesInformation;

		workflowsStore.updateNodeProperties(updateInformation);
	}
}

function setDisplayMode() {
	if (!activeNode.value) return;

	const shouldDisplayHtml =
		activeNode.value.type === HTML_NODE_TYPE &&
		activeNode.value.parameters.operation === 'generateHtmlTemplate';

	if (shouldDisplayHtml) {
		ndvStore.setPanelDisplayMode({
			pane: 'output',
			mode: 'html',
		});
	}
}

function activatePane() {
	emit('activatePane');
}

function onSearchClear() {
	search.value = '';
	document.dispatchEvent(new KeyboardEvent('keyup', { key: '/' }));
}

defineExpose({ enterEditMode });
</script>

<template>
	<div
		:class="['run-data', $style.container, props.compact ? $style.compact : '']"
		@mouseover="activatePane"
	>
		<N8nCallout
			v-if="
				!isPaneTypeInput &&
				pinnedData.hasData.value &&
				!editMode.enabled &&
				!isProductionExecutionPreview
			"
			theme="secondary"
			icon="thumbtack"
			:class="$style.pinnedDataCallout"
			data-test-id="ndv-pinned-data-callout"
		>
			{{ i18n.baseText('runData.pindata.thisDataIsPinned') }}
			<span v-if="!isReadOnlyRoute && !readOnlyEnv" class="ml-4xs">
				<N8nLink
					theme="secondary"
					size="small"
					underline
					bold
					data-test-id="ndv-unpin-data"
					@click.stop="onTogglePinData({ source: 'banner-link' })"
				>
					{{ i18n.baseText('runData.pindata.unpin') }}
				</N8nLink>
			</span>
			<template #trailingContent>
				<N8nLink
					:to="DATA_PINNING_DOCS_URL"
					size="small"
					theme="secondary"
					bold
					underline
					@click="onClickDataPinningDocsLink"
				>
					{{ i18n.baseText('runData.pindata.learnMore') }}
				</N8nLink>
			</template>
		</N8nCallout>

		<BinaryDataDisplay
			v-if="binaryDataDisplayData"
			:window-visible="binaryDataDisplayVisible"
			:display-data="binaryDataDisplayData"
			@close="closeBinaryDataDisplay"
		/>

		<div :class="$style.header">
			<slot name="header"></slot>

			<div
				v-show="!hasRunError && !isTrimmedManualExecutionDataItem"
				:class="$style.displayModes"
				data-test-id="run-data-pane-header"
				@click.stop
			>
				<Suspense>
					<LazyRunDataSearch
						v-if="showIOSearch"
						v-model="search"
						:class="$style.search"
						:pane-type="paneType"
						:display-mode="displayMode"
						:is-area-active="isPaneActive"
						@focus="activatePane"
					/>
				</Suspense>

				<RunDataDisplayModeSelect
					v-show="
						hasPreviewSchema ||
						(hasNodeRun && (inputData.length || binaryData.length || search) && !editMode.enabled)
					"
					:class="$style.displayModeSelect"
					:compact="props.compact"
					:value="displayMode"
					:has-binary-data="binaryData.length > 0"
					:pane-type="paneType"
					:node-generates-html="
						activeNode?.type === HTML_NODE_TYPE &&
						activeNode.parameters.operation === 'generateHtmlTemplate'
					"
					@change="onDisplayModeChange"
				/>

				<RunDataItemCount v-if="props.compact" v-bind="itemsCountProps" />

				<N8nIconButton
					v-if="!props.disableEdit && canPinData && !isReadOnlyRoute && !readOnlyEnv"
					v-show="!editMode.enabled"
					:title="i18n.baseText('runData.editOutput')"
					:circle="false"
					:disabled="node?.disabled"
					icon="pencil-alt"
					type="tertiary"
					data-test-id="ndv-edit-pinned-data"
					@click="enterEditMode({ origin: 'editIconButton' })"
				/>

				<RunDataPinButton
					v-if="showPinButton"
					:disabled="pinButtonDisabled"
					:tooltip-contents-visibility="{
						binaryDataTooltipContent: !!binaryData?.length,
						pinDataDiscoveryTooltipContent:
							isControlledPinDataTooltip && pinDataDiscoveryTooltipVisible,
					}"
					:data-pinning-docs-url="DATA_PINNING_DOCS_URL"
					:pinned-data="pinnedData"
					@toggle-pin-data="onTogglePinData({ source: 'pin-icon-click' })"
				/>

				<div v-if="!props.disableEdit" v-show="editMode.enabled" :class="$style.editModeActions">
					<N8nButton
						type="tertiary"
						:label="i18n.baseText('runData.editor.cancel')"
						@click="onClickCancelEdit"
					/>
					<N8nButton
						class="ml-2xs"
						type="primary"
						:label="i18n.baseText('runData.editor.save')"
						@click="onClickSaveEdit"
					/>
				</div>
			</div>
		</div>

		<div v-if="inputSelectLocation === 'header'" :class="$style.inputSelect">
			<slot name="input-select"></slot>
		</div>

		<div
			v-if="maxRunIndex > 0 && !displaysMultipleNodes && !props.disableRunIndexSelection"
			v-show="!editMode.enabled"
			:class="$style.runSelector"
		>
			<div :class="$style.runSelectorInner">
				<slot v-if="inputSelectLocation === 'runs'" name="input-select"></slot>

				<N8nSelect
					:model-value="runIndex"
					:class="$style.runSelectorSelect"
					size="small"
					teleported
					data-test-id="run-selector"
					@update:model-value="onRunIndexChange"
					@click.stop
				>
					<template #prepend>{{ i18n.baseText('ndv.output.run') }}</template>
					<N8nOption
						v-for="option in maxRunIndex + 1"
						:key="option"
						:label="getRunLabel(option)"
						:value="option - 1"
					></N8nOption>
				</N8nSelect>

				<N8nTooltip v-if="canLinkRuns" placement="right">
					<template #content>
						{{ i18n.baseText(linkedRuns ? 'runData.unlinking.hint' : 'runData.linking.hint') }}
					</template>
					<N8nIconButton
						:icon="linkedRuns ? 'unlink' : 'link'"
						:class="['linkRun', linkedRuns ? 'linked' : '']"
						text
						type="tertiary"
						size="small"
						data-test-id="link-run"
						@click="toggleLinkRuns"
					/>
				</N8nTooltip>

				<slot name="run-info"></slot>
			</div>
			<ViewSubExecution
				v-if="activeTaskMetadata && !(paneType === 'input' && hasInputOverwrite)"
				:task-metadata="activeTaskMetadata"
				:display-mode="displayMode"
			/>
		</div>

		<slot v-if="!displaysMultipleNodes" name="before-data" />

		<div v-if="props.calloutMessage || $slots['callout-message']" :class="$style.hintCallout">
			<N8nCallout theme="info" data-test-id="run-data-callout">
				<slot name="callout-message">
					<N8nText v-n8n-html="props.calloutMessage" size="small"></N8nText>
				</slot>
			</N8nCallout>
		</div>

		<N8nCallout
			v-for="hint in getNodeHints()"
			:key="hint.message"
			:class="$style.hintCallout"
			:theme="hint.type || 'info'"
			data-test-id="node-hint"
		>
			<N8nText v-n8n-html="hint.message" size="small"></N8nText>
		</N8nCallout>

		<div
			v-if="maxOutputIndex > 0 && branches.length > 1 && !displaysMultipleNodes"
			:class="$style.outputs"
			data-test-id="branches"
		>
			<slot v-if="inputSelectLocation === 'outputs'" name="input-select"></slot>
			<ViewSubExecution
				v-if="activeTaskMetadata && !(paneType === 'input' && hasInputOverwrite)"
				:task-metadata="activeTaskMetadata"
				:display-mode="displayMode"
			/>

			<div :class="$style.tabs">
				<N8nTabs
					:model-value="currentOutputIndex"
					:options="branches"
					@update:model-value="onBranchChange"
				/>
			</div>
		</div>

		<div
			v-else-if="
				!props.compact &&
				hasNodeRun &&
				!isSearchInSchemaView &&
				((dataCount > 0 && maxRunIndex === 0) || search) &&
				!isArtificialRecoveredEventItem &&
				!displaysMultipleNodes
			"
			v-show="!editMode.enabled"
			:class="$style.itemsCount"
			data-test-id="ndv-items-count"
		>
			<slot v-if="inputSelectLocation === 'items'" name="input-select"></slot>

			<RunDataItemCount v-bind="itemsCountProps" />
			<ViewSubExecution
				v-if="activeTaskMetadata && !(paneType === 'input' && hasInputOverwrite)"
				:task-metadata="activeTaskMetadata"
				:display-mode="displayMode"
			/>
		</div>

		<div ref="dataContainerRef" :class="$style.dataContainer" data-test-id="ndv-data-container">
			<div
				v-if="isExecuting && !isWaitNodeWaiting"
				:class="$style.center"
				data-test-id="ndv-executing"
			>
				<div :class="$style.spinner"><N8nSpinner type="ring" /></div>
				<N8nText>{{ executingMessage }}</N8nText>
			</div>

			<div v-else-if="editMode.enabled" :class="$style.editMode">
				<div :class="[$style.editModeBody, 'ignore-key-press-canvas']">
					<JsonEditor
						:model-value="editMode.value"
						:fill-parent="true"
						@update:model-value="ndvStore.setOutputPanelEditModeValue($event)"
					/>
				</div>
				<div :class="$style.editModeFooter">
					<N8nInfoTip :bold="false" :class="$style.editModeFooterInfotip">
						{{ i18n.baseText('runData.editor.copyDataInfo') }}
						<N8nLink :to="DATA_EDITING_DOCS_URL" size="small">
							{{ i18n.baseText('generic.learnMore') }}
						</N8nLink>
					</N8nInfoTip>
				</div>
			</div>

			<div
				v-else-if="
					paneType === 'output' && hasSubworkflowExecutionError && subworkflowExecutionError
				"
				:class="$style.stretchVertically"
			>
				<NodeErrorView :error="subworkflowExecutionError" :class="$style.errorDisplay" />
			</div>

			<div v-else-if="isWaitNodeWaiting" :class="$style.center">
				<slot name="node-waiting">xxx</slot>
			</div>

			<div
				v-else-if="!hasNodeRun && !(displaysMultipleNodes && (node?.disabled || hasPreviewSchema))"
				:class="$style.center"
			>
				<slot name="node-not-run"></slot>
			</div>

			<div
				v-else-if="paneType === 'input' && !displaysMultipleNodes && node?.disabled"
				:class="$style.center"
			>
				<N8nText>
					{{ i18n.baseText('ndv.input.disabled', { interpolate: { nodeName: node.name } }) }}
					<N8nLink @click="enableNode">
						{{ i18n.baseText('ndv.input.disabled.cta') }}
					</N8nLink>
				</N8nText>
			</div>

			<div
				v-else-if="isTrimmedManualExecutionDataItem && uiStore.isProcessingExecutionResults"
				:class="$style.center"
			>
				<div :class="$style.spinner"><N8nSpinner type="ring" /></div>
				<N8nText color="text-dark" size="large">
					{{ i18n.baseText('runData.trimmedData.loading') }}
				</N8nText>
			</div>

			<div v-else-if="isTrimmedManualExecutionDataItem" :class="$style.center">
				<N8nText bold color="text-dark" size="large">
					{{ i18n.baseText('runData.trimmedData.title') }}
				</N8nText>
				<N8nText>
					{{ i18n.baseText('runData.trimmedData.message') }}
				</N8nText>
			</div>

			<div v-else-if="hasNodeRun && isArtificialRecoveredEventItem" :class="$style.center">
				<slot name="recovered-artificial-output-data"></slot>
			</div>

			<div v-else-if="hasNodeRun && hasRunError" :class="$style.stretchVertically">
				<N8nText v-if="isPaneTypeInput" :class="$style.center" size="large" tag="p" bold>
					{{
						i18n.baseText('nodeErrorView.inputPanel.previousNodeError.title', {
							interpolate: { nodeName: node?.name ?? '' },
						})
					}}
				</N8nText>
				<div v-else-if="$slots['content']">
					<NodeErrorView
						v-if="workflowRunErrorAsNodeError"
						:error="workflowRunErrorAsNodeError"
						:class="$style.inlineError"
						compact
					/>
					<slot name="content"></slot>
				</div>
				<NodeErrorView
					v-else-if="workflowRunErrorAsNodeError"
					:error="workflowRunErrorAsNodeError"
					:class="$style.dataDisplay"
				/>
			</div>

			<div
				v-else-if="
					hasNodeRun && (!unfilteredDataCount || (search && !dataCount)) && branches.length > 1
				"
				:class="$style.center"
			>
				<div v-if="search">
					<N8nText tag="h3" size="large">{{ i18n.baseText('ndv.search.noMatch.title') }}</N8nText>
					<N8nText>
						<i18n-t keypath="ndv.search.noMatch.description" tag="span">
							<template #link>
								<a href="#" @click="onSearchClear">
									{{ i18n.baseText('ndv.search.noMatch.description.link') }}
								</a>
							</template>
						</i18n-t>
					</N8nText>
				</div>
				<N8nText v-else>
					{{ noDataInBranchMessage }}
				</N8nText>
			</div>

			<div v-else-if="hasNodeRun && !inputData.length && !search" :class="$style.center">
				<slot name="no-output-data">xxx</slot>
			</div>

			<div
				v-else-if="hasNodeRun && !showData"
				data-test-id="ndv-data-size-warning"
				:class="$style.center"
			>
				<N8nText :bold="true" color="text-dark" size="large">{{ tooMuchDataTitle }}</N8nText>
				<N8nText align="center" tag="div"
					><span
						v-n8n-html="
							i18n.baseText('ndv.output.tooMuchData.message', {
								interpolate: { size: dataSizeInMB },
							})
						"
					></span
				></N8nText>

				<N8nButton
					outline
					:label="i18n.baseText('ndv.output.tooMuchData.showDataAnyway')"
					@click="showTooMuchData"
				/>

				<N8nButton
					size="small"
					:label="i18n.baseText('runData.downloadBinaryData')"
					@click="downloadJsonData()"
				/>
			</div>

			<!-- V-else slot named content which only renders if $slots.content is passed and hasNodeRun -->
			<slot v-else-if="hasNodeRun && $slots['content']" name="content"></slot>

			<div
				v-else-if="
					hasNodeRun &&
					displayMode === 'table' &&
					binaryData.length > 0 &&
					inputData.length === 1 &&
					Object.keys(jsonData[0] || {}).length === 0
				"
				:class="$style.center"
			>
				<N8nText>
					{{ i18n.baseText('runData.switchToBinary.info') }}
					<a @click="switchToBinary">
						{{ i18n.baseText('runData.switchToBinary.binary') }}
					</a>
				</N8nText>
			</div>

			<div v-else-if="showIoSearchNoMatchContent" :class="$style.center">
				<N8nText tag="h3" size="large">{{ i18n.baseText('ndv.search.noMatch.title') }}</N8nText>
				<N8nText>
					<i18n-t keypath="ndv.search.noMatch.description" tag="span">
						<template #link>
							<a href="#" @click="onSearchClear">
								{{ i18n.baseText('ndv.search.noMatch.description.link') }}
							</a>
						</template>
					</i18n-t>
				</N8nText>
			</div>

			<Suspense v-else-if="hasNodeRun && displayMode === 'table' && node">
				<LazyRunDataTable
					:node="node"
					:input-data="inputDataPage"
					:mapping-enabled="mappingEnabled"
					:distance-from-active="distanceFromActive"
					:run-index="runIndex"
					:page-offset="currentPageOffset"
					:total-runs="maxRunIndex"
					:has-default-hover-state="paneType === 'input' && !search"
					:search="search"
					:header-bg-color="tableHeaderBgColor"
					@mounted="emit('tableMounted', $event)"
					@active-row-changed="onItemHover"
					@display-mode-change="onDisplayModeChange"
				/>
			</Suspense>

			<Suspense v-else-if="hasNodeRun && displayMode === 'json' && node">
				<LazyRunDataJson
					:pane-type="paneType"
					:edit-mode="editMode"
					:push-ref="pushRef"
					:node="node"
					:input-data="inputDataPage"
					:mapping-enabled="mappingEnabled"
					:distance-from-active="distanceFromActive"
					:run-index="runIndex"
					:output-index="currentOutputIndex"
					:total-runs="maxRunIndex"
					:search="search"
				/>
			</Suspense>

			<Suspense v-else-if="hasNodeRun && isPaneTypeOutput && displayMode === 'html'">
				<LazyRunDataHtml :input-html="inputHtml" />
			</Suspense>

			<Suspense v-else-if="(hasNodeRun || hasPreviewSchema) && isSchemaView">
				<LazyRunDataSchema
					:nodes="nodes"
					:mapping-enabled="mappingEnabled"
					:node="node"
					:data="jsonData"
					:pane-type="paneType"
					:connection-type="connectionType"
					:run-index="runIndex"
					:output-index="currentOutputIndex"
					:total-runs="maxRunIndex"
					:search="search"
					:class="$style.schema"
					@clear:search="onSearchClear"
				/>
			</Suspense>

			<div v-else-if="displayMode === 'binary' && binaryData.length === 0" :class="$style.center">
				<N8nText align="center" tag="div">{{ i18n.baseText('runData.noBinaryDataFound') }}</N8nText>
			</div>

			<div v-else-if="displayMode === 'binary'" :class="$style.dataDisplay">
				<div v-for="(binaryDataEntry, index) in binaryData" :key="index">
					<div v-if="binaryData.length > 1" :class="$style.binaryIndex">
						<div>
							{{ index + 1 }}
						</div>
					</div>

					<div :class="$style.binaryRow">
						<div
							v-for="(binaryData, key) in binaryDataEntry"
							:key="index + '_' + key"
							:class="$style.binaryCell"
						>
							<div :data-test-id="'ndv-binary-data_' + index">
								<div :class="$style.binaryHeader">
									{{ key }}
								</div>
								<div v-if="binaryData.fileName">
									<div>
										<N8nText size="small" :bold="true"
											>{{ i18n.baseText('runData.fileName') }}:
										</N8nText>
									</div>
									<div :class="$style.binaryValue">{{ binaryData.fileName }}</div>
								</div>
								<div v-if="binaryData.directory">
									<div>
										<N8nText size="small" :bold="true"
											>{{ i18n.baseText('runData.directory') }}:
										</N8nText>
									</div>
									<div :class="$style.binaryValue">{{ binaryData.directory }}</div>
								</div>
								<div v-if="binaryData.fileExtension">
									<div>
										<N8nText size="small" :bold="true"
											>{{ i18n.baseText('runData.fileExtension') }}:</N8nText
										>
									</div>
									<div :class="$style.binaryValue">{{ binaryData.fileExtension }}</div>
								</div>
								<div v-if="binaryData.mimeType">
									<div>
										<N8nText size="small" :bold="true"
											>{{ i18n.baseText('runData.mimeType') }}:
										</N8nText>
									</div>
									<div :class="$style.binaryValue">{{ binaryData.mimeType }}</div>
								</div>
								<div v-if="binaryData.fileSize">
									<div>
										<N8nText size="small" :bold="true"
											>{{ i18n.baseText('runData.fileSize') }}:
										</N8nText>
									</div>
									<div :class="$style.binaryValue">{{ binaryData.fileSize }}</div>
								</div>

								<div :class="$style.binaryButtonContainer">
									<N8nButton
										v-if="isViewable(index, key)"
										size="small"
										:label="i18n.baseText('runData.showBinaryData')"
										data-test-id="ndv-view-binary-data"
										@click="displayBinaryData(index, key)"
									/>
									<N8nButton
										v-if="isDownloadable(index, key)"
										size="small"
										type="secondary"
										:label="i18n.baseText('runData.downloadBinaryData')"
										data-test-id="ndv-download-binary-data"
										@click="downloadBinaryData(index, key)"
									/>
								</div>
							</div>
						</div>
					</div>
				</div>
			</div>
			<div v-else-if="!hasNodeRun" :class="$style.center">
				<slot name="node-not-run"></slot>
			</div>
		</div>
		<div
			v-if="
				hidePagination === false &&
				hasNodeRun &&
				!hasRunError &&
				displayMode !== 'binary' &&
				dataCount > pageSize &&
				!isSchemaView &&
				!isArtificialRecoveredEventItem
			"
			v-show="!editMode.enabled"
			:class="$style.pagination"
			data-test-id="ndv-data-pagination"
		>
			<el-pagination
				background
				:hide-on-single-page="true"
				:current-page="currentPage"
				:pager-count="5"
				:page-size="pageSize"
				layout="prev, pager, next"
				:total="dataCount"
				@update:current-page="onCurrentPageChange"
			>
			</el-pagination>

			<div :class="$style.pageSizeSelector">
				<N8nSelect
					size="mini"
					:model-value="pageSize"
					teleported
					@update:model-value="onPageSizeChange"
				>
					<template #prepend>{{ i18n.baseText('ndv.output.pageSize') }}</template>
					<N8nOption v-for="size in pageSizes" :key="size" :label="size" :value="size"> </N8nOption>
					<N8nOption :label="i18n.baseText('ndv.output.all')" :value="dataCount"> </N8nOption>
				</N8nSelect>
			</div>
		</div>
		<N8nBlockUi :show="blockUI" :class="$style.uiBlocker" />
	</div>
</template>

<style lang="scss" module>
@import '@/styles/variables';

.infoIcon {
	color: var(--color-foreground-dark);
}

.center {
	display: flex;
	height: 100%;
	flex-direction: column;
	align-items: center;
	justify-content: center;
	padding: var(--spacing-s) var(--spacing-s) var(--spacing-xl) var(--spacing-s);
	text-align: center;

	> * {
		max-width: 316px;
		margin-bottom: var(--spacing-2xs);
	}
}

.container {
	position: relative;
	width: 100%;
	height: 100%;
	display: flex;
	flex-direction: column;
}

.pinnedDataCallout {
	border-radius: inherit;
	border-bottom-right-radius: 0;
	border-top: 0;
	border-left: 0;
	border-right: 0;
}

.header {
	display: flex;
	align-items: center;
	margin-bottom: var(--spacing-s);
	padding: var(--spacing-s) var(--spacing-s) 0 var(--spacing-s);
	position: relative;
	overflow-x: auto;
	overflow-y: hidden;
	min-height: calc(30px + var(--spacing-s));
	scrollbar-width: thin;

	.compact & {
		margin-bottom: var(--spacing-4xs);
		padding: var(--spacing-4xs) var(--spacing-s) 0 var(--spacing-s);
	}

	> *:first-child {
		flex-grow: 1;
	}
}

.dataContainer {
	position: relative;
	overflow-y: auto;
	height: 100%;

	&:hover {
		.actions-group {
			opacity: 1;
		}
	}
}

.dataDisplay {
	position: absolute;
	top: 0;
	left: 0;
	padding: 0 var(--spacing-s) var(--spacing-3xl) var(--spacing-s);
	right: 0;
	overflow-y: auto;
	line-height: var(--font-line-height-xloose);
	word-break: normal;
	height: 100%;
}

.inlineError {
	line-height: var(--font-line-height-xloose);
	padding-left: var(--spacing-s);
	padding-right: var(--spacing-s);
	padding-bottom: var(--spacing-s);
}

.outputs {
	display: flex;
	flex-direction: column;
	gap: var(--spacing-s);
	padding-left: var(--spacing-s);
	padding-right: var(--spacing-s);
	padding-bottom: var(--spacing-s);
}

.tabs {
	display: flex;
	justify-content: space-between;
	align-items: center;
	min-height: 30px;
	--color-tabs-arrow-buttons: var(--color-run-data-background);
}

.itemsCount {
	display: flex;
	align-items: center;
	gap: var(--spacing-2xs);
	padding-left: var(--spacing-s);
	padding-right: var(--spacing-s);
	padding-bottom: var(--spacing-s);
	flex-flow: wrap;
}

.inputSelect {
	padding-left: var(--spacing-s);
	padding-right: var(--spacing-s);
	padding-bottom: var(--spacing-s);
}

.runSelector {
	display: flex;
	align-items: center;
	flex-flow: wrap;
	padding-left: var(--spacing-s);
	padding-right: var(--spacing-s);
	margin-bottom: var(--spacing-s);
	gap: var(--spacing-3xs);

	:global(.el-input--suffix .el-input__inner) {
		padding-right: var(--spacing-l);
	}
}

.runSelectorInner {
	display: flex;
	gap: var(--spacing-4xs);
	align-items: center;
}

.runSelectorSelect {
	max-width: 205px;
}

.search {
	margin-left: auto;
}

.pagination {
	width: 100%;
	display: flex;
	justify-content: center;
	align-items: center;
	bottom: 0;
	padding: 5px;
	overflow-y: hidden;
}

.pageSizeSelector {
	text-transform: capitalize;
	max-width: 150px;
	flex: 0 1 auto;
}

.binaryIndex {
	display: block;
	padding: var(--spacing-2xs);
	font-size: var(--font-size-2xs);

	> * {
		display: inline-block;
		width: 30px;
		height: 30px;
		line-height: 30px;
		border-radius: var(--border-radius-base);
		text-align: center;
		background-color: var(--color-foreground-xdark);
		font-weight: var(--font-weight-bold);
		color: var(--color-text-xlight);
	}
}

.binaryRow {
	display: inline-flex;
	font-size: var(--font-size-2xs);
}

.binaryCell {
	display: inline-block;
	width: 300px;
	overflow: hidden;
	background-color: var(--color-foreground-xlight);
	margin-right: var(--spacing-s);
	margin-bottom: var(--spacing-s);
	border-radius: var(--border-radius-base);
	border: var(--border-base);
	padding: var(--spacing-s);
}

.binaryHeader {
	color: $color-primary;
	font-weight: var(--font-weight-bold);
	font-size: 1.2em;
	padding-bottom: var(--spacing-2xs);
	margin-bottom: var(--spacing-2xs);
	border-bottom: 1px solid var(--color-text-light);
}

.binaryButtonContainer {
	margin-top: 1.5em;
	display: flex;
	flex-direction: row;
	justify-content: center;

	> * {
		flex-grow: 0;
		margin-right: var(--spacing-3xs);
	}
}

.binaryValue {
	white-space: initial;
	word-wrap: break-word;
}

.displayModes {
	display: flex;
	justify-content: flex-end;
	align-items: center;
	flex-grow: 1;
	gap: var(--spacing-2xs);
}

.tooltipContain {
	max-width: 240px;
}

.spinner {
	* {
		color: var(--color-primary);
		min-height: 40px;
		min-width: 40px;
	}

	display: flex;
	justify-content: center;
	margin-bottom: var(--spacing-s);
}

.editMode {
	height: 100%;
	display: flex;
	flex-direction: column;
	justify-content: stretch;
	padding-left: var(--spacing-s);
	padding-right: var(--spacing-s);
}

.editModeBody {
	flex: 1 1 auto;
	max-height: 100%;
	width: 100%;
	overflow: auto;
}

.editModeFooter {
	flex: 0 1 auto;
	display: flex;
	width: 100%;
	justify-content: space-between;
	align-items: center;
	padding-top: var(--spacing-s);
	padding-bottom: var(--spacing-s);
}

.editModeFooterInfotip {
	display: flex;
	flex: 1;
	width: 100%;
}

.editModeActions {
	display: flex;
	justify-content: flex-end;
	align-items: center;
	margin-left: var(--spacing-s);
}

.stretchVertically {
	height: 100%;
}

.uiBlocker {
	border-top-left-radius: 0;
	border-bottom-left-radius: 0;
}

.hintCallout {
	margin-bottom: var(--spacing-xs);
	margin-left: var(--spacing-s);
	margin-right: var(--spacing-s);
}

.schema {
	padding: 0 var(--spacing-s);
}

.search,
.displayModeSelect {
	.compact & {
		opacity: 0;
		visibility: hidden;
		transition: opacity 0.3s $ease-out-expo;
	}

	.compact:hover & {
		opacity: 1;
		visibility: visible;
	}
}
</style>

<style lang="scss" scoped>
.run-data {
	.code-node-editor {
		height: 100%;
	}
}
</style>

<style lang="scss" scoped>
:deep(.highlight) {
	background-color: #f7dc55;
	color: black;
	border-radius: var(--border-radius-base);
	padding: 0 1px;
	font-weight: var(--font-weight-regular);
	font-style: normal;
}
</style><|MERGE_RESOLUTION|>--- conflicted
+++ resolved
@@ -274,30 +274,6 @@
 		pinnedData.isValidNodeType.value &&
 		!(binaryData.value && binaryData.value.length > 0),
 );
-<<<<<<< HEAD
-=======
-const displayModes = computed(() => {
-	const defaults: Array<{ label: string; value: IRunDataDisplayMode }> = [
-		{ label: i18n.baseText('runData.schema'), value: 'schema' },
-		{ label: i18n.baseText('runData.table'), value: 'table' },
-		{ label: i18n.baseText('runData.json'), value: 'json' },
-	];
-
-	if (binaryData.value.length) {
-		defaults.push({ label: i18n.baseText('runData.binary'), value: 'binary' });
-	}
-
-	if (
-		isPaneTypeOutput.value &&
-		activeNode.value?.type === HTML_NODE_TYPE &&
-		activeNode.value.parameters.operation === 'generateHtmlTemplate'
-	) {
-		defaults.unshift({ label: 'HTML', value: 'html' });
-	}
-
-	return defaults;
-});
->>>>>>> ddfe594c
 
 const hasNodeRun = computed(() =>
 	Boolean(
