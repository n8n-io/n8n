--- conflicted
+++ resolved
@@ -7,17 +7,11 @@
 import { useClipboard } from '@/composables/useClipboard';
 import { ref, nextTick, watch, useTemplateRef } from 'vue';
 import ChatTypingIndicator from '@/features/chatHub/components/ChatTypingIndicator.vue';
-<<<<<<< HEAD
+import type { ChatHubMessageDto } from '@n8n/api-types';
 import { useMarkdownOptions } from '@/features/chatHub/composables/useMarkdownOptions';
 
 const { message, compact, isEditing, isStreaming, minHeight } = defineProps<{
-	message: ChatMessage;
-=======
-import type { ChatHubMessageDto } from '@n8n/api-types';
-
-const { message, compact, isEditing, isStreaming } = defineProps<{
 	message: ChatHubMessageDto;
->>>>>>> 2ee3d266
 	compact: boolean;
 	isEditing: boolean;
 	isStreaming: boolean;
@@ -39,6 +33,7 @@
 const editedText = ref('');
 const textareaRef = useTemplateRef('textarea');
 const justCopied = ref(false);
+const { markdownOptions, forceReRenderKey } = useMarkdownOptions();
 
 async function handleCopy() {
 	const text = message.content;
@@ -69,26 +64,6 @@
 	emit('regenerate', message);
 }
 
-<<<<<<< HEAD
-function messageText(msg: ChatMessage) {
-	return msg.type === 'message' ? msg.text : `**Error:** ${msg.content}`;
-}
-
-const { markdownOptions, forceReRenderKey } = useMarkdownOptions();
-=======
-const markdownOptions = {
-	highlight(str: string, lang: string) {
-		if (lang && hljs.getLanguage(lang)) {
-			try {
-				return hljs.highlight(str, { language: lang }).value;
-			} catch {}
-		}
-
-		return ''; // use external default escaping
-	},
-};
-
->>>>>>> 2ee3d266
 const linksNewTabPlugin = (vueMarkdownItInstance: MarkdownIt) => {
 	vueMarkdownItInstance.use(markdownLink, {
 		attrs: {
