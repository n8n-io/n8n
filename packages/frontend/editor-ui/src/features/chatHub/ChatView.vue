<script setup lang="ts">
import { ref, computed, watch, nextTick, onMounted } from 'vue';
import { useRoute, useRouter } from 'vue-router';
import { v4 as uuidv4 } from 'uuid';
import hljs from 'highlight.js/lib/core';

import { N8nHeading, N8nIcon, N8nText, N8nScrollArea } from '@n8n/design-system';
import PageViewLayout from '@/components/layouts/PageViewLayout.vue';
import ModelSelector from './components/ModelSelector.vue';
import CredentialSelectorModal from './components/CredentialSelectorModal.vue';

import { useChatStore } from './chat.store';
import { useUsersStore } from '@/stores/users.store';
import { useCredentialsStore } from '@/stores/credentials.store';
import { useUIStore } from '@/stores/ui.store';
import {
	credentialsMapSchema,
	type ChatMessage,
	type CredentialsMap,
	type Suggestion,
} from './chat.types';
import {
	chatHubConversationModelSchema,
	type ChatHubProvider,
	PROVIDER_CREDENTIAL_TYPE_MAP,
	type ChatHubConversationModel,
	chatHubProviderSchema,
} from '@n8n/api-types';
import VueMarkdown from 'vue-markdown-render';
import markdownLink from 'markdown-it-link-attributes';
import type MarkdownIt from 'markdown-it';
import { useLocalStorage } from '@vueuse/core';
import {
	LOCAL_STORAGE_CHAT_HUB_SELECTED_MODEL,
	LOCAL_STORAGE_CHAT_HUB_CREDENTIALS,
} from '@/constants';
import { CHAT_CONVERSATION_VIEW, SUGGESTIONS } from '@/features/chatHub/constants';
import { findOneFromModelsResponse, modelsResponseContains } from '@/features/chatHub/chat.utils';

const router = useRouter();
const route = useRoute();
const chatStore = useChatStore();
const userStore = useUsersStore();
const credentialsStore = useCredentialsStore();
const uiStore = useUIStore();

const message = ref('');
const sessionId = computed<string>(() =>
	typeof route.params.id === 'string' ? route.params.id : uuidv4(),
);
const isNewSession = computed(() => sessionId.value !== route.params.id);
const messagesRef = ref<HTMLDivElement | null>(null);
const scrollAreaRef = ref<InstanceType<typeof N8nScrollArea>>();
const credentialSelectorProvider = ref<ChatHubProvider | null>(null);
const selectedModel = useLocalStorage<ChatHubConversationModel | null>(
	LOCAL_STORAGE_CHAT_HUB_SELECTED_MODEL,
	null,
	{
		writeDefaults: false,
		shallow: true,
		serializer: {
			read: (value) => {
				try {
					return chatHubConversationModelSchema.parse(JSON.parse(value));
				} catch (error) {
					return null;
				}
			},
			write: (value) => JSON.stringify(value),
		},
	},
);

const selectedCredentials = useLocalStorage<CredentialsMap>(
	LOCAL_STORAGE_CHAT_HUB_CREDENTIALS,
	{},
	{
		writeDefaults: false,
		shallow: true,
		serializer: {
			read: (value) => {
				try {
					return credentialsMapSchema.parse(JSON.parse(value));
				} catch (error) {
					return {};
				}
			},
			write: (value) => JSON.stringify(value),
		},
	},
);

const autoSelectCredentials = computed<CredentialsMap>(() =>
	Object.fromEntries(
		chatHubProviderSchema.options.map((provider) => {
			const lastCreatedCredential =
				credentialsStore
					.getCredentialsByType(PROVIDER_CREDENTIAL_TYPE_MAP[provider])
					.toSorted((a, b) => +new Date(b.createdAt) - +new Date(a.createdAt))[0]?.id ?? null;

			return [provider, lastCreatedCredential];
		}),
	),
);

const mergedCredentials = computed(() => ({
	...autoSelectCredentials.value,
	...selectedCredentials.value,
}));

const chatMessages = computed(() => chatStore.messagesBySession[sessionId.value] ?? []);
const hasMessages = computed(() => chatMessages.value.length > 0);
const inputPlaceholder = computed(() => {
	if (!selectedModel.value) {
		return 'Select a model';
	}

	const modelName = selectedModel.value.model;

	return `Message ${modelName}`;
});

const scrollOnNewMessage = ref(true);

function getScrollViewport(): HTMLElement | null {
	const root = scrollAreaRef.value?.$el as HTMLElement | undefined;
	return root?.querySelector('[data-reka-scroll-area-viewport]') as HTMLElement | null;
}

function scrollToBottom() {
	const viewport = getScrollViewport();
	if (viewport && messagesRef.value) {
		viewport.scrollTo({
			top: messagesRef.value.scrollHeight,
			behavior: 'smooth',
		});
	}
}

watch(
	chatMessages,
	async (messages) => {
		// Check if the last message is user and scroll to bottom of the chat
		if (scrollOnNewMessage.value && messages.length > 0) {
			// Wait for DOM updates before scrolling
			await nextTick();
			// Check if viewport is available after nextTick
			if (getScrollViewport()) {
				scrollToBottom();
			}
		}
	},
	{ immediate: true, deep: true },
);

// TODO: fix duplicate requests
watch(
	mergedCredentials,
	async (credentials) => {
		const models = await chatStore.fetchChatModels(credentials);
		const selected = selectedModel.value;

		if (selected === null || !modelsResponseContains(models, selected)) {
			selectedModel.value = findOneFromModelsResponse(models) ?? null;
		}
	},
	{ immediate: true },
);

watch(
	[sessionId, isNewSession],
	([id, isNew]) => {
		if (!isNew && !chatStore.messagesBySession[id]) {
			void chatStore.fetchMessages(id);
		}
	},
	{ immediate: true },
);

onMounted(async () => {
	await Promise.all([
		credentialsStore.fetchCredentialTypes(false),
		credentialsStore.fetchAllCredentials(),
	]);
});

function onModelChange(selection: ChatHubConversationModel) {
	selectedModel.value = selection;
}

function onConfigure(provider: ChatHubProvider) {
	const credentialType = PROVIDER_CREDENTIAL_TYPE_MAP[provider];
	const existingCredentials = credentialsStore.getCredentialsByType(credentialType);

	if (existingCredentials.length === 0) {
		uiStore.openNewCredential(credentialType);
		return;
	}

	credentialSelectorProvider.value = provider;
	uiStore.openModal('chatCredentialSelector');
}

function onCredentialSelected(provider: ChatHubProvider, credentialId: string) {
	selectedCredentials.value = { ...selectedCredentials.value, [provider]: credentialId };
}

function onCreateNewCredential(provider: ChatHubProvider) {
	uiStore.openNewCredential(PROVIDER_CREDENTIAL_TYPE_MAP[provider]);
}

async function onSubmit() {
	if (!message.value.trim() || chatStore.isResponding || !selectedModel.value) {
		return;
	}

	const credentialsId = mergedCredentials.value[selectedModel.value.provider];

	if (!credentialsId) {
		return;
	}

	await chatStore.askAI(sessionId.value, message.value, selectedModel.value, {
		[PROVIDER_CREDENTIAL_TYPE_MAP[selectedModel.value.provider]]: {
			id: credentialsId,
			name: '',
		},
	});

	message.value = '';

	if (isNewSession.value) {
		await router.push({ name: CHAT_CONVERSATION_VIEW, params: { id: sessionId.value } });
	}
}

function onSuggestionClick(s: Suggestion) {
	message.value = `${s.title} ${s.subtitle}`;
}

function onAttach() {}

function onMic() {}

function messageText(msg: ChatMessage) {
	return msg.type === 'message' ? msg.text : `**Error:** ${msg.content}`;
}

const markdownOptions = {
	highlight(str: string, lang: string) {
		if (lang && hljs.getLanguage(lang)) {
			try {
				return hljs.highlight(str, { language: lang }).value;
			} catch {}
		}

		return ''; // use external default escaping
	},
};

const linksNewTabPlugin = (vueMarkdownItInstance: MarkdownIt) => {
	vueMarkdownItInstance.use(markdownLink, {
		attrs: {
			target: '_blank',
			rel: 'noopener',
		},
	});
};
</script>

<template>
	<PageViewLayout>
		<ModelSelector
			:class="$style.modelSelector"
			:models="chatStore.models ?? null"
			:selected-model="selectedModel"
			:disabled="chatStore.isResponding"
			@change="onModelChange"
			@configure="onConfigure"
		/>
		<CredentialSelectorModal
			v-if="credentialSelectorProvider"
			:key="credentialSelectorProvider"
			:provider="credentialSelectorProvider"
			:initial-value="mergedCredentials[credentialSelectorProvider] ?? null"
			@select="onCredentialSelected"
			@create-new="onCreateNewCredential"
		/>
		<div
			:class="{
				[$style.content]: true,
				[$style.centered]: !hasMessages,
			}"
		>
			<section
				:class="{
					[$style.section]: true,
					[$style.fullHeight]: hasMessages,
				}"
			>
				<div v-if="!hasMessages" :class="$style.header">
					<N8nHeading tag="h2" bold size="xlarge">
						{{
							`Good morning, ${userStore.currentUser?.firstName ?? userStore.currentUser?.fullName ?? 'User'}!`
						}}
					</N8nHeading>
				</div>

				<div v-if="!hasMessages" :class="$style.suggestions">
					<button
						v-for="s in SUGGESTIONS"
						:key="s.title"
						type="button"
						:class="$style.card"
						@click="onSuggestionClick(s)"
					>
						<div :class="$style.cardIcon" aria-hidden="true">
							<N8nText size="xlarge">{{ s.icon }}</N8nText>
						</div>
						<div :class="$style.cardText">
							<N8nText bold color="text-dark">{{ s.title }}</N8nText>
							<N8nText color="text-base">{{ s.subtitle }}</N8nText>
						</div>
					</button>
				</div>

				<!-- Chat thread -->
				<template v-else>
					<div :class="$style.threadContainer">
						<N8nScrollArea
							ref="scrollAreaRef"
							type="hover"
							:enable-vertical-scroll="true"
							:enable-horizontal-scroll="false"
							:class="$style.threadWrap"
						>
							<div ref="messagesRef" :class="$style.thread" role="log" aria-live="polite">
								<div
									v-for="m in chatMessages"
									:key="m.id"
									:class="[
										$style.message,
										m.role === 'user' ? $style.user : $style.assistant,
										m.type === 'error' && $style.error,
									]"
								>
									<div :class="$style.avatar">
										<N8nIcon
											:icon="m.role === 'user' ? 'user' : 'sparkles'"
											width="20"
											height="20"
										/>
									</div>
									<div
										:class="{
											[$style.chatMessage]: true,
											[$style.chatMessageFromUser]: m.role === 'user',
											[$style.chatMessageFromAssistant]: m.role === 'assistant',
										}"
									>
										<VueMarkdown
											:class="$style.chatMessageMarkdown"
											:source="messageText(m)"
											:options="markdownOptions"
											:plugins="[linksNewTabPlugin]"
										/>
									</div>
								</div>

								<!-- Typing indicator while streaming -->
								<div v-if="chatStore.isResponding" :class="[$style.message, $style.assistant]">
									<div :class="$style.avatar">
										<N8nIcon icon="sparkles" width="20" height="20" />
									</div>
									<div :class="$style.bubble">
										<span :class="$style.typing"><i></i><i></i><i></i></span>
									</div>
								</div>
							</div>
						</N8nScrollArea>
					</div>
				</template>

				<!-- Prompt -->
				<form :class="$style.prompt" @submit.prevent="onSubmit">
					<div :class="$style.inputWrap">
						<input
							v-model="message"
							:class="$style.input"
							type="text"
							:placeholder="inputPlaceholder"
							autocomplete="off"
							:disabled="chatStore.isResponding"
						/>

						<div :class="$style.actions">
							<button
								:class="$style.iconBtn"
								type="button"
								title="Attach"
								:disabled="chatStore.isResponding"
								@click="onAttach"
							>
								<N8nIcon icon="paperclip" width="20" height="20" />
							</button>
							<button
								:class="$style.iconBtn"
								type="button"
								title="Voice"
								:disabled="chatStore.isResponding"
								@click="onMic"
							>
								<N8nIcon icon="mic" width="20" height="20" />
							</button>
							<button
								:class="$style.sendBtn"
								type="submit"
								:disabled="chatStore.isResponding || !message.trim()"
							>
								<span v-if="!chatStore.isResponding">Send</span>
								<span v-else>…</span>
							</button>
						</div>
					</div>
					<N8nText :class="$style.disclaimer" color="text-light" size="small">
						AI may make mistakes. Check important info.
						<br />
						{{ sessionId }}
					</N8nText>
				</form>
			</section>
		</div>
	</PageViewLayout>
</template>

<style lang="scss" module>
.content {
	display: flex;
	flex-direction: column;
	gap: var(--spacing--md);
	padding-bottom: var(--spacing--lg);

	height: 100%;
	min-height: 0;
}

.centered {
	justify-content: center;
}

.section {
	display: flex;
	flex-direction: column;
	align-items: center;
	gap: var(--spacing--lg);
}

.fullHeight {
	flex: 1;
	min-height: 0;
}

.header {
	display: flex;
	justify-content: space-between;
	align-items: center;
}

/* Suggestions */
.suggestions {
	display: grid;
	grid-template-columns: repeat(2, minmax(220px, 1fr));
	gap: var(--spacing--md);
	width: min(960px, 90%);
	margin-top: var(--spacing--md);
}
@media (max-width: 800px) {
	.suggestions {
		grid-template-columns: 1fr;
	}
}
.card {
	display: flex;
	align-items: flex-start;
	gap: var(--spacing--sm);
	padding: var(--spacing--md);
	border: 1px solid var(--color--foreground);
	background: var(--color--background);
	border-radius: var(--radius--lg);
	text-align: left;
	cursor: pointer;
	transition:
		transform 0.06s ease,
		background 0.06s ease,
		border-color 0.06s ease;
}
.card:hover {
	border-color: var(--color--primary);
	background: rgba(124, 58, 237, 0.04);
}
.cardIcon {
	height: 100%;
	display: flex;
	align-items: center;
}
.cardText {
	display: grid;
	gap: 2px;
}

.threadWrap {
	flex: 1;
	height: 100%;
	min-height: 0;
}

.threadContainer {
	width: min(960px, 90%);
	flex: 1;
	min-height: 0;
	display: flex;
}

.thread {
	padding: var(--spacing--md);
	background: var(--color--background--light-2);
}

.message {
	display: grid;
	grid-template-columns: 28px 1fr;
	gap: var(--spacing--sm);
	margin-bottom: var(--spacing--md);
}
.avatar {
	display: grid;
	place-items: center;
	width: 28px;
	height: 28px;
	border-radius: 50%;
	background: var(--color--background--light-3);
	color: var(--color--text--tint-1);
}

.chatMessage {
	display: block;
	position: relative;
	max-width: fit-content;
	padding: var(--spacing--md);
	border-radius: var(--radius--lg);

	&.chatMessageFromAssistant {
		background-color: var(--color--background);
	}

	&.chatMessageFromUser {
		background-color: var(--color--background--shade-1);
	}

	> .chatMessageMarkdown {
		display: block;
		box-sizing: border-box;
		font-size: inherit;

		> *:first-child {
			margin-top: 0;
		}

		> *:last-child {
			margin-bottom: 0;
		}

		p {
			margin: var(--spacing--xs) 0;
		}

		pre {
			font-family: inherit;
			font-size: inherit;
			margin: 0;
			white-space: pre-wrap;
			box-sizing: border-box;
			padding: var(--chat--spacing);
			background: var(--chat--message--pre--background);
			border-radius: var(--chat--border-radius);
		}
	}
}

/* Typing indicator */
.typing {
	display: inline-flex;
	gap: 6px;
}
.typing i {
	width: 6px;
	height: 6px;
	border-radius: 50%;
	background: currentColor;
	opacity: 0.35;
	animation: blink 1.2s infinite;
}
.typing i:nth-child(2) {
	animation-delay: 0.2s;
}
.typing i:nth-child(3) {
	animation-delay: 0.4s;
}

@keyframes blink {
	0%,
	80%,
	100% {
		opacity: 0.35;
		transform: translateY(0);
	}
	40% {
		opacity: 1;
		transform: translateY(-2px);
	}
}

/* Prompt */
.prompt {
	display: grid;
	place-items: center;
	width: 100%;
	margin-top: var(--spacing--md);
}
.inputWrap {
	position: relative;
	display: flex;
	align-items: center;
	width: min(720px, 50vw);
	min-width: 320px;

	& input:disabled {
		cursor: not-allowed;
	}
}
.input {
	flex: 1;
	font: inherit;
	padding: 14px 112px 14px 14px;
	border: 1px solid var(--color--foreground);
	background: var(--color--background--light-2);
	color: var(--color--text--shade-1);
	border-radius: 16px;
	outline: none;
}
.input:focus {
	border-color: var(--color--primary);
	box-shadow: 0 0 0 3px rgba(124, 58, 237, 0.15);
}

/* Right-side actions */
.actions {
	position: absolute;
	right: 6px;
	top: 50%;
	transform: translateY(-50%);
	display: flex;
	align-items: center;
	gap: 6px;
}
.iconBtn {
	display: grid;
	place-items: center;
	width: 32px;
	height: 32px;
	border-radius: 10px;
	border: none;
	background: transparent;
	color: var(--color--text--tint-1);
	cursor: pointer;
}
.iconBtn:hover {
	background: rgba(0, 0, 0, 0.04);
	color: var(--color--text--shade-1);
}
.sendBtn {
	height: 32px;
	padding: 0 10px;
	border-radius: 10px;
	border: none;
	background: var(--color--primary);
	color: #fff;
	font-weight: 600;
	cursor: pointer;
}
.sendBtn:disabled {
	opacity: 0.5;
	cursor: not-allowed;
}

.disclaimer {
	margin-top: var(--spacing--xs);
	color: var(--color--text--tint-2);
	text-align: center;
}

.modelSelector {
	position: absolute;
<<<<<<< HEAD
	top: var(--spacing-xs);
	left: var(--spacing-xs);
=======
	top: var(--spacing--sm);
	left: var(--spacing--sm);
>>>>>>> 18a871ef
	z-index: 100;
}
</style><|MERGE_RESOLUTION|>--- conflicted
+++ resolved
@@ -701,13 +701,8 @@
 
 .modelSelector {
 	position: absolute;
-<<<<<<< HEAD
 	top: var(--spacing-xs);
 	left: var(--spacing-xs);
-=======
-	top: var(--spacing--sm);
-	left: var(--spacing--sm);
->>>>>>> 18a871ef
 	z-index: 100;
 }
 </style>