<script setup lang="ts">
import { ref, computed, watch, onMounted, useTemplateRef } from 'vue';
import { useRoute, useRouter } from 'vue-router';
import { v4 as uuidv4 } from 'uuid';

import { N8nScrollArea, N8nIconButton } from '@n8n/design-system';
import ModelSelector from './components/ModelSelector.vue';
import CredentialSelectorModal from './components/CredentialSelectorModal.vue';

import { useChatStore } from './chat.store';
import { useCredentialsStore } from '@/stores/credentials.store';
import { useUIStore } from '@/stores/ui.store';
import {
	type ChatMessage as ChatMessageType,
	credentialsMapSchema,
	type CredentialsMap,
	type Suggestion,
} from './chat.types';
import {
	chatHubConversationModelSchema,
	type ChatHubProvider,
	PROVIDER_CREDENTIAL_TYPE_MAP,
	type ChatHubConversationModel,
	chatHubProviderSchema,
} from '@n8n/api-types';
import { useLocalStorage, useMediaQuery } from '@vueuse/core';
import {
	LOCAL_STORAGE_CHAT_HUB_SELECTED_MODEL,
	LOCAL_STORAGE_CHAT_HUB_CREDENTIALS,
	CHAT_HUB_SIDE_MENU_DRAWER_MODAL_KEY,
} from '@/constants';
import {
	CHAT_CONVERSATION_VIEW,
	CHAT_VIEW,
	MOBILE_MEDIA_QUERY,
} from '@/features/chatHub/constants';
import { findOneFromModelsResponse } from '@/features/chatHub/chat.utils';
import { useToast } from '@/composables/useToast';
import ChatMessage from '@/features/chatHub/components/ChatMessage.vue';
import ChatPrompt from '@/features/chatHub/components/ChatPrompt.vue';
import ChatStarter from '@/features/chatHub/components/ChatStarter.vue';
import { useUsersStore } from '@/features/users/users.store';

const router = useRouter();
const route = useRoute();
const usersStore = useUsersStore();
const chatStore = useChatStore();
const credentialsStore = useCredentialsStore();
const uiStore = useUIStore();
const toast = useToast();
const isMobileDevice = useMediaQuery(MOBILE_MEDIA_QUERY);

const inputRef = useTemplateRef('inputRef');
const sessionId = computed<string>(() =>
	typeof route.params.id === 'string' ? route.params.id : uuidv4(),
);
const isNewSession = computed(() => sessionId.value !== route.params.id);
const scrollableRef = useTemplateRef('scrollable');
const credentialSelectorProvider = ref<ChatHubProvider | null>(null);
const selectedModel = useLocalStorage<ChatHubConversationModel | null>(
	LOCAL_STORAGE_CHAT_HUB_SELECTED_MODEL(usersStore.currentUserId ?? 'anonymous'),
	null,
	{
		writeDefaults: false,
		shallow: true,
		serializer: {
			read: (value) => {
				try {
					return chatHubConversationModelSchema.parse(JSON.parse(value));
				} catch (error) {
					return null;
				}
			},
			write: (value) => JSON.stringify(value),
		},
	},
);

const selectedCredentials = useLocalStorage<CredentialsMap>(
	LOCAL_STORAGE_CHAT_HUB_CREDENTIALS(usersStore.currentUserId ?? 'anonymous'),
	{},
	{
		writeDefaults: false,
		shallow: true,
		serializer: {
			read: (value) => {
				try {
					return credentialsMapSchema.parse(JSON.parse(value));
				} catch (error) {
					return {};
				}
			},
			write: (value) => JSON.stringify(value),
		},
	},
);

const autoSelectCredentials = computed<CredentialsMap>(() =>
	Object.fromEntries(
		chatHubProviderSchema.options.map((provider) => {
			const lastCreatedCredential =
				credentialsStore
					.getCredentialsByType(PROVIDER_CREDENTIAL_TYPE_MAP[provider])
					.toSorted((a, b) => +new Date(b.createdAt) - +new Date(a.createdAt))[0]?.id ?? null;

			return [provider, lastCreatedCredential];
		}),
	),
);

const mergedCredentials = computed(() => ({
	...autoSelectCredentials.value,
	...selectedCredentials.value,
}));

const chatMessages = computed(() => chatStore.messagesBySession[sessionId.value] ?? []);
const isNewChat = computed(() => route.name === CHAT_VIEW);
const inputPlaceholder = computed(() => {
	if (!selectedModel.value) {
		return 'Select a model';
	}

	const modelName = selectedModel.value.model;

	return `Message ${modelName}`;
});

const editingMessageId = ref<string>();
const didSubmitInCurrentSession = ref(false);

const credentialsName = computed(() =>
	selectedModel.value
		? credentialsStore.getCredentialById(
				mergedCredentials.value[selectedModel.value.provider] ?? '',
			)?.name
		: undefined,
);

function scrollToBottom(smooth: boolean) {
	scrollableRef.value?.parentElement?.scrollTo({
		top: scrollableRef.value.scrollHeight,
		behavior: smooth ? 'smooth' : 'instant',
	});
}

function scrollToMessage(messageId: string) {
	scrollableRef.value
		?.querySelector(`[data-message-id="${messageId}"]`)
		?.scrollIntoView({ behavior: 'smooth', block: 'start' });
}

// Scroll to the bottom when messages are loaded
watch(
	[chatMessages, didSubmitInCurrentSession],
	([messages, didSubmit]) => {
		if (!didSubmit && messages.length > 0) {
			scrollToBottom(false);
			return;
		}
	},
	{ immediate: true, flush: 'post' },
);

// Scroll user's prompt to the top when start generating response
watch(
	() => chatStore.ongoingStreaming?.replyToMessageId,
	(replyingTo) => {
		if (replyingTo) {
			scrollToMessage(replyingTo);
		}
	},
	{ flush: 'post' },
);

// Reload models when credentials are updated
// TODO: fix duplicate requests
watch(
	mergedCredentials,
	async (credentials) => {
		const models = await chatStore.fetchChatModels(credentials);
		const selected = selectedModel.value;

		if (selected === null) {
			selectedModel.value = findOneFromModelsResponse(models) ?? null;
		}
	},
	{ immediate: true },
);

watch(
	[sessionId, isNewSession],
	async ([id, isNew]) => {
		didSubmitInCurrentSession.value = false;

		if (!isNew && !chatStore.messagesBySession[id]) {
			try {
				await chatStore.fetchMessages(id);
			} catch (error) {
				toast.showError(error, 'Error fetching a conversation');
				await router.push({ name: CHAT_VIEW });
			}
		}

		inputRef.value?.focus();
	},
	{ immediate: true },
);

onMounted(async () => {
	await Promise.all([
		credentialsStore.fetchCredentialTypes(false),
		credentialsStore.fetchAllCredentials(),
	]);
});

function onModelChange(selection: ChatHubConversationModel) {
	selectedModel.value = selection;
}

function onConfigure(provider: ChatHubProvider) {
	const credentialType = PROVIDER_CREDENTIAL_TYPE_MAP[provider];
	const existingCredentials = credentialsStore.getCredentialsByType(credentialType);

	if (existingCredentials.length === 0) {
		uiStore.openNewCredential(credentialType);
		return;
	}

	credentialSelectorProvider.value = provider;
	uiStore.openModal('chatCredentialSelector');
}

function onCredentialSelected(provider: ChatHubProvider, credentialId: string) {
	selectedCredentials.value = { ...selectedCredentials.value, [provider]: credentialId };
}

function onCreateNewCredential(provider: ChatHubProvider) {
	uiStore.openNewCredential(PROVIDER_CREDENTIAL_TYPE_MAP[provider]);
}

function onSubmit(message: string) {
	if (!message.trim() || chatStore.isResponding || !selectedModel.value) {
		return;
	}

	const credentialsId = mergedCredentials.value[selectedModel.value.provider];

	if (!credentialsId) {
		return;
	}

<<<<<<< HEAD
	chatStore.sendMessage(sessionId.value, message, selectedModel.value, {
=======
	didSubmitInCurrentSession.value = true;

	chatStore.askAI(sessionId.value, message, selectedModel.value, {
>>>>>>> bc8057b9
		[PROVIDER_CREDENTIAL_TYPE_MAP[selectedModel.value.provider]]: {
			id: credentialsId,
			name: '',
		},
	});

	inputRef.value?.setText('');

	if (isNewSession.value) {
		void router.push({ name: CHAT_CONVERSATION_VIEW, params: { id: sessionId.value } });
	}
}

function onSuggestionClick(s: Suggestion) {
	inputRef.value?.setText(`${s.title} ${s.subtitle}`);
}

function handleStartEditMessage(messageId: string) {
	editingMessageId.value = messageId;
}

function handleCancelEditMessage() {
	editingMessageId.value = undefined;
}

function handleEditMessage(message: ChatMessageType) {
	if (chatStore.isResponding || message.type === 'error' || !selectedModel.value) {
		return;
	}

	const credentialsId = mergedCredentials.value[selectedModel.value.provider];

	if (!credentialsId) {
		return;
	}

	chatStore.editMessage(sessionId.value, message.id, message.text, selectedModel.value, {
		[PROVIDER_CREDENTIAL_TYPE_MAP[selectedModel.value.provider]]: {
			id: credentialsId,
			name: '',
		},
	});
	editingMessageId.value = undefined;
}

function handleRegenerateMessage(message: ChatMessageType) {
	if (chatStore.isResponding || message.type === 'error' || !selectedModel.value) {
		return;
	}

	const credentialsId = mergedCredentials.value[selectedModel.value.provider];

	if (!credentialsId) {
		return;
	}

	chatStore.regenerateMessage(sessionId.value, message.id, selectedModel.value, {
		[PROVIDER_CREDENTIAL_TYPE_MAP[selectedModel.value.provider]]: {
			id: credentialsId,
			name: '',
		},
	});
}
</script>

<template>
	<div
		:class="[
			$style.component,
			{
				[$style.isNewChat]: isNewChat,
				[$style.isMobileDevice]: isMobileDevice,
				[$style.didSubmitInCurrentSession]: didSubmitInCurrentSession,
			},
		]"
	>
<<<<<<< HEAD
		<div :class="$style.floating">
			<N8nIconButton
				v-if="isMobileDevice"
				type="secondary"
				icon="menu"
				@click="uiStore.openModal(CHAT_HUB_SIDE_MENU_DRAWER_MODAL_KEY)"
			/>
			<ModelSelector
				:models="chatStore.models ?? null"
				:selected-model="selectedModel"
				:disabled="chatStore.isResponding"
				:credentials-name="credentialsName"
				@change="onModelChange"
				@configure="onConfigure"
			/>
		</div>

		<CredentialSelectorModal
			v-if="credentialSelectorProvider"
			:key="credentialSelectorProvider"
			:provider="credentialSelectorProvider"
			:initial-value="mergedCredentials[credentialSelectorProvider] ?? null"
			@select="onCredentialSelected"
			@create-new="onCreateNewCredential"
		/>

		<div :class="$style.scrollable">
			<ChatStarter
				v-if="!hasMessages"
				:class="$style.starter"
				:is-mobile-device="isMobileDevice"
				@select="onSuggestionClick"
			/>

			<div v-else ref="messagesRef" role="log" aria-live="polite" :class="$style.messageList">
				<ChatMessage
					v-for="message in chatMessages"
					:key="message.id"
					:message="message"
					:compact="isMobileDevice"
					:is-editing="editingMessageId === message.id"
					:is-streaming="chatStore.streamingMessageId === message.id"
					@start-edit="handleStartEditMessage(message.id)"
					@cancel-edit="handleCancelEditMessage"
					@update="handleEditMessage"
					@regenerate="handleRegenerateMessage"
=======
		<N8nScrollArea
			type="hover"
			:enable-vertical-scroll="true"
			:enable-horizontal-scroll="false"
			as-child
			:class="$style.scrollArea"
		>
			<div :class="$style.floating">
				<N8nIconButton
					v-if="isMobileDevice"
					type="secondary"
					icon="menu"
					@click="uiStore.openModal(CHAT_HUB_SIDE_MENU_DRAWER_MODAL_KEY)"
				/>
				<ModelSelector
					:models="chatStore.models ?? null"
					:selected-model="selectedModel"
					:disabled="chatStore.isResponding"
					:credentials-name="credentialsName"
					@change="onModelChange"
					@configure="onConfigure"
>>>>>>> bc8057b9
				/>
			</div>

			<CredentialSelectorModal
				v-if="credentialSelectorProvider"
				:key="credentialSelectorProvider"
				:provider="credentialSelectorProvider"
				:initial-value="mergedCredentials[credentialSelectorProvider] ?? null"
				@select="onCredentialSelected"
				@create-new="onCreateNewCredential"
			/>

			<div :class="$style.scrollable" ref="scrollable">
				<ChatStarter
					v-if="isNewChat"
					:class="$style.starter"
					:is-mobile-device="isMobileDevice"
					@select="onSuggestionClick"
				/>

				<div v-else role="log" aria-live="polite" :class="$style.messageList">
					<ChatMessage
						v-for="message in chatMessages"
						:key="message.id"
						:message="message"
						:compact="isMobileDevice"
						:is-editing="editingMessageId === message.id"
						:is-streaming="chatStore.ongoingStreaming?.messageId === message.id"
						@start-edit="handleStartEditMessage(message.id)"
						@cancel-edit="handleCancelEditMessage"
						@update="handleUpdateMessage"
					/>
				</div>

				<div :class="$style.promptContainer">
					<ChatPrompt
						ref="inputRef"
						:class="$style.prompt"
						:placeholder="inputPlaceholder"
						:disabled="chatStore.isResponding"
						@submit="onSubmit"
					/>
				</div>
			</div>
		</N8nScrollArea>
	</div>
</template>

<style lang="scss" module>
.component {
	width: 100%;
	padding: var(--spacing--4xs) var(--spacing--4xs) var(--spacing--4xs) 0;
	background-color: var(--color--background--light-3);

	&.isMobileDevice {
		padding: 0;
	}
}

.scrollArea {
	border: var(--border);
	border-radius: var(--radius);
	background-color: var(--color--background--light-2);

	.isMobileDevice & {
		border: none;
	}

	& [data-reka-scroll-area-viewport] {
		scroll-padding-top: 100px;
	}
}

.scrollable {
	width: 100%;
	min-height: 100%;
	display: flex;
	flex-direction: column;
	align-items: stretch;
	justify-content: center;
	gap: var(--spacing--2xl);

	.didSubmitInCurrentSession & {
		/* This allows scrolling user's prompt to the top while generating response */
		padding-bottom: 100vh;
	}
}

.header {
	display: flex;
	justify-content: space-between;
	align-items: center;
}

.starter {
	.isMobileDevice & {
		padding-top: 100px;
		padding-bottom: 200px;
	}
}

.messageList {
	width: 100%;
	max-width: 55rem;
	min-height: 100vh;
	align-self: center;
	display: flex;
	flex-direction: column;
	gap: var(--spacing--md);
	padding-top: 100px;
	padding-bottom: 200px;
	padding-inline: 64px;

	.isMobileDevice & {
		padding-inline: var(--spacing--md);
	}
}

.promptContainer {
	display: flex;
	justify-content: center;

	.isMobileDevice &,
	.component:not(.isNewChat) & {
		position: absolute;
		bottom: 0;
		left: 0;
		width: 100%;
		padding-block: var(--spacing--md);
		background: linear-gradient(transparent 0%, var(--color--background--light-2) 30%);
	}
}

.prompt {
	width: 100%;
	max-width: 55rem;
	padding-inline: 64px;

	.isMobileDevice & {
		padding-inline: var(--spacing--md);
	}
}

.floating {
	position: absolute;
	padding: var(--spacing--xs);
	top: 0;
	left: 0;
	z-index: 100;
	display: flex;
	align-items: center;
	gap: var(--spacing--xs);
}
</style><|MERGE_RESOLUTION|>--- conflicted
+++ resolved
@@ -249,13 +249,9 @@
 		return;
 	}
 
-<<<<<<< HEAD
+	didSubmitInCurrentSession.value = true;
+
 	chatStore.sendMessage(sessionId.value, message, selectedModel.value, {
-=======
-	didSubmitInCurrentSession.value = true;
-
-	chatStore.askAI(sessionId.value, message, selectedModel.value, {
->>>>>>> bc8057b9
 		[PROVIDER_CREDENTIAL_TYPE_MAP[selectedModel.value.provider]]: {
 			id: credentialsId,
 			name: '',
@@ -332,54 +328,6 @@
 			},
 		]"
 	>
-<<<<<<< HEAD
-		<div :class="$style.floating">
-			<N8nIconButton
-				v-if="isMobileDevice"
-				type="secondary"
-				icon="menu"
-				@click="uiStore.openModal(CHAT_HUB_SIDE_MENU_DRAWER_MODAL_KEY)"
-			/>
-			<ModelSelector
-				:models="chatStore.models ?? null"
-				:selected-model="selectedModel"
-				:disabled="chatStore.isResponding"
-				:credentials-name="credentialsName"
-				@change="onModelChange"
-				@configure="onConfigure"
-			/>
-		</div>
-
-		<CredentialSelectorModal
-			v-if="credentialSelectorProvider"
-			:key="credentialSelectorProvider"
-			:provider="credentialSelectorProvider"
-			:initial-value="mergedCredentials[credentialSelectorProvider] ?? null"
-			@select="onCredentialSelected"
-			@create-new="onCreateNewCredential"
-		/>
-
-		<div :class="$style.scrollable">
-			<ChatStarter
-				v-if="!hasMessages"
-				:class="$style.starter"
-				:is-mobile-device="isMobileDevice"
-				@select="onSuggestionClick"
-			/>
-
-			<div v-else ref="messagesRef" role="log" aria-live="polite" :class="$style.messageList">
-				<ChatMessage
-					v-for="message in chatMessages"
-					:key="message.id"
-					:message="message"
-					:compact="isMobileDevice"
-					:is-editing="editingMessageId === message.id"
-					:is-streaming="chatStore.streamingMessageId === message.id"
-					@start-edit="handleStartEditMessage(message.id)"
-					@cancel-edit="handleCancelEditMessage"
-					@update="handleEditMessage"
-					@regenerate="handleRegenerateMessage"
-=======
 		<N8nScrollArea
 			type="hover"
 			:enable-vertical-scroll="true"
@@ -401,7 +349,6 @@
 					:credentials-name="credentialsName"
 					@change="onModelChange"
 					@configure="onConfigure"
->>>>>>> bc8057b9
 				/>
 			</div>
 
@@ -432,7 +379,8 @@
 						:is-streaming="chatStore.ongoingStreaming?.messageId === message.id"
 						@start-edit="handleStartEditMessage(message.id)"
 						@cancel-edit="handleCancelEditMessage"
-						@update="handleUpdateMessage"
+						@regenerate="handleRegenerateMessage"
+						@update="handleEditMessage"
 					/>
 				</div>
 
