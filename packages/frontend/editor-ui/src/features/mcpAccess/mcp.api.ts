--- conflicted
+++ resolved
@@ -1,8 +1,5 @@
-<<<<<<< HEAD
+import type { ApiKey } from '@n8n/api-types';
 import type { IWorkflowSettings } from '@/Interface';
-=======
-import type { ApiKey } from '@n8n/api-types';
->>>>>>> fbc7f603
 import type { IRestApiContext } from '@n8n/rest-api-client';
 import { makeRestApiRequest } from '@n8n/rest-api-client';
 
@@ -23,7 +20,14 @@
 	});
 }
 
-<<<<<<< HEAD
+export async function fetchApiKey(context: IRestApiContext): Promise<ApiKey> {
+	return await makeRestApiRequest(context, 'GET', '/mcp/api-key');
+}
+
+export async function rotateApiKey(context: IRestApiContext): Promise<ApiKey> {
+	return await makeRestApiRequest(context, 'POST', '/mcp/api-key/rotate');
+}
+
 export async function toggleWorkflowMcpAccessApi(
 	context: IRestApiContext,
 	workflowId: string,
@@ -37,12 +41,4 @@
 			availableInMCP,
 		},
 	);
-=======
-export async function fetchApiKey(context: IRestApiContext): Promise<ApiKey> {
-	return await makeRestApiRequest(context, 'GET', '/mcp/api-key');
-}
-
-export async function rotateApiKey(context: IRestApiContext): Promise<ApiKey> {
-	return await makeRestApiRequest(context, 'POST', '/mcp/api-key/rotate');
->>>>>>> fbc7f603
 }