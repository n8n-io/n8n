import { defineStore } from 'pinia';
import { MCP_STORE } from './mcp.constants';
import { useWorkflowsStore } from '@/stores/workflows.store';
import type { WorkflowListItem } from '@/Interface';
import { useRootStore } from '@n8n/stores/useRootStore';
<<<<<<< HEAD
import { updateMcpSettings, toggleWorkflowMcpAccessApi } from '@/features/mcpAccess/mcp.api';
import { computed } from 'vue';
=======
import { fetchApiKey, updateMcpSettings, rotateApiKey } from '@/features/mcpAccess/mcp.api';
import { computed, ref } from 'vue';
>>>>>>> fbc7f603
import { useSettingsStore } from '@/stores/settings.store';
import { isWorkflowListItem } from '@/utils/typeGuards';
import type { ApiKey } from '@n8n/api-types';

export const useMCPStore = defineStore(MCP_STORE, () => {
	const workflowsStore = useWorkflowsStore();
	const rootStore = useRootStore();
	const settingsStore = useSettingsStore();

	const currentUserMCPKey = ref<ApiKey | null>(null);

	const mcpAccessEnabled = computed(() => !!settingsStore.moduleSettings.mcp?.mcpAccessEnabled);

	async function fetchWorkflowsAvailableForMCP(
		page = 1,
		pageSize = 50,
	): Promise<WorkflowListItem[]> {
		const workflows = await workflowsStore.fetchWorkflowsPage(
			undefined, // projectId
			page,
			pageSize,
			'updatedAt:desc',
			{ isArchived: false, availableInMCP: true },
			false, // includeFolders
			false, // includeAllVersions
		);
		return workflows.filter(isWorkflowListItem);
	}

	async function setMcpAccessEnabled(enabled: boolean): Promise<boolean> {
		const { mcpAccessEnabled: updated } = await updateMcpSettings(
			rootStore.restApiContext,
			enabled,
		);
		settingsStore.moduleSettings.mcp = {
			...(settingsStore.moduleSettings.mcp ?? {}),
			mcpAccessEnabled: updated,
		};
		return updated;
	}

<<<<<<< HEAD
	async function toggleWorkflowMcpAccess(
		workflowId: string,
		availableInMCP: boolean,
	): Promise<{
		id: string;
		settings: { availableInMCP?: boolean } | undefined;
		versionId: string;
	}> {
		const response = await toggleWorkflowMcpAccessApi(
			rootStore.restApiContext,
			workflowId,
			availableInMCP,
		);
		return response;
=======
	async function getOrCreateApiKey(): Promise<ApiKey> {
		const apiKey = await fetchApiKey(rootStore.restApiContext);
		currentUserMCPKey.value = apiKey;
		return apiKey;
	}

	async function generateNewApiKey(): Promise<ApiKey> {
		const apiKey = await rotateApiKey(rootStore.restApiContext);
		currentUserMCPKey.value = apiKey;
		return apiKey;
>>>>>>> fbc7f603
	}

	return {
		mcpAccessEnabled,
		fetchWorkflowsAvailableForMCP,
		setMcpAccessEnabled,
<<<<<<< HEAD
		toggleWorkflowMcpAccess,
=======
		currentUserMCPKey,
		getOrCreateApiKey,
		generateNewApiKey,
>>>>>>> fbc7f603
	};
});<|MERGE_RESOLUTION|>--- conflicted
+++ resolved
@@ -3,13 +3,8 @@
 import { useWorkflowsStore } from '@/stores/workflows.store';
 import type { WorkflowListItem } from '@/Interface';
 import { useRootStore } from '@n8n/stores/useRootStore';
-<<<<<<< HEAD
-import { updateMcpSettings, toggleWorkflowMcpAccessApi } from '@/features/mcpAccess/mcp.api';
-import { computed } from 'vue';
-=======
-import { fetchApiKey, updateMcpSettings, rotateApiKey } from '@/features/mcpAccess/mcp.api';
+import { updateMcpSettings, toggleWorkflowMcpAccessApi, fetchApiKey, rotateApiKey } from '@/features/mcpAccess/mcp.api';
 import { computed, ref } from 'vue';
->>>>>>> fbc7f603
 import { useSettingsStore } from '@/stores/settings.store';
 import { isWorkflowListItem } from '@/utils/typeGuards';
 import type { ApiKey } from '@n8n/api-types';
@@ -51,7 +46,6 @@
 		return updated;
 	}
 
-<<<<<<< HEAD
 	async function toggleWorkflowMcpAccess(
 		workflowId: string,
 		availableInMCP: boolean,
@@ -66,7 +60,8 @@
 			availableInMCP,
 		);
 		return response;
-=======
+	}
+
 	async function getOrCreateApiKey(): Promise<ApiKey> {
 		const apiKey = await fetchApiKey(rootStore.restApiContext);
 		currentUserMCPKey.value = apiKey;
@@ -77,19 +72,15 @@
 		const apiKey = await rotateApiKey(rootStore.restApiContext);
 		currentUserMCPKey.value = apiKey;
 		return apiKey;
->>>>>>> fbc7f603
 	}
 
 	return {
 		mcpAccessEnabled,
 		fetchWorkflowsAvailableForMCP,
 		setMcpAccessEnabled,
-<<<<<<< HEAD
 		toggleWorkflowMcpAccess,
-=======
 		currentUserMCPKey,
 		getOrCreateApiKey,
 		generateNewApiKey,
->>>>>>> fbc7f603
 	};
 });