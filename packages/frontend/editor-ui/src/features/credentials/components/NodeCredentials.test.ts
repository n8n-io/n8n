import { describe, it } from 'vitest';
import { screen } from '@testing-library/vue';
import userEvent from '@testing-library/user-event';
import { createTestingPinia } from '@pinia/testing';
import NodeCredentials from './NodeCredentials.vue';
import type { RenderOptions } from '@/__tests__/render';
import { createComponentRenderer } from '@/__tests__/render';
import { useCredentialsStore } from '../credentials.store';
import { mockedStore } from '@/__tests__/utils';
import type { INodeUi } from '@/Interface';
<<<<<<< HEAD
import { useNDVStore } from '@/stores/ndv.store';
import { useProjectsStore } from '@/features/collaboration/projects/projects.store';
import type { Project } from '@/features/collaboration/projects/projects.types';
=======
import { useNDVStore } from '@/features/nodes/ndv/ndv.store';
>>>>>>> d127ef46
import { useUIStore } from '@/stores/ui.store';
import { useWorkflowsStore } from '@/stores/workflows.store';

const httpNode: INodeUi = {
	parameters: {
		curlImport: '',
		method: 'GET',
		url: '',
		authentication: 'predefinedCredentialType',
		nodeCredentialType: 'openAiApi',
		provideSslCertificates: false,
		sendQuery: false,
		sendHeaders: false,
		sendBody: false,
		options: {},
		infoMessage: '',
	},
	type: 'n8n-nodes-base.httpRequest',
	typeVersion: 4.2,
	position: [-200, -160],
	id: '416988b5-e994-42c7-8576-6ef28a7619b2',
	name: 'HTTP Request',
	credentials: { openAiApi: { id: 'c8vqdPpPClh4TgIO', name: 'OpenAi account 2' } },
	issues: { parameters: { url: ['Parameter "URL" is required.'] } },
};

const openAiNode: INodeUi = {
	parameters: {
		resource: 'text',
		operation: 'message',
		modelId: { __rl: true, mode: 'list', value: '' },
		messages: { values: [{ content: '', role: 'user' }] },
		simplify: true,
		jsonOutput: false,
		options: {},
	},
	type: '@n8n/n8n-nodes-langchain.openAi',
	typeVersion: 1.8,
	position: [440, 0],
	id: '17241295-a277-4cdf-8c46-6c3f85b335e9',
	name: 'OpenAI',
	credentials: { openAiApi: { id: 'byDFnd7vN5GzMVD2', name: 'n8n free OpenAI API credits' } },
	issues: { parameters: { modelId: ['Parameter "Model" is required.'] } },
};

const openAiNodeNoCreds: INodeUi = {
	...openAiNode,
	id: '54b41295-a277-4cdf-8c46-6c3f85b335e9',
	name: 'OpenAI no creds',
	credentials: {},
};

const openAiNodeNoCreds2: INodeUi = {
	...openAiNode,
	id: '74b41295-a277-4cdf-8c46-6c3f85b335e9',
	name: 'OpenAI no creds 2',
	credentials: {},
};

describe('NodeCredentials', () => {
	const defaultRenderOptions: RenderOptions<typeof NodeCredentials> = {
		pinia: createTestingPinia({ stubActions: false }),
		props: {
			overrideCredType: 'openAiApi',
			node: httpNode,
			readonly: false,
			showAll: false,
			hideIssues: false,
		},
	};

	const renderComponent = createComponentRenderer(NodeCredentials, defaultRenderOptions);

	const credentialsStore = mockedStore(useCredentialsStore);
	const ndvStore = mockedStore(useNDVStore);
	const uiStore = mockedStore(useUIStore);
	const projectsStore = mockedStore(useProjectsStore);

	projectsStore.currentProject = { id: 'default', scopes: ['credential:create'] } as Project;

	beforeAll(() => {
		credentialsStore.state.credentialTypes = {
			openAiApi: {
				name: 'openAiApi',
				displayName: 'OpenAi',
				documentationUrl: 'openAi',
				properties: [
					{
						displayName: 'API Key',
						name: 'apiKey',
						type: 'string',
						typeOptions: { password: true },
						required: true,
						default: '',
					},
				],
				authenticate: {
					type: 'generic',
					properties: {
						headers: {
							Authorization: '=Bearer {{$credentials.apiKey}}',
							'OpenAI-Organization': '={{$credentials.organizationId}}',
						},
					},
				},
				test: { request: { baseURL: '={{$credentials?.url}}', url: '/models' } },
				supportedNodes: ['openAi'],
				iconUrl: {
					light: 'icons/n8n-nodes-base/dist/nodes/OpenAi/openAi.svg',
					dark: 'icons/n8n-nodes-base/dist/nodes/OpenAi/openAi.dark.svg',
				},
			},
		};
	});

	it('should display available credentials in the dropdown', async () => {
		ndvStore.activeNode = httpNode;
		credentialsStore.state.credentials = {
			c8vqdPpPClh4TgIO: {
				id: 'c8vqdPpPClh4TgIO',
				name: 'OpenAi account',
				type: 'openAiApi',
				isManaged: false,
				createdAt: '',
				updatedAt: '',
			},
		};

		renderComponent();

		const credentialsSelect = screen.getByTestId('node-credentials-select');

		await userEvent.click(credentialsSelect);

		expect(screen.queryByText('OpenAi account')).toBeInTheDocument();
	});

	it('should ignore managed credentials in the dropdown if active node is the HTTP node', async () => {
		ndvStore.activeNode = httpNode;
		credentialsStore.state.credentials = {
			c8vqdPpPClh4TgIO: {
				id: 'c8vqdPpPClh4TgIO',
				name: 'OpenAi account',
				type: 'openAiApi',
				isManaged: false,
				createdAt: '',
				updatedAt: '',
			},
			SkXM3oUkQvvYS31c: {
				id: 'c8vqdPpPClh4TgIO',
				name: 'OpenAi account 2',
				type: 'openAiApi',
				isManaged: true,
				createdAt: '',
				updatedAt: '',
			},
		};

		renderComponent();

		const credentialsSelect = screen.getByTestId('node-credentials-select');

		await userEvent.click(credentialsSelect);

		expect(screen.queryByText('OpenAi account')).toBeInTheDocument();
		expect(screen.queryByText('OpenAi account 2')).not.toBeInTheDocument();
	});

	it('should not ignored managed credentials in the dropdown if active node is not the HTTP node', async () => {
		ndvStore.activeNode = openAiNode;
		credentialsStore.state.credentials = {
			c8vqdPpPClh4TgIO: {
				id: 'c8vqdPpPClh4TgIO',
				name: 'OpenAi account',
				type: 'openAiApi',
				isManaged: false,
				createdAt: '',
				updatedAt: '',
			},
			SkXM3oUkQvvYS31c: {
				id: 'c8vqdPpPClh4TgIO',
				name: 'OpenAi account 2',
				type: 'openAiApi',
				isManaged: true,
				createdAt: '',
				updatedAt: '',
			},
		};

		renderComponent(
			{
				props: {
					node: openAiNode,
				},
			},
			{ merge: true },
		);

		const credentialsSelect = screen.getByTestId('node-credentials-select');

		await userEvent.click(credentialsSelect);

		expect(screen.queryByText('OpenAi account')).toBeInTheDocument();
		expect(screen.queryByText('OpenAi account 2')).toBeInTheDocument();
	});

	it('should filter available credentials in the dropdown', async () => {
		ndvStore.activeNode = httpNode;
		credentialsStore.state.credentials = {
			c8vqdPpPClh4TgIO: {
				id: 'c8vqdPpPClh4TgIO',
				name: 'OpenAi account',
				type: 'openAiApi',
				isManaged: false,
				createdAt: '',
				updatedAt: '',
			},
			test: {
				id: 'test',
				name: 'Test OpenAi account',
				type: 'openAiApi',
				isManaged: false,
				createdAt: '',
				updatedAt: '',
			},
		};

		renderComponent();

		const credentialsSelect = screen.getByTestId('node-credentials-select');

		await userEvent.click(credentialsSelect);

		expect(screen.queryByText('OpenAi account')).toBeInTheDocument();
		expect(screen.queryByText('Test OpenAi account')).toBeInTheDocument();

		const credentialSearch = credentialsSelect.querySelector('input') as HTMLElement;
		await userEvent.type(credentialSearch, 'test');

		expect(screen.queryByText('OpenAi account')).not.toBeInTheDocument();
		expect(screen.queryByText('Test OpenAi account')).toBeInTheDocument();

		await userEvent.keyboard('{Escape}');

		await userEvent.click(credentialsSelect);

		await userEvent.type(credentialSearch, 'Test');

		expect(screen.queryByText('OpenAi account')).not.toBeInTheDocument();
		expect(screen.queryByText('Test OpenAi account')).toBeInTheDocument();
	});

	it('should open the new credential modal when clicked', async () => {
		ndvStore.activeNode = httpNode;
		credentialsStore.state.credentials = {
			c8vqdPpPClh4TgIO: {
				id: 'c8vqdPpPClh4TgIO',
				name: 'OpenAi account',
				type: 'openAiApi',
				isManaged: false,
				createdAt: '',
				updatedAt: '',
			},
		};

		renderComponent();

		const credentialsSelect = screen.getByTestId('node-credentials-select');

		await userEvent.click(credentialsSelect);
		await userEvent.click(screen.getByTestId('node-credentials-select-item-new'));

		expect(uiStore.openNewCredential).toHaveBeenCalledWith('openAiApi', true);
	});

	describe('onCredentialSelected', () => {
		const renderComponentNoCreds = createComponentRenderer(NodeCredentials, {
			...defaultRenderOptions,
			props: {
				...defaultRenderOptions.props,
				node: openAiNodeNoCreds,
			},
		});

		it('should call assignCredentialToMatchingNodes after selecting credentials', async () => {
			ndvStore.activeNode = openAiNodeNoCreds;
			credentialsStore.state.credentials = {
				c8vqdPpPClh4TgIO: {
					id: 'c8vqdPpPClh4TgIO',
					name: 'OpenAi account',
					type: 'openAiApi',
					isManaged: false,
					createdAt: '',
					updatedAt: '',
				},
			};

			const workflowsStore = mockedStore(useWorkflowsStore);
			workflowsStore.allNodes = [openAiNodeNoCreds, openAiNodeNoCreds2];

			renderComponentNoCreds();

			const credentialsSelect = screen.getByTestId('node-credentials-select');

			await userEvent.click(credentialsSelect);

			const openAiCreds = screen.queryByText('OpenAi account');
			expect(openAiCreds).toBeInTheDocument();

			await userEvent.click(openAiCreds!);

			expect(workflowsStore.assignCredentialToMatchingNodes).toHaveBeenCalledWith({
				credentials: {
					id: 'c8vqdPpPClh4TgIO',
					name: 'OpenAi account',
				},
				currentNodeName: 'OpenAI no creds',
				type: 'openAiApi',
			});
		});
	});
});<|MERGE_RESOLUTION|>--- conflicted
+++ resolved
@@ -8,13 +8,9 @@
 import { useCredentialsStore } from '../credentials.store';
 import { mockedStore } from '@/__tests__/utils';
 import type { INodeUi } from '@/Interface';
-<<<<<<< HEAD
-import { useNDVStore } from '@/stores/ndv.store';
 import { useProjectsStore } from '@/features/collaboration/projects/projects.store';
 import type { Project } from '@/features/collaboration/projects/projects.types';
-=======
 import { useNDVStore } from '@/features/nodes/ndv/ndv.store';
->>>>>>> d127ef46
 import { useUIStore } from '@/stores/ui.store';
 import { useWorkflowsStore } from '@/stores/workflows.store';
 
