<script lang="ts" setup>
import { computed } from 'vue';
import BaseBanner from './BaseBanner.vue';
import { i18n as locale } from '@n8n/i18n';
<<<<<<< HEAD
import { hasPermission } from '@/utils/rbac/permissions';
import { useBannersStore } from '@/features/shared/banners/banners.store';
=======
import { hasPermission } from '@/app/utils/rbac/permissions';
import { useBannersStore } from '@/app/stores/banners.store';
>>>>>>> f65b6a82

const bannersStore = useBannersStore();

async function dismissPermanently() {
	await bannersStore.dismissBanner('V1', 'permanent');
}

const hasOwnerPermission = computed(() => hasPermission(['instanceOwner']));
</script>

<template>
	<BaseBanner custom-icon="info" theme="warning" name="V1" :class="$style.v1container">
		<template #mainContent>
			<span v-n8n-html="locale.baseText('banners.v1.message')"></span>
			<a
				v-if="hasOwnerPermission"
				:class="$style.link"
				data-test-id="banner-confirm-v1"
				@click="dismissPermanently"
			>
				<span v-n8n-html="locale.baseText('generic.dontShowAgain')"></span>
			</a>
		</template>
	</BaseBanner>
</template>

<style lang="scss" module>
.v1container {
	a,
	.link {
		font-weight: var(--font-weight--bold);
		text-decoration: underline;
	}
}
</style><|MERGE_RESOLUTION|>--- conflicted
+++ resolved
@@ -2,13 +2,8 @@
 import { computed } from 'vue';
 import BaseBanner from './BaseBanner.vue';
 import { i18n as locale } from '@n8n/i18n';
-<<<<<<< HEAD
-import { hasPermission } from '@/utils/rbac/permissions';
 import { useBannersStore } from '@/features/shared/banners/banners.store';
-=======
 import { hasPermission } from '@/app/utils/rbac/permissions';
-import { useBannersStore } from '@/app/stores/banners.store';
->>>>>>> f65b6a82
 
 const bannersStore = useBannersStore();
 
