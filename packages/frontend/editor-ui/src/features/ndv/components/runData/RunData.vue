--- conflicted
+++ resolved
@@ -35,12 +35,8 @@
 	NDV_UI_OVERHAUL_EXPERIMENT,
 	NODE_TYPES_EXCLUDED_FROM_OUTPUT_NAME_APPEND,
 	RUN_DATA_DEFAULT_PAGE_SIZE,
-<<<<<<< HEAD
-	DUMMY_PIN_DATA,
-=======
->>>>>>> bf873e37
 } from '@/constants';
-import { SAMPLE_PIN_DATA } from '@/constants/samples';
+import { DUMMY_PIN_DATA } from '@/constants/samples';
 
 import BinaryDataDisplay from './BinaryDataDisplay.vue';
 import NodeErrorView from './error/NodeErrorView.vue';
@@ -924,7 +920,6 @@
 		? inputData.length
 		: Object.keys(inputData ?? {}).length;
 
-<<<<<<< HEAD
 	const lastSuccessfulExecutionItems = getOutputtedNodeItems(
 		workflowsStore.lastSuccessfulExecution,
 		node.value,
@@ -935,9 +930,6 @@
 		? executionDataToJson(lastSuccessfulExecutionItems)
 		: DUMMY_PIN_DATA;
 	const data = inputDataLength > 0 ? inputData : mockData;
-=======
-	const data = inputDataLength > 0 ? inputData : SAMPLE_PIN_DATA;
->>>>>>> bf873e37
 
 	ndvStore.setOutputPanelEditModeEnabled(true);
 	ndvStore.setOutputPanelEditModeValue(JSON.stringify(data, null, 2));
