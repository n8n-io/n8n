--- conflicted
+++ resolved
@@ -309,7 +309,6 @@
 				{{ i18n.baseText('resourceLocator.mode.list.searchRequired') }}
 			</div>
 			<div
-<<<<<<< HEAD
 				v-else-if="
 					!props.errorView &&
 					!props.allowNewResources.label &&
@@ -319,44 +318,6 @@
 				:class="$style.messageContainer"
 			>
 				{{ i18n.baseText('resourceLocator.mode.list.noResults') }}
-=======
-				v-for="(result, i) in sortedResources"
-				:key="result.value.toString()"
-				ref="itemsRef"
-				:class="{
-					[$style.resourceItem]: true,
-					[$style.selected]: result.value === props.modelValue?.value,
-					[$style.hovering]: hoverIndex === i + 1,
-					[$style.disabled]:
-						props.disableInactiveItems && 'active' in result && result.active === false,
-				}"
-				data-test-id="rlc-item"
-				@click="() => onItemClick(result.value, result)"
-				@mouseenter="() => onItemHover(i + 1)"
-				@mouseleave="() => onItemHoverLeave()"
-			>
-				<div :class="$style.resourceNameContainer">
-					<span>{{ result.name }}</span>
-					<div :class="$style.urlLink">
-						<N8nIcon
-							v-if="showHoverUrl && result.url && hoverIndex === i + 1"
-							icon="external-link"
-							:title="result.linkAlt || i18n.baseText('resourceLocator.mode.list.openUrl')"
-							@click="openUrl($event, result.url)"
-						/>
-					</div>
-					<span v-if="result.isArchived" :class="$style.badgesContainer">
-						<N8nBadge class="ml-3xs" theme="tertiary" bold data-test-id="workflow-archived-tag">
-							{{ i18n.baseText('workflows.item.archived') }}
-						</N8nBadge>
-					</span>
-					<slot
-						name="item-badge"
-						:item="result"
-						:is-hovered="showHoverUrl && hoverIndex === i + 1"
-					></slot>
-				</div>
->>>>>>> 94ea8854
 			</div>
 			<div
 				v-else-if="!props.errorView"
@@ -390,27 +351,34 @@
 						[$style.resourceItem]: true,
 						[$style.selected]: result.value === props.modelValue?.value,
 						[$style.hovering]: hoverIndex === i + 1,
+						[$style.disabled]:
+							props.disableInactiveItems && 'active' in result && result.active === false,
 					}"
 					data-test-id="rlc-item"
-					@click="() => onItemClick(result.value)"
+					@click="() => onItemClick(result.value, result)"
 					@mouseenter="() => onItemHover(i + 1)"
 					@mouseleave="() => onItemHoverLeave()"
 				>
 					<div :class="$style.resourceNameContainer">
 						<span>{{ result.name }}</span>
-						<span v-if="result.isArchived">
+						<div :class="$style.urlLink">
+							<N8nIcon
+								v-if="showHoverUrl && result.url && hoverIndex === i + 1"
+								icon="external-link"
+								:title="result.linkAlt || i18n.baseText('resourceLocator.mode.list.openUrl')"
+								@click="openUrl($event, result.url)"
+							/>
+						</div>
+						<span v-if="result.isArchived" :class="$style.badgesContainer">
 							<N8nBadge class="ml-3xs" theme="tertiary" bold data-test-id="workflow-archived-tag">
 								{{ i18n.baseText('workflows.item.archived') }}
 							</N8nBadge>
 						</span>
-					</div>
-					<div :class="$style.urlLink">
-						<N8nIcon
-							v-if="showHoverUrl && result.url && hoverIndex === i + 1"
-							icon="external-link"
-							:title="result.linkAlt || i18n.baseText('resourceLocator.mode.list.openUrl')"
-							@click="openUrl($event, result.url)"
-						/>
+						<slot
+							name="item-badge"
+							:item="result"
+							:is-hovered="showHoverUrl && hoverIndex === i + 1"
+						></slot>
 					</div>
 				</div>
 				<div v-if="props.loading && !props.errorView">
