<script setup lang="ts">
import { useDebounce } from '@/app/composables/useDebounce';
import type { IResourceLocatorResultExpanded } from '@/Interface';
import { N8nBadge, N8nIcon, N8nInput, N8nLoading, N8nPopover, N8nText } from '@n8n/design-system';
import { useI18n } from '@n8n/i18n';
import type { EventBus } from '@n8n/utils/event-bus';
import { createEventBus } from '@n8n/utils/event-bus';
import type { INodeParameterResourceLocator } from 'n8n-workflow';
import { computed, onBeforeUnmount, onMounted, ref, useCssModule, watch } from 'vue';

const SEARCH_BAR_HEIGHT_PX = 40;
const SCROLL_MARGIN_PX = 10;

type Props = {
	modelValue?: INodeParameterResourceLocator;
	resources?: IResourceLocatorResultExpanded[];
	show?: boolean;
	filterable?: boolean;
	loading?: boolean;
	filter?: string;
	hasMore?: boolean;
	errorView?: boolean;
	filterRequired?: boolean;
	width?: number;
	allowNewResources?: { label?: string };
	eventBus?: EventBus;
<<<<<<< HEAD
	disableInactiveItems?: boolean;
=======
	slowLoadNotice?: string;
	showSlowLoadNotice?: boolean;
>>>>>>> c7fd47d3
};

const props = withDefaults(defineProps<Props>(), {
	modelValue: undefined,
	resources: () => [],
	show: false,
	filterable: false,
	loading: false,
	filter: '',
	hasMore: false,
	errorView: false,
	filterRequired: false,
	width: undefined,
	allowNewResources: () => ({}),
	disableInactiveItems: false,
	eventBus: () => createEventBus(),
	slowLoadNotice: undefined,
	showSlowLoadNotice: false,
});

const emit = defineEmits<{
	'update:modelValue': [value: INodeParameterResourceLocator['value']];
	loadMore: [];
	filter: [filter: string];
	addResourceClick: [];
}>();

const { debounce } = useDebounce();
const debouncedLoadMore = debounce(
	() => {
		emit('loadMore');
	},
	{ debounceTime: 500 },
);

const i18n = useI18n();
const $style = useCssModule();

const hoverIndex = ref(0);
const showHoverUrl = ref(false);
const searchRef = ref<HTMLInputElement>();
const resultsContainerRef = ref<HTMLDivElement>();
const itemsRef = ref<HTMLDivElement[]>([]);

const sortedResources = computed<IResourceLocatorResultExpanded[]>(() => {
	const seen = new Set();
	const result = props.resources.reduce(
		(acc, item: IResourceLocatorResultExpanded) => {
			if (seen.has(item.value)) {
				return acc;
			}
			seen.add(item.value);

			if (props.modelValue && item.value === props.modelValue.value) {
				acc.selected = item;
			} else if (!item.isArchived) {
				// Archived items are not shown in the list unless selected
				acc.notSelected.push(item);
			}

			return acc;
		},
		{
			selected: null as IResourceLocatorResultExpanded | null,
			notSelected: [] as IResourceLocatorResultExpanded[],
		},
	);

	// Resources are paginated, so the currently selected one may not actually be
	// in the list.
	// If that's the case we'll render the cached value.
	if (result.selected === null && props.modelValue?.cachedResultName && props.modelValue.value) {
		result.selected = {
			name: props.modelValue.cachedResultName,
			value: props.modelValue.value,
			url: props.modelValue.cachedResultUrl,
		};
	}

	if (result.selected) {
		return [result.selected, ...result.notSelected];
	}

	return result.notSelected;
});

watch(
	() => props.show,
	(value) => {
		if (value) {
			hoverIndex.value = 0;
			showHoverUrl.value = false;

			setTimeout(() => {
				if (value && props.filterable && searchRef.value) {
					searchRef.value.focus();
				}
			}, 0);
		}
	},
);

onMounted(() => {
	props.eventBus.on('keyDown', onKeyDown);
});

onBeforeUnmount(() => {
	props.eventBus.off('keyDown', onKeyDown);
});

function openUrl(event: MouseEvent, url: string) {
	event.preventDefault();
	event.stopPropagation();

	window.open(url, '_blank');
}

function onKeyDown(e: KeyboardEvent) {
	if (e.key === 'ArrowDown') {
		// hoverIndex 0 is reserved for the "add new resource" item
		if (hoverIndex.value < sortedResources.value.length) {
			hoverIndex.value++;

			if (resultsContainerRef.value && itemsRef.value.length === 1) {
				const item = itemsRef.value[0];
				if (
					item.offsetTop + item.clientHeight >
					resultsContainerRef.value.scrollTop + resultsContainerRef.value.offsetHeight
				) {
					const top = item.offsetTop - resultsContainerRef.value.offsetHeight + item.clientHeight;
					resultsContainerRef.value.scrollTo({ top });
				}
			}
		}
	} else if (e.key === 'ArrowUp') {
		if (hoverIndex.value > 0) {
			hoverIndex.value--;

			const searchOffset = props.filterable ? SEARCH_BAR_HEIGHT_PX : 0;
			if (resultsContainerRef.value && itemsRef.value.length === 1) {
				const item = itemsRef.value[0];
				if (item.offsetTop <= resultsContainerRef.value.scrollTop + searchOffset) {
					resultsContainerRef.value.scrollTo({ top: item.offsetTop - searchOffset });
				}
			}
		}
	} else if (e.key === 'Enter') {
		if (hoverIndex.value === 0 && props.allowNewResources.label) {
			emit('addResourceClick');
			return;
		}

		const item = sortedResources.value[hoverIndex.value - 1];
		const selected = item?.value;

		// Selected resource can be empty when loading or empty results
		if (selected && typeof selected !== 'boolean') {
			if (props.disableInactiveItems && item && 'active' in item && item.active === false) {
				return;
			}

			emit('update:modelValue', selected);
		}
	}
}

function onFilterInput(value: string) {
	emit('filter', value);
}

function onItemClick(selected: string | number | boolean, item?: IResourceLocatorResultExpanded) {
	if (typeof selected === 'boolean') {
		return;
	}

	// Prevent selection of inactive items
	if (props.disableInactiveItems && item && 'active' in item && item.active === false) {
		return;
	}

	emit('update:modelValue', selected);
}

function onItemHover(index: number) {
	hoverIndex.value = index;

	setTimeout(() => {
		if (hoverIndex.value === index) {
			showHoverUrl.value = true;
		}
	}, 250);
}

function onItemHoverLeave() {
	showHoverUrl.value = false;
}

function onResultsEnd() {
	if (props.loading || !props.hasMore) {
		return;
	}

	if (resultsContainerRef.value) {
		const diff =
			resultsContainerRef.value.offsetHeight -
			(resultsContainerRef.value.scrollHeight - resultsContainerRef.value.scrollTop);
		if (diff > -SCROLL_MARGIN_PX && diff < SCROLL_MARGIN_PX) {
			debouncedLoadMore();
		}
	}
}

function isWithinDropdown(element: HTMLElement) {
	return Boolean(element.closest('.' + $style.popover));
}

defineExpose({ isWithinDropdown });

const canLoadMore = computed(() => {
	return props.hasMore && !props.loading && !props.filter;
});

watch(
	canLoadMore,
	(loadMore) => {
		const isScrollable =
			!!resultsContainerRef.value &&
			resultsContainerRef.value?.scrollHeight > resultsContainerRef.value?.clientHeight;
		if (loadMore && !isScrollable) {
			debouncedLoadMore();
		}
	},
	{ immediate: true },
);
</script>

<template>
	<N8nPopover
		placement="bottom"
		:width="props.width"
		:popper-class="$style.popover"
		:visible="props.show"
		:teleported="false"
		data-test-id="resource-locator-dropdown"
	>
		<div v-if="props.errorView" :class="$style.messageContainer">
			<slot name="error"></slot>
		</div>
		<div
			v-if="props.filterable && !props.errorView"
			:class="$style.searchInput"
			@keydown="onKeyDown"
		>
			<N8nInput
				ref="searchRef"
				:model-value="props.filter"
				:clearable="true"
				:placeholder="
					props.allowNewResources.label
						? i18n.baseText('resourceLocator.placeholder.searchOrCreate')
						: i18n.baseText('resourceLocator.placeholder.search')
				"
				data-test-id="rlc-search"
				@update:model-value="onFilterInput"
			>
				<template #prefix>
					<N8nIcon :class="$style.searchIcon" icon="search" />
				</template>
			</N8nInput>
		</div>
		<div
			v-if="props.filterRequired && !props.filter && !props.errorView && !props.loading"
			:class="$style.searchRequired"
		>
			{{ i18n.baseText('resourceLocator.mode.list.searchRequired') }}
		</div>
		<div
			v-else-if="
				!props.errorView &&
				!props.allowNewResources.label &&
				sortedResources.length === 0 &&
				!props.loading
			"
			:class="$style.messageContainer"
		>
			{{ i18n.baseText('resourceLocator.mode.list.noResults') }}
		</div>
		<div
			v-else-if="!props.errorView"
			ref="resultsContainerRef"
			:class="$style.container"
			@scroll="onResultsEnd"
		>
			<div
				v-if="props.allowNewResources.label"
				key="addResourceKey"
				ref="itemsRef"
				data-test-id="rlc-item-add-resource"
				:class="{
					[$style.resourceItem]: true,
					[$style.hovering]: hoverIndex === 0,
				}"
				@mouseenter="() => onItemHover(0)"
				@mouseleave="() => onItemHoverLeave()"
				@click="() => emit('addResourceClick')"
			>
				<div :class="$style.resourceNameContainer">
					<span :class="$style.addResourceText">{{ props.allowNewResources.label }}</span>
					<N8nIcon :class="$style.addResourceIcon" icon="plus" />
				</div>
			</div>
			<div
				v-for="(result, i) in sortedResources"
				:key="result.value.toString()"
				ref="itemsRef"
				:class="{
					[$style.resourceItem]: true,
					[$style.selected]: result.value === props.modelValue?.value,
					[$style.hovering]: hoverIndex === i + 1,
					[$style.disabled]:
						props.disableInactiveItems && 'active' in result && result.active === false,
				}"
				data-test-id="rlc-item"
				@click="() => onItemClick(result.value, result)"
				@mouseenter="() => onItemHover(i + 1)"
				@mouseleave="() => onItemHoverLeave()"
			>
				<div :class="$style.resourceNameContainer">
					<span>{{ result.name }}</span>
					<div :class="$style.urlLink">
						<N8nIcon
							v-if="showHoverUrl && result.url && hoverIndex === i + 1"
							icon="external-link"
							:title="result.linkAlt || i18n.baseText('resourceLocator.mode.list.openUrl')"
							@click="openUrl($event, result.url)"
						/>
					</div>
					<span v-if="result.isArchived" :class="$style.badgesContainer">
						<N8nBadge class="ml-3xs" theme="tertiary" bold data-test-id="workflow-archived-tag">
							{{ i18n.baseText('workflows.item.archived') }}
						</N8nBadge>
					</span>
					<slot
						name="item-badge"
						:item="result"
						:is-hovered="showHoverUrl && hoverIndex === i + 1"
					></slot>
				</div>
			</div>
			<div v-if="props.loading && !props.errorView">
				<div v-for="i in 3" :key="i" :class="$style.loadingItem">
					<N8nLoading :class="$style.loader" variant="p" :rows="1" />
				</div>
				<div
					v-if="props.showSlowLoadNotice && props.slowLoadNotice"
					:class="$style.slowLoadNoticeContainer"
				>
					<N8nText size="small" :class="$style.tipText"
						>{{ i18n.baseText('generic.tip') }}:
					</N8nText>

					<span :class="$style.hintText">{{ props.slowLoadNotice }}</span>
				</div>
			</div>
		</div>
		<template #reference>
			<slot />
		</template>
	</N8nPopover>
</template>

<style lang="scss" module>
:root .popover {
	--content--height: 236px;
	padding: 0 !important;
	border: var(--border);
	display: flex;
	max-height: calc(var(--content--height) + var(--spacing--xl));
	flex-direction: column;

	& ::-webkit-scrollbar {
		width: 12px;
	}

	& ::-webkit-scrollbar-thumb {
		border-radius: 12px;
		background: var(--color--foreground--shade-1);
		border: 3px solid white;
	}

	& ::-webkit-scrollbar-thumb:hover {
		background: var(--color--foreground--shade-2);
	}
}

.container {
	position: relative;
	overflow: auto;
}

.messageContainer {
	height: 236px;
	display: flex;
	align-items: center;
	justify-content: center;
}

.searchInput {
	border-bottom: var(--border);
	--input--border-color: none;
	--input--font-size: var(--font-size--2xs);
	width: 100%;
	z-index: 1;
}

.selected {
	color: var(--color--primary);
}

.resourceItem {
	display: flex;
	padding: 0 var(--spacing--xs);
	white-space: nowrap;
	height: 32px;
	cursor: pointer;

	&:hover {
		background-color: var(--color--background);
	}

	&.disabled {
		opacity: 0.6;

		&:hover {
			background-color: transparent;
		}
	}
}

.loadingItem {
	padding: 10px var(--spacing--xs);
}

.loader {
	max-width: 120px;

	* {
		margin-top: 0 !important;
		max-height: 12px;
	}
}

.hovering {
	background-color: var(--color--background);
}

.searchRequired {
	height: 50px;
	margin-top: 40px;
	padding-left: var(--spacing--xs);
	font-size: var(--font-size--xs);
	color: var(--color--text);
	display: flex;
	align-items: center;
}

.urlLink {
	display: flex;
	align-items: center;
	font-size: var(--font-size--3xs);
	color: var(--color--text);
	margin-left: auto;

	&:hover {
		color: var(--color--primary);
	}
}

.badgesContainer {
	display: inline-flex;
	align-items: center;
	margin-left: auto;
}

.resourceNameContainer {
	display: flex;
	align-items: center;
	font-size: var(--font-size--2xs);
	min-width: 0;
	align-self: center;
	flex: 1;
}

.resourceNameContainer > :first-child {
	overflow: hidden;
	text-overflow: ellipsis;
}

.searchIcon {
	color: var(--color--text--tint-1);
}

.addResourceText {
	font-weight: var(--font-weight--bold);
}

.addResourceIcon {
	color: var(--color--text--tint-1);

	margin-left: var(--spacing--2xs);
}

.tipText {
	color: var(--color--text--shade-1);
	font-weight: var(--font-weight--bold);
	white-space: nowrap;
	align-self: flex-start;
}

.slowLoadNoticeContainer {
	display: flex;
	align-items: center;
	padding: var(--spacing--xs);
	font-size: var(--font-size--2xs);
	color: var(--color--text);
	gap: var(--spacing--4xs);
	line-height: var(--line-height--md);
	word-break: break-word;
	border-top: var(--border);
}
</style><|MERGE_RESOLUTION|>--- conflicted
+++ resolved
@@ -24,12 +24,9 @@
 	width?: number;
 	allowNewResources?: { label?: string };
 	eventBus?: EventBus;
-<<<<<<< HEAD
 	disableInactiveItems?: boolean;
-=======
 	slowLoadNotice?: string;
 	showSlowLoadNotice?: boolean;
->>>>>>> c7fd47d3
 };
 
 const props = withDefaults(defineProps<Props>(), {
