--- conflicted
+++ resolved
@@ -24,12 +24,8 @@
 import { useProjectsStore } from '@/features/collaboration/projects/projects.store';
 import { reorderItem } from '@/features/core/dataTable/utils';
 import { type DataTableSizeStatus } from 'n8n-workflow';
-<<<<<<< HEAD
 import { useSettingsStore } from '@/stores/settings.store';
 import { getResourcePermissions } from '@n8n/permissions';
-=======
-import { useSettingsStore } from '@/app/stores/settings.store';
->>>>>>> 65622e04
 
 export const useDataTableStore = defineStore(DATA_TABLE_STORE, () => {
 	const rootStore = useRootStore();
