<script setup lang="ts">
import { useI18n } from '@/composables/useI18n';
import { VIEWS } from '@/constants';
import {
	INSIGHT_IMPACT_TYPES,
	INSIGHTS_UNIT_IMPACT_MAPPING,
} from '@/features/insights/insights.constants';
import type { InsightsSummaryDisplay } from '@/features/insights/insights.types';
import type { InsightsSummary } from '@n8n/api-types';
import { smartDecimal } from '@n8n/utils/number/smartDecimal';
import { computed, ref, useCssModule } from 'vue';
import { useRoute } from 'vue-router';
import { useTelemetry } from '@/composables/useTelemetry';

const props = defineProps<{
	summary: InsightsSummaryDisplay;
	loading?: boolean;
}>();

const i18n = useI18n();
const route = useRoute();
const $style = useCssModule();
const telemetry = useTelemetry();

const lastNDays = ref(7);

const summaryTitles = computed<Record<keyof InsightsSummary, string>>(() => ({
	total: i18n.baseText('insights.banner.title.total'),
	failed: i18n.baseText('insights.banner.title.failed'),
	failureRate: i18n.baseText('insights.banner.title.failureRate'),
	timeSaved: i18n.baseText('insights.banner.title.timeSaved'),
	averageRunTime: i18n.baseText('insights.banner.title.averageRunTime'),
}));

const summaryWithRouteLocations = computed(() =>
	props.summary.map((s) => ({
		...s,
		to: { name: VIEWS.INSIGHTS, params: { insightType: s.id }, query: route.query },
	})),
);

const getImpactStyle = (id: keyof InsightsSummary, value: number) => {
	const impact = INSIGHTS_UNIT_IMPACT_MAPPING[id];
	if (value === 0 || impact === INSIGHT_IMPACT_TYPES.NEUTRAL) {
		return $style.neutral;
	}
	if (impact === INSIGHT_IMPACT_TYPES.POSITIVE) {
		return value > 0 ? $style.positive : $style.negative;
	}
	if (impact === INSIGHT_IMPACT_TYPES.NEGATIVE) {
		return value < 0 ? $style.positive : $style.negative;
	}
	return $style.neutral;
};

const trackTabClick = (insightType: keyof InsightsSummary) => {
	telemetry.track(`User clicked ${summaryTitles.value[insightType]}`, {
		referrer: route.name === VIEWS.INSIGHTS ? 'Dashboard' : 'Overview',
	});
};
</script>

<template>
	<div :class="$style.insights">
<<<<<<< HEAD
		<ul data-test-id="insights-summary-tabs">
			<N8nLoading v-if="loading" :class="$style.loading" :cols="5" />
			<template v-else>
				<li
					v-for="{ id, value, deviation, deviationUnit, unit, to } in summaryWithRouteLocations"
					:key="id"
					:data-test-id="`insights-summary-tab-${id}`"
				>
					<router-link :to="to" :exact-active-class="$style.activeTab">
						<strong>
							<N8nTooltip placement="bottom" :disabled="id !== 'timeSaved'">
=======
		<N8nLoading v-if="loading" :class="$style.loading" :cols="5" />
		<ul v-else data-test-id="insights-summary-tabs">
			<li
				v-for="{ id, value, deviation, deviationUnit, unit, to } in summaryWithRouteLocations"
				:key="id"
				:data-test-id="`insights-summary-tab-${id}`"
			>
				<router-link :to="to" :exact-active-class="$style.activeTab" @click="trackTabClick(id)">
					<strong>
						<N8nTooltip placement="bottom" :disabled="id !== 'timeSaved'">
							<template #content>
								{{ i18n.baseText('insights.banner.title.timeSaved.tooltip') }}
							</template>
							{{ summaryTitles[id] }}
						</N8nTooltip>
					</strong>
					<small :class="$style.days">{{
						i18n.baseText('insights.lastNDays', { interpolate: { count: lastNDays } })
					}}</small>
					<span v-if="value === 0 && id === 'timeSaved'" :class="$style.empty">
						<em>--</em>
						<small>
							<N8nTooltip placement="bottom">
>>>>>>> 2fb970aa
								<template #content>
									{{ i18n.baseText('insights.banner.title.timeSaved.tooltip') }}
								</template>
								{{ summaryTitles[id] }}
							</N8nTooltip>
						</strong>
						<small :class="$style.days">{{
							i18n.baseText('insights.lastNDays', { interpolate: { count: lastNDays } })
						}}</small>
						<span v-if="value === 0 && id === 'timeSaved'" :class="$style.empty">
							<em>--</em>
							<small>
								<N8nTooltip placement="bottom">
									<template #content>
										<i18n-t keypath="insights.banner.timeSaved.tooltip">
											<template #link>
												<a href="#">{{
													i18n.baseText('insights.banner.timeSaved.tooltip.link.text')
												}}</a>
											</template>
										</i18n-t>
									</template>
									<N8nIcon :class="$style.icon" icon="info-circle" />
								</N8nTooltip>
							</small>
						</span>
						<span v-else>
							<em
								>{{ smartDecimal(value).toLocaleString('en-US') }} <i>{{ unit }}</i></em
							>
							<small v-if="deviation !== null" :class="getImpactStyle(id, deviation)">
								<N8nIcon
									:class="[$style.icon, getImpactStyle(id, deviation)]"
									:icon="
										deviation === 0 ? 'caret-right' : deviation > 0 ? 'caret-up' : 'caret-down'
									"
								/>
								<N8nTooltip placement="bottom" :disabled="id !== 'failureRate'">
									<template #content>
										{{ i18n.baseText('insights.banner.failureRate.deviation.tooltip') }}
									</template>
									{{ smartDecimal(Math.abs(deviation)).toLocaleString('en-US') }}{{ deviationUnit }}
								</N8nTooltip>
							</small>
						</span>
					</router-link>
				</li>
			</template>
		</ul>
	</div>
</template>

<style lang="scss" module>
.insights {
	display: grid;
	grid-template-rows: auto 1fr;
	padding: var(--spacing-xs) 0 var(--spacing-2xl);

	ul {
		display: flex;
		height: 101px;
		align-items: stretch;
		justify-content: space-evenly;
		border: var(--border-width-base) var(--border-style-base) var(--color-foreground-base);
		border-radius: 6px;
		list-style: none;
		overflow-x: auto;

		li {
			display: flex;
			justify-content: stretch;
			align-items: stretch;
			flex: 1 0;
			border-left: var(--border-width-base) var(--border-style-base) var(--color-foreground-base);

			&:first-child {
				border-left: 0;
			}
		}

		a {
			display: grid;
			align-items: center;
			align-content: center;
			width: 100%;
			height: 100%;
			padding: var(--spacing-3xs) var(--spacing-l) 0;
			border-bottom: 3px solid transparent;

			&:hover {
				background-color: var(--color-background-xlight);
				transition: background-color 0.3s;
			}

			&.activeTab {
				background-color: var(--color-background-xlight);
				border-color: var(--color-primary);
				transition: background-color 0.3s ease-in-out;
			}

			strong {
				justify-self: flex-start;
				color: var(--color-text-dark);
				font-size: var(--font-size-s);
				font-weight: 400;
				white-space: nowrap;
				margin-bottom: var(--spacing-3xs);
			}

			.days {
				padding: 0;
				margin: 0 0 var(--spacing-xs);
				color: var(--color-text-light);
				font-size: var(--font-size-2xs);
				font-weight: var(--font-weight-normal);
			}

			span {
				display: flex;
				align-items: baseline;

				&.empty {
					em {
						color: var(--color-text-lighter);
					}
					small {
						padding: 0;
						height: 21px;
						font-weight: var(--font-weight-bold);

						.icon {
							height: 20px;
							width: 8px;
							top: -3px;
							transform: translateY(0);
							color: var(--color-text-light);
						}
					}
				}
			}

			em {
				display: flex;
				align-items: baseline;
				justify-content: flex-start;
				color: var(--color-text-dark);
				font-size: 24px;
				line-height: 100%;
				font-weight: 600;
				font-style: normal;
				gap: var(--spacing-5xs);

				i {
					font-size: 22px;
					font-style: normal;
				}
			}

			small {
				position: relative;
				display: flex;
				align-items: center;
				padding: 0 0 0 14px;
				margin: 0 0 0 var(--spacing-xs);
				font-size: var(--font-size-2xs);
				font-weight: var(--font-weight-bold);
				white-space: nowrap;
			}
		}
	}
}

.positive {
	color: var(--color-success);
}

.negative {
	color: var(--color-danger);
}

.neutral {
	color: var(--color-text-light);

	.icon {
		font-size: 17px;
	}
}

.icon {
	position: absolute;
	font-size: 17px;
	left: 0;
	top: 50%;
	transform: translateY(-50%);
}

.loading {
	display: flex;
	align-self: stretch;
	align-items: stretch;

	> div {
		margin: 0;
		height: auto;
		border-radius: inherit;
	}
}
</style><|MERGE_RESOLUTION|>--- conflicted
+++ resolved
@@ -1,5 +1,6 @@
 <script setup lang="ts">
 import { useI18n } from '@/composables/useI18n';
+import { useTelemetry } from '@/composables/useTelemetry';
 import { VIEWS } from '@/constants';
 import {
 	INSIGHT_IMPACT_TYPES,
@@ -10,7 +11,6 @@
 import { smartDecimal } from '@n8n/utils/number/smartDecimal';
 import { computed, ref, useCssModule } from 'vue';
 import { useRoute } from 'vue-router';
-import { useTelemetry } from '@/composables/useTelemetry';
 
 const props = defineProps<{
 	summary: InsightsSummaryDisplay;
@@ -62,7 +62,6 @@
 
 <template>
 	<div :class="$style.insights">
-<<<<<<< HEAD
 		<ul data-test-id="insights-summary-tabs">
 			<N8nLoading v-if="loading" :class="$style.loading" :cols="5" />
 			<template v-else>
@@ -71,34 +70,9 @@
 					:key="id"
 					:data-test-id="`insights-summary-tab-${id}`"
 				>
-					<router-link :to="to" :exact-active-class="$style.activeTab">
+					<router-link :to="to" :exact-active-class="$style.activeTab" @click="trackTabClick(id)">
 						<strong>
 							<N8nTooltip placement="bottom" :disabled="id !== 'timeSaved'">
-=======
-		<N8nLoading v-if="loading" :class="$style.loading" :cols="5" />
-		<ul v-else data-test-id="insights-summary-tabs">
-			<li
-				v-for="{ id, value, deviation, deviationUnit, unit, to } in summaryWithRouteLocations"
-				:key="id"
-				:data-test-id="`insights-summary-tab-${id}`"
-			>
-				<router-link :to="to" :exact-active-class="$style.activeTab" @click="trackTabClick(id)">
-					<strong>
-						<N8nTooltip placement="bottom" :disabled="id !== 'timeSaved'">
-							<template #content>
-								{{ i18n.baseText('insights.banner.title.timeSaved.tooltip') }}
-							</template>
-							{{ summaryTitles[id] }}
-						</N8nTooltip>
-					</strong>
-					<small :class="$style.days">{{
-						i18n.baseText('insights.lastNDays', { interpolate: { count: lastNDays } })
-					}}</small>
-					<span v-if="value === 0 && id === 'timeSaved'" :class="$style.empty">
-						<em>--</em>
-						<small>
-							<N8nTooltip placement="bottom">
->>>>>>> 2fb970aa
 								<template #content>
 									{{ i18n.baseText('insights.banner.title.timeSaved.tooltip') }}
 								</template>
