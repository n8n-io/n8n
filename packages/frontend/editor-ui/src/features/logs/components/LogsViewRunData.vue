--- conflicted
+++ resolved
@@ -11,11 +11,8 @@
 import { PopOutWindowKey } from '@/constants';
 import { isSubNodeLog } from '../logs.utils';
 import RunDataItemCount from '@/components/RunDataItemCount.vue';
-<<<<<<< HEAD
 import { type SearchShortcut } from '@/types';
-=======
 import NDVEmptyState from '@/components/NDVEmptyState.vue';
->>>>>>> 7b9de88f
 
 const { title, logEntry, paneType, collapsingTableColumnName } = defineProps<{
 	title: string;
