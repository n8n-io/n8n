import { computed, ref, type Ref } from 'vue';
import { useRouter, useRoute } from 'vue-router';
import { N8nIcon } from '@n8n/design-system';
import { useI18n } from '@n8n/i18n';
import { ProjectTypes } from '@/types/projects.types';
import { useNodeTypesStore } from '@/stores/nodeTypes.store';
import { useCredentialsStore } from '@/stores/credentials.store';
import { useActionsGenerator } from '@/components/Node/NodeCreator/composables/useActionsGeneration';
import debounce from 'lodash/debounce';
import { VIEWS } from '@/constants';
import type { IWorkflowDb } from '@/Interface';
import { useWorkflowsStore } from '@/stores/workflows.store';
<<<<<<< HEAD
import { useProjectsStore } from '@/stores/projects.store';
import type { CommandGroup, CommandBarItem } from '../types';
import { useTagsStore } from '@/stores/tags.store';
import { useSourceControlStore } from '@/features/sourceControl.ee/sourceControl.store';
import { useFoldersStore } from '@/features/folders/folders.store';
import CommandBarItemTitle from '@/features/ui/commandBar/components/CommandBarItemTitle.vue';
import { isIconOrEmoji, type IconOrEmoji } from '@n8n/design-system/components/N8nIconPicker/types';
import NodeIcon from '@/components/NodeIcon.vue';
import { getResourcePermissions } from '@n8n/permissions';
=======
import { useProjectsStore } from '@/features/projects/projects.store';
import type { CommandGroup, CommandBarItem } from '../commandBar.types';
>>>>>>> e2275fbd

const ITEM_ID = {
	CREATE_WORKFLOW: 'create-workflow',
	OPEN_WORKFLOW: 'open-workflow',
};

export function useWorkflowNavigationCommands(options: {
	lastQuery: Ref<string>;
	activeNodeId: Ref<string | null>;
	currentProjectName: Ref<string>;
}): CommandGroup {
	const i18n = useI18n();
	const { lastQuery, activeNodeId, currentProjectName } = options;
	const nodeTypesStore = useNodeTypesStore();
	const credentialsStore = useCredentialsStore();
	const workflowsStore = useWorkflowsStore();
	const projectsStore = useProjectsStore();
	const tagsStore = useTagsStore();
	const sourceControlStore = useSourceControlStore();
	const foldersStore = useFoldersStore();

	const router = useRouter();
	const route = useRoute();

	const { generateMergedNodesAndActions } = useActionsGenerator();

	const workflowResults = ref<IWorkflowDb[]>([]);
	const workflowKeywords = ref<Map<string, string[]>>(new Map());
	const workflowMatchedNodeTypes = ref<Map<string, string>>(new Map());
	const isLoading = ref(false);

	const homeProject = computed(() => projectsStore.currentProject ?? projectsStore.personalProject);

	function orderResultByCurrentProjectFirst<T extends IWorkflowDb>(results: T[]) {
		return results.sort((a, b) => {
			if (a.homeProject?.id === projectsStore.currentProjectId) return -1;
			if (b.homeProject?.id === projectsStore.currentProjectId) return 1;
			return 0;
		});
	}

	const fetchWorkflowsImpl = async (query: string) => {
		try {
			const trimmed = (query || '').trim();
			const trimmedLower = trimmed.toLowerCase();

			// Find matching node types from available nodes
			const httpOnlyCredentials = credentialsStore.httpOnlyCredentialTypes;
			const visibleNodeTypes = nodeTypesStore.allNodeTypes;
			const { mergedNodes } = generateMergedNodesAndActions(visibleNodeTypes, httpOnlyCredentials);
			const matchedNodes = mergedNodes.filter(
				(node) => node.displayName?.toLowerCase() === trimmedLower,
			);
			const matchedNodeTypeNames = Array.from(new Set(matchedNodes.map((node) => node.name)));

			// Check if search query matches any existing tag names
			const matchedTag = tagsStore.allTags.find((tag) => tag.name.toLowerCase() === trimmedLower);

			// Search workflows by name with minimal fields
			const nameSearchPromise = workflowsStore.searchWorkflows({
				name: trimmed,
				select: ['id', 'name', 'active', 'ownedBy', 'parentFolder', 'isArchived'],
			});

			const nodeTypeSearchPromise =
				matchedNodeTypeNames.length > 0
					? workflowsStore.searchWorkflows({
							nodeTypes: matchedNodeTypeNames,
							select: ['id', 'name', 'active', 'nodes', 'ownedBy', 'parentFolder', 'isArchived'],
						})
					: Promise.resolve([]);

			const tagSearchPromise = matchedTag
				? workflowsStore.searchWorkflows({
						tags: [matchedTag.name],
						select: ['id', 'name', 'active', 'ownedBy', 'tags', 'parentFolder', 'isArchived'],
					})
				: Promise.resolve([]);

			const [byName, byNodeTypes, byTags] = await Promise.all([
				nameSearchPromise,
				nodeTypeSearchPromise,
				tagSearchPromise,
			]);

			// Build keywords and node type maps for workflows found by node types
			const keywordsMap = new Map<string, string[]>();
			const nodeTypesMap = new Map<string, string>();
			const matchedNodeDisplayNames = new Map(
				matchedNodes.map((node) => [node.name, node.displayName]),
			);

			byNodeTypes.forEach((workflow) => {
				if (!workflow.nodes) return;

				const matchedWorkflowNodes = workflow.nodes.filter((node) =>
					matchedNodeTypeNames.includes(node.type),
				);

				if (matchedWorkflowNodes.length === 0) return;

				// Store the first matched node type for icon display
				nodeTypesMap.set(workflow.id, matchedWorkflowNodes[0].type);

				// Store all matched display names as keywords
				const matchedDisplayNames = matchedWorkflowNodes
					.map((node) => matchedNodeDisplayNames.get(node.type))
					.filter((name): name is string => !!name);

				if (matchedDisplayNames.length > 0) {
					keywordsMap.set(workflow.id, matchedDisplayNames);
				}
			});

			workflowKeywords.value = keywordsMap;
			workflowMatchedNodeTypes.value = nodeTypesMap;

			// Merge and dedupe by id, filter out archived workflows
			const merged = [...byName, ...byNodeTypes, ...byTags];
			const uniqueById = Array.from(new Map(merged.map((w) => [w.id, w])).values());
			const nonArchivedWorkflows = uniqueById.filter((w) => !w.isArchived);
			workflowResults.value = orderResultByCurrentProjectFirst(nonArchivedWorkflows);

			// Cache parent folders for breadcrumb building
			const parentFolders = nonArchivedWorkflows
				.map((w) => w.parentFolder)
				.filter((pf) => pf !== undefined && pf !== null);

			if (parentFolders.length > 0) {
				foldersStore.cacheFolders(
					parentFolders.map((pf) => ({
						id: pf.id,
						name: pf.name,
						parentFolder: undefined, // We don't have the parent's parent info yet
					})),
				);
			}
		} catch {
			workflowResults.value = [];
			workflowKeywords.value.clear();
			workflowMatchedNodeTypes.value.clear();
		} finally {
			isLoading.value = false;
		}
	};

	const fetchWorkflowsDebounced = debounce(fetchWorkflowsImpl, 300);

	const buildFolderPath = (folderId: string): string[] => {
		const path: string[] = [];
		let currentFolderId: string | undefined = folderId;

		// Traverse up the folder hierarchy using the cache
		while (currentFolderId) {
			const folder = foldersStore.getCachedFolder(currentFolderId);
			if (!folder) break;

			path.unshift(folder.name);
			currentFolderId = folder.parentFolder;
		}

		return path;
	};

	const getProjectIcon = (workflow: IWorkflowDb): IconOrEmoji => {
		if (workflow.homeProject?.type === ProjectTypes.Personal) {
			return { type: 'icon', value: 'user' };
		}

		if (workflow.homeProject?.name) {
			return isIconOrEmoji(workflow.homeProject.icon)
				? workflow.homeProject.icon
				: { type: 'icon', value: 'layers' };
		}

		return { type: 'icon', value: 'house' };
	};

	const getWorkflowProjectSuffix = (workflow: IWorkflowDb) => {
		const parts: string[] = [];

		if (workflow.homeProject && workflow.homeProject.type === ProjectTypes.Personal) {
			parts.push(i18n.baseText('projects.menu.personal'));
		} else if (workflow.homeProject?.name) {
			parts.push(workflow.homeProject.name);
		}

		if (workflow.parentFolder?.id) {
			const folderPath = buildFolderPath(workflow.parentFolder.id);
			// If there are more than 2 folders, show first, "...", and last
			if (folderPath.length > 2) {
				parts.push(folderPath[0], '...', folderPath[folderPath.length - 1]);
			} else {
				parts.push(...folderPath);
			}
		}

		return parts.join(' / ');
	};

	const createWorkflowCommand = (workflow: IWorkflowDb): CommandBarItem => {
		let keywords = workflowKeywords.value.get(workflow.id) ?? [];
		const matchedNodeType = workflowMatchedNodeTypes.value.get(workflow.id);

		// // Get node icon if this workflow matched by node type
		let icon: CommandBarItem['icon'] | undefined;
		if (matchedNodeType) {
			const nodeType = nodeTypesStore.getNodeType(matchedNodeType);
			if (nodeType) {
				icon = {
					component: NodeIcon,
					props: {
						nodeType,
						size: 24,
					},
				};
			}
		}

		// Add workflow name to keywords since we're using a custom component for the title
		const workflowName = workflow.name;
		keywords = [...keywords, workflowName];

		if (workflow.tags && workflow.tags.length > 0) {
			keywords = [
				...keywords,
				...workflow.tags.map((tag) => (typeof tag === 'string' ? tag : tag.name)),
			];
		}

		const suffix = getWorkflowProjectSuffix(workflow);

		return {
			id: workflow.id,
			title: {
				component: CommandBarItemTitle,
				props: {
					title: workflow.name || i18n.baseText('commandBar.workflows.unnamed'),
					suffix,
					...(suffix ? { suffixIcon: getProjectIcon(workflow) } : {}),
					actionText: i18n.baseText('generic.open'),
				},
			},
			section: i18n.baseText('commandBar.sections.workflows'),
			...(keywords.length > 0 ? { keywords } : {}),
			...(icon ? { icon } : {}),
			handler: () => {
				const targetRoute = router.resolve({
					name: VIEWS.WORKFLOW,
					params: { name: workflow.id },
				});
				window.location.href = targetRoute.fullPath;
			},
		};
	};

	const openWorkflowCommands = computed<CommandBarItem[]>(() => {
		return workflowResults.value.map((workflow) => createWorkflowCommand(workflow));
	});

	const rootWorkflowItems = computed<CommandBarItem[]>(() => {
		if (lastQuery.value.length <= 2) {
			return [];
		}
		return workflowResults.value.map((workflow) => createWorkflowCommand(workflow));
	});

	const workflowNavigationCommands = computed<CommandBarItem[]>(() => {
		const hasCreatePermission =
			!sourceControlStore.preferences.branchReadOnly &&
			getResourcePermissions(homeProject.value?.scopes).workflow.create;

		const newWorkflowCommand: CommandBarItem = {
			id: ITEM_ID.CREATE_WORKFLOW,
			title: i18n.baseText('commandBar.workflows.create', {
				interpolate: { projectName: currentProjectName.value },
			}),
			keywords: [i18n.baseText('workflows.add')],
			section: i18n.baseText('commandBar.sections.workflows'),
			icon: {
				component: N8nIcon,
				props: {
					icon: 'plus',
					color: 'text-light',
				},
			},
			handler: () => {
				const targetRoute = router.resolve({
					name: VIEWS.NEW_WORKFLOW,
					query: {
						projectId: projectsStore.currentProjectId,
						parentFolderId: route.params.folderId,
					},
				});
				window.location.href = targetRoute.fullPath;
			},
		};
		return [
			...(hasCreatePermission ? [newWorkflowCommand] : []),
			{
				id: ITEM_ID.OPEN_WORKFLOW,
				title: i18n.baseText('commandBar.workflows.open'),
				section: i18n.baseText('commandBar.sections.workflows'),
				placeholder: i18n.baseText('commandBar.workflows.searchPlaceholder'),
				children: openWorkflowCommands.value,
				icon: {
					component: N8nIcon,
					props: {
						icon: 'arrow-right',
						color: 'text-light',
					},
				},
			},
			...rootWorkflowItems.value,
		];
	});

	function onCommandBarChange(query: string) {
		const trimmed = query.trim();
		const isInWorkflowParent = activeNodeId.value === ITEM_ID.OPEN_WORKFLOW;
		const isRootWithQuery = activeNodeId.value === null && trimmed.length > 2;

		if (isInWorkflowParent || isRootWithQuery) {
			isLoading.value = isInWorkflowParent;
			void fetchWorkflowsDebounced(trimmed);
		}
	}

	function onCommandBarNavigateTo(to: string | null) {
		activeNodeId.value = to;

		if (to === ITEM_ID.OPEN_WORKFLOW) {
			isLoading.value = true;
			void fetchWorkflowsImpl('');
		} else if (to === null) {
			workflowResults.value = [];
			workflowKeywords.value.clear();
			workflowMatchedNodeTypes.value.clear();
		}
	}

	async function initialize() {
		await tagsStore.fetchAll();
	}

	return {
		commands: workflowNavigationCommands,
		handlers: {
			onCommandBarChange,
			onCommandBarNavigateTo,
		},
		isLoading,
		initialize,
	};
}<|MERGE_RESOLUTION|>--- conflicted
+++ resolved
@@ -10,8 +10,7 @@
 import { VIEWS } from '@/constants';
 import type { IWorkflowDb } from '@/Interface';
 import { useWorkflowsStore } from '@/stores/workflows.store';
-<<<<<<< HEAD
-import { useProjectsStore } from '@/stores/projects.store';
+import { useProjectsStore } from '@/features/projects/projects.store';
 import type { CommandGroup, CommandBarItem } from '../types';
 import { useTagsStore } from '@/stores/tags.store';
 import { useSourceControlStore } from '@/features/sourceControl.ee/sourceControl.store';
@@ -20,10 +19,6 @@
 import { isIconOrEmoji, type IconOrEmoji } from '@n8n/design-system/components/N8nIconPicker/types';
 import NodeIcon from '@/components/NodeIcon.vue';
 import { getResourcePermissions } from '@n8n/permissions';
-=======
-import { useProjectsStore } from '@/features/projects/projects.store';
-import type { CommandGroup, CommandBarItem } from '../commandBar.types';
->>>>>>> e2275fbd
 
 const ITEM_ID = {
 	CREATE_WORKFLOW: 'create-workflow',
