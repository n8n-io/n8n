import { computed } from 'vue';
import { useRouter } from 'vue-router';
import { isResourceLocatorValue } from 'n8n-workflow';
import { useI18n } from '@n8n/i18n';
import { N8nIcon } from '@n8n/design-system';
import { getResourcePermissions } from '@n8n/permissions';
import { useRootStore } from '@n8n/stores/useRootStore';
import { useTagsStore } from '@/stores/tags.store';
import { useUIStore } from '@/stores/ui.store';
import { useSourceControlStore } from '@/features/sourceControl.ee/sourceControl.store';
import { useCanvasOperations } from '@/composables/useCanvasOperations';
import { useTelemetry } from '@/composables/useTelemetry';
import { useWorkflowSaving } from '@/composables/useWorkflowSaving';
import { useRunWorkflow } from '@/composables/useRunWorkflow';
import { useWorkflowHelpers } from '@/composables/useWorkflowHelpers';
<<<<<<< HEAD
import { canvasEventBus } from '@/event-bus/canvas';
import { useWorkflowState } from '@/composables/useWorkflowState';
import {
	DUPLICATE_MODAL_KEY,
	EXECUTE_WORKFLOW_NODE_TYPE,
	IMPORT_WORKFLOW_URL_MODAL_KEY,
	VIEWS,
	WORKFLOW_SETTINGS_MODAL_KEY,
} from '@/constants';
=======
import { canvasEventBus } from '@/features/canvas/canvas.eventBus';
import { DUPLICATE_MODAL_KEY, EXECUTE_WORKFLOW_NODE_TYPE, VIEWS } from '@/constants';
>>>>>>> e2275fbd
import type { IWorkflowToShare } from '@/Interface';
import { saveAs } from 'file-saver';
import { useWorkflowsStore } from '@/stores/workflows.store';
import { useWorkflowActivate } from '@/composables/useWorkflowActivate';
import type { CommandGroup, CommandBarItem } from '../types';
import uniqBy from 'lodash/uniqBy';
import { nodeViewEventBus } from '@/event-bus';
import CommandBarItemTitle from '@/features/ui/commandBar/components/CommandBarItemTitle.vue';

const ITEM_ID = {
	OPEN_CREDENTIAL: 'open-credential',
	OPEN_SUB_WORKFLOW: 'open-sub-workflow',
	TEST_WORKFLOW: 'test-workflow',
	SAVE_WORKFLOW: 'save-workflow',
	ACTIVATE_WORKFLOW: 'activate-workflow',
	DEACTIVATE_WORKFLOW: 'deactivate-workflow',
	SELECT_ALL: 'select-all',
	OPEN_WORKFLOW_SETTINGS: 'open-workflow-settings',
	TIDY_UP_WORKFLOW: 'tidy-up-workflow',
	RENAME_WORKFLOW: 'rename-workflow',
	ADD_TAG: 'add-tag',
	DUPLICATE_WORKFLOW: 'duplicate-workflow',
	DOWNLOAD_WORKFLOW: 'download-workflow',
	IMPORT_WORKFLOW_FROM_URL: 'import-workflow-from-url',
	IMPORT_WORKFLOW_FROM_FILE: 'import-workflow-from-file',
	ARCHIVE_WORKFLOW: 'archive-workflow',
	UNARCHIVE_WORKFLOW: 'unarchive-workflow',
	DELETE_WORKFLOW: 'delete-workflow',
} as const;

export function useWorkflowCommands(): CommandGroup {
	const i18n = useI18n();
	const { editableWorkflow } = useCanvasOperations();
	const rootStore = useRootStore();
	const uiStore = useUIStore();
	const tagsStore = useTagsStore();
	const workflowsStore = useWorkflowsStore();
	const workflowState = useWorkflowState();
	const sourceControlStore = useSourceControlStore();

	const router = useRouter();

	const workflowHelpers = useWorkflowHelpers();
	const telemetry = useTelemetry();
	const workflowSaving = useWorkflowSaving({ router });
	const workflowActivate = useWorkflowActivate();

	const isReadOnly = computed(() => sourceControlStore.preferences.branchReadOnly);
	const isWorkflowSaving = computed(() => uiStore.isActionActive.workflowSaving);
	const isArchived = computed(() => workflowsStore.workflow.isArchived);

	const workflowPermissions = computed(
		() => getResourcePermissions(workflowsStore.workflow.scopes).workflow,
	);

	const hasPermission = (permission: keyof typeof workflowPermissions.value) =>
		(workflowPermissions.value[permission] === true && !isReadOnly.value) ||
		workflowsStore.isNewWorkflow;

	const credentialCommands = computed<CommandBarItem[]>(() => {
		const credentials = uniqBy(
			editableWorkflow.value.nodes.map((node) => Object.values(node.credentials ?? {})).flat(),
			(cred) => cred.id,
		);
		if (credentials.length === 0) {
			return [];
		}
		return [
			{
				id: ITEM_ID.OPEN_CREDENTIAL,
				title: i18n.baseText('commandBar.workflow.openCredential'),
				section: i18n.baseText('commandBar.sections.credentials'),
				children: [
					...credentials.map((credential) => ({
						id: credential.id as string,
						title: credential.name,
						handler: () => {
							if (typeof credential.id === 'string') {
								uiStore.openExistingCredential(credential.id);
							}
						},
					})),
				],
				icon: {
					component: N8nIcon,
					props: {
						icon: 'arrow-right',
					},
				},
			},
		];
	});

	const canvasActions = computed<CommandBarItem[]>(() => [
		...(hasPermission('update') && !isArchived.value
			? [
					...(!isWorkflowSaving.value
						? [
								{
									id: ITEM_ID.SAVE_WORKFLOW,
									title: {
										component: CommandBarItemTitle,
										props: {
											title: i18n.baseText('commandBar.workflow.save'),
											shortcut: {
												metaKey: true,
												keys: ['s'],
											},
										},
									},
									section: i18n.baseText('commandBar.sections.workflow'),
									handler: async () => {
										const saved = await workflowSaving.saveCurrentWorkflow();
										if (saved) {
											canvasEventBus.emit('saved:workflow');
										}
									},
									icon: {
										component: N8nIcon,
										props: {
											icon: 'save',
										},
									},
								},
							]
						: []),
					{
						id: ITEM_ID.TEST_WORKFLOW,
						title: {
							component: CommandBarItemTitle,
							props: {
								title: i18n.baseText('commandBar.workflow.test'),
								shortcut: {
									metaKey: true,
									keys: ['enter'],
								},
							},
						},
						section: i18n.baseText('commandBar.sections.workflow'),
						keywords: [
							i18n.baseText('commandBar.workflow.keywords.test'),
							i18n.baseText('commandBar.workflow.keywords.execute'),
							i18n.baseText('commandBar.workflow.keywords.run'),
							i18n.baseText('commandBar.workflow.keywords.workflow'),
						],
						handler: () => {
							// Lazily instantiate useRunWorkflow only when the handler runs to avoid early initialization side effects
							void useRunWorkflow({ router, workflowState }).runEntireWorkflow('main');
						},
						icon: {
							component: N8nIcon,
							props: {
								icon: 'flask-conical',
							},
						},
					},
					{
						id: ITEM_ID.TIDY_UP_WORKFLOW,
						title: {
							component: CommandBarItemTitle,
							props: {
								title: i18n.baseText('commandBar.workflow.tidyUp'),
								shortcut: {
									shiftKey: true,
									altKey: true,
									keys: ['t'],
								},
							},
						},
						section: i18n.baseText('commandBar.sections.workflow'),
						handler: () => {
							canvasEventBus.emit('tidyUp', {
								source: 'command-bar',
							});
						},
						icon: {
							component: N8nIcon,
							props: {
								icon: 'wand-sparkles',
							},
						},
					},
					{
						id: ITEM_ID.RENAME_WORKFLOW,
						title: i18n.baseText('commandBar.workflow.rename'),
						section: i18n.baseText('commandBar.sections.workflow'),
						handler: () => {
							nodeViewEventBus.emit('renameWorkflow');
						},
						icon: {
							component: N8nIcon,
							props: {
								icon: 'pencil-alt',
							},
						},
					},
					{
						id: ITEM_ID.ADD_TAG,
						title: i18n.baseText('workflowDetails.addTag'),
						section: i18n.baseText('commandBar.sections.workflow'),
						handler: () => {
							nodeViewEventBus.emit('addTag');
						},
						icon: {
							component: N8nIcon,
							props: {
								icon: 'tags',
							},
						},
					},
				]
			: []),
		{
			id: ITEM_ID.SELECT_ALL,
			title: {
				component: CommandBarItemTitle,
				props: {
					title: i18n.baseText('commandBar.workflow.selectAll'),
					shortcut: {
						metaKey: true,
						keys: ['a'],
					},
				},
			},
			section: i18n.baseText('commandBar.sections.workflow'),
			handler: () => {
				canvasEventBus.emit('nodes:selectAll');
			},
			icon: {
				component: N8nIcon,
				props: {
					icon: 'list-checks',
				},
			},
		},
		{
			id: ITEM_ID.OPEN_WORKFLOW_SETTINGS,
			title: i18n.baseText('commandBar.workflow.openSettings'),
			section: i18n.baseText('commandBar.sections.workflow'),
			handler: () => {
				uiStore.openModal(WORKFLOW_SETTINGS_MODAL_KEY);
			},
			icon: {
				component: N8nIcon,
				props: {
					icon: 'cog',
				},
			},
		},
		...(hasPermission('create')
			? [
					{
						id: ITEM_ID.DUPLICATE_WORKFLOW,
						title: i18n.baseText('commandBar.workflow.duplicate'),
						section: i18n.baseText('commandBar.sections.workflow'),
						handler: () => {
							uiStore.openModalWithData({
								name: DUPLICATE_MODAL_KEY,
								data: {
									id: workflowsStore.workflowId,
									name: editableWorkflow.value.name,
									tags: editableWorkflow.value.tags,
								},
							});
						},
						icon: {
							component: N8nIcon,
							props: {
								icon: 'copy',
							},
						},
					},
				]
			: []),
	]);

	const activateCommands = computed<CommandBarItem[]>(() => {
		if (!hasPermission('update') || isArchived.value) return [];

		return workflowsStore.isWorkflowActive
			? [
					{
						id: ITEM_ID.DEACTIVATE_WORKFLOW,
						title: i18n.baseText('commandBar.workflow.deactivate'),
						section: i18n.baseText('commandBar.sections.workflow'),
						handler: () => {
							void workflowActivate.updateWorkflowActivation(workflowsStore.workflowId, false);
						},
						icon: {
							component: N8nIcon,
							props: {
								icon: 'power-off',
							},
						},
					},
				]
			: [
					{
						id: ITEM_ID.ACTIVATE_WORKFLOW,
						title: i18n.baseText('commandBar.workflow.activate'),
						section: i18n.baseText('commandBar.sections.workflow'),
						handler: () => {
							void workflowActivate.updateWorkflowActivation(workflowsStore.workflowId, true);
						},
						icon: {
							component: N8nIcon,
							props: {
								icon: 'power',
							},
						},
					},
				];
	});

	const subworkflowCommands = computed<CommandBarItem[]>(() => {
		const subworkflows = editableWorkflow.value.nodes
			.filter((node) => node.type === EXECUTE_WORKFLOW_NODE_TYPE)
			.map((node) => node?.parameters?.workflowId)
			.filter(
				(rlValue): rlValue is { value: string; cachedResultName: string } =>
					isResourceLocatorValue(rlValue) &&
					typeof rlValue.value === 'string' &&
					typeof rlValue.cachedResultName === 'string',
			)
			.map(({ value, cachedResultName }) => ({ id: value, name: cachedResultName }));
		if (subworkflows.length === 0) {
			return [];
		}
		return [
			{
				id: ITEM_ID.OPEN_SUB_WORKFLOW,
				title: i18n.baseText('commandBar.workflow.openSubworkflow'),
				section: i18n.baseText('commandBar.sections.workflow'),
				children: [
					...subworkflows.map((workflow) => ({
						id: workflow.id,
						title: workflow.name,
						handler: () => {
							const { href } = router.resolve({
								name: VIEWS.WORKFLOW,
								params: { name: workflow.id },
							});
							window.open(href, '_blank', 'noreferrer');
						},
					})),
				],
				icon: {
					component: N8nIcon,
					props: {
						icon: 'sign-in-alt',
					},
				},
			},
		];
	});

	const exportCommands = computed<CommandBarItem[]>(() => {
		return [
			{
				id: ITEM_ID.DOWNLOAD_WORKFLOW,
				title: i18n.baseText('commandBar.workflow.download'),
				section: i18n.baseText('commandBar.sections.workflow'),
				handler: async () => {
					const workflowData = await workflowHelpers.getWorkflowDataToSave();
					const { tags, ...data } = workflowData;
					const exportData: IWorkflowToShare = {
						...data,
						meta: {
							...workflowData.meta,
							instanceId: rootStore.instanceId,
						},
						tags: (tags ?? []).map((tagId) => {
							return tagsStore.tagsById[tagId];
						}),
					};
					const blob = new Blob([JSON.stringify(exportData, null, 2)], {
						type: 'application/json;charset=utf-8',
					});
					let name = editableWorkflow.value.name || 'unsaved_workflow';
					name = name.replace(/[^a-z0-9]/gi, '_');
					telemetry.track('User exported workflow', { workflow_id: workflowData.id });
					saveAs(blob, name + '.json');
				},
				icon: {
					component: N8nIcon,
					props: {
						icon: 'download',
					},
				},
				keywords: [
					i18n.baseText('commandBar.workflow.keywords.download'),
					i18n.baseText('commandBar.workflow.keywords.export'),
				],
			},
		];
	});

	const importCommands = computed<CommandBarItem[]>(() => {
		return [
			{
				id: ITEM_ID.IMPORT_WORKFLOW_FROM_URL,
				title: i18n.baseText('commandBar.workflow.importFromURL'),
				section: i18n.baseText('commandBar.sections.workflow'),
				icon: {
					component: N8nIcon,
					props: {
						icon: 'link',
					},
				},
				handler: () => {
					uiStore.openModal(IMPORT_WORKFLOW_URL_MODAL_KEY);
				},
			},
			{
				id: ITEM_ID.IMPORT_WORKFLOW_FROM_FILE,
				title: i18n.baseText('commandBar.workflow.importFromFile'),
				section: i18n.baseText('commandBar.sections.workflow'),
				icon: {
					component: N8nIcon,
					props: {
						icon: 'file-import',
					},
				},
				handler: () => {
					nodeViewEventBus.emit('importWorkflowFromFile');
				},
			},
		];
	});

	const lifecycleCommands = computed<CommandBarItem[]>(() => {
		if (!hasPermission('delete')) return [];

		return !isArchived.value
			? [
					{
						id: ITEM_ID.ARCHIVE_WORKFLOW,
						title: i18n.baseText('commandBar.workflow.archive'),
						section: i18n.baseText('commandBar.sections.workflow'),
						keywords: [
							i18n.baseText('commandBar.workflow.keywords.archive'),
							i18n.baseText('commandBar.workflow.keywords.delete'),
						],
						icon: {
							component: N8nIcon,
							props: {
								icon: 'trash',
							},
						},
						handler: () => {
							nodeViewEventBus.emit('archiveWorkflow');
						},
					},
				]
			: [
					{
						id: ITEM_ID.UNARCHIVE_WORKFLOW,
						title: i18n.baseText('commandBar.workflow.unarchive'),
						section: i18n.baseText('commandBar.sections.workflow'),
						keywords: [
							i18n.baseText('commandBar.workflow.keywords.unarchive'),
							i18n.baseText('commandBar.workflow.keywords.restore'),
						],
						icon: {
							component: N8nIcon,
							props: {
								icon: 'archive-restore',
							},
						},
						handler: () => {
							nodeViewEventBus.emit('unarchiveWorkflow');
						},
					},
					{
						id: ITEM_ID.DELETE_WORKFLOW,
						title: i18n.baseText('commandBar.workflow.delete'),
						section: i18n.baseText('commandBar.sections.workflow'),
						icon: {
							component: N8nIcon,
							props: {
								icon: 'trash',
							},
						},
						handler: () => {
							nodeViewEventBus.emit('deleteWorkflow');
						},
					},
				];
	});

	const workflowCommands = computed<CommandBarItem[]>(() => {
		return [
			...canvasActions.value,
			...activateCommands.value,
			...subworkflowCommands.value,
			...exportCommands.value,
			...importCommands.value,
			...lifecycleCommands.value,
		];
	});

	const allCommands = computed(() => [...workflowCommands.value, ...credentialCommands.value]);

	return {
		commands: allCommands,
	};
}<|MERGE_RESOLUTION|>--- conflicted
+++ resolved
@@ -13,8 +13,6 @@
 import { useWorkflowSaving } from '@/composables/useWorkflowSaving';
 import { useRunWorkflow } from '@/composables/useRunWorkflow';
 import { useWorkflowHelpers } from '@/composables/useWorkflowHelpers';
-<<<<<<< HEAD
-import { canvasEventBus } from '@/event-bus/canvas';
 import { useWorkflowState } from '@/composables/useWorkflowState';
 import {
 	DUPLICATE_MODAL_KEY,
@@ -23,10 +21,7 @@
 	VIEWS,
 	WORKFLOW_SETTINGS_MODAL_KEY,
 } from '@/constants';
-=======
 import { canvasEventBus } from '@/features/canvas/canvas.eventBus';
-import { DUPLICATE_MODAL_KEY, EXECUTE_WORKFLOW_NODE_TYPE, VIEWS } from '@/constants';
->>>>>>> e2275fbd
 import type { IWorkflowToShare } from '@/Interface';
 import { saveAs } from 'file-saver';
 import { useWorkflowsStore } from '@/stores/workflows.store';
