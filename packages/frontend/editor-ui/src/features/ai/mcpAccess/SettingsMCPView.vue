--- conflicted
+++ resolved
@@ -32,66 +32,6 @@
 const oAuthClientsLoading = ref(false);
 
 const availableWorkflows = ref<WorkflowListItem[]>([]);
-<<<<<<< HEAD
-
-const tableHeaders = ref<Array<TableHeader<WorkflowListItem>>>([
-	{
-		title: i18n.baseText('generic.name'),
-		key: 'name',
-		width: 200,
-		disableSort: true,
-		value() {
-			return;
-		},
-	},
-	{
-		title: i18n.baseText('generic.folder'),
-		key: 'parentFolder',
-		width: 200,
-		disableSort: true,
-		value() {
-			return;
-		},
-	},
-	{
-		title: i18n.baseText('generic.project'),
-		key: 'homeProject',
-		width: 200,
-		disableSort: true,
-		value() {
-			return;
-		},
-	},
-	{
-		title: i18n.baseText('generic.description'),
-		key: 'description',
-		width: 300,
-		disableSort: true,
-		value() {
-			return;
-		},
-	},
-	{
-		title: '',
-		key: 'actions',
-		align: 'end',
-		width: 50,
-		disableSort: true,
-		value() {
-			return;
-		},
-	},
-]);
-
-const tableActions = ref<Array<UserAction<WorkflowListItem>>>([
-	{
-		label: i18n.baseText('settings.mcp.workflows.table.action.removeMCPAccess'),
-		value: 'removeFromMCP',
-	},
-]);
-
-=======
->>>>>>> 276ae834
 const apiKey = computed(() => mcpStore.currentUserMCPKey);
 const connectedOAuthClients = ref<OAuthClientResponseDto[]>([]);
 
@@ -232,159 +172,6 @@
 			:class="$style.container"
 			data-test-id="mcp-enabled-section"
 		>
-<<<<<<< HEAD
-			<div>
-				<N8nHeading size="medium" :bold="true">
-					{{ i18n.baseText('settings.mcp.connection.info.heading') }}
-				</N8nHeading>
-				<MCPConnectionInstructions
-					v-if="apiKey"
-					:loading-api-key="mcpKeyLoading"
-					:base-url="rootStore.urlBaseEditor"
-					:api-key="apiKey"
-					@rotate-key="rotateKey"
-				/>
-			</div>
-			<div :class="$style['workflow-list-container']" data-test-id="mcp-workflow-list">
-				<div v-if="workflowsLoading">
-					<N8nLoading
-						v-if="workflowsLoading"
-						:loading="workflowsLoading"
-						variant="h1"
-						class="mb-l"
-					/>
-					<N8nLoading
-						v-if="workflowsLoading"
-						:loading="workflowsLoading"
-						variant="p"
-						:rows="5"
-						:shrink-last="false"
-					/>
-				</div>
-				<div v-else class="mt-s mb-xl">
-					<div :class="[$style.header, 'mb-s']">
-						<N8nHeading size="medium" :bold="true">
-							{{ i18n.baseText('settings.mcp.available.workflows.heading') }}
-						</N8nHeading>
-					</div>
-					<N8nActionBox
-						v-if="availableWorkflows.length === 0"
-						data-test-id="empty-workflow-list-box"
-						:heading="i18n.baseText('settings.mcp.empty.title')"
-						:description="i18n.baseText('settings.mcp.empty.description')"
-					/>
-					<N8nDataTableServer
-						v-else
-						:class="$style['workflow-table']"
-						data-test-id="mcp-workflow-table"
-						:headers="tableHeaders"
-						:items="availableWorkflows"
-						:items-length="availableWorkflows.length"
-					>
-						<template #[`item.name`]="{ item }">
-							<N8nLink
-								:new-window="true"
-								:to="
-									router.resolve({
-										name: VIEWS.WORKFLOW,
-										params: { name: item.id },
-									}).fullPath
-								"
-								:theme="'text'"
-								:class="$style['table-link']"
-							>
-								<N8nText data-test-id="mcp-workflow-name">{{ item.name }}</N8nText>
-								<N8nIcon
-									icon="external-link"
-									:class="$style['link-icon']"
-									color="text-light"
-								></N8nIcon>
-							</N8nLink>
-						</template>
-						<template #[`item.description`]="{ item }">
-							<N8nTooltip
-								:content="item.description"
-								:disabled="!item.description"
-								:popper-class="$style['description-popper']"
-							>
-								<div :class="$style['description-cell']">
-									<N8nText data-test-id="mcp-workflow-description">
-										{{ item.description || '-' }}
-									</N8nText>
-								</div>
-							</N8nTooltip>
-						</template>
-						<template #[`item.parentFolder`]="{ item }">
-							<span v-if="item.parentFolder" :class="$style['folder-cell']">
-								<N8nLink
-									v-if="item.homeProject"
-									data-test-id="mcp-workflow-folder-link"
-									:to="`/projects/${item.homeProject.id}/folders/${item.parentFolder.id}/workflows`"
-									:theme="'text'"
-									:class="$style['table-link']"
-									:new-window="true"
-								>
-									<N8nText data-test-id="mcp-workflow-folder-name">
-										{{ item.parentFolder.name }}
-									</N8nText>
-									<N8nIcon
-										icon="external-link"
-										:class="$style['link-icon']"
-										color="text-light"
-									></N8nIcon>
-								</N8nLink>
-								<span v-else>
-									<N8nIcon v-if="item.parentFolder" icon="folder" :size="16" color="text-light" />
-									<N8nText data-test-id="mcp-workflow-folder-name">
-										{{ item.parentFolder.name }}
-									</N8nText>
-								</span>
-							</span>
-							<N8nText v-else data-test-id="mcp-workflow-no-folder">-</N8nText>
-						</template>
-						<template #[`item.homeProject`]="{ item }">
-							<span v-if="item.homeProject" :class="$style['folder-cell']">
-								<N8nLink
-									data-test-id="mcp-workflow-project-link"
-									:to="
-										router.resolve({
-											name: VIEWS.PROJECTS_WORKFLOWS,
-											params: { projectId: item.homeProject.id },
-										}).fullPath
-									"
-									:theme="'text'"
-									:class="[$style['table-link'], $style['project-link']]"
-									:new-window="true"
-								>
-									<ProjectIcon
-										v-if="item.homeProject"
-										:icon="getProjectIcon(item)"
-										:border-less="true"
-									/>
-									<N8nText data-test-id="mcp-workflow-project-name">
-										{{ getProjectName(item) }}
-									</N8nText>
-									<N8nIcon
-										icon="external-link"
-										:class="$style['link-icon']"
-										color="text-light"
-									></N8nIcon>
-								</N8nLink>
-							</span>
-							<N8nText v-else data-test-id="mcp-workflow-no-project">-</N8nText>
-						</template>
-						<template #[`item.actions`]="{ item }">
-							<N8nActionToggle
-								placement="bottom"
-								:actions="tableActions"
-								theme="dark"
-								@action="onWorkflowAction($event, item)"
-							/>
-						</template>
-					</N8nDataTableServer>
-				</div>
-			</div>
-=======
 			<MCPConnectionInstructions
 				v-if="apiKey"
 				:loading-api-key="mcpKeyLoading"
@@ -403,7 +190,6 @@
 				@remove-mcp-access="onRemoveMCPAccess"
 				@refresh="onRefreshWorkflows"
 			/>
->>>>>>> 276ae834
 		</div>
 	</div>
 </template>
@@ -413,102 +199,5 @@
 	display: flex;
 	flex-direction: column;
 	gap: var(--spacing--lg);
-<<<<<<< HEAD
-
-	:global(.table-pagination) {
-		display: none;
-	}
-}
-
-.headingContainer {
-	margin-bottom: var(--spacing--xs);
-}
-
-.mainToggleContainer {
-	display: flex;
-	align-items: center;
-	padding: var(--spacing--sm);
-	justify-content: space-between;
-	flex-shrink: 0;
-
-	border-radius: var(--radius);
-	border: var(--border);
-}
-
-.mainToggleInfo {
-	display: flex;
-	flex-direction: column;
-	justify-content: center;
-	align-items: flex-start;
-}
-
-.mainTooggle {
-	display: flex;
-	justify-content: flex-end;
-	align-items: center;
-	flex-shrink: 0;
-}
-
-.header {
-	display: flex;
-	justify-content: space-between;
-	align-items: center;
-}
-
-.workflow-table {
-	tr:last-child {
-		border-bottom: none !important;
-	}
-}
-
-.description-cell {
-	display: flex;
-	font-style: italic;
-	display: -webkit-box;
-	-webkit-box-orient: vertical;
-	-webkit-line-clamp: 3;
-	line-clamp: 3;
-	overflow: hidden;
-}
-
-.description-popper {
-	min-width: 300px;
-}
-
-.table-link {
-	color: var(--color--text);
-
-	:global(.n8n-text) {
-		display: flex;
-		align-items: center;
-		gap: var(--spacing--3xs);
-
-		.link-icon {
-			display: none;
-		}
-
-		&:hover {
-			.link-icon {
-				display: inline-flex;
-			}
-		}
-	}
-
-	&.project-link {
-		:global(.n8n-text) {
-			gap: 0;
-		}
-		.link-icon {
-			margin-left: var(--spacing--3xs);
-		}
-	}
-}
-
-.folder-cell {
-	display: flex;
-	align-items: center;
-	gap: var(--spacing--4xs);
-=======
->>>>>>> 276ae834
 }
 </style>