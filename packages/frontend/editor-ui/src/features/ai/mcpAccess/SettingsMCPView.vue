--- conflicted
+++ resolved
@@ -7,14 +7,10 @@
 import { useMCPStore } from '@/features/ai/mcpAccess/mcp.store';
 import { useUsersStore } from '@/features/settings/users/users.store';
 import { useUIStore } from '@/app/stores/ui.store';
-<<<<<<< HEAD
 import {
 	LOADING_INDICATOR_TIMEOUT,
 	MCP_CONNECT_WORKFLOWS_MODAL_KEY,
 } from '@/features/ai/mcpAccess/mcp.constants';
-=======
-import { LOADING_INDICATOR_TIMEOUT } from '@/features/ai/mcpAccess/mcp.constants';
->>>>>>> 1c2e89fa
 import MCPEmptyState from '@/features/ai/mcpAccess/components/MCPEmptyState.vue';
 import MCpHeaderActions from '@/features/ai/mcpAccess/components/header/MCPHeaderActions.vue';
 import WorkflowsTable from '@/features/ai/mcpAccess/components/tabs/WorkflowsTable.vue';
@@ -23,11 +19,8 @@
 import type { TabOptions } from '@n8n/design-system';
 import { useMcp } from '@/features/ai/mcpAccess/composables/useMcp';
 import type { OAuthClientResponseDto } from '@n8n/api-types';
-<<<<<<< HEAD
 import { useTelemetry } from '@/app/composables/useTelemetry';
-=======
 import { WORKFLOW_DESCRIPTION_MODAL_KEY } from '@/app/constants';
->>>>>>> 1c2e89fa
 
 type MCPTabs = 'workflows' | 'oauth';
 
@@ -259,13 +252,9 @@
 					:data-test-id="'mcp-workflow-table'"
 					:workflows="availableWorkflows"
 					:loading="workflowsLoading"
-<<<<<<< HEAD
 					@remove-mcp-access="(workflow) => onToggleWorkflowMCPAccess(workflow.id, false)"
 					@connect-workflows="openConnectWorkflowsModal"
-=======
-					@remove-mcp-access="onRemoveMCPAccess"
 					@update-description="onUpdateDescription"
->>>>>>> 1c2e89fa
 					@refresh="onRefreshWorkflows"
 				/>
 				<OAuthClientsTable
