--- conflicted
+++ resolved
@@ -28,11 +28,8 @@
 
 const emit = defineEmits<{
 	removeMcpAccess: [workflow: WorkflowListItem];
-<<<<<<< HEAD
 	connectWorkflows: [];
-=======
 	updateDescription: [workflow: WorkflowListItem];
->>>>>>> 1c2e89fa
 }>();
 
 const i18n = useI18n();
