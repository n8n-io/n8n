<script setup lang="ts">
import { useClipboard } from '@/app/composables/useClipboard';
import ChatAgentAvatar from '@/features/ai/chatHub/components/ChatAgentAvatar.vue';
import ChatTypingIndicator from '@/features/ai/chatHub/components/ChatTypingIndicator.vue';
import { useChatHubMarkdownOptions } from '@/features/ai/chatHub/composables/useChatHubMarkdownOptions';
import type { ChatMessageId, ChatModelDto } from '@n8n/api-types';
import { N8nButton, N8nIcon, N8nInput } from '@n8n/design-system';
import { useSpeechSynthesis } from '@vueuse/core';
import type MarkdownIt from 'markdown-it';
import markdownLink from 'markdown-it-link-attributes';
import { computed, nextTick, onBeforeMount, ref, useTemplateRef, watch } from 'vue';
import VueMarkdown from 'vue-markdown-render';
import type { ChatMessage } from '../chat.types';
import ChatMessageActions from './ChatMessageActions.vue';
import { unflattenModel } from '@/features/ai/chatHub/chat.utils';
<<<<<<< HEAD
import { useChatStore } from '@/features/ai/chatHub/chat.store';
=======
import { useAgent } from '@/features/ai/chatHub/composables/useAgent';
import ChatFile from '@n8n/chat/components/ChatFile.vue';
import { buildChatAttachmentUrl } from '@/features/ai/chatHub/chat.api';
import { useRootStore } from '@n8n/stores/useRootStore';
>>>>>>> 5c58bf91

const { message, compact, isEditing, isStreaming, minHeight } = defineProps<{
	message: ChatMessage;
	compact: boolean;
	isEditing: boolean;
	isStreaming: boolean;
	/**
	 * minHeight allows scrolling agent's response to the top while it is being generated
	 */
	minHeight?: number;
}>();

const emit = defineEmits<{
	startEdit: [];
	cancelEdit: [];
	update: [message: ChatMessage];
	regenerate: [message: ChatMessage];
	switchAlternative: [messageId: ChatMessageId];
}>();

const clipboard = useClipboard();
<<<<<<< HEAD
const chatStore = useChatStore();
=======
const rootStore = useRootStore();
>>>>>>> 5c58bf91

const editedText = ref('');
const textareaRef = useTemplateRef('textarea');
const justCopied = ref(false);
const { markdownOptions, forceReRenderKey } = useChatHubMarkdownOptions();
const messageContent = computed(() => message.content);

const speech = useSpeechSynthesis(messageContent, {
	pitch: 1,
	rate: 1,
	volume: 1,
});

const agent = computed<ChatModelDto | null>(() => {
	const model = unflattenModel(message);

	return model ? chatStore.getAgent(model) : null;
});

const attachments = computed(() =>
	message.attachments.map(({ fileName, mimeType }, index) => ({
		file: new File([], fileName ?? 'file', { type: mimeType }), // Placeholder file for display
		downloadUrl: buildChatAttachmentUrl(
			rootStore.restApiContext,
			message.sessionId,
			message.id,
			index,
		),
	})),
);

async function handleCopy() {
	const text = message.content;
	await clipboard.copy(text);
	justCopied.value = true;
	setTimeout(() => {
		justCopied.value = false;
	}, 1000);
}

function handleEdit() {
	emit('startEdit');
}

function handleCancelEdit() {
	emit('cancelEdit');
}

function handleConfirmEdit() {
	if (!editedText.value.trim()) {
		return;
	}

	emit('update', { ...message, content: editedText.value });
}

function handleRegenerate() {
	emit('regenerate', message);
}

function handleReadAloud() {
	if (speech.isSupported.value) {
		if (speech.isPlaying.value) {
			speech.stop();
		} else {
			speech.speak();
		}
	}
}

function handleSwitchAlternative(messageId: ChatMessageId) {
	emit('switchAlternative', messageId);
}

const linksNewTabPlugin = (vueMarkdownItInstance: MarkdownIt) => {
	vueMarkdownItInstance.use(markdownLink, {
		attrs: {
			target: '_blank',
			rel: 'noopener',
		},
	});
};

// Watch for isEditing prop changes to initialize edit mode
watch(
	() => isEditing,
	async (editing) => {
		if (editing) {
			editedText.value = message.content;
			await nextTick();
			textareaRef.value?.focus();
		} else {
			editedText.value = '';
		}
	},
	{ immediate: true },
);

onBeforeMount(() => {
	speech.stop();
});
</script>

<template>
	<div
		:class="[
			$style.message,
			message.type === 'human' ? $style.user : $style.assistant,
			{
				[$style.compact]: compact,
			},
		]"
		:style="minHeight ? { minHeight: `${minHeight}px` } : undefined"
		:data-message-id="message.id"
	>
		<div :class="$style.avatar">
			<N8nIcon v-if="message.type === 'human'" icon="user" width="20" height="20" />
			<ChatAgentAvatar v-else-if="agent" :agent="agent" size="md" tooltip />
			<N8nIcon v-else icon="sparkles" width="20" height="20" />
		</div>
		<div :class="$style.content">
			<div v-if="isEditing" :class="$style.editContainer">
				<N8nInput
					ref="textarea"
					v-model="editedText"
					type="textarea"
					:autosize="{ minRows: 3, maxRows: 20 }"
					:class="$style.textarea"
				/>
				<div :class="$style.editActions">
					<N8nButton type="secondary" size="small" @click="handleCancelEdit"> Cancel </N8nButton>
					<N8nButton
						type="primary"
						size="small"
						:disabled="!editedText.trim()"
						@click="handleConfirmEdit"
					>
						Send
					</N8nButton>
				</div>
			</div>
			<template v-else>
				<div :class="[$style.chatMessage, { [$style.errorMessage]: message.status === 'error' }]">
					<div v-if="attachments.length > 0" :class="$style.attachments">
						<ChatFile
							v-for="(attachment, index) in attachments"
							:key="index"
							:file="attachment.file"
							:is-removable="false"
							:href="attachment.downloadUrl"
						/>
					</div>
					<VueMarkdown
						:key="forceReRenderKey"
						:class="[$style.chatMessageMarkdown, 'chat-message-markdown']"
						:source="
							message.status === 'error' && !message.content
								? 'Error: Unknown error occurred'
								: message.content
						"
						:options="markdownOptions"
						:plugins="[linksNewTabPlugin]"
					/>
				</div>
				<ChatTypingIndicator v-if="isStreaming" :class="$style.typingIndicator" />
				<ChatMessageActions
					v-else
					:just-copied="justCopied"
					:is-speech-synthesis-available="speech.isSupported.value"
					:is-speaking="speech.isPlaying.value"
					:class="$style.actions"
					:message="message"
					:alternatives="message.alternatives"
					@copy="handleCopy"
					@edit="handleEdit"
					@regenerate="handleRegenerate"
					@read-aloud="handleReadAloud"
					@switchAlternative="handleSwitchAlternative"
				/>
			</template>
		</div>
	</div>
</template>

<style lang="scss" module>
.message {
	position: relative;
	scroll-margin-block: var(--spacing--sm);
}

.avatar {
	position: absolute;
	right: 100%;
	margin-right: var(--spacing--xs);
	top: 0;
	display: grid;
	place-items: center;
	width: 28px;
	height: 28px;
	border-radius: 50%;
	background: var(--color--background);
	color: var(--color--text--tint-1);

	.compact & {
		position: static;
		margin-bottom: var(--spacing--xs);
	}
}

.content {
	display: flex;
	flex-direction: column;
}

.attachments {
	display: flex;
	flex-wrap: wrap;
	gap: var(--spacing--2xs);
	margin-top: var(--spacing--xs);
}

.chatMessage {
	display: flex;
	flex-direction: column;
	gap: var(--spacing--2xs);
	position: relative;
	max-width: fit-content;

	.user & {
		padding: var(--spacing--3xs) var(--spacing--sm);
		border-radius: var(--radius--xl);
		background-color: var(--color--background);
	}
}

.errorMessage {
	padding: var(--spacing--xs) var(--spacing--sm);
	border-radius: var(--radius--lg);
	background-color: var(--color--danger--tint-4);
	border: var(--border-width) var(--border-style) var(--color--danger--tint-3);
	color: var(--color--danger);
}

.chatMessageMarkdown {
	display: block;
	box-sizing: border-box;

	> *:first-child {
		margin-top: 0;
	}

	> *:last-child {
		margin-bottom: 0;
	}

	& * {
		font-size: var(--font-size--md);
		line-height: 1.8;
	}

	p {
		margin: var(--spacing--xs) 0;
	}

	// Override heading sizes to be smaller
	h1 {
		font-size: var(--font-size--2xl);
		font-weight: var(--font-weight--bold);
		line-height: var(--line-height--md);
	}

	h2 {
		font-size: var(--font-size--xl);
		font-weight: var(--font-weight--bold);
		line-height: var(--line-height--lg);
	}

	h3 {
		font-size: var(--font-size--lg);
		font-weight: var(--font-weight--bold);
		line-height: var(--line-height--lg);
	}

	h4 {
		font-size: var(--font-size--md);
		font-weight: var(--font-weight--bold);
		line-height: var(--line-height--xl);
	}

	h5 {
		font-size: var(--font-size--sm);
		font-weight: var(--font-weight--bold);
		line-height: var(--line-height--xl);
	}

	h6 {
		font-size: var(--font-size--sm);
		font-weight: var(--font-weight--bold);
		line-height: var(--line-height--xl);
	}

	pre {
		font-family: inherit;
		font-size: inherit;
		margin: 0;
		white-space: pre-wrap;
		box-sizing: border-box;
		padding: var(--chat--spacing);
		background: var(--chat--message--pre--background);
		border-radius: var(--chat--border-radius);
	}

	table {
		width: 100%;
		border-bottom: var(--border);
		border-top: var(--border);
		border-width: 2px;
		margin-bottom: 1em;
		border-color: var(--color--text--shade-1);
	}

	th,
	td {
		padding: 0.25em 1em 0.25em 0;
	}

	th {
		border-bottom: var(--border);
		border-color: var(--color--text--shade-1);
	}

	ul,
	ol {
		li {
			margin-bottom: 0.125rem;
		}
	}
}

.actions {
	margin-top: var(--spacing--2xs);
}

.editContainer {
	display: flex;
	flex-direction: column;
	gap: var(--spacing--2xs);
}

.textarea textarea {
	font-family: inherit;
	background-color: var(--color--background--light-3);
	border-radius: var(--radius--lg);
}

.editActions {
	display: flex;
	justify-content: flex-end;
	gap: var(--spacing--2xs);
}

.typingIndicator {
	margin-top: var(--spacing--xs);
}
</style><|MERGE_RESOLUTION|>--- conflicted
+++ resolved
@@ -13,14 +13,11 @@
 import type { ChatMessage } from '../chat.types';
 import ChatMessageActions from './ChatMessageActions.vue';
 import { unflattenModel } from '@/features/ai/chatHub/chat.utils';
-<<<<<<< HEAD
 import { useChatStore } from '@/features/ai/chatHub/chat.store';
-=======
 import { useAgent } from '@/features/ai/chatHub/composables/useAgent';
 import ChatFile from '@n8n/chat/components/ChatFile.vue';
 import { buildChatAttachmentUrl } from '@/features/ai/chatHub/chat.api';
 import { useRootStore } from '@n8n/stores/useRootStore';
->>>>>>> 5c58bf91
 
 const { message, compact, isEditing, isStreaming, minHeight } = defineProps<{
 	message: ChatMessage;
@@ -42,11 +39,8 @@
 }>();
 
 const clipboard = useClipboard();
-<<<<<<< HEAD
 const chatStore = useChatStore();
-=======
 const rootStore = useRootStore();
->>>>>>> 5c58bf91
 
 const editedText = ref('');
 const textareaRef = useTemplateRef('textarea');
