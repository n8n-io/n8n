<script setup lang="ts">
import ChatAgentAvatar from '@/features/ai/chatHub/components/ChatAgentAvatar.vue';
import ChatTypingIndicator from '@/features/ai/chatHub/components/ChatTypingIndicator.vue';
import { useChatHubMarkdownOptions } from '@/features/ai/chatHub/composables/useChatHubMarkdownOptions';
import type { ChatMessageId, ChatModelDto } from '@n8n/api-types';
import { N8nButton, N8nIcon, N8nInput } from '@n8n/design-system';
import { useSpeechSynthesis } from '@vueuse/core';
import { computed, onBeforeMount, ref, useCssModule, useTemplateRef, watch } from 'vue';
import VueMarkdown from 'vue-markdown-render';
import type { ChatMessage } from '../chat.types';
import ChatMessageActions from './ChatMessageActions.vue';
import { unflattenModel } from '@/features/ai/chatHub/chat.utils';
import { useChatStore } from '@/features/ai/chatHub/chat.store';
import ChatFile from '@n8n/chat/components/ChatFile.vue';
import { buildChatAttachmentUrl } from '@/features/ai/chatHub/chat.api';
import { useRootStore } from '@n8n/stores/useRootStore';
import { useDeviceSupport } from '@n8n/composables/useDeviceSupport';
import { useI18n } from '@n8n/i18n';
import CopyButton from '@/features/ai/chatHub/components/CopyButton.vue';

const { message, compact, isEditing, isStreaming, minHeight, cachedAgentDisplayName } =
	defineProps<{
		message: ChatMessage;
		compact: boolean;
		isEditing: boolean;
		isStreaming: boolean;
		cachedAgentDisplayName: string | null;
		/**
		 * minHeight allows scrolling agent's response to the top while it is being generated
		 */
		minHeight?: number;
	}>();

const emit = defineEmits<{
	startEdit: [];
	cancelEdit: [];
	update: [message: ChatMessage];
	regenerate: [message: ChatMessage];
	switchAlternative: [messageId: ChatMessageId];
}>();

const chatStore = useChatStore();
const rootStore = useRootStore();
const { isCtrlKeyPressed } = useDeviceSupport();
const i18n = useI18n();
const styles = useCssModule();

const editedText = ref('');
const hoveredCodeBlockActions = ref<HTMLElement | null>(null);
const textareaRef = useTemplateRef('textarea');
const markdown = useChatHubMarkdownOptions(styles.codeBlockActions);
const messageContent = computed(() => message.content);

const speech = useSpeechSynthesis(messageContent, {
	pitch: 1,
	rate: 1,
	volume: 1,
});

const agent = computed<ChatModelDto | null>(() => {
	const model = unflattenModel(message);

	if (!model) {
		return null;
	}

	return chatStore.getAgent(model, cachedAgentDisplayName ?? undefined);
});

const attachments = computed(() =>
	message.attachments.map(({ fileName, mimeType }, index) => ({
		file: new File([], fileName ?? 'file', { type: mimeType }), // Placeholder file for display
		downloadUrl: buildChatAttachmentUrl(
			rootStore.restApiContext,
			message.sessionId,
			message.id,
			index,
		),
	})),
);

<<<<<<< HEAD
const hideMessage = computed(() => {
	return message.status === 'success' && message.content === '';
});

async function handleCopy() {
	const text = message.content;
	await clipboard.copy(text);
	justCopied.value = true;
	setTimeout(() => {
		justCopied.value = false;
	}, 1000);
}
=======
const hoveredCodeBlockContent = computed(() => {
	const idx = hoveredCodeBlockActions.value?.getAttribute('data-markdown-token-idx');

	return idx ? markdown.codeBlockContents.value?.get(idx) : undefined;
});
>>>>>>> 1425f454

function handleEdit() {
	emit('startEdit');
}

function handleCancelEdit() {
	emit('cancelEdit');
}

function handleConfirmEdit() {
	if (!editedText.value.trim()) {
		return;
	}

	emit('update', { ...message, content: editedText.value });
}

function handleKeydownTextarea(e: KeyboardEvent) {
	const trimmed = editedText.value.trim();

	if (e.key === 'Enter' && isCtrlKeyPressed(e) && !e.isComposing && trimmed) {
		e.preventDefault();
		handleConfirmEdit();
	}
}

function handleRegenerate() {
	emit('regenerate', message);
}

function handleReadAloud() {
	if (speech.isSupported.value) {
		if (speech.isPlaying.value) {
			speech.stop();
		} else {
			speech.speak();
		}
	}
}

function handleSwitchAlternative(messageId: ChatMessageId) {
	emit('switchAlternative', messageId);
}

function handleMouseMove(e: MouseEvent | FocusEvent) {
	const container =
		e.target instanceof HTMLElement || e.target instanceof SVGElement
			? e.target.closest('pre')?.querySelector(`.${styles.codeBlockActions}`)
			: null;

	hoveredCodeBlockActions.value = container instanceof HTMLElement ? container : null;
}

function handleMouseLeave() {
	hoveredCodeBlockActions.value = null;
}

// Watch for isEditing prop changes to initialize edit mode
watch(
	() => isEditing,
	(editing) => {
		editedText.value = editing ? message.content : '';
	},
	{ immediate: true },
);

watch(
	textareaRef,
	async (textarea) => {
		if (textarea) {
			await new Promise((r) => setTimeout(r, 0));
			textarea.focus();
			textarea.$el.scrollIntoView({ block: 'nearest' });
		}
	},
	{ immediate: true, flush: 'post' },
);

onBeforeMount(() => {
	speech.stop();
});
</script>

<template>
	<div
		v-if="!hideMessage"
		:class="[
			$style.message,
			message.type === 'human' ? $style.user : $style.assistant,
			{
				[$style.compact]: compact,
			},
		]"
		:style="minHeight ? { minHeight: `${minHeight}px` } : undefined"
		:data-message-id="message.id"
	>
		<div :class="$style.avatar">
			<N8nIcon v-if="message.type === 'human'" icon="user" width="20" height="20" />
			<ChatAgentAvatar v-else-if="agent" :agent="agent" size="md" tooltip />
			<N8nIcon v-else icon="sparkles" width="20" height="20" />
		</div>
		<div :class="$style.content">
			<div v-if="isEditing" :class="$style.editContainer">
				<div v-if="attachments.length > 0" :class="$style.attachments">
					<ChatFile
						v-for="(attachment, index) in attachments"
						:key="index"
						:file="attachment.file"
						:is-removable="false"
						:href="attachment.downloadUrl"
					/>
				</div>
				<N8nInput
					ref="textarea"
					v-model="editedText"
					type="textarea"
					:autosize="{ minRows: 3, maxRows: 20 }"
					:class="$style.textarea"
					@keydown="handleKeydownTextarea"
				/>
				<div :class="$style.editActions">
					<N8nButton type="secondary" size="small" @click="handleCancelEdit">
						{{ i18n.baseText('chatHub.message.edit.cancel') }}
					</N8nButton>
					<N8nButton
						type="primary"
						size="small"
						:disabled="!editedText.trim()"
						@click="handleConfirmEdit"
					>
						{{ i18n.baseText('chatHub.message.edit.send') }}
					</N8nButton>
				</div>
			</div>
			<div v-else>
				<div
					:class="[$style.chatMessage, { [$style.errorMessage]: message.status === 'error' }]"
					@mousemove="handleMouseMove"
					@mouseleave="handleMouseLeave"
				>
					<div v-if="attachments.length > 0" :class="$style.attachments">
						<ChatFile
							v-for="(attachment, index) in attachments"
							:key="index"
							:file="attachment.file"
							:is-removable="false"
							:href="attachment.downloadUrl"
						/>
					</div>
					<div v-if="message.type === 'human'">{{ message.content }}</div>
					<VueMarkdown
						v-else
						:key="markdown.forceReRenderKey"
						:class="[$style.chatMessageMarkdown, 'chat-message-markdown']"
						:source="
							message.status === 'error' && !message.content
								? i18n.baseText('chatHub.message.error.unknown')
								: message.content
						"
						:options="markdown.options"
						:plugins="markdown.plugins.value"
					/>
				</div>
				<ChatTypingIndicator v-if="isStreaming" :class="$style.typingIndicator" />
				<ChatMessageActions
					v-else
					:is-speech-synthesis-available="speech.isSupported.value"
					:is-speaking="speech.isPlaying.value"
					:class="$style.actions"
					:message="message"
					:alternatives="message.alternatives"
					@edit="handleEdit"
					@regenerate="handleRegenerate"
					@read-aloud="handleReadAloud"
					@switchAlternative="handleSwitchAlternative"
				/>
			</div>
		</div>
		<Teleport
			v-if="hoveredCodeBlockActions && hoveredCodeBlockContent"
			:to="hoveredCodeBlockActions"
		>
			<CopyButton :content="hoveredCodeBlockContent" />
		</Teleport>
	</div>
</template>

<style lang="scss" module>
.message {
	position: relative;
	scroll-margin-block: var(--spacing--sm);
}

.avatar {
	position: absolute;
	right: 100%;
	margin-right: var(--spacing--xs);
	top: 0;
	display: grid;
	place-items: center;
	width: 28px;
	height: 28px;
	border-radius: 50%;
	background: var(--color--background);
	color: var(--color--text--tint-1);

	.compact & {
		position: static;
		margin-bottom: var(--spacing--xs);
	}
}

.content {
	display: flex;
	flex-direction: column;
}

.attachments {
	display: flex;
	flex-wrap: wrap;
	gap: var(--spacing--2xs);

	.chatMessage & {
		margin-top: var(--spacing--xs);
	}
}

.chatMessage {
	display: flex;
	flex-direction: column;
	gap: var(--spacing--2xs);
	position: relative;
	max-width: fit-content;
	overflow-wrap: break-word;
	font-size: var(--font-size--sm);
	line-height: 1.5;

	.user & {
		padding: var(--spacing--2xs) var(--spacing--sm);
		border-radius: var(--radius--xl);
		background-color: var(--color--background);
		white-space-collapse: preserve-breaks;
	}
}

.errorMessage {
	padding: var(--spacing--xs) var(--spacing--sm);
	border-radius: var(--radius--lg);
	background-color: var(--color--danger--tint-4);
	border: var(--border-width) var(--border-style) var(--color--danger--tint-3);
	color: var(--color--danger);
}

.chatMessageMarkdown {
	display: block;
	box-sizing: border-box;

	> *:first-child {
		margin-top: 0;
	}

	> *:last-child {
		margin-bottom: 0;
	}

	& * {
		font-size: var(--font-size--sm);
		line-height: 1.5;
	}

	p {
		margin: var(--spacing--xs) 0;
	}

	h1,
	h2,
	h3,
	h4,
	h5,
	h6 {
		margin: 1em 0 0.8em;
		line-height: var(--line-height--md);
	}

	// Override heading sizes to be smaller
	h1 {
		font-size: var(--font-size--xl);
		font-weight: var(--font-weight--bold);
	}

	h2 {
		font-size: var(--font-size--lg);
		font-weight: var(--font-weight--bold);
	}

	h3 {
		font-size: var(--font-size--md);
		font-weight: var(--font-weight--bold);
	}

	h4 {
		font-size: var(--font-size--sm);
		font-weight: var(--font-weight--bold);
	}

	h5 {
		font-size: var(--font-size--sm);
		font-weight: var(--font-weight--bold);
	}

	h6 {
		font-size: var(--font-size--sm);
		font-weight: var(--font-weight--bold);
	}

	pre {
		font-family: inherit;
		font-size: inherit;
		margin: 0;
		white-space: pre-wrap;
		box-sizing: border-box;
		padding: var(--chat--spacing);
		background: var(--chat--message--pre--background);
		border-radius: var(--chat--border-radius);
		position: relative;

		code:last-of-type {
			padding-bottom: 0;
		}

		& .codeBlockActions {
			position: absolute;
			top: 0;
			right: 0;
			margin: var(--spacing--2xs);
		}

		& ~ pre {
			margin-bottom: 1em;
		}
	}

	table {
		width: 100%;
		border-bottom: var(--border);
		border-top: var(--border);
		border-width: 2px;
		margin-bottom: 1em;
		border-color: var(--color--text--shade-1);
	}

	th,
	td {
		padding: 0.25em 1em 0.25em 0;
	}

	th {
		border-bottom: var(--border);
		border-color: var(--color--text--shade-1);
	}

	ul,
	ol {
		li {
			margin-bottom: 0.125rem;
		}
	}
}

.actions {
	margin-top: var(--spacing--2xs);
}

.editContainer {
	width: 100%;
	border-radius: var(--radius--lg);
	padding: var(--spacing--xs);
	background-color: var(--color--background--light-3);
	border: var(--border);
	display: flex;
	flex-direction: column;
	gap: var(--spacing--sm);
	transition: border-color 0.2s cubic-bezier(0.645, 0.045, 0.355, 1);

	&:focus-within,
	&:hover {
		border-color: var(--color--secondary);
	}
}

.textarea {
	scroll-margin-block: var(--spacing--sm);
}

.textarea textarea {
	font-family: inherit;
	line-height: 1.5em;
	resize: none;
	background-color: transparent !important;
	border: none !important;
	padding: 0 !important;
}

.editActions {
	display: flex;
	justify-content: flex-end;
	gap: var(--spacing--2xs);
}

.typingIndicator {
	margin-top: var(--spacing--xs);
}
</style><|MERGE_RESOLUTION|>--- conflicted
+++ resolved
@@ -79,26 +79,15 @@
 	})),
 );
 
-<<<<<<< HEAD
 const hideMessage = computed(() => {
 	return message.status === 'success' && message.content === '';
 });
 
-async function handleCopy() {
-	const text = message.content;
-	await clipboard.copy(text);
-	justCopied.value = true;
-	setTimeout(() => {
-		justCopied.value = false;
-	}, 1000);
-}
-=======
 const hoveredCodeBlockContent = computed(() => {
 	const idx = hoveredCodeBlockActions.value?.getAttribute('data-markdown-token-idx');
 
 	return idx ? markdown.codeBlockContents.value?.get(idx) : undefined;
 });
->>>>>>> 1425f454
 
 function handleEdit() {
 	emit('startEdit');
