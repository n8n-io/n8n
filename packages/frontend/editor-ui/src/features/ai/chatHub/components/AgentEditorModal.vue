<script setup lang="ts">
import Modal from '@/app/components/Modal.vue';
import { useMessage } from '@/app/composables/useMessage';
import { useToast } from '@/app/composables/useToast';
import { useChatStore } from '@/features/ai/chatHub/chat.store';
import ModelSelector from '@/features/ai/chatHub/components/ModelSelector.vue';
import type { ChatHubBaseLLMModel, ChatHubProvider, ChatModelDto } from '@n8n/api-types';
import { N8nButton, N8nHeading, N8nInput, N8nInputLabel, N8nSpinner } from '@n8n/design-system';
import { useI18n } from '@n8n/i18n';
import { assert } from '@n8n/utils/assert';
import { createEventBus } from '@n8n/utils/event-bus';
import { computed, ref, watch } from 'vue';
import type { CredentialsMap } from '../chat.types';
import type { INode } from 'n8n-workflow';
import ToolsSelector from './ToolsSelector.vue';
import { isLlmProviderModel } from '@/features/ai/chatHub/chat.utils';
import { useCustomAgent } from '@/features/ai/chatHub/composables/useCustomAgent';

const props = defineProps<{
	modalName: string;
	data: {
		agentId?: string;
		credentials: CredentialsMap;
		onClose?: () => void;
		onCreateCustomAgent?: (selection: ChatModelDto) => void;
	};
}>();

const chatStore = useChatStore();
const i18n = useI18n();
const toast = useToast();
const message = useMessage();
const modalBus = ref(createEventBus());
const customAgent = useCustomAgent(props.data.agentId);

const name = ref('');
const description = ref('');
const systemPrompt = ref('');
const selectedModel = ref<ChatHubBaseLLMModel | null>(null);
const isSaving = ref(false);
const isDeleting = ref(false);
const tools = ref<INode[]>([]);

const agentSelectedCredentials = ref<CredentialsMap>({});
const credentialIdForSelectedModelProvider = computed(
	() => selectedModel.value && agentMergedCredentials.value[selectedModel.value.provider],
);
const selectedAgent = computed(
	() => selectedModel.value && chatStore.getAgent(selectedModel.value),
);

const isEditMode = computed(() => !!props.data.agentId);
const isLoadingAgent = computed(() => isEditMode.value && !customAgent.value);
const title = computed(() =>
	isEditMode.value
		? i18n.baseText('chatHub.agent.editor.title.edit')
		: i18n.baseText('chatHub.agent.editor.title.new'),
);
const saveButtonLabel = computed(() =>
	isSaving.value
		? i18n.baseText('chatHub.agent.editor.saving')
		: i18n.baseText('chatHub.agent.editor.save'),
);

const isValid = computed(() => {
	return (
		name.value.trim().length > 0 &&
		systemPrompt.value.trim().length > 0 &&
		selectedModel.value !== null &&
		!!credentialIdForSelectedModelProvider.value
	);
});

const agentMergedCredentials = computed((): CredentialsMap => {
	return {
		...props.data.credentials,
		...agentSelectedCredentials.value,
	};
});

watch(
	customAgent,
	(agent) => {
		if (!agent) return;

		name.value = agent.name;
		description.value = agent.description ?? '';
		systemPrompt.value = agent.systemPrompt;
		selectedModel.value = { provider: agent.provider, model: agent.model };
		tools.value = agent.tools || [];

		if (agent.credentialId) {
			agentSelectedCredentials.value[agent.provider] = agent.credentialId;
		}
	},
	{ immediate: true },
);

function onCredentialSelected(provider: ChatHubProvider, credentialId: string | null) {
	agentSelectedCredentials.value = {
		...agentSelectedCredentials.value,
		[provider]: credentialId,
	};
}

function onModelChange(agent: ChatModelDto) {
	assert(isLlmProviderModel(agent.model));
	selectedModel.value = agent.model;
}

async function onSave() {
	if (!isValid.value || isSaving.value) return;

	isSaving.value = true;
	try {
		assert(selectedModel.value);
		assert(credentialIdForSelectedModelProvider.value);

		const payload = {
			name: name.value.trim(),
			description: description.value.trim() || undefined,
			systemPrompt: systemPrompt.value.trim(),
			...selectedModel.value,
			credentialId: credentialIdForSelectedModelProvider.value,
			tools: tools.value,
		};

		if (isEditMode.value && props.data.agentId) {
			await chatStore.updateCustomAgent(props.data.agentId, payload, props.data.credentials);
			toast.showMessage({
				title: i18n.baseText('chatHub.agent.editor.success.update'),
				type: 'success',
			});
		} else {
			const agent = await chatStore.createCustomAgent(payload, props.data.credentials);
			props.data.onCreateCustomAgent?.(agent);

			toast.showMessage({
				title: i18n.baseText('chatHub.agent.editor.success.create'),
				type: 'success',
			});
		}

		modalBus.value.emit('close');
	} catch (error) {
		const errorMessage = error instanceof Error ? error.message : '';
		toast.showError(error, i18n.baseText('chatHub.agent.editor.error.save'), errorMessage);
	} finally {
		isSaving.value = false;
	}
}

async function onDelete() {
	if (!isEditMode.value || !props.data.agentId || isDeleting.value) return;

	const confirmed = await message.confirm(
		i18n.baseText('chatHub.agent.editor.delete.confirm.message'),
		i18n.baseText('chatHub.agent.editor.delete.confirm.title'),
		{
			confirmButtonText: i18n.baseText('chatHub.agent.editor.delete.confirm.button'),
			cancelButtonText: i18n.baseText('chatHub.agent.editor.delete.cancel.button'),
			type: 'warning',
		},
	);

	if (confirmed !== 'confirm') return;

	isDeleting.value = true;
	try {
		await chatStore.deleteCustomAgent(props.data.agentId, props.data.credentials);
		toast.showMessage({
			title: i18n.baseText('chatHub.agent.editor.success.delete'),
			type: 'success',
		});
		props.data.onClose?.();
		modalBus.value.emit('close');
	} catch (error) {
		const errorMessage = error instanceof Error ? error.message : '';
		toast.showError(error, i18n.baseText('chatHub.agent.editor.error.delete'), errorMessage);
	} finally {
		isDeleting.value = false;
	}
}

function onSelectTools(newTools: INode[]) {
	tools.value = newTools;
}
</script>

<template>
	<Modal
		:name="modalName"
		:event-bus="modalBus"
		width="600px"
		:center="true"
		max-width="90%"
		min-height="400px"
	>
		<template #header>
			<div :class="$style.header">
				<N8nHeading tag="h2" size="large">{{ title }}</N8nHeading>
				<N8nButton
					v-if="isEditMode"
					type="secondary"
					icon="trash-2"
					:disabled="isDeleting"
					:loading="isDeleting"
					@click="onDelete"
				/>
			</div>
		</template>
		<template #content>
			<div :class="$style.content">
				<N8nInputLabel
					input-name="agent-name"
					:label="i18n.baseText('chatHub.agent.editor.name.label')"
					:required="true"
				>
					<N8nInput
						id="agent-name"
						v-model="name"
						:placeholder="i18n.baseText('chatHub.agent.editor.name.placeholder')"
						:maxlength="128"
						:class="$style.input"
						:disabled="isLoadingAgent"
					/>
				</N8nInputLabel>

				<N8nInputLabel
					input-name="agent-description"
					:label="i18n.baseText('chatHub.agent.editor.description.label')"
				>
					<N8nInput
						id="agent-description"
						v-model="description"
						type="textarea"
						:placeholder="i18n.baseText('chatHub.agent.editor.description.placeholder')"
						:maxlength="512"
						:rows="3"
						:class="$style.input"
						:disabled="isLoadingAgent"
					/>
				</N8nInputLabel>

				<N8nInputLabel
					input-name="agent-system-prompt"
					:label="i18n.baseText('chatHub.agent.editor.systemPrompt.label')"
					:required="true"
				>
					<N8nInput
						id="agent-system-prompt"
						v-model="systemPrompt"
						type="textarea"
						:placeholder="i18n.baseText('chatHub.agent.editor.systemPrompt.placeholder')"
						:rows="6"
						:class="$style.input"
						:disabled="isLoadingAgent"
					/>
				</N8nInputLabel>

				<div :class="$style.row">
					<N8nInputLabel
						input-name="agent-model"
						:class="$style.input"
						:label="i18n.baseText('chatHub.agent.editor.model.label')"
						:required="true"
					>
						<ModelSelector
							:selected-agent="selectedAgent"
							:include-custom-agents="false"
							:credentials="agentMergedCredentials"
<<<<<<< HEAD
							warn-missing-credentials
=======
							:disabled="isLoadingAgent"
>>>>>>> 4d6ad627
							@change="onModelChange"
							@select-credential="onCredentialSelected"
						/>
					</N8nInputLabel>

					<N8nInputLabel
						input-name="agent-model"
						:class="$style.input"
						:label="i18n.baseText('chatHub.agent.editor.tools.label')"
						:required="false"
					>
						<div>
							<ToolsSelector :disabled="isLoadingAgent" :selected="tools" @select="onSelectTools" />
						</div>
					</N8nInputLabel>
				</div>
				<N8nSpinner v-if="isLoadingAgent" :class="$style.spinner" size="xlarge" />
			</div>
		</template>
		<template #footer>
			<div :class="$style.footer">
				<N8nButton type="secondary" @click="modalBus.emit('close')">{{
					i18n.baseText('chatHub.tools.editor.cancel')
				}}</N8nButton>
				<N8nButton type="primary" :disabled="!isValid || isSaving" @click="onSave">
					{{ saveButtonLabel }}
				</N8nButton>
			</div>
		</template>
	</Modal>
</template>

<style lang="scss" module>
.spinner {
	position: absolute;
	left: 50%;
	top: 50%;
	transform: translate(-50%, -50%);
}

.header {
	display: flex;
	align-items: center;
	justify-content: space-between;
	gap: var(--spacing--s);
	padding-right: var(--spacing--xl);
}

.content {
	display: flex;
	flex-direction: column;
	gap: var(--spacing--md);
	padding: var(--spacing--sm) 0;
}

.input {
	width: 100%;
}

.row {
	display: flex;
	flex-direction: row;
}

.footer {
	display: flex;
	justify-content: flex-end;
	align-items: center;
	gap: var(--spacing--2xs);
}
</style><|MERGE_RESOLUTION|>--- conflicted
+++ resolved
@@ -269,11 +269,8 @@
 							:selected-agent="selectedAgent"
 							:include-custom-agents="false"
 							:credentials="agentMergedCredentials"
-<<<<<<< HEAD
+							:disabled="isLoadingAgent"
 							warn-missing-credentials
-=======
-							:disabled="isLoadingAgent"
->>>>>>> 4d6ad627
 							@change="onModelChange"
 							@select-credential="onCredentialSelected"
 						/>
