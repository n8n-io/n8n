<script setup lang="ts">
import { useToast } from '@/app/composables/useToast';
import { providerDisplayNames } from '@/features/ai/chatHub/constants';
import type { ChatHubLLMProvider, ChatModelDto } from '@n8n/api-types';
import ChatFile from '@n8n/chat/components/ChatFile.vue';
import { N8nIconButton, N8nInput, N8nText } from '@n8n/design-system';
import { useSpeechRecognition } from '@vueuse/core';
import type { INode } from 'n8n-workflow';
import { computed, ref, useTemplateRef, watch } from 'vue';
import ToolsSelector from './ToolsSelector.vue';
<<<<<<< HEAD
import { isLlmProviderModel, createMimeTypes } from '@/features/ai/chatHub/chat.utils';
=======
import { isLlmProviderModel } from '@/features/ai/chatHub/chat.utils';
import { useI18n } from '@n8n/i18n';
import { I18nT } from 'vue-i18n';
>>>>>>> 4d6ad627

const { selectedModel, selectedTools, isMissingCredentials } = defineProps<{
	isResponding: boolean;
	isNewSession: boolean;
	isToolsSelectable: boolean;
	isMissingCredentials: boolean;
	selectedModel: ChatModelDto | null;
	selectedTools: INode[] | null;
}>();

const emit = defineEmits<{
	submit: [message: string, attachments: File[]];
	stop: [];
	selectModel: [];
	selectTools: [INode[]];
	setCredentials: [ChatHubLLMProvider];
}>();

const inputRef = useTemplateRef<HTMLElement>('inputRef');
const fileInputRef = useTemplateRef<HTMLInputElement>('fileInputRef');
const message = ref('');
const committedSpokenMessage = ref('');
const attachments = ref<File[]>([]);

const toast = useToast();
const i18n = useI18n();

const speechInput = useSpeechRecognition({
	continuous: true,
	interimResults: true,
	lang: navigator.language,
});

const placeholder = computed(() => {
	if (selectedModel) {
		return i18n.baseText('chatHub.chat.prompt.placeholder.withModel', {
			interpolate: { model: selectedModel.name ?? 'a model' },
		});
	}
	return i18n.baseText('chatHub.chat.prompt.placeholder.selectModel');
});

const llmProvider = computed<ChatHubLLMProvider | undefined>(() =>
	isLlmProviderModel(selectedModel?.model) ? selectedModel?.model.provider : undefined,
);

const acceptedMimeTypes = computed(() => {
	const modalities = selectedModel?.metadata.inputModalities;
	return modalities ? createMimeTypes(modalities) : undefined;
});

const canUploadFiles = computed(() => !!acceptedMimeTypes.value);

function onMic() {
	committedSpokenMessage.value = message.value;

	if (speechInput.isListening.value) {
		speechInput.stop();
	} else {
		speechInput.start();
	}
}

function onStop() {
	emit('stop');
}

function onAttach() {
	fileInputRef.value?.click();
}

function handleFileSelect(e: Event) {
	const target = e.target as HTMLInputElement;
	const files = target.files;

	if (!files || files.length === 0) {
		return;
	}

	// Store File objects directly instead of converting to base64
	for (const file of Array.from(files)) {
		attachments.value.push(file);
	}

	// Reset input
	if (target) {
		target.value = '';
	}

	inputRef.value?.focus();
}

function removeAttachment(removed: File) {
	attachments.value = attachments.value.filter((attachment) => attachment !== removed);
}

function handleSubmitForm() {
	const trimmed = message.value.trim();

	if (trimmed) {
		speechInput.stop();
		emit('submit', trimmed, attachments.value);
		message.value = '';
		committedSpokenMessage.value = '';
		attachments.value = [];
	}
}

function handleKeydownTextarea(e: KeyboardEvent) {
	const trimmed = message.value.trim();

	if (e.key === 'Enter' && !e.shiftKey && !e.isComposing && trimmed) {
		e.preventDefault();
		speechInput.stop();
		emit('submit', trimmed, attachments.value);
		message.value = '';
		committedSpokenMessage.value = '';
		attachments.value = [];
	}
}

function handleClickInputWrapper() {
	inputRef.value?.focus();
}

watch(speechInput.result, (spoken) => {
	message.value = committedSpokenMessage.value + ' ' + spoken.trimStart();
});

watch(
	speechInput.isFinal,
	(final) => {
		if (final) {
			committedSpokenMessage.value = message.value;
		}
	},
	{ flush: 'post' },
);

watch(speechInput.error, (event) => {
	if (event?.error === 'not-allowed') {
		toast.showError(
			new Error(i18n.baseText('chatHub.chat.prompt.microphone.accessDenied')),
			i18n.baseText('chatHub.chat.prompt.microphone.allowAccess'),
		);
		return;
	}

	if (event?.error === 'no-speech') {
		toast.showMessage({
			title: i18n.baseText('chatHub.chat.prompt.microphone.noSpeech'),
			type: 'warning',
		});
	}
});

function onSelectTools(tools: INode[]) {
	emit('selectTools', tools);
}

defineExpose({
	focus: () => inputRef.value?.focus(),
	setText: (text: string) => {
		message.value = text;
	},
	addAttachments: (files: File[]) => {
		attachments.value.push(...files);
		inputRef.value?.focus();
	},
});
</script>

<template>
	<form :class="$style.prompt" @submit.prevent="handleSubmitForm">
		<div :class="$style.inputWrap">
			<N8nText v-if="!selectedModel" :class="$style.callout">
				<I18nT
					:keypath="
						isNewSession
							? 'chatHub.chat.prompt.callout.selectModel.new'
							: 'chatHub.chat.prompt.callout.selectModel.existing'
					"
					tag="span"
					scope="global"
				>
					<template #link>
						<a href="" @click.prevent="emit('selectModel')">{{
							i18n.baseText(
								isNewSession
									? 'chatHub.chat.prompt.callout.selectModel.new.link'
									: 'chatHub.chat.prompt.callout.selectModel.existing.link',
							)
						}}</a>
					</template>
				</I18nT>
			</N8nText>
			<N8nText v-else-if="isMissingCredentials && llmProvider" :class="$style.callout">
				<I18nT
					:keypath="
						isNewSession
							? 'chatHub.chat.prompt.callout.setCredentials.new'
							: 'chatHub.chat.prompt.callout.setCredentials.existing'
					"
					tag="span"
					scope="global"
				>
					<template #link>
						<a href="" @click.prevent="emit('setCredentials', llmProvider)">{{
							i18n.baseText(
								isNewSession
									? 'chatHub.chat.prompt.callout.setCredentials.new.link'
									: 'chatHub.chat.prompt.callout.setCredentials.existing.link',
							)
						}}</a>
					</template>
					<template #provider>
						{{ providerDisplayNames[llmProvider] }}
					</template>
				</I18nT>
			</N8nText>
			<input
				ref="fileInputRef"
				type="file"
				:class="$style.fileInput"
				:accept="acceptedMimeTypes"
				multiple
				@change="handleFileSelect"
			/>

			<div :class="$style.inputWrapper" @click="handleClickInputWrapper">
				<div v-if="attachments.length > 0" :class="$style.attachments">
					<ChatFile
						v-for="(file, index) in attachments"
						:key="index"
						:file="file"
						:is-previewable="true"
						:is-removable="true"
						@remove="removeAttachment"
					/>
				</div>

				<N8nInput
					ref="inputRef"
					v-model="message"
					type="textarea"
					:placeholder="placeholder"
					autocomplete="off"
					:autosize="{ minRows: 1, maxRows: 6 }"
					autofocus
					:disabled="isMissingCredentials || !selectedModel"
					@keydown="handleKeydownTextarea"
				/>

				<div :class="$style.footer">
					<div v-if="isToolsSelectable" :class="$style.tools">
						<ToolsSelector
							:class="$style.toolsButton"
							:selected="selectedTools ?? []"
							:disabled="isMissingCredentials || !selectedModel || isResponding"
							transparent-bg
							@select="onSelectTools"
						/>
					</div>
					<div :class="$style.actions">
						<N8nIconButton
							v-if="canUploadFiles"
							native-type="button"
							type="secondary"
							:title="i18n.baseText('chatHub.chat.prompt.button.attach')"
							:disabled="isMissingCredentials || isResponding"
							icon="paperclip"
							icon-size="large"
							text
							@click.stop="onAttach"
						/>
						<N8nIconButton
							v-if="speechInput.isSupported"
							native-type="button"
							:title="
								speechInput.isListening.value
									? i18n.baseText('chatHub.chat.prompt.button.stopRecording')
									: i18n.baseText('chatHub.chat.prompt.button.voiceInput')
							"
							type="secondary"
							:disabled="isMissingCredentials || !selectedModel || isResponding"
							:icon="speechInput.isListening.value ? 'square' : 'mic'"
							:class="{ [$style.recording]: speechInput.isListening.value }"
							icon-size="large"
							@click.stop="onMic"
						/>
						<N8nIconButton
							v-if="!isResponding"
							native-type="submit"
							:disabled="isMissingCredentials || !selectedModel || !message.trim()"
							:title="i18n.baseText('chatHub.chat.prompt.button.send')"
							icon="arrow-up"
							icon-size="large"
							@click.stop
						/>
						<N8nIconButton
							v-else
							native-type="button"
							:title="i18n.baseText('chatHub.chat.prompt.button.stopGenerating')"
							icon="square"
							icon-size="large"
							@click.stop="onStop"
						/>
					</div>
				</div>
			</div>
		</div>
	</form>
</template>

<style lang="scss" module>
.prompt {
	display: grid;
	place-items: center;
}

.inputWrap {
	position: relative;
	display: flex;
	align-items: center;
	flex-direction: column;
	width: 100%;
}

.callout {
	color: var(--color--secondary);
	background-color: hsla(247, 49%, 53%, 0.1);
	padding: 12px 16px 24px;
	border-top-left-radius: 16px;
	border-top-right-radius: 16px;
	width: 100%;
	border: var(--border);
	border-color: var(--color--secondary);
	text-align: center;
	margin-bottom: -16px;

	& a {
		text-decoration: underline;
		color: inherit;
	}
}

.fileInput {
	display: none;
}

.inputWrapper {
	width: 100%;
	border-radius: 16px !important;
	padding: 16px;
	box-shadow: 0 10px 24px 0 #00000010;
	background-color: var(--color--background--light-3);
	border: var(--border);
	display: flex;
	flex-direction: column;
	gap: var(--spacing--sm);
	transition: border-color 0.2s cubic-bezier(0.645, 0.045, 0.355, 1);

	&:focus-within,
	&:hover:has(textarea:not(:disabled)) {
		border-color: var(--color--secondary);
	}

	& textarea {
		font: inherit;
		line-height: 1.5em;
		resize: none;
		background-color: transparent !important;
		border: none !important;
		padding: 0 !important;
	}
}

.footer {
	display: flex;
	align-items: flex-end;
	justify-content: flex-end;
	gap: var(--spacing--sm);
}

.tools {
	flex-grow: 1;
}

.toolsButton {
	/* maintain the same height with other buttons regardless of selected tools */
	height: 30px;
}

.iconStack {
	display: flex;
	align-items: center;
	position: relative;
}

.icon {
	padding: var(--spacing--4xs);
	background-color: var(--button--color--background--secondary);
	border-radius: 50%;
	outline: 2px var(--color--background--light-3) solid;
}

.iconOverlap {
	margin-left: -6px;
}

.iconFallback {
	display: flex;
	align-items: center;
	justify-content: center;
}

.actions {
	display: flex;
	align-items: center;
	gap: var(--spacing--2xs);

	& button path {
		stroke-width: 2.5;
	}
}

.attachments {
	display: flex;
	flex-wrap: wrap;
	gap: var(--spacing--2xs);
}

.recording {
	animation: chatHubPromptRecordingPulse 1.5s ease-in-out infinite;
}

@keyframes chatHubPromptRecordingPulse {
	0%,
	100% {
		opacity: 1;
	}
	50% {
		opacity: 0.6;
	}
}
</style><|MERGE_RESOLUTION|>--- conflicted
+++ resolved
@@ -8,13 +8,9 @@
 import type { INode } from 'n8n-workflow';
 import { computed, ref, useTemplateRef, watch } from 'vue';
 import ToolsSelector from './ToolsSelector.vue';
-<<<<<<< HEAD
 import { isLlmProviderModel, createMimeTypes } from '@/features/ai/chatHub/chat.utils';
-=======
-import { isLlmProviderModel } from '@/features/ai/chatHub/chat.utils';
 import { useI18n } from '@n8n/i18n';
 import { I18nT } from 'vue-i18n';
->>>>>>> 4d6ad627
 
 const { selectedModel, selectedTools, isMissingCredentials } = defineProps<{
 	isResponding: boolean;
