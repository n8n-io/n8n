--- conflicted
+++ resolved
@@ -4,12 +4,8 @@
 import { providerDisplayNames } from '@/features/ai/chatHub/constants';
 import { useNodeTypesStore } from '@/app/stores/nodeTypes.store';
 import type { ChatHubLLMProvider, ChatModelDto } from '@n8n/api-types';
-<<<<<<< HEAD
 import ChatFile from '@n8n/chat/components/ChatFile.vue';
-import { N8nIconButton, N8nInput, N8nText } from '@n8n/design-system';
-=======
 import { N8nButton, N8nIcon, N8nIconButton, N8nInput, N8nText } from '@n8n/design-system';
->>>>>>> ca9a44e5
 import { useSpeechRecognition } from '@vueuse/core';
 import type { INode } from 'n8n-workflow';
 import { computed, onMounted, ref, useTemplateRef, watch } from 'vue';
@@ -213,7 +209,6 @@
 				@change="handleFileSelect"
 			/>
 
-<<<<<<< HEAD
 			<div :class="$style.inputWrapper" @click="handleClickInputWrapper">
 				<div v-if="attachments.length > 0" :class="$style.attachments">
 					<ChatFile
@@ -236,75 +231,34 @@
 					autofocus
 					:disabled="isMissingCredentials || !selectedModel"
 					@keydown="handleKeydownTextarea"
-=======
-			<div :class="$style.tools">
-				<N8nButton
-					:class="$style.toolsButton"
-					:disabled="isMissingCredentials || !selectedModel || isResponding"
-					aria-label="Select tools"
-					@click="onSelectTools"
-				>
-					<span v-if="toolCount" :class="$style.iconStack" aria-hidden="true">
-						<NodeIcon
-							v-for="(nodeType, i) in displayToolNodeTypes"
-							:key="`${nodeType?.name}-${i}`"
-							:style="{ zIndex: displayToolNodeTypes.length - i }"
-							:node-type="nodeType"
-							:class="[$style.icon, { [$style.iconOverlap]: i !== 0 }]"
-							:circle="true"
-							:size="12"
-						/>
-					</span>
-					<span v-else :class="$style.iconFallback" aria-hidden="true">
-						<N8nIcon icon="plus" :size="12" />
-					</span>
-
-					<N8nText size="small" bold>{{ toolsLabel }}</N8nText>
-				</N8nButton>
-			</div>
-
-			<div :class="$style.actions">
-				<!-- TODO: Implement attachments
-				<N8nIconButton
-					native-type="button"
-					type="secondary"
-					title="Attach"
-					:disabled="isMissingCredentials || !selectedModel || isResponding"
-					icon="paperclip"
-					icon-size="large"
-					text
-					@click="onAttach"
-				/> -->
-				<N8nIconButton
-					v-if="speechInput.isSupported"
-					native-type="button"
-					:title="speechInput.isListening.value ? 'Stop recording' : 'Voice input'"
-					type="secondary"
-					:disabled="isMissingCredentials || !selectedModel || isResponding"
-					:icon="speechInput.isListening.value ? 'square' : 'mic'"
-					:class="{ [$style.recording]: speechInput.isListening.value }"
-					icon-size="large"
-					@click="onMic"
 				/>
-				<N8nIconButton
-					v-if="!isResponding"
-					native-type="submit"
-					:disabled="isMissingCredentials || !selectedModel || !message.trim()"
-					title="Send"
-					icon="arrow-up"
-					icon-size="large"
-				/>
-				<N8nIconButton
-					v-else
-					native-type="button"
-					title="Stop generating"
-					icon="square"
-					icon-size="large"
-					@click="onStop"
->>>>>>> ca9a44e5
-				/>
 
 				<div :class="$style.footer">
+					<div :class="$style.tools">
+						<N8nButton
+							:class="$style.toolsButton"
+							:disabled="isMissingCredentials || !selectedModel || isResponding"
+							aria-label="Select tools"
+							@click="onSelectTools"
+						>
+							<span v-if="toolCount" :class="$style.iconStack" aria-hidden="true">
+								<NodeIcon
+									v-for="(nodeType, i) in displayToolNodeTypes"
+									:key="`${nodeType?.name}-${i}`"
+									:style="{ zIndex: displayToolNodeTypes.length - i }"
+									:node-type="nodeType"
+									:class="[$style.icon, { [$style.iconOverlap]: i !== 0 }]"
+									:circle="true"
+									:size="12"
+								/>
+							</span>
+							<span v-else :class="$style.iconFallback" aria-hidden="true">
+								<N8nIcon icon="plus" :size="12" />
+							</span>
+
+							<N8nText size="small" bold>{{ toolsLabel }}</N8nText>
+						</N8nButton>
+					</div>
 					<div :class="$style.actions">
 						<N8nIconButton
 							v-if="selectedModel?.allowFileUploads"
@@ -408,7 +362,6 @@
 		font: inherit;
 		line-height: 1.5em;
 		resize: none;
-<<<<<<< HEAD
 		background-color: transparent !important;
 		border: none !important;
 		padding: 0 !important;
@@ -420,13 +373,6 @@
 	align-items: flex-end;
 	justify-content: flex-end;
 	gap: var(--spacing--sm);
-}
-
-=======
-		padding: 16px 16px 64px;
-		box-shadow: 0 10px 24px 0 #00000010;
-		background-color: var(--color--background--light-3);
-	}
 }
 
 .tools {
@@ -480,8 +426,6 @@
 	justify-content: center;
 }
 
-/* Right-side actions */
->>>>>>> ca9a44e5
 .actions {
 	display: flex;
 	align-items: center;
