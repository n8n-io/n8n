<script setup lang="ts">
import MainSidebarUserArea from '@/app/components/MainSidebarUserArea.vue';
import { useMessage } from '@/app/composables/useMessage';
import { useToast } from '@/app/composables/useToast';
import { MODAL_CONFIRM, VIEWS } from '@/app/constants';
import { useChatStore } from '@/features/ai/chatHub/chat.store';
import { groupConversationsByDate } from '@/features/ai/chatHub/chat.utils';
import ChatSidebarLink from '@/features/ai/chatHub/components/ChatSidebarLink.vue';
import { useChatHubSidebarState } from '@/features/ai/chatHub/composables/useChatHubSidebarState';
import { CHAT_VIEW, CHAT_AGENTS_VIEW } from '@/features/ai/chatHub/constants';
import { useSettingsStore } from '@/app/stores/settings.store';
import { N8nIconButton, N8nScrollArea, N8nText } from '@n8n/design-system';
import Logo from '@n8n/design-system/components/N8nLogo';
import { computed, onMounted, ref } from 'vue';
import { useRoute, useRouter } from 'vue-router';
import { useIntersectionObserver } from '@vueuse/core';
import ChatSessionMenuItem from './ChatSessionMenuItem.vue';
import SkeletonMenuItem from './SkeletonMenuItem.vue';
import { useTelemetry } from '@/app/composables/useTelemetry';
<<<<<<< HEAD
import { useCredentialsStore } from '@/features/credentials/credentials.store';
=======
import { useI18n } from '@n8n/i18n';
>>>>>>> 68309046

defineProps<{ isMobileDevice: boolean }>();

const route = useRoute();
const router = useRouter();
const chatStore = useChatStore();
const toast = useToast();
const message = useMessage();
const sidebar = useChatHubSidebarState();
const settingsStore = useSettingsStore();
const credentialsStore = useCredentialsStore();
const telemetry = useTelemetry();
<<<<<<< HEAD
const readyToShowSessions = computed(
	() => chatStore.sessionsReady && credentialsStore.allCredentialTypes.length > 0,
);
=======
const i18n = useI18n();
>>>>>>> 68309046

const renamingSessionId = ref<string>();
const loadMoreTrigger = ref<HTMLElement | null>(null);

const currentSessionId = computed(() =>
	typeof route.params.id === 'string' ? route.params.id : undefined,
);

const groupedConversations = computed(() => groupConversationsByDate(chatStore.sessions));

function handleStartRename(sessionId: string) {
	renamingSessionId.value = sessionId;
}

function handleCancelRename() {
	renamingSessionId.value = undefined;
}

async function handleConfirmRename(sessionId: string, newLabel: string) {
	try {
		await chatStore.renameSession(sessionId, newLabel);
		renamingSessionId.value = undefined;
	} catch (error) {
		toast.showError(error, i18n.baseText('chatHub.session.updateTitle.error'));
	}
}

async function handleDeleteSession(sessionId: string) {
	const confirmed = await message.confirm(
		i18n.baseText('chatHub.session.delete.confirm.message'),
		i18n.baseText('chatHub.session.delete.confirm.title'),
		{
			confirmButtonText: i18n.baseText('chatHub.session.delete.confirm.button'),
			cancelButtonText: i18n.baseText('chatHub.session.delete.cancel.button'),
		},
	);

	if (confirmed !== MODAL_CONFIRM) {
		return;
	}

	try {
		await chatStore.deleteSession(sessionId);
		toast.showMessage({ type: 'success', title: i18n.baseText('chatHub.session.delete.success') });

		if (sessionId === currentSessionId.value) {
			void router.push({ name: CHAT_VIEW });
		}
	} catch (error) {
		toast.showError(error, i18n.baseText('chatHub.session.delete.error'));
	}
}

function handleNewChatClick() {
	telemetry.track('User clicked new chat button', {});
	sidebar.toggleOpen(false);
}

useIntersectionObserver(
	loadMoreTrigger,
	([{ isIntersecting }]) => {
		if (isIntersecting) {
			void chatStore.fetchMoreSessions();
		}
	},
	{ threshold: 0.1 },
);

onMounted(() => {
	if (!chatStore.sessionsReady) {
		void chatStore.fetchSessions(true);
	}
});
</script>

<template>
	<div :class="[$style.component, { [$style.isMobileDevice]: isMobileDevice }]">
		<div :class="$style.header">
			<RouterLink :to="{ name: VIEWS.HOMEPAGE }">
				<Logo
					:class="$style.logo"
					size="small"
					:collapsed="false"
					:release-channel="settingsStore.settings.releaseChannel"
				/>
			</RouterLink>
			<N8nIconButton
				v-if="sidebar.canBeStatic.value"
				:title="i18n.baseText('chatHub.sidebar.button.toggle')"
				icon="panel-left"
				type="tertiary"
				text
				size="small"
				icon-size="large"
				@click="sidebar.toggleStatic()"
			/>
		</div>
		<div :class="$style.items">
			<ChatSidebarLink
				:to="{
					name: CHAT_VIEW,
					force: true, // to focus input again when the user is already in CHAT_VIEW
				}"
				:label="i18n.baseText('chatHub.sidebar.link.newChat')"
				icon="square-pen"
				:active="route.name === CHAT_VIEW"
				@click="handleNewChatClick"
			/>
			<ChatSidebarLink
				:to="{ name: CHAT_AGENTS_VIEW }"
				:label="i18n.baseText('chatHub.sidebar.link.customAgents')"
				icon="robot"
				:active="route.name === CHAT_AGENTS_VIEW"
				@click="sidebar.toggleOpen(false)"
			/>
		</div>
		<N8nScrollArea as-child type="scroll">
			<div :class="$style.items">
				<div v-if="!readyToShowSessions" :class="$style.group">
					<SkeletonMenuItem v-for="i in 10" :key="`loading-${i}`" />
				</div>
				<div
					v-else
					v-for="(group, index) in groupedConversations"
					:key="group.group"
					:class="$style.group"
				>
					<N8nText :class="$style.groupHeader" size="small" bold color="text-light">
						{{ group.group }}
					</N8nText>
					<ChatSessionMenuItem
						v-for="session in group.sessions"
						:key="session.id"
						:session="session"
						:active="currentSessionId === session.id"
						:is-renaming="renamingSessionId === session.id"
						@start-rename="handleStartRename"
						@cancel-rename="handleCancelRename"
						@confirm-rename="handleConfirmRename"
						@delete="handleDeleteSession"
					/>
					<template v-if="index === groupedConversations.length - 1 && chatStore.sessionsLoading">
						<SkeletonMenuItem v-for="i in 10" :key="i" />
					</template>
				</div>

				<div ref="loadMoreTrigger" :class="$style.loadMoreTrigger"></div>
			</div>
		</N8nScrollArea>
		<MainSidebarUserArea :fully-expanded="true" :is-collapsed="false" />
	</div>
</template>

<style lang="scss" module>
.component {
	display: flex;
	flex-direction: column;
	align-items: stretch;
	padding-block: var(--spacing--4xs);

	&.isMobileDevice {
		padding-block: 0;
	}
}

.header {
	height: 56px;
	flex-grow: 0;
	flex-shrink: 0;
	display: flex;
	align-items: center;
	justify-content: space-between;
	padding-inline: var(--spacing--xs);
	gap: var(--spacing--2xs);
}

.logo {
	/* Adjust vertical alignment */
	margin-top: -4px;
}

.items {
	display: flex;
	flex-direction: column;
	padding: 0 var(--spacing--xs) var(--spacing--sm) var(--spacing--xs);
	gap: var(--spacing--xs);

	.isMobileDevice & {
		gap: var(--spacing--sm);
	}
}

.group {
	display: flex;
	flex-direction: column;
	gap: 1px;
}

.groupHeader {
	padding: 0 var(--spacing--4xs) var(--spacing--3xs) var(--spacing--4xs);
}

.loadMoreTrigger {
	height: 1px;
	width: 100%;
}

.loading,
.empty {
	padding: var(--spacing--xs);
	text-align: center;
}
</style><|MERGE_RESOLUTION|>--- conflicted
+++ resolved
@@ -17,11 +17,8 @@
 import ChatSessionMenuItem from './ChatSessionMenuItem.vue';
 import SkeletonMenuItem from './SkeletonMenuItem.vue';
 import { useTelemetry } from '@/app/composables/useTelemetry';
-<<<<<<< HEAD
 import { useCredentialsStore } from '@/features/credentials/credentials.store';
-=======
 import { useI18n } from '@n8n/i18n';
->>>>>>> 68309046
 
 defineProps<{ isMobileDevice: boolean }>();
 
@@ -34,13 +31,10 @@
 const settingsStore = useSettingsStore();
 const credentialsStore = useCredentialsStore();
 const telemetry = useTelemetry();
-<<<<<<< HEAD
 const readyToShowSessions = computed(
 	() => chatStore.sessionsReady && credentialsStore.allCredentialTypes.length > 0,
 );
-=======
 const i18n = useI18n();
->>>>>>> 68309046
 
 const renamingSessionId = ref<string>();
 const loadMoreTrigger = ref<HTMLElement | null>(null);
