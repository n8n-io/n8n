--- conflicted
+++ resolved
@@ -37,12 +37,9 @@
 import { useRootStore } from '@n8n/stores/useRootStore';
 import { useTelemetry } from '@/app/composables/useTelemetry';
 import { useSettingsStore } from '@/app/stores/settings.store';
-<<<<<<< HEAD
 import { getResourcePermissions } from '@n8n/permissions';
 import { useProjectsStore } from '@/features/collaboration/projects/projects.store';
-=======
 import { truncateBeforeLast } from '@n8n/utils';
->>>>>>> 4d9a883a
 
 const NEW_AGENT_MENU_ID = 'agent::new';
 
