<script setup lang="ts">
import { computed, ref, useTemplateRef, watch } from 'vue';
import { N8nNavigationDropdown, N8nIcon, N8nButton, N8nText, N8nAvatar } from '@n8n/design-system';
import { type ComponentProps } from 'vue-component-type-helpers';
import {
	PROVIDER_CREDENTIAL_TYPE_MAP,
	chatHubLLMProviderSchema,
	emptyChatModelsResponse,
} from '@n8n/api-types';
import type {
	ChatHubProvider,
	ChatHubLLMProvider,
	ChatModelDto,
	ChatModelsResponse,
	ChatHubConversationModel,
} from '@n8n/api-types';
import {
	CHAT_CREDENTIAL_SELECTOR_MODAL_KEY,
	CHAT_MODEL_BY_ID_SELECTOR_MODAL_KEY,
	providerDisplayNames,
} from '@/features/ai/chatHub/constants';
import CredentialIcon from '@/features/credentials/components/CredentialIcon.vue';
import { onClickOutside } from '@vueuse/core';
import { useI18n } from '@n8n/i18n';

import type { CredentialsMap } from '../chat.types';
import { useUIStore } from '@/app/stores/ui.store';
import { useCredentialsStore } from '@/features/credentials/credentials.store';
import ChatAgentAvatar from '@/features/ai/chatHub/components/ChatAgentAvatar.vue';
import {
	flattenModel,
	fromStringToModel,
	isLlmProviderModel,
	stringifyModel,
} from '@/features/ai/chatHub/chat.utils';
import { fetchChatModelsApi } from '@/features/ai/chatHub/chat.api';
import { useRootStore } from '@n8n/stores/useRootStore';
import { useTelemetry } from '@/app/composables/useTelemetry';
<<<<<<< HEAD
import { useSettingsStore } from '@n8n/stores';
=======
import { useSettingsStore } from '@/app/stores/settings.store';
import { truncateBeforeLast } from '@n8n/utils';
>>>>>>> f1439c0b

const NEW_AGENT_MENU_ID = 'agent::new';

const {
	selectedAgent,
	includeCustomAgents = true,
	credentials,
	text,
	warnMissingCredentials = false,
} = defineProps<{
	selectedAgent: ChatModelDto | null;
	includeCustomAgents?: boolean;
	credentials: CredentialsMap | null;
	text?: boolean;
	warnMissingCredentials?: boolean;
}>();

const emit = defineEmits<{
	change: [ChatHubConversationModel];
	createCustomAgent: [];
	selectCredential: [provider: ChatHubProvider, credentialId: string | null];
}>();

function handleSelectCredentials(provider: ChatHubProvider, id: string | null) {
	emit('selectCredential', provider, id);
}

function handleSelectModelById(provider: ChatHubLLMProvider, modelId: string) {
	emit('change', { provider, model: modelId });
}

const i18n = useI18n();
const agents = ref<ChatModelsResponse>(emptyChatModelsResponse);
const isLoading = ref(false);
const dropdownRef = useTemplateRef('dropdownRef');
const uiStore = useUIStore();
const settingStore = useSettingsStore();
const credentialsStore = useCredentialsStore();
const telemetry = useTelemetry();

const credentialsName = computed(() =>
	selectedAgent
		? credentialsStore.getCredentialById(credentials?.[selectedAgent.model.provider] ?? '')?.name
		: undefined,
);
const isCredentialsRequired = computed(() => isLlmProviderModel(selectedAgent?.model));
const isCredentialsMissing = computed(
	() =>
		warnMissingCredentials &&
		isCredentialsRequired.value &&
		selectedAgent?.model.provider &&
		!credentials?.[selectedAgent?.model.provider],
);

const menu = computed(() => {
	const menuItems: (typeof N8nNavigationDropdown)['menu'] = [];

	if (includeCustomAgents) {
		const customAgents = isLoading.value
			? []
			: [...agents.value['custom-agent'].models, ...agents.value['n8n'].models].map((agent) => ({
					id: stringifyModel(agent.model),
					title: agent.name,
					disabled: false,
				}));

		menuItems.push({
			id: 'custom-agents',
			title: i18n.baseText('chatHub.agent.customAgents'),
			icon: 'robot',
			iconSize: 'large',
			iconMargin: false,
			submenu: [
				...(isLoading.value
					? [
							{ id: 'loading', title: i18n.baseText('generic.loadingEllipsis'), disabled: true },
							{ isDivider: true as const, id: 'divider' },
						]
					: customAgents.length > 0
						? [...customAgents, { isDivider: true as const, id: 'divider' }]
						: []),
				{
					id: NEW_AGENT_MENU_ID,
					icon: 'plus',
					title: i18n.baseText('chatHub.agent.newAgent'),
					disabled: false,
				},
			],
		});
	}

	for (const provider of chatHubLLMProviderSchema.options) {
		const settings = settingStore.moduleSettings?.['chat-hub']?.providers[provider];

		// Filter out disabled providers from the menu
		if (settings && !settings.enabled) continue;
		const configureMenu = {
			id: `${provider}::configure`,
			icon: 'settings' as const,
			title: i18n.baseText('chatHub.agent.configureCredentials'),
			disabled: false,
		};

		if (isLoading.value) {
			menuItems.push({
				id: provider,
				title: providerDisplayNames[provider],
				submenu: [
					{
						id: `${provider}::loading`,
						title: i18n.baseText('generic.loadingEllipsis'),
						disabled: true,
					},
					{ isDivider: true as const, id: 'divider' },
					configureMenu,
				],
			});
			continue;
		}

		const theAgents = [...agents.value[provider].models];

		// Add any manually defined models in settings
		for (const model of settings?.allowedModels ?? []) {
			if (model.isManual) {
				theAgents.push({
					name: model.displayName,
					description: '',
					model: {
						provider,
						model: model.model,
					},
					createdAt: '',
					updatedAt: null,
					// Assume file attachment and tools are supported
					metadata: {
						inputModalities: ['text', 'image', 'audio', 'video', 'file'],
						capabilities: {
							functionCalling: true,
						},
					},
				});
			}
		}

		const error = agents.value[provider].error;
		const agentOptions =
			theAgents.length > 0
				? theAgents
						.filter(
							(agent) =>
								agent.model.provider === 'n8n' ||
								// Filter out models not allowed in settings
								!settings ||
								settings.allowedModels.length === 0 ||
								settings.allowedModels.some(
									(m) => 'model' in agent.model && m.model === agent.model.model,
								),
						)
						.map<ComponentProps<typeof N8nNavigationDropdown>['menu'][number]>((agent) => ({
							id: stringifyModel(agent.model),
							title: agent.name,
							disabled: false,
						}))
				: error
					? [{ id: `${provider}::error`, value: null, disabled: true, title: error }]
					: [];

		const submenu = agentOptions.concat([
			...(agentOptions.length > 0 ? [{ isDivider: true as const, id: 'divider' }] : []),
			...(settings?.allowedModels.length === 0
				? [
						// Disallow "Add model" if models are limited in settings
						{
							id: `${provider}::add-model`,
							icon: 'plus',
							title: i18n.baseText('chatHub.agent.addModel'),
							disabled: false,
						} as const,
					]
				: []),
			configureMenu,
		]);

		menuItems.push({
			id: provider,
			title: providerDisplayNames[provider],
			submenu,
		});
	}

	return menuItems;
});

const selectedLabel = computed(
	() => selectedAgent?.name ?? i18n.baseText('chatHub.models.selector.defaultLabel'),
);

function openCredentialsSelectorOrCreate(provider: ChatHubLLMProvider) {
	const credentialType = PROVIDER_CREDENTIAL_TYPE_MAP[provider];
	const existingCredentials = credentialsStore.getCredentialsByType(credentialType);

	if (existingCredentials.length === 0) {
		uiStore.openNewCredential(credentialType);
		return;
	}

	uiStore.openModalWithData({
		name: CHAT_CREDENTIAL_SELECTOR_MODAL_KEY,
		data: {
			provider,
			initialValue: credentials?.[provider] ?? null,
			onSelect: handleSelectCredentials,
			onCreateNew: handleCreateNewCredential,
		},
	});
}

function openModelByIdSelector(provider: ChatHubLLMProvider) {
	uiStore.openModalWithData({
		name: CHAT_MODEL_BY_ID_SELECTOR_MODAL_KEY,
		data: {
			provider,
			initialValue: null,
			onSelect: handleSelectModelById,
		},
	});
}

function onSelect(id: string) {
	if (id === NEW_AGENT_MENU_ID) {
		emit('createCustomAgent');
		return;
	}

	const [, identifier] = id.split('::');
	const parsedModel = fromStringToModel(id);

	if (!parsedModel) {
		return;
	}

	if (identifier === 'configure' && isLlmProviderModel(parsedModel)) {
		openCredentialsSelectorOrCreate(parsedModel.provider);
		return;
	}

	if (identifier === 'add-model' && isLlmProviderModel(parsedModel)) {
		openModelByIdSelector(parsedModel.provider);
		return;
	}

	telemetry.track('User selected model or agent', {
		...flattenModel(parsedModel),
		is_custom: parsedModel.provider === 'custom-agent',
	});

	emit('change', parsedModel);
}

function handleCreateNewCredential(provider: ChatHubLLMProvider) {
	const credentialType = PROVIDER_CREDENTIAL_TYPE_MAP[provider];

	telemetry.track('User opened Credential modal', {
		credential_type: credentialType,
		source: 'chat',
		new_credential: true,
		workflow_id: null,
	});

	uiStore.openNewCredential(credentialType);
}

onClickOutside(
	computed(() => dropdownRef.value?.$el),
	() => dropdownRef.value?.close(),
);

// Update agents when credentials are updated
watch(
	() => credentials,
	async (credentials) => {
		if (credentials) {
			isLoading.value = true;
			try {
				agents.value = await fetchChatModelsApi(useRootStore().restApiContext, { credentials });
			} finally {
				isLoading.value = false;
			}
		}
	},
	{ immediate: true },
);

defineExpose({
	open: () => dropdownRef.value?.open(),
	openCredentialSelector: (provider: ChatHubLLMProvider) =>
		openCredentialsSelectorOrCreate(provider),
});
</script>

<template>
	<N8nNavigationDropdown ref="dropdownRef" :menu="menu" teleport @select="onSelect">
		<template #item-icon="{ item }">
			<CredentialIcon
				v-if="item.id in PROVIDER_CREDENTIAL_TYPE_MAP"
				:credential-type-name="PROVIDER_CREDENTIAL_TYPE_MAP[item.id as ChatHubLLMProvider]"
				:size="16"
				:class="$style.menuIcon"
			/>
			<N8nAvatar
				v-else-if="item.id.startsWith('n8n::') || item.id.startsWith('custom-agent::')"
				:class="$style.avatarIcon"
				:first-name="item.title"
				size="xsmall"
			/>
		</template>

		<N8nButton :class="$style.dropdownButton" type="secondary" :text="text">
			<ChatAgentAvatar
				v-if="selectedAgent"
				:agent="selectedAgent"
				:size="credentialsName || !isCredentialsRequired ? 'md' : 'sm'"
				:class="$style.icon"
			/>
			<div :class="$style.selected">
				<div>
					{{ truncateBeforeLast(selectedLabel, 30) }}
				</div>
				<N8nText v-if="credentialsName" size="xsmall" color="text-light">
					{{ truncateBeforeLast(credentialsName, 30) }}
				</N8nText>
				<N8nText v-else-if="isCredentialsMissing" size="xsmall" color="danger">
					<N8nIcon
						icon="node-validation-error"
						size="xsmall"
						:class="$style.credentialsMissingIcon"
					/>
					{{ i18n.baseText('chatHub.agent.credentialsMissing') }}
				</N8nText>
			</div>
			<N8nIcon icon="chevron-down" size="medium" />
		</N8nButton>
	</N8nNavigationDropdown>
</template>

<style lang="scss" module>
.dropdownButton {
	display: flex;
	align-items: center;
	gap: var(--spacing--xs);

	/* disable underline */
	text-decoration: none !important;
}

.credentialsMissingIcon {
	display: inline-block;
	margin-bottom: -1px;
}

.selected {
	display: flex;
	flex-direction: column;
	align-items: start;
	gap: var(--spacing--4xs);
}

.icon {
	flex-shrink: 0;
	margin-block: -4px;
}

.menuIcon {
	flex-shrink: 0;
}

.avatarIcon {
	margin-right: var(--spacing--2xs);
}
</style><|MERGE_RESOLUTION|>--- conflicted
+++ resolved
@@ -36,12 +36,8 @@
 import { fetchChatModelsApi } from '@/features/ai/chatHub/chat.api';
 import { useRootStore } from '@n8n/stores/useRootStore';
 import { useTelemetry } from '@/app/composables/useTelemetry';
-<<<<<<< HEAD
 import { useSettingsStore } from '@n8n/stores';
-=======
-import { useSettingsStore } from '@/app/stores/settings.store';
 import { truncateBeforeLast } from '@n8n/utils';
->>>>>>> f1439c0b
 
 const NEW_AGENT_MENU_ID = 'agent::new';
 
