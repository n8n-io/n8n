import { LOCAL_STORAGE_CHAT_HUB_CREDENTIALS } from '@/app/constants';
import { useSettingsStore } from '@/app/stores/settings.store';
import { hasPermission } from '@/app/utils/rbac/permissions';
import { credentialsMapSchema, type CredentialsMap } from '@/features/ai/chatHub/chat.types';
import { useProjectsStore } from '@/features/collaboration/projects/projects.store';
import { useCredentialsStore } from '@/features/credentials/credentials.store';
import {
	chatHubProviderSchema,
	PROVIDER_CREDENTIAL_TYPE_MAP,
	type ChatHubProvider,
} from '@n8n/api-types';
import { useLocalStorage } from '@vueuse/core';
<<<<<<< HEAD
import { computed, ref, watch } from 'vue';
=======
import { computed, onMounted, ref } from 'vue';
import { isLlmProvider } from '../chat.utils';
>>>>>>> 5f5181ec

/**
 * Composable for managing chat credentials including auto-selection and user selection.
 */
export function useChatCredentials(userId: string) {
	const isInitialized = ref(false);
	const credentialsStore = useCredentialsStore();
	const settingsStore = useSettingsStore();
	const projectStore = useProjectsStore();

	const selectedCredentials = useLocalStorage<CredentialsMap>(
		LOCAL_STORAGE_CHAT_HUB_CREDENTIALS(userId),
		{},
		{
			writeDefaults: false,
			shallow: true,
			serializer: {
				read: (value) => {
					try {
						return credentialsMapSchema.parse(JSON.parse(value));
					} catch (error) {
						return {};
					}
				},
				write: (value) => JSON.stringify(value),
			},
		},
	);

	const isCredentialsReady = computed(
		() => isInitialized.value || credentialsStore.allCredentials.length > 0,
	);

	const autoSelectCredentials = computed<CredentialsMap>(() =>
		Object.fromEntries(
			chatHubProviderSchema.options.map((provider) => {
				if (!isLlmProvider(provider)) {
					return [provider, null];
				}

				const credentialType = PROVIDER_CREDENTIAL_TYPE_MAP[provider];
				if (!credentialType) {
					return [provider, null];
				}

				const availableCredentials = credentialsStore.getCredentialsByType(credentialType);

				const settings = settingsStore.moduleSettings?.['chat-hub']?.providers[provider];

				// Use default credential from settings if available to the user
				if (
					settings?.credentialId &&
					availableCredentials.some((c) => c.id === settings.credentialId)
				) {
					return [provider, settings.credentialId];
				}

				const lastCreatedCredential =
					availableCredentials.toSorted(
						(a, b) => +new Date(b.createdAt) - +new Date(a.createdAt),
					)[0]?.id ?? null;

				return [provider, lastCreatedCredential];
			}),
		),
	);

	const credentialsByProvider = computed<CredentialsMap | null>(() =>
		isCredentialsReady.value
			? {
					...autoSelectCredentials.value,
					...selectedCredentials.value,
				}
			: null,
	);

	function selectCredential(provider: ChatHubProvider, id: string) {
		selectedCredentials.value = { ...selectedCredentials.value, [provider]: id };
	}

	watch(
		() => projectStore.personalProject,
		async (personalProject) => {
			if (personalProject) {
				const hasGlobalCredentialRead = hasPermission(['rbac'], {
					rbac: { scope: 'credential:read' },
				});

				await Promise.all([
					credentialsStore.fetchCredentialTypes(false),
					// For non-owner users only fetch credentials from personal project.
					hasGlobalCredentialRead
						? credentialsStore.fetchAllCredentials()
						: credentialsStore.fetchAllCredentials(personalProject.id),
				]);

				isInitialized.value = true;
			}
		},
		{ immediate: true },
	);

	return { credentialsByProvider, selectCredential };
}<|MERGE_RESOLUTION|>--- conflicted
+++ resolved
@@ -10,12 +10,8 @@
 	type ChatHubProvider,
 } from '@n8n/api-types';
 import { useLocalStorage } from '@vueuse/core';
-<<<<<<< HEAD
 import { computed, ref, watch } from 'vue';
-=======
-import { computed, onMounted, ref } from 'vue';
 import { isLlmProvider } from '../chat.utils';
->>>>>>> 5f5181ec
 
 /**
  * Composable for managing chat credentials including auto-selection and user selection.
