--- conflicted
+++ resolved
@@ -10,11 +10,7 @@
 	type ChatHubProvider,
 } from '@n8n/api-types';
 import { useLocalStorage } from '@vueuse/core';
-<<<<<<< HEAD
-import { computed, onMounted, ref, watchEffect } from 'vue';
-=======
-import { computed, ref, watch } from 'vue';
->>>>>>> 80ee4490
+import { computed, ref, watch, watchEffect } from 'vue';
 import { isLlmProvider } from '../chat.utils';
 
 /**
