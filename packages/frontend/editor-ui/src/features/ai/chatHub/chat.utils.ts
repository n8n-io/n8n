--- conflicted
+++ resolved
@@ -343,11 +343,7 @@
 		agentName: null,
 		createdAt: new Date().toISOString(),
 		updatedAt: new Date().toISOString(),
-<<<<<<< HEAD
-		tools: [],
-=======
 		tools: streaming.tools,
->>>>>>> 4d6ad627
 		...flattenModel(streaming.model),
 	};
 }