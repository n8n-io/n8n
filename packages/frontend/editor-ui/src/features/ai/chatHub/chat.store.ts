--- conflicted
+++ resolved
@@ -803,38 +803,6 @@
 		await fetchAgents(credentials);
 	}
 
-<<<<<<< HEAD
-	function getAgent(model: ChatHubConversationModel): ChatModelDto | null {
-		if (!agents.value) return null;
-
-		const agent = agents.value[model.provider]?.models.find((agent) =>
-			isMatchedAgent(agent, model),
-		);
-
-		if (!agent) {
-			if (!isLlmProviderModel(model)) {
-				return null;
-			}
-
-			// Allow custom models chosen by ID even if they are not in the fetched list
-			return {
-				model: {
-					provider: model.provider,
-					model: model.model,
-				},
-				name: model.model,
-				description: null,
-				createdAt: null,
-				updatedAt: null,
-				// Assume file attachment and tools are supported
-				metadata: {
-					inputModalities: ['text', 'file'],
-					capabilities: {
-						functionCalling: true,
-					},
-				},
-			};
-=======
 	function getAgent(model: ChatHubConversationModel, fallbackName: string = ''): ChatModelDto {
 		const agent = agents.value?.[model.provider]?.models.find((agent) =>
 			isMatchedAgent(agent, model),
@@ -842,7 +810,6 @@
 
 		if (agent) {
 			return agent;
->>>>>>> 4d9a883a
 		}
 
 		return {
@@ -851,7 +818,13 @@
 			description: null,
 			createdAt: null,
 			updatedAt: null,
-			allowFileUploads: true,
+			// Assume file attachment and tools are supported
+			metadata: {
+				inputModalities: ['text', 'file'],
+				capabilities: {
+					functionCalling: true,
+				},
+			},
 		};
 	}
 
