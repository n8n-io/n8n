--- conflicted
+++ resolved
@@ -43,11 +43,8 @@
 	ChatStreamingState,
 } from './chat.types';
 import { retry } from '@n8n/utils/retry';
-<<<<<<< HEAD
 import { isMatchedAgent } from './chat.utils';
-=======
 import { createAiMessageFromStreamingState, flattenModel } from './chat.utils';
->>>>>>> c46d121b
 
 export const useChatStore = defineStore(CHAT_STORE, () => {
 	const rootStore = useRootStore();
