--- conflicted
+++ resolved
@@ -436,11 +436,8 @@
 		message: string,
 		model: ChatHubConversationModel,
 		credentials: ChatHubSendMessageRequest['credentials'],
-<<<<<<< HEAD
+		tools: INode[],
 		files: File[] = [],
-=======
-		tools: INode[],
->>>>>>> ca9a44e5
 	) {
 		const messageId = uuidv4();
 		const conversation = ensureConversation(sessionId);
@@ -483,11 +480,8 @@
 				message,
 				credentials,
 				previousMessageId,
-<<<<<<< HEAD
+				tools,
 				attachments,
-=======
-				tools,
->>>>>>> ca9a44e5
 			},
 			onStreamMessage,
 			onStreamDone,
@@ -676,11 +670,8 @@
 			description: agent.description ?? null,
 			createdAt: agent.createdAt,
 			updatedAt: agent.updatedAt,
-<<<<<<< HEAD
+			tools: agent.tools,
 			allowFileUploads: true,
-=======
-			tools: agent.tools,
->>>>>>> ca9a44e5
 		};
 		agents.value?.['custom-agent'].models.push(agentModel);
 
