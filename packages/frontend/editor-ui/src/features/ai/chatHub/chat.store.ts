--- conflicted
+++ resolved
@@ -43,12 +43,8 @@
 	ChatStreamingState,
 } from './chat.types';
 import { retry } from '@n8n/utils/retry';
-<<<<<<< HEAD
 import { convertFileToChatAttachment } from '@/app/utils/fileUtils';
-import { isMatchedAgent } from './chat.utils';
-=======
 import { buildUiMessages, isMatchedAgent } from './chat.utils';
->>>>>>> fe871058
 import { createAiMessageFromStreamingState, flattenModel } from './chat.utils';
 import { useToast } from '@/app/composables/useToast';
 import { useTelemetry } from '@/app/composables/useTelemetry';
