import { defineStore } from 'pinia';
import { CHAT_STORE } from './constants';
import { computed, ref } from 'vue';
import { v4 as uuidv4 } from 'uuid';
import {
	fetchChatModelsApi,
	sendMessageApi,
	editMessageApi,
	regenerateMessageApi,
	fetchConversationsApi as fetchSessionsApi,
	fetchSingleConversationApi as fetchMessagesApi,
	updateConversationTitleApi,
	deleteConversationApi,
	stopGenerationApi,
	fetchSingleConversationApi,
	fetchAgentApi,
	createAgentApi,
	updateAgentApi,
	deleteAgentApi,
	updateConversationApi,
	fetchChatSettingsApi,
	fetchChatProviderSettingsApi,
	updateChatSettingsApi,
} from './chat.api';
import { useRootStore } from '@n8n/stores/useRootStore';
import {
	emptyChatModelsResponse,
	type ChatHubConversationModel,
	type ChatHubSendMessageRequest,
	type ChatModelsResponse,
	type ChatHubSessionDto,
	type ChatMessageId,
	type ChatSessionId,
	type ChatHubMessageDto,
	type ChatHubAgentDto,
	type ChatHubCreateAgentRequest,
	type ChatHubUpdateAgentRequest,
	type EnrichedStructuredChunk,
	type ChatHubMessageStatus,
	type ChatModelDto,
} from '@n8n/api-types';
import type {
	CredentialsMap,
	ChatMessage,
	ChatConversation,
	ChatStreamingState,
} from './chat.types';
import { retry } from '@n8n/utils/retry';
import {
	buildUiMessages,
	createSessionFromStreamingState,
	isLlmProviderModel,
	isMatchedAgent,
} from './chat.utils';
import { createAiMessageFromStreamingState, flattenModel } from './chat.utils';
import { useToast } from '@/app/composables/useToast';
import { useTelemetry } from '@/app/composables/useTelemetry';
import { deepCopy, type INode } from 'n8n-workflow';
import type { ChatHubLLMProvider, ChatProviderSettingsDto } from '@n8n/api-types';
import { convertFileToBinaryData } from '@/app/utils/fileUtils';

export const useChatStore = defineStore(CHAT_STORE, () => {
	const rootStore = useRootStore();
	const toast = useToast();
	const telemetry = useTelemetry();

	const agents = ref<ChatModelsResponse>();
	const sessions = ref<{
		byId: Partial<Record<string, ChatHubSessionDto>>;
		ids: string[] | null;
		hasMore: boolean;
		nextCursor: string | null;
	}>({ byId: {}, ids: null, hasMore: false, nextCursor: null });
	const sessionsLoadingMore = ref(false);

	const streaming = ref<ChatStreamingState>();
	const settingsLoading = ref(false);
	const settings = ref<Record<ChatHubLLMProvider, ChatProviderSettingsDto> | null>(null);
	const conversationsBySession = ref<Map<ChatSessionId, ChatConversation>>(new Map());

	const getConversation = (sessionId: ChatSessionId): ChatConversation | undefined =>
		conversationsBySession.value.get(sessionId);

	const getActiveMessages = (sessionId: ChatSessionId): ChatMessage[] => {
		const conversation = getConversation(sessionId);
		if (!conversation) return [];

		return buildUiMessages(sessionId, conversation, streaming.value);
	};

	function ensureConversation(sessionId: ChatSessionId): ChatConversation {
		if (!conversationsBySession.value.has(sessionId)) {
			conversationsBySession.value.set(sessionId, {
				messages: {},
				activeMessageChain: [],
			});
		}

		const conversation = conversationsBySession.value.get(sessionId);
		if (!conversation) {
			throw new Error(`Conversation for session ID ${sessionId} not found`);
		}

		return conversation;
	}

	function lastMessage(sessionId: ChatSessionId): ChatMessage | null {
		const conversation = getConversation(sessionId);
		if (!conversation || conversation.activeMessageChain.length === 0) {
			return null;
		}

		const messageId = conversation.activeMessageChain[conversation.activeMessageChain.length - 1];
		return conversation.messages[messageId] ?? null;
	}

	function isResponding(sessionId: ChatSessionId) {
		const last = lastMessage(sessionId);
		return last?.status === 'running';
	}

	function computeActiveChain(
		messages: Record<ChatMessageId, ChatMessage>,
		messageId: ChatMessageId | null,
	) {
		const chain: ChatMessageId[] = [];

		if (!messageId) {
			return chain;
		}

		let id: ChatMessageId | undefined;

		// Find the most recent descendant message starting from messageId...
		const stack = [messageId];
		let latest: ChatMessageId | null = null;

		while ((id = stack.pop())) {
			const message: ChatMessage = messages[id];
			if (!latest || message.createdAt > messages[latest].createdAt) {
				latest = id;
			}

			for (const responseId of message.responses) {
				stack.push(responseId);
			}
		}

		if (!latest) {
			return chain;
		}

		// ...and then walk back to the root following previousMessageId links
		let current: ChatMessageId | null = latest;
		const visited = new Set<ChatMessageId>();

		while (current && !visited.has(current)) {
			chain.unshift(current);
			visited.add(current);
			current = messages[current]?.previousMessageId ?? null;
		}

		return chain;
	}

	function linkMessages(messages: ChatHubMessageDto[]) {
		const messagesGraph: Record<ChatMessageId, ChatMessage> = {};

		for (const message of messages) {
			messagesGraph[message.id] = {
				...message,
				responses: [],
				alternatives: [],
			};
		}

		for (const node of Object.values(messagesGraph)) {
			if (node.previousMessageId && messagesGraph[node.previousMessageId]) {
				messagesGraph[node.previousMessageId].responses.push(node.id);
			}
			if (node.retryOfMessageId && messagesGraph[node.retryOfMessageId]) {
				messagesGraph[node.retryOfMessageId].alternatives.push(node.id);
			}
			if (node.revisionOfMessageId && messagesGraph[node.revisionOfMessageId]) {
				messagesGraph[node.revisionOfMessageId].alternatives.push(node.id);
			}
		}

		const sortByRunThenTime = (first: ChatMessageId, second: ChatMessageId) => {
			const a = messagesGraph[first];
			const b = messagesGraph[second];

			if (a.createdAt !== b.createdAt) {
				return a.createdAt < b.createdAt ? -1 : 1;
			}

			return a.id < b.id ? -1 : 1;
		};

		// Second pass: Add cross-links for alternatives
		for (const node of Object.values(messagesGraph)) {
			if (!node.alternatives.includes(node.id)) {
				node.alternatives.push(node.id);
			}

			if (node.retryOfMessageId && messagesGraph[node.retryOfMessageId]) {
				node.alternatives.push(node.retryOfMessageId);
				for (const other of messagesGraph[node.retryOfMessageId].alternatives) {
					if (other !== node.id && !node.alternatives.includes(other)) {
						node.alternatives.push(other);
					}
				}
			}

			if (node.revisionOfMessageId && messagesGraph[node.revisionOfMessageId]) {
				node.alternatives.push(node.revisionOfMessageId);
				for (const other of messagesGraph[node.revisionOfMessageId].alternatives) {
					if (other !== node.id && !node.alternatives.includes(other)) {
						node.alternatives.push(other);
					}
				}
			}

			node.responses.sort(sortByRunThenTime);
			node.alternatives.sort(sortByRunThenTime);
		}

		return messagesGraph;
	}

	function addMessage(sessionId: ChatSessionId, message: ChatMessage) {
		const conversation = ensureConversation(sessionId);

		conversation.messages[message.id] = message;

		// TODO: Recomputing the entire graph shouldn't be needed here
		conversation.messages = linkMessages(Object.values(conversation.messages));
		conversation.activeMessageChain = computeActiveChain(conversation.messages, message.id);

		return message;
	}

	function replaceMessageContent(
		sessionId: ChatSessionId,
		messageId: ChatMessageId,
		content: string,
	) {
		const conversation = ensureConversation(sessionId);
		const message = conversation.messages[messageId];
		if (!message) {
			throw new Error(`Message with ID ${messageId} not found in session ${sessionId}`);
		}

		message.content = content;
	}

	function appendMessage(sessionId: ChatSessionId, messageId: ChatMessageId, chunk: string) {
		const conversation = ensureConversation(sessionId);
		const message = conversation.messages[messageId];
		if (!message) {
			throw new Error(`Message with ID ${messageId} not found in session ${sessionId}`);
		}

		message.content += chunk;
	}

	function updateMessage(
		sessionId: ChatSessionId,
		messageId: ChatMessageId,
		status: ChatHubMessageStatus,
		content?: string,
	) {
		const conversation = ensureConversation(sessionId);
		const message = conversation.messages[messageId];
		if (!message) {
			throw new Error(`Message with ID ${messageId} not found in session ${sessionId}`);
		}

		message.status = status;
		if (content) {
			message.content = content;
		}
		message.updatedAt = new Date().toISOString();
	}

	async function fetchAgents(credentialMap: CredentialsMap) {
		agents.value = await fetchChatModelsApi(rootStore.restApiContext, {
			credentials: credentialMap,
		});
		return agents.value;
	}

	async function fetchSessions(reset: boolean) {
		if (sessionsLoadingMore.value) {
			return;
		}

		if (
			!reset &&
			sessions.value &&
			!sessions.value.hasMore &&
			(sessions.value.ids ?? []).length > 0
		) {
			return;
		}

		if (!reset) {
			sessionsLoadingMore.value = true;
		}

		try {
			const cursor = reset ? undefined : (sessions.value?.nextCursor ?? undefined);
			const [response] = await Promise.all([
				fetchSessionsApi(rootStore.restApiContext, 40, cursor),
				new Promise((resolve) => setTimeout(resolve, 500)),
			]);

			if (reset || sessions.value.ids === null) {
				sessions.value.ids = [];
			}

			sessions.value.hasMore = response.hasMore;
			sessions.value.nextCursor = response.nextCursor;

			for (const session of response.data) {
				sessions.value.ids.push(session.id);
				sessions.value.byId[session.id] = session;
			}
		} finally {
			sessionsLoadingMore.value = false;
		}
	}

	async function fetchMoreSessions() {
		if (sessions.value?.hasMore && !sessionsLoadingMore.value) {
			await fetchSessions(false);
		}
	}

	async function fetchMessages(sessionId: string) {
		const { conversation, session } = await fetchMessagesApi(rootStore.restApiContext, sessionId);

		const messages = linkMessages(Object.values(conversation.messages));

		const latestMessage = Object.values(messages)
			.sort((a, b) => (a.createdAt < b.createdAt ? -1 : 1))
			.pop();

		conversationsBySession.value.set(sessionId, {
			messages,
			activeMessageChain: computeActiveChain(messages, latestMessage?.id ?? null),
		});
		sessions.value.byId[sessionId] = session;
	}

	function onBeginMessage() {
		if (!streaming.value?.messageId) {
			return;
		}

		const message = createAiMessageFromStreamingState(
			streaming.value.sessionId,
			streaming.value.messageId,
			streaming.value,
		);

		addMessage(streaming.value.sessionId, message);
<<<<<<< HEAD
=======

		if (sessions.value?.data.some((session) => session.id === streaming.value?.sessionId)) {
			return;
		}

		sessions.value = {
			hasMore: false,
			nextCursor: null,
			...sessions.value,
			data: [...(sessions.value?.data ?? []), createSessionFromStreamingState(streaming.value)],
		};
>>>>>>> 4d6ad627
	}

	function ensureMessage(sessionId: ChatSessionId, messageId: ChatMessageId): ChatMessage {
		const conversation = ensureConversation(sessionId);
		const message = conversation.messages[messageId];

		if (message) {
			return message;
		}

		const newMessage = createAiMessageFromStreamingState(sessionId, messageId, streaming.value);

		return addMessage(sessionId, newMessage);
	}

	function onChunk(chunk: string) {
		if (streaming.value?.messageId) {
			appendMessage(streaming.value.sessionId, streaming.value.messageId, chunk);
		}
	}

	function onEndMessage() {
		if (streaming.value?.messageId) {
			updateMessage(streaming.value.sessionId, streaming.value.messageId, 'success');
		}
	}

	function onStreamMessage(chunk: EnrichedStructuredChunk) {
		if (!streaming.value) {
			return;
		}

		const { sessionId } = streaming.value;

		streaming.value = { ...streaming.value, ...chunk.metadata };

		switch (chunk.type) {
			case 'begin':
				onBeginMessage();
				break;
			case 'item':
				onChunk(chunk.content ?? '');
				break;
			case 'end':
				onEndMessage();
				break;
			case 'error': {
				// Ignore errors after cancellation
				const message = ensureMessage(sessionId, chunk.metadata.messageId);

				if (message.status === 'cancelled') {
					return;
				}

				updateMessage(sessionId, chunk.metadata.messageId, 'error', chunk.content);
				break;
			}
		}
	}

	async function onStreamDone() {
		if (!streaming.value) {
			return;
		}

		const { sessionId } = streaming.value;

		streaming.value = undefined;

		// wait up to 3 seconds until conversation title is generated
		await retry(
			async () => {
				const session = await fetchSingleConversationApi(rootStore.restApiContext, sessionId);

				return session.session.title !== 'New Chat';
			},
			1000,
			3,
		);

		// update the conversation list to reflect the new title
		await fetchSessions(true);
	}

	function onStreamError(error: Error) {
		if (!streaming.value) {
			return;
		}

		toast.showError(error, 'Could not send message');

		const { sessionId } = streaming.value;

		streaming.value = undefined;

		const conversation = getConversation(sessionId);
		if (!conversation) {
			return;
		}

		// TODO: Not sure if we want to mark all running messages as errored?
		for (const messageId of conversation.activeMessageChain) {
			const message = conversation.messages[messageId];
			if (message.status === 'running') {
				updateMessage(sessionId, messageId, 'error');
			}
		}
	}

	async function sendMessage(
		sessionId: ChatSessionId,
		message: string,
		model: ChatHubConversationModel,
		credentials: ChatHubSendMessageRequest['credentials'],
		tools: INode[],
		files: File[] = [],
	) {
		const messageId = uuidv4();
		const conversation = ensureConversation(sessionId);
		const previousMessageId = conversation.activeMessageChain.length
			? conversation.activeMessageChain[conversation.activeMessageChain.length - 1]
			: null;

		const binaryData = await Promise.all(files.map(convertFileToBinaryData));
		const attachments = binaryData.map((attachment) => ({
			fileName: attachment.fileName ?? 'unnamed file',
			mimeType: attachment.mimeType,
			data: attachment.data,
		}));

		addMessage(sessionId, {
			id: messageId,
			sessionId,
			type: 'human',
			name: 'User',
			content: message,
			provider: null,
			model: isLlmProviderModel(model) ? model.model : null,
			workflowId: null,
			executionId: null,
			agentId: null,
			status: 'success',
			createdAt: new Date().toISOString(),
			updatedAt: new Date().toISOString(),
			previousMessageId,
			retryOfMessageId: null,
			revisionOfMessageId: null,
			responses: [],
			alternatives: [],
			attachments,
		});

		streaming.value = {
			promptId: messageId,
			sessionId,
			model,
			retryOfMessageId: null,
			tools,
		};

		if (!sessions.value.byId[sessionId]) {
			sessions.value.byId[sessionId] = createSessionFromStreamingState(streaming.value);
		}

		sendMessageApi(
			rootStore.restApiContext,
			{
				model,
				messageId,
				sessionId,
				message,
				credentials,
				previousMessageId,
				tools,
				attachments,
			},
			onStreamMessage,
			onStreamDone,
			onStreamError,
		);

		telemetry.track('User sent chat hub message', {
			...flattenModel(model),
			is_custom: model.provider === 'custom-agent',
			chat_session_id: sessionId,
		});
	}

	function editMessage(
		sessionId: ChatSessionId,
		editId: ChatMessageId,
		content: string,
		model: ChatHubConversationModel,
		credentials: ChatHubSendMessageRequest['credentials'],
	) {
		const promptId = uuidv4();

		const conversation = ensureConversation(sessionId);
		const message = conversation.messages[editId];
		const previousMessageId = message?.previousMessageId ?? null;

		if (message?.type === 'human') {
			addMessage(sessionId, {
				id: promptId,
				sessionId,
				type: 'human',
				name: message.name ?? 'User',
				content,
				provider: null,
				model: null,
				workflowId: null,
				executionId: null,
				agentId: null,
				status: 'success',
				createdAt: new Date().toISOString(),
				updatedAt: new Date().toISOString(),
				previousMessageId,
				retryOfMessageId: null,
				revisionOfMessageId: editId,
				responses: [],
				alternatives: [],
				attachments: message.attachments ?? null,
			});
		} else if (message?.type === 'ai') {
			replaceMessageContent(sessionId, editId, content);
		}

		streaming.value = {
			promptId,
			sessionId,
			model,
			retryOfMessageId: null,
			tools: [],
		};

		editMessageApi(
			rootStore.restApiContext,
			sessionId,
			editId,
			{
				model,
				messageId: promptId,
				message: content,
				credentials,
			},
			onStreamMessage,
			onStreamDone,
			onStreamError,
		);
	}

	function regenerateMessage(
		sessionId: ChatSessionId,
		retryId: ChatMessageId,
		model: ChatHubConversationModel,
		credentials: ChatHubSendMessageRequest['credentials'],
	) {
		const conversation = ensureConversation(sessionId);
		const previousMessageId = conversation.messages[retryId]?.previousMessageId ?? null;

		if (!previousMessageId) {
			throw new Error('No previous message to base regeneration on');
		}

		streaming.value = {
			promptId: retryId,
			sessionId,
			model,
			retryOfMessageId: retryId,
			tools: [],
		};

		regenerateMessageApi(
			rootStore.restApiContext,
			sessionId,
			retryId,
			{
				model,
				credentials,
			},
			onStreamMessage,
			onStreamDone,
			onStreamError,
		);
	}

	async function stopStreamingMessage(sessionId: ChatSessionId) {
		const currentMessage = lastMessage(sessionId);

		if (currentMessage && currentMessage.status === 'running') {
			updateMessage(sessionId, currentMessage.id, 'cancelled');
			await stopGenerationApi(rootStore.restApiContext, sessionId, currentMessage.id);
			streaming.value = undefined;
		}
	}

	function updateSession(sessionId: ChatSessionId, toUpdate: Partial<ChatHubSessionDto>) {
		const session = sessions.value.byId[sessionId];

		if (session) {
			sessions.value.byId[sessionId] = {
				...session,
				...toUpdate,
			};
		}
	}

	async function updateToolsInSession(sessionId: ChatSessionId, tools: INode[]) {
		const session = sessions.value?.byId[sessionId];
		if (!session) {
			throw new Error(`Session with ID ${sessionId} not found`);
		}

		const updated = await updateConversationApi(rootStore.restApiContext, sessionId, {
			tools,
		});

		updateSession(sessionId, updated.session);
	}

	async function renameSession(sessionId: ChatSessionId, title: string) {
		const updated = await updateConversationTitleApi(rootStore.restApiContext, sessionId, title);

		updateSession(sessionId, updated.session);
	}

	async function updateSessionModel(sessionId: ChatSessionId, model: ChatHubConversationModel) {
		await updateConversationApi(rootStore.restApiContext, sessionId, model);
		updateSession(sessionId, model);
	}

	async function deleteSession(sessionId: ChatSessionId) {
		await deleteConversationApi(rootStore.restApiContext, sessionId);

		delete sessions.value.byId[sessionId];
		sessions.value.ids = sessions.value.ids?.filter((id) => id !== sessionId) ?? null;
	}

	function switchAlternative(sessionId: ChatSessionId, messageId: ChatMessageId) {
		const conversation = getConversation(sessionId);
		if (!conversation?.messages[messageId]) {
			throw new Error(`Message with ID ${messageId} not found in session ${sessionId}`);
		}

		// All we need to do is to switch active chain to one that includes the selected message.
		// Rest of the messages that possibly follow that message will be automatically chosen
		// from the branch that contains the latest message among messages descending from the selected one.
		conversation.activeMessageChain = computeActiveChain(conversation.messages, messageId);
	}

	async function fetchCustomAgent(agentId: string): Promise<ChatHubAgentDto> {
		return await fetchAgentApi(rootStore.restApiContext, agentId);
	}

	function getCustomAgent(agentId: string) {
		return agents.value?.['custom-agent'].models.find(
			(model) => 'agentId' in model && model.agentId === agentId,
		);
	}

	async function createCustomAgent(
		payload: ChatHubCreateAgentRequest,
		credentials: CredentialsMap,
	): Promise<ChatModelDto> {
		const agent = await createAgentApi(rootStore.restApiContext, payload);
		const agentModel = {
			model: {
				provider: 'custom-agent' as const,
				agentId: agent.id,
			},
			name: agent.name,
			description: agent.description ?? null,
			createdAt: agent.createdAt,
			updatedAt: agent.updatedAt,
			tools: agent.tools,
			allowFileUploads: true,
		};
		agents.value?.['custom-agent'].models.push(agentModel);

		await fetchAgents(credentials);

		telemetry.track('User created agent', { ...flattenModel(payload) });

		return agentModel;
	}

	async function updateCustomAgent(
		agentId: string,
		payload: ChatHubUpdateAgentRequest,
		credentials: CredentialsMap,
	): Promise<ChatHubAgentDto> {
		const agent = await updateAgentApi(rootStore.restApiContext, agentId, payload);

		// Update the agent in models as well
		if (agents.value?.['custom-agent']) {
			agents.value['custom-agent'].models = agents.value['custom-agent'].models.map((model) =>
				'agentId' in model && model.agentId === agentId ? { ...model, name: agent.name } : model,
			);
		}

		await fetchAgents(credentials);

		return agent;
	}

	async function deleteCustomAgent(agentId: string, credentials: CredentialsMap) {
		await deleteAgentApi(rootStore.restApiContext, agentId);

		// Remove the agent from models as well
		if (agents.value?.['custom-agent']) {
			agents.value['custom-agent'].models = agents.value['custom-agent'].models.filter(
				(model) => !('agentId' in model) || model.agentId !== agentId,
			);
		}

		await fetchAgents(credentials);
	}

	function getAgent(model: ChatHubConversationModel): ChatModelDto {
		const agent = agents.value?.[model.provider]?.models.find((agent) =>
			isMatchedAgent(agent, model),
		);

		if (agent) {
			return agent;
		}

		return {
			model,
			name: '',
			description: null,
			createdAt: null,
			updatedAt: null,
			allowFileUploads: true,
		};
	}

	async function fetchAllChatSettings() {
		try {
			settingsLoading.value = true;
			settings.value = await fetchChatSettingsApi(rootStore.restApiContext);
		} finally {
			settingsLoading.value = false;
		}

		return settings.value;
	}

	async function fetchProviderSettings(provider: ChatHubLLMProvider) {
		const providerSettings = await fetchChatProviderSettingsApi(rootStore.restApiContext, provider);

		if (settings.value) {
			settings.value[provider] = deepCopy(providerSettings);
		}

		return providerSettings;
	}

	async function updateProviderSettings(updated: ChatProviderSettingsDto) {
		if (!updated.enabled) {
			updated.allowedModels = [];
		}

		const saved = await updateChatSettingsApi(rootStore.restApiContext, updated);

		if (settings.value) {
			settings.value[updated.provider] = deepCopy(saved);
		}

		return saved;
	}

	return {
		/**
		 * models and agents
		 */
		agents: computed(() => agents.value ?? emptyChatModelsResponse),
		agentsReady: computed(() => agents.value !== undefined),
		getAgent,
		fetchAgents,
		getCustomAgent,
		fetchCustomAgent,
		createCustomAgent,
		updateCustomAgent,
		deleteCustomAgent,

		/**
		 * conversations
		 */
		sessions,
		sessionsReady: computed(() => sessions.value.ids !== null),
		sessionsLoading: computed(() => sessionsLoadingMore.value),
		fetchSessions,
		fetchMoreSessions,
		renameSession,
		updateSessionModel,
		deleteSession,
		updateToolsInSession,

		/**
		 * conversation
		 */
		getConversation,
		fetchMessages,
		getActiveMessages,
		switchAlternative,
		lastMessage,

		/**
		 * messaging
		 */
		streaming,
		isResponding,
		sendMessage,
		editMessage,
		regenerateMessage,
		stopStreamingMessage,

		/**
		 * settings
		 */
		settings,
		settingsLoading,
		fetchAllChatSettings,
		fetchProviderSettings,
		updateProviderSettings,
	};
});<|MERGE_RESOLUTION|>--- conflicted
+++ resolved
@@ -365,20 +365,6 @@
 		);
 
 		addMessage(streaming.value.sessionId, message);
-<<<<<<< HEAD
-=======
-
-		if (sessions.value?.data.some((session) => session.id === streaming.value?.sessionId)) {
-			return;
-		}
-
-		sessions.value = {
-			hasMore: false,
-			nextCursor: null,
-			...sessions.value,
-			data: [...(sessions.value?.data ?? []), createSessionFromStreamingState(streaming.value)],
-		};
->>>>>>> 4d6ad627
 	}
 
 	function ensureMessage(sessionId: ChatSessionId, messageId: ChatMessageId): ChatMessage {
