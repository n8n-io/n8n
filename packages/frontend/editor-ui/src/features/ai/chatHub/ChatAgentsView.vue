--- conflicted
+++ resolved
@@ -1,14 +1,8 @@
 <script setup lang="ts">
 import { useChatStore } from '@/features/ai/chatHub/chat.store';
-<<<<<<< HEAD
 import { useToast } from '@/app/composables/useToast';
 import { useMessage } from '@/app/composables/useMessage';
-import { MODAL_CONFIRM } from '@/app/constants';
-=======
-import { useToast } from '@/composables/useToast';
-import { useMessage } from '@/composables/useMessage';
-import { MODAL_CONFIRM, VIEWS } from '@/constants';
->>>>>>> d5c275df
+import { MODAL_CONFIRM, VIEWS } from '@/app/constants';
 import {
 	N8nButton,
 	N8nIcon,
