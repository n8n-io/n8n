--- conflicted
+++ resolved
@@ -80,7 +80,6 @@
 	}
 
 	if (model.provider === 'custom-agent') {
-<<<<<<< HEAD
 		uiStore.openModalWithData({
 			name: AGENT_EDITOR_MODAL_KEY,
 			data: {
@@ -88,20 +87,6 @@
 				credentials: credentialsByProvider,
 			},
 		});
-=======
-		try {
-			await chatStore.fetchCustomAgent(model.agentId);
-			uiStore.openModalWithData({
-				name: AGENT_EDITOR_MODAL_KEY,
-				data: {
-					agentId: model.agentId,
-					credentials: credentialsByProvider,
-				},
-			});
-		} catch (error) {
-			toast.showError(error, i18n.baseText('chatHub.agents.loadError'));
-		}
->>>>>>> 68309046
 	}
 }
 
