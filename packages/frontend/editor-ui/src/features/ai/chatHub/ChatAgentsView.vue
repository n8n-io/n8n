<script setup lang="ts">
import { useChatStore } from '@/features/ai/chatHub/chat.store';
import { useToast } from '@/composables/useToast';
import { useMessage } from '@/composables/useMessage';
import { MODAL_CONFIRM } from '@/constants';
import {
	N8nButton,
	N8nIcon,
	N8nIconButton,
	N8nInput,
	N8nOption,
	N8nSelect,
	N8nText,
} from '@n8n/design-system';
import { computed, onMounted, ref, watch } from 'vue';
import { useUIStore } from '@/stores/ui.store';
import { useWorkflowsStore } from '@/stores/workflows.store';
import AgentEditorModal from '@/features/ai/chatHub/components/AgentEditorModal.vue';
import ChatAgentCard from '@/features/ai/chatHub/components/ChatAgentCard.vue';
import { useChatCredentials } from '@/features/ai/chatHub/composables/useChatCredentials';
import { useUsersStore } from '@/features/settings/users/users.store';
import type { ChatModelDto, ChatHubConversationModel } from '@n8n/api-types';
import { filterAndSortAgents } from '@/features/ai/chatHub/chat.utils';
import type { ChatAgentFilter } from '@/features/ai/chatHub/chat.types';
import { useChatHubSidebarState } from '@/features/ai/chatHub/composables/useChatHubSidebarState';
import { useMediaQuery } from '@vueuse/core';
import { MOBILE_MEDIA_QUERY } from '@/features/ai/chatHub/constants';

const chatStore = useChatStore();
const uiStore = useUIStore();
const workflowsStore = useWorkflowsStore();
const toast = useToast();
const message = useMessage();
const usersStore = useUsersStore();
const sidebar = useChatHubSidebarState();
const isMobileDevice = useMediaQuery(MOBILE_MEDIA_QUERY);

const editingAgentId = ref<string | undefined>(undefined);

const agentFilter = ref<ChatAgentFilter>({
	search: '',
	provider: '',
	sortBy: 'updatedAt',
});

const { credentialsByProvider } = useChatCredentials(usersStore.currentUserId ?? 'anonymous');

const readyToShowList = computed(() => chatStore.agentsReady && chatStore.modelsReady);
const allModels = computed(() =>
<<<<<<< HEAD
	chatStore.models.n8n.models.concat(chatStore.models['custom-agent'].models),
=======
	chatStore.agents
		.map<ChatModelDto>((agent) => ({
			model: {
				provider: 'custom-agent',
				agentId: agent.id,
			},
			name: agent.name,
			description: agent.description,
		}))
		.concat(chatStore.models?.n8n.models ?? []),
>>>>>>> 516fd846
);

const models = computed(() => {
	return filterAndSortAgents(
		allModels.value,
		agentFilter.value,
		chatStore.agents,
		workflowsStore.workflowsById, // TODO: ensure workflows are fetched
	).map((modelDto) => modelDto.model);
});

const providerOptions = [
	{ label: 'All', value: '' },
	{ label: 'Custom agents', value: 'custom-agent' },
	{ label: 'n8n workflows', value: 'n8n' },
] as const;

const sortOptions = [
	{ label: 'Sort by last updated', value: 'updatedAt' },
	{ label: 'Sort by created', value: 'createdAt' },
];

function handleCreateAgent() {
	chatStore.currentEditingAgent = null;
	editingAgentId.value = undefined;
	uiStore.openModal('agentEditor');
}

async function handleEditAgent(model: ChatHubConversationModel) {
	if (model.provider !== 'custom-agent') {
		return;
	}

	try {
		await chatStore.fetchAgent(model.agentId);
		editingAgentId.value = model.agentId;
		uiStore.openModal('agentEditor');
	} catch (error) {
		toast.showError(error, 'Failed to load agent');
	}
}

function handleCloseAgentEditor() {
	editingAgentId.value = undefined;
}

async function handleAgentCreatedOrUpdated() {
	await chatStore.fetchAgents();
	editingAgentId.value = undefined;
}

async function handleDeleteAgent(agentId: string) {
	const confirmed = await message.confirm(
		'Are you sure you want to delete this agent?',
		'Delete agent',
		{
			confirmButtonText: 'Delete',
			cancelButtonText: 'Cancel',
		},
	);

	if (confirmed !== MODAL_CONFIRM) {
		return;
	}

	try {
		await chatStore.deleteAgent(agentId);
		toast.showMessage({ type: 'success', title: 'Agent deleted successfully' });
	} catch (error) {
		toast.showError(error, 'Could not delete the agent');
	}
}

watch(
	credentialsByProvider,
	(credentials) => {
		if (credentials) {
			void chatStore.fetchChatModels(credentials);
		}
	},
	{ immediate: true },
);

onMounted(() => {
	void chatStore.fetchAgents();
});
</script>

<template>
	<div :class="[$style.container, { [$style.isMobileDevice]: isMobileDevice }]">
		<div :class="$style.header">
			<div :class="$style.headerContent">
				<N8nText tag="h1" size="xlarge" bold>Custom Agents</N8nText>
				<N8nText color="text-light">
					Use n8n workflow agents or create custom AI agents with specific instructions and
					behaviors
				</N8nText>
			</div>
			<N8nButton icon="plus" type="primary" size="large" @click="handleCreateAgent">
				New Agent
			</N8nButton>
		</div>

		<div v-if="readyToShowList && allModels.length > 0" :class="$style.controls">
			<N8nInput v-model="agentFilter.search" :class="$style.search" placeholder="Search" clearable>
				<template #prefix>
					<N8nIcon icon="search" />
				</template>
			</N8nInput>

			<N8nSelect v-model="agentFilter.provider" :class="$style.filter">
				<N8nOption
					v-for="option in providerOptions"
					:key="String(option.value)"
					:label="option.label"
					:value="option.value"
				/>
			</N8nSelect>

			<N8nSelect v-model="agentFilter.sortBy" :class="$style.sort" placeholder="Sort by">
				<N8nOption
					v-for="option in sortOptions"
					:key="option.value"
					:label="option.label"
					:value="option.value"
				/>
			</N8nSelect>
		</div>

		<template v-if="!readyToShowList" />

		<div v-else-if="allModels.length === 0" :class="$style.empty">
			<N8nText color="text-light" size="medium">
				No agents available. Create your first custom agent to get started.
			</N8nText>
		</div>

		<div v-else-if="models.length === 0" :class="$style.empty">
			<N8nText color="text-light" size="medium"> No agents match your search criteria. </N8nText>
		</div>

		<div v-else :class="$style.agentsGrid">
			<ChatAgentCard
				v-for="model in models"
				:key="`${model.provider}::${model.provider === 'custom-agent' ? model.agentId : model.provider === 'n8n' ? model.workflowId : model.model}`"
				:model="chatStore.getModel(model)!"
				:agents="chatStore.agents"
				:workflows-by-id="workflowsStore.workflowsById"
				@edit="handleEditAgent(model)"
				@delete="model.provider === 'custom-agent' ? handleDeleteAgent(model.agentId) : undefined"
			/>
		</div>

		<AgentEditorModal
			v-if="credentialsByProvider"
			:agent-id="editingAgentId"
			:credentials="credentialsByProvider"
			@create-agent="handleAgentCreatedOrUpdated"
			@close="handleCloseAgentEditor"
		/>

		<N8nIconButton
			v-if="!sidebar.isStatic.value"
			:class="$style.menuButton"
			type="secondary"
			icon="panel-left"
			text
			icon-size="large"
			@click="sidebar.toggleOpen(true)"
		/>
	</div>
</template>

<style lang="scss" module>
.container {
	display: flex;
	flex-direction: column;
	height: 100%;
	width: 100%;
	max-width: var(--content-container-width);
	padding: var(--spacing--xl);
	gap: var(--spacing--xl);
	overflow-y: auto;
	position: relative;
}

.menuButton {
	position: fixed;
	top: 0;
	left: 0;
	margin: var(--spacing--sm);

	.isMobileDevice & {
		margin: var(--spacing--2xs);
	}
}

.header {
	display: flex;
	justify-content: space-between;
	align-items: flex-start;
	gap: var(--spacing--lg);
	width: 100%;
}

.headerContent {
	display: flex;
	flex-direction: column;
	gap: var(--spacing--3xs);
}

.controls {
	display: flex;
	gap: var(--spacing--2xs);
	align-items: center;
}

.search {
	flex: 1;
	min-width: 200px;
}

.filter {
	width: 200px;
}

.sort {
	width: 200px;
}

.empty {
	display: flex;
	align-items: center;
	justify-content: center;
	min-height: 200px;
	flex: 1;
	width: 100%;
}

.agentsGrid {
	display: flex;
	flex-direction: column;
	gap: var(--spacing--2xs);
}
</style><|MERGE_RESOLUTION|>--- conflicted
+++ resolved
@@ -47,20 +47,7 @@
 
 const readyToShowList = computed(() => chatStore.agentsReady && chatStore.modelsReady);
 const allModels = computed(() =>
-<<<<<<< HEAD
 	chatStore.models.n8n.models.concat(chatStore.models['custom-agent'].models),
-=======
-	chatStore.agents
-		.map<ChatModelDto>((agent) => ({
-			model: {
-				provider: 'custom-agent',
-				agentId: agent.id,
-			},
-			name: agent.name,
-			description: agent.description,
-		}))
-		.concat(chatStore.models?.n8n.models ?? []),
->>>>>>> 516fd846
 );
 
 const models = computed(() => {
