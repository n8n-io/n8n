import { makeRestApiRequest, streamRequest } from '@n8n/rest-api-client';
import type { IRestApiContext } from '@n8n/rest-api-client';
import type {
	ChatHubSendMessageRequest,
	ChatModelsRequest,
	ChatModelsResponse,
	ChatHubConversationsResponse,
	ChatHubConversationResponse,
	ChatHubRegenerateMessageRequest,
	ChatHubEditMessageRequest,
	ChatSessionId,
	ChatMessageId,
	ChatHubAgentDto,
	ChatHubCreateAgentRequest,
	ChatHubUpdateAgentRequest,
	ChatHubUpdateConversationRequest,
	EnrichedStructuredChunk,
	ChatHubLLMProvider,
} from '@n8n/api-types';
import { ChatProviderSettingsDto } from '@n8n/api-types';

// Workflows stream data as newline separated JSON objects (jsonl)
const STREAM_SEPARATOR = '\n';

export const fetchChatModelsApi = async (
	context: IRestApiContext,
	payload: ChatModelsRequest,
): Promise<ChatModelsResponse> => {
	const apiEndpoint = '/chat/models';
	return await makeRestApiRequest<ChatModelsResponse>(context, 'POST', apiEndpoint, payload);
};

export function sendMessageApi(
	ctx: IRestApiContext,
	payload: ChatHubSendMessageRequest,
	onMessageUpdated: (data: EnrichedStructuredChunk) => void,
	onDone: () => void,
	onError: (e: Error) => void,
) {
	void streamRequest<EnrichedStructuredChunk>(
		ctx,
		'/chat/conversations/send',
		payload,
		onMessageUpdated,
		onDone,
		onError,
		STREAM_SEPARATOR,
	);
}

export function editMessageApi(
	ctx: IRestApiContext,
	sessionId: ChatSessionId,
	editId: ChatMessageId,
	payload: ChatHubEditMessageRequest,
	onMessageUpdated: (data: EnrichedStructuredChunk) => void,
	onDone: () => void,
	onError: (e: Error) => void,
) {
	void streamRequest<EnrichedStructuredChunk>(
		ctx,
		`/chat/conversations/${sessionId}/messages/${editId}/edit`,
		payload,
		onMessageUpdated,
		onDone,
		onError,
		STREAM_SEPARATOR,
	);
}

export function regenerateMessageApi(
	ctx: IRestApiContext,
	sessionId: ChatSessionId,
	retryId: ChatMessageId,
	payload: ChatHubRegenerateMessageRequest,
	onMessageUpdated: (data: EnrichedStructuredChunk) => void,
	onDone: () => void,
	onError: (e: Error) => void,
) {
	void streamRequest<EnrichedStructuredChunk>(
		ctx,
		`/chat/conversations/${sessionId}/messages/${retryId}/regenerate`,
		payload,
		onMessageUpdated,
		onDone,
		onError,
		STREAM_SEPARATOR,
	);
}

export const stopGenerationApi = async (
	context: IRestApiContext,
	sessionId: ChatSessionId,
	messageId: ChatMessageId,
): Promise<void> => {
	const apiEndpoint = `/chat/conversations/${sessionId}/messages/${messageId}/stop`;
	await makeRestApiRequest(context, 'POST', apiEndpoint);
};

export const fetchConversationsApi = async (
	context: IRestApiContext,
): Promise<ChatHubConversationsResponse> => {
	const apiEndpoint = '/chat/conversations';
	return await makeRestApiRequest<ChatHubConversationsResponse>(context, 'GET', apiEndpoint);
};

export const updateConversationApi = async (
	context: IRestApiContext,
	sessionId: ChatSessionId,
	updates: ChatHubUpdateConversationRequest,
): Promise<ChatHubConversationResponse> => {
	const apiEndpoint = `/chat/conversations/${sessionId}`;
	return await makeRestApiRequest<ChatHubConversationResponse>(
		context,
		'PATCH',
		apiEndpoint,
		updates,
	);
};

export const updateConversationTitleApi = async (
	context: IRestApiContext,
	sessionId: ChatSessionId,
	title: string,
): Promise<ChatHubConversationResponse> => {
	return await updateConversationApi(context, sessionId, { title });
};

export const deleteConversationApi = async (
	context: IRestApiContext,
	sessionId: ChatSessionId,
): Promise<void> => {
	const apiEndpoint = `/chat/conversations/${sessionId}`;
	await makeRestApiRequest(context, 'DELETE', apiEndpoint);
};

export const fetchSingleConversationApi = async (
	context: IRestApiContext,
	sessionId: ChatSessionId,
): Promise<ChatHubConversationResponse> => {
	const apiEndpoint = `/chat/conversations/${sessionId}`;
	return await makeRestApiRequest<ChatHubConversationResponse>(context, 'GET', apiEndpoint);
};

export const fetchAgentsApi = async (context: IRestApiContext): Promise<ChatHubAgentDto[]> => {
	const apiEndpoint = '/chat/agents';
	return await makeRestApiRequest<ChatHubAgentDto[]>(context, 'GET', apiEndpoint);
};

export const fetchAgentApi = async (
	context: IRestApiContext,
	agentId: string,
): Promise<ChatHubAgentDto> => {
	const apiEndpoint = `/chat/agents/${agentId}`;
	return await makeRestApiRequest<ChatHubAgentDto>(context, 'GET', apiEndpoint);
};

export const createAgentApi = async (
	context: IRestApiContext,
	payload: ChatHubCreateAgentRequest,
): Promise<ChatHubAgentDto> => {
	const apiEndpoint = '/chat/agents';
	return await makeRestApiRequest<ChatHubAgentDto>(context, 'POST', apiEndpoint, payload);
};

export const updateAgentApi = async (
	context: IRestApiContext,
	agentId: string,
	payload: ChatHubUpdateAgentRequest,
): Promise<ChatHubAgentDto> => {
	const apiEndpoint = `/chat/agents/${agentId}`;
	return await makeRestApiRequest<ChatHubAgentDto>(context, 'POST', apiEndpoint, payload);
};

export const deleteAgentApi = async (context: IRestApiContext, agentId: string): Promise<void> => {
	const apiEndpoint = `/chat/agents/${agentId}`;
	await makeRestApiRequest(context, 'DELETE', apiEndpoint);
};

<<<<<<< HEAD
export const fetchChatSettingsApi = async (
	context: IRestApiContext,
): Promise<Record<ChatHubLLMProvider, ChatProviderSettingsDto>> => {
	const apiEndpoint = '/chat/settings';
	const response = await makeRestApiRequest<{
		providers: Record<ChatHubLLMProvider, ChatProviderSettingsDto>;
	}>(context, 'GET', apiEndpoint);
	return response.providers;
};

export const fetchChatProviderSettingsApi = async (
	context: IRestApiContext,
	provider: ChatHubLLMProvider,
): Promise<ChatProviderSettingsDto> => {
	const apiEndpoint = '/chat/settings/' + provider;
	const response = await makeRestApiRequest<{ settings: ChatProviderSettingsDto }>(
		context,
		'GET',
		apiEndpoint,
	);
	return response.settings;
};

export const updateChatSettingsApi = async (
	context: IRestApiContext,
	settings: ChatProviderSettingsDto,
): Promise<ChatProviderSettingsDto> => {
	const apiEndpoint = '/chat/settings';

	return await makeRestApiRequest<ChatProviderSettingsDto>(context, 'POST', apiEndpoint, {
		payload: settings,
	});
};
=======
export function buildChatAttachmentUrl(
	context: IRestApiContext,
	sessionId: string,
	messageId: string,
	attachmentIndex: number,
): string {
	return `${context.baseUrl}/chat/conversations/${sessionId}/messages/${messageId}/attachments/${attachmentIndex}`;
}
>>>>>>> 11e898ea
<|MERGE_RESOLUTION|>--- conflicted
+++ resolved
@@ -177,7 +177,6 @@
 	await makeRestApiRequest(context, 'DELETE', apiEndpoint);
 };
 
-<<<<<<< HEAD
 export const fetchChatSettingsApi = async (
 	context: IRestApiContext,
 ): Promise<Record<ChatHubLLMProvider, ChatProviderSettingsDto>> => {
@@ -211,7 +210,7 @@
 		payload: settings,
 	});
 };
-=======
+
 export function buildChatAttachmentUrl(
 	context: IRestApiContext,
 	sessionId: string,
@@ -219,5 +218,4 @@
 	attachmentIndex: number,
 ): string {
 	return `${context.baseUrl}/chat/conversations/${sessionId}/messages/${messageId}/attachments/${attachmentIndex}`;
-}
->>>>>>> 11e898ea
+}