--- conflicted
+++ resolved
@@ -14,13 +14,10 @@
 	azureOpenAi: 'Azure OpenAI',
 	ollama: 'Ollama',
 	awsBedrock: 'AWS Bedrock',
-<<<<<<< HEAD
 	openRouter: 'OpenRouter',
-=======
 	deepSeek: 'DeepSeek',
 	cohere: 'Cohere',
 	mistralCloud: 'Mistral Cloud',
->>>>>>> 990f1964
 	n8n: 'n8n',
 	'custom-agent': 'Custom Agent',
 };
