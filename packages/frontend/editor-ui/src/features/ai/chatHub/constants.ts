--- conflicted
+++ resolved
@@ -14,12 +14,9 @@
 	azureOpenAi: 'Azure OpenAI',
 	ollama: 'Ollama',
 	awsBedrock: 'AWS Bedrock',
-<<<<<<< HEAD
 	deepSeek: 'DeepSeek',
-=======
 	cohere: 'Cohere',
 	mistralCloud: 'Mistral Cloud',
->>>>>>> da5c8ff3
 	n8n: 'n8n',
 	'custom-agent': 'Custom Agent',
 };
