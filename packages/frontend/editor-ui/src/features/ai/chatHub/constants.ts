--- conflicted
+++ resolved
@@ -14,14 +14,11 @@
 	azureOpenAi: 'Azure OpenAI',
 	ollama: 'Ollama',
 	awsBedrock: 'AWS Bedrock',
-<<<<<<< HEAD
 	groq: 'Groq',
-=======
 	openRouter: 'OpenRouter',
 	deepSeek: 'DeepSeek',
 	cohere: 'Cohere',
 	mistralCloud: 'Mistral Cloud',
->>>>>>> e4605c37
 	n8n: 'n8n',
 	'custom-agent': 'Custom Agent',
 };
