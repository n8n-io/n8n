--- conflicted
+++ resolved
@@ -14,11 +14,8 @@
 	azureOpenAi: 'Azure OpenAI',
 	ollama: 'Ollama',
 	awsBedrock: 'AWS Bedrock',
-<<<<<<< HEAD
 	cohere: 'Cohere',
-=======
 	mistralCloud: 'Mistral Cloud',
->>>>>>> 11e898ea
 	n8n: 'n8n',
 	'custom-agent': 'Custom Agent',
 };
