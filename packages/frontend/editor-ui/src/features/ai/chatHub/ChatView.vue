<script setup lang="ts">
import { useToast } from '@/composables/useToast';
import { LOCAL_STORAGE_CHAT_HUB_SELECTED_MODEL } from '@/constants';
import { findOneFromModelsResponse } from '@/features/ai/chatHub/chat.utils';
import ChatConversationHeader from '@/features/ai/chatHub/components/ChatConversationHeader.vue';
import ChatMessage from '@/features/ai/chatHub/components/ChatMessage.vue';
import ChatPrompt from '@/features/ai/chatHub/components/ChatPrompt.vue';
import ChatStarter from '@/features/ai/chatHub/components/ChatStarter.vue';
import AgentEditorModal from '@/features/ai/chatHub/components/AgentEditorModal.vue';
import {
	CHAT_CONVERSATION_VIEW,
	CHAT_VIEW,
	MOBILE_MEDIA_QUERY,
} from '@/features/ai/chatHub/constants';
import { useUsersStore } from '@/features/settings/users/users.store';
import {
	chatHubConversationModelSchema,
	type ChatHubLLMProvider,
	PROVIDER_CREDENTIAL_TYPE_MAP,
	type ChatHubConversationModel,
	type ChatHubMessageDto,
	type ChatMessageId,
	type ChatHubSendMessageRequest,
} from '@n8n/api-types';
import { N8nIconButton, N8nScrollArea } from '@n8n/design-system';
import { useLocalStorage, useMediaQuery, useScroll } from '@vueuse/core';
import { v4 as uuidv4 } from 'uuid';
import { computed, ref, useTemplateRef, watch } from 'vue';
import { useRoute, useRouter } from 'vue-router';
import { useChatStore } from './chat.store';
import { useDocumentTitle } from '@/composables/useDocumentTitle';
import { useUIStore } from '@/stores/ui.store';
import { useChatCredentials } from '@/features/ai/chatHub/composables/useChatCredentials';

const router = useRouter();
const route = useRoute();
const usersStore = useUsersStore();
const chatStore = useChatStore();
const toast = useToast();
const isMobileDevice = useMediaQuery(MOBILE_MEDIA_QUERY);
const documentTitle = useDocumentTitle();
const uiStore = useUIStore();

const headerRef = useTemplateRef('headerRef');
const inputRef = useTemplateRef('inputRef');
const sessionId = computed<string>(() =>
	typeof route.params.id === 'string' ? route.params.id : uuidv4(),
);
const isResponding = computed(() => chatStore.isResponding(sessionId.value));
const isNewSession = computed(() => sessionId.value !== route.params.id);
const scrollableRef = useTemplateRef('scrollable');
const scrollContainerRef = computed(() => scrollableRef.value?.parentElement ?? null);
const currentConversation = computed(() =>
	sessionId.value
		? chatStore.sessions.find((session) => session.id === sessionId.value)
		: undefined,
);
const currentConversationTitle = computed(() => currentConversation.value?.title);

const { arrivedState } = useScroll(scrollContainerRef, { throttle: 100, offset: { bottom: 100 } });

const defaultModel = useLocalStorage<ChatHubConversationModel | null>(
	LOCAL_STORAGE_CHAT_HUB_SELECTED_MODEL(usersStore.currentUserId ?? 'anonymous'),
	null,
	{
		writeDefaults: false,
		shallow: true,
		serializer: {
			read: (value) => {
				try {
					return chatHubConversationModelSchema.parse(JSON.parse(value));
				} catch (error) {
					return null;
				}
			},
			write: (value) => JSON.stringify(value),
		},
	},
);
const modelFromQuery = computed<ChatHubConversationModel | null>(() => {
	const agentId = route.query.agentId;
	const workflowId = route.query.workflowId;

	if (!isNewSession.value || (!agentId && !workflowId)) {
		return null;
	}

	return (
		chatStore.allModels.find(
			(model) =>
				(model.provider === 'custom-agent' && model.agentId === agentId) ||
				(model.provider === 'n8n' && model.workflowId === workflowId),
		) ?? null
	);
});

const selectedModel = computed<ChatHubConversationModel | null>(() => {
	if (!chatStore.modelsReady) {
		return null;
	}

	if (modelFromQuery.value) {
		return modelFromQuery.value;
	}

	let model: ChatHubConversationModel | null = null;

	if (currentConversation.value?.provider) {
		if (currentConversation.value.provider === 'n8n') {
			const n8nModel = chatStore.models.n8n.models.find(
				(m) =>
					currentConversation.value &&
					m.model.provider === 'n8n' &&
					m.model.workflowId === currentConversation.value.workflowId,
			);

			if (!n8nModel) {
				return null;
			}

			model = n8nModel.model;
		} else if (currentConversation.value.provider === 'custom-agent') {
			const agentModel = chatStore.models['custom-agent'].models.find(
				(m) =>
					currentConversation.value &&
					m.model.provider === 'custom-agent' &&
					m.model.agentId === currentConversation.value.agentId,
			);

			if (!agentModel) {
				return null;
			}

			model = agentModel.model;
		} else {
			const chatModel = chatStore.models[currentConversation.value.provider].models.find(
				(m) =>
					currentConversation.value &&
					currentConversation.value?.provider !== 'n8n' &&
					currentConversation.value?.provider !== 'custom-agent' &&
					m.model.provider === currentConversation.value?.provider &&
					m.model.model === currentConversation.value.model,
			);

			if (!chatModel) {
				return null;
			}

			model = chatModel.model;
		}
	} else {
		model = defaultModel.value;
	}

	return model;
});

const { credentialsByProvider, selectCredential } = useChatCredentials(
	usersStore.currentUserId ?? 'anonymous',
);

const chatMessages = computed(() => chatStore.getActiveMessages(sessionId.value));
const credentialsForSelectedProvider = computed<ChatHubSendMessageRequest['credentials'] | null>(
	() => {
		if (!selectedModel.value) {
			return null;
		}

		if (selectedModel.value.provider === 'custom-agent' || selectedModel.value.provider === 'n8n') {
			return {};
		}

		const credentialsId = credentialsByProvider.value?.[selectedModel.value.provider];

		if (!credentialsId) {
			return null;
		}

		return {
			[PROVIDER_CREDENTIAL_TYPE_MAP[selectedModel.value.provider]]: {
				id: credentialsId,
				name: '',
			},
		};
	},
);
const isMissingSelectedCredential = computed(() => !credentialsForSelectedProvider.value);

const editingMessageId = ref<string>();
const didSubmitInCurrentSession = ref(false);
const editingAgentId = ref<string | undefined>(undefined);

function scrollToBottom(smooth: boolean) {
	scrollContainerRef.value?.scrollTo({
		top: scrollableRef.value?.scrollHeight,
		behavior: smooth ? 'smooth' : 'instant',
	});
}

function scrollToMessage(messageId: ChatMessageId) {
	scrollableRef.value?.querySelector(`[data-message-id="${messageId}"]`)?.scrollIntoView({
		behavior: 'smooth',
	});
}

// Scroll to the bottom when a new message is added
watch(
	() => chatMessages.value[chatMessages.value.length - 1]?.id,
	(lastMessageId) => {
		if (!lastMessageId) {
			return;
		}

		const currentMessage = chatStore.lastMessage(sessionId.value);
		if (lastMessageId !== currentMessage?.id) {
			scrollToBottom(currentMessage !== null);
			return;
		}

		const message = chatStore
			.getActiveMessages(sessionId.value)
			.find((m) => m.id === lastMessageId);

		if (message?.previousMessageId) {
			// Scroll to user's prompt when the message is being generated
			scrollToMessage(message.previousMessageId);
		}
	},
	{ immediate: true, flush: 'post' },
);

// Preselect a model
watch(
	() => chatStore.models,
	(models) => {
		const selected = selectedModel.value;

		if (!models || selected !== null || !isNewSession.value) {
			return;
		}

		const model = findOneFromModelsResponse(models) ?? null;

		if (model) {
			void handleSelectModel(model);
		}
	},
	{ immediate: true },
);

watch(
	[sessionId, isNewSession],
	async ([id, isNew]) => {
		didSubmitInCurrentSession.value = false;

		if (!isNew && !chatStore.getConversation(id)) {
			try {
				await chatStore.fetchMessages(id);
			} catch (error) {
				toast.showError(error, 'Error fetching a conversation');
				await router.push({ name: CHAT_VIEW });
			}
		}
	},
	{ immediate: true },
);

// Focus prompt when new a new conversation is started
watch(
	[inputRef, sessionId],
	([input]) => {
		input?.focus();
	},
	{ immediate: true },
);

watch(
<<<<<<< HEAD
	currentConversationTitle,
	(title) => {
		documentTitle.set(title ?? 'Chat');
=======
	() => [route.query.agentId, route.query.workflowId],
	async ([agentId, workflowId]) => {
		if (!isNewSession.value) {
			return;
		}

		// If both are specified, remove both query params
		if (agentId && workflowId) {
			await router.replace({ query: {} });
			return;
		}

		// Handle custom agent selection
		if (agentId) {
			const agent = chatStore.agents.find((a) => a.id === agentId);

			if (agent) {
				await handleSelectModel({
					provider: 'custom-agent',
					agentId: agent.id,
				});
			}
			return;
		}

		// Handle n8n workflow selection
		if (typeof workflowId === 'string') {
			const n8nModel = chatStore.models?.n8n?.models.find(
				(m) => m.model.provider === 'n8n' && m.model.workflowId === workflowId,
			);

			if (n8nModel) {
				await handleSelectModel(n8nModel.model);
			}
		}
>>>>>>> 516fd846
	},
	{ immediate: true },
);

function onSubmit(message: string) {
	if (
		!message.trim() ||
		isResponding.value ||
		!selectedModel.value ||
		!credentialsForSelectedProvider.value
	) {
		return;
	}

	didSubmitInCurrentSession.value = true;

	chatStore.sendMessage(
		sessionId.value,
		message,
		selectedModel.value,
		credentialsForSelectedProvider.value,
	);

	inputRef.value?.setText('');

	if (isNewSession.value) {
		// TODO: this should not happen when submit fails
		void router.push({ name: CHAT_CONVERSATION_VIEW, params: { id: sessionId.value } });
	}
}

async function onStop() {
	await chatStore.stopStreamingMessage(sessionId.value);
}

function handleStartEditMessage(messageId: string) {
	editingMessageId.value = messageId;
}

function handleCancelEditMessage() {
	editingMessageId.value = undefined;
}

function handleEditMessage(message: ChatHubMessageDto) {
	if (
		chatStore.isResponding(message.sessionId) ||
		!['human', 'ai'].includes(message.type) ||
		!selectedModel.value ||
		!credentialsForSelectedProvider.value
	) {
		return;
	}

	const messageToEdit = message.revisionOfMessageId ?? message.id;

	chatStore.editMessage(
		sessionId.value,
		messageToEdit,
		message.content,
		selectedModel.value,
		credentialsForSelectedProvider.value,
	);
	editingMessageId.value = undefined;
}

function handleRegenerateMessage(message: ChatHubMessageDto) {
	if (
		chatStore.isResponding(message.sessionId) ||
		message.type !== 'ai' ||
		!selectedModel.value ||
		!credentialsForSelectedProvider.value
	) {
		return;
	}

	const messageToRetry = message.retryOfMessageId ?? message.id;

	chatStore.regenerateMessage(
		sessionId.value,
		messageToRetry,
		selectedModel.value,
		credentialsForSelectedProvider.value,
	);
}

async function handleSelectModel(selection: ChatHubConversationModel) {
	if (currentConversation.value) {
		try {
			await chatStore.updateSessionModel(sessionId.value, selection);
		} catch (error) {
			toast.showError(error, 'Could not update selected model');
		}
	} else {
		defaultModel.value = selection;
	}
}

function handleSwitchAlternative(messageId: string) {
	chatStore.switchAlternative(sessionId.value, messageId);
}

function handleConfigureCredentials(_provider: ChatHubLLMProvider) {
	// todo call model selector to open model
}

function handleConfigureModel() {
	headerRef.value?.openModelSelector();
}

async function handleEditAgent(agentId: string) {
	try {
		await chatStore.fetchAgent(agentId);
		editingAgentId.value = agentId;
		uiStore.openModal('agentEditor');
	} catch (error) {
		toast.showError(error, 'Failed to load agent');
	}
}

function openNewAgentCreator() {
	chatStore.currentEditingAgent = null;
	editingAgentId.value = undefined;
	uiStore.openModal('agentEditor');
}

function closeAgentEditor() {
	editingAgentId.value = undefined;
}
</script>

<template>
	<div
		:class="[
			$style.component,
			{
				[$style.isNewSession]: isNewSession,
				[$style.isMobileDevice]: isMobileDevice,
			},
		]"
	>
		<ChatConversationHeader
			ref="headerRef"
			:selected-model="selectedModel"
			:credentials="credentialsByProvider"
			@select-model="handleSelectModel"
			@edit-agent="handleEditAgent"
			@create-agent="openNewAgentCreator"
			@select-credential="selectCredential"
		/>

		<AgentEditorModal
			v-if="credentialsByProvider"
			:agent-id="editingAgentId"
			:credentials="credentialsByProvider"
			@create-agent="handleSelectModel"
			@close="closeAgentEditor"
		/>

		<N8nScrollArea
			v-if="chatStore.modelsReady"
			type="scroll"
			:enable-vertical-scroll="true"
			:enable-horizontal-scroll="false"
			as-child
			:class="$style.scrollArea"
		>
			<div :class="$style.scrollable" ref="scrollable">
				<ChatStarter
					v-if="isNewSession"
					:class="$style.starter"
					:is-mobile-device="isMobileDevice"
				/>

				<div v-else role="log" aria-live="polite" :class="$style.messageList">
					<ChatMessage
						v-for="(message, index) in chatMessages"
						:key="message.id"
						:message="message"
						:compact="isMobileDevice"
						:is-editing="editingMessageId === message.id"
						:is-streaming="message.status === 'running'"
						:min-height="
							didSubmitInCurrentSession &&
							message.type === 'ai' &&
							index === chatMessages.length - 1 &&
							scrollContainerRef
								? scrollContainerRef.offsetHeight - 30 /* padding-top */ - 200 /* padding-bottom */
								: undefined
						"
						@start-edit="handleStartEditMessage(message.id)"
						@cancel-edit="handleCancelEditMessage"
						@regenerate="handleRegenerateMessage"
						@update="handleEditMessage"
						@switch-alternative="handleSwitchAlternative"
					/>
				</div>

				<div :class="$style.promptContainer">
					<N8nIconButton
						v-if="!arrivedState.bottom && !isNewSession"
						type="secondary"
						icon="arrow-down"
						:class="$style.scrollToBottomButton"
						title="Scroll to bottom"
						@click="scrollToBottom(true)"
					/>

					<ChatPrompt
						ref="inputRef"
						:class="$style.prompt"
						:is-responding="isResponding"
						:selected-model="selectedModel"
						:is-missing-credentials="isMissingSelectedCredential"
						:is-new-session="isNewSession"
						@submit="onSubmit"
						@stop="onStop"
						@select-model="handleConfigureModel"
						@set-credentials="handleConfigureCredentials"
					/>
				</div>
			</div>
		</N8nScrollArea>
	</div>
</template>

<style lang="scss" module>
.component {
	margin: var(--spacing--4xs);
	width: 100%;
	background-color: var(--color--background--light-2);
	border: var(--border);
	border-radius: var(--radius);
	display: flex;
	flex-direction: column;
	align-items: stretch;
	overflow: hidden;

	&.isMobileDevice {
		margin: 0;
		border: none;
	}
}

.scrollArea {
	flex-grow: 1;
	flex-shrink: 1;
}

.scrollable {
	width: 100%;
	min-height: 100%;
	display: flex;
	flex-direction: column;
	align-items: stretch;
	justify-content: start;
	gap: var(--spacing--2xl);

	.isNewSession & {
		justify-content: center;
	}
}

.header {
	display: flex;
	justify-content: space-between;
	align-items: center;
}

.starter {
	.isMobileDevice & {
		padding-top: 30px;
		padding-bottom: 200px;
	}
}

.messageList {
	width: 100%;
	max-width: 55rem;
	min-height: 100%;
	align-self: center;
	display: flex;
	flex-direction: column;
	gap: var(--spacing--md);
	padding-top: 30px;
	padding-bottom: 200px;
	padding-inline: 64px;

	.isMobileDevice & {
		padding-inline: var(--spacing--md);
	}
}

.promptContainer {
	display: flex;
	justify-content: center;

	.isMobileDevice &,
	.component:not(.isNewSession) & {
		position: absolute;
		bottom: 0;
		left: 0;
		width: 100%;
		padding-block: var(--spacing--md);
		background: linear-gradient(transparent 0%, var(--color--background--light-2) 30%);
	}
}

.prompt {
	width: 100%;
	max-width: 55rem;
	padding-inline: 64px;

	.isMobileDevice & {
		padding-inline: var(--spacing--md);
	}
}

.scrollToBottomButton {
	position: absolute;
	bottom: 100%;
	left: auto;
	box-shadow: 0 4px 12px 0 rgba(0, 0, 0, 0.15);
	border-radius: 50%;
}
</style><|MERGE_RESOLUTION|>--- conflicted
+++ resolved
@@ -275,47 +275,9 @@
 );
 
 watch(
-<<<<<<< HEAD
 	currentConversationTitle,
 	(title) => {
 		documentTitle.set(title ?? 'Chat');
-=======
-	() => [route.query.agentId, route.query.workflowId],
-	async ([agentId, workflowId]) => {
-		if (!isNewSession.value) {
-			return;
-		}
-
-		// If both are specified, remove both query params
-		if (agentId && workflowId) {
-			await router.replace({ query: {} });
-			return;
-		}
-
-		// Handle custom agent selection
-		if (agentId) {
-			const agent = chatStore.agents.find((a) => a.id === agentId);
-
-			if (agent) {
-				await handleSelectModel({
-					provider: 'custom-agent',
-					agentId: agent.id,
-				});
-			}
-			return;
-		}
-
-		// Handle n8n workflow selection
-		if (typeof workflowId === 'string') {
-			const n8nModel = chatStore.models?.n8n?.models.find(
-				(m) => m.model.provider === 'n8n' && m.model.workflowId === workflowId,
-			);
-
-			if (n8nModel) {
-				await handleSelectModel(n8nModel.model);
-			}
-		}
->>>>>>> 516fd846
 	},
 	{ immediate: true },
 );
