<script setup lang="ts">
import { useToast } from '@/composables/useToast';
import {
	LOCAL_STORAGE_CHAT_HUB_CREDENTIALS,
	LOCAL_STORAGE_CHAT_HUB_SELECTED_MODEL,
} from '@/constants';
import { findOneFromModelsResponse } from '@/features/ai/chatHub/chat.utils';
import ChatConversationHeader from '@/features/ai/chatHub/components/ChatConversationHeader.vue';
import ChatMessage from '@/features/ai/chatHub/components/ChatMessage.vue';
import ChatPrompt from '@/features/ai/chatHub/components/ChatPrompt.vue';
import ChatStarter from '@/features/ai/chatHub/components/ChatStarter.vue';
import {
	CHAT_CONVERSATION_VIEW,
	CHAT_VIEW,
	MOBILE_MEDIA_QUERY,
} from '@/features/ai/chatHub/constants';
import { useCredentialsStore } from '@/features/credentials/credentials.store';
import { useUsersStore } from '@/features/settings/users/users.store';
import {
	chatHubConversationModelSchema,
	type ChatHubProvider,
	chatHubProviderSchema,
	PROVIDER_CREDENTIAL_TYPE_MAP,
	type ChatHubConversationModel,
	type ChatHubMessageDto,
	type ChatMessageId,
} from '@n8n/api-types';
import { N8nIconButton, N8nScrollArea } from '@n8n/design-system';
import { useLocalStorage, useMediaQuery, useScroll } from '@vueuse/core';
import { v4 as uuidv4 } from 'uuid';
import { computed, onMounted, ref, useTemplateRef, watch } from 'vue';
import { useRoute, useRouter } from 'vue-router';
import { useChatStore } from './chat.store';
import { credentialsMapSchema, type CredentialsMap } from './chat.types';
import { useDocumentTitle } from '@/composables/useDocumentTitle';

const router = useRouter();
const route = useRoute();
const usersStore = useUsersStore();
const chatStore = useChatStore();
const credentialsStore = useCredentialsStore();
const toast = useToast();
const isMobileDevice = useMediaQuery(MOBILE_MEDIA_QUERY);
const documentTitle = useDocumentTitle();

const inputRef = useTemplateRef('inputRef');
const sessionId = computed<string>(() =>
	typeof route.params.id === 'string' ? route.params.id : uuidv4(),
);
const isNewSession = computed(() => sessionId.value !== route.params.id);
const scrollableRef = useTemplateRef('scrollable');
const scrollContainerRef = computed(() => scrollableRef.value?.parentElement ?? null);
const currentConversation = computed(() =>
	sessionId.value
		? chatStore.sessions.find((session) => session.id === sessionId.value)
		: undefined,
);
const currentConversationTitle = computed(() => currentConversation.value?.title);

const { arrivedState } = useScroll(scrollContainerRef, { throttle: 100, offset: { bottom: 100 } });

const selectedModel = useLocalStorage<ChatHubConversationModel | null>(
	LOCAL_STORAGE_CHAT_HUB_SELECTED_MODEL(usersStore.currentUserId ?? 'anonymous'),
	null,
	{
		writeDefaults: false,
		shallow: true,
		serializer: {
			read: (value) => {
				try {
					return chatHubConversationModelSchema.parse(JSON.parse(value));
				} catch (error) {
					return null;
				}
			},
			write: (value) => JSON.stringify(value),
		},
	},
);

const selectedCredentials = useLocalStorage<CredentialsMap>(
	LOCAL_STORAGE_CHAT_HUB_CREDENTIALS(usersStore.currentUserId ?? 'anonymous'),
	{},
	{
		writeDefaults: false,
		shallow: true,
		serializer: {
			read: (value) => {
				try {
					return credentialsMapSchema.parse(JSON.parse(value));
				} catch (error) {
					return {};
				}
			},
			write: (value) => JSON.stringify(value),
		},
	},
);

const autoSelectCredentials = computed<CredentialsMap>(() =>
	Object.fromEntries(
		chatHubProviderSchema.options.map((provider) => {
			const lastCreatedCredential =
				credentialsStore
					.getCredentialsByType(PROVIDER_CREDENTIAL_TYPE_MAP[provider])
					.toSorted((a, b) => +new Date(b.createdAt) - +new Date(a.createdAt))[0]?.id ?? null;

			return [provider, lastCreatedCredential];
		}),
	),
);

const mergedCredentials = computed(() => ({
	...autoSelectCredentials.value,
	...selectedCredentials.value,
}));

const chatMessages = computed(() => chatStore.getActiveMessages(sessionId.value));
const isNewChat = computed(() => route.name === CHAT_VIEW);
const credentialsId = computed(() =>
	selectedModel.value ? mergedCredentials.value[selectedModel.value.provider] : undefined,
);

const editingMessageId = ref<string>();
const didSubmitInCurrentSession = ref(false);
const initialization = ref({ credentialsFetched: false, modelsFetched: false });
const isInitialized = computed(
	() => initialization.value.credentialsFetched && initialization.value.modelsFetched,
);

function scrollToBottom(smooth: boolean) {
	scrollContainerRef.value?.scrollTo({
		top: scrollableRef.value?.scrollHeight,
		behavior: smooth ? 'smooth' : 'instant',
	});
}

function scrollToMessage(messageId: ChatMessageId) {
	scrollableRef.value?.querySelector(`[data-message-id="${messageId}"]`)?.scrollIntoView({
		behavior: 'smooth',
	});
}

// Scroll to the bottom when a new message is added
watch(
	() => chatMessages.value[chatMessages.value.length - 1]?.id,
	(lastMessageId) => {
		if (!lastMessageId) {
			return;
		}

		if (lastMessageId !== chatStore.streamingMessageId) {
			scrollToBottom(chatStore.streamingMessageId !== undefined);
			return;
		}

		const message = chatStore
			.getActiveMessages(sessionId.value)
			.find((message) => message.id === lastMessageId);

		if (message?.previousMessageId) {
			// Scroll to user's prompt when the message is being generated
			scrollToMessage(message.previousMessageId);
		}
	},
	{ immediate: true, flush: 'post' },
);

// Reload models when credentials are updated
// TODO: fix duplicate requests
watch(
	mergedCredentials,
	async (credentials) => {
		const models = await chatStore.fetchChatModels(credentials);
		const selected = selectedModel.value;

		if (selected === null) {
			selectedModel.value = findOneFromModelsResponse(models) ?? null;
		}

		initialization.value.modelsFetched = true;
	},
	{ immediate: true },
);

watch(
	[sessionId, isNewSession],
	async ([id, isNew]) => {
		didSubmitInCurrentSession.value = false;

		if (!isNew && !chatStore.getConversation(id)) {
			try {
				await chatStore.fetchMessages(id);
			} catch (error) {
				toast.showError(error, 'Error fetching a conversation');
				await router.push({ name: CHAT_VIEW });
			}
		}

		inputRef.value?.focus();
	},
	{ immediate: true },
);

watch(
	currentConversationTitle,
	(title) => {
		documentTitle.set(title ?? 'Chat');
	},
	{ immediate: true },
);

onMounted(async () => {
	await Promise.all([
		credentialsStore.fetchCredentialTypes(false),
		credentialsStore.fetchAllCredentials(),
	]);
	initialization.value.credentialsFetched = true;
});

function onSubmit(message: string) {
	if (!message.trim() || chatStore.isResponding || !selectedModel.value || !credentialsId.value) {
		return;
	}

	didSubmitInCurrentSession.value = true;

	chatStore.sendMessage(sessionId.value, message, selectedModel.value, {
		[PROVIDER_CREDENTIAL_TYPE_MAP[selectedModel.value.provider]]: {
			id: credentialsId.value,
			name: '',
		},
	});

	inputRef.value?.setText('');

	if (isNewSession.value) {
		// TODO: this should not happen when submit fails
		void router.push({ name: CHAT_CONVERSATION_VIEW, params: { id: sessionId.value } });
	}
}

async function onStop() {
	await chatStore.stopStreamingMessage(sessionId.value);
}

function handleStartEditMessage(messageId: string) {
	editingMessageId.value = messageId;
}

function handleCancelEditMessage() {
	editingMessageId.value = undefined;
}

function handleEditMessage(message: ChatHubMessageDto) {
<<<<<<< HEAD
	if (
		chatStore.isResponding ||
		message.type !== 'human' ||
		!selectedModel.value ||
		!credentialsId.value
	) {
=======
	if (chatStore.isResponding || !['human', 'ai'].includes(message.type) || !selectedModel.value) {
		return;
	}

	const credentialsId = mergedCredentials.value[selectedModel.value.provider];

	if (!credentialsId) {
>>>>>>> 701f4f8f
		return;
	}

	const mesasgeToEdit = message.revisionOfMessageId ?? message.id;

	chatStore.editMessage(sessionId.value, mesasgeToEdit, message.content, selectedModel.value, {
		[PROVIDER_CREDENTIAL_TYPE_MAP[selectedModel.value.provider]]: {
			id: credentialsId.value,
			name: '',
		},
	});
	editingMessageId.value = undefined;
}

function handleRegenerateMessage(message: ChatHubMessageDto) {
	if (
		chatStore.isResponding ||
		message.type !== 'ai' ||
		!selectedModel.value ||
		!credentialsId.value
	) {
		return;
	}

	const messageToRetry = message.retryOfMessageId ?? message.id;

	chatStore.regenerateMessage(sessionId.value, messageToRetry, selectedModel.value, {
		[PROVIDER_CREDENTIAL_TYPE_MAP[selectedModel.value.provider]]: {
			id: credentialsId.value,
			name: '',
		},
	});
}

function handleSelectModel(selection: ChatHubConversationModel) {
	selectedModel.value = selection;
}

function handleSelectCredentials(provider: ChatHubProvider, credentialsId: string) {
	selectedCredentials.value = { ...selectedCredentials.value, [provider]: credentialsId };
}

function handleSwitchAlternative(messageId: string) {
	chatStore.switchAlternative(sessionId.value, messageId);
}
</script>

<template>
	<div
		:class="[
			$style.component,
			{
				[$style.isNewChat]: isNewChat,
				[$style.isMobileDevice]: isMobileDevice,
			},
		]"
	>
		<ChatConversationHeader
			v-if="isInitialized"
			:selected-model="selectedModel"
			:credentials="mergedCredentials"
			@select-model="handleSelectModel"
			@select-credentials="handleSelectCredentials"
		/>

		<N8nScrollArea
			v-if="isInitialized"
			type="scroll"
			:enable-vertical-scroll="true"
			:enable-horizontal-scroll="false"
			as-child
			:class="$style.scrollArea"
		>
			<div :class="$style.scrollable" ref="scrollable">
				<ChatStarter v-if="isNewChat" :class="$style.starter" :is-mobile-device="isMobileDevice" />

				<div v-else role="log" aria-live="polite" :class="$style.messageList">
					<ChatMessage
						v-for="(message, index) in chatMessages"
						:key="message.id"
						:message="message"
						:compact="isMobileDevice"
						:is-editing="editingMessageId === message.id"
						:is-streaming="chatStore.streamingMessageId === message.id"
						:min-height="
							didSubmitInCurrentSession &&
							message.type === 'ai' &&
							index === chatMessages.length - 1 &&
							scrollContainerRef
								? scrollContainerRef.offsetHeight - 30 /* padding-top */ - 200 /* padding-bottom */
								: undefined
						"
						@start-edit="handleStartEditMessage(message.id)"
						@cancel-edit="handleCancelEditMessage"
						@regenerate="handleRegenerateMessage"
						@update="handleEditMessage"
						@switch-alternative="handleSwitchAlternative"
					/>
				</div>

				<div :class="$style.promptContainer">
					<N8nIconButton
						v-if="!arrivedState.bottom && !isNewChat"
						type="secondary"
						icon="arrow-down"
						:class="$style.scrollToBottomButton"
						title="Scroll to bottom"
						@click="scrollToBottom(true)"
					/>

					<ChatPrompt
						v-if="isInitialized"
						ref="inputRef"
						:class="$style.prompt"
						:is-responding="chatStore.isResponding"
						:selected-model="selectedModel"
						:is-credentials-selected="!!credentialsId"
						@submit="onSubmit"
						@stop="onStop"
					/>
				</div>
			</div>
		</N8nScrollArea>
	</div>
</template>

<style lang="scss" module>
.component {
	margin: var(--spacing--4xs);
	width: 100%;
	background-color: var(--color--background--light-2);
	border: var(--border);
	border-radius: var(--radius);
	display: flex;
	flex-direction: column;
	align-items: stretch;
	overflow: hidden;

	&.isMobileDevice {
		margin: 0;
		border: none;
	}
}

.scrollArea {
	flex-grow: 1;
	flex-shrink: 1;
}

.scrollable {
	width: 100%;
	min-height: 100%;
	display: flex;
	flex-direction: column;
	align-items: stretch;
	justify-content: start;
	gap: var(--spacing--2xl);

	.isNewChat & {
		justify-content: center;
	}
}

.header {
	display: flex;
	justify-content: space-between;
	align-items: center;
}

.starter {
	.isMobileDevice & {
		padding-top: 30px;
		padding-bottom: 200px;
	}
}

.messageList {
	width: 100%;
	max-width: 55rem;
	min-height: 100%;
	align-self: center;
	display: flex;
	flex-direction: column;
	gap: var(--spacing--md);
	padding-top: 30px;
	padding-bottom: 200px;
	padding-inline: 64px;

	.isMobileDevice & {
		padding-inline: var(--spacing--md);
	}
}

.promptContainer {
	display: flex;
	justify-content: center;

	.isMobileDevice &,
	.component:not(.isNewChat) & {
		position: absolute;
		bottom: 0;
		left: 0;
		width: 100%;
		padding-block: var(--spacing--md);
		background: linear-gradient(transparent 0%, var(--color--background--light-2) 30%);
	}
}

.prompt {
	width: 100%;
	max-width: 55rem;
	padding-inline: 64px;

	.isMobileDevice & {
		padding-inline: var(--spacing--md);
	}
}

.scrollToBottomButton {
	position: absolute;
	bottom: 100%;
	left: auto;
	box-shadow: 0 4px 12px 0 rgba(0, 0, 0, 0.15);
	border-radius: 50%;
}
</style><|MERGE_RESOLUTION|>--- conflicted
+++ resolved
@@ -253,22 +253,12 @@
 }
 
 function handleEditMessage(message: ChatHubMessageDto) {
-<<<<<<< HEAD
 	if (
 		chatStore.isResponding ||
-		message.type !== 'human' ||
+		 !['human', 'ai'].includes(message.type) ||
 		!selectedModel.value ||
 		!credentialsId.value
 	) {
-=======
-	if (chatStore.isResponding || !['human', 'ai'].includes(message.type) || !selectedModel.value) {
-		return;
-	}
-
-	const credentialsId = mergedCredentials.value[selectedModel.value.provider];
-
-	if (!credentialsId) {
->>>>>>> 701f4f8f
 		return;
 	}
 
