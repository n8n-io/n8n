<script setup lang="ts">
import { useToast } from '@/app/composables/useToast';
import {
	LOCAL_STORAGE_CHAT_HUB_SELECTED_MODEL,
	LOCAL_STORAGE_CHAT_HUB_SELECTED_TOOLS,
	VIEWS,
} from '@/app/constants';
import {
	findOneFromModelsResponse,
	isLlmProvider,
	unflattenModel,
	createMimeTypes,
} from '@/features/ai/chatHub/chat.utils';
import ChatConversationHeader from '@/features/ai/chatHub/components/ChatConversationHeader.vue';
import ChatMessage from '@/features/ai/chatHub/components/ChatMessage.vue';
import ChatPrompt from '@/features/ai/chatHub/components/ChatPrompt.vue';
import ChatStarter from '@/features/ai/chatHub/components/ChatStarter.vue';
import {
	AGENT_EDITOR_MODAL_KEY,
	CHAT_CONVERSATION_VIEW,
	CHAT_VIEW,
	MOBILE_MEDIA_QUERY,
} from '@/features/ai/chatHub/constants';
import { useUsersStore } from '@/features/settings/users/users.store';
import {
	type ChatHubLLMProvider,
	PROVIDER_CREDENTIAL_TYPE_MAP,
	type ChatHubConversationModel,
	type ChatHubMessageDto,
	type ChatMessageId,
	type ChatHubSendMessageRequest,
	type ChatModelDto,
} from '@n8n/api-types';
import { N8nIconButton, N8nScrollArea, N8nText } from '@n8n/design-system';
import { useLocalStorage, useMediaQuery, useScroll } from '@vueuse/core';
import { v4 as uuidv4 } from 'uuid';
import { computed, nextTick, ref, useTemplateRef, watch } from 'vue';
import { useRoute, useRouter } from 'vue-router';
import { useChatStore } from './chat.store';
import { useDocumentTitle } from '@/app/composables/useDocumentTitle';
import { useUIStore } from '@/app/stores/ui.store';
import { useChatCredentials } from '@/features/ai/chatHub/composables/useChatCredentials';
import ChatLayout from '@/features/ai/chatHub/components/ChatLayout.vue';
import { INodesSchema, type INode } from 'n8n-workflow';
import { useFileDrop } from '@/features/ai/chatHub/composables/useFileDrop';
import {
	type ChatHubConversationModelWithCachedDisplayName,
	chatHubConversationModelWithCachedDisplayNameSchema,
} from '@/features/ai/chatHub/chat.types';
import { useI18n } from '@n8n/i18n';

const router = useRouter();
const route = useRoute();
const usersStore = useUsersStore();
const chatStore = useChatStore();
const toast = useToast();
const isMobileDevice = useMediaQuery(MOBILE_MEDIA_QUERY);
const documentTitle = useDocumentTitle();
const uiStore = useUIStore();
const i18n = useI18n();

const headerRef = useTemplateRef('headerRef');
const inputRef = useTemplateRef('inputRef');
const sessionId = computed<string>(() =>
	typeof route.params.id === 'string' ? route.params.id : uuidv4(),
);
const isResponding = computed(() => chatStore.isResponding(sessionId.value));
const isNewSession = computed(() => sessionId.value !== route.params.id);
const scrollableRef = useTemplateRef('scrollable');
const scrollContainerRef = computed(() => scrollableRef.value?.parentElement ?? null);
const currentConversation = computed(() =>
	sessionId.value ? chatStore.sessions.byId[sessionId.value] : undefined,
);
const currentConversationTitle = computed(() => currentConversation.value?.title);

const canSelectTools = computed(
	() => selectedModel.value?.metadata.capabilities.functionCalling ?? false,
);

const { arrivedState, measure } = useScroll(scrollContainerRef, {
	throttle: 100,
	offset: { bottom: 100 },
});

const defaultModel = useLocalStorage<ChatHubConversationModelWithCachedDisplayName | null>(
	LOCAL_STORAGE_CHAT_HUB_SELECTED_MODEL(usersStore.currentUserId ?? 'anonymous'),
	null,
	{
		writeDefaults: false,
		shallow: true,
		serializer: {
			read: (value) => {
				try {
					return chatHubConversationModelWithCachedDisplayNameSchema.parse(JSON.parse(value));
				} catch (error) {
					return null;
				}
			},
			write: (value) => JSON.stringify(value),
		},
	},
);

const defaultModelName = computed(() =>
	defaultModel.value ? chatStore.getAgent(defaultModel.value).name : undefined,
);

const defaultTools = useLocalStorage<INode[] | null>(
	LOCAL_STORAGE_CHAT_HUB_SELECTED_TOOLS(usersStore.currentUserId ?? 'anonymous'),
	null,
	{
		writeDefaults: false,
		shallow: true,
		serializer: {
			read: (value) => {
				try {
					return INodesSchema.parse(JSON.parse(value));
				} catch (error) {
					return null;
				}
			},
			write: (value) => JSON.stringify(value),
		},
	},
);

const toolsSelection = ref<INode[] | null>(null);
const shouldSkipNextScrollTrigger = ref(false);

const selectedTools = computed<INode[]>(() => {
	if (currentConversation.value?.tools) {
		return currentConversation.value.tools;
	}

	// As soon as the user selects tools use the selection over the default
	if (toolsSelection.value !== null) {
		return toolsSelection.value;
	}

	return defaultTools.value ?? [];
});

const modelFromQuery = computed<ChatModelDto | null>(() => {
	const agentId = route.query.agentId;
	const workflowId = route.query.workflowId;

	if (!isNewSession.value) {
		return null;
	}

	if (typeof agentId === 'string') {
		return chatStore.getAgent({ provider: 'custom-agent', agentId });
	}

	if (typeof workflowId === 'string') {
		return chatStore.getAgent({ provider: 'n8n', workflowId });
	}

	return null;
});

const selectedModel = computed<ChatModelDto | null>(() => {
	if (!isNewSession.value) {
		const model = currentConversation.value ? unflattenModel(currentConversation.value) : null;

		if (!model) {
			return null;
		}

		return chatStore.getAgent(
			model,
			(currentConversation.value?.agentName || currentConversation.value?.model) ?? undefined,
		);
	}

	if (modelFromQuery.value) {
		return modelFromQuery.value;
	}

	if (chatStore.streaming?.sessionId === sessionId.value) {
		return chatStore.getAgent(chatStore.streaming.model, chatStore.streaming.agentName);
	}

	if (!defaultModel.value) {
		return null;
	}

	return chatStore.getAgent(defaultModel.value, defaultModel.value.cachedDisplayName);
});

const { credentialsByProvider, selectCredential } = useChatCredentials(
	usersStore.currentUserId ?? 'anonymous',
);

const chatMessages = computed(() => chatStore.getActiveMessages(sessionId.value));
const credentialsForSelectedProvider = computed<ChatHubSendMessageRequest['credentials'] | null>(
	() => {
		const provider = selectedModel.value?.model.provider;

		if (!provider) {
			return null;
		}

		if (!isLlmProvider(provider)) {
			return {};
		}

		const credentialsId = credentialsByProvider.value?.[provider];

		if (!credentialsId) {
			return null;
		}

		return {
			[PROVIDER_CREDENTIAL_TYPE_MAP[provider]]: {
				id: credentialsId,
				name: '',
			},
		};
	},
);
const isMissingSelectedCredential = computed(() => !credentialsForSelectedProvider.value);
const issue = computed<null | 'missingCredentials' | 'missingAgent'>(() => {
	if (!chatStore.agentsReady) {
		return null;
	}

	if (!selectedModel.value) {
		return 'missingAgent';
	}

	if (isMissingSelectedCredential.value) {
		return 'missingCredentials';
	}

	return null;
});

const editingMessageId = ref<string>();
const didSubmitInCurrentSession = ref(false);

const canAcceptFiles = computed(
	() =>
		editingMessageId.value === undefined &&
		!!createMimeTypes(selectedModel.value?.metadata.inputModalities ?? []) &&
		!isMissingSelectedCredential.value,
);

const fileDrop = useFileDrop(canAcceptFiles, onFilesDropped);

function scrollToBottom(smooth: boolean) {
	scrollContainerRef.value?.scrollTo({
		top: scrollableRef.value?.scrollHeight,
		behavior: smooth ? 'smooth' : 'instant',
	});
}

function scrollToMessage(messageId: ChatMessageId) {
	scrollableRef.value?.querySelector(`[data-message-id="${messageId}"]`)?.scrollIntoView({
		behavior: 'smooth',
	});
}

// Scroll to the bottom when a new message is added
watch(
	() => chatMessages.value[chatMessages.value.length - 1]?.id,
	(lastMessageId) => {
		if (!lastMessageId) {
			return;
		}

		if (shouldSkipNextScrollTrigger.value) {
			shouldSkipNextScrollTrigger.value = false;
			return;
		}

		// Prevent "scroll to bottom" button from appearing when not necessary
		void nextTick(measure);

		if (chatStore.streaming?.sessionId === sessionId.value) {
			// Scroll to user's prompt when the message is being generated
			scrollToMessage(chatStore.streaming.promptId);
			return;
		}

		scrollToBottom(false);
	},
	{ immediate: true, flush: 'post' },
);

// Preselect a model
watch(
	() => chatStore.agents,
	(models) => {
		if (!models || !!selectedModel.value || !isNewSession.value) {
			return;
		}

		const model = findOneFromModelsResponse(models) ?? null;

		if (model) {
			void handleSelectAgent(model);
		}
	},
	{ immediate: true },
);

watch(
	[sessionId, isNewSession],
	async ([id, isNew]) => {
		didSubmitInCurrentSession.value = false;

		if (!isNew && !chatStore.getConversation(id)) {
			try {
				await chatStore.fetchMessages(id);
			} catch (error) {
				toast.showError(error, 'Error fetching a conversation');
				await router.push({ name: CHAT_VIEW });
			}
		}
	},
	{ immediate: true },
);

// Focus prompt when new a new conversation is started
watch(
	[inputRef, sessionId],
	([input]) => {
		input?.focus();
	},
	{ immediate: true },
);

watch(
	currentConversationTitle,
	(title) => {
		documentTitle.set(title ?? 'Chat');
	},
	{ immediate: true },
);

// Reload models when credentials are updated
watch(
	credentialsByProvider,
	(credentials) => {
		if (credentials) {
			void chatStore.fetchAgents(credentials);
		}
	},
	{ immediate: true },
);

// Keep cached display name up-to-date
watch(
	defaultModelName,
	(name) => {
		if (defaultModel.value && name) {
			defaultModel.value = { ...defaultModel.value, cachedDisplayName: name };
		}
	},
	{ immediate: true },
);

function onSubmit(message: string, attachments: File[]) {
	if (
		!message.trim() ||
		isResponding.value ||
		!selectedModel.value ||
		!credentialsForSelectedProvider.value
	) {
		return;
	}

	didSubmitInCurrentSession.value = true;
	editingMessageId.value = undefined;

	void chatStore.sendMessage(
		sessionId.value,
		message,
		selectedModel.value.model,
		credentialsForSelectedProvider.value,
		canSelectTools.value ? selectedTools.value : [],
		attachments,
		selectedModel.value.name,
	);

	inputRef.value?.setText('');

	if (isNewSession.value) {
		// TODO: this should not happen when submit fails
		void router.push({ name: CHAT_CONVERSATION_VIEW, params: { id: sessionId.value } });
	}
}

async function onStop() {
	await chatStore.stopStreamingMessage(sessionId.value);
}

function handleStartEditMessage(messageId: string) {
	editingMessageId.value = messageId;
}

function handleCancelEditMessage() {
	editingMessageId.value = undefined;
}

function handleEditMessage(message: ChatHubMessageDto) {
	if (
		isResponding.value ||
		!['human', 'ai'].includes(message.type) ||
		!selectedModel.value ||
		!credentialsForSelectedProvider.value
	) {
		return;
	}

	const messageToEdit = message.revisionOfMessageId ?? message.id;

	chatStore.editMessage(
		sessionId.value,
		messageToEdit,
		message.content,
		selectedModel.value.model,
		credentialsForSelectedProvider.value,
	);
	editingMessageId.value = undefined;
}

function handleRegenerateMessage(message: ChatHubMessageDto) {
	if (
		isResponding.value ||
		message.type !== 'ai' ||
		!selectedModel.value ||
		!credentialsForSelectedProvider.value
	) {
		return;
	}

	const messageToRetry = message.id;

	chatStore.regenerateMessage(
		sessionId.value,
		messageToRetry,
		selectedModel.value.model,
		credentialsForSelectedProvider.value,
	);
}

<<<<<<< HEAD
async function handleSelectModel(selection: ChatHubConversationModel) {
	if (currentConversation.value) {
		try {
			await chatStore.updateSessionModel(sessionId.value, selection);
=======
async function handleSelectModel(selection: ChatHubConversationModel, displayName?: string) {
	const agentName = displayName ?? chatStore.getAgent(selection)?.name ?? '';

	if (currentConversation.value) {
		try {
			await chatStore.updateSessionModel(sessionId.value, selection, agentName);
>>>>>>> 4d9a883a
		} catch (error) {
			toast.showError(error, 'Could not update selected model');
		}
	} else {
<<<<<<< HEAD
		defaultModel.value = selection;
=======
		defaultModel.value = { ...selection, cachedDisplayName: agentName };
>>>>>>> 4d9a883a
	}
}

async function handleSelectAgent(selection: ChatModelDto) {
<<<<<<< HEAD
	await handleSelectModel(selection.model);
=======
	await handleSelectModel(selection.model, selection.name);
>>>>>>> 4d9a883a
}

function handleSwitchAlternative(messageId: string) {
	shouldSkipNextScrollTrigger.value = true;
	chatStore.switchAlternative(sessionId.value, messageId);
}

function handleConfigureCredentials(provider: ChatHubLLMProvider) {
	headerRef.value?.openCredentialSelector(provider);
}

function handleConfigureModel() {
	headerRef.value?.openModelSelector();
}

async function handleUpdateTools(newTools: INode[]) {
	toolsSelection.value = newTools;
	defaultTools.value = newTools;

	if (currentConversation.value) {
		try {
			await chatStore.updateToolsInSession(sessionId.value, newTools);
		} catch (error) {
			toast.showError(error, 'Could not update selected tools');
		}
	}
}

function handleEditAgent(agentId: string) {
	uiStore.openModalWithData({
		name: AGENT_EDITOR_MODAL_KEY,
		data: {
			agentId,
			credentials: credentialsByProvider,
			onCreateCustomAgent: handleSelectAgent,
		},
	});
}

function openNewAgentCreator() {
	uiStore.openModalWithData({
		name: AGENT_EDITOR_MODAL_KEY,
		data: {
			credentials: credentialsByProvider,
			onCreateCustomAgent: handleSelectAgent,
		},
	});
}

function handleOpenWorkflow(workflowId: string) {
	const routeData = router.resolve({ name: VIEWS.WORKFLOW, params: { name: workflowId } });

	window.open(routeData.href, '_blank');
}

function onFilesDropped(files: File[]) {
	inputRef.value?.addAttachments(files);
}
</script>

<template>
	<ChatLayout
		:class="{
			[$style.chatLayout]: true,
			[$style.isNewSession]: isNewSession,
			[$style.isExistingSession]: !isNewSession,
			[$style.isMobileDevice]: isMobileDevice,
			[$style.isDraggingFile]: fileDrop.isDragging.value,
		}"
		@dragenter="fileDrop.handleDragEnter"
		@dragleave="fileDrop.handleDragLeave"
		@dragover="fileDrop.handleDragOver"
		@drop="fileDrop.handleDrop"
		@paste="fileDrop.handlePaste"
	>
		<div v-if="fileDrop.isDragging.value" :class="$style.dropOverlay">
			<N8nText size="large" color="text-dark">{{
				i18n.baseText('chatHub.chat.dropOverlay')
			}}</N8nText>
		</div>

		<ChatConversationHeader
			ref="headerRef"
			:selected-model="selectedModel"
			:credentials="credentialsByProvider"
			:ready-to-show-model-selector="isNewSession || !!currentConversation"
			@select-model="handleSelectAgent"
			@edit-custom-agent="handleEditAgent"
			@create-custom-agent="openNewAgentCreator"
			@select-credential="selectCredential"
			@open-workflow="handleOpenWorkflow"
		/>

		<N8nScrollArea
			type="scroll"
			:enable-vertical-scroll="true"
			:enable-horizontal-scroll="false"
			as-child
			:class="$style.scrollArea"
		>
			<div :class="$style.scrollable" ref="scrollable">
				<ChatStarter
					v-if="isNewSession"
					:class="$style.starter"
					:is-mobile-device="isMobileDevice"
				/>

				<div v-else role="log" aria-live="polite" :class="$style.messageList">
					<ChatMessage
						v-for="(message, index) in chatMessages"
						:key="message.id"
						:message="message"
						:compact="isMobileDevice"
						:is-editing="editingMessageId === message.id"
						:is-streaming="message.status === 'running'"
						:cached-agent-display-name="selectedModel?.name ?? null"
						:min-height="
							didSubmitInCurrentSession &&
							message.type === 'ai' &&
							index === chatMessages.length - 1 &&
							scrollContainerRef
								? scrollContainerRef.offsetHeight - 30 /* padding-top */ - 200 /* padding-bottom */
								: undefined
						"
						@start-edit="handleStartEditMessage(message.id)"
						@cancel-edit="handleCancelEditMessage"
						@regenerate="handleRegenerateMessage"
						@update="handleEditMessage"
						@switch-alternative="handleSwitchAlternative"
					/>
				</div>

				<div :class="$style.promptContainer">
					<N8nIconButton
						v-if="!arrivedState.bottom && !isNewSession"
						type="secondary"
						icon="arrow-down"
						:class="$style.scrollToBottomButton"
						:title="i18n.baseText('chatHub.chat.scrollToBottom')"
						@click="scrollToBottom(true)"
					/>

					<ChatPrompt
						ref="inputRef"
						:class="$style.prompt"
						:selected-model="selectedModel"
						:selected-tools="selectedTools"
						:is-responding="isResponding"
						:is-tools-selectable="canSelectTools"
						:is-missing-credentials="isMissingSelectedCredential"
						:is-new-session="isNewSession"
						:issue="issue"
						@submit="onSubmit"
						@stop="onStop"
						@select-model="handleConfigureModel"
						@select-tools="handleUpdateTools"
						@set-credentials="handleConfigureCredentials"
					/>
				</div>
			</div>
		</N8nScrollArea>
	</ChatLayout>
</template>

<style lang="scss" module>
.chatLayout {
	position: relative;
}

.scrollArea {
	flex-grow: 1;
	flex-shrink: 1;
}

.scrollable {
	width: 100%;
	min-height: 100%;
	display: flex;
	flex-direction: column;
	align-items: stretch;
	justify-content: start;
	gap: var(--spacing--2xl);

	.isNewSession & {
		justify-content: center;
	}
}

.header {
	display: flex;
	justify-content: space-between;
	align-items: center;
}

.starter {
	.isMobileDevice & {
		padding-top: 30px;
		padding-bottom: 200px;
	}
}

.messageList {
	width: 100%;
	max-width: 55rem;
	min-height: 100%;
	align-self: center;
	display: flex;
	flex-direction: column;
	gap: var(--spacing--md);
	padding-top: 30px;
	padding-bottom: 200px;
	padding-inline: 64px;

	.isMobileDevice & {
		padding-inline: var(--spacing--md);
	}
}

.promptContainer {
	display: flex;
	justify-content: center;

	.isMobileDevice &,
	.isExistingSession & {
		position: absolute;
		bottom: 0;
		left: 0;
		width: 100%;
		padding-block: var(--spacing--md);
		background: linear-gradient(transparent 0%, var(--color--background--light-2) 30%);
	}
}

.prompt {
	width: 100%;
	max-width: 55rem;
	padding-inline: 64px;

	.isMobileDevice & {
		padding-inline: var(--spacing--md);
	}
}

.scrollToBottomButton {
	position: absolute;
	bottom: 100%;
	left: auto;
	box-shadow: 0 4px 12px 0 rgba(0, 0, 0, 0.15);
	border-radius: 50%;
}

.isDraggingFile {
	border-color: var(--color--secondary);
}

.dropOverlay {
	position: absolute;
	top: 0;
	left: 0;
	right: 0;
	bottom: 0;
	z-index: 9999;
	display: flex;
	align-items: center;
	justify-content: center;
	background-color: color-mix(in srgb, var(--color--background--light-2) 95%, transparent);
	pointer-events: none;
}
</style><|MERGE_RESOLUTION|>--- conflicted
+++ resolved
@@ -446,37 +446,22 @@
 	);
 }
 
-<<<<<<< HEAD
-async function handleSelectModel(selection: ChatHubConversationModel) {
-	if (currentConversation.value) {
-		try {
-			await chatStore.updateSessionModel(sessionId.value, selection);
-=======
 async function handleSelectModel(selection: ChatHubConversationModel, displayName?: string) {
 	const agentName = displayName ?? chatStore.getAgent(selection)?.name ?? '';
 
 	if (currentConversation.value) {
 		try {
 			await chatStore.updateSessionModel(sessionId.value, selection, agentName);
->>>>>>> 4d9a883a
 		} catch (error) {
 			toast.showError(error, 'Could not update selected model');
 		}
 	} else {
-<<<<<<< HEAD
-		defaultModel.value = selection;
-=======
 		defaultModel.value = { ...selection, cachedDisplayName: agentName };
->>>>>>> 4d9a883a
 	}
 }
 
 async function handleSelectAgent(selection: ChatModelDto) {
-<<<<<<< HEAD
-	await handleSelectModel(selection.model);
-=======
 	await handleSelectModel(selection.model, selection.name);
->>>>>>> 4d9a883a
 }
 
 function handleSwitchAlternative(messageId: string) {
