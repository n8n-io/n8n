--- conflicted
+++ resolved
@@ -24,11 +24,7 @@
 import { useRootStore } from '@n8n/stores/useRootStore';
 import type { WorkflowDataUpdate } from '@n8n/rest-api-client/api/workflows';
 import pick from 'lodash/pick';
-<<<<<<< HEAD
 import { type INodeExecutionData, type ITelemetryTrackProperties, jsonParse } from 'n8n-workflow';
-=======
-import { type ITelemetryTrackProperties, type INodeExecutionData, jsonParse } from 'n8n-workflow';
->>>>>>> 1d0fe906
 import { useToast } from '@/app/composables/useToast';
 import { injectWorkflowState } from '@/app/composables/useWorkflowState';
 import { useNodeTypesStore } from '@/app/stores/nodeTypes.store';
@@ -40,9 +36,6 @@
 
 const INFINITE_CREDITS = -1;
 export const ENABLED_VIEWS = BUILDER_ENABLED_VIEWS;
-<<<<<<< HEAD
-const PLACEHOLDER_PREFIX = '<__PLACEHOLDER_VALUE__';
-const PLACEHOLDER_SUFFIX = '__>';
 
 /**
  * Event types for the Workflow builder journey telemetry event
@@ -69,8 +62,6 @@
 	path: string[];
 	label: string;
 }
-=======
->>>>>>> 1d0fe906
 
 interface EndOfStreamingTrackingPayload {
 	userMessageId: string;
@@ -797,13 +788,6 @@
 		{ deep: true },
 	);
 
-	/**
-	 * Checks if a value is a placeholder value
-	 */
-	function isPlaceholderValue(value: unknown): boolean {
-		if (typeof value !== 'string') return false;
-		return value.startsWith(PLACEHOLDER_PREFIX) && value.endsWith(PLACEHOLDER_SUFFIX);
-	}
 
 	// Public API
 	return {
@@ -837,7 +821,6 @@
 		getRunningTools,
 		fetchSessionsMetadata,
 		trackWorkflowBuilderJourney,
-		isPlaceholderValue,
 		getAiBuilderMadeEdits,
 		resetAiBuilderMadeEdits,
 		incrementManualExecutionStats,
