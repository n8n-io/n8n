import type { VIEWS } from '@/app/constants';
import { DEFAULT_NEW_WORKFLOW_NAME } from '@/app/constants';
import { BUILDER_ENABLED_VIEWS } from './constants';
import { STORES } from '@n8n/stores';
import type { ChatUI } from '@n8n/design-system/types/assistant';
import { isToolMessage, isWorkflowUpdatedMessage } from '@n8n/design-system/types/assistant';
import { defineStore } from 'pinia';
import { computed, ref, watch } from 'vue';
import { useRoute } from 'vue-router';
import { useSettingsStore } from '@/app/stores/settings.store';
import { assert } from '@n8n/utils/assert';
import { useI18n } from '@n8n/i18n';
import { useTelemetry } from '@/app/composables/useTelemetry';
import { useWorkflowsStore } from '@/app/stores/workflows.store';
import { useBuilderMessages } from './composables/useBuilderMessages';
import {
	chatWithBuilder,
	getAiSessions,
	getBuilderCredits,
	getSessionsMetadata,
} from '@/features/ai/assistant/assistant.api';
import { generateMessageId, createBuilderPayload } from './builder.utils';
import { useRootStore } from '@n8n/stores/useRootStore';
import type { WorkflowDataUpdate } from '@n8n/rest-api-client/api/workflows';
import pick from 'lodash/pick';
import { type INodeExecutionData, jsonParse } from 'n8n-workflow';
import { useToast } from '@/app/composables/useToast';
import { injectWorkflowState } from '@/app/composables/useWorkflowState';
import { useNodeTypesStore } from '@/app/stores/nodeTypes.store';
import { useCredentialsStore } from '@/features/credentials/credentials.store';
import { getAuthTypeForNodeCredential, getMainAuthField } from '@/app/utils/nodeTypesUtils';
import { stringSizeInBytes } from '@/app/utils/typesUtils';
import { useNDVStore } from '@/features/ndv/shared/ndv.store';

const INFINITE_CREDITS = -1;
export const ENABLED_VIEWS = BUILDER_ENABLED_VIEWS;

export const useBuilderStore = defineStore(STORES.BUILDER, () => {
	// Core state
	const chatMessages = ref<ChatUI.AssistantMessage[]>([]);
	const streaming = ref<boolean>(false);
	const builderThinkingMessage = ref<string | undefined>();
	const streamingAbortController = ref<AbortController | null>(null);
	const initialGeneration = ref<boolean>(false);
	const creditsQuota = ref<number | undefined>();
	const creditsClaimed = ref<number | undefined>();
	const hasMessages = ref<boolean>(false);

	// Store dependencies
	const settings = useSettingsStore();
	const rootStore = useRootStore();
	const workflowsStore = useWorkflowsStore();
	const workflowState = injectWorkflowState();
	const credentialsStore = useCredentialsStore();
	const nodeTypesStore = useNodeTypesStore();
	const ndvStore = useNDVStore();
	const route = useRoute();
	const locale = useI18n();
	const telemetry = useTelemetry();

	// Composables
	const {
		processAssistantMessages,
		createUserMessage,
		createAssistantMessage,
		createErrorMessage,
		clearMessages,
		mapAssistantMessageToUI,
		clearRatingLogic,
		getRunningTools,
	} = useBuilderMessages();

	const trackingSessionId = computed(() => rootStore.pushRef);

	const workflowPrompt = computed(() => {
		const firstUserMessage = chatMessages.value.find(
			(msg) => msg.role === 'user' && msg.type === 'text',
		) as ChatUI.TextMessage;

		return firstUserMessage?.content;
	});

	const isAIBuilderEnabled = computed((): boolean => {
		return settings.isAiBuilderEnabled;
	});

	const toolMessages = computed(() => chatMessages.value.filter(isToolMessage));

	const workflowMessages = computed(() => chatMessages.value.filter(isWorkflowUpdatedMessage));

	const assistantMessages = computed(() =>
		chatMessages.value.filter((msg) => msg.role === 'assistant'),
	);

	const creditsRemaining = computed(() => {
		if (
			// can be undefined when first loading or if on deprecated builder experiment
			creditsClaimed.value === undefined ||
			creditsQuota.value === undefined ||
			// Can be the case if not using proxy service
			creditsQuota.value === INFINITE_CREDITS
		) {
			return undefined;
		}

		// some edge cases could lead to claimed being higher than quota
		const remaining = creditsQuota.value - creditsClaimed.value;
		return remaining > 0 ? remaining : 0;
	});

	const hasNoCreditsRemaining = computed(() => {
		return creditsRemaining.value !== undefined ? creditsRemaining.value === 0 : false;
	});

	// Chat management functions
	/**
	 * Resets the entire chat session to initial state.
	 * Called when user navigates away from workflow or explicitly requests a new workflow.
	 * Note: Does not persist the cleared state - sessions can still be reloaded via loadSessions().
	 */
	function resetBuilderChat() {
		chatMessages.value = clearMessages();
		builderThinkingMessage.value = undefined;
		initialGeneration.value = false;
	}

	// Message handling functions
	function addLoadingAssistantMessage(message: string) {
		builderThinkingMessage.value = message;
	}

	function stopStreaming() {
		streaming.value = false;
		if (streamingAbortController.value) {
			streamingAbortController.value.abort();
			streamingAbortController.value = null;
		}
	}

	// Error handling
	/**
	 * Handles streaming errors by creating an error message with optional retry capability.
	 * Cleans up streaming state and removes the thinking indicator.
	 * The retry function, if provided, will remove the error message before retrying.
	 * Tracks error telemetry
	 */
	function handleServiceError(e: unknown, id: string, retry?: () => Promise<void>) {
		assert(e instanceof Error);

		stopStreaming();
		builderThinkingMessage.value = undefined;

		if (e.name === 'AbortError') {
			// Handle abort errors as they are expected when stopping streaming
			const userMsg = createAssistantMessage(
				locale.baseText('aiAssistant.builder.streamAbortedMessage'),
				'aborted-streaming',
				{ aborted: true },
			);
			chatMessages.value = [...chatMessages.value, userMsg];
			return;
		}

		const errorMessage = createErrorMessage(
			locale.baseText('aiAssistant.serviceError.message', { interpolate: { message: e.message } }),
			id,
			retry,
		);

		chatMessages.value = [...chatMessages.value, errorMessage];

		telemetry.track('Workflow generation errored', {
			error: e.message,
			session_id: trackingSessionId.value,
			workflow_id: workflowsStore.workflowId,
		});
	}

	// Helper functions
	/**
	 * Prepares UI for incoming streaming response.
	 * Adds user message immediately for visual feedback, shows thinking indicator,
	 * and ensures chat is open. Called before initiating API request to minimize
	 * perceived latency.
	 */
	function prepareForStreaming(userMessage: string, messageId: string) {
		const userMsg = createUserMessage(userMessage, messageId);
		chatMessages.value = clearRatingLogic([...chatMessages.value, userMsg]);
		addLoadingAssistantMessage(locale.baseText('aiAssistant.thinkingSteps.thinking'));
		streaming.value = true;
	}

	/**
	 * Creates a retry function that removes the associated error message before retrying.
	 * This ensures the chat doesn't accumulate multiple error messages for the same failure.
	 * The messageId parameter refers to the error message to remove, not the original user message.
	 */
	function createRetryHandler(messageId: string, retryFn: () => Promise<void>) {
		return async () => {
			// Remove the error message before retrying
			chatMessages.value = chatMessages.value.filter((msg) => msg.id !== messageId);
			await retryFn();
		};
	}

	// Core API functions
	/**
	 * Sends a message to the AI builder service and handles the streaming response.
	 * Prevents concurrent requests by checking streaming state.
	 * Captures workflow state before sending for comparison in telemetry.
	 * Creates a retry handler that preserves the original message context.
	 * Note: This function is NOT async - streaming happens via callbacks.
	 */
	function sendChatMessage(options: {
		text: string;
		source?: 'chat' | 'canvas';
		quickReplyType?: string;
		initialGeneration?: boolean;
		type?: 'message' | 'execution';
		errorMessage?: string;
		errorNodeType?: string;
		executionStatus?: string;
	}) {
		if (streaming.value) {
			return;
		}

		// Close NDV on new message
		ndvStore.unsetActiveNodeName();

		const {
			text,
			source = 'chat',
			quickReplyType,
			errorMessage,
			type = 'message',
			errorNodeType,
			executionStatus,
		} = options;

		// Set initial generation flag if provided
		if (options.initialGeneration !== undefined) {
			initialGeneration.value = options.initialGeneration;
		}
		const messageId = generateMessageId();

		const currentWorkflowJson = getWorkflowSnapshot();
		const trackingPayload: Record<string, string> = {
			source,
			message: text,
			session_id: trackingSessionId.value,
			start_workflow_json: currentWorkflowJson,
			workflow_id: workflowsStore.workflowId,
			type,
		};

		if (type === 'execution') {
			let resultData = '{}';
			let resultDataSizeKb = 0;

			try {
				resultData = JSON.stringify(workflowsStore.workflowExecutionData ?? {});
				resultDataSizeKb = stringSizeInBytes(resultData) / 1024;
			} catch (error) {
				// Handle circular structure errors gracefully
				console.warn('Failed to stringify execution data for telemetry:', error);
			}

			trackingPayload.execution_data = resultDataSizeKb > 512 ? '{}' : resultData;
			trackingPayload.execution_status = executionStatus ?? '';
			if (executionStatus === 'error') {
				trackingPayload.error_message = errorMessage ?? '';
				trackingPayload.error_node_type = errorNodeType ?? '';
			}
		}

		telemetry.track('User submitted builder message', trackingPayload);

		prepareForStreaming(text, messageId);

		const executionResult = workflowsStore.workflowExecutionData?.data?.resultData;
		const payload = createBuilderPayload(text, {
			quickReplyType,
			workflow: workflowsStore.workflow,
			executionData: executionResult,
			nodesForSchema: Object.keys(workflowsStore.nodesByName),
		});

		const retry = createRetryHandler(messageId, async () => sendChatMessage(options));

		// Abort previous streaming request if any
		if (streamingAbortController.value) {
			streamingAbortController.value.abort();
		}

		streamingAbortController.value = new AbortController();
		try {
			chatWithBuilder(
				rootStore.restApiContext,
				{ payload },
				(response) => {
					const result = processAssistantMessages(
						chatMessages.value,
						response.messages,
						generateMessageId(),
						retry,
					);
					chatMessages.value = result.messages;

					if (result.shouldClearThinking) {
						builderThinkingMessage.value = undefined;
					} else {
						// Always update thinking message, even when undefined (to clear it)
						builderThinkingMessage.value = result.thinkingMessage;
					}
				},
				() => stopStreaming(),
				(e) => handleServiceError(e, messageId, retry),
				streamingAbortController.value?.signal,
			);
		} catch (e: unknown) {
			handleServiceError(e, messageId, retry);
		}
	}

	/**
	 * Loads the most recent chat session for the current workflow.
	 * Only loads if a workflow ID exists (not for new unsaved workflows).
	 * Replaces current chat messages entirely - does NOT merge with existing messages.
	 * Sessions are ordered by recency, so sessions[0] is always the latest.
	 * Silently fails and returns empty array on error to prevent UI disruption.
	 */
	async function loadSessions() {
		const workflowId = workflowsStore.workflowId;
		if (!workflowId) {
			return [];
		}

		try {
			const response = await getAiSessions(rootStore.restApiContext, workflowId);
			const sessions = response.sessions || [];

			// Load the most recent session if available
			if (sessions.length > 0) {
				const latestSession = sessions[0];

				// Clear existing messages
				chatMessages.value = clearMessages();

				// Convert and add messages from the session
				const convertedMessages = latestSession.messages
					.map((msg) => {
						const id = generateMessageId();
						return mapAssistantMessageToUI(msg, id);
					})
					// Do not include wf updated messages from session
					.filter((msg) => msg.type !== 'workflow-updated');

				chatMessages.value = convertedMessages;
			}

			return sessions;
		} catch (error) {
			console.error('Failed to load AI sessions:', error);
			return [];
		}
	}

	function captureCurrentWorkflowState() {
		const nodePositions = new Map<string, [number, number]>();
		const existingNodeIds = new Set<string>();
		const pinnedDataByNodeName = new Map<string, INodeExecutionData[]>();

		workflowsStore.allNodes.forEach((node) => {
			nodePositions.set(node.id, [...node.position]);
			existingNodeIds.add(node.id);

			// Capture pinned data by node name
			const pinData = workflowsStore.pinDataByNodeName(node.name);
			if (pinData) {
				pinnedDataByNodeName.set(node.name, pinData);
			}
		});

		return {
			nodePositions,
			existingNodeIds,
			pinnedDataByNodeName,
			currentWorkflowJson: JSON.stringify(pick(workflowsStore.workflow, ['nodes', 'connections'])),
		};
	}

	function setDefaultNodesCredentials(workflowData: WorkflowDataUpdate) {
		// Set default credentials for new nodes if available
		workflowData.nodes?.forEach((node) => {
			const hasCredentials = node.credentials && Object.keys(node.credentials).length > 0;
			if (hasCredentials) {
				return;
			}

			const nodeType = nodeTypesStore.getNodeType(node.type);
			if (!nodeType?.credentials) {
				return;
			}

			// Try to find and set the first available credential
			for (const credentialConfig of nodeType.credentials) {
				const credentials = credentialsStore.getCredentialsByType(credentialConfig.name);
				// No credentials of this type exist, try the next one
				if (!credentials || credentials.length === 0) {
					continue;
				}

				// Found valid credentials - set them and exit the loop
				const credential = credentials[0];

				node.credentials = {
					[credential.type]: {
						id: credential.id,
						name: credential.name,
					},
				};

				const authField = getMainAuthField(nodeType);
				const authType = getAuthTypeForNodeCredential(nodeType, credentialConfig);
				if (authField && authType) {
					node.parameters[authField.name] = authType.value;
				}

				break; // Exit loop after setting the first valid credential
			}
		});
	}

	function applyWorkflowUpdate(workflowJson: string) {
		let workflowData: WorkflowDataUpdate;
		try {
			workflowData = jsonParse<WorkflowDataUpdate>(workflowJson);
		} catch (error) {
			useToast().showMessage({
				type: 'error',
				title: locale.baseText('aiAssistant.builder.workflowParsingError.title'),
				message: locale.baseText('aiAssistant.builder.workflowParsingError.content'),
			});
			return { success: false, error };
		}

		// Capture current state before clearing
		const { nodePositions, existingNodeIds, pinnedDataByNodeName } = captureCurrentWorkflowState();

		// Clear existing workflow
		workflowState.removeAllConnections({ setStateDirty: false });
		workflowState.removeAllNodes({ setStateDirty: false, removePinData: true });

		// For the initial generation, we want to apply auto-generated workflow name
		// but only if the workflow has default name
		if (
			workflowData.name &&
			initialGeneration.value &&
			workflowsStore.workflow.name.startsWith(DEFAULT_NEW_WORKFLOW_NAME)
		) {
			workflowState.setWorkflowName({ newName: workflowData.name, setStateDirty: false });
		}

		// Restore positions for nodes that still exist and identify new nodes
		const nodesIdsToTidyUp: string[] = [];
		if (workflowData.nodes) {
			workflowData.nodes = workflowData.nodes.map((node) => {
				const savedPosition = nodePositions.get(node.id);
				if (savedPosition) {
					return { ...node, position: savedPosition };
				} else {
					// This is a new node, add it to the tidy up list
					nodesIdsToTidyUp.push(node.id);
				}
				return node;
			});
		}

		setDefaultNodesCredentials(workflowData);

		// Restore pinned data for nodes with matching names
		const restoredPinData: Record<string, INodeExecutionData[]> = {};
		workflowData.nodes?.forEach((node) => {
			const savedPinData = pinnedDataByNodeName.get(node.name);
			if (savedPinData) {
				restoredPinData[node.name] = savedPinData;
			}
		});

		if (Object.keys(restoredPinData).length > 0) {
			workflowData.pinData = restoredPinData;
		}

		return {
			success: true,
			workflowData,
			newNodeIds: nodesIdsToTidyUp,
			oldNodeIds: Array.from(existingNodeIds),
		};
	}

	function getWorkflowSnapshot() {
		return JSON.stringify(pick(workflowsStore.workflow, ['nodes', 'connections']));
	}

	function updateBuilderCredits(quota?: number, claimed?: number) {
		creditsQuota.value = quota;
		creditsClaimed.value = claimed;
	}

	async function fetchBuilderCredits() {
		if (!isAIBuilderEnabled.value) {
			return;
		}

		try {
			const response = await getBuilderCredits(rootStore.restApiContext);
			updateBuilderCredits(response.creditsQuota, response.creditsClaimed);
		} catch {
			// Keep default values on error
		}
	}

	async function fetchSessionsMetadata() {
		const workflowId = workflowsStore.workflowId;
		if (!workflowId) {
			hasMessages.value = false;
			return;
		}

		try {
			const response = await getSessionsMetadata(rootStore.restApiContext, workflowId);
			hasMessages.value = response.hasMessages;
		} catch (error) {
			console.error('Failed to fetch sessions metadata:', error);
			hasMessages.value = false;
		}
	}

	// Watch workflowId changes to fetch sessions metadata when a valid workflow is loaded
	watch(
		() => workflowsStore.workflowId,
		(newWorkflowId) => {
<<<<<<< HEAD
			// Only fetch if we have a valid workflow ID, and we're in a builder-enabled view
			if (newWorkflowId && BUILDER_ENABLED_VIEWS.includes(route.name as VIEWS)) {
=======
			// Only fetch if we have a valid workflow ID, AI builder is enabled, and we're in a builder-enabled view
			if (
				newWorkflowId &&
				newWorkflowId !== PLACEHOLDER_EMPTY_WORKFLOW_ID &&
				BUILDER_ENABLED_VIEWS.includes(route.name as VIEWS) &&
				isAIBuilderEnabled.value
			) {
>>>>>>> 3979e76c
				void fetchSessionsMetadata();
			} else {
				hasMessages.value = false;
			}
		},
	);

	// Public API
	return {
		// State
		chatMessages,
		streaming,
		builderThinkingMessage,
		isAIBuilderEnabled,
		workflowPrompt,
		toolMessages,
		workflowMessages,
		assistantMessages,
		trackingSessionId,
		streamingAbortController,
		initialGeneration,
		creditsQuota: computed(() => creditsQuota.value),
		creditsRemaining,
		hasNoCreditsRemaining,
		hasMessages: computed(() => hasMessages.value),

		// Methods
		stopStreaming,
		resetBuilderChat,
		sendChatMessage,
		loadSessions,
		applyWorkflowUpdate,
		getWorkflowSnapshot,
		fetchBuilderCredits,
		updateBuilderCredits,
		getRunningTools,
		fetchSessionsMetadata,
	};
});<|MERGE_RESOLUTION|>--- conflicted
+++ resolved
@@ -542,18 +542,12 @@
 	watch(
 		() => workflowsStore.workflowId,
 		(newWorkflowId) => {
-<<<<<<< HEAD
-			// Only fetch if we have a valid workflow ID, and we're in a builder-enabled view
-			if (newWorkflowId && BUILDER_ENABLED_VIEWS.includes(route.name as VIEWS)) {
-=======
 			// Only fetch if we have a valid workflow ID, AI builder is enabled, and we're in a builder-enabled view
 			if (
 				newWorkflowId &&
-				newWorkflowId !== PLACEHOLDER_EMPTY_WORKFLOW_ID &&
 				BUILDER_ENABLED_VIEWS.includes(route.name as VIEWS) &&
 				isAIBuilderEnabled.value
 			) {
->>>>>>> 3979e76c
 				void fetchSessionsMetadata();
 			} else {
 				hasMessages.value = false;
