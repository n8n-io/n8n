<!-- eslint-disable import-x/extensions -->
<script setup lang="ts">
import { useWorkflowsStore } from '@/app/stores/workflows.store';
import { useNodeTypesStore } from '@/app/stores/nodeTypes.store';

import { useRunWorkflow } from '@/app/composables/useRunWorkflow';
import { useI18n } from '@n8n/i18n';
import { computed, onBeforeUnmount, onMounted, ref, watch, type WatchStopHandle } from 'vue';
import { useRouter } from 'vue-router';

import NodeIssueItem from './NodeIssueItem.vue';
import CanvasRunWorkflowButton from '@/features/workflows/canvas/components/elements/buttons/CanvasRunWorkflowButton.vue';
import { useLogsStore } from '@/app/stores/logs.store';
import { isChatNode } from '@/app/utils/aiUtils';
import { useToast } from '@/app/composables/useToast';
import { N8nTooltip } from '@n8n/design-system';
import { nextTick } from 'vue';
import { useBuilderStore } from '@/features/ai/assistant/builder.store';

interface Emits {
	/** Emitted when workflow execution completes */
	workflowExecuted: [];
}

const emit = defineEmits<Emits>();

// Initialize composables and stores
const router = useRouter();
const workflowsStore = useWorkflowsStore();
const nodeTypesStore = useNodeTypesStore();
const i18n = useI18n();
const logsStore = useLogsStore();
const toast = useToast();
const builderStore = useBuilderStore();

// Workflow execution composable
const { runWorkflow } = useRunWorkflow({ router });

let executionWatcherStop: WatchStopHandle | undefined;

const containerRef = ref<HTMLElement>();

const stopExecutionWatcher = () => {
	if (executionWatcherStop) {
		executionWatcherStop();
		executionWatcherStop = undefined;
	}
};

/**
 * Sets up a watcher that fires exactly once per execution cycle.
 */
const ensureExecutionWatcher = () => {
	if (executionWatcherStop) return;

	const RUNNING_STATES = ['running', 'waiting'];

	executionWatcherStop = watch(
		() => workflowsStore.workflowExecutionData?.status,
		async (status) => {
			await nextTick();

			if (!status || RUNNING_STATES.includes(status)) return;

			stopExecutionWatcher();

			if (status !== 'canceled') {
				emit('workflowExecuted');
			}
		},
	);
};

<<<<<<< HEAD
// Workflow validation from store
const baseWorkflowIssues = computed(() =>
	workflowsStore.workflowValidationIssues.filter((issue) =>
		['credentials', 'parameters'].includes(issue.type),
	),
);

const placeholderIssues = computed(() => {
	const issues: WorkflowValidationIssue[] = [];
	const seen = new Set<string>();

	for (const node of workflowsStore.workflow.nodes) {
		if (!node?.parameters) continue;

		const placeholders = findPlaceholderDetails(node.parameters);
		if (placeholders.length === 0) continue;

		const existingParameterIssues = node.issues?.parameters ?? {};

		for (const placeholder of placeholders) {
			const path = formatPlaceholderPath(placeholder.path);
			const message = i18n.baseText('aiAssistant.builder.executeMessage.fillParameter', {
				interpolate: { label: placeholder.label },
			});
			const rawMessages = existingParameterIssues[path];
			const existingMessages = rawMessages
				? Array.isArray(rawMessages)
					? rawMessages
					: [rawMessages]
				: [];

			if (existingMessages.includes(message)) continue;

			const key = `${node.name}|${path}|${placeholder.label}`;
			if (seen.has(key)) continue;
			seen.add(key);

			issues.push({
				node: node.name,
				type: 'parameters',
				value: message,
			});
		}
	}

	return issues;
});

const workflowIssues = computed(() => [...baseWorkflowIssues.value, ...placeholderIssues.value]);
const hasValidationIssues = computed(() => workflowIssues.value.length > 0);

/**
 * Custom formatter for issue messages in the execute panel.
 * Transforms verbose validation messages into user-friendly action prompts.
 */
function formatIssueMessage(issue: string | string[]): string {
	const baseMessage = workflowsStore.formatIssueMessage(issue);

	// Transform "Parameter "Model" is required" → "Choose model"
	if (/Parameter\s+"Model"\s+is\s+required/i.test(baseMessage)) {
		return i18n.baseText('aiAssistant.builder.executeMessage.chooseModel');
	}

	// Transform "Credentials for '...' are not set" → "Choose credentials"
	if (/Credentials\s+for\s+.+\s+are\s+not\s+set/i.test(baseMessage)) {
		return i18n.baseText('aiAssistant.builder.executeMessage.chooseCredentials');
	}

	return baseMessage;
}
=======
const hasValidationIssues = computed(() => builderStore.workflowTodos.length > 0);
const formatIssueMessage = workflowsStore.formatIssueMessage;
>>>>>>> 5799cf71

const triggerNodes = computed(() =>
	workflowsStore.workflow.nodes.filter((node) => nodeTypesStore.isTriggerNode(node.type)),
);

// Helper to get node type
function getNodeTypeByName(nodeName: string) {
	const node = workflowsStore.workflow.nodes.find((n) => n.name === nodeName);

	if (!node) return null;
	return nodeTypesStore.getNodeType(node.type);
}

// Reactive workflow state
const isWorkflowRunning = computed(() => workflowsStore.isWorkflowRunning);
const isExecutionWaitingForWebhook = computed(() => workflowsStore.executionWaitingForWebhook);
/**
 * Determines available trigger nodes for execution
 * Excludes trigger nodes when there are validation issues to prevent dropdown rendering
 */
const availableTriggerNodes = computed(() => (hasValidationIssues.value ? [] : triggerNodes.value));
const executeButtonTooltip = computed(() =>
	hasValidationIssues.value
		? i18n.baseText('aiAssistant.builder.executeMessage.validationTooltip')
		: '',
);

async function onExecute() {
	if (hasValidationIssues.value) {
		return;
	}

	ensureExecutionWatcher();

	const selectedTriggerNode =
		workflowsStore.selectedTriggerNodeName ?? availableTriggerNodes.value[0]?.name;
	const selectedTriggerNodeType = selectedTriggerNode
		? workflowsStore.getNodeByName(selectedTriggerNode)
		: null;

	// If the selected trigger is a chat node, open logs panel instead of executing
	// the execution will be handled by the chat node itself
	if (selectedTriggerNodeType && isChatNode(selectedTriggerNodeType)) {
		toast.showMessage({
			title: i18n.baseText('aiAssistant.builder.toast.title'),
			message: i18n.baseText('aiAssistant.builder.toast.description'),
			type: 'info',
		});
		logsStore.toggleOpen(true);
		return;
	}

	const runOptions: Parameters<typeof runWorkflow>[0] = {};
	if (selectedTriggerNode) {
		runOptions.triggerNode = selectedTriggerNode;
	}

	await runWorkflow(runOptions);
}

function scrollIntoView() {
	containerRef.value?.scrollIntoView({
		behavior: 'smooth',
		block: 'nearest',
		inline: 'nearest',
	});
}

onMounted(scrollIntoView);

onBeforeUnmount(() => {
	stopExecutionWatcher();
});
</script>

<template>
	<div
		ref="containerRef"
		:class="$style.container"
		role="region"
		aria-label="Workflow execution panel"
	>
		<!-- Validation Issues Section -->
		<template v-if="hasValidationIssues">
			<p :class="$style.description">
				{{ i18n.baseText('aiAssistant.builder.executeMessage.description') }}
			</p>
<<<<<<< HEAD
			<div :class="$style.issuesBox">
				<TransitionGroup
					name="fade"
					tag="ul"
					:class="$style.issuesList"
					role="list"
					aria-label="Workflow validation issues"
				>
					<NodeIssueItem
						v-for="issue in workflowIssues"
						:key="`${formatIssueMessage(issue.value)}_${issue.node}`"
						:issue="issue"
						:get-node-type="getNodeTypeByName"
						:format-issue-message="formatIssueMessage"
					/>
				</TransitionGroup>
			</div>
=======
			<TransitionGroup
				name="fade"
				tag="ul"
				:class="$style.issuesList"
				role="list"
				aria-label="Workflow validation issues"
			>
				<NodeIssueItem
					v-for="issue in builderStore.workflowTodos"
					:key="`${formatIssueMessage(issue.value)}_${issue.node}`"
					:issue="issue"
					:get-node-type="getNodeTypeByName"
					:format-issue-message="formatIssueMessage"
				/>
			</TransitionGroup>
>>>>>>> 5799cf71
		</template>

		<!-- No Issues Section -->
		<template v-else>
			<p :class="$style.noIssuesMessage">
				{{ i18n.baseText('aiAssistant.builder.executeMessage.noIssues') }}
			</p>
		</template>

		<!-- Execution Button -->
		<N8nTooltip :disabled="!hasValidationIssues" :content="executeButtonTooltip" placement="left">
			<CanvasRunWorkflowButton
				:class="$style.runButton"
				:disabled="hasValidationIssues || builderStore.hasNoCreditsRemaining"
				:waiting-for-webhook="isExecutionWaitingForWebhook"
				:hide-tooltip="true"
				:label="i18n.baseText('aiAssistant.builder.executeMessage.execute')"
				:executing="isWorkflowRunning"
				:include-chat-trigger="true"
				size="medium"
				:trigger-nodes="availableTriggerNodes"
				:get-node-type="nodeTypesStore.getNodeType"
				:selected-trigger-node-name="workflowsStore.selectedTriggerNodeName"
				@execute="onExecute"
				@select-trigger-node="workflowsStore.setSelectedTriggerNodeName"
			/>
		</N8nTooltip>
	</div>
</template>

<style lang="scss" scoped>
/* Fade transition animations for issue list */
.fade-enter-active,
.fade-leave-active {
	transition: opacity 0.5s ease;
}

.fade-enter-from,
.fade-leave-to {
	opacity: 0;
}
</style>

<style lang="scss" module>
.container {
	display: flex;
	flex-direction: column;
	gap: var(--spacing--xs);
	line-height: var(--line-height--lg);
	position: relative;
	font-size: var(--font-size--sm);
}

.description {
	margin: 0;
	color: var(--color--text--shade-1);
	line-height: var(--line-height--md);
}

.noIssuesMessage {
	margin: 0;
	color: var(--color--text--shade-1);
}

.issuesBox {
	padding: var(--spacing--2xs) var(--spacing--xs);
	background-color: var(--color--background--light-3);
	border: var(--border);
	border-radius: var(--radius--lg);
}

.issuesList {
	margin: 0;
	padding: 0;
	position: relative;
	display: flex;
	flex-direction: column;
	gap: var(--spacing--4xs);
}

.runButton {
	align-self: stretch;
}
</style><|MERGE_RESOLUTION|>--- conflicted
+++ resolved
@@ -9,7 +9,8 @@
 import { useRouter } from 'vue-router';
 
 import NodeIssueItem from './NodeIssueItem.vue';
-import CanvasRunWorkflowButton from '@/features/workflows/canvas/components/elements/buttons/CanvasRunWorkflowButton.vue';
+import CanvasRunWorkflowButton
+	from '@/features/workflows/canvas/components/elements/buttons/CanvasRunWorkflowButton.vue';
 import { useLogsStore } from '@/app/stores/logs.store';
 import { isChatNode } from '@/app/utils/aiUtils';
 import { useToast } from '@/app/composables/useToast';
@@ -71,57 +72,10 @@
 	);
 };
 
-<<<<<<< HEAD
-// Workflow validation from store
-const baseWorkflowIssues = computed(() =>
-	workflowsStore.workflowValidationIssues.filter((issue) =>
-		['credentials', 'parameters'].includes(issue.type),
-	),
+const hasValidationIssues = computed(() => builderStore.workflowTodos.length > 0);
+const triggerNodes = computed(() =>
+	workflowsStore.workflow.nodes.filter((node) => nodeTypesStore.isTriggerNode(node.type)),
 );
-
-const placeholderIssues = computed(() => {
-	const issues: WorkflowValidationIssue[] = [];
-	const seen = new Set<string>();
-
-	for (const node of workflowsStore.workflow.nodes) {
-		if (!node?.parameters) continue;
-
-		const placeholders = findPlaceholderDetails(node.parameters);
-		if (placeholders.length === 0) continue;
-
-		const existingParameterIssues = node.issues?.parameters ?? {};
-
-		for (const placeholder of placeholders) {
-			const path = formatPlaceholderPath(placeholder.path);
-			const message = i18n.baseText('aiAssistant.builder.executeMessage.fillParameter', {
-				interpolate: { label: placeholder.label },
-			});
-			const rawMessages = existingParameterIssues[path];
-			const existingMessages = rawMessages
-				? Array.isArray(rawMessages)
-					? rawMessages
-					: [rawMessages]
-				: [];
-
-			if (existingMessages.includes(message)) continue;
-
-			const key = `${node.name}|${path}|${placeholder.label}`;
-			if (seen.has(key)) continue;
-			seen.add(key);
-
-			issues.push({
-				node: node.name,
-				type: 'parameters',
-				value: message,
-			});
-		}
-	}
-
-	return issues;
-});
-
-const workflowIssues = computed(() => [...baseWorkflowIssues.value, ...placeholderIssues.value]);
-const hasValidationIssues = computed(() => workflowIssues.value.length > 0);
 
 /**
  * Custom formatter for issue messages in the execute panel.
@@ -142,14 +96,6 @@
 
 	return baseMessage;
 }
-=======
-const hasValidationIssues = computed(() => builderStore.workflowTodos.length > 0);
-const formatIssueMessage = workflowsStore.formatIssueMessage;
->>>>>>> 5799cf71
-
-const triggerNodes = computed(() =>
-	workflowsStore.workflow.nodes.filter((node) => nodeTypesStore.isTriggerNode(node.type)),
-);
 
 // Helper to get node type
 function getNodeTypeByName(nodeName: string) {
@@ -233,7 +179,6 @@
 			<p :class="$style.description">
 				{{ i18n.baseText('aiAssistant.builder.executeMessage.description') }}
 			</p>
-<<<<<<< HEAD
 			<div :class="$style.issuesBox">
 				<TransitionGroup
 					name="fade"
@@ -243,7 +188,7 @@
 					aria-label="Workflow validation issues"
 				>
 					<NodeIssueItem
-						v-for="issue in workflowIssues"
+						v-for="issue in builderStore.workflowTodos"
 						:key="`${formatIssueMessage(issue.value)}_${issue.node}`"
 						:issue="issue"
 						:get-node-type="getNodeTypeByName"
@@ -251,23 +196,6 @@
 					/>
 				</TransitionGroup>
 			</div>
-=======
-			<TransitionGroup
-				name="fade"
-				tag="ul"
-				:class="$style.issuesList"
-				role="list"
-				aria-label="Workflow validation issues"
-			>
-				<NodeIssueItem
-					v-for="issue in builderStore.workflowTodos"
-					:key="`${formatIssueMessage(issue.value)}_${issue.node}`"
-					:issue="issue"
-					:get-node-type="getNodeTypeByName"
-					:format-issue-message="formatIssueMessage"
-				/>
-			</TransitionGroup>
->>>>>>> 5799cf71
 		</template>
 
 		<!-- No Issues Section -->
