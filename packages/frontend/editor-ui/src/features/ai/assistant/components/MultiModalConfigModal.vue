--- conflicted
+++ resolved
@@ -1,117 +1,5 @@
 <script lang="ts" setup>
 import { ref, computed, watch } from 'vue';
-<<<<<<< HEAD
-import { N8nModal, N8nSelect, N8nOption, N8nInput, N8nButton, N8nText } from '@n8n/design-system';
-import { useI18n } from '@n8n/i18n';
-
-// Types
-interface ProviderModel {
-	name: string;
-	value: string;
-	description?: string;
-}
-
-interface ProviderInfo {
-	name: string;
-	value: string;
-	models: ProviderModel[];
-	requiresApiKey: boolean;
-	supportsCustomUrl: boolean;
-	defaultModel: string;
-}
-
-export interface MultiModalConfig {
-	provider: 'openai' | 'anthropic' | 'google' | 'groq' | 'cohere' | 'openrouter';
-	model?: string;
-	apiKey?: string;
-	baseUrl?: string;
-	temperature?: number;
-	maxTokens?: number;
-}
-
-// Provider configurations
-const PROVIDERS: ProviderInfo[] = [
-	{
-		name: 'OpenRouter',
-		value: 'openrouter',
-		models: [
-			{ name: 'Claude 3.5 Sonnet (via OpenRouter)', value: 'anthropic/claude-3.5-sonnet', description: 'Best for complex tasks' },
-			{ name: 'GPT-4o (via OpenRouter)', value: 'openai/gpt-4o', description: 'Most capable OpenAI model' },
-			{ name: 'GPT-4o Mini (via OpenRouter)', value: 'openai/gpt-4o-mini', description: 'Fast and efficient' },
-			{ name: 'Gemini Pro 1.5 (via OpenRouter)', value: 'google/gemini-pro-1.5', description: 'Google\'s best' },
-			{ name: 'Llama 3.1 405B (via OpenRouter)', value: 'meta-llama/llama-3.1-405b-instruct', description: 'Most capable open model' },
-		],
-		requiresApiKey: true,
-		supportsCustomUrl: false,
-		defaultModel: 'anthropic/claude-3.5-sonnet',
-	},
-	{
-		name: 'OpenAI',
-		value: 'openai',
-		models: [
-			{ name: 'GPT-4o', value: 'gpt-4o', description: 'Most capable model' },
-			{ name: 'GPT-4o Mini', value: 'gpt-4o-mini', description: 'Fast and efficient' },
-			{ name: 'GPT-4 Turbo', value: 'gpt-4-turbo', description: 'Previous generation' },
-		],
-		requiresApiKey: true,
-		supportsCustomUrl: true,
-		defaultModel: 'gpt-4o',
-	},
-	{
-		name: 'Anthropic',
-		value: 'anthropic',
-		models: [
-			{ name: 'Claude 3.5 Sonnet', value: 'claude-3-5-sonnet-20241022', description: 'Best for complex tasks' },
-			{ name: 'Claude 3.5 Haiku', value: 'claude-3-5-haiku-20241022', description: 'Fast and efficient' },
-			{ name: 'Claude 3 Opus', value: 'claude-3-opus-20240229', description: 'Most capable' },
-		],
-		requiresApiKey: true,
-		supportsCustomUrl: false,
-		defaultModel: 'claude-3-5-sonnet-20241022',
-	},
-	{
-		name: 'Google Gemini',
-		value: 'google',
-		models: [
-			{ name: 'Gemini 1.5 Pro', value: 'gemini-1.5-pro', description: 'Most capable' },
-			{ name: 'Gemini 1.5 Flash', value: 'gemini-1.5-flash', description: 'Fast and efficient' },
-			{ name: 'Gemini Pro', value: 'gemini-pro', description: 'Previous generation' },
-		],
-		requiresApiKey: true,
-		supportsCustomUrl: false,
-		defaultModel: 'gemini-1.5-pro',
-	},
-	{
-		name: 'Groq',
-		value: 'groq',
-		models: [
-			{ name: 'Llama 3.1 70B', value: 'llama-3.1-70b-versatile', description: 'Most capable' },
-			{ name: 'Llama 3.1 8B', value: 'llama-3.1-8b-instant', description: 'Fast inference' },
-			{ name: 'Mixtral 8x7B', value: 'mixtral-8x7b-32768', description: 'Large context' },
-		],
-		requiresApiKey: true,
-		supportsCustomUrl: false,
-		defaultModel: 'llama-3.1-70b-versatile',
-	},
-	{
-		name: 'Cohere',
-		value: 'cohere',
-		models: [
-			{ name: 'Command R+', value: 'command-r-plus', description: 'Most capable' },
-			{ name: 'Command R', value: 'command-r', description: 'Balanced performance' },
-			{ name: 'Command', value: 'command', description: 'General purpose' },
-		],
-		requiresApiKey: true,
-		supportsCustomUrl: false,
-		defaultModel: 'command-r-plus',
-	},
-];
-
-// Props and Emits
-const props = defineProps<{
-	modelValue: boolean;
-	currentConfig?: MultiModalConfig;
-=======
 import { N8nModal, N8nSelect, N8nInput, N8nFormInput, N8nText } from '@n8n/design-system';
 import type { MultiModalConfig } from '@/api/ai';
 import { useI18n } from '@n8n/i18n';
@@ -119,7 +7,6 @@
 const emit = defineEmits<{
         'update:modelValue': [value: boolean];
         save: [config: MultiModalConfig | undefined];
->>>>>>> 44847a58
 }>();
 
 const props = defineProps<{
@@ -128,36 +15,6 @@
 }>();
 
 const i18n = useI18n();
-<<<<<<< HEAD
-const showAdvanced = ref(false);
-const config = ref<MultiModalConfig>({
-	provider: 'openrouter',
-	model: 'anthropic/claude-3.5-sonnet',
-	apiKey: '',
-	baseUrl: '',
-	temperature: 0.7,
-	maxTokens: 4000,
-});
-
-// Computed
-const selectedProvider = computed(() => {
-	return PROVIDERS.find((p) => p.value === config.value.provider);
-});
-
-const isValid = computed(() => {
-	// If API key is required and not provided
-	if (selectedProvider.value?.requiresApiKey && !config.value.apiKey) {
-		return false;
-	}
-	return true;
-});
-
-// Watchers
-watch(() => props.modelValue, (newValue) => {
-	if (newValue && props.currentConfig) {
-		config.value = { ...props.currentConfig };
-	}
-=======
 
 // Provider options with models
 const PROVIDERS = [
@@ -231,7 +88,6 @@
         if (providerInfo) {
                 model.value = providerInfo.defaultModel;
         }
->>>>>>> 44847a58
 });
 
 // Initialize model if not set
@@ -256,17 +112,6 @@
         emit('update:modelValue', false);
 }
 
-<<<<<<< HEAD
-function handleReset() {
-	config.value = {
-		provider: 'openrouter',
-		model: 'anthropic/claude-3.5-sonnet',
-		apiKey: '',
-		baseUrl: '',
-		temperature: 0.7,
-		maxTokens: 4000,
-	};
-=======
 function onReset() {
         provider.value = 'anthropic';
         model.value = 'claude-3-5-sonnet-20241022';
@@ -275,181 +120,10 @@
         maxTokens.value = 4000;
         emit('save', undefined);
         emit('update:modelValue', false);
->>>>>>> 44847a58
 }
 </script>
 
 <template>
-<<<<<<< HEAD
-	<N8nModal
-		:model-value="modelValue"
-		title="Configure AI Provider"
-		width="600px"
-		data-testid="multi-modal-config-modal"
-		@update:model-value="handleClose"
-	>
-		<template #content>
-			<div :class="$style.content">
-				<!-- Provider Selection -->
-				<div :class="$style.field">
-					<N8nText tag="label" size="small" :class="$style.label">
-						AI Provider
-					</N8nText>
-					<N8nSelect
-						v-model="config.provider"
-						data-testid="provider-select"
-					>
-						<N8nOption
-							v-for="provider in PROVIDERS"
-							:key="provider.value"
-							:value="provider.value"
-							:label="provider.name"
-						/>
-					</N8nSelect>
-					<N8nText v-if="selectedProvider" size="xsmall" color="text-light" :class="$style.hint">
-						{{ selectedProvider.name }}
-					</N8nText>
-				</div>
-
-				<!-- Model Selection -->
-				<div :class="$style.field">
-					<N8nText tag="label" size="small" :class="$style.label">
-						Model
-					</N8nText>
-					<N8nSelect
-						v-model="config.model"
-						data-testid="model-select"
-					>
-						<N8nOption
-							v-for="model in selectedProvider?.models"
-							:key="model.value"
-							:value="model.value"
-							:label="model.name"
-						/>
-					</N8nSelect>
-					<N8nText
-						v-if="config.model && selectedProvider"
-						size="xsmall"
-						color="text-light"
-						:class="$style.hint"
-					>
-						{{ selectedProvider.models.find((m) => m.value === config.model)?.description }}
-					</N8nText>
-				</div>
-
-				<!-- API Key -->
-				<div v-if="selectedProvider?.requiresApiKey" :class="$style.field">
-					<N8nText tag="label" size="small" :class="$style.label">
-						API Key
-						<span :class="$style.required">*</span>
-					</N8nText>
-					<N8nInput
-						v-model="config.apiKey"
-						type="password"
-						placeholder="Enter your API key"
-						data-testid="api-key-input"
-					/>
-					<N8nText size="xsmall" color="text-light" :class="$style.hint">
-						Your API key will be used for this session only
-					</N8nText>
-				</div>
-
-				<!-- Custom URL (OpenAI and OpenRouter) -->
-				<div v-if="selectedProvider?.supportsCustomUrl || config.provider === 'openrouter'" :class="$style.field">
-					<N8nText tag="label" size="small" :class="$style.label">
-						Custom Base URL (Optional)
-					</N8nText>
-					<N8nInput
-						v-model="config.baseUrl"
-						:placeholder="config.provider === 'openrouter' ? 'https://openrouter.ai/api/v1' : 'https://api.openai.com/v1'"
-						data-testid="base-url-input"
-					/>
-				</div>
-
-				<!-- Advanced Settings Toggle -->
-				<div :class="$style.advancedToggle">
-					<N8nButton
-						type="tertiary"
-						size="small"
-						@click="showAdvanced = !showAdvanced"
-						data-testid="advanced-toggle"
-					>
-						{{ showAdvanced ? '▼' : '▶' }}
-						Advanced Settings
-					</N8nButton>
-				</div>
-
-				<!-- Advanced Settings -->
-				<div v-if="showAdvanced" :class="$style.advanced">
-					<!-- Temperature -->
-					<div :class="$style.field">
-						<N8nText tag="label" size="small" :class="$style.label">
-							Temperature
-						</N8nText>
-						<N8nInput
-							v-model.number="config.temperature"
-							type="number"
-							min="0"
-							max="2"
-							step="0.1"
-							data-testid="temperature-input"
-						/>
-						<N8nText size="xsmall" color="text-light" :class="$style.hint">
-							Controls randomness. Lower = more focused, Higher = more creative (0-2)
-						</N8nText>
-					</div>
-
-					<!-- Max Tokens -->
-					<div :class="$style.field">
-						<N8nText tag="label" size="small" :class="$style.label">
-							Max Tokens
-						</N8nText>
-						<N8nInput
-							v-model.number="config.maxTokens"
-							type="number"
-							min="100"
-							max="32000"
-							step="100"
-							data-testid="max-tokens-input"
-						/>
-						<N8nText size="xsmall" color="text-light" :class="$style.hint">
-							Maximum response length
-						</N8nText>
-					</div>
-				</div>
-			</div>
-		</template>
-
-		<template #footer>
-			<div :class="$style.footer">
-				<N8nButton
-					type="tertiary"
-					@click="handleReset"
-					data-testid="reset-button"
-				>
-					Reset to Default
-				</N8nButton>
-				<div :class="$style.actions">
-					<N8nButton
-						type="secondary"
-						@click="handleClose"
-						data-testid="cancel-button"
-					>
-						Cancel
-					</N8nButton>
-					<N8nButton
-						type="primary"
-						:disabled="!isValid"
-						@click="handleSave"
-						data-testid="save-button"
-					>
-						Save Configuration
-					</N8nButton>
-				</div>
-			</div>
-		</template>
-	</N8nModal>
-=======
         <N8nModal
                 :model-value="modelValue"
                 :title="i18n.baseText('aiAssistant.builder.multiModalConfig.title')"
@@ -562,7 +236,6 @@
                         </div>
                 </template>
         </N8nModal>
->>>>>>> 44847a58
 </template>
 
 <style lang="scss" module>
