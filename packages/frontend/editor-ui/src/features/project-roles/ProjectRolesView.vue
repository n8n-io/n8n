--- conflicted
+++ resolved
@@ -1,14 +1,5 @@
 <script setup lang="ts">
-<<<<<<< HEAD
-import { useDocumentTitle } from '@/composables/useDocumentTitle';
-import { useMessage } from '@/composables/useMessage';
-import { usePageRedirectionHelper } from '@/composables/usePageRedirectionHelper';
-import { useTelemetry } from '@/composables/useTelemetry';
-import { useToast } from '@/composables/useToast';
-import { MODAL_CONFIRM, VIEWS } from '@/constants';
-import { useRolesStore } from '@/stores/roles.store';
-import { useSettingsStore } from '@/stores/settings.store';
-=======
+import { useDocumentTitle } from '@/app/composables/useDocumentTitle';
 import { useMessage } from '@/app/composables/useMessage';
 import { usePageRedirectionHelper } from '@/app/composables/usePageRedirectionHelper';
 import { useTelemetry } from '@/app/composables/useTelemetry';
@@ -16,7 +7,6 @@
 import { MODAL_CONFIRM, VIEWS } from '@/app/constants';
 import { useRolesStore } from '@/app/stores/roles.store';
 import { useSettingsStore } from '@/app/stores/settings.store';
->>>>>>> 65622e04
 import {
 	N8nActionBox,
 	N8nActionToggle,
