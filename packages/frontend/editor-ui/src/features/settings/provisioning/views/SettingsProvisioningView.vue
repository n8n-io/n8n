--- conflicted
+++ resolved
@@ -6,21 +6,8 @@
 import { useProvisioningStore } from '../provisioning.store';
 import { useSettingsStore } from '@/app/stores/settings.store';
 import { useRouter } from 'vue-router';
-<<<<<<< HEAD
-import { VIEWS } from '@/constants';
+import { VIEWS } from '@/app/constants';
 import { N8nHeading, N8nText, N8nSpinner, N8nInput, N8nButton } from '@n8n/design-system';
-=======
-import { VIEWS } from '@/app/constants';
-import {
-	N8nHeading,
-	N8nText,
-	N8nSpinner,
-	N8nInput,
-	N8nButton,
-	N8nSelect,
-	N8nOption,
-} from '@n8n/design-system';
->>>>>>> 1a70592b
 import { type ProvisioningConfig } from '@n8n/rest-api-client';
 
 const i18n = useI18n();
