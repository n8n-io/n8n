<script lang="ts" setup>
import { onMounted, ref, computed, reactive } from 'vue';
import { useI18n } from '@n8n/i18n';
import { useDocumentTitle } from '@/app/composables/useDocumentTitle';
import { useToast } from '@/app/composables/useToast';
import { useProvisioningStore } from '../provisioning.store';
<<<<<<< HEAD
import {
	N8nHeading,
	N8nText,
	N8nSpinner,
	N8nInput,
	N8nButton,
	N8nSelect,
	N8nOption,
} from '@n8n/design-system';
=======
import { useSettingsStore } from '@/app/stores/settings.store';
import { useRouter } from 'vue-router';
import { VIEWS } from '@/app/constants';
import { N8nHeading, N8nText, N8nSpinner, N8nInput, N8nButton } from '@n8n/design-system';
>>>>>>> 0a799e1c
import { type ProvisioningConfig } from '@n8n/rest-api-client';

const i18n = useI18n();
const documentTitle = useDocumentTitle();
const { showError, showMessage } = useToast();
const provisioningStore = useProvisioningStore();

// Check if provisioning feature is enabled
onMounted(async () => {
	documentTitle.set(i18n.baseText('settings.provisioning.title'));

	loading.value = true;
	try {
		await provisioningStore.getProvisioningConfig();
		loadFormData();
	} catch (error) {
		showError(error, i18n.baseText('settings.provisioning.loadError'));
	} finally {
		loading.value = false;
	}
});

const loading = ref(false);
const saving = ref(false);

// Form data (reactive object)
const form = reactive({
	scopesName: '',
	scopesInstanceRoleClaimName: '',
	scopesProjectsRolesClaimName: '',
	provisioningEnabled: false,
});

const isFormDirty = computed(() => {
	const config = provisioningStore.provisioningConfig;
	if (!config) return false;
	const formKeysThatMatchWithConfig: Array<keyof typeof form & keyof ProvisioningConfig> = [
		'scopesName',
		'scopesInstanceRoleClaimName',
		'scopesProjectsRolesClaimName',
	];
	const configChanged = formKeysThatMatchWithConfig.some((key) => form[key] !== config[key]);
	const provisioningEnabledChanged =
		form.provisioningEnabled !==
		(config.scopesProvisionInstanceRole && config.scopesProvisionProjectRoles);
	return configChanged || provisioningEnabledChanged;
});

const loadFormData = () => {
	const cfg = provisioningStore.provisioningConfig;
	if (!cfg) return;
	Object.assign(form, {
		scopesName: cfg.scopesName || '',
		scopesInstanceRoleClaimName: cfg.scopesInstanceRoleClaimName || '',
		scopesProjectsRolesClaimName: cfg.scopesProjectsRolesClaimName || '',
	});
	form.provisioningEnabled = cfg.scopesProvisionInstanceRole;
};

const onSave = async () => {
	saving.value = true;
	try {
		const { provisioningEnabled, ...dataToSave } = form;
		await provisioningStore.saveProvisioningConfig({
			...dataToSave,
			scopesProvisionInstanceRole: provisioningEnabled,
			scopesProvisionProjectRoles: provisioningEnabled,
		});
		await provisioningStore.getProvisioningConfig();
		loadFormData();

		// Show success message
		showMessage({
			title: i18n.baseText('settings.provisioning.saveSuccess'),
			message: i18n.baseText('settings.provisioning.saveSuccessMessage'),
			type: 'success',
			duration: 3000,
		});
	} catch (error) {
		showError(error, i18n.baseText('settings.provisioning.saveError'));
	} finally {
		saving.value = false;
	}
};
</script>

<template>
	<div :class="$style.container">
		<div :class="$style.heading">
			<N8nHeading size="2xlarge">{{ i18n.baseText('settings.provisioning.title') }}</N8nHeading>
		</div>

		<N8nText color="text-light">
			{{ i18n.baseText('settings.provisioning.description') }}
		</N8nText>

		<div v-if="loading" :class="$style.loading">
			<N8nSpinner size="large" />
		</div>

		<div v-else>
			<div :class="$style.group">
				<label for="provisioning-enabled">{{
					i18n.baseText('settings.provisioning.toggle')
				}}</label>
				<small>{{ i18n.baseText('settings.provisioning.toggle.help') }}</small>
				<input
					id="provisioning-enabled"
					v-model="form.provisioningEnabled"
					type="checkbox"
					:class="$style.checkbox"
				/>
			</div>

			<div :class="$style.group">
				<label>{{ i18n.baseText('settings.provisioning.scopesName') }}</label>
				<N8nInput
					v-model="form.scopesName"
					type="text"
					size="large"
					:placeholder="i18n.baseText('settings.provisioning.scopesName.placeholder')"
				/>
				<small>{{ i18n.baseText('settings.provisioning.scopesName.help') }}</small>
			</div>

			<div :class="$style.group">
				<label>{{ i18n.baseText('settings.provisioning.scopesInstanceRoleClaimName') }}</label>
				<N8nInput
					v-model="form.scopesInstanceRoleClaimName"
					type="text"
					size="large"
					:placeholder="
						i18n.baseText('settings.provisioning.scopesInstanceRoleClaimName.placeholder')
					"
				/>
				<small>{{ i18n.baseText('settings.provisioning.scopesInstanceRoleClaimName.help') }}</small>
			</div>

			<div :class="$style.group">
				<label>{{ i18n.baseText('settings.provisioning.scopesProjectsRolesClaimName') }}</label>
				<N8nInput
					v-model="form.scopesProjectsRolesClaimName"
					type="text"
					size="large"
					:placeholder="
						i18n.baseText('settings.provisioning.scopesProjectsRolesClaimName.placeholder')
					"
				/>
				<small>{{
					i18n.baseText('settings.provisioning.scopesProjectsRolesClaimName.help')
				}}</small>
			</div>

			<div :class="$style.buttons">
				<N8nButton
					:disabled="!isFormDirty || saving"
					size="large"
					:loading="saving"
					@click="onSave"
				>
					{{ i18n.baseText('settings.provisioning.save') }}
				</N8nButton>
			</div>
		</div>
	</div>
</template>

<style lang="scss" module>
.container {
	padding-bottom: var(--spacing--2xl);
	max-width: 600px;
}

.heading {
	margin-bottom: var(--spacing--sm);
}

.loading {
	display: flex;
	justify-content: center;
	align-items: center;
	padding: var(--spacing--2xl);
}

.buttons {
	display: flex;
	justify-content: flex-start;
	padding: var(--spacing--2xl) 0 var(--spacing--2xs);

	button {
		margin: 0 var(--spacing--sm) 0 0;
	}
}

.group {
	padding: var(--spacing--xl) 0 0;

	> label {
		display: inline-block;
		font-size: var(--font-size--sm);
		font-weight: var(--font-weight--medium);
		padding: 0 0 var(--spacing--2xs);
	}

	small {
		display: block;
		padding: var(--spacing--2xs) 0;
		font-size: var(--font-size--2xs);
		color: var(--color--text);
	}
}

.frequencySelect {
	display: block;
	width: 240px;
}

.checkbox {
	margin-right: var(--spacing--xs);
	transform: scale(1.2);
}
</style><|MERGE_RESOLUTION|>--- conflicted
+++ resolved
@@ -4,22 +4,7 @@
 import { useDocumentTitle } from '@/app/composables/useDocumentTitle';
 import { useToast } from '@/app/composables/useToast';
 import { useProvisioningStore } from '../provisioning.store';
-<<<<<<< HEAD
-import {
-	N8nHeading,
-	N8nText,
-	N8nSpinner,
-	N8nInput,
-	N8nButton,
-	N8nSelect,
-	N8nOption,
-} from '@n8n/design-system';
-=======
-import { useSettingsStore } from '@/app/stores/settings.store';
-import { useRouter } from 'vue-router';
-import { VIEWS } from '@/app/constants';
 import { N8nHeading, N8nText, N8nSpinner, N8nInput, N8nButton } from '@n8n/design-system';
->>>>>>> 0a799e1c
 import { type ProvisioningConfig } from '@n8n/rest-api-client';
 
 const i18n = useI18n();
