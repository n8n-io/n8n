<script lang="ts" setup>
import CopyInput from '@/app/components/CopyInput.vue';
import { MODAL_CONFIRM } from '@/app/constants';
import { SupportedProtocols, useSSOStore } from '../sso.store';
import { useI18n } from '@n8n/i18n';

import { ElCheckbox } from 'element-plus';
import { N8nButton, N8nInput, N8nOption, N8nSelect } from '@n8n/design-system';
import { computed, onMounted, ref } from 'vue';
import { useToast } from '@/app/composables/useToast';
import { useMessage } from '@/app/composables/useMessage';
import UserRoleProvisioningDropdown, {
	type UserRoleProvisioningSetting,
} from '../provisioning/components/UserRoleProvisioningDropdown.vue';
import { useUserRoleProvisioningForm } from '../provisioning/composables/useUserRoleProvisioningForm';
import { useTelemetry } from '@/app/composables/useTelemetry';
import { useRootStore } from '@n8n/stores/useRootStore';
import { type OidcConfigDto } from '@n8n/api-types';
import ConfirmProvisioningDialog from '../provisioning/components/ConfirmProvisioningDialog.vue';

const i18n = useI18n();
const ssoStore = useSSOStore();
const telemetry = useTelemetry();
const toast = useToast();
const message = useMessage();
<<<<<<< HEAD
=======
const pageRedirectionHelper = usePageRedirectionHelper();
const instanceId = useRootStore().instanceId;
>>>>>>> bfbbf016

const savingForm = ref<boolean>(false);

const discoveryEndpoint = ref('');
const clientId = ref('');
const clientSecret = ref('');

const showUserRoleProvisioningDialog = ref(false);
const userRoleProvisioning = ref<UserRoleProvisioningSetting>('disabled');

const { isUserRoleProvisioningChanged, saveProvisioningConfig } =
	useUserRoleProvisioningForm(userRoleProvisioning);

type PromptType = 'login' | 'none' | 'consent' | 'select_account' | 'create';

const prompt = ref<PromptType>('select_account');

const handlePromptChange = (value: PromptType) => {
	prompt.value = value;
};

type PromptDescription = {
	label: string;
	value: PromptType;
};

const promptDescriptions: PromptDescription[] = [
	{ label: i18n.baseText('settings.sso.settings.oidc.prompt.login'), value: 'login' },
	{ label: i18n.baseText('settings.sso.settings.oidc.prompt.none'), value: 'none' },
	{ label: i18n.baseText('settings.sso.settings.oidc.prompt.consent'), value: 'consent' },
	{
		label: i18n.baseText('settings.sso.settings.oidc.prompt.select_account'),
		value: 'select_account',
	},
	{ label: i18n.baseText('settings.sso.settings.oidc.prompt.create'), value: 'create' },
];

const authenticationContextClassReference = ref('');

const getOidcConfig = async () => {
	const config = await ssoStore.getOidcConfig();

	clientId.value = config.clientId;
	clientSecret.value = config.clientSecret;
	discoveryEndpoint.value = config.discoveryEndpoint;
	prompt.value = config.prompt ?? 'select_account';
	authenticationContextClassReference.value =
		config.authenticationContextClassReference?.join(',') || '';
};

const loadOidcConfig = async () => {
	if (!ssoStore.isEnterpriseOidcEnabled) {
		return;
	}
	try {
		await getOidcConfig();
	} catch (error) {
		toast.showError(error, 'error');
	}
};

const cannotSaveOidcSettings = computed(() => {
	const currentAcrString = authenticationContextClassReference.value
		.split(',')
		.map((s) => s.trim())
		.filter(Boolean)
		.join(',');

	const storedAcrString = ssoStore.oidcConfig?.authenticationContextClassReference?.join(',') || '';

	return (
		ssoStore.oidcConfig?.clientId === clientId.value &&
		ssoStore.oidcConfig?.clientSecret === clientSecret.value &&
		ssoStore.oidcConfig?.discoveryEndpoint === discoveryEndpoint.value &&
		ssoStore.oidcConfig?.loginEnabled === ssoStore.isOidcLoginEnabled &&
		ssoStore.oidcConfig?.prompt === prompt.value &&
		!isUserRoleProvisioningChanged() &&
		storedAcrString === authenticationContextClassReference.value &&
		currentAcrString === storedAcrString
	);
});

async function onOidcSettingsSave(provisioningChangesConfirmed: boolean = false) {
	if (ssoStore.oidcConfig?.loginEnabled && !ssoStore.isOidcLoginEnabled) {
		const confirmAction = await message.confirm(
			i18n.baseText('settings.sso.confirmMessage.beforeSaveForm.message', {
				interpolate: { protocol: 'OIDC' },
			}),
			i18n.baseText('settings.sso.confirmMessage.beforeSaveForm.headline', {
				interpolate: { protocol: 'OIDC' },
			}),
			{
				cancelButtonText: i18n.baseText(
					'settings.ldap.confirmMessage.beforeSaveForm.cancelButtonText',
				),
				confirmButtonText: i18n.baseText(
					'settings.ldap.confirmMessage.beforeSaveForm.confirmButtonText',
				),
			},
		);
		if (confirmAction !== MODAL_CONFIRM) return;
	}

	if (isUserRoleProvisioningChanged() && !provisioningChangesConfirmed) {
		showUserRoleProvisioningDialog.value = true;
		return;
	}

	const acrArray = authenticationContextClassReference.value
		.split(',')
		.map((s) => s.trim())
		.filter(Boolean);

	try {
		savingForm.value = true;
		const newConfig = await ssoStore.saveOidcConfig({
			clientId: clientId.value,
			clientSecret: clientSecret.value,
			discoveryEndpoint: discoveryEndpoint.value,
			prompt: prompt.value,
			loginEnabled: ssoStore.isOidcLoginEnabled,
			authenticationContextClassReference: acrArray,
		});

		if (isUserRoleProvisioningChanged()) {
			await saveProvisioningConfig();
			sendTrackingEventForUserProvisioning();
			showUserRoleProvisioningDialog.value = false;
		}

		// Update store with saved protocol selection
		ssoStore.selectedAuthProtocol = SupportedProtocols.OIDC;

		clientSecret.value = newConfig.clientSecret;

		sendTrackingEvent(newConfig);
	} catch (error) {
		toast.showError(error, i18n.baseText('settings.sso.settings.save.error_oidc'));
		return;
	} finally {
		savingForm.value = false;
		await getOidcConfig();
	}
}

function sendTrackingEvent(config: OidcConfigDto) {
	const trackingMetadata = {
		instance_id: instanceId,
		authentication_method: SupportedProtocols.OIDC,
		discovery_endpoint: config.discoveryEndpoint,
		is_active: config.loginEnabled,
	};
	telemetry.track('User updated single sign on settings', trackingMetadata);
}

<<<<<<< HEAD
=======
function sendTrackingEventForUserProvisioning() {
	telemetry.track('User updated provisioning settings', {
		instance_id: instanceId,
		authentication_method: SupportedProtocols.OIDC,
		updated_setting: userRoleProvisioning.value,
	});
}

const goToUpgrade = () => {
	void pageRedirectionHelper.goToUpgrade('sso', 'upgrade-sso');
};

>>>>>>> bfbbf016
onMounted(async () => {
	await loadOidcConfig();
});
</script>
<template>
	<div>
		<div :class="$style.group">
			<label>Redirect URL</label>
			<CopyInput
				:value="ssoStore.oidc.callbackUrl"
				:copy-button-text="i18n.baseText('generic.clickToCopy')"
				toast-title="Redirect URL copied to clipboard"
			/>
			<small>Copy the Redirect URL to configure your OIDC provider </small>
		</div>
		<div :class="$style.group">
			<label>Discovery Endpoint</label>
			<N8nInput
				:model-value="discoveryEndpoint"
				type="text"
				data-test-id="oidc-discovery-endpoint"
				placeholder="https://accounts.google.com/.well-known/openid-configuration"
				@update:model-value="(v: string) => (discoveryEndpoint = v)"
			/>
			<small>Paste here your discovery endpoint</small>
		</div>
		<div :class="$style.group">
			<label>Client ID</label>
			<N8nInput
				:model-value="clientId"
				type="text"
				data-test-id="oidc-client-id"
				@update:model-value="(v: string) => (clientId = v)"
			/>
			<small>The client ID you received when registering your application with your provider</small>
		</div>
		<div :class="$style.group">
			<label>Client Secret</label>
			<N8nInput
				:model-value="clientSecret"
				type="password"
				data-test-id="oidc-client-secret"
				@update:model-value="(v: string) => (clientSecret = v)"
			/>
			<small
				>The client Secret you received when registering your application with your provider</small
			>
		</div>
		<div :class="$style.group">
			<label>Prompt</label>
			<N8nSelect
				:model-value="prompt"
				data-test-id="oidc-prompt"
				@update:model-value="handlePromptChange"
			>
				<N8nOption
					v-for="option in promptDescriptions"
					:key="option.value"
					:label="option.label"
					data-test-id="oidc-prompt-filter-option"
					:value="option.value"
				/>
			</N8nSelect>
			<small>The prompt parameter to use when authenticating with the OIDC provider</small>
		</div>
		<UserRoleProvisioningDropdown v-model="userRoleProvisioning" auth-protocol="oidc" />
		<ConfirmProvisioningDialog
			v-model="showUserRoleProvisioningDialog"
			:new-provisioning-setting="userRoleProvisioning"
			auth-protocol="oidc"
			@confirm-provisioning="onOidcSettingsSave(true)"
			@cancel="showUserRoleProvisioningDialog = false"
		/>
		<div :class="$style.group">
			<label>Authentication Context Class Reference</label>
			<N8nInput
				:model-value="authenticationContextClassReference"
				type="textarea"
				data-test-id="oidc-authentication-context-class-reference"
				placeholder="mfa, phrh, pwd"
				@update:model-value="(v: string) => (authenticationContextClassReference = v)"
			/>
			<small
				>ACR values to include in the authorization request (acr_values parameter), separated by
				commas in order of preference.</small
			>
		</div>
		<div :class="[$style.group, $style.checkboxGroup]">
			<ElCheckbox v-model="ssoStore.isOidcLoginEnabled" data-test-id="sso-oidc-toggle">{{
				i18n.baseText('settings.sso.activated')
			}}</ElCheckbox>
		</div>

		<div :class="$style.buttons">
			<N8nButton
				data-test-id="sso-oidc-save"
				size="large"
				:loading="savingForm"
				:disabled="savingForm || cannotSaveOidcSettings"
				@click="onOidcSettingsSave(false)"
			>
				{{ i18n.baseText('settings.sso.settings.save') }}
			</N8nButton>
		</div>
	</div>
</template>
<style lang="scss" module src="../styles/sso-form.module.scss" /><|MERGE_RESOLUTION|>--- conflicted
+++ resolved
@@ -23,11 +23,7 @@
 const telemetry = useTelemetry();
 const toast = useToast();
 const message = useMessage();
-<<<<<<< HEAD
-=======
-const pageRedirectionHelper = usePageRedirectionHelper();
 const instanceId = useRootStore().instanceId;
->>>>>>> bfbbf016
 
 const savingForm = ref<boolean>(false);
 
@@ -183,8 +179,6 @@
 	telemetry.track('User updated single sign on settings', trackingMetadata);
 }
 
-<<<<<<< HEAD
-=======
 function sendTrackingEventForUserProvisioning() {
 	telemetry.track('User updated provisioning settings', {
 		instance_id: instanceId,
@@ -193,11 +187,6 @@
 	});
 }
 
-const goToUpgrade = () => {
-	void pageRedirectionHelper.goToUpgrade('sso', 'upgrade-sso');
-};
-
->>>>>>> bfbbf016
 onMounted(async () => {
 	await loadOidcConfig();
 });
