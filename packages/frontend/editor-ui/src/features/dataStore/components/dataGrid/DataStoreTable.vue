--- conflicted
+++ resolved
@@ -41,11 +41,7 @@
 	CellStyleModule,
 } from 'ag-grid-community';
 import { n8nTheme } from '@/features/dataStore/components/dataGrid/n8nTheme';
-<<<<<<< HEAD
-=======
-import AddColumnPopover from '@/features/dataStore/components/dataGrid/AddColumnPopover.vue';
 import SelectedItemsInfo from '@/components/common/SelectedItemsInfo.vue';
->>>>>>> 67352ce2
 import { useDataStoreStore } from '@/features/dataStore/dataStore.store';
 import { useI18n } from '@n8n/i18n';
 import { useToast } from '@/composables/useToast';
@@ -128,15 +124,12 @@
 const pageSize = ref(20);
 const totalItems = ref(0);
 
-<<<<<<< HEAD
-=======
 // Data store content
 const rows = ref<DataStoreRow[]>([]);
 
 const selectedRowIds = ref<Set<number>>(new Set());
 const selectedCount = computed(() => selectedRowIds.value.size);
 
->>>>>>> 67352ce2
 const onGridReady = (params: GridReadyEvent) => {
 	gridApi.value = params.api;
 };
@@ -499,13 +492,8 @@
 		);
 		rowData.value = fetchedRows.data;
 		totalItems.value = fetchedRows.count;
-<<<<<<< HEAD
 		refreshGridData();
-=======
-		rowData.value = rows.value;
-
 		handleClearSelection();
->>>>>>> 67352ce2
 	} catch (error) {
 		toast.showError(error, i18n.baseText('dataStore.fetchContent.error'));
 	} finally {
@@ -527,7 +515,6 @@
 const initialize = async () => {
 	initColumnDefinitions();
 	await fetchDataStoreContent();
-	refreshGridData();
 };
 
 onMounted(async () => {
