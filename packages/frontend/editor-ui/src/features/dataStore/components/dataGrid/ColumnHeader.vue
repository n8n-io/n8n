<script setup lang="ts">
import type { IHeaderParams, SortDirection } from 'ag-grid-community';
import { useDataStoreTypes } from '@/features/dataStore/composables/useDataStoreTypes';
import { ref, computed, onMounted, onUnmounted } from 'vue';
import { useI18n } from '@n8n/i18n';
import { isAGGridCellType } from '@/features/dataStore/typeGuards';
import { N8nActionDropdown } from '@n8n/design-system';

type HeaderParamsWithDelete = IHeaderParams & {
	onDelete?: (columnId: string) => void;
	allowMenuActions: boolean;
	showTypeIcon?: boolean;
};

const props = defineProps<{
	params: HeaderParamsWithDelete;
}>();

const { getIconForType, mapToDataStoreColumnType } = useDataStoreTypes();
const i18n = useI18n();

const isHovered = ref(false);
const isDropdownOpen = ref(false);
const isFilterOpen = ref(false);
const hasActiveFilter = ref(false);
const currentSort = ref<SortDirection>(null);
<<<<<<< HEAD
=======
const shouldShowTypeIcon = computed(() => props.params.showTypeIcon !== false);
const isFilterable = computed(() => props.params.column.getColDef().filter !== false);
>>>>>>> 2687403c

const enum ItemAction {
	Delete = 'delete',
}

const onItemClick = (action: string) => {
	const actionEnum = action as ItemAction;
	if (actionEnum === ItemAction.Delete) {
<<<<<<< HEAD
		props.params.onDelete(props.params.column.getColId());
=======
		props.params.onDelete?.(props.params.column.getColId());
>>>>>>> 2687403c
	}
};

const onMouseEnter = () => {
	isHovered.value = true;
};

const onMouseLeave = () => {
	isHovered.value = false;
};

const onDropdownVisibleChange = (visible: boolean) => {
	isDropdownOpen.value = visible;
};

const checkFilterStatus = () => {
<<<<<<< HEAD
=======
	if (!isFilterable.value) {
		hasActiveFilter.value = false;
		return;
	}
>>>>>>> 2687403c
	const columnId = props.params.column.getColId();
	const filterModel = props.params.api.getFilterModel();
	hasActiveFilter.value = filterModel && Boolean(filterModel[columnId]);
};

const checkSortStatus = () => {
	currentSort.value = props.params.column.getSort() ?? null;
};

const isMenuButtonVisible = computed(() => {
	return (
		props.params.allowMenuActions &&
		(isHovered.value || isDropdownOpen.value || isFilterOpen.value || hasActiveFilter.value)
	);
});

const isFilterButtonVisible = computed(() => {
<<<<<<< HEAD
=======
	if (!isFilterable.value) return false;
>>>>>>> 2687403c
	return isHovered.value || isDropdownOpen.value || isFilterOpen.value || hasActiveFilter.value;
});

const typeIcon = computed(() => {
	if (!shouldShowTypeIcon.value) {
		return null;
	}
	const cellDataType = props.params.column.getColDef().cellDataType;
	if (!isAGGridCellType(cellDataType)) {
		return null;
	}
	return getIconForType(mapToDataStoreColumnType(cellDataType));
});

const columnActionItems = [
	{
		id: ItemAction.Delete,
		label: i18n.baseText('dataStore.deleteColumn.confirm.title'),
		icon: 'trash-2',
		customClass: 'data-store-column-header-action-item',
	} as const,
];

const isSortable = computed(() => {
	return props.params.column.getColDef().sortable;
});

const showSortIndicator = computed(() => {
	return isSortable.value && Boolean(currentSort.value);
});

const onHeaderClick = () => {
	if (isSortable.value) {
		const currentSortDirection = currentSort.value;
		let nextSort: SortDirection = null;

		if (!currentSortDirection) {
			nextSort = 'asc';
		} else if (currentSortDirection === 'asc') {
			nextSort = 'desc';
		}

		props.params.setSort(nextSort, false);
	}
};
const onShowFilter = (e: MouseEvent) => {
	e.stopPropagation();
	isFilterOpen.value = true;
	props.params.showFilter(e.currentTarget as HTMLElement);
};

const onFilterClosed = () => {
	isFilterOpen.value = false;
};

onMounted(() => {
	// Check initial states
	checkFilterStatus();
	checkSortStatus();

	props.params.api.addEventListener('filterChanged', checkFilterStatus);
	props.params.api.addEventListener('sortChanged', checkSortStatus);
	// TODO: this event is marked as internal. What can we use instead?
	// @ts-expect-error - filterClosed is not a public event
	props.params.api.addEventListener('filterClosed', onFilterClosed);
});

onUnmounted(() => {
	props.params.api.removeEventListener('filterChanged', checkFilterStatus);
	props.params.api.removeEventListener('sortChanged', checkSortStatus);
	// @ts-expect-error - filterClosed is not a public event
	props.params.api.removeEventListener('filterClosed', onFilterClosed);
});
</script>

<template>
	<div
		:class="['ag-header-cell-label', 'data-store-column-header-wrapper', { sortable: isSortable }]"
		data-test-id="data-store-column-header"
		@mouseenter="onMouseEnter"
		@mouseleave="onMouseLeave"
		@click="onHeaderClick"
	>
		<div class="data-store-column-header-icon-wrapper">
			<N8nIcon v-if="typeIcon" :icon="typeIcon" />
			<span class="ag-header-cell-text" data-test-id="data-store-column-header-text">{{
				props.params.displayName
			}}</span>

			<div v-if="showSortIndicator" class="sort-indicator">
				<N8nIcon v-if="currentSort === 'asc'" icon="arrow-up" class="sort-icon-active" />
				<N8nIcon v-else-if="currentSort === 'desc'" icon="arrow-down" class="sort-icon-active" />
			</div>
		</div>

		<N8nIconButton
			v-show="isFilterButtonVisible"
			icon="funnel"
			type="tertiary"
			text
			:class="{ 'filter-highlighted': hasActiveFilter }"
			@click="onShowFilter"
		/>

		<N8nActionDropdown
			v-show="isMenuButtonVisible"
			data-test-id="data-store-column-header-actions"
			:items="columnActionItems"
			:placement="'bottom-start'"
			:activator-icon="'ellipsis'"
			@select="onItemClick"
			@visible-change="onDropdownVisibleChange"
			@click.stop
		/>
	</div>
</template>

<style lang="scss">
// TODO: neither scoped nor module works here. Is there a way to resolve this?
.data-store-column-header-wrapper {
	display: flex;
	align-items: center;
	justify-content: space-between;
	width: 100%;
	cursor: default;

	&.sortable {
		cursor: pointer;
	}
}

.data-store-column-header-action-item {
	justify-content: flex-start;
	gap: var(--spacing-xs);
}

.data-store-column-header-icon-wrapper {
	flex: 1;
	display: flex;
	align-items: center;
	gap: var(--spacing-2xs);
	min-width: 0;
}

.data-store-column-header-icon-wrapper .n8n-icon {
	flex-shrink: 0;
}

.ag-header-cell-text {
	@include mixins.utils-ellipsis;
	min-width: 0;
}

.sort-indicator {
	display: flex;
	flex-direction: column;
	align-items: center;
	flex-shrink: 0;

	.sort-icon-active {
		font-size: var(--font-size-2xs);
		line-height: 1;
		color: var(--color-text-base);
		font-weight: var(--font-weight-bold);
	}
}

.filter-highlighted {
	color: var(--color-primary);
	&:hover {
		color: var(--color-primary);
	}
}
</style><|MERGE_RESOLUTION|>--- conflicted
+++ resolved
@@ -24,11 +24,8 @@
 const isFilterOpen = ref(false);
 const hasActiveFilter = ref(false);
 const currentSort = ref<SortDirection>(null);
-<<<<<<< HEAD
-=======
 const shouldShowTypeIcon = computed(() => props.params.showTypeIcon !== false);
 const isFilterable = computed(() => props.params.column.getColDef().filter !== false);
->>>>>>> 2687403c
 
 const enum ItemAction {
 	Delete = 'delete',
@@ -37,11 +34,7 @@
 const onItemClick = (action: string) => {
 	const actionEnum = action as ItemAction;
 	if (actionEnum === ItemAction.Delete) {
-<<<<<<< HEAD
-		props.params.onDelete(props.params.column.getColId());
-=======
 		props.params.onDelete?.(props.params.column.getColId());
->>>>>>> 2687403c
 	}
 };
 
@@ -58,13 +51,10 @@
 };
 
 const checkFilterStatus = () => {
-<<<<<<< HEAD
-=======
 	if (!isFilterable.value) {
 		hasActiveFilter.value = false;
 		return;
 	}
->>>>>>> 2687403c
 	const columnId = props.params.column.getColId();
 	const filterModel = props.params.api.getFilterModel();
 	hasActiveFilter.value = filterModel && Boolean(filterModel[columnId]);
@@ -82,10 +72,7 @@
 });
 
 const isFilterButtonVisible = computed(() => {
-<<<<<<< HEAD
-=======
 	if (!isFilterable.value) return false;
->>>>>>> 2687403c
 	return isHovered.value || isDropdownOpen.value || isFilterOpen.value || hasActiveFilter.value;
 });
 
