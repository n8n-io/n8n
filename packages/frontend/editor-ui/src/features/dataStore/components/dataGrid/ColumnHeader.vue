--- conflicted
+++ resolved
@@ -4,14 +4,9 @@
 import { ref, computed, onMounted, onUnmounted } from 'vue';
 import { useI18n } from '@n8n/i18n';
 import { isAGGridCellType } from '@/features/dataStore/typeGuards';
-<<<<<<< HEAD
 import { N8nActionDropdown, N8nIcon, N8nIconButton } from '@n8n/design-system';
-type HeaderParamsWithDelete = IHeaderParams & {
-=======
-import { N8nActionDropdown } from '@n8n/design-system';
 
 export type HeaderParamsWithDelete = IHeaderParams & {
->>>>>>> c5185741
 	onDelete?: (columnId: string) => void;
 	allowMenuActions: boolean;
 	showTypeIcon?: boolean;
