--- conflicted
+++ resolved
@@ -8,14 +8,11 @@
 	deleteDataStoreApi,
 	updateDataStoreApi,
 	addDataStoreColumnApi,
-<<<<<<< HEAD
 	deleteDataStoreColumnApi,
 	moveDataStoreColumnApi,
-=======
 	getDataStoreRowsApi,
 	insertDataStoreRowApi,
 	upsertDataStoreRowsApi,
->>>>>>> 5c53c22d
 } from '@/features/dataStore/dataStore.api';
 import type {
 	DataStore,
@@ -65,7 +62,6 @@
 		return deleted;
 	};
 
-<<<<<<< HEAD
 	const deleteDataStoreColumn = async (
 		datastoreId: string,
 		projectId: string,
@@ -88,10 +84,7 @@
 		return deleted;
 	};
 
-	const updateDataStore = async (datastoreId: string, name: string, projectId?: string) => {
-=======
 	const updateDataStore = async (datastoreId: string, name: string, projectId: string) => {
->>>>>>> 5c53c22d
 		const updated = await updateDataStoreApi(
 			rootStore.restApiContext,
 			datastoreId,
@@ -147,7 +140,6 @@
 		return newColumn;
 	};
 
-<<<<<<< HEAD
 	const moveDataStoreColumn = async (
 		datastoreId: string,
 		projectId: string,
@@ -176,7 +168,8 @@
 			});
 		}
 		return moved;
-=======
+	};
+
 	const fetchDataStoreContent = async (
 		datastoreId: string,
 		projectId: string,
@@ -205,7 +198,6 @@
 
 	const upsertRow = async (dataStoreId: string, projectId: string, row: DataStoreRow) => {
 		return await upsertDataStoreRowsApi(rootStore.restApiContext, dataStoreId, [row], projectId);
->>>>>>> 5c53c22d
 	};
 
 	return {
@@ -218,13 +210,10 @@
 		fetchDataStoreDetails,
 		fetchOrFindDataStore,
 		addDataStoreColumn,
-<<<<<<< HEAD
 		deleteDataStoreColumn,
 		moveDataStoreColumn,
-=======
 		fetchDataStoreContent,
 		insertEmptyRow,
 		upsertRow,
->>>>>>> 5c53c22d
 	};
 });