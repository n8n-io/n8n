<script setup lang="ts">
import ProjectHeader from '@/components/Projects/ProjectHeader.vue';
import InsightsSummary from '@/features/insights/components/InsightsSummary.vue';
import { useProjectPages } from '@/composables/useProjectPages';
import { useInsightsStore } from '@/features/insights/insights.store';

import { useI18n } from '@n8n/i18n';
import { computed, onMounted, ref, watch } from 'vue';
import { useRoute, useRouter } from 'vue-router';
import { useProjectsStore } from '@/stores/projects.store';
import type { SortingAndPaginationUpdates } from '@/Interface';
import type { DataStoreResource } from '@/features/dataStore/types';
import DataStoreCard from '@/features/dataStore/components/DataStoreCard.vue';
import { useSourceControlStore } from '@/stores/sourceControl.store';
import {
	ADD_DATA_STORE_MODAL_KEY,
	DEFAULT_DATA_STORE_PAGE_SIZE,
	PROJECT_DATA_STORES,
} from '@/features/dataStore/constants';
import { useDebounce } from '@/composables/useDebounce';
import { useDocumentTitle } from '@/composables/useDocumentTitle';
import { useToast } from '@/composables/useToast';
import { useUIStore } from '@/stores/ui.store';
import { useDataStoreStore } from '@/features/dataStore/dataStore.store';

import { N8nActionBox } from '@n8n/design-system';
import ResourcesListLayout from '@/components/layouts/ResourcesListLayout.vue';

const i18n = useI18n();
const route = useRoute();
const router = useRouter();
const projectPages = useProjectPages();
const { callDebounced } = useDebounce();
const documentTitle = useDocumentTitle();
const toast = useToast();

const dataStoreStore = useDataStoreStore();
const insightsStore = useInsightsStore();
const projectsStore = useProjectsStore();
const sourceControlStore = useSourceControlStore();
const uiStore = useUIStore();

const loading = ref(true);

const currentPage = ref(1);
const pageSize = ref(DEFAULT_DATA_STORE_PAGE_SIZE);

const dataStoreResources = computed<DataStoreResource[]>(() =>
	dataStoreStore.dataStores.map((ds) => {
		return {
			...ds,
			resourceType: 'datastore',
		};
	}),
);

const totalCount = computed(() => dataStoreStore.totalCount);

const currentProject = computed(() => {
	if (projectPages.isOverviewSubPage) {
		return projectsStore.personalProject;
	}
	return projectsStore.currentProject;
});

const readOnlyEnv = computed(() => sourceControlStore.preferences.branchReadOnly);

const initialize = async () => {
	loading.value = true;
	const projectIdFilter = projectPages.isOverviewSubPage ? '' : projectsStore.currentProjectId;
	try {
		await dataStoreStore.fetchDataStores(projectIdFilter ?? '', currentPage.value, pageSize.value);
	} catch (error) {
		toast.showError(error, 'Error loading data stores');
	} finally {
		loading.value = false;
	}
};

const onPaginationUpdate = async (payload: SortingAndPaginationUpdates) => {
	if (payload.page) {
		currentPage.value = payload.page;
	}
	if (payload.pageSize) {
		pageSize.value = payload.pageSize;
	}
	if (!loading.value) {
		await callDebounced(initialize, { debounceTime: 200, trailing: true });
	}
};

const onAddModalClick = () => {
	void router.push({
		name: PROJECT_DATA_STORES,
		params: { projectId: currentProject.value?.id, new: 'new' },
	});
};

onMounted(() => {
	documentTitle.set(i18n.baseText('dataStore.dataStores'));
});

watch(
	() => route.params.new,
	() => {
		if (route.params.new === 'new') {
			uiStore.openModal(ADD_DATA_STORE_MODAL_KEY);
		} else {
			uiStore.closeModal(ADD_DATA_STORE_MODAL_KEY);
		}
	},
	{ immediate: true },
);
</script>
<template>
	<ResourcesListLayout
		ref="layout"
		resource-key="dataStore"
		type="list-paginated"
		:resources="dataStoreResources"
		:initialize="initialize"
		:type-props="{ itemSize: 80 }"
		:loading="loading"
		:disabled="false"
		:total-items="totalCount"
		:dont-perform-sorting-and-filtering="true"
		:ui-config="{
			searchEnabled: false,
			showFiltersDropdown: false,
			sortEnabled: false,
		}"
		@update:pagination-and-sort="onPaginationUpdate"
	>
		<template #header>
			<ProjectHeader>
				<InsightsSummary
					v-if="projectPages.isOverviewSubPage && insightsStore.isSummaryEnabled"
					:loading="insightsStore.weeklySummary.isLoading"
					:summary="insightsStore.weeklySummary.state"
					time-range="week"
				/>
			</ProjectHeader>
		</template>
		<template #empty>
<<<<<<< HEAD
			<n8n-action-box
				data-test-id="empty-data-table-action-box"
=======
			<N8nActionBox
				data-test-id="empty-shared-action-box"
>>>>>>> dd5ad34a
				:heading="i18n.baseText('dataStore.empty.label')"
				:description="i18n.baseText('dataStore.empty.description')"
				:button-text="i18n.baseText('dataStore.add.button.label')"
				button-type="secondary"
				@click:button="onAddModalClick"
			/>
		</template>
		<template #item="{ item: data }">
			<DataStoreCard
				class="mb-2xs"
				:data-store="data as DataStoreResource"
				:show-ownership-badge="projectPages.isOverviewSubPage"
				:read-only="readOnlyEnv"
			/>
		</template>
	</ResourcesListLayout>
</template><|MERGE_RESOLUTION|>--- conflicted
+++ resolved
@@ -142,13 +142,8 @@
 			</ProjectHeader>
 		</template>
 		<template #empty>
-<<<<<<< HEAD
-			<n8n-action-box
+			<N8nActionBox
 				data-test-id="empty-data-table-action-box"
-=======
-			<N8nActionBox
-				data-test-id="empty-shared-action-box"
->>>>>>> dd5ad34a
 				:heading="i18n.baseText('dataStore.empty.label')"
 				:description="i18n.baseText('dataStore.empty.description')"
 				:button-text="i18n.baseText('dataStore.add.button.label')"
