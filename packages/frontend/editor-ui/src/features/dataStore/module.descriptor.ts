import { useI18n } from '@n8n/i18n';
import { type FrontendModuleDescription } from '@/moduleInitializer/module.types';
import {
	ADD_DATA_STORE_MODAL_KEY,
	DATA_STORE_DETAILS,
	DATA_STORE_VIEW,
	PROJECT_DATA_STORES,
} from '@/features/dataStore/constants';

const i18n = useI18n();

const MainSidebar = async () => await import('@/components/MainSidebar.vue');
const DataStoreView = async () => await import('@/features/dataStore/DataStoreView.vue');
const DataStoreDetailsView = async () =>
	await import('@/features/dataStore/DataStoreDetailsView.vue');

export const DataStoreModule: FrontendModuleDescription = {
	id: 'data-store',
	name: 'Data Store',
	description: 'Manage and store data efficiently with the Data Store module.',
	icon: 'database',
	modals: [
		{
			key: ADD_DATA_STORE_MODAL_KEY,
			component: async () => await import('./components/AddDataStoreModal.vue'),
			initialState: { open: false },
		},
	],
	routes: [
		{
			name: DATA_STORE_VIEW,
			path: '/home/datatables',
			components: {
				default: DataStoreView,
				sidebar: MainSidebar,
			},
			meta: {
				middleware: ['authenticated', 'custom'],
			},
		},
		{
			name: PROJECT_DATA_STORES,
<<<<<<< HEAD
			path: 'datastores/:new(new)?',
=======
			path: 'datatables/:new(new)?',
>>>>>>> fb97ec87
			props: true,
			components: {
				default: DataStoreView,
				sidebar: MainSidebar,
			},
			meta: {
				projectRoute: true,
				middleware: ['authenticated', 'custom'],
			},
		},
		{
			name: DATA_STORE_DETAILS,
			path: 'datatables/:id',
			props: true,
			components: {
				default: DataStoreDetailsView,
				sidebar: MainSidebar,
			},
			meta: {
				projectRoute: true,
				middleware: ['authenticated', 'custom'],
			},
		},
	],
	projectTabs: {
		overview: [
			{
				label: i18n.baseText('dataStore.dataStores'),
				value: DATA_STORE_VIEW,
				to: {
					name: DATA_STORE_VIEW,
				},
			},
		],
		project: [
			{
				label: i18n.baseText('dataStore.dataStores'),
				value: PROJECT_DATA_STORES,
				dynamicRoute: {
					name: PROJECT_DATA_STORES,
					includeProjectId: true,
				},
			},
		],
	},
	resources: [
		{
			key: 'dataStore',
			displayName: 'Data Store',
		},
	],
};<|MERGE_RESOLUTION|>--- conflicted
+++ resolved
@@ -40,11 +40,7 @@
 		},
 		{
 			name: PROJECT_DATA_STORES,
-<<<<<<< HEAD
-			path: 'datastores/:new(new)?',
-=======
 			path: 'datatables/:new(new)?',
->>>>>>> fb97ec87
 			props: true,
 			components: {
 				default: DataStoreView,
