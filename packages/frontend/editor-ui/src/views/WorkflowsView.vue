--- conflicted
+++ resolved
@@ -931,23 +931,11 @@
 	});
 };
 
-<<<<<<< HEAD
-=======
-const dismissStarterCollectionCallout = () => {
-	aiStarterTemplatesStore.dismissCallout();
-	aiStarterTemplatesStore.trackUserDismissedCallout();
-};
-
 const onShowArchived = async () => {
 	filters.value.showArchived = true;
 	await onFiltersUpdated();
 };
 
-const dismissEasyAICallout = () => {
-	easyAICalloutVisible.value = false;
-};
-
->>>>>>> 3b701b15
 const handleDismissReadyToRunCallout = () => {
 	readyToRunWorkflowsStore.dismissCallout();
 	readyToRunWorkflowsStore.trackDismissCallout();
