--- conflicted
+++ resolved
@@ -1,11 +1,6 @@
 <script setup lang="ts">
-<<<<<<< HEAD
-import type { IFormInputs } from '@/Interface';
+import type { IFormInputs, InputAutocompletePropType } from '@/Interface';
 import { N8nLogo } from '@n8n/design-system';
-=======
-import type { IFormInputs, InputAutocompletePropType } from '@/Interface';
-import Logo from '@/components/Logo/Logo.vue';
->>>>>>> a6406b90
 import {
 	MFA_AUTHENTICATION_RECOVERY_CODE_INPUT_MAX_LENGTH,
 	MFA_AUTHENTICATION_CODE_INPUT_MAX_LENGTH,
