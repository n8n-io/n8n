--- conflicted
+++ resolved
@@ -1979,7 +1979,6 @@
 
 <template>
 	<div :class="$style.wrapper">
-<<<<<<< HEAD
 		<div :class="$style.mainEditorArea">
 			<WorkflowCanvas
 				v-if="editableWorkflow && editableWorkflowObject && !isLoading"
@@ -2053,89 +2052,6 @@
 						@mouseleave="onRunWorkflowButtonMouseLeave"
 						@execute="runEntireWorkflow('main')"
 						@select-trigger-node="workflowsStore.setSelectedTriggerNodeName"
-=======
-		<WorkflowCanvas
-			v-if="editableWorkflow && editableWorkflowObject && !isLoading"
-			:id="editableWorkflow.id"
-			ref="canvas"
-			:workflow="editableWorkflow"
-			:workflow-object="editableWorkflowObject"
-			:fallback-nodes="fallbackNodes"
-			:show-fallback-nodes="showFallbackNodes"
-			:event-bus="canvasEventBus"
-			:read-only="isCanvasReadOnly"
-			:executing="isWorkflowRunning"
-			:key-bindings="keyBindingsEnabled"
-			:suppress-interaction="experimentalNdvStore.isMapperOpen"
-			@update:nodes:position="onUpdateNodesPosition"
-			@update:node:position="onUpdateNodePosition"
-			@update:node:activated="onSetNodeActivated"
-			@update:node:deactivated="onSetNodeDeactivated"
-			@update:node:selected="onSetNodeSelected"
-			@update:node:enabled="onToggleNodeDisabled"
-			@update:node:name="onOpenRenameNodeModal"
-			@update:node:parameters="onUpdateNodeParameters"
-			@update:node:inputs="onUpdateNodeInputs"
-			@update:node:outputs="onUpdateNodeOutputs"
-			@update:logs-open="logsStore.toggleOpen($event)"
-			@update:logs:input-open="logsStore.toggleInputOpen"
-			@update:logs:output-open="logsStore.toggleOutputOpen"
-			@update:has-range-selection="canvasStore.setHasRangeSelection"
-			@open:sub-workflow="onOpenSubWorkflow"
-			@click:node="onClickNode"
-			@click:node:add="onClickNodeAdd"
-			@run:node="onRunWorkflowToNode"
-			@delete:node="onDeleteNode"
-			@create:connection="onCreateConnection"
-			@create:connection:cancelled="onCreateConnectionCancelled"
-			@delete:connection="onDeleteConnection"
-			@click:connection:add="onClickConnectionAdd"
-			@click:pane="onClickPane"
-			@create:node="onOpenNodeCreatorFromCanvas"
-			@create:sticky="onCreateSticky"
-			@delete:nodes="onDeleteNodes"
-			@update:nodes:enabled="onToggleNodesDisabled"
-			@update:nodes:pin="onPinNodes"
-			@duplicate:nodes="onDuplicateNodes"
-			@copy:nodes="onCopyNodes"
-			@cut:nodes="onCutNodes"
-			@replace:node="onClickReplaceNode"
-			@run:workflow="runEntireWorkflow('main')"
-			@save:workflow="onSaveWorkflow"
-			@create:workflow="onCreateWorkflow"
-			@viewport:change="onViewportChange"
-			@selection:end="onSelectionEnd"
-			@drag-and-drop="onDragAndDrop"
-			@tidy-up="onTidyUp"
-			@toggle:focus-panel="onToggleFocusPanel"
-			@extract-workflow="onExtractWorkflow"
-			@start-chat="startChat()"
-		>
-			<Suspense>
-				<LazySetupWorkflowCredentialsButton :class="$style.setupCredentialsButtonWrapper" />
-			</Suspense>
-			<div v-if="!isCanvasReadOnly" :class="$style.executionButtons">
-				<CanvasRunWorkflowButton
-					v-if="isRunWorkflowButtonVisible"
-					:waiting-for-webhook="isExecutionWaitingForWebhook"
-					:disabled="isExecutionDisabled"
-					:executing="isWorkflowRunning"
-					:trigger-nodes="triggerNodes"
-					:get-node-type="nodeTypesStore.getNodeType"
-					:selected-trigger-node-name="workflowsStore.selectedTriggerNodeName"
-					@mouseenter="onRunWorkflowButtonMouseEnter"
-					@mouseleave="onRunWorkflowButtonMouseLeave"
-					@execute="runEntireWorkflow('main')"
-					@select-trigger-node="workflowsStore.setSelectedTriggerNodeName"
-				/>
-				<template v-if="containsChatTriggerNodes">
-					<CanvasChatButton
-						v-if="isLogsPanelOpen"
-						type="tertiary"
-						:label="i18n.baseText('chat.hide')"
-						:class="$style.chatButton"
-						@click="logsStore.toggleOpen(false)"
->>>>>>> 96586b58
 					/>
 					<template v-if="containsChatTriggerNodes">
 						<CanvasChatButton
@@ -2185,7 +2101,6 @@
 					@stop="builderStore.stopStreaming"
 				/>
 
-<<<<<<< HEAD
 				<Suspense>
 					<LazyNodeCreation
 						v-if="!isCanvasReadOnly"
@@ -2233,71 +2148,6 @@
 			/>
 		</div>
 		<AIAssistantPanel :class="$style.aiAssistantPanel" />
-=======
-			<N8nCallout
-				v-if="isReadOnlyEnvironment"
-				theme="warning"
-				icon="lock"
-				:class="$style.readOnlyEnvironmentNotification"
-			>
-				{{ i18n.baseText('readOnlyEnv.cantEditOrRun') }}
-			</N8nCallout>
-
-			<N8nCanvasThinkingPill
-				v-if="builderStore.streaming"
-				:class="$style.thinkingPill"
-				show-stop
-				@stop="builderStore.stopStreaming"
-			/>
-
-			<Suspense>
-				<LazyNodeCreation
-					v-if="!isCanvasReadOnly"
-					:create-node-active="nodeCreatorStore.isCreateNodeActive"
-					:node-view-scale="viewportTransform.zoom"
-					:focus-panel-active="focusPanelStore.focusPanelActive"
-					@toggle-node-creator="onToggleNodeCreator"
-					@add-nodes="onAddNodesAndConnections"
-					@close="onNodeCreatorClose"
-				/>
-			</Suspense>
-			<Suspense>
-				<LazyNodeDetailsView
-					v-if="!isNDVV2"
-					:workflow-object="editableWorkflowObject"
-					:read-only="isCanvasReadOnly"
-					:is-production-execution-preview="isProductionExecutionPreview"
-					:renaming="false"
-					@value-changed="onRenameNode($event.value as string)"
-					@stop-execution="onStopExecution"
-					@switch-selected-node="onSwitchActiveNode"
-					@open-connection-node-creator="onOpenSelectiveNodeCreator"
-					@save-keyboard-shortcut="onSaveWorkflow"
-				/>
-			</Suspense>
-			<Suspense>
-				<LazyNodeDetailsViewV2
-					v-if="isNDVV2"
-					:workflow-object="editableWorkflowObject"
-					:read-only="isCanvasReadOnly"
-					:is-production-execution-preview="isProductionExecutionPreview"
-					@rename-node="onRenameNode"
-					@stop-execution="onStopExecution"
-					@switch-selected-node="onSwitchActiveNode"
-					@open-connection-node-creator="onOpenSelectiveNodeCreator"
-					@save-keyboard-shortcut="onSaveWorkflow"
-				/>
-			</Suspense>
-		</WorkflowCanvas>
-		<FocusPanel
-			v-if="
-				!isLoading && (experimentalNdvStore.isNdvInFocusPanelEnabled ? !isCanvasReadOnly : true)
-			"
-			:is-canvas-read-only="isCanvasReadOnly"
-			@save-keyboard-shortcut="onSaveWorkflow"
-			@context-menu-action="onContextMenuAction"
-		/>
->>>>>>> 96586b58
 	</div>
 </template>
 
