--- conflicted
+++ resolved
@@ -221,13 +221,8 @@
 		setWorkflowExecutionData(null);
 		resetAllNodesIssues();
 
-<<<<<<< HEAD
-		setActive(ws.defaults.active);
+		setActive(ws.defaults.activeVersionId);
 		setWorkflowId('');
-=======
-		setActive(ws.defaults.activeVersionId);
-		setWorkflowId(PLACEHOLDER_EMPTY_WORKFLOW_ID);
->>>>>>> 72cdca23
 		setWorkflowName({ newName: '', setStateDirty: false });
 		setWorkflowSettings({ ...ws.defaults.settings });
 		setWorkflowTagIds([]);
