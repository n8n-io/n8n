<script setup lang="ts">
import { computed, onBeforeUnmount, onMounted, ref, nextTick, type Ref } from 'vue';
import { onClickOutside, type VueInstance } from '@vueuse/core';

import { useI18n } from '@n8n/i18n';
import {
	N8nNavigationDropdown,
	N8nTooltip,
	N8nLink,
	N8nIconButton,
	N8nMenuItem,
	isCustomMenuItem,
	N8nLogo,
	N8nPopover,
	N8nScrollArea,
	N8nText,
	N8nIcon,
	N8nButton,
	N8nResizeWrapper,
} from '@n8n/design-system';
import type { IMenuItem, IMenuElement } from '@n8n/design-system';
import {
	ABOUT_MODAL_KEY,
	EXPERIMENT_TEMPLATE_RECO_V2_KEY,
	EXPERIMENT_TEMPLATE_RECO_V3_KEY,
	RELEASE_NOTES_URL,
	VIEWS,
	WHATS_NEW_MODAL_KEY,
	EXPERIMENT_TEMPLATES_DATA_QUALITY_KEY,
} from '@/app/constants';
import { EXTERNAL_LINKS } from '@/app/constants/externalLinks';
import { hasPermission } from '@/app/utils/rbac/permissions';
import { useCloudPlanStore } from '@/app/stores/cloudPlan.store';
import { useRootStore } from '@n8n/stores/useRootStore';
import { useSettingsStore } from '@/app/stores/settings.store';
import { useTemplatesStore } from '@/features/workflows/templates/templates.store';
import { useUIStore } from '@/app/stores/ui.store';
import { useUsersStore } from '@/features/settings/users/users.store';
import { useVersionsStore } from '@/app/stores/versions.store';
import { useWorkflowsStore } from '@/app/stores/workflows.store';
import { useSourceControlStore } from '@/features/integrations/sourceControl.ee/sourceControl.store';
import { useTelemetry } from '@/app/composables/useTelemetry';
import { useBugReporting } from '@/app/composables/useBugReporting';
import { usePageRedirectionHelper } from '@/app/composables/usePageRedirectionHelper';
import { useGlobalEntityCreation } from '@/app/composables/useGlobalEntityCreation';
import { useBecomeTemplateCreatorStore } from '@/app/components/BecomeTemplateCreatorCta/becomeTemplateCreatorStore';
import BecomeTemplateCreatorCta from '@/app/components/BecomeTemplateCreatorCta/BecomeTemplateCreatorCta.vue';
import VersionUpdateCTA from '@/app/components/VersionUpdateCTA.vue';
import { TemplateClickSource, trackTemplatesClick } from '@/experiments/utils';
import { I18nT } from 'vue-i18n';
import { usePersonalizedTemplatesV2Store } from '@/experiments/templateRecoV2/stores/templateRecoV2.store';
import { usePersonalizedTemplatesV3Store } from '@/experiments/personalizedTemplatesV3/stores/personalizedTemplatesV3.store';
import { useTemplatesDataQualityStore } from '@/experiments/templatesDataQuality/stores/templatesDataQuality.store';
import { useKeybindings } from '@/app/composables/useKeybindings';
import { useCalloutHelpers } from '@/app/composables/useCalloutHelpers';
import ProjectNavigation from '@/features/collaboration/projects/components/ProjectNavigation.vue';
import KeyboardShortcutTooltip from './KeyboardShortcutTooltip.vue';
import { useCommandBar } from '@/features/shared/commandBar/composables/useCommandBar';
import MainSidebarSourceControl from './MainSidebarSourceControl.vue';
import MainSidebarTrialUpgrade from './MainSidebarTrialUpgrade.vue';
import TemplateTooltip from '@/experiments/personalizedTemplatesV3/components/TemplateTooltip.vue';
import { useSidebarLayout } from '../composables/useSidebarLayout';
import { useSettingsItems } from '../composables/useSettingsItems';
import { useRouter } from 'vue-router';

const becomeTemplateCreatorStore = useBecomeTemplateCreatorStore();
const cloudPlanStore = useCloudPlanStore();
const rootStore = useRootStore();
const settingsStore = useSettingsStore();
const templatesStore = useTemplatesStore();
const uiStore = useUIStore();
const usersStore = useUsersStore();
const versionsStore = useVersionsStore();
const workflowsStore = useWorkflowsStore();
const sourceControlStore = useSourceControlStore();
const personalizedTemplatesV2Store = usePersonalizedTemplatesV2Store();
const personalizedTemplatesV3Store = usePersonalizedTemplatesV3Store();
const templatesDataQualityStore = useTemplatesDataQualityStore();

const i18n = useI18n();
const router = useRouter();
const telemetry = useTelemetry();
const pageRedirectionHelper = usePageRedirectionHelper();
const { getReportingURL } = useBugReporting();
const calloutHelpers = useCalloutHelpers();
const { isCollapsed, sidebarWidth, onResizeStart, onResize, onResizeEnd, toggleCollapse } =
	useSidebarLayout();

useKeybindings({
	ctrl_alt_o: () => handleSelect('about'),
	['bracketleft']: () => toggleCollapse(),
});

const { isEnabled: isCommandBarEnabled } = useCommandBar();

const { settingsItems } = useSettingsItems();

// Component data
const basePath = ref('');

const showWhatsNewNotification = computed(
	() =>
		versionsStore.hasVersionUpdates ||
		versionsStore.whatsNewArticles.some(
			(article) => !versionsStore.isWhatsNewArticleRead(article.id),
		),
);

const isTemplatesExperimentEnabled = computed(() => {
	return (
		personalizedTemplatesV2Store.isFeatureEnabled() ||
		personalizedTemplatesV3Store.isFeatureEnabled() ||
		templatesDataQualityStore.isFeatureEnabled()
	);
});

const mainMenuItems = computed<IMenuItem[]>(() => [
	{
		id: 'cloud-admin',
		position: 'bottom',
		label: 'Admin Panel',
		icon: 'cloud',
		available: settingsStore.isCloudDeployment && hasPermission(['instanceOwner']),
	},
	{
		// Link to in-app pre-built agent templates, available experiment is enabled
		id: 'templates',
		icon: 'package-open',
		label: i18n.baseText('generic.templates'),
		position: 'bottom',
		available:
			settingsStore.isTemplatesEnabled &&
			calloutHelpers.isPreBuiltAgentsCalloutVisible.value &&
			!isTemplatesExperimentEnabled.value,
		route: { to: { name: VIEWS.PRE_BUILT_AGENT_TEMPLATES } },
	},
	{
		// Link to personalized template modal, available when V2, V3 or data quality experiment is enabled
		id: 'templates',
		icon: 'package-open',
		label: i18n.baseText('generic.templates'),
		position: 'bottom',
		available: settingsStore.isTemplatesEnabled && isTemplatesExperimentEnabled.value,
	},
	{
		// Link to in-app templates, available if custom templates are enabled and experiment is disabled
		id: 'templates',
		icon: 'package-open',
		label: i18n.baseText('generic.templates'),
		position: 'bottom',
		available:
			settingsStore.isTemplatesEnabled &&
			!calloutHelpers.isPreBuiltAgentsCalloutVisible.value &&
			templatesStore.hasCustomTemplatesHost &&
			!isTemplatesExperimentEnabled.value,
		route: { to: { name: VIEWS.TEMPLATES } },
	},
	{
		// Link to website templates, available if custom templates are not enabled
		id: 'templates',
		icon: 'package-open',
		label: i18n.baseText('generic.templates'),
		position: 'bottom',
		available:
			settingsStore.isTemplatesEnabled &&
			!calloutHelpers.isPreBuiltAgentsCalloutVisible.value &&
			!templatesStore.hasCustomTemplatesHost &&
			!isTemplatesExperimentEnabled.value,
		link: {
			href: templatesStore.websiteTemplateRepositoryURL,
			target: '_blank',
		},
	},
	{
		id: 'insights',
		icon: 'chart-column-decreasing',
		label: 'Insights',
		position: 'bottom',
		route: { to: { name: VIEWS.INSIGHTS } },
		available:
			settingsStore.isModuleActive('insights') &&
			hasPermission(['rbac'], { rbac: { scope: 'insights:list' } }),
	},
	{
		id: 'help',
		icon: 'circle-help',
		label: i18n.baseText('mainSidebar.help'),
		notification: showWhatsNewNotification.value,
		position: 'bottom',
		children: [
			{
				id: 'quickstart',
				icon: 'video',
				label: i18n.baseText('mainSidebar.helpMenuItems.quickstart'),
				link: {
					href: EXTERNAL_LINKS.QUICKSTART_VIDEO,
					target: '_blank',
				},
			},
			{
				id: 'docs',
				icon: 'book',
				label: i18n.baseText('mainSidebar.helpMenuItems.documentation'),
				link: {
					href: EXTERNAL_LINKS.DOCUMENTATION,
					target: '_blank',
				},
			},
			{
				id: 'forum',
				icon: 'users',
				label: i18n.baseText('mainSidebar.helpMenuItems.forum'),
				link: {
					href: EXTERNAL_LINKS.FORUM,
					target: '_blank',
				},
			},
			{
				id: 'examples',
				icon: 'graduation-cap',
				label: i18n.baseText('mainSidebar.helpMenuItems.course'),
				link: {
					href: EXTERNAL_LINKS.COURSES,
					target: '_blank',
				},
			},
			{
				id: 'report-bug',
				icon: 'bug',
				label: i18n.baseText('mainSidebar.helpMenuItems.reportBug'),
				link: {
					href: getReportingURL(),
					target: '_blank',
				},
			},
			{
				id: 'about',
				icon: 'info',
				label: i18n.baseText('mainSidebar.aboutN8n'),
				position: 'bottom',
			},
		],
	},
	{
		id: 'settings',
		label: i18n.baseText('mainSidebar.settings'),
		icon: 'settings',
		available: true,
		children: settingsItems.value,
	},
]);

const visibleMenuItems = computed<IMenuItem[]>(() =>
	mainMenuItems.value.filter((item) => item.available !== false),
);

const whatsNewItems = computed<{ available: boolean; children: IMenuElement[] }>(() => ({
	available: versionsStore.hasVersionUpdates || versionsStore.whatsNewArticles.length > 0,
	children: [
		...versionsStore.whatsNewArticles.map(
			(article) =>
				({
					id: `whats-new-article-${article.id}`,
					label: article.title,
					size: 'small',
					customIconSize: 'small',
					icon: {
						type: 'emoji',
						value: '•',
						color: !versionsStore.isWhatsNewArticleRead(article.id) ? 'primary' : 'text-light',
					},
				}) satisfies IMenuItem,
		),
		{
			id: 'full-changelog',
			icon: 'external-link',
			label: i18n.baseText('mainSidebar.whatsNew.fullChangelog'),
			link: {
				href: RELEASE_NOTES_URL,
				target: '_blank',
			},
			size: 'small',
			customIconSize: 'small',
		},
		{
			id: 'version-upgrade-cta',
			component: VersionUpdateCTA,
			available: versionsStore.hasVersionUpdates && usersStore.canUserUpdateVersion,
			props: {
				tooltipText: !usersStore.canUserUpdateVersion
					? i18n.baseText('whatsNew.updateNudgeTooltip')
					: undefined,
			},
		},
	],
}));

const createBtn = ref<InstanceType<typeof N8nNavigationDropdown>>();

const userIsTrialing = computed(() => cloudPlanStore.userIsTrialing);

onMounted(() => {
	basePath.value = rootStore.baseUrl;

	becomeTemplateCreatorStore.startMonitoringCta();
});

onBeforeUnmount(() => {
	becomeTemplateCreatorStore.stopMonitoringCta();
});

const trackHelpItemClick = (itemType: string) => {
	telemetry.track('User clicked help resource', {
		type: itemType,
		workflow_id: workflowsStore.workflowId,
	});
};

function openCommandBar(event: MouseEvent) {
	event.stopPropagation();

	void nextTick(() => {
		const keyboardEvent = new KeyboardEvent('keydown', {
			key: 'k',
			code: 'KeyK',
			metaKey: true,
			bubbles: true,
			cancelable: true,
		});
		document.dispatchEvent(keyboardEvent);
	});
}

const handleSelect = (key: string) => {
	switch (key) {
		case 'templates':
			if (templatesDataQualityStore.isFeatureEnabled()) {
				uiStore.openModal(EXPERIMENT_TEMPLATES_DATA_QUALITY_KEY);
				trackTemplatesClick(TemplateClickSource.sidebarButton);
			} else if (personalizedTemplatesV3Store.isFeatureEnabled()) {
				personalizedTemplatesV3Store.markTemplateRecommendationInteraction();
				uiStore.openModalWithData({
					name: EXPERIMENT_TEMPLATE_RECO_V3_KEY,
					data: {},
				});
				trackTemplatesClick(TemplateClickSource.sidebarButton);
			} else if (personalizedTemplatesV2Store.isFeatureEnabled()) {
				uiStore.openModalWithData({
					name: EXPERIMENT_TEMPLATE_RECO_V2_KEY,
					data: {},
				});
				trackTemplatesClick(TemplateClickSource.sidebarButton);
			} else if (settingsStore.isTemplatesEnabled && !templatesStore.hasCustomTemplatesHost) {
				trackTemplatesClick(TemplateClickSource.sidebarButton);
			}
			break;
		case 'about': {
			trackHelpItemClick('about');
			uiStore.openModal(ABOUT_MODAL_KEY);
			break;
		}
		case 'cloud-admin': {
			void pageRedirectionHelper.goToDashboard();
			break;
		}
		case 'quickstart':
		case 'docs':
		case 'forum':
		case 'examples': {
			trackHelpItemClick(key);
			break;
		}
		case 'insights':
			telemetry.track('User clicked insights link from side menu');
		default:
			if (key.startsWith('whats-new-article-')) {
				const articleId = Number(key.replace('whats-new-article-', ''));

				telemetry.track("User clicked on what's new section", {
					article_id: articleId,
				});
				uiStore.openModalWithData({
					name: WHATS_NEW_MODAL_KEY,
					data: {
						articleId,
					},
				});
			}

			break;
	}
};

const {
	menu,
	handleSelect: handleMenuSelect,
	createProjectAppendSlotName,
	createWorkflowsAppendSlotName,
	createCredentialsAppendSlotName,
	projectsLimitReachedMessage,
	upgradeLabel,
	hasPermissionToCreateProjects,
} = useGlobalEntityCreation();
onClickOutside(createBtn as Ref<VueInstance>, () => {
	createBtn.value?.close();
});

const onLogout = () => {
	void router.push({ name: VIEWS.SIGNOUT });
};
</script>

<template>
	<N8nResizeWrapper
		id="side-menu"
		:class="{
			[$style.sideMenu]: true,
			[$style.sideMenuCollapsed]: isCollapsed,
		}"
		:width="sidebarWidth"
		:style="{ width: `${sidebarWidth}px` }"
		:supported-directions="['right']"
		:min-width="200"
		:max-width="500"
		:grid-size="8"
		@resizestart="onResizeStart"
		@resize="onResize"
		@resizeend="onResizeEnd"
	>
		<div :class="$style.header">
			<N8nLogo
				v-if="!isCollapsed"
				:class="$style.logo"
				size="small"
				:collapsed="isCollapsed"
				:release-channel="settingsStore.settings.releaseChannel"
			>
				<N8nTooltip
					v-if="sourceControlStore.preferences.branchReadOnly && !isCollapsed"
					placement="bottom"
				>
					<template #content>
						<I18nT keypath="readOnlyEnv.tooltip" scope="global">
							<template #link>
								<N8nLink
									to="https://docs.n8n.io/source-control-environments/setup/#step-4-connect-n8n-and-configure-your-instance"
									size="small"
								>
									{{ i18n.baseText('readOnlyEnv.tooltip.link') }}
								</N8nLink>
							</template>
						</I18nT>
					</template>
					<N8nIcon
						data-test-id="read-only-env-icon"
						icon="lock"
						:class="$style.readOnlyEnvironmentIcon"
					/>
				</N8nTooltip>
			</N8nLogo>
			<KeyboardShortcutTooltip
				:placement="isCollapsed ? 'right' : 'bottom'"
				:label="
					isCollapsed
						? i18n.baseText('mainSidebar.state.expand')
						: i18n.baseText('mainSidebar.state.collapse')
				"
				show-after="500"
				:shortcut="{ keys: ['['] }"
			>
				<N8nIconButton
					id="toggle-sidebar-button"
					size="small"
					type="highlight"
					icon="panel-left"
					icon-size="large"
					aria-label="Toggle sidebar"
					@click="toggleCollapse"
				/>
			</KeyboardShortcutTooltip>
			<N8nNavigationDropdown
				ref="createBtn"
				data-test-id="universal-add"
				:menu="menu"
				@select="handleMenuSelect"
			>
				<N8nIconButton
					size="small"
					type="highlight"
					icon="plus"
					icon-size="large"
					aria-label="Add new item"
				/>
				<template #[createWorkflowsAppendSlotName]>
					<N8nTooltip
						v-if="sourceControlStore.preferences.branchReadOnly"
						placement="right"
						:content="i18n.baseText('readOnlyEnv.cantAdd.workflow')"
					>
						<N8nIcon style="margin-left: auto; margin-right: 5px" icon="lock" size="xsmall" />
					</N8nTooltip>
				</template>
				<template #[createCredentialsAppendSlotName]>
					<N8nTooltip
						v-if="sourceControlStore.preferences.branchReadOnly"
						placement="right"
						:content="i18n.baseText('readOnlyEnv.cantAdd.credential')"
					>
						<N8nIcon style="margin-left: auto; margin-right: 5px" icon="lock" size="xsmall" />
					</N8nTooltip>
				</template>
				<template #[createProjectAppendSlotName]="{ item }">
					<N8nTooltip
						v-if="sourceControlStore.preferences.branchReadOnly"
						placement="right"
						:content="i18n.baseText('readOnlyEnv.cantAdd.project')"
					>
						<N8nIcon style="margin-left: auto; margin-right: 5px" icon="lock" size="xsmall" />
					</N8nTooltip>
					<N8nTooltip
						v-else-if="item.disabled"
						placement="right"
						:content="projectsLimitReachedMessage"
					>
						<N8nIcon
							v-if="!hasPermissionToCreateProjects"
							style="margin-left: auto; margin-right: 5px"
							icon="lock"
							size="xsmall"
						/>
						<N8nButton
							v-else
							:size="'mini'"
							style="margin-left: auto"
							type="tertiary"
							@click="handleMenuSelect(item.id)"
						>
							{{ upgradeLabel }}
						</N8nButton>
					</N8nTooltip>
				</template>
			</N8nNavigationDropdown>
			<KeyboardShortcutTooltip
				v-if="isCommandBarEnabled"
				:placement="isCollapsed ? 'right' : 'bottom'"
				show-after="500"
				:label="i18n.baseText('nodeView.openCommandBar')"
				:shortcut="{ keys: ['k'], metaKey: true }"
			>
				<N8nIconButton
					size="small"
					type="highlight"
					icon="search"
					icon-size="large"
					aria-label="Open command palette"
					@click="openCommandBar"
				/>
			</KeyboardShortcutTooltip>
		</div>
		<N8nScrollArea as-child>
			<div :class="$style.scrollArea">
				<ProjectNavigation
					:collapsed="isCollapsed"
					:plan-name="cloudPlanStore.currentPlanData?.displayName"
				/>
				<div :class="$style.bottomMenu">
					<div :class="$style.bottomMenuItems">
						<template v-for="item in visibleMenuItems" :key="item.id">
<<<<<<< HEAD
							<N8nPopover
								v-if="item.children"
								:key="item.id"
=======
							<!-- Help popover -->
							<N8nPopoverReka
								v-if="item.children && item.id === 'help'"
								key="help"
>>>>>>> 94ea8854
								side="right"
								align="end"
								:side-offset="12"
							>
								<template #content>
									<div :class="$style.popover">
										<BecomeTemplateCreatorCta v-if="!isCollapsed && !userIsTrialing" />
										<template v-for="child in item.children" :key="child.id">
											<component
												:is="child.component"
												v-if="isCustomMenuItem(child)"
												v-bind="child.props"
											/>
											<N8nMenuItem v-else :item="child" @click="() => handleSelect(child.id)" />
										</template>
										<template v-if="whatsNewItems.available">
											<N8nText bold size="small" :class="$style.popoverTitle" color="text-light"
												>What's new</N8nText
											>
											<template v-for="child in whatsNewItems.children" :key="child.id">
												<component
													:is="child.component"
													v-if="isCustomMenuItem(child)"
													v-bind="child.props"
												/>
												<N8nMenuItem v-else :item="child" @click="() => handleSelect(child.id)" />
											</template>
										</template>
									</div>
								</template>
								<template #trigger>
									<N8nMenuItem
										:data-test-id="`main-sidebar-${item.id}`"
										:item="item"
										:compact="isCollapsed"
										@click="() => handleSelect(item.id)"
									/>
								</template>
<<<<<<< HEAD
							</N8nPopover>
=======
							</N8nPopoverReka>
							<!-- Settings popover -->
							<N8nPopoverReka
								v-else-if="item.children && item.id === 'settings'"
								key="settings"
								side="right"
								align="end"
								:side-offset="12"
							>
								<template #content>
									<div :class="$style.popover">
										<template v-for="child in item.children" :key="child.id">
											<component
												:is="child.component"
												v-if="isCustomMenuItem(child)"
												v-bind="child.props"
											/>
											<N8nMenuItem v-else :item="child" @click="() => handleSelect(child.id)" />
										</template>
										<span :class="$style.divider" />
										<N8nMenuItem
											:data-test-id="'main-sidebar-log-out'"
											:item="{ id: 'sign-out', label: 'Sign out', icon: 'door-open' }"
											@click="onLogout"
										/>
									</div>
								</template>
								<template #trigger>
									<N8nMenuItem
										:data-test-id="`main-sidebar-${item.id}`"
										:item="item"
										:compact="isCollapsed"
										@click="() => handleSelect(item.id)"
									/>
								</template>
							</N8nPopoverReka>
							<!-- Items without children -->
>>>>>>> 94ea8854
							<N8nMenuItem
								v-else
								:data-test-id="`main-sidebar-${item.id}`"
								:item="item"
								:compact="isCollapsed"
								@click="() => handleSelect(item.id)"
							/>
						</template>
					</div>
				</div>
			</div>
		</N8nScrollArea>
		<MainSidebarSourceControl :is-collapsed="isCollapsed" />
		<MainSidebarTrialUpgrade />
		<TemplateTooltip />
	</N8nResizeWrapper>
</template>

<style lang="scss" module>
.sideMenu {
	position: relative;
	height: 100%;
	display: flex;
	flex-direction: column;
	border-right: var(--border);
	background-color: var(--menu--color--background, var(--color--background--light-2));

	.header {
		display: flex;
		align-items: center;
		padding: var(--spacing--2xs) var(--spacing--3xs);
		margin-bottom: var(--spacing--2xs);
		justify-content: space-between;
		gap: var(--spacing--4xs);

		img {
			position: relative;
			left: 1px;
			height: 20px;
			margin-right: auto;
		}
	}

	&.sideMenuCollapsed {
		width: $sidebar-width;
		min-width: auto;

		.header {
			flex-direction: column;
			border-bottom: var(--border);
		}
	}
}

.logo {
	margin-right: auto;
}

.scrollArea {
	height: 100%;
	display: flex;
	flex-direction: column;
}

.bottomMenu {
	display: flex;
	flex-direction: column;
	margin-top: auto;
}

.sideMenuCollapsed .bottomMenu {
	border-top: var(--border);
}

.bottomMenuItems {
	padding: var(--spacing--3xs);
}

.popover {
	padding: var(--spacing--4xs);
	min-width: 260px;
	border-radius: var(--radius);
	background-color: var(--menu--color--background, var(--color--background--light-2));
}

.divider {
	display: block;
	width: 100%;
	padding-top: var(--spacing--3xs);
	border-bottom: var(--border);
	margin-bottom: var(--spacing--3xs);
	background-color: var(--color--border);
}

.popoverTitle {
	display: block;
	margin-bottom: var(--spacing--3xs);
	padding-left: var(--spacing--3xs);
	margin-top: var(--spacing--xs);
}

@media screen and (max-height: 470px) {
	:global(#help) {
		display: none;
	}
}

.readOnlyEnvironmentIcon {
	display: inline-block;
	color: white;
	background-color: var(--color--warning);
	align-self: center;
	padding: 2px;
	border-radius: var(--radius--sm);
	margin: 7px 12px 0 5px;
}
</style><|MERGE_RESOLUTION|>--- conflicted
+++ resolved
@@ -566,16 +566,10 @@
 				<div :class="$style.bottomMenu">
 					<div :class="$style.bottomMenuItems">
 						<template v-for="item in visibleMenuItems" :key="item.id">
-<<<<<<< HEAD
+							<!-- Help popover -->
 							<N8nPopover
-								v-if="item.children"
-								:key="item.id"
-=======
-							<!-- Help popover -->
-							<N8nPopoverReka
 								v-if="item.children && item.id === 'help'"
 								key="help"
->>>>>>> 94ea8854
 								side="right"
 								align="end"
 								:side-offset="12"
@@ -614,12 +608,9 @@
 										@click="() => handleSelect(item.id)"
 									/>
 								</template>
-<<<<<<< HEAD
 							</N8nPopover>
-=======
-							</N8nPopoverReka>
 							<!-- Settings popover -->
-							<N8nPopoverReka
+							<N8nPopover
 								v-else-if="item.children && item.id === 'settings'"
 								key="settings"
 								side="right"
@@ -652,9 +643,8 @@
 										@click="() => handleSelect(item.id)"
 									/>
 								</template>
-							</N8nPopoverReka>
+							</N8nPopover>
 							<!-- Items without children -->
->>>>>>> 94ea8854
 							<N8nMenuItem
 								v-else
 								:data-test-id="`main-sidebar-${item.id}`"
