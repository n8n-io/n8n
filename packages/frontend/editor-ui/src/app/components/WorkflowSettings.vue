<script setup lang="ts">
<<<<<<< HEAD
import { ref, computed, onMounted, onBeforeUnmount, h } from 'vue';
=======
import { ref, computed, onMounted, onBeforeUnmount, nextTick } from 'vue';
>>>>>>> 117068b8
import { useRoute } from 'vue-router';
import { useToast } from '@/app/composables/useToast';
import { usePostHog } from '@/app/stores/posthog.store';
import type { ITimeoutHMS, IWorkflowSettings, IWorkflowShortResponse } from '@/Interface';
import type { WorkflowDataUpdate } from '@n8n/rest-api-client/api/workflows';
import Modal from '@/app/components/Modal.vue';
import {
	EnterpriseEditionFeature,
	PLACEHOLDER_EMPTY_WORKFLOW_ID,
	WORKFLOW_SETTINGS_MODAL_KEY,
	NODE_CREATOR_OPEN_SOURCES,
	TIME_SAVED_NODE_TYPE,
} from '@/app/constants';
<<<<<<< HEAD
import { EXECUTION_LOGIC_V2_EXPERIMENT } from '@/app/constants/experiments';
import {
	N8nButton,
	N8nIcon,
	N8nInput,
	N8nLink,
=======
import {
	N8nButton,
	N8nIcon,
	N8nIconButton,
	N8nInput,
>>>>>>> 117068b8
	N8nOption,
	N8nSelect,
	N8nTooltip,
} from '@n8n/design-system';
import type { WorkflowSettings } from 'n8n-workflow';
import { calculateWorkflowChecksum, deepCopy } from 'n8n-workflow';
import { useSettingsStore } from '@/app/stores/settings.store';
import { useRootStore } from '@n8n/stores/useRootStore';
import { useWorkflowsEEStore } from '@/app/stores/workflows.ee.store';
import { useWorkflowsStore } from '@/app/stores/workflows.store';
import { createEventBus } from '@n8n/utils/event-bus';
import { useExternalHooks } from '@/app/composables/useExternalHooks';
import { useSourceControlStore } from '@/features/integrations/sourceControl.ee/sourceControl.store';
import { ProjectTypes } from '@/features/collaboration/projects/projects.types';
import { getResourcePermissions } from '@n8n/permissions';
import { useI18n } from '@n8n/i18n';
import { useTelemetry } from '@/app/composables/useTelemetry';
import { useDebounce } from '@/app/composables/useDebounce';
import { injectWorkflowState } from '@/app/composables/useWorkflowState';
import { useMcp } from '@/features/ai/mcpAccess/composables/useMcp';
import { useGlobalLinkActions } from '@/app/composables/useGlobalLinkActions';
import { useNodeCreatorStore } from '@/features/shared/nodeCreator/nodeCreator.store';
import { useEnvFeatureFlag } from '@/features/shared/envFeatureFlag/useEnvFeatureFlag';
import { getCredentialResolvers } from '@n8n/rest-api-client';
import type { CredentialResolver } from '@n8n/api-types';
import { useUIStore } from '@/app/stores/ui.store';
import { CREDENTIAL_RESOLVER_EDIT_MODAL_KEY } from '../constants';

import { ElCol, ElRow, ElSwitch } from 'element-plus';

const route = useRoute();
const i18n = useI18n();
const externalHooks = useExternalHooks();
const toast = useToast();
const modalBus = createEventBus();
const telemetry = useTelemetry();
const { isEligibleForMcpAccess, trackMcpAccessEnabledForWorkflow, mcpTriggerMap } = useMcp();
const { registerCustomAction, unregisterCustomAction } = useGlobalLinkActions();
const { check: checkEnvFeatureFlag } = useEnvFeatureFlag();

const rootStore = useRootStore();
const settingsStore = useSettingsStore();
const sourceControlStore = useSourceControlStore();
const workflowsStore = useWorkflowsStore();
const workflowState = injectWorkflowState();
const workflowsEEStore = useWorkflowsEEStore();
const nodeCreatorStore = useNodeCreatorStore();
<<<<<<< HEAD
const posthogStore = usePostHog();
=======
const uiStore = useUIStore();
>>>>>>> 117068b8

const isLoading = ref(true);
const workflowCallerPolicyOptions = ref<Array<{ key: string; value: string }>>([]);
const saveDataErrorExecutionOptions = ref<Array<{ key: string; value: string }>>([]);
const saveDataSuccessExecutionOptions = ref<Array<{ key: string; value: string }>>([]);
const saveExecutionProgressOptions = ref<Array<{ key: string | boolean; value: string }>>([]);
const saveManualOptions = ref<Array<{ key: string | boolean; value: string }>>([]);
const executionOrderOptions = ref<Array<{ key: string; value: string; description: string }>>([
	{
		key: 'v0',
		value: 'Run branches in parallel (v0, legacy)',
		description:
			'Executes the first node of each branch, then the second node of each branch, and so on',
	},
	{
		key: 'v1',
		value: 'Run each branch one at a time (v1, legacy)',
		description: 'Executes each branch in turn, completing one branch before starting another',
	},
	{
		key: 'v2',
		value: 'Run each branch one at a time with optimized binaries & expressions (v2, recommended)',
		description:
			"Uses v1 execution logic with combined binary mode where binaries included in the item's json data and expressions are simplified.",
	},
]);
const timezones = ref<Array<{ key: string; value: string }>>([]);
const workflowSettings = ref<IWorkflowSettings>({} as IWorkflowSettings);
const workflows = ref<IWorkflowShortResponse[]>([]);
const credentialResolvers = ref<CredentialResolver[]>([]);
const credentialResolverSelectRef = ref<InstanceType<typeof N8nSelect> | null>(null);
const executionTimeout = ref(0);
const maxExecutionTimeout = ref(0);
const timeoutHMS = ref<ITimeoutHMS>({ hours: 0, minutes: 0, seconds: 0 });

const helpTexts = computed(() => ({
	errorWorkflow: i18n.baseText('workflowSettings.helpTexts.errorWorkflow'),
	timezone: i18n.baseText('workflowSettings.helpTexts.timezone'),
	credentialResolver: i18n.baseText('workflowSettings.helpTexts.credentialResolver'),
	saveDataErrorExecution: i18n.baseText('workflowSettings.helpTexts.saveDataErrorExecution'),
	saveDataSuccessExecution: i18n.baseText('workflowSettings.helpTexts.saveDataSuccessExecution'),
	saveExecutionProgress: i18n.baseText('workflowSettings.helpTexts.saveExecutionProgress'),
	saveManualExecutions: i18n.baseText('workflowSettings.helpTexts.saveManualExecutions'),
	executionTimeoutToggle: i18n.baseText('workflowSettings.helpTexts.executionTimeoutToggle'),
	executionTimeout: i18n.baseText('workflowSettings.helpTexts.executionTimeout'),
	workflowCallerPolicy: i18n.baseText('workflowSettings.helpTexts.workflowCallerPolicy'),
	workflowCallerIds: i18n.baseText('workflowSettings.helpTexts.workflowCallerIds'),
}));

const defaultValues = ref({
	timezone: 'America/New_York',
	saveDataErrorExecution: 'all',
	saveDataSuccessExecution: 'all',
	saveExecutionProgress: false,
	saveManualExecutions: false,
	workflowCallerPolicy: 'workflowsFromSameOwner',
	availableInMCP: false,
});

const executionLogic = computed(() => {
	if (workflowSettings.value.binaryMode === 'combined') {
		return 'v2';
	}
	return workflowSettings.value.executionOrder || 'v0';
});

const isMCPEnabled = computed(
	() => settingsStore.isModuleActive('mcp') && settingsStore.moduleSettings.mcp?.mcpAccessEnabled,
);
const isCredentialResolverEnabled = computed(() =>
	checkEnvFeatureFlag.value('DYNAMIC_CREDENTIALS'),
);
const readOnlyEnv = computed(() => sourceControlStore.preferences.branchReadOnly);
const workflowName = computed(() => workflowsStore.workflowName);
const workflowId = computed(() => workflowsStore.workflowId);
const workflow = computed(() => workflowsStore.getWorkflowById(workflowId.value));
const isSharingEnabled = computed(
	() => settingsStore.isEnterpriseFeatureEnabled[EnterpriseEditionFeature.Sharing],
);
const workflowOwnerName = computed(() => {
	const fallback = i18n.baseText('workflowSettings.callerPolicy.options.workflowsFromSameProject');

	return workflowsEEStore.getWorkflowOwnerName(`${workflowId.value}`, fallback);
});
const workflowPermissions = computed(() => getResourcePermissions(workflow.value?.scopes).workflow);

const mcpToggleDisabled = computed(() => {
	return readOnlyEnv.value || !workflowPermissions.value.update || !isEligibleForMcp.value;
});

const mcpToggleTooltip = computed(() => {
	if (!isEligibleForMcp.value) {
		return i18n.baseText('mcp.workflowNotEligable.description', {
			interpolate: {
				triggers: Object.values(mcpTriggerMap).join(', '),
			},
		});
	}
	return i18n.baseText('workflowSettings.availableInMCP.tooltip');
});

const isEligibleForMcp = computed(() => {
	if (!workflow?.value?.active) return false;
	return isEligibleForMcpAccess(workflow.value);
});

const savedTimeNodes = computed(() => {
	if (!workflow?.value?.nodes) return [];
	return workflow.value.nodes.filter(
		(node) => node.type === TIME_SAVED_NODE_TYPE && node.disabled !== true,
	);
});

const hasSavedTimeNodes = computed(() => {
	return savedTimeNodes.value.length > 0;
});

const timeSavedModeOptions = computed(() => [
	{
		label: 'Fixed',
		value: 'fixed' as const,
	},
	{
		label: 'Dynamic (uses time saved nodes)',
		value: 'dynamic' as const,
	},
]);

const filteredExecutionOrderOptions = computed(() => {
	if (workflowSettings.value.binaryMode === 'combined') {
		return executionOrderOptions.value;
	}

	const isV2Enabled = posthogStore.isVariantEnabled(
		EXECUTION_LOGIC_V2_EXPERIMENT.name,
		EXECUTION_LOGIC_V2_EXPERIMENT.variant,
	);

	if (isV2Enabled) {
		return executionOrderOptions.value;
	}

	return executionOrderOptions.value
		.filter((option) => option.key !== 'v2')
		.map((option) => {
			if (option.key === 'v1') {
				return {
					...option,
					value: 'Run each branch one at a time (v1, recommended)',
				};
			}
			return option;
		});
});

const onCallerIdsInput = (str: string) => {
	workflowSettings.value.callerIds = /^[a-zA-Z0-9,\s]+$/.test(str)
		? str
		: str.replace(/[^a-zA-Z0-9,\s]/g, '');
};

const closeDialog = () => {
	modalBus.emit('close');
	void externalHooks.run('workflowSettings.dialogVisibleChanged', {
		dialogVisible: false,
	});
};

const setTheTimeout = (key: string, value: string) => {
	const time = value ? parseInt(value, 10) : 0;

	timeoutHMS.value = {
		...timeoutHMS.value,
		[key]: time,
	};
};

const loadWorkflowCallerPolicyOptions = async () => {
	workflowCallerPolicyOptions.value = [
		{
			key: 'none',
			value: i18n.baseText('workflowSettings.callerPolicy.options.none'),
		},
		{
			key: 'workflowsFromSameOwner',
			value: i18n.baseText(
				workflow.value.homeProject?.type === ProjectTypes.Personal
					? 'workflowSettings.callerPolicy.options.workflowsFromPersonalProject'
					: 'workflowSettings.callerPolicy.options.workflowsFromTeamProject',
				{
					interpolate: {
						projectName: workflowOwnerName.value,
					},
				},
			),
		},
		{
			key: 'workflowsFromAList',
			value: i18n.baseText('workflowSettings.callerPolicy.options.workflowsFromAList'),
		},
		{
			key: 'any',
			value: i18n.baseText('workflowSettings.callerPolicy.options.any'),
		},
	];
};

const loadSaveDataErrorExecutionOptions = async () => {
	saveDataErrorExecutionOptions.value = [
		{
			key: 'DEFAULT',
			value: i18n.baseText('workflowSettings.saveDataErrorExecutionOptions.defaultSave', {
				interpolate: {
					defaultValue:
						defaultValues.value.saveDataErrorExecution === 'all'
							? i18n.baseText('workflowSettings.saveDataErrorExecutionOptions.save')
							: i18n.baseText('workflowSettings.saveDataErrorExecutionOptions.doNotSave'),
				},
			}),
		},
		{
			key: 'all',
			value: i18n.baseText('workflowSettings.saveDataErrorExecutionOptions.save'),
		},
		{
			key: 'none',
			value: i18n.baseText('workflowSettings.saveDataErrorExecutionOptions.doNotSave'),
		},
	];
};

const loadSaveDataSuccessExecutionOptions = async () => {
	saveDataSuccessExecutionOptions.value = [
		{
			key: 'DEFAULT',
			value: i18n.baseText('workflowSettings.saveDataSuccessExecutionOptions.defaultSave', {
				interpolate: {
					defaultValue:
						defaultValues.value.saveDataSuccessExecution === 'all'
							? i18n.baseText('workflowSettings.saveDataSuccessExecutionOptions.save')
							: i18n.baseText('workflowSettings.saveDataSuccessExecutionOptions.doNotSave'),
				},
			}),
		},
		{
			key: 'all',
			value: i18n.baseText('workflowSettings.saveDataSuccessExecutionOptions.save'),
		},
		{
			key: 'none',
			value: i18n.baseText('workflowSettings.saveDataSuccessExecutionOptions.doNotSave'),
		},
	];
};

const loadSaveExecutionProgressOptions = async () => {
	saveExecutionProgressOptions.value = [
		{
			key: 'DEFAULT',
			value: i18n.baseText('workflowSettings.saveExecutionProgressOptions.defaultSave', {
				interpolate: {
					defaultValue: defaultValues.value.saveExecutionProgress
						? i18n.baseText('workflowSettings.saveExecutionProgressOptions.save')
						: i18n.baseText('workflowSettings.saveExecutionProgressOptions.doNotSave'),
				},
			}),
		},
		{
			key: true,
			value: i18n.baseText('workflowSettings.saveExecutionProgressOptions.save'),
		},
		{
			key: false,
			value: i18n.baseText('workflowSettings.saveExecutionProgressOptions.doNotSave'),
		},
	];
};

const loadSaveManualOptions = async () => {
	saveManualOptions.value = [
		{
			key: 'DEFAULT',
			value: i18n.baseText('workflowSettings.saveManualOptions.defaultSave', {
				interpolate: {
					defaultValue: defaultValues.value.saveManualExecutions
						? i18n.baseText('workflowSettings.saveManualOptions.save')
						: i18n.baseText('workflowSettings.saveManualOptions.doNotSave'),
				},
			}),
		},
		{
			key: true,
			value: i18n.baseText('workflowSettings.saveManualOptions.save'),
		},
		{
			key: false,
			value: i18n.baseText('workflowSettings.saveManualOptions.doNotSave'),
		},
	];
};

const loadTimezones = async () => {
	if (timezones.value.length !== 0) {
		// Data got already loaded
		return;
	}

	const timezonesData = await settingsStore.getTimezones();

	let defaultTimezoneValue = timezonesData[defaultValues.value.timezone] as string | undefined;
	if (defaultTimezoneValue === undefined) {
		defaultTimezoneValue = i18n.baseText('workflowSettings.defaultTimezoneNotValid');
	}

	timezones.value.push({
		key: 'DEFAULT',
		value: i18n.baseText('workflowSettings.defaultTimezone', {
			interpolate: { defaultTimezoneValue },
		}),
	});
	for (const timezone of Object.keys(timezonesData)) {
		timezones.value.push({
			key: timezone,
			value: timezonesData[timezone] as string,
		});
	}
};

const loadWorkflows = async (searchTerm?: string) => {
	const workflowsData = (await workflowsStore.searchWorkflows({
		query: searchTerm,
		isArchived: false,
		triggerNodeType: 'n8n-nodes-base.errorTrigger',
	})) as IWorkflowShortResponse[];
	workflowsData.sort((a, b) => {
		if (a.name.toLowerCase() < b.name.toLowerCase()) {
			return -1;
		}
		if (a.name.toLowerCase() > b.name.toLowerCase()) {
			return 1;
		}
		return 0;
	});

	workflowsData.unshift({
		id: undefined as unknown as string,
		name: i18n.baseText('workflowSettings.noWorkflow'),
	} as IWorkflowShortResponse);

	workflows.value = workflowsData;
};

const loadCredentialResolvers = async () => {
	try {
		const resolvers = await getCredentialResolvers(rootStore.restApiContext);
		credentialResolvers.value = resolvers;
	} catch (error) {
		toast.showError(error, i18n.baseText('workflowSettings.showError.fetchSettings.title'));
	}
};

const handleCreateNewResolver = async () => {
	// Close the dropdown first
	credentialResolverSelectRef.value?.blur();
	await nextTick();

	// Open modal with callback
	uiStore.openModalWithData({
		name: CREDENTIAL_RESOLVER_EDIT_MODAL_KEY,
		data: {
			onSave: async (resolverId: string) => {
				// Reload resolvers list
				await loadCredentialResolvers();
				// Set the newly created resolver
				workflowSettings.value.credentialResolverId = resolverId;
			},
		},
	});
};

const handleEditResolver = async () => {
	if (!workflowSettings.value.credentialResolverId) return;

	// Open modal in edit mode
	uiStore.openModalWithData({
		name: CREDENTIAL_RESOLVER_EDIT_MODAL_KEY,
		data: {
			resolverId: workflowSettings.value.credentialResolverId,
			onSave: async () => {
				// Reload resolvers list after editing
				await loadCredentialResolvers();
			},
			onDelete: async (deletedResolverId: string) => {
				// Reload resolvers list after deletion
				await loadCredentialResolvers();
				// If the deleted resolver was selected, reset to None
				if (workflowSettings.value.credentialResolverId === deletedResolverId) {
					workflowSettings.value.credentialResolverId = undefined;
				}
			},
		},
	});
};

const { debounce } = useDebounce();
const debouncedLoadWorkflows = debounce(loadWorkflows, { debounceTime: 300, trailing: true });

const convertToHMS = (num: number): ITimeoutHMS => {
	if (num > 0) {
		const hours = Math.floor(num / 3600);
		const remainder = num % 3600;
		const minutes = Math.floor(remainder / 60);
		const seconds = remainder % 60;
		return { hours, minutes, seconds };
	}
	return { hours: 0, minutes: 0, seconds: 0 };
};

const saveSettings = async () => {
	// Set that the active state should be changed
	const data: WorkflowDataUpdate & { settings: IWorkflowSettings } = {
		settings: workflowSettings.value,
	};

	// Convert hours, minutes, seconds into seconds for the workflow timeout
	const { hours, minutes, seconds } = timeoutHMS.value;
	data.settings.executionTimeout =
		data.settings.executionTimeout !== -1 ? hours * 3600 + minutes * 60 + seconds : -1;

	if (data.settings.executionTimeout === 0) {
		toast.showError(
			new Error(i18n.baseText('workflowSettings.showError.saveSettings1.errorMessage')),
			i18n.baseText('workflowSettings.showError.saveSettings1.title'),
			i18n.baseText('workflowSettings.showError.saveSettings1.message') + ':',
		);
		return;
	}

	if (
		workflowSettings.value?.maxExecutionTimeout &&
		data.settings.executionTimeout > workflowSettings.value?.maxExecutionTimeout
	) {
		const convertedMaxExecutionTimeout = convertToHMS(workflowSettings.value.maxExecutionTimeout);
		toast.showError(
			new Error(
				i18n.baseText('workflowSettings.showError.saveSettings2.errorMessage', {
					interpolate: {
						hours: convertedMaxExecutionTimeout.hours.toString(),
						minutes: convertedMaxExecutionTimeout.minutes.toString(),
						seconds: convertedMaxExecutionTimeout.seconds.toString(),
					},
				}),
			),
			i18n.baseText('workflowSettings.showError.saveSettings2.title'),
			i18n.baseText('workflowSettings.showError.saveSettings2.message') + ':',
		);
		return;
	}
	delete data.settings.maxExecutionTimeout;

	isLoading.value = true;
	data.versionId = workflowsStore.workflowVersionId;
	data.expectedChecksum = workflowsStore.workflowChecksum;

	try {
		const workflowData = await workflowsStore.updateWorkflow(String(route.params.name), data);
		workflowsStore.setWorkflowVersionId(workflowData.versionId);
		workflowsStore.setWorkflowChecksum(await calculateWorkflowChecksum(workflowData));
	} catch (error) {
		toast.showError(error, i18n.baseText('workflowSettings.showError.saveSettings3.title'));
		isLoading.value = false;
		return;
	}

	// Get the settings without the defaults set for local workflow settings
	const localWorkflowSettings = Object.fromEntries(
		Object.entries(workflowSettings.value).filter(([, value]) => value !== 'DEFAULT'),
	);

	const oldSettings = deepCopy(workflowsStore.workflowSettings);

	workflowState.setWorkflowSettings(localWorkflowSettings);

	isLoading.value = false;

	toast.showMessage({
		title: i18n.baseText('workflowSettings.showMessage.saveSettings.title'),
		type: 'success',
	});

	closeDialog();

	void externalHooks.run('workflowSettings.saveSettings', { oldSettings });
	telemetry.track('User updated workflow settings', {
		workflow_id: workflowsStore.workflowId,
		// null and undefined values are removed from the object, but we need the keys to be there
		time_saved: workflowSettings.value.timeSavedPerExecution ?? '',
		error_workflow: workflowSettings.value.errorWorkflow ?? '',
	});

	if (isMCPEnabled.value && workflowSettings.value.availableInMCP) {
		trackMcpAccessEnabledForWorkflow(workflowId.value);
	}
};

const toggleTimeout = () => {
	workflowSettings.value.executionTimeout = workflowSettings.value.executionTimeout === -1 ? 0 : -1;
};

const toggleAvailableInMCP = () => {
	workflowSettings.value.availableInMCP = !workflowSettings.value.availableInMCP;
};

const updateTimeSavedPerExecution = (value: string) => {
	const numValue = parseInt(value, 10);
	workflowSettings.value.timeSavedPerExecution = isNaN(numValue)
		? undefined
		: numValue < 0
			? 0
			: numValue;
};

const onExecutionLogicModeChange = (value: string) => {
	const currentBinaryMode = workflowSettings.value.binaryMode || 'separate';

	if (['v0', 'v1'].includes(value)) {
		workflowSettings.value.binaryMode = 'separate';
		workflowSettings.value.executionOrder = value as 'v0' | 'v1';
	}

	if (value === 'v2') {
		workflowSettings.value.binaryMode = 'combined';
		workflowSettings.value.executionOrder = 'v1';
	}

	if (workflowSettings.value.binaryMode !== currentBinaryMode) {
		toast.showMessage({
			title: 'Binary mode changed',
			message: h('span', [
				'Please update expressions that reference binary data to match the new binary mode. ',
				h(
					N8nLink,
					{
						to: 'https://docs.n8n.io/data/binary-data/',
						size: 'small',
						newWindow: true,
					},
					() => 'Learn more',
				),
			]),
			type: 'warning',
			duration: 0,
		});
	}
};

onMounted(async () => {
	executionTimeout.value = rootStore.executionTimeout;
	maxExecutionTimeout.value = rootStore.maxExecutionTimeout;

	if (!workflowId.value || workflowId.value === PLACEHOLDER_EMPTY_WORKFLOW_ID) {
		toast.showMessage({
			title: 'No workflow active',
			message: 'No workflow active to display settings of.',
			type: 'error',
			duration: 0,
		});
		closeDialog();
		return;
	}

	defaultValues.value.saveDataErrorExecution = settingsStore.saveDataErrorExecution;
	defaultValues.value.saveDataSuccessExecution = settingsStore.saveDataSuccessExecution;
	defaultValues.value.saveManualExecutions = settingsStore.saveManualExecutions;
	defaultValues.value.saveExecutionProgress = settingsStore.saveDataProgressExecution;
	defaultValues.value.timezone = rootStore.timezone;
	defaultValues.value.workflowCallerPolicy = settingsStore.workflowCallerPolicyDefaultOption;

	isLoading.value = true;

	try {
		const promises = [
			workflowsStore.fetchWorkflow(workflowId.value),
			loadWorkflows(),
			loadSaveDataErrorExecutionOptions(),
			loadSaveDataSuccessExecutionOptions(),
			loadSaveExecutionProgressOptions(),
			loadSaveManualOptions(),
			loadTimezones(),
			loadWorkflowCallerPolicyOptions(),
		];

		if (isCredentialResolverEnabled.value) {
			promises.push(loadCredentialResolvers());
		}

		await Promise.all(promises);
	} catch (error) {
		toast.showError(
			error,
			'Problem loading settings',
			'The following error occurred loading the data:',
		);
	}

	const workflowSettingsData = deepCopy(workflowsStore.workflowSettings);

	if (workflowSettingsData.timeSavedMode === undefined) {
		workflowSettingsData.timeSavedMode = 'fixed';
	}
	if (workflowSettingsData.timezone === undefined) {
		workflowSettingsData.timezone = 'DEFAULT';
	}
	if (workflowSettingsData.saveDataErrorExecution === undefined) {
		workflowSettingsData.saveDataErrorExecution = 'DEFAULT';
	}
	if (workflowSettingsData.saveDataSuccessExecution === undefined) {
		workflowSettingsData.saveDataSuccessExecution = 'DEFAULT';
	}
	if (workflowSettingsData.saveExecutionProgress === undefined) {
		workflowSettingsData.saveExecutionProgress = 'DEFAULT';
	}
	if (workflowSettingsData.saveManualExecutions === undefined) {
		workflowSettingsData.saveManualExecutions = 'DEFAULT';
	}
	if (workflowSettingsData.callerPolicy === undefined) {
		workflowSettingsData.callerPolicy = defaultValues.value
			.workflowCallerPolicy as WorkflowSettings.CallerPolicy;
	}
	if (workflowSettingsData.executionTimeout === undefined) {
		workflowSettingsData.executionTimeout = rootStore.executionTimeout;
	}
	if (workflowSettingsData.maxExecutionTimeout === undefined) {
		workflowSettingsData.maxExecutionTimeout = rootStore.maxExecutionTimeout;
	}
	if (workflowSettingsData.executionOrder === undefined) {
		workflowSettingsData.executionOrder = 'v0';
	}
	if (workflowSettingsData.binaryMode === undefined) {
		workflowSettingsData.binaryMode = 'separate';
	}
	if (workflowSettingsData.availableInMCP === undefined) {
		workflowSettingsData.availableInMCP = defaultValues.value.availableInMCP;
	}

	workflowSettings.value = workflowSettingsData;
	timeoutHMS.value = convertToHMS(workflowSettingsData.executionTimeout);
	isLoading.value = false;

	void externalHooks.run('workflowSettings.dialogVisibleChanged', {
		dialogVisible: true,
	});
	telemetry.track('User opened workflow settings', {
		workflow_id: workflowsStore.workflowId,
	});

	// Register custom action for opening SavedTime node creator
	registerCustomAction({
		key: 'openSavedTimeNodeCreator',
		action: () => {
			// Close the workflow settings modal
			closeDialog();
			// Open node creator for regular nodes
			nodeCreatorStore.openNodeCreatorForRegularNodes(
				NODE_CREATOR_OPEN_SOURCES.NODE_CONNECTION_ACTION,
			);
		},
	});
});

onBeforeUnmount(() => {
	debouncedLoadWorkflows.cancel?.();
	unregisterCustomAction('openSavedTimeNodeCreator');
});
</script>

<template>
	<Modal
		:name="WORKFLOW_SETTINGS_MODAL_KEY"
		width="65%"
		max-height="80%"
		:title="
			i18n.baseText('workflowSettings.settingsFor', {
				interpolate: { workflowName, workflowId },
			})
		"
		:event-bus="modalBus"
		:scrollable="true"
	>
		<template #content>
			<div
				v-loading="isLoading"
				:class="$style['workflow-settings']"
				data-test-id="workflow-settings-dialog"
			>
				<ElRow>
					<ElCol :span="10" :class="$style['setting-name']">
						{{ i18n.baseText('workflowSettings.executionLogic') }}
					</ElCol>
					<ElCol :span="14" class="ignore-key-press-canvas">
						<N8nSelect
							v-model="executionLogic"
							placeholder="Select Execution Order"
							size="medium"
							filterable
							:disabled="readOnlyEnv || !workflowPermissions.update"
							:limit-popper-width="true"
							data-test-id="workflow-settings-execution-order"
							@update:model-value="onExecutionLogicModeChange"
						>
							<N8nOption
								v-for="option in filteredExecutionOrderOptions"
								:key="option.key"
								:label="option.value"
								:value="option.key"
							>
								<div class="list-option">
									<div class="option-headline">{{ option.value }}</div>
									<div v-n8n-html="option.description" class="option-description"></div>
								</div>
							</N8nOption>
						</N8nSelect>
					</ElCol>
				</ElRow>

				<ElRow data-test-id="error-workflow">
					<ElCol :span="10" :class="$style['setting-name']">
						{{ i18n.baseText('workflowSettings.errorWorkflow') }}
						<N8nTooltip placement="top">
							<template #content>
								<div v-n8n-html="helpTexts.errorWorkflow"></div>
							</template>
							<N8nIcon icon="circle-help" />
						</N8nTooltip>
					</ElCol>
					<ElCol :span="14" class="ignore-key-press-canvas">
						<N8nSelect
							v-model="workflowSettings.errorWorkflow"
							placeholder="Select Workflow"
							filterable
							remote
							:remote-method="debouncedLoadWorkflows"
							remote-show-suffix
							:disabled="readOnlyEnv || !workflowPermissions.update"
							:limit-popper-width="true"
							data-test-id="workflow-settings-error-workflow"
						>
							<N8nOption
								v-for="item in workflows"
								:key="item.id"
								:label="item.name"
								:value="item.id"
								:disabled="item.active === false"
							>
								<div :class="$style.optionContent">
									<span>{{ item.name }}</span>
									<N8nTooltip
										v-if="item.active === false"
										:content="i18n.baseText('resourceLocator.workflow.inactive.tooltip')"
										placement="top"
									>
										<N8nIcon icon="triangle-alert" size="small" :class="$style.inactiveIcon" />
									</N8nTooltip>
								</div>
							</N8nOption>
						</N8nSelect>
					</ElCol>
				</ElRow>
				<ElRow v-if="isCredentialResolverEnabled" data-test-id="credential-resolver">
					<ElCol :span="10" :class="$style['setting-name']">
						{{ i18n.baseText('workflowSettings.credentialResolver') }}
						<N8nTooltip placement="top">
							<template #content>
								<div v-text="helpTexts.credentialResolver"></div>
							</template>
							<N8nIcon icon="circle-help" />
						</N8nTooltip>
					</ElCol>
					<ElCol :span="14" class="ignore-key-press-canvas">
						<div :class="$style['credential-resolver-container']">
							<N8nSelect
								ref="credentialResolverSelectRef"
								v-model="workflowSettings.credentialResolverId"
								:placeholder="i18n.baseText('workflowSettings.credentialResolver.placeholder')"
								filterable
								:disabled="readOnlyEnv || !workflowPermissions.update"
								:limit-popper-width="true"
								data-test-id="workflow-settings-credential-resolver"
							>
								<N8nOption
									v-for="resolver in credentialResolvers"
									:key="resolver.id"
									:label="resolver.name"
									:value="resolver.id"
								>
								</N8nOption>
								<template #footer>
									<button
										type="button"
										:class="$style['create-new-button']"
										:disabled="readOnlyEnv || !workflowPermissions.update"
										data-test-id="workflow-settings-credential-resolver-create-new"
										@click="handleCreateNewResolver"
									>
										<N8nIcon size="xsmall" icon="plus" />
										{{ i18n.baseText('workflowSettings.credentialResolver.createNew') }}
									</button>
								</template>
							</N8nSelect>
							<N8nIconButton
								v-if="workflowSettings.credentialResolverId"
								icon="pen"
								type="tertiary"
								:text="true"
								size="small"
								:disabled="readOnlyEnv || !workflowPermissions.update"
								:title="i18n.baseText('workflowSettings.credentialResolver.edit')"
								data-test-id="workflow-settings-credential-resolver-edit"
								@click="handleEditResolver"
							/>
						</div>
					</ElCol>
				</ElRow>
				<div v-if="isSharingEnabled" data-test-id="workflow-caller-policy">
					<ElRow>
						<ElCol :span="10" :class="$style['setting-name']">
							{{ i18n.baseText('workflowSettings.callerPolicy') }}
							<N8nTooltip placement="top">
								<template #content>
									<div v-text="helpTexts.workflowCallerPolicy"></div>
								</template>
								<N8nIcon icon="circle-help" />
							</N8nTooltip>
						</ElCol>

						<ElCol :span="14" class="ignore-key-press-canvas">
							<N8nSelect
								v-model="workflowSettings.callerPolicy"
								:disabled="readOnlyEnv || !workflowPermissions.update"
								:placeholder="i18n.baseText('workflowSettings.selectOption')"
								filterable
								:limit-popper-width="true"
							>
								<N8nOption
									v-for="option of workflowCallerPolicyOptions"
									:key="option.key"
									:label="option.value"
									:value="option.key"
								>
								</N8nOption>
							</N8nSelect>
						</ElCol>
					</ElRow>
					<ElRow v-if="workflowSettings.callerPolicy === 'workflowsFromAList'">
						<ElCol :span="10" :class="$style['setting-name']">
							{{ i18n.baseText('workflowSettings.callerIds') }}
							<N8nTooltip placement="top">
								<template #content>
									<div v-text="helpTexts.workflowCallerIds"></div>
								</template>
								<N8nIcon icon="circle-help" />
							</N8nTooltip>
						</ElCol>
						<ElCol :span="14">
							<N8nInput
								v-model="workflowSettings.callerIds"
								:disabled="readOnlyEnv || !workflowPermissions.update"
								:placeholder="i18n.baseText('workflowSettings.callerIds.placeholder')"
								type="text"
								data-test-id="workflow-caller-policy-workflow-ids"
								@update:model-value="onCallerIdsInput"
							/>
						</ElCol>
					</ElRow>
				</div>
				<ElRow>
					<ElCol :span="10" :class="$style['setting-name']">
						{{ i18n.baseText('workflowSettings.timezone') }}
						<N8nTooltip placement="top">
							<template #content>
								<div v-text="helpTexts.timezone"></div>
							</template>
							<N8nIcon icon="circle-help" />
						</N8nTooltip>
					</ElCol>
					<ElCol :span="14" class="ignore-key-press-canvas">
						<N8nSelect
							v-model="workflowSettings.timezone"
							placeholder="Select Timezone"
							filterable
							:disabled="readOnlyEnv || !workflowPermissions.update"
							:limit-popper-width="true"
							data-test-id="workflow-settings-timezone"
						>
							<N8nOption
								v-for="timezone of timezones"
								:key="timezone.key"
								:label="timezone.value"
								:value="timezone.key"
							>
							</N8nOption>
						</N8nSelect>
					</ElCol>
				</ElRow>
				<ElRow>
					<ElCol :span="10" :class="$style['setting-name']">
						{{ i18n.baseText('workflowSettings.saveDataErrorExecution') }}
						<N8nTooltip placement="top">
							<template #content>
								<div v-text="helpTexts.saveDataErrorExecution"></div>
							</template>
							<N8nIcon icon="circle-help" />
						</N8nTooltip>
					</ElCol>
					<ElCol :span="14" class="ignore-key-press-canvas">
						<N8nSelect
							v-model="workflowSettings.saveDataErrorExecution"
							:placeholder="i18n.baseText('workflowSettings.selectOption')"
							filterable
							:disabled="readOnlyEnv || !workflowPermissions.update"
							:limit-popper-width="true"
							data-test-id="workflow-settings-save-failed-executions"
						>
							<N8nOption
								v-for="option of saveDataErrorExecutionOptions"
								:key="option.key"
								:label="option.value"
								:value="option.key"
							>
							</N8nOption>
						</N8nSelect>
					</ElCol>
				</ElRow>
				<ElRow>
					<ElCol :span="10" :class="$style['setting-name']">
						{{ i18n.baseText('workflowSettings.saveDataSuccessExecution') }}
						<N8nTooltip placement="top">
							<template #content>
								<div v-text="helpTexts.saveDataSuccessExecution"></div>
							</template>
							<N8nIcon icon="circle-help" />
						</N8nTooltip>
					</ElCol>
					<ElCol :span="14" class="ignore-key-press-canvas">
						<N8nSelect
							v-model="workflowSettings.saveDataSuccessExecution"
							:placeholder="i18n.baseText('workflowSettings.selectOption')"
							filterable
							:disabled="readOnlyEnv || !workflowPermissions.update"
							:limit-popper-width="true"
							data-test-id="workflow-settings-save-success-executions"
						>
							<N8nOption
								v-for="option of saveDataSuccessExecutionOptions"
								:key="option.key"
								:label="option.value"
								:value="option.key"
							>
							</N8nOption>
						</N8nSelect>
					</ElCol>
				</ElRow>
				<ElRow>
					<ElCol :span="10" :class="$style['setting-name']">
						{{ i18n.baseText('workflowSettings.saveManualExecutions') }}
						<N8nTooltip placement="top">
							<template #content>
								<div v-text="helpTexts.saveManualExecutions"></div>
							</template>
							<N8nIcon icon="circle-help" />
						</N8nTooltip>
					</ElCol>
					<ElCol :span="14" class="ignore-key-press-canvas">
						<N8nSelect
							v-model="workflowSettings.saveManualExecutions"
							:placeholder="i18n.baseText('workflowSettings.selectOption')"
							filterable
							:disabled="readOnlyEnv || !workflowPermissions.update"
							:limit-popper-width="true"
							data-test-id="workflow-settings-save-manual-executions"
						>
							<N8nOption
								v-for="option of saveManualOptions"
								:key="`${option.key}`"
								:label="option.value"
								:value="option.key"
							>
							</N8nOption>
						</N8nSelect>
					</ElCol>
				</ElRow>
				<ElRow>
					<ElCol :span="10" :class="$style['setting-name']">
						{{ i18n.baseText('workflowSettings.saveExecutionProgress') }}
						<N8nTooltip placement="top">
							<template #content>
								<div v-text="helpTexts.saveExecutionProgress"></div>
							</template>
							<N8nIcon icon="circle-help" />
						</N8nTooltip>
					</ElCol>
					<ElCol :span="14" class="ignore-key-press-canvas">
						<N8nSelect
							v-model="workflowSettings.saveExecutionProgress"
							:placeholder="i18n.baseText('workflowSettings.selectOption')"
							filterable
							:disabled="readOnlyEnv || !workflowPermissions.update"
							:limit-popper-width="true"
							data-test-id="workflow-settings-save-execution-progress"
						>
							<N8nOption
								v-for="option of saveExecutionProgressOptions"
								:key="`${option.key}`"
								:label="option.value"
								:value="option.key"
							>
							</N8nOption>
						</N8nSelect>
					</ElCol>
				</ElRow>
				<ElRow>
					<ElCol :span="10" :class="$style['setting-name']">
						{{ i18n.baseText('workflowSettings.timeoutWorkflow') }}
						<N8nTooltip placement="top">
							<template #content>
								<div v-text="helpTexts.executionTimeoutToggle"></div>
							</template>
							<N8nIcon icon="circle-help" />
						</N8nTooltip>
					</ElCol>
					<ElCol :span="14">
						<div>
							<ElSwitch
								ref="inputField"
								:disabled="readOnlyEnv || !workflowPermissions.update"
								:model-value="(workflowSettings.executionTimeout ?? -1) > -1"
								data-test-id="workflow-settings-timeout-workflow"
								@update:model-value="toggleTimeout"
							></ElSwitch>
						</div>
					</ElCol>
				</ElRow>
				<div
					v-if="(workflowSettings.executionTimeout ?? -1) > -1"
					data-test-id="workflow-settings-timeout-form"
				>
					<ElRow>
						<ElCol :span="10" :class="$style['setting-name']">
							{{ i18n.baseText('workflowSettings.timeoutAfter') }}
							<N8nTooltip placement="top">
								<template #content>
									<div v-text="helpTexts.executionTimeout"></div>
								</template>
								<N8nIcon icon="circle-help" />
							</N8nTooltip>
						</ElCol>
						<ElCol :span="4">
							<N8nInput
								:disabled="readOnlyEnv || !workflowPermissions.update"
								:model-value="timeoutHMS.hours"
								:min="0"
								@update:model-value="(value: string) => setTheTimeout('hours', value)"
							>
								<template #append>{{ i18n.baseText('workflowSettings.hours') }}</template>
							</N8nInput>
						</ElCol>
						<ElCol :span="4" :class="$style['timeout-input']">
							<N8nInput
								:disabled="readOnlyEnv || !workflowPermissions.update"
								:model-value="timeoutHMS.minutes"
								:min="0"
								:max="60"
								@update:model-value="(value: string) => setTheTimeout('minutes', value)"
							>
								<template #append>{{ i18n.baseText('workflowSettings.minutes') }}</template>
							</N8nInput>
						</ElCol>
						<ElCol :span="4" :class="$style['timeout-input']">
							<N8nInput
								:disabled="readOnlyEnv || !workflowPermissions.update"
								:model-value="timeoutHMS.seconds"
								:min="0"
								:max="60"
								@update:model-value="(value: string) => setTheTimeout('seconds', value)"
							>
								<template #append>{{ i18n.baseText('workflowSettings.seconds') }}</template>
							</N8nInput>
						</ElCol>
					</ElRow>
				</div>
				<ElRow v-if="isMCPEnabled" data-test-id="workflow-settings-available-in-mcp">
					<ElCol :span="10" :class="$style['setting-name']">
						<label for="availableInMCP">
							{{ i18n.baseText('workflowSettings.availableInMCP') }}
							<N8nTooltip placement="top">
								<template #content>
									{{ mcpToggleTooltip }}
								</template>
								<N8nIcon icon="circle-help" />
							</N8nTooltip>
						</label>
					</ElCol>
					<ElCol :span="14">
						<div>
							<N8nTooltip placement="top" :disabled="!mcpToggleDisabled">
								<template #content>
									{{ mcpToggleTooltip }}
								</template>
								<ElSwitch
									ref="inputField"
									:disabled="mcpToggleDisabled"
									:model-value="workflowSettings.availableInMCP ?? false"
									data-test-id="workflow-settings-available-in-mcp"
									@update:model-value="toggleAvailableInMCP"
								></ElSwitch>
							</N8nTooltip>
						</div>
					</ElCol>
				</ElRow>
				<ElRow>
					<ElCol :span="10" :class="$style['setting-name']">
						<label for="timeSavedPerExecution">
							{{ i18n.baseText('workflowSettings.timeSavedPerExecution') }}
							<N8nTooltip placement="top">
								<template #content>
									{{ i18n.baseText('workflowSettings.timeSavedPerExecution.tooltip') }}
								</template>
								<N8nIcon icon="circle-help" />
							</N8nTooltip>
						</label>
					</ElCol>
					<ElCol :span="14">
						<div class="ignore-key-press-canvas">
							<N8nSelect
								v-model="workflowSettings.timeSavedMode"
								:disabled="readOnlyEnv || !workflowPermissions.update"
								data-test-id="workflow-settings-time-saved-mode"
								size="medium"
								filterable
								:limit-popper-width="true"
							>
								<N8nOption
									v-for="option in timeSavedModeOptions"
									:key="option.value"
									:label="option.label"
									:value="option.value"
								/>
							</N8nSelect>
						</div>
					</ElCol>
				</ElRow>
				<ElRow v-if="workflowSettings.timeSavedMode === 'fixed'">
					<ElCol :span="14" :offset="10">
						<div :class="$style['time-saved-input']">
							<N8nInput
								id="timeSavedPerExecution"
								v-model="workflowSettings.timeSavedPerExecution"
								:disabled="readOnlyEnv || !workflowPermissions.update"
								data-test-id="workflow-settings-time-saved-per-execution"
								type="number"
								min="0"
								@update:model-value="updateTimeSavedPerExecution"
							/>
							<span>{{ i18n.baseText('workflowSettings.timeSavedPerExecution.hint') }}</span>
						</div>
					</ElCol>
				</ElRow>
				<ElRow v-if="workflowSettings.timeSavedMode === 'fixed' && hasSavedTimeNodes">
					<ElCol :span="14" :offset="10">
						<div :class="$style['time-saved-content']">
							<div :class="$style['time-saved-warning']">
								<span
									v-n8n-html="
										i18n.baseText('workflowSettings.timeSavedPerExecution.fixedTabWarning', {
											interpolate: {
												link: `<a href='#' class='${$style['time-saved-link']}' data-action='openSavedTimeNodeCreator'>${i18n.baseText('workflowSettings.timeSavedPerExecution.fixedTabWarning.link')}</a>`,
											},
										})
									"
								></span>
							</div>
						</div>
					</ElCol>
				</ElRow>
				<!-- Minutes saved section (only shown in fixed mode) -->
				<!-- Active nodes section (only shown in dynamic mode when nodes exist) -->
				<ElRow v-if="workflowSettings.timeSavedMode === 'dynamic' && hasSavedTimeNodes">
					<ElCol :span="14" :offset="10">
						<div :class="$style['time-saved-content']">
							<div :class="$style['time-saved-nodes-active']">
								<div :class="$style['nodes-active-wrapper']">
									<N8nIcon icon="clock" :class="$style['nodes-active-icon']" />
									<div :class="$style['nodes-active-content']">
										<div :class="$style['nodes-active-title']">
											{{
												i18n.baseText('workflowSettings.timeSavedPerExecution.nodesDetected', {
													interpolate: { count: savedTimeNodes.length },
												})
											}}
										</div>
										<div :class="$style['nodes-active-hint']">
											{{
												i18n.baseText('workflowSettings.timeSavedPerExecution.nodesDetected.hint')
											}}
										</div>
									</div>
								</div>
								<a href="#" :class="$style['add-more-link']" data-action="openSavedTimeNodeCreator">
									{{
										i18n.baseText('workflowSettings.timeSavedPerExecution.nodesDetected.addMore')
									}}
								</a>
							</div>
						</div>
					</ElCol>
				</ElRow>
				<!-- No nodes detected section (only shown in dynamic mode when no nodes) -->
				<ElRow v-if="workflowSettings.timeSavedMode === 'dynamic' && !hasSavedTimeNodes">
					<ElCol :span="14" :offset="10">
						<div :class="$style['time-saved-content']">
							<div :class="$style['time-saved-no-nodes']">
								<div :class="$style['no-nodes-title']">
									{{ i18n.baseText('workflowSettings.timeSavedPerExecution.noNodesDetected') }}
								</div>
								<div :class="$style['no-nodes-hint']">
									{{ i18n.baseText('workflowSettings.timeSavedPerExecution.noNodesDetected.hint') }}
								</div>
							</div>
						</div>
					</ElCol>
				</ElRow>
			</div>
		</template>
		<template #footer>
			<div :class="$style['action-buttons']" data-test-id="workflow-settings-save-button">
				<N8nButton
					:disabled="readOnlyEnv || !workflowPermissions.update"
					:label="i18n.baseText('workflowSettings.save')"
					size="large"
					float="right"
					@click="saveSettings"
				/>
			</div>
		</template>
	</Modal>
</template>

<style module lang="scss">
.workflow-settings {
	font-size: var(--font-size--sm);
	display: flex;
	flex-direction: column;
	gap: var(--spacing--3xs);

	:global(.el-row) {
		display: flex;
		align-items: center;
	}

	:global(.el-switch) {
		padding: var(--spacing--md) 0;
	}
}

.setting-name {
	&,
	& label {
		display: flex;
		align-items: center;
		gap: var(--spacing--4xs);
	}

	svg {
		display: inline-flex;
		opacity: 0;
		transition: opacity 0.3s ease;
	}

	&:hover {
		svg {
			opacity: 1;
		}
	}
}

.timeout-input {
	margin-left: var(--spacing--3xs);
}

.time-saved {
	display: flex;
	align-items: center;

	:global(.el-input) {
		width: var(--spacing--3xl);
	}

	span {
		margin-left: var(--spacing--2xs);
	}
}

.time-saved-input {
	display: flex;
	align-items: center;

	:global(.el-input) {
		width: var(--spacing--3xl);
	}

	span {
		margin-left: var(--spacing--2xs);
	}
}

.time-saved-dropdown {
	margin-bottom: var(--spacing--sm);
}

.time-saved-tabs {
	display: flex;
	flex-direction: column;
	gap: var(--spacing--sm);
}

.time-saved-content {
	padding: var(--spacing--sm);
	border: var(--border-width) var(--border-style) var(--color--foreground);
	border-radius: var(--radius);
	background-color: var(--color--background--light-2);
}

.time-saved-warning {
	color: var(--color--text);
	line-height: var(--line-height--xl);
}

.time-saved-link {
	color: var(--color--primary);
	text-decoration: none;

	&:hover {
		text-decoration: underline;
	}
}

.time-saved-no-nodes {
	display: flex;
	flex-direction: column;
	gap: var(--spacing--3xs);
}

.no-nodes-title {
	font-weight: var(--font-weight--bold);
	color: var(--color--text);
}

.no-nodes-hint {
	color: var(--color--text--tint-1);
	font-size: var(--font-size--sm);
	line-height: var(--line-height--xl);
}

.time-saved-nodes-active {
	display: flex;
	flex-direction: column;
	gap: var(--spacing--xs);
}

.nodes-active-wrapper {
	display: flex;
	align-items: flex-start;
	gap: var(--spacing--2xs);
}

.nodes-active-icon {
	color: var(--color--primary);
	margin-top: var(--spacing--5xs);
}

.nodes-active-content {
	display: flex;
	flex-direction: column;
	gap: var(--spacing--5xs);
	flex: 1;
}

.nodes-active-title {
	font-weight: var(--font-weight--bold);
	color: var(--color--text);
}

.nodes-active-hint {
	color: var(--color--text--tint-1);
	font-size: var(--font-size--sm);
}

.add-more-link {
	color: var(--color--primary);
	text-decoration: none;
	font-size: var(--font-size--sm);

	&:hover {
		text-decoration: underline;
	}
}

<<<<<<< HEAD
.list-option {
	margin: 6px 0;
	white-space: normal;
	padding-right: 20px;

	.option-headline {
		font-weight: var(--font-weight--medium);
		line-height: var(--line-height--md);
		overflow-wrap: break-word;
	}

	.option-description {
		margin-top: 2px;
		font-size: var(--font-size--2xs);
		font-weight: var(--font-weight--regular);
		line-height: var(--line-height--xl);
		color: $custom-font-very-light;
=======
.optionContent {
	display: flex;
	align-items: center;
	justify-content: space-between;
	width: 100%;
}

.c {
	color: var(--color--warning);
	opacity: 0;
	transition: opacity 0.2s ease;

	:global(.el-select-dropdown__item):hover & {
		opacity: 1;
	}
}

.credential-resolver-container {
	display: flex;
	align-items: center;
}

.create-new-button {
	display: flex;
	width: 100%;
	gap: var(--spacing--3xs);
	align-items: center;
	font-weight: var(--font-weight--bold);
	padding: var(--spacing--xs) var(--spacing--md);
	background-color: var(--color--background--light-2);
	color: var(--color--text--shade-1);

	border: 0;
	border-top: var(--border);
	box-shadow: var(--shadow--light);
	clip-path: inset(-12px 0 0 0);

	&:not([disabled]) {
		cursor: pointer;
		&:hover {
			color: var(--color--primary);
		}
	}

	&[disabled] {
		opacity: 0.5;
		cursor: not-allowed;
>>>>>>> 117068b8
	}
}
</style><|MERGE_RESOLUTION|>--- conflicted
+++ resolved
@@ -1,9 +1,5 @@
 <script setup lang="ts">
-<<<<<<< HEAD
-import { ref, computed, onMounted, onBeforeUnmount, h } from 'vue';
-=======
-import { ref, computed, onMounted, onBeforeUnmount, nextTick } from 'vue';
->>>>>>> 117068b8
+import { ref, computed, onMounted, onBeforeUnmount, nextTick, h } from 'vue';
 import { useRoute } from 'vue-router';
 import { useToast } from '@/app/composables/useToast';
 import { usePostHog } from '@/app/stores/posthog.store';
@@ -17,20 +13,14 @@
 	NODE_CREATOR_OPEN_SOURCES,
 	TIME_SAVED_NODE_TYPE,
 } from '@/app/constants';
-<<<<<<< HEAD
+
 import { EXECUTION_LOGIC_V2_EXPERIMENT } from '@/app/constants/experiments';
 import {
 	N8nButton,
 	N8nIcon,
 	N8nInput,
 	N8nLink,
-=======
-import {
-	N8nButton,
-	N8nIcon,
 	N8nIconButton,
-	N8nInput,
->>>>>>> 117068b8
 	N8nOption,
 	N8nSelect,
 	N8nTooltip,
@@ -78,11 +68,8 @@
 const workflowState = injectWorkflowState();
 const workflowsEEStore = useWorkflowsEEStore();
 const nodeCreatorStore = useNodeCreatorStore();
-<<<<<<< HEAD
 const posthogStore = usePostHog();
-=======
 const uiStore = useUIStore();
->>>>>>> 117068b8
 
 const isLoading = ref(true);
 const workflowCallerPolicyOptions = ref<Array<{ key: string; value: string }>>([]);
@@ -1490,7 +1477,6 @@
 	}
 }
 
-<<<<<<< HEAD
 .list-option {
 	margin: 6px 0;
 	white-space: normal;
@@ -1508,7 +1494,9 @@
 		font-weight: var(--font-weight--regular);
 		line-height: var(--line-height--xl);
 		color: $custom-font-very-light;
-=======
+	}
+}
+
 .optionContent {
 	display: flex;
 	align-items: center;
@@ -1556,7 +1544,6 @@
 	&[disabled] {
 		opacity: 0.5;
 		cursor: not-allowed;
->>>>>>> 117068b8
 	}
 }
 </style>