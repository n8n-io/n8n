--- conflicted
+++ resolved
@@ -333,7 +333,6 @@
 		expect(timeSavedPerExecutionInput).toBeDisabled();
 	});
 
-<<<<<<< HEAD
 	describe('binaryMode dropdown', () => {
 		it('should render binary mode dropdown with correct options', async () => {
 			const { getByTestId } = createComponent({ pinia });
@@ -397,7 +396,72 @@
 		});
 
 		it('should disable binary mode dropdown if env is read-only', async () => {
-=======
+			sourceControlStore.preferences.branchReadOnly = true;
+
+			const { getByTestId } = createComponent({ pinia });
+			await nextTick();
+
+			const binaryModeDropdown = within(getByTestId('workflow-settings-binary-mode')).getByRole(
+				'combobox',
+			);
+
+			expect(binaryModeDropdown).toBeDisabled();
+		});
+
+		it('should disable binary mode dropdown if user has no permission to update workflow', async () => {
+			workflowsStore.getWorkflowById.mockImplementation(() => ({
+				activeVersionId: '123',
+				id: '1',
+				name: 'Test Workflow',
+				active: true,
+				isArchived: false,
+				nodes: [],
+				connections: {},
+				createdAt: 1,
+				updatedAt: 1,
+				versionId: '123',
+				scopes: ['workflow:read'],
+			}));
+
+			const { getByTestId } = createComponent({ pinia });
+			await nextTick();
+
+			const binaryModeDropdown = within(getByTestId('workflow-settings-binary-mode')).getByRole(
+				'combobox',
+			);
+
+			expect(binaryModeDropdown).toBeDisabled();
+		});
+
+		it('should default to separate mode when binaryMode is undefined', async () => {
+			workflowsStore.workflowSettings = {
+				executionOrder: 'v0',
+			};
+
+			const { getByTestId } = createComponent({ pinia });
+			await nextTick();
+
+			const binaryModeDropdown = within(getByTestId('workflow-settings-binary-mode')).getByRole(
+				'combobox',
+			);
+
+			await waitFor(() => {
+				expect(binaryModeDropdown).toHaveValue('separate');
+			});
+		});
+
+		it('should preserve existing binaryMode value', async () => {
+			workflowsStore.workflowSettings.binaryMode = 'combined';
+
+			const { getByTestId } = createComponent({ pinia });
+			await nextTick();
+
+			const dropdownItems = await getDropdownItems(getByTestId('workflow-settings-binary-mode'));
+
+			expect(dropdownItems[1]).toHaveTextContent('combined');
+		});
+	});
+
 	describe('Credential Resolver', () => {
 		const mockResolvers = [
 			{
@@ -521,37 +585,22 @@
 		});
 
 		it('should disable credential resolver dropdown when environment is read-only', async () => {
->>>>>>> 117068b8
 			sourceControlStore.preferences.branchReadOnly = true;
 
 			const { getByTestId } = createComponent({ pinia });
 			await nextTick();
 
-<<<<<<< HEAD
-			const binaryModeDropdown = within(getByTestId('workflow-settings-binary-mode')).getByRole(
-				'combobox',
-			);
-
-			expect(binaryModeDropdown).toBeDisabled();
-		});
-
-		it('should disable binary mode dropdown if user has no permission to update workflow', async () => {
-=======
 			const dropdownContainer = getByTestId('workflow-settings-credential-resolver');
 			const input = dropdownContainer.querySelector('input');
 			expect(input).toBeDisabled();
 		});
 
 		it('should disable credential resolver dropdown when user has no update permission', async () => {
->>>>>>> 117068b8
 			workflowsStore.getWorkflowById.mockImplementation(() => ({
 				id: '1',
 				name: 'Test Workflow',
 				active: true,
-<<<<<<< HEAD
-=======
 				activeVersionId: 'v1',
->>>>>>> 117068b8
 				isArchived: false,
 				nodes: [],
 				connections: {},
@@ -564,45 +613,9 @@
 			const { getByTestId } = createComponent({ pinia });
 			await nextTick();
 
-<<<<<<< HEAD
-			const binaryModeDropdown = within(getByTestId('workflow-settings-binary-mode')).getByRole(
-				'combobox',
-			);
-
-			expect(binaryModeDropdown).toBeDisabled();
-		});
-
-		it('should default to separate mode when binaryMode is undefined', async () => {
-			workflowsStore.workflowSettings = {
-				executionOrder: 'v0',
-			};
-
-			const { getByTestId } = createComponent({ pinia });
-			await nextTick();
-
-			const binaryModeDropdown = within(getByTestId('workflow-settings-binary-mode')).getByRole(
-				'combobox',
-			);
-
-			await waitFor(() => {
-				expect(binaryModeDropdown).toHaveValue('separate');
-			});
-		});
-
-		it('should preserve existing binaryMode value', async () => {
-			workflowsStore.workflowSettings.binaryMode = 'combined';
-
-			const { getByTestId } = createComponent({ pinia });
-			await nextTick();
-
-			const dropdownItems = await getDropdownItems(getByTestId('workflow-settings-binary-mode'));
-
-			expect(dropdownItems[1]).toHaveTextContent('combined');
-=======
 			const dropdownContainer = getByTestId('workflow-settings-credential-resolver');
 			const input = dropdownContainer.querySelector('input');
 			expect(input).toBeDisabled();
->>>>>>> 117068b8
 		});
 	});
 });