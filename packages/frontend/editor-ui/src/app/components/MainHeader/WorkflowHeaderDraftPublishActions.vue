<script lang="ts" setup>
import ActionsDropdownMenu from '@/app/components/MainHeader/ActionsDropdownMenu.vue';
import WorkflowHistoryButton from '@/features/workflows/workflowHistory/components/WorkflowHistoryButton.vue';
import type { FolderShortInfo } from '@/features/core/folders/folders.types';
import type { IWorkflowDb } from '@/Interface';
import type { PermissionsRecord } from '@n8n/permissions';
<<<<<<< HEAD
import { computed, useTemplateRef } from 'vue';
=======
import { computed, onBeforeUnmount, onMounted, ref, useTemplateRef } from 'vue';
import { WORKFLOW_PUBLISH_MODAL_KEY } from '@/app/constants';
>>>>>>> f66683e0
import { N8nButton, N8nIcon, N8nTooltip } from '@n8n/design-system';
import { useI18n } from '@n8n/i18n';
import { useUIStore } from '@/app/stores/ui.store';
import { useWorkflowsStore } from '@/app/stores/workflows.store';
import SaveButton from '@/app/components/SaveButton.vue';
import TimeAgo from '@/app/components/TimeAgo.vue';
import { getActivatableTriggerNodes } from '@/app/utils/nodeTypesUtils';
import { getLastPublishedByUser } from '@/features/workflows/workflowHistory/utils';
import KeyboardShortcutTooltip from '@/app/components/KeyboardShortcutTooltip.vue';
import { nodeViewEventBus } from '@/app/event-bus';
import CollaborationPane from '@/features/collaboration/collaboration/components/CollaborationPane.vue';

const props = defineProps<{
	readOnly?: boolean;
	id: IWorkflowDb['id'];
	tags: IWorkflowDb['tags'];
	name: IWorkflowDb['name'];
	meta: IWorkflowDb['meta'];
	currentFolder?: FolderShortInfo;
	isArchived: IWorkflowDb['isArchived'];
	isNewWorkflow: boolean;
	workflowPermissions: PermissionsRecord['workflow'];
}>();

defineEmits<{
	'workflow:saved': [];
}>();

const actionsMenuRef = useTemplateRef<InstanceType<typeof ActionsDropdownMenu>>('actionsMenu');
const locale = useI18n();
const uiStore = useUIStore();
const workflowsStore = useWorkflowsStore();
const i18n = useI18n();
<<<<<<< HEAD
=======
const router = useRouter();
const { saveCurrentWorkflow } = useWorkflowSaving({ router });
// We're dropping the save button soon with the autosave so this will also be dropped
const autoSaveForPublish = ref(false);
>>>>>>> f66683e0

const isWorkflowSaving = computed(() => {
	return uiStore.isActionActive.workflowSaving && !autoSaveForPublish.value;
});

const importFileRef = computed(() => actionsMenuRef.value?.importFileRef);

<<<<<<< HEAD
const onPublishButtonClick = () => {
	nodeViewEventBus.emit('publishWorkflow');
=======
const onPublishButtonClick = async () => {
	// If there are unsaved changes, save the workflow first
	if (uiStore.stateIsDirty || props.isNewWorkflow) {
		autoSaveForPublish.value = true;
		const saved = await saveCurrentWorkflow({}, true);
		autoSaveForPublish.value = false;
		if (!saved) {
			// If save failed, don't open the modal
			return;
		}
	}

	uiStore.openModalWithData({
		name: WORKFLOW_PUBLISH_MODAL_KEY,
		data: {},
	});
>>>>>>> f66683e0
};

const foundTriggers = computed(() =>
	getActivatableTriggerNodes(workflowsStore.workflowTriggerNodes),
);

const containsTrigger = computed((): boolean => {
	return foundTriggers.value.length > 0;
});

const isWorkflowSaved = computed(() => {
	return !uiStore.stateIsDirty && !props.isNewWorkflow;
});

const showPublishIndicator = computed(() => {
	if (!containsTrigger.value) {
		return false;
	}

	return (
		(workflowsStore.workflow.versionId &&
			workflowsStore.workflow.versionId !== workflowsStore.workflow.activeVersion?.versionId) ||
		uiStore.stateIsDirty
	);
});

const activeVersion = computed(() => workflowsStore.workflow.activeVersion);

const latestPublishDate = computed(() => {
	const latestPublish = getLastPublishedByUser(activeVersion.value?.workflowPublishHistory ?? []);
	return latestPublish?.createdAt;
});

defineExpose({
	importFileRef,
});
</script>

<template>
	<div :class="$style.container">
		<CollaborationPane v-if="!isNewWorkflow" />
		<div
			v-if="activeVersion"
			:class="$style.activeVersionIndicator"
			data-test-id="workflow-active-version-indicator"
		>
			<N8nTooltip>
				<template #content>
					{{ activeVersion.name }}<br />{{ i18n.baseText('workflowHistory.item.active') }}
					<TimeAgo v-if="latestPublishDate" :date="latestPublishDate" />
				</template>
				<N8nIcon icon="circle-check" color="success" size="xlarge" :class="$style.icon" />
			</N8nTooltip>
		</div>
		<div v-if="!isArchived && workflowPermissions.update" :class="$style.publishButtonWrapper">
<<<<<<< HEAD
			<KeyboardShortcutTooltip
				v-if="!readOnly"
				:label="i18n.baseText('workflows.publishModal.title')"
				:shortcut="{ keys: ['p'], shiftKey: true }"
				placement="bottom"
=======
			<N8nButton
				:loading="autoSaveForPublish"
				:disabled="isWorkflowSaving"
				type="secondary"
				data-test-id="workflow-open-publish-modal-button"
				@click="onPublishButtonClick"
>>>>>>> f66683e0
			>
				<N8nButton
					type="secondary"
					:disabled="readOnly"
					data-test-id="workflow-open-publish-modal-button"
					@click="onPublishButtonClick"
				>
					{{ locale.baseText('workflows.publish') }}
				</N8nButton>
			</KeyboardShortcutTooltip>
			<span
				v-if="showPublishIndicator"
				:class="$style.publishButtonIndicator"
				data-test-id="workflow-publish-indicator"
			></span>
		</div>
		<SaveButton
			type="primary"
			:saved="isWorkflowSaved"
			:disabled="
				isWorkflowSaving ||
				readOnly ||
				isArchived ||
				(!isNewWorkflow && !workflowPermissions.update)
			"
			:is-saving="isWorkflowSaving"
			:with-shortcut="!readOnly && !isArchived && workflowPermissions.update"
			:shortcut-tooltip="i18n.baseText('saveWorkflowButton.hint')"
			data-test-id="workflow-save-button"
			@click="$emit('workflow:saved')"
		/>
		<WorkflowHistoryButton :workflow-id="props.id" :is-new-workflow="isNewWorkflow" />
		<ActionsDropdownMenu
			:id="id"
			ref="actionsMenu"
			:workflow-permissions="workflowPermissions"
			:is-new-workflow="isNewWorkflow"
			:read-only="readOnly"
			:is-archived="isArchived"
			:name="name"
			:tags="tags"
			:current-folder="currentFolder"
			:meta="meta"
			@workflow:saved="$emit('workflow:saved')"
		/>
	</div>
</template>

<style lang="scss" module>
.container {
	display: contents;
}

.activeVersionIndicator {
	display: inline-flex;
	align-items: center;

	.icon:focus {
		outline: none;
	}
}

.publishButtonWrapper {
	position: relative;
	display: inline-block;
}

.publishButtonIndicator {
	position: absolute;
	top: -2px;
	right: -2px;
	width: 7px;
	height: 7px;
	background-color: var(--color--primary);
	border-radius: 50%;
	box-shadow: 0 0 0 2px var(--color--background--light-3);
}
</style><|MERGE_RESOLUTION|>--- conflicted
+++ resolved
@@ -4,12 +4,7 @@
 import type { FolderShortInfo } from '@/features/core/folders/folders.types';
 import type { IWorkflowDb } from '@/Interface';
 import type { PermissionsRecord } from '@n8n/permissions';
-<<<<<<< HEAD
-import { computed, useTemplateRef } from 'vue';
-=======
 import { computed, onBeforeUnmount, onMounted, ref, useTemplateRef } from 'vue';
-import { WORKFLOW_PUBLISH_MODAL_KEY } from '@/app/constants';
->>>>>>> f66683e0
 import { N8nButton, N8nIcon, N8nTooltip } from '@n8n/design-system';
 import { useI18n } from '@n8n/i18n';
 import { useUIStore } from '@/app/stores/ui.store';
@@ -43,13 +38,10 @@
 const uiStore = useUIStore();
 const workflowsStore = useWorkflowsStore();
 const i18n = useI18n();
-<<<<<<< HEAD
-=======
 const router = useRouter();
 const { saveCurrentWorkflow } = useWorkflowSaving({ router });
 // We're dropping the save button soon with the autosave so this will also be dropped
 const autoSaveForPublish = ref(false);
->>>>>>> f66683e0
 
 const isWorkflowSaving = computed(() => {
 	return uiStore.isActionActive.workflowSaving && !autoSaveForPublish.value;
@@ -57,27 +49,8 @@
 
 const importFileRef = computed(() => actionsMenuRef.value?.importFileRef);
 
-<<<<<<< HEAD
 const onPublishButtonClick = () => {
 	nodeViewEventBus.emit('publishWorkflow');
-=======
-const onPublishButtonClick = async () => {
-	// If there are unsaved changes, save the workflow first
-	if (uiStore.stateIsDirty || props.isNewWorkflow) {
-		autoSaveForPublish.value = true;
-		const saved = await saveCurrentWorkflow({}, true);
-		autoSaveForPublish.value = false;
-		if (!saved) {
-			// If save failed, don't open the modal
-			return;
-		}
-	}
-
-	uiStore.openModalWithData({
-		name: WORKFLOW_PUBLISH_MODAL_KEY,
-		data: {},
-	});
->>>>>>> f66683e0
 };
 
 const foundTriggers = computed(() =>
@@ -133,20 +106,11 @@
 			</N8nTooltip>
 		</div>
 		<div v-if="!isArchived && workflowPermissions.update" :class="$style.publishButtonWrapper">
-<<<<<<< HEAD
 			<KeyboardShortcutTooltip
 				v-if="!readOnly"
 				:label="i18n.baseText('workflows.publishModal.title')"
 				:shortcut="{ keys: ['p'], shiftKey: true }"
 				placement="bottom"
-=======
-			<N8nButton
-				:loading="autoSaveForPublish"
-				:disabled="isWorkflowSaving"
-				type="secondary"
-				data-test-id="workflow-open-publish-modal-button"
-				@click="onPublishButtonClick"
->>>>>>> f66683e0
 			>
 				<N8nButton
 					type="secondary"
