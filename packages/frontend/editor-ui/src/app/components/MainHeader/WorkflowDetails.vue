--- conflicted
+++ resolved
@@ -10,14 +10,7 @@
 	MODAL_CONFIRM,
 	PLACEHOLDER_EMPTY_WORKFLOW_ID,
 	VIEWS,
-<<<<<<< HEAD
-	WORKFLOW_DESCRIPTION_MODAL_KEY,
-	WORKFLOW_MENU_ACTIONS,
-	WORKFLOW_SETTINGS_MODAL_KEY,
-	WORKFLOW_SHARE_MODAL_KEY,
-=======
 	IS_DRAFT_PUBLISH_ENABLED,
->>>>>>> 85e204c6
 } from '@/app/constants';
 
 import { useProjectsStore } from '@/features/collaboration/projects/projects.store';
@@ -49,18 +42,6 @@
 } from 'vue';
 import { useRoute, useRouter } from 'vue-router';
 
-<<<<<<< HEAD
-import {
-	N8nActionDropdown,
-	N8nBadge,
-	N8nButton,
-	N8nInlineTextEdit,
-	N8nTooltip,
-} from '@n8n/design-system';
-=======
-import WorkflowDescriptionPopover from './WorkflowDescriptionPopover.vue';
->>>>>>> 85e204c6
-
 import { N8nBadge, N8nInlineTextEdit } from '@n8n/design-system';
 import { useSettingsStore } from '@/app/stores/settings.store';
 import { useUIStore } from '@/app/stores/ui.store';
@@ -139,112 +120,6 @@
 
 const workflowPermissions = computed(() => getResourcePermissions(props.scopes).workflow);
 
-<<<<<<< HEAD
-const workflowMenuItems = computed<Array<ActionDropdownItem<WORKFLOW_MENU_ACTIONS>>>(() => {
-	const actions: Array<ActionDropdownItem<WORKFLOW_MENU_ACTIONS>> = [
-		{
-			id: WORKFLOW_MENU_ACTIONS.DOWNLOAD,
-			label: locale.baseText('menuActions.download'),
-			disabled: !onWorkflowPage.value,
-		},
-	];
-
-	if (workflowPermissions.value.move && projectsStore.isTeamProjectFeatureEnabled) {
-		actions.push({
-			id: WORKFLOW_MENU_ACTIONS.CHANGE_OWNER,
-			label: locale.baseText('workflows.item.changeOwner'),
-			disabled: isNewWorkflow.value,
-		});
-	}
-
-	if (!props.readOnly && !props.isArchived) {
-		actions.push({
-			id: WORKFLOW_MENU_ACTIONS.RENAME,
-			label: locale.baseText('generic.rename'),
-			disabled: !onWorkflowPage.value || workflowPermissions.value.update !== true,
-		});
-	}
-
-	if (
-		(workflowPermissions.value.update === true && !props.readOnly && !props.isArchived) ||
-		isNewWorkflow.value
-	) {
-		actions.unshift({
-			id: WORKFLOW_MENU_ACTIONS.DUPLICATE,
-			label: locale.baseText('menuActions.duplicate'),
-			disabled: !onWorkflowPage.value || !props.id,
-		});
-
-		actions.push(
-			{
-				id: WORKFLOW_MENU_ACTIONS.IMPORT_FROM_URL,
-				label: locale.baseText('menuActions.importFromUrl'),
-				disabled: !onWorkflowPage.value || onExecutionsTab.value,
-			},
-			{
-				id: WORKFLOW_MENU_ACTIONS.IMPORT_FROM_FILE,
-				label: locale.baseText('menuActions.importFromFile'),
-				disabled: !onWorkflowPage.value || onExecutionsTab.value,
-			},
-		);
-	}
-
-	if (hasPermission(['rbac'], { rbac: { scope: 'sourceControl:push' } })) {
-		actions.push({
-			id: WORKFLOW_MENU_ACTIONS.PUSH,
-			label: locale.baseText('menuActions.push'),
-			disabled:
-				!sourceControlStore.isEnterpriseSourceControlEnabled ||
-				!onWorkflowPage.value ||
-				onExecutionsTab.value ||
-				sourceControlStore.preferences.branchReadOnly,
-		});
-	}
-
-	if (!props.readOnly && workflowPermissions.value.update) {
-		actions.unshift({
-			id: WORKFLOW_MENU_ACTIONS.EDIT_DESCRIPTION,
-			label: locale.baseText('menuActions.editDescription'),
-			disabled: !onWorkflowPage.value || isNewWorkflow.value,
-		});
-	}
-
-	actions.push({
-		id: WORKFLOW_MENU_ACTIONS.SETTINGS,
-		label: locale.baseText('generic.settings'),
-		disabled: !onWorkflowPage.value || isNewWorkflow.value,
-	});
-
-	if ((workflowPermissions.value.delete === true && !props.readOnly) || isNewWorkflow.value) {
-		if (props.isArchived) {
-			actions.push({
-				id: WORKFLOW_MENU_ACTIONS.UNARCHIVE,
-				label: locale.baseText('menuActions.unarchive'),
-				disabled: !onWorkflowPage.value || isNewWorkflow.value,
-			});
-			actions.push({
-				id: WORKFLOW_MENU_ACTIONS.DELETE,
-				label: locale.baseText('menuActions.delete'),
-				disabled: !onWorkflowPage.value || isNewWorkflow.value,
-				customClass: $style.deleteItem,
-				divided: true,
-			});
-		} else {
-			actions.push({
-				id: WORKFLOW_MENU_ACTIONS.ARCHIVE,
-				label: locale.baseText('menuActions.archive'),
-				disabled: !onWorkflowPage.value || isNewWorkflow.value,
-				customClass: $style.deleteItem,
-				divided: true,
-			});
-		}
-	}
-
-	return actions;
-});
-
-=======
->>>>>>> 85e204c6
 const workflowTagIds = computed(() => {
 	return (props.tags ?? []).map((tag) => (typeof tag === 'string' ? tag : tag.id));
 });
@@ -495,150 +370,6 @@
 	}
 }
 
-<<<<<<< HEAD
-async function onWorkflowMenuSelect(action: WORKFLOW_MENU_ACTIONS): Promise<void> {
-	switch (action) {
-		case WORKFLOW_MENU_ACTIONS.DUPLICATE: {
-			uiStore.openModalWithData({
-				name: DUPLICATE_MODAL_KEY,
-				data: {
-					id: props.id,
-					name: props.name,
-					tags: props.tags,
-					parentFolderId: props.currentFolder?.id,
-				},
-			});
-			break;
-		}
-		case WORKFLOW_MENU_ACTIONS.RENAME: {
-			onNameToggle();
-			break;
-		}
-		case WORKFLOW_MENU_ACTIONS.DOWNLOAD: {
-			const workflowData = await workflowHelpers.getWorkflowDataToSave();
-			const { tags, ...data } = workflowData;
-			const exportData: IWorkflowToShare = {
-				...data,
-				meta: {
-					...props.meta,
-					instanceId: rootStore.instanceId,
-				},
-				tags: (tags ?? []).map((tagId) => {
-					const { usageCount, ...tag } = tagsStore.tagsById[tagId];
-
-					return tag;
-				}),
-			};
-
-			const blob = new Blob([JSON.stringify(exportData, null, 2)], {
-				type: 'application/json;charset=utf-8',
-			});
-
-			let name = props.name || 'unsaved_workflow';
-			name = sanitizeFilename(name);
-
-			telemetry.track('User exported workflow', { workflow_id: workflowData.id });
-			saveAs(blob, name + '.json');
-			break;
-		}
-		case WORKFLOW_MENU_ACTIONS.IMPORT_FROM_URL: {
-			uiStore.openModal(IMPORT_WORKFLOW_URL_MODAL_KEY);
-			break;
-		}
-		case WORKFLOW_MENU_ACTIONS.IMPORT_FROM_FILE: {
-			handleImportWorkflowFromFile();
-			break;
-		}
-		case WORKFLOW_MENU_ACTIONS.PUSH: {
-			try {
-				await onSaveButtonClick();
-
-				// Navigate to route with sourceControl param - modal will handle data loading and loading states
-				void router.push({
-					query: {
-						...route.query,
-						sourceControl: 'push',
-					},
-				});
-			} catch (error) {
-				// eslint-disable-next-line @typescript-eslint/no-unsafe-member-access
-				switch (error.message) {
-					case 'source_control_not_connected':
-						toast.showError(
-							{ ...error, message: '' },
-							locale.baseText('settings.sourceControl.error.not.connected.title'),
-							locale.baseText('settings.sourceControl.error.not.connected.message'),
-						);
-						break;
-					default:
-						toast.showError(error, locale.baseText('error'));
-				}
-			}
-
-			break;
-		}
-		case WORKFLOW_MENU_ACTIONS.EDIT_DESCRIPTION: {
-			const workflowId = getWorkflowId();
-			if (!workflowId) return;
-
-			const workflowDescription = workflowsStore.getWorkflowById(workflowId).description;
-			uiStore.openModalWithData({
-				name: WORKFLOW_DESCRIPTION_MODAL_KEY,
-				data: {
-					workflowId,
-					workflowDescription,
-				},
-			});
-			break;
-		}
-		case WORKFLOW_MENU_ACTIONS.SETTINGS: {
-			uiStore.openModal(WORKFLOW_SETTINGS_MODAL_KEY);
-			break;
-		}
-		case WORKFLOW_MENU_ACTIONS.ARCHIVE: {
-			await handleArchiveWorkflow();
-			break;
-		}
-		case WORKFLOW_MENU_ACTIONS.UNARCHIVE: {
-			await handleUnarchiveWorkflow();
-			break;
-		}
-		case WORKFLOW_MENU_ACTIONS.DELETE: {
-			await handleDeleteWorkflow();
-			break;
-		}
-		case WORKFLOW_MENU_ACTIONS.CHANGE_OWNER: {
-			const workflowId = getWorkflowId();
-			if (!workflowId) {
-				return;
-			}
-			changeOwnerEventBus.once(
-				'resource-moved',
-				async () => await router.push({ name: VIEWS.WORKFLOWS }),
-			);
-
-			uiStore.openModalWithData({
-				name: PROJECT_MOVE_RESOURCE_MODAL,
-				data: {
-					resource: workflowsStore.workflowsById[workflowId],
-					resourceType: ResourceType.Workflow,
-					resourceTypeLabel: locale.baseText('generic.workflow').toLowerCase(),
-					eventBus: changeOwnerEventBus,
-				},
-			});
-			break;
-		}
-		default:
-			break;
-	}
-}
-
-function goToUpgrade() {
-	void pageRedirectionHelper.goToUpgrade('workflow_sharing', 'upgrade-workflow-sharing');
-}
-
-=======
->>>>>>> 85e204c6
 function getPersonalProjectToastContent() {
 	const title = locale.baseText('workflows.create.personal.toast.title');
 	if (!props.currentFolder) {
