export const CANVAS_ZOOMED_VIEW_EXPERIMENT = {
	name: 'canvas_zoomed_view',
	control: 'control',
	variant: 'variant',
};

export const NDV_IN_FOCUS_PANEL_EXPERIMENT = {
	name: 'ndv_in_focus_panel',
	control: 'control',
	variant: 'variant',
};

export const COMMAND_BAR_EXPERIMENT = {
	name: 'command_bar',
	control: 'control',
	variant: 'variant',
};

export const NDV_UI_OVERHAUL_EXPERIMENT = {
	name: '029_ndv_ui_overhaul',
	control: 'control',
	variant: 'variant',
};

export const EXTRA_TEMPLATE_LINKS_EXPERIMENT = {
	name: '034_extra_template_links',
	control: 'control',
	variant: 'variant',
};

export const TEMPLATE_ONBOARDING_EXPERIMENT = {
	name: '035_template_onboarding',
	control: 'control',
	variantStarterPack: 'variant-starter-pack',
	variantSuggestedTemplates: 'variant-suggested-templates',
};

export const BATCH_11AUG_EXPERIMENT = {
	name: '37_onboarding_experiments_batch_aug11',
	control: 'control',
	variantReadyToRun: 'variant-ready-to-run-workflows',
	variantReadyToRun2: 'variant-ready-to-run-workflows_v2',
	variantReadyToRun3: 'variant-ready-to-run-workflows_v3',
};

export const PRE_BUILT_AGENTS_EXPERIMENT = {
	name: '038_pre_built_agents',
	control: 'control',
	variant: 'variant',
};

export const TEMPLATE_RECO_V2 = {
	name: '039_template_onboarding_v2',
	control: 'control',
	variant: 'variant',
};

export const TEMPLATES_DATA_QUALITY_EXPERIMENT = {
	name: '046_templates_data_quality',
	control: 'control',
	variant1: 'variant-batch-1',
	variant2: 'variant-batch-2',
	variant3: 'variant-batch-3',
};

export const READY_TO_RUN_V2_EXPERIMENT = {
	name: '042_ready-to-run-worfklow_v2',
	control: 'control',
	variant1: 'variant-1-singlebox',
	variant2: 'variant-2-twoboxes',
};

export const READY_TO_RUN_V2_PART2_EXPERIMENT = {
	name: '045_ready-to-run-worfklow_v2-2',
	control: 'control',
	variant3: 'variant-3',
	variant4: 'variant-4',
};

export const PERSONALIZED_TEMPLATES_V3 = {
	name: '044_template_reco_v3',
	control: 'control',
	variant: 'variant',
};

<<<<<<< HEAD
export const AI_BUILDER_TEMPLATE_EXAMPLES_EXPERIMENT = {
	name: '047_ai_builder_template_examples',
	control: 'control',
	variant: 'variant',
=======
export const TIME_SAVED_NODE_EXPERIMENT = {
	name: '053_time_saved_node',
>>>>>>> 4adfced9
};

export const TEMPLATE_SETUP_EXPERIENCE = {
	name: '055_template_setup_experience',
	control: 'control',
	variant: 'variant',
};

export const EXPERIMENTS_TO_TRACK = [
	EXTRA_TEMPLATE_LINKS_EXPERIMENT.name,
	TEMPLATE_ONBOARDING_EXPERIMENT.name,
	NDV_UI_OVERHAUL_EXPERIMENT.name,
	BATCH_11AUG_EXPERIMENT.name,
	PRE_BUILT_AGENTS_EXPERIMENT.name,
	TEMPLATE_RECO_V2.name,
	TEMPLATES_DATA_QUALITY_EXPERIMENT.name,
	READY_TO_RUN_V2_PART2_EXPERIMENT.name,
<<<<<<< HEAD
	AI_BUILDER_TEMPLATE_EXAMPLES_EXPERIMENT.name,
=======
	TIME_SAVED_NODE_EXPERIMENT.name,
>>>>>>> 4adfced9
	TEMPLATE_SETUP_EXPERIENCE.name,
];<|MERGE_RESOLUTION|>--- conflicted
+++ resolved
@@ -83,19 +83,20 @@
 	variant: 'variant',
 };
 
-<<<<<<< HEAD
-export const AI_BUILDER_TEMPLATE_EXAMPLES_EXPERIMENT = {
-	name: '047_ai_builder_template_examples',
+export const TIME_SAVED_NODE_EXPERIMENT = {
+	name: '053_time_saved_node',
 	control: 'control',
 	variant: 'variant',
-=======
-export const TIME_SAVED_NODE_EXPERIMENT = {
-	name: '053_time_saved_node',
->>>>>>> 4adfced9
 };
 
 export const TEMPLATE_SETUP_EXPERIENCE = {
 	name: '055_template_setup_experience',
+	control: 'control',
+	variant: 'variant',
+};
+
+export const AI_BUILDER_TEMPLATE_EXAMPLES_EXPERIMENT = {
+	name: '056_ai_builder_template_examples',
 	control: 'control',
 	variant: 'variant',
 };
@@ -109,10 +110,7 @@
 	TEMPLATE_RECO_V2.name,
 	TEMPLATES_DATA_QUALITY_EXPERIMENT.name,
 	READY_TO_RUN_V2_PART2_EXPERIMENT.name,
-<<<<<<< HEAD
 	AI_BUILDER_TEMPLATE_EXAMPLES_EXPERIMENT.name,
-=======
 	TIME_SAVED_NODE_EXPERIMENT.name,
->>>>>>> 4adfced9
 	TEMPLATE_SETUP_EXPERIENCE.name,
 ];