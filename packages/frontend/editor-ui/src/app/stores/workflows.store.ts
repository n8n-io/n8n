import {
	AI_NODES_PACKAGE_NAME,
	CHAT_TRIGGER_NODE_TYPE,
	DEFAULT_WORKFLOW_PAGE_SIZE,
	DUPLICATE_POSTFFIX,
	ERROR_TRIGGER_NODE_TYPE,
	FORM_NODE_TYPE,
	MAX_WORKFLOW_NAME_LENGTH,
	PLACEHOLDER_EMPTY_WORKFLOW_ID,
	START_NODE_TYPE,
	WAIT_NODE_TYPE,
} from '@/app/constants';
import { STORES } from '@n8n/stores';
import type {
	INodeMetadata,
	INodeUi,
	IStartRunData,
	IWorkflowDb,
	IWorkflowsMap,
	NodeMetadataMap,
	WorkflowListResource,
	WorkflowValidationIssue,
} from '@/Interface';
import type {
	IExecutionPushResponse,
	IExecutionResponse,
	IExecutionsListResponse,
	IExecutionFlattedResponse,
} from '@/features/execution/executions/executions.types';
import type { IUsedCredential } from '@/features/credentials/credentials.types';
import type { IWorkflowTemplateNode } from '@n8n/rest-api-client/api/templates';
import type {
	WorkflowMetadata,
	WorkflowDataCreate,
	WorkflowDataUpdate,
} from '@n8n/rest-api-client/api/workflows';
import { defineStore } from 'pinia';
import type {
	IConnection,
	IConnections,
	IDataObject,
	ExecutionSummary,
	INode,
	INodeConnections,
	INodeCredentials,
	INodeCredentialsDetails,
	INodeExecutionData,
	INodeTypes,
	IPinData,
	IRunData,
	IRunExecutionData,
	ITaskData,
	IWorkflowSettings,
	INodeType,
	ITaskStartedData,
} from 'n8n-workflow';
import {
	deepCopy,
	NodeConnectionTypes,
	SEND_AND_WAIT_OPERATION,
	Workflow,
	TelemetryHelpers,
} from 'n8n-workflow';
import * as workflowUtils from 'n8n-workflow/common';

import { useRootStore } from '@n8n/stores/useRootStore';
import * as workflowsApi from '@/app/api/workflows';
import { useUIStore } from '@/app/stores/ui.store';
import { dataPinningEventBus } from '@/app/event-bus';
import { isJsonKeyObject, stringSizeInBytes, isPresent } from '@/app/utils/typesUtils';
import { makeRestApiRequest, ResponseError, type WorkflowHistory } from '@n8n/rest-api-client';
import {
	unflattenExecutionData,
	findTriggerNodeToAutoSelect,
	openFormPopupWindow,
} from '@/features/execution/executions/executions.utils';
import { useNDVStore } from '@/features/ndv/shared/ndv.store';
import { useNodeTypesStore } from '@/app/stores/nodeTypes.store';
import { getCredentialOnlyNodeTypeName } from '@/app/utils/credentialOnlyNodes';
import { i18n } from '@n8n/i18n';

import { computed, ref, watch } from 'vue';
import { useProjectsStore } from '@/features/collaboration/projects/projects.store';
import type { PushPayload } from '@n8n/api-types';
import { useTelemetry } from '@/app/composables/useTelemetry';
import { useWorkflowHelpers } from '@/app/composables/useWorkflowHelpers';
import { useSettingsStore } from './settings.store';
import { useNodeHelpers } from '@/app/composables/useNodeHelpers';
import { useUsersStore } from '@/features/settings/users/users.store';
import { updateCurrentUserSettings } from '@n8n/rest-api-client/api/users';
import type { NodeExecuteBefore } from '@n8n/api-types/push/execution';
import { isChatNode } from '@/app/utils/aiUtils';
import { snapPositionToGrid } from '@/app/utils/nodeViewUtils';
import { useSourceControlStore } from '@/features/integrations/sourceControl.ee/sourceControl.store';
import { getResourcePermissions } from '@n8n/permissions';

const defaults: Omit<IWorkflowDb, 'id'> & { settings: NonNullable<IWorkflowDb['settings']> } = {
	name: '',
	description: '',
	active: false,
	activeVersionId: null,
	isArchived: false,
	createdAt: -1,
	updatedAt: -1,
	connections: {},
	nodes: [],
	settings: {
		executionOrder: 'v1',
	},
	tags: [],
	pinData: {},
	versionId: '',
	usedCredentials: [],
};

const createEmptyWorkflow = (): IWorkflowDb => ({
	id: PLACEHOLDER_EMPTY_WORKFLOW_ID,
	...defaults,
});

export const useWorkflowsStore = defineStore(STORES.WORKFLOWS, () => {
	const uiStore = useUIStore();
	const telemetry = useTelemetry();
	const workflowHelpers = useWorkflowHelpers();
	const settingsStore = useSettingsStore();
	const rootStore = useRootStore();
	const nodeHelpers = useNodeHelpers();
	const usersStore = useUsersStore();
	const nodeTypesStore = useNodeTypesStore();
	const sourceControlStore = useSourceControlStore();

	const workflow = ref<IWorkflowDb>(createEmptyWorkflow());
	const workflowObject = ref<Workflow>(
		// eslint-disable-next-line @typescript-eslint/no-use-before-define
		createWorkflowObject(workflow.value.nodes, workflow.value.connections),
	);

	// For paginated workflow lists
	const totalWorkflowCount = ref(0);
	const usedCredentials = ref<Record<string, IUsedCredential>>({});

	const activeWorkflows = ref<string[]>([]);
	const currentWorkflowExecutions = ref<ExecutionSummary[]>([]);
	const workflowExecutionData = ref<IExecutionResponse | null>(null);
	const lastSuccessfulExecution = ref<IExecutionResponse | null>(null);
	const workflowExecutionStartedData =
		ref<[executionId: string, data: { [nodeName: string]: ITaskStartedData[] }]>();
	const workflowExecutionResultDataLastUpdate = ref<number>();
	const workflowExecutionPairedItemMappings = ref<Record<string, Set<string>>>({});
	const subWorkflowExecutionError = ref<Error | null>(null);
	const executionWaitingForWebhook = ref(false);
	const workflowsById = ref<Record<string, IWorkflowDb>>({});
	const nodeMetadata = ref<NodeMetadataMap>({});
	const isInDebugMode = ref(false);
	const chatMessages = ref<string[]>([]);
	const chatPartialExecutionDestinationNode = ref<string | null>(null);
	const selectedTriggerNodeName = ref<string>();

	const workflowName = computed(() => workflow.value.name);

	const workflowId = computed(() => workflow.value.id);

	const workflowVersionId = computed(() => workflow.value.versionId);

	const workflowSettings = computed(() => workflow.value.settings ?? { ...defaults.settings });

	const workflowTags = computed(() => workflow.value.tags as string[]);

	const allWorkflows = computed(() =>
		Object.values(workflowsById.value).sort((a, b) => a.name.localeCompare(b.name)),
	);

	const isNewWorkflow = computed(() => workflow.value.id === PLACEHOLDER_EMPTY_WORKFLOW_ID);

	const isWorkflowActive = computed(() => workflow.value.activeVersionId !== null);

	const workflowTriggerNodes = computed(() =>
		workflow.value.nodes.filter((node: INodeUi) => {
			const nodeType = nodeTypesStore.getNodeType(node.type, node.typeVersion);
			return nodeType && nodeType.group.includes('trigger');
		}),
	);

	const currentWorkflowHasWebhookNode = computed(
		() => !!workflow.value.nodes.find((node: INodeUi) => !!node.webhookId),
	);

	const getWorkflowRunData = computed<IRunData | null>(() => {
		if (!workflowExecutionData.value?.data?.resultData) {
			return null;
		}

		return workflowExecutionData.value.data.resultData.runData;
	});

	const allConnections = computed(() => workflow.value.connections);

	const allNodes = computed<INodeUi[]>(() => workflow.value.nodes);

	const willNodeWait = (node: INodeUi): boolean => {
		return (
			(node.type === WAIT_NODE_TYPE ||
				node.type === FORM_NODE_TYPE ||
				node.parameters?.operation === SEND_AND_WAIT_OPERATION) &&
			node.disabled !== true
		);
	};

	const isWaitingExecution = computed(() => {
		const activeNode = useNDVStore().activeNode;

		if (activeNode) {
			if (willNodeWait(activeNode)) return true;

			const parentNodes = workflowObject.value.getParentNodes(activeNode.name);

			for (const parentNode of parentNodes) {
				if (willNodeWait(workflowObject.value.nodes[parentNode])) {
					return true;
				}
			}

			return false;
		}
		return allNodes.value.some((node) => willNodeWait(node));
	});

	const isWorkflowRunning = computed(() => {
		if (activeExecutionId.value === null) {
			return true;
		} else if (activeExecutionId.value && workflowExecutionData.value) {
			if (
				['waiting', 'running'].includes(workflowExecutionData.value.status) &&
				!workflowExecutionData.value.finished
			) {
				return true;
			}
		}

		return false;
	});

	// Names of all nodes currently on canvas.
	const canvasNames = computed(() => new Set(allNodes.value.map((n) => n.name)));

	const nodesByName = computed(() => {
		return workflow.value.nodes.reduce<Record<string, INodeUi>>((acc, node) => {
			acc[node.name] = node;
			return acc;
		}, {});
	});

	const nodesIssuesExist = computed(() =>
		workflow.value.nodes.some((node) => {
			const nodeHasIssues = !!Object.keys(node.issues ?? {}).length;
			const isConnected =
				Object.keys(outgoingConnectionsByNodeName(node.name)).length > 0 ||
				Object.keys(incomingConnectionsByNodeName(node.name)).length > 0;
			return !node.disabled && isConnected && nodeHasIssues;
		}),
	);

	/**
	 * Get detailed validation issues for all connected, enabled nodes
	 */
	const workflowValidationIssues = computed(() => {
		const issues: WorkflowValidationIssue[] = [];

		const isStringOrStringArray = (value: unknown): value is string | string[] =>
			typeof value === 'string' || Array.isArray(value);

		workflow.value.nodes.forEach((node) => {
			if (!node.issues || node.disabled) return;

			const isConnected =
				Object.keys(outgoingConnectionsByNodeName(node.name)).length > 0 ||
				Object.keys(incomingConnectionsByNodeName(node.name)).length > 0;

			if (!isConnected) return;

			Object.entries(node.issues).forEach(([issueType, issueValue]) => {
				if (!issueValue) return;

				if (typeof issueValue === 'object' && !Array.isArray(issueValue)) {
					// Handle nested issues (parameters, credentials)
					Object.entries(issueValue).forEach(([_key, value]) => {
						if (value) {
							issues.push({
								node: node.name,
								type: issueType,
								value,
							});
						}
					});
				} else {
					// Handle direct issues
					issues.push({
						node: node.name,
						type: issueType,
						value: isStringOrStringArray(issueValue) ? issueValue : String(issueValue),
					});
				}
			});
		});

		return issues;
	});

	/**
	 * Format issue message for display
	 */
	function formatIssueMessage(issue: string | string[]): string {
		if (Array.isArray(issue)) {
			return issue.join(', ').replace(/\.$/, '');
		}
		return String(issue);
	}

	const pinnedWorkflowData = computed(() => workflow.value.pinData);

	const executedNode = computed(() => workflowExecutionData.value?.executedNode);

	const getAllLoadedFinishedExecutions = computed(() => {
		return currentWorkflowExecutions.value.filter(
			(ex) => ex.finished === true || ex.stoppedAt !== undefined,
		);
	});

	const getWorkflowExecution = computed(() => workflowExecutionData.value);

	const getPastChatMessages = computed(() => chatMessages.value);

	/**
	 * This section contains functions migrated from the workflow class
	 */

	const connectionsBySourceNode = computed(() => workflow.value.connections);
	const connectionsByDestinationNode = computed(() =>
		workflowUtils.mapConnectionsByDestination(workflow.value.connections),
	);

	// End section

	const selectableTriggerNodes = computed(() =>
		workflowTriggerNodes.value.filter((node) => !node.disabled && !isChatNode(node)),
	);

	const workflowExecutionTriggerNodeName = computed(() => {
		if (!isWorkflowRunning.value) {
			return undefined;
		}

		if (workflowExecutionData.value?.triggerNode) {
			return workflowExecutionData.value.triggerNode;
		}

		// In case of partial execution, triggerNode is not set, so I'm trying to find from runData
		return Object.keys(workflowExecutionData.value?.data?.resultData.runData ?? {}).find((name) =>
			workflowTriggerNodes.value.some((node) => node.name === name),
		);
	});

	/**
	 * Sets the active execution id
	 *
	 * @param {string} id used to indicate the id of the active execution
	 * @param {null} id used to indicate that an execution has started but its id has not been retrieved yet
	 * @param {undefined} id used to indicate there is no active execution
	 */
	const activeExecutionId = ref<string | null | undefined>();
	const previousExecutionId = ref<string | null | undefined>();
	const readonlyActiveExecutionId = computed(() => activeExecutionId.value);
	const readonlyPreviousExecutionId = computed(() => previousExecutionId.value);

	function setActiveExecutionId(id: string | null | undefined) {
		if (id) previousExecutionId.value = activeExecutionId.value;
		activeExecutionId.value = id;
	}

	function getWorkflowResultDataByNodeName(nodeName: string): ITaskData[] | null {
		if (getWorkflowRunData.value === null) {
			return null;
		}
		if (!getWorkflowRunData.value.hasOwnProperty(nodeName)) {
			return null;
		}
		return getWorkflowRunData.value[nodeName];
	}

	function outgoingConnectionsByNodeName(nodeName: string): INodeConnections {
		if (workflow.value.connections.hasOwnProperty(nodeName)) {
			return workflow.value.connections[nodeName] as unknown as INodeConnections;
		}
		return {};
	}

	function incomingConnectionsByNodeName(nodeName: string): INodeConnections {
		if (connectionsByDestinationNode.value.hasOwnProperty(nodeName)) {
			return connectionsByDestinationNode.value[nodeName] as unknown as INodeConnections;
		}
		return {};
	}

	function nodeHasOutputConnection(nodeName: string): boolean {
		return workflow.value.connections.hasOwnProperty(nodeName);
	}

	function isNodeInOutgoingNodeConnections(
		rootNodeName: string,
		searchNodeName: string,
		depth = -1,
	): boolean {
		if (depth === 0) return false;
		const firstNodeConnections = outgoingConnectionsByNodeName(rootNodeName);
		if (!firstNodeConnections?.main?.[0]) return false;

		const connections = firstNodeConnections.main[0];
		if (connections.some((node) => node.node === searchNodeName)) return true;

		return connections.some((node) =>
			isNodeInOutgoingNodeConnections(node.node, searchNodeName, depth - 1),
		);
	}

<<<<<<< HEAD
=======
	/**
	 * Checks if any downstream nodes (children) of the given node have issues.
	 * This function performs a depth-first traversal of all connection types
	 * (main, AI tool, AI language model, AI embedding, etc.) and returns true
	 * if any connected node has issues.
	 *
	 * @param nodeName - The name of the node to check
	 * @returns true if any downstream node has issues and is enabled, false otherwise
	 *
	 * @remarks
	 * - Disabled nodes are skipped (they don't count as having issues)
	 * - Uses a visited set to prevent infinite loops in circular graphs
	 * - Checks all connection types, not just main connections
	 */
>>>>>>> cc604756
	function nodeHasIssuesDownstream(nodeName: string): boolean {
		const visited = new Set<string>();

		function hasIssues(currentNodeName: string): boolean {
			if (visited.has(currentNodeName)) return false;
			visited.add(currentNodeName);

			const node = getNodeByName(currentNodeName);
			if (!node) return false;

			// Check if node has issues (skip disabled nodes)
			if (!node.disabled && node.issues && Object.keys(node.issues).length > 0) {
				return true;
			}

			// Recursively check all downstream connections (all connection types)
			const connections = outgoingConnectionsByNodeName(currentNodeName);
			return Object.values(connections).some((connectionType) =>
				connectionType?.some((outputIndexes) =>
					outputIndexes?.some((connection) => hasIssues(connection.node)),
				),
			);
		}

		// Check children of the given node (all connection types)
		const connections = outgoingConnectionsByNodeName(nodeName);
		return Object.values(connections).some((connectionType) =>
			connectionType?.some((outputIndexes) =>
				outputIndexes?.some((connection) => hasIssues(connection.node)),
			),
		);
	}

	function getWorkflowById(id: string): IWorkflowDb {
		return workflowsById.value[id];
	}

	function getNodeByName(nodeName: string): INodeUi | null {
		return workflowUtils.getNodeByName(nodesByName.value, nodeName);
	}

	function getNodeById(nodeId: string): INodeUi | undefined {
		return workflow.value.nodes.find((node) => node.id === nodeId);
	}

	function findRootWithMainConnection(nodeName: string): string | null {
		const children = workflowObject.value.getChildNodes(nodeName, 'ALL');

		for (let i = children.length - 1; i >= 0; i--) {
			const childName = children[i];
			const parentNodes = workflowObject.value.getParentNodes(childName, NodeConnectionTypes.Main);

			if (parentNodes.length > 0) {
				return childName;
			}
		}

		return null;
	}

	// Finds the full id for a given partial id for a node, relying on order for uniqueness in edge cases
	function findNodeByPartialId(partialId: string): INodeUi | undefined {
		return workflow.value.nodes.find((node) => node.id.startsWith(partialId));
	}

	// Finds a uniquely identifying partial id for a node, relying on order for uniqueness in edge cases
	function getPartialIdForNode(fullId: string): string {
		for (let length = 6; length < fullId.length; ++length) {
			const partialId = fullId.slice(0, length);
			if (workflow.value.nodes.filter((x) => x.id.startsWith(partialId)).length === 1) {
				return partialId;
			}
		}
		return fullId;
	}

	function getNodesByIds(nodeIds: string[]): INodeUi[] {
		return nodeIds.map(getNodeById).filter(isPresent);
	}

	function getParametersLastUpdate(nodeName: string): number | undefined {
		return nodeMetadata.value[nodeName]?.parametersLastUpdatedAt;
	}

	function getPinnedDataLastUpdate(nodeName: string): number | undefined {
		return nodeMetadata.value[nodeName]?.pinnedDataLastUpdatedAt;
	}

	function getPinnedDataLastRemovedAt(nodeName: string): number | undefined {
		return nodeMetadata.value[nodeName]?.pinnedDataLastRemovedAt;
	}

	function isNodePristine(nodeName: string): boolean {
		return nodeMetadata.value[nodeName] === undefined || nodeMetadata.value[nodeName].pristine;
	}

	function getExecutionDataById(id: string): ExecutionSummary | undefined {
		return currentWorkflowExecutions.value.find((execution) => execution.id === id);
	}

	function getPinDataSize(pinData: Record<string, string | INodeExecutionData[]> = {}): number {
		return Object.values(pinData).reduce<number>((acc, value) => {
			return acc + stringSizeInBytes(value);
		}, 0);
	}

	function getNodeTypes(): INodeTypes {
		const nodeTypes: INodeTypes = {
			nodeTypes: {},
			init: async (): Promise<void> => {},
			getByNameAndVersion: (nodeType: string, version?: number): INodeType | undefined => {
				const nodeTypeDescription = nodeTypesStore.getNodeType(nodeType, version);
				if (nodeTypeDescription === null) {
					return undefined;
				}

				return {
					description: nodeTypeDescription,
					// As we do not have the trigger/poll functions available in the frontend
					// we use the information available to figure out what are trigger nodes
					// @ts-ignore
					trigger:
						(![ERROR_TRIGGER_NODE_TYPE, START_NODE_TYPE].includes(nodeType) &&
							nodeTypeDescription.inputs.length === 0 &&
							!nodeTypeDescription.webhooks) ||
						undefined,
				};
			},
		} as unknown as INodeTypes;

		return nodeTypes;
	}

	// Returns a shallow copy of the nodes which means that all the data on the lower
	// levels still only gets referenced but the top level object is a different one.
	// This has the advantage that it is very fast and does not cause problems with vuex
	// when the workflow replaces the node-parameters.
	function getNodes(): INodeUi[] {
		return workflow.value.nodes.map((node) => ({ ...node }));
	}

	function convertTemplateNodeToNodeUi(node: IWorkflowTemplateNode): INodeUi {
		const filteredCredentials = Object.keys(node.credentials ?? {}).reduce<INodeCredentials>(
			(credentials, curr) => {
				const credential = node?.credentials?.[curr];
				if (!credential || typeof credential === 'string') {
					return credentials;
				}

				credentials[curr] = credential;

				return credentials;
			},
			{},
		);

		return {
			...node,
			credentials: filteredCredentials,
		};
	}

	function createWorkflowObject(
		nodes: INodeUi[],
		connections: IConnections,
		copyData?: boolean,
	): Workflow {
		const nodeTypes = getNodeTypes();

		let id: string | undefined = workflow.value.id;
		if (id && id === PLACEHOLDER_EMPTY_WORKFLOW_ID) {
			id = undefined;
		}

		return new Workflow({
			id,
			name: workflow.value.name,
			nodes: copyData ? deepCopy(nodes) : nodes,
			connections: copyData ? deepCopy(connections) : connections,
			active: false,
			nodeTypes,
			settings: workflow.value.settings ?? { ...defaults.settings },
			pinData: workflow.value.pinData,
		});
	}

	function cloneWorkflowObject(): Workflow {
		const nodes = getNodes();
		const connections = allConnections.value;

		return createWorkflowObject(nodes, connections);
	}

	async function getWorkflowFromUrl(url: string, projectId: string): Promise<IWorkflowDb> {
		return await makeRestApiRequest(rootStore.restApiContext, 'GET', '/workflows/from-url', {
			url,
			projectId,
		});
	}

	async function fetchLastSuccessfulExecution() {
		const workflowId = workflow.value.id;
		const workflowPermissions = getResourcePermissions(workflow.value.scopes).workflow;

		try {
			if (
				workflowId === PLACEHOLDER_EMPTY_WORKFLOW_ID ||
				sourceControlStore.preferences.branchReadOnly ||
				uiStore.isReadOnlyView ||
				!workflowPermissions.update ||
				workflow.value.isArchived
			) {
				return;
			}

			lastSuccessfulExecution.value = await workflowsApi.getLastSuccessfulExecution(
				rootStore.restApiContext,
				workflowId,
			);
		} catch (e: unknown) {
			// no need to do anything if fails
		}
	}

	async function getActivationError(id: string): Promise<string | undefined> {
		return await makeRestApiRequest(
			rootStore.restApiContext,
			'GET',
			`/active-workflows/error/${id}`,
		);
	}

	async function fetchWorkflowsPage(
		projectId?: string,
		page = 1,
		pageSize = DEFAULT_WORKFLOW_PAGE_SIZE,
		sortBy?: string,
		filters: {
			query?: string;
			tags?: string[];
			active?: boolean;
			isArchived?: boolean;
			parentFolderId?: string;
			availableInMCP?: boolean;
		} = {},
		includeFolders = false,
		onlySharedWithMe = false,
	): Promise<WorkflowListResource[]> {
		const filter = { ...filters, projectId };
		const options = {
			skip: (page - 1) * pageSize,
			take: pageSize,
			sortBy,
		};

		const { count, data } = await workflowsApi.getWorkflowsAndFolders(
			rootStore.restApiContext,
			Object.keys(filter).length ? filter : undefined,
			Object.keys(options).length ? options : undefined,
			includeFolders ? includeFolders : undefined,
			onlySharedWithMe ? onlySharedWithMe : undefined,
		);
		totalWorkflowCount.value = count;
		// Also set fetched workflows to store
		// When fetching workflows from overview page, they don't have resource property
		// so in order to filter out folders, we need to check if resource is not folder
		data
			.filter((item) => item.resource !== 'folder')
			.forEach((item) => {
				addWorkflow({
					...item,
					nodes: [],
					connections: {},
					versionId: '',
				});
			});
		return data;
	}

	async function searchWorkflows({
		projectId,
		query,
		nodeTypes,
		tags,
		select,
		isArchived,
	}: {
		projectId?: string;
		query?: string;
		nodeTypes?: string[];
		tags?: string[];
		select?: string[];
		isArchived?: boolean;
	}): Promise<IWorkflowDb[]> {
		const filter = {
			projectId,
			query,
			nodeTypes,
			tags,
			isArchived,
		};

		// Check if filter has meaningful values (not just undefined, null, or empty arrays/strings)
		const hasFilter = Object.values(filter).some(
			(v) => isPresent(v) && (Array.isArray(v) ? v.length > 0 : v !== ''),
		);

		const { data: workflows } = await workflowsApi.getWorkflows(
			rootStore.restApiContext,
			hasFilter ? filter : undefined,
			undefined,
			select,
		);
		return workflows;
	}

	async function fetchAllWorkflows(projectId?: string): Promise<IWorkflowDb[]> {
		const workflows = await searchWorkflows({ projectId });
		setWorkflows(workflows);
		return workflows;
	}

	async function fetchWorkflow(id: string): Promise<IWorkflowDb> {
		const workflowData = await workflowsApi.getWorkflow(rootStore.restApiContext, id);
		addWorkflow(workflowData);
		return workflowData;
	}

	async function fetchWorkflowsWithNodesIncluded(nodeTypes: string[]) {
		return await workflowsApi.getWorkflowsWithNodesIncluded(rootStore.restApiContext, nodeTypes);
	}

	function resetWorkflow() {
		workflow.value = createEmptyWorkflow();
	}

	function setUsedCredentials(data: IUsedCredential[]) {
		workflow.value.usedCredentials = data;
		usedCredentials.value = data.reduce<{ [name: string]: IUsedCredential }>((accu, credential) => {
			accu[credential.id] = credential;
			return accu;
		}, {});
	}

	function setWorkflowVersionId(versionId: string) {
		workflow.value.versionId = versionId;
	}

	function setWorkflowActiveVersion(version: WorkflowHistory) {
		workflow.value.activeVersion = deepCopy(version);
	}

	// replace invalid credentials in workflow
	function replaceInvalidWorkflowCredentials(data: {
		credentials: INodeCredentialsDetails;
		invalid: INodeCredentialsDetails;
		type: string;
	}) {
		workflow.value.nodes.forEach((node: INodeUi) => {
			const nodeCredentials: INodeCredentials | undefined = (node as unknown as INode).credentials;
			if (!nodeCredentials?.[data.type]) {
				return;
			}

			const nodeCredentialDetails: INodeCredentialsDetails | string = nodeCredentials[data.type];

			if (
				typeof nodeCredentialDetails === 'string' &&
				nodeCredentialDetails === data.invalid.name
			) {
				(node.credentials as INodeCredentials)[data.type] = data.credentials;
				return;
			}

			if (nodeCredentialDetails.id === null) {
				if (nodeCredentialDetails.name === data.invalid.name) {
					(node.credentials as INodeCredentials)[data.type] = data.credentials;
				}
				return;
			}

			if (nodeCredentialDetails.id === data.invalid.id) {
				(node.credentials as INodeCredentials)[data.type] = data.credentials;
			}
		});
	}

	// Assign credential to all nodes that support it but don't have it set
	function assignCredentialToMatchingNodes(data: {
		credentials: INodeCredentialsDetails;
		type: string;
		currentNodeName: string;
	}): number {
		let updatedNodesCount = 0;

		workflow.value.nodes.forEach((node: INodeUi) => {
			// Skip the current node (it was just set)
			if (node.name === data.currentNodeName) {
				return;
			}

			// Skip if node already has credential set
			if (node.credentials && Object.keys(node.credentials).length > 0) {
				return;
			}

			// Get node type to check if it supports this credential
			const nodeType = nodeTypesStore.getNodeType(node.type, node.typeVersion);
			if (!nodeType?.credentials) {
				return;
			}

			// Check if this node type supports the credential type
			const supportsCredential = nodeType.credentials.some((cred) => cred.name === data.type);
			if (!supportsCredential) {
				return;
			}

			// Assign the same credential to the node
			node.credentials ??= {} satisfies INodeCredentials;
			node.credentials[data.type] = data.credentials;

			updatedNodesCount++;
		});

		return updatedNodesCount;
	}

	function setWorkflows(workflows: IWorkflowDb[]) {
		workflowsById.value = workflows.reduce<IWorkflowsMap>((acc, workflow: IWorkflowDb) => {
			if (workflow.id) {
				acc[workflow.id] = workflow;
			}
			return acc;
		}, {});
	}

	async function deleteWorkflow(id: string) {
		await makeRestApiRequest(rootStore.restApiContext, 'DELETE', `/workflows/${id}`);
		const { [id]: deletedWorkflow, ...workflows } = workflowsById.value;
		workflowsById.value = workflows;
	}

	async function archiveWorkflow(id: string) {
		const updatedWorkflow = await makeRestApiRequest<IWorkflowDb>(
			rootStore.restApiContext,
			'POST',
			`/workflows/${id}/archive`,
		);
		if (workflowsById.value[id]) {
			workflowsById.value[id].isArchived = true;
			workflowsById.value[id].versionId = updatedWorkflow.versionId;
		}

		setWorkflowInactive(id);

		if (id === workflow.value.id) {
			setIsArchived(true);
			setWorkflowVersionId(updatedWorkflow.versionId);
		}
	}

	async function unarchiveWorkflow(id: string) {
		const updatedWorkflow = await makeRestApiRequest<IWorkflowDb>(
			rootStore.restApiContext,
			'POST',
			`/workflows/${id}/unarchive`,
		);
		if (workflowsById.value[id]) {
			workflowsById.value[id].isArchived = false;
			workflowsById.value[id].versionId = updatedWorkflow.versionId;
		}

		if (id === workflow.value.id) {
			setIsArchived(false);
			setWorkflowVersionId(updatedWorkflow.versionId);
		}
	}

	function addWorkflow(workflow: IWorkflowDb) {
		workflowsById.value = {
			...workflowsById.value,
			[workflow.id]: {
				...workflowsById.value[workflow.id],
				...deepCopy(workflow),
			},
		};
	}

	function setWorkflowActive(targetWorkflowId: string, activeVersion?: WorkflowHistory) {
		const index = activeWorkflows.value.indexOf(targetWorkflowId);
		if (index === -1) {
			activeWorkflows.value.push(targetWorkflowId);
		}
		const targetWorkflow = workflowsById.value[targetWorkflowId];
		if (targetWorkflow) {
			targetWorkflow.active = true;
			targetWorkflow.activeVersionId = activeVersion?.versionId ?? targetWorkflow.versionId;
			targetWorkflow.activeVersion = activeVersion;
		}
		if (targetWorkflowId === workflow.value.id) {
			uiStore.stateIsDirty = false;
			workflow.value.active = true;
			workflow.value.activeVersionId = activeVersion?.versionId ?? workflow.value.versionId;
			workflow.value.activeVersion = activeVersion;
		}
	}

	function setWorkflowInactive(targetWorkflowId: string) {
		const index = activeWorkflows.value.indexOf(targetWorkflowId);
		if (index !== -1) {
			activeWorkflows.value.splice(index, 1);
		}
		const targetWorkflow = workflowsById.value[targetWorkflowId];
		if (targetWorkflow) {
			targetWorkflow.active = false;
			targetWorkflow.activeVersionId = null;
			targetWorkflow.activeVersion = null;
		}
		if (targetWorkflowId === workflow.value.id) {
			workflow.value.active = false;
			workflow.value.activeVersionId = null;
			workflow.value.activeVersion = null;
		}
	}

	async function fetchActiveWorkflows(): Promise<string[]> {
		const data = await workflowsApi.getActiveWorkflows(rootStore.restApiContext);
		activeWorkflows.value = data;
		return data;
	}

	function setIsArchived(isArchived: boolean) {
		workflow.value.isArchived = isArchived;
	}

	function setDescription(description: string | undefined | null) {
		workflow.value.description = description;
	}

	async function getDuplicateCurrentWorkflowName(currentWorkflowName: string): Promise<string> {
		if (
			currentWorkflowName &&
			currentWorkflowName.length + DUPLICATE_POSTFFIX.length >= MAX_WORKFLOW_NAME_LENGTH
		) {
			return currentWorkflowName;
		}

		let newName = `${currentWorkflowName}${DUPLICATE_POSTFFIX}`;
		try {
			const newWorkflow = await workflowsApi.getNewWorkflow(rootStore.restApiContext, {
				name: newName,
			});
			newName = newWorkflow.name;
		} catch (e) {}
		return newName;
	}

	function setWorkflowExecutionRunData(workflowResultData: IRunExecutionData) {
		if (workflowExecutionData.value) {
			workflowExecutionData.value = {
				...workflowExecutionData.value,
				data: workflowResultData,
			};
			workflowExecutionResultDataLastUpdate.value = Date.now();
			workflowExecutionStartedData.value = undefined;
		}
	}

	function setWorkflowSettings(workflowSettings: IWorkflowSettings) {
		workflow.value.settings = workflowSettings as IWorkflowDb['settings'];
		workflowObject.value.setSettings(workflowSettings);
	}

	function setWorkflowPinData(data: IPinData = {}) {
		const validPinData = Object.keys(data).reduce((accu, nodeName) => {
			accu[nodeName] = data[nodeName].map((item) => {
				if (!isJsonKeyObject(item)) {
					return { json: item };
				}

				return item;
			});

			return accu;
		}, {} as IPinData);

		workflow.value.pinData = validPinData;
		workflowObject.value.setPinData(validPinData);

		dataPinningEventBus.emit('pin-data', validPinData);
	}

	function addWorkflowTagIds(tags: string[]) {
		workflow.value.tags = [
			...new Set([...(workflow.value.tags ?? []), ...tags]),
		] as IWorkflowDb['tags'];
	}

	function removeWorkflowTagId(tagId: string) {
		const tags = workflow.value.tags as string[];
		const updated = tags.filter((id: string) => id !== tagId);
		workflow.value.tags = updated as IWorkflowDb['tags'];
	}

	function setWorkflowScopes(scopes: IWorkflowDb['scopes']): void {
		workflow.value.scopes = scopes;
	}

	function setWorkflowMetadata(metadata: WorkflowMetadata | undefined): void {
		workflow.value.meta = metadata;
	}

	function addToWorkflowMetadata(data: Partial<WorkflowMetadata>): void {
		workflow.value.meta = {
			...workflow.value.meta,
			...data,
		};
	}

	function setWorkflow(value: IWorkflowDb): void {
		workflow.value = {
			...value,
			...(!value.hasOwnProperty('active') ? { active: false } : {}),
			...(!value.hasOwnProperty('connections') ? { connections: {} } : {}),
			...(!value.hasOwnProperty('createdAt') ? { createdAt: -1 } : {}),
			...(!value.hasOwnProperty('updatedAt') ? { updatedAt: -1 } : {}),
			...(!value.hasOwnProperty('id') ? { id: PLACEHOLDER_EMPTY_WORKFLOW_ID } : {}),
			...(!value.hasOwnProperty('nodes') ? { nodes: [] } : {}),
			...(!value.hasOwnProperty('settings') ? { settings: { ...defaults.settings } } : {}),
		};
		workflowObject.value = createWorkflowObject(
			workflow.value.nodes,
			workflow.value.connections,
			true,
		);
	}

	function pinData(payload: {
		node: INodeUi;
		data: INodeExecutionData[];
		isRestoration?: boolean;
	}): void {
		const nodeName = payload.node.name;

		if (!workflow.value.pinData) {
			workflow.value.pinData = {};
		}

		if (!Array.isArray(payload.data)) {
			payload.data = [payload.data];
		}

		if (
			(workflow.value.pinData?.[nodeName] ?? []).length > 0 &&
			nodeMetadata.value[nodeName] &&
			!payload.isRestoration
		) {
			// Updating existing pinned data
			nodeMetadata.value[nodeName].pinnedDataLastUpdatedAt = Date.now();
		} else if (payload.isRestoration && nodeMetadata.value[nodeName]) {
			// Clear timestamps during restoration to prevent incorrect dirty marking
			delete nodeMetadata.value[nodeName].pinnedDataLastUpdatedAt;
			delete nodeMetadata.value[nodeName].pinnedDataLastRemovedAt;
		}

		const storedPinData = payload.data.map((item) => {
			// Store only essential properties: json, binary, and pairedItem
			// Exclude runtime properties (error, metadata, evaluationData, etc.)
			if (isJsonKeyObject(item)) {
				const { json, binary, pairedItem } = item;
				return {
					json,
					...(binary && { binary }),
					...(pairedItem !== undefined && { pairedItem }),
				};
			}
			return { json: item };
		});

		workflow.value.pinData[nodeName] = storedPinData;
		workflowObject.value.setPinData(workflow.value.pinData);

		uiStore.stateIsDirty = true;

		dataPinningEventBus.emit('pin-data', { [payload.node.name]: storedPinData });
	}

	function unpinData(payload: { node: INodeUi }): void {
		const nodeName = payload.node.name;

		if (!workflow.value.pinData) {
			workflow.value.pinData = {};
		}

		const { [nodeName]: _, ...pinData } = workflow.value.pinData;
		workflow.value.pinData = pinData;
		workflowObject.value.setPinData(pinData);

		if (nodeMetadata.value[nodeName]) {
			nodeMetadata.value[nodeName].pinnedDataLastRemovedAt = Date.now();
		}

		uiStore.stateIsDirty = true;

		dataPinningEventBus.emit('unpin-data', {
			nodeNames: [nodeName],
		});
	}

	function addConnection(data: { connection: IConnection[] }): void {
		if (data.connection.length !== 2) {
			// All connections need two entries
			// TODO: Check if there is an error or whatever that is supposed to be returned
			return;
		}

		const sourceData: IConnection = data.connection[0];
		const destinationData: IConnection = data.connection[1];

		// Check if source node and type exist already and if not add them
		if (!workflow.value.connections.hasOwnProperty(sourceData.node)) {
			workflow.value.connections[sourceData.node] = {};
		}

		if (!workflow.value.connections[sourceData.node].hasOwnProperty(sourceData.type)) {
			workflow.value.connections[sourceData.node] = {
				...workflow.value.connections[sourceData.node],
				[sourceData.type]: [],
			};
		}

		if (
			workflow.value.connections[sourceData.node][sourceData.type].length <
			sourceData.index + 1
		) {
			for (
				let i = workflow.value.connections[sourceData.node][sourceData.type].length;
				i <= sourceData.index;
				i++
			) {
				workflow.value.connections[sourceData.node][sourceData.type].push([]);
			}
		}

		// Check if the same connection exists already
		const checkProperties = ['index', 'node', 'type'] as Array<keyof IConnection>;
		let propertyName: keyof IConnection;
		let connectionExists = false;

		const nodeConnections = workflow.value.connections[sourceData.node][sourceData.type];
		const connectionsToCheck = nodeConnections[sourceData.index];

		if (connectionsToCheck) {
			connectionLoop: for (const existingConnection of connectionsToCheck) {
				for (propertyName of checkProperties) {
					if (existingConnection[propertyName] !== destinationData[propertyName]) {
						continue connectionLoop;
					}
				}
				connectionExists = true;
				break;
			}
		}

		// Add the new connection if it does not exist already
		if (!connectionExists) {
			nodeConnections[sourceData.index] = nodeConnections[sourceData.index] ?? [];
			const connections = nodeConnections[sourceData.index];
			if (connections) {
				connections.push(destinationData);
			}
		}

		workflowObject.value.setConnections(workflow.value.connections);
	}

	function removeConnection(data: { connection: IConnection[] }): void {
		const sourceData = data.connection[0];
		const destinationData = data.connection[1];

		if (!workflow.value.connections.hasOwnProperty(sourceData.node)) {
			return;
		}

		if (!workflow.value.connections[sourceData.node].hasOwnProperty(sourceData.type)) {
			return;
		}

		if (
			workflow.value.connections[sourceData.node][sourceData.type].length <
			sourceData.index + 1
		) {
			return;
		}

		uiStore.stateIsDirty = true;

		const connections =
			workflow.value.connections[sourceData.node][sourceData.type][sourceData.index];
		if (!connections) {
			return;
		}

		for (const index in connections) {
			if (
				connections[index].node === destinationData.node &&
				connections[index].type === destinationData.type &&
				connections[index].index === destinationData.index
			) {
				// Found the connection to remove
				connections.splice(Number.parseInt(index, 10), 1);
			}
		}

		workflowObject.value.setConnections(workflow.value.connections);
	}

	function removeAllNodeConnection(
		node: INodeUi,
		{ preserveInputConnections = false, preserveOutputConnections = false } = {},
	): void {
		uiStore.stateIsDirty = true;

		// Remove all source connections
		if (!preserveOutputConnections) {
			delete workflow.value.connections[node.name];
		}

		// Remove all destination connections
		if (preserveInputConnections) return;

		const indexesToRemove = [];
		let sourceNode: string,
			type: string,
			sourceIndex: string,
			connectionIndex: string,
			connectionData: IConnection;

		for (sourceNode of Object.keys(workflow.value.connections)) {
			for (type of Object.keys(workflow.value.connections[sourceNode])) {
				for (sourceIndex of Object.keys(workflow.value.connections[sourceNode][type])) {
					indexesToRemove.length = 0;
					const connectionsToRemove =
						workflow.value.connections[sourceNode][type][Number.parseInt(sourceIndex, 10)];
					if (connectionsToRemove) {
						for (connectionIndex of Object.keys(connectionsToRemove)) {
							connectionData = connectionsToRemove[Number.parseInt(connectionIndex, 10)];
							if (connectionData.node === node.name) {
								indexesToRemove.push(connectionIndex);
							}
						}
						indexesToRemove.forEach((index) => {
							connectionsToRemove.splice(Number.parseInt(index, 10), 1);
						});
					}
				}
			}
		}

		workflowObject.value.setConnections(workflow.value.connections);
	}

	function renameNodeSelectedAndExecution(nameData: { old: string; new: string }): void {
		uiStore.stateIsDirty = true;

		// If node has any WorkflowResultData rename also that one that the data
		// does still get displayed also after node got renamed
		const runData = workflowExecutionData.value?.data?.resultData?.runData;
		if (runData?.[nameData.old]) {
			runData[nameData.new] = runData[nameData.old];
			delete runData[nameData.old];
		}

		// In case the renamed node was last selected set it also there with the new name
		if (uiStore.lastSelectedNode === nameData.old) {
			uiStore.lastSelectedNode = nameData.new;
		}

		const { [nameData.old]: removed, ...rest } = nodeMetadata.value;
		nodeMetadata.value = { ...rest, [nameData.new]: nodeMetadata.value[nameData.old] };

		if (workflow.value.pinData?.[nameData.old]) {
			const { [nameData.old]: renamed, ...restPinData } = workflow.value.pinData;
			workflow.value.pinData = {
				...restPinData,
				[nameData.new]: renamed,
			};

			workflowObject.value.setPinData(workflow.value.pinData);
		}

		const resultData = workflowExecutionData.value?.data?.resultData;
		if (resultData?.pinData?.[nameData.old]) {
			resultData.pinData[nameData.new] = resultData.pinData[nameData.old];
			delete resultData.pinData[nameData.old];
		}

		// Update the name in pinData
		Object.values(workflow.value.pinData ?? {})
			.concat(Object.values(workflowExecutionData.value?.data?.resultData.pinData ?? {}))
			.flatMap((executionData) =>
				executionData.flatMap((nodeExecution) =>
					Array.isArray(nodeExecution.pairedItem)
						? nodeExecution.pairedItem
						: [nodeExecution.pairedItem],
				),
			)
			.forEach((pairedItem) => {
				if (
					typeof pairedItem === 'number' ||
					pairedItem?.sourceOverwrite?.previousNode !== nameData.old
				)
					return;
				pairedItem.sourceOverwrite.previousNode = nameData.new;
			});

		Object.values(workflowExecutionData.value?.data?.resultData.runData ?? {})
			.flatMap((taskData) => taskData.flatMap((task) => task.source))
			.forEach((source) => {
				if (!source || source.previousNode !== nameData.old) return;
				source.previousNode = nameData.new;
			});
	}

	function setParentFolder(folder: IWorkflowDb['parentFolder']) {
		workflow.value.parentFolder = folder;
	}

	function setNodes(nodes: INodeUi[]): void {
		nodes.forEach((node) => {
			if (!node.id) {
				nodeHelpers.assignNodeId(node);
			}

			if (node.extendsCredential) {
				node.type = getCredentialOnlyNodeTypeName(node.extendsCredential);
			}

			if (node.position) {
				node.position = snapPositionToGrid(node.position);
			}

			if (!nodeMetadata.value[node.name]) {
				nodeMetadata.value[node.name] = { pristine: true };
			}
		});

		workflow.value.nodes = nodes;
		workflowObject.value.setNodes(nodes);
	}

	function setConnections(value: IConnections): void {
		workflow.value.connections = value;
		workflowObject.value.setConnections(value);
	}

	function addNode(nodeData: INodeUi): void {
		// @TODO(ckolb): Reminder to refactor useActions:setAddedNodeActionParameters
		// which listens to this function being called, when this is moved to workflowState soon

		if (!nodeData.hasOwnProperty('name')) {
			// All nodes have to have a name
			// TODO: Check if there is an error or whatever that is supposed to be returned
			return;
		}

		workflow.value.nodes.push(nodeData);
		workflowObject.value.setNodes(workflow.value.nodes);

		// Init node metadata
		if (!nodeMetadata.value[nodeData.name]) {
			nodeMetadata.value[nodeData.name] = {} as INodeMetadata;
		}
	}

	function removeNode(node: INodeUi): void {
		const { [node.name]: removedNodeMetadata, ...remainingNodeMetadata } = nodeMetadata.value;
		nodeMetadata.value = remainingNodeMetadata;

		if (workflow.value.pinData?.hasOwnProperty(node.name)) {
			const { [node.name]: removedPinData, ...remainingPinData } = workflow.value.pinData;
			workflow.value.pinData = remainingPinData;
		}

		for (let i = 0; i < workflow.value.nodes.length; i++) {
			if (workflow.value.nodes[i].name === node.name) {
				workflow.value.nodes = [
					...workflow.value.nodes.slice(0, i),
					...workflow.value.nodes.slice(i + 1),
				];
				workflowObject.value.setNodes(workflow.value.nodes);
				uiStore.stateIsDirty = true;
				return;
			}
		}
	}

	async function trackNodeExecution(pushData: PushPayload<'nodeExecuteAfter'>): Promise<void> {
		const nodeName = pushData.nodeName;

		if (pushData.data.error) {
			const node = getNodeByName(nodeName);
			telemetry.track('Manual exec errored', {
				error_title: pushData.data.error.message,
				node_type: node?.type,
				node_type_version: node?.typeVersion,
				node_id: node?.id,
				node_graph_string: JSON.stringify(
					TelemetryHelpers.generateNodesGraph(
						await workflowHelpers.getWorkflowDataToSave(),
						workflowHelpers.getNodeTypes(),
						{
							isCloudDeployment: settingsStore.isCloudDeployment,
						},
					).nodeGraph,
				),
			});
		}
	}

	function getFormResumeUrl(node: INode, executionId: string) {
		const { webhookSuffix } = (node.parameters.options ?? {}) as IDataObject;
		const suffix = webhookSuffix && typeof webhookSuffix !== 'object' ? `/${webhookSuffix}` : '';
		const testUrl = `${rootStore.formWaitingUrl}/${executionId}${suffix}`;
		return testUrl;
	}

	function addNodeExecutionStartedData(data: NodeExecuteBefore['data']): void {
		const currentData =
			workflowExecutionStartedData.value?.[0] === data.executionId
				? workflowExecutionStartedData.value?.[1]
				: {};

		workflowExecutionStartedData.value = [
			data.executionId,
			{
				...currentData,
				[data.nodeName]: [...(currentData[data.nodeName] ?? []), data.data],
			},
		];
	}

	function updateNodeExecutionStatus(pushData: PushPayload<'nodeExecuteAfterData'>): void {
		if (!workflowExecutionData.value?.data) {
			throw new Error('The "workflowExecutionData" is not initialized!');
		}

		const { nodeName, data, executionId } = pushData;
		const isNodeWaiting = data.executionStatus === 'waiting';
		const node = getNodeByName(nodeName);
		if (!node) return;

		workflowExecutionData.value.data.resultData.lastNodeExecuted = nodeName;

		if (workflowExecutionData.value.data.resultData.runData[nodeName] === undefined) {
			workflowExecutionData.value.data.resultData.runData[nodeName] = [];
		}

		const tasksData = workflowExecutionData.value.data.resultData.runData[nodeName];
		if (isNodeWaiting) {
			tasksData.push(data);
			workflowExecutionResultDataLastUpdate.value = Date.now();

			if (
				node.type === FORM_NODE_TYPE ||
				(node.type === WAIT_NODE_TYPE && node.parameters.resume === 'form')
			) {
				const testUrl = getFormResumeUrl(node, executionId);
				openFormPopupWindow(testUrl);
			}
		} else {
			// If we process items in parallel on subnodes we get several placeholder taskData items.
			// We need to find and replace the item with the matching executionIndex and only append if we don't find anything matching.
			const existingRunIndex = tasksData.findIndex(
				(item) => item.executionIndex === data.executionIndex,
			);

			// For waiting nodes always replace the last item as executionIndex will always be different
			const hasWaitingItems = tasksData.some((it) => it.executionStatus === 'waiting');
			const index =
				existingRunIndex > -1 && !hasWaitingItems ? existingRunIndex : tasksData.length - 1;
			const status = tasksData[index]?.executionStatus ?? 'unknown';

			if ('waiting' === status || 'running' === status || tasksData[existingRunIndex]) {
				tasksData.splice(index, 1, data);
			} else {
				tasksData.push(data);
			}

			workflowExecutionResultDataLastUpdate.value = Date.now();

			void trackNodeExecution(pushData);
		}
	}

	function updateNodeExecutionRunData(pushData: PushPayload<'nodeExecuteAfterData'>): void {
		const tasksData = workflowExecutionData.value?.data?.resultData.runData[pushData.nodeName];
		const existingRunIndex =
			tasksData?.findIndex((item) => item.executionIndex === pushData.data.executionIndex) ?? -1;

		if (tasksData?.[existingRunIndex]) {
			tasksData.splice(existingRunIndex, 1, pushData.data);
			workflowExecutionResultDataLastUpdate.value = Date.now();
		}
	}

	function clearNodeExecutionData(nodeName: string): void {
		if (!workflowExecutionData.value?.data) {
			return;
		}

		const { [nodeName]: removedRunData, ...remainingRunData } =
			workflowExecutionData.value.data.resultData.runData;
		workflowExecutionData.value.data.resultData.runData = remainingRunData;
	}

	function pinDataByNodeName(nodeName: string): INodeExecutionData[] | undefined {
		if (!workflow.value.pinData?.[nodeName]) return undefined;

		return workflow.value.pinData[nodeName].map((item) => item.json) as INodeExecutionData[];
	}

	function activeNode(): INodeUi | null {
		// kept here for FE hooks
		const ndvStore = useNDVStore();
		return ndvStore.activeNode;
	}

	// TODO: For sure needs some kind of default filter like last day, with max 10 results, ...
	async function getPastExecutions(
		filter: IDataObject,
		limit: number,
		lastId?: string,
		firstId?: string,
	): Promise<IExecutionsListResponse> {
		let sendData = {};
		if (filter) {
			sendData = {
				filter,
				firstId,
				lastId,
				limit,
			};
		}
		return await makeRestApiRequest(rootStore.restApiContext, 'GET', '/executions', sendData);
	}

	async function getExecution(id: string): Promise<IExecutionResponse | undefined> {
		const response = await makeRestApiRequest<IExecutionFlattedResponse | undefined>(
			rootStore.restApiContext,
			'GET',
			`/executions/${id}`,
		);

		return response && unflattenExecutionData(response);
	}

	/**
	 * Creates a new workflow with the provided data.
	 * Ensures that the new workflow is not active upon creation.
	 * If the project ID is not provided in the data, it assigns the current project ID from the project store.
	 */
	async function createNewWorkflow(sendData: WorkflowDataCreate): Promise<IWorkflowDb> {
		// make sure that the new ones are not active
		sendData.active = false;

		const projectStore = useProjectsStore();

		if (!sendData.projectId && projectStore.currentProjectId) {
			(sendData as unknown as IDataObject).projectId = projectStore.currentProjectId;
		}

		const newWorkflow = await makeRestApiRequest<IWorkflowDb>(
			rootStore.restApiContext,
			'POST',
			'/workflows',
			sendData as unknown as IDataObject,
		);

		const isAIWorkflow = workflowHelpers.containsNodeFromPackage(
			newWorkflow,
			AI_NODES_PACKAGE_NAME,
		);
		if (isAIWorkflow && !usersStore.isEasyAIWorkflowOnboardingDone) {
			await updateCurrentUserSettings(rootStore.restApiContext, {
				easyAIWorkflowOnboarded: true,
			});
			usersStore.setEasyAIWorkflowOnboardingDone();
		}

		return newWorkflow;
	}

	async function updateWorkflow(
		id: string,
		data: WorkflowDataUpdate,
		forceSave = false,
	): Promise<IWorkflowDb> {
		if (data.settings === null) {
			data.settings = undefined;
		}

		const updatedWorkflow = await makeRestApiRequest<IWorkflowDb>(
			rootStore.restApiContext,
			'PATCH',
			`/workflows/${id}${forceSave ? '?forceSave=true' : ''}`,
			data as unknown as IDataObject,
		);

		if (
			workflowHelpers.containsNodeFromPackage(updatedWorkflow, AI_NODES_PACKAGE_NAME) &&
			!usersStore.isEasyAIWorkflowOnboardingDone
		) {
			await updateCurrentUserSettings(rootStore.restApiContext, {
				easyAIWorkflowOnboarded: true,
			});
			usersStore.setEasyAIWorkflowOnboardingDone();
		}

		return updatedWorkflow;
	}

	async function publishWorkflow(
		id: string,
		data: { versionId: string; name?: string; description?: string },
	): Promise<IWorkflowDb> {
		const updatedWorkflow = await makeRestApiRequest<IWorkflowDb>(
			rootStore.restApiContext,
			'POST',
			`/workflows/${id}/activate`,
			data as unknown as IDataObject,
		);

		return updatedWorkflow;
	}

	async function deactivateWorkflow(id: string): Promise<IWorkflowDb> {
		const updatedWorkflow = await makeRestApiRequest<IWorkflowDb>(
			rootStore.restApiContext,
			'POST',
			`/workflows/${id}/deactivate`,
		);

		setWorkflowInactive(id);

		return updatedWorkflow;
	}

	// Update a single workflow setting key while preserving existing settings
	async function updateWorkflowSetting<K extends keyof IWorkflowSettings>(
		id: string,
		key: K,
		value: IWorkflowSettings[K],
	): Promise<IWorkflowDb> {
		// Determine current settings and versionId for the target workflow
		let currentSettings: IWorkflowSettings = {} as IWorkflowSettings;
		let currentVersionId = '';
		const isCurrentWorkflow = id === workflow.value.id;

		if (isCurrentWorkflow) {
			currentSettings = workflow.value.settings ?? ({} as IWorkflowSettings);
			currentVersionId = workflow.value.versionId;
		} else {
			const cached = workflowsById.value[id];
			if (cached && cached.versionId) {
				currentSettings = cached.settings ?? ({} as IWorkflowSettings);
				currentVersionId = cached.versionId;
			} else {
				const fetched = await fetchWorkflow(id);
				currentSettings = fetched.settings ?? ({} as IWorkflowSettings);
				currentVersionId = fetched.versionId;
			}
		}

		const newSettings: IWorkflowSettings = {
			...(currentSettings ?? ({} as IWorkflowSettings)),
			[key]: value,
		};

		const updated = await updateWorkflow(id, {
			versionId: currentVersionId,
			settings: newSettings,
		});

		// Update local store state to reflect the change
		if (isCurrentWorkflow) {
			setWorkflowVersionId(updated.versionId);
			setWorkflowSettings(updated.settings ?? {});
		} else if (workflowsById.value[id]) {
			workflowsById.value[id] = {
				...workflowsById.value[id],
				settings: updated.settings,
				versionId: updated.versionId,
			};
		}

		return updated;
	}

	async function saveWorkflowDescription(
		id: string,
		description: string | null,
	): Promise<IWorkflowDb> {
		let currentVersionId = '';
		const isCurrentWorkflow = id === workflow.value.id;

		if (isCurrentWorkflow) {
			currentVersionId = workflow.value.versionId;
		} else {
			const cached = workflowsById.value[id];
			if (cached?.versionId) {
				currentVersionId = cached.versionId;
			} else {
				const fetched = await fetchWorkflow(id);
				currentVersionId = fetched.versionId;
			}
		}

		const updated = await updateWorkflow(id, {
			versionId: currentVersionId,
			description,
		});

		if (workflowsById.value[id]) {
			workflowsById.value[id] = {
				...workflowsById.value[id],
				description: updated.description,
				versionId: updated.versionId,
			};
		}

		// Update local store state
		if (isCurrentWorkflow) {
			setDescription(updated.description ?? '');
			if (updated.versionId !== currentVersionId) {
				setWorkflowVersionId(updated.versionId);
			}
		}

		return updated;
	}

	async function runWorkflow(startRunData: IStartRunData): Promise<IExecutionPushResponse> {
		if (startRunData.workflowData.settings === null) {
			startRunData.workflowData.settings = undefined;
		}

		try {
			return await makeRestApiRequest(
				rootStore.restApiContext,
				'POST',
				`/workflows/${startRunData.workflowData.id}/run`,
				startRunData as unknown as IDataObject,
			);
		} catch (error) {
			if (error.response?.status === 413) {
				throw new ResponseError(i18n.baseText('workflowRun.showError.payloadTooLarge'), {
					errorCode: 413,
					httpStatusCode: 413,
				});
			}
			throw error;
		}
	}

	async function removeTestWebhook(targetWorkflowId: string): Promise<boolean> {
		return await makeRestApiRequest(
			rootStore.restApiContext,
			'DELETE',
			`/test-webhook/${targetWorkflowId}`,
		);
	}

	async function fetchExecutionDataById(executionId: string): Promise<IExecutionResponse | null> {
		return await workflowsApi.getExecutionData(rootStore.restApiContext, executionId);
	}

	function deleteExecution(execution: ExecutionSummary): void {
		currentWorkflowExecutions.value.splice(currentWorkflowExecutions.value.indexOf(execution), 1);
	}

	function addToCurrentExecutions(executions: ExecutionSummary[]): void {
		executions.forEach((execution) => {
			const exists = currentWorkflowExecutions.value.find((ex) => ex.id === execution.id);
			if (!exists && execution.workflowId === workflowId.value) {
				currentWorkflowExecutions.value.push(execution);
			}
		});
	}

	function getBinaryUrl(
		binaryDataId: string,
		action: 'view' | 'download',
		fileName: string,
		mimeType: string,
	): string {
		let restUrl = rootStore.restUrl;
		if (restUrl.startsWith('/')) restUrl = window.location.origin + restUrl;
		const url = new URL(`${restUrl}/binary-data`);
		url.searchParams.append('id', binaryDataId);
		url.searchParams.append('action', action);
		if (fileName) url.searchParams.append('fileName', fileName);
		if (mimeType) url.searchParams.append('mimeType', mimeType);
		return url.toString();
	}

	function setNodePristine(nodeName: string, isPristine: boolean): void {
		nodeMetadata.value[nodeName].pristine = isPristine;
	}

	function resetChatMessages(): void {
		chatMessages.value = [];
	}

	function appendChatMessage(message: string): void {
		chatMessages.value.push(message);
	}

	function checkIfNodeHasChatParent(nodeName: string): boolean {
		const parents = workflowObject.value.getParentNodes(nodeName, NodeConnectionTypes.Main);

		const matchedChatNode = parents.find((parent) => {
			const parentNodeType = getNodeByName(parent)?.type;

			return parentNodeType === CHAT_TRIGGER_NODE_TYPE;
		});

		return !!matchedChatNode;
	}

	//
	// Start Canvas V2 Functions
	//

	function removeNodeById(nodeId: string): void {
		const node = getNodeById(nodeId);
		if (!node) {
			return;
		}

		removeNode(node);
	}

	function removeNodeConnectionsById(nodeId: string): void {
		const node = getNodeById(nodeId);
		if (!node) {
			return;
		}

		removeAllNodeConnection(node);
	}

	function removeNodeExecutionDataById(nodeId: string): void {
		const node = getNodeById(nodeId);
		if (!node) {
			return;
		}

		clearNodeExecutionData(node.name);
	}

	//
	// End Canvas V2 Functions
	//

	function setSelectedTriggerNodeName(value: string) {
		selectedTriggerNodeName.value = value;
	}

	/**
	 * Get the webhook URL for a node
	 * @param nodeId - The ID of the node
	 * @param webhookType - The type of webhook ('test' or 'production')
	 * @returns The webhook URL or undefined if the node doesn't have webhooks
	 */
	function getWebhookUrl(nodeId: string, webhookType: 'test' | 'production'): string | undefined {
		const node = getNodeById(nodeId);
		if (!node) return;

		const nodeType = nodeTypesStore.getNodeType(node.type, node.typeVersion);
		if (!nodeType?.webhooks?.length) return;

		const webhook = nodeType.webhooks[0];
		return workflowHelpers.getWebhookUrl(webhook, node, webhookType);
	}

	watch(
		[selectableTriggerNodes, workflowExecutionTriggerNodeName],
		([newSelectable, currentTrigger], [oldSelectable]) => {
			if (currentTrigger !== undefined) {
				selectedTriggerNodeName.value = currentTrigger;
				return;
			}

			if (
				selectedTriggerNodeName.value === undefined ||
				newSelectable.every((node) => node.name !== selectedTriggerNodeName.value)
			) {
				selectedTriggerNodeName.value = findTriggerNodeToAutoSelect(
					selectableTriggerNodes.value,
					nodeTypesStore.getNodeType,
				)?.name;
				return;
			}

			const newTrigger = newSelectable?.find((node) =>
				oldSelectable?.every((old) => old.name !== node.name),
			);

			if (newTrigger !== undefined) {
				// Select newly added node
				selectedTriggerNodeName.value = newTrigger.name;
			}
		},
		{ immediate: true },
	);

	return {
		workflow,
		usedCredentials,
		activeWorkflows,
		currentWorkflowExecutions,
		workflowExecutionData,
		workflowExecutionPairedItemMappings,
		workflowExecutionResultDataLastUpdate,
		workflowExecutionStartedData,
		activeExecutionId: readonlyActiveExecutionId,
		previousExecutionId: readonlyPreviousExecutionId,
		subWorkflowExecutionError,
		executionWaitingForWebhook,
		workflowsById,
		nodeMetadata,
		isInDebugMode,
		chatMessages,
		chatPartialExecutionDestinationNode,
		workflowName,
		workflowId,
		workflowVersionId,
		workflowSettings,
		workflowTags,
		allWorkflows,
		isNewWorkflow,
		isWorkflowActive,
		workflowTriggerNodes,
		currentWorkflowHasWebhookNode,
		getWorkflowRunData,
		getWorkflowResultDataByNodeName,
		allConnections,
		allNodes,
		connectionsBySourceNode,
		connectionsByDestinationNode,
		isWaitingExecution,
		isWorkflowRunning,
		canvasNames,
		nodesByName,
		nodesIssuesExist,
		workflowValidationIssues,
		formatIssueMessage,
		pinnedWorkflowData,
		executedNode,
		getAllLoadedFinishedExecutions,
		getWorkflowExecution,
		getPastChatMessages,
		selectedTriggerNodeName: computed(() => selectedTriggerNodeName.value),
		workflowExecutionTriggerNodeName,
		outgoingConnectionsByNodeName,
		incomingConnectionsByNodeName,
		nodeHasOutputConnection,
		isNodeInOutgoingNodeConnections,
		nodeHasIssuesDownstream,
		getWorkflowById,
		getNodeByName,
		findRootWithMainConnection,
		getNodeById,
		getNodesByIds,
		getParametersLastUpdate,
		getPinnedDataLastUpdate,
		getPinnedDataLastRemovedAt,
		isNodePristine,
		getExecutionDataById,
		getPinDataSize,
		getNodeTypes,
		getNodes,
		convertTemplateNodeToNodeUi,
		workflowObject,
		createWorkflowObject,
		cloneWorkflowObject,
		getWorkflowFromUrl,
		getActivationError,
		searchWorkflows,
		fetchAllWorkflows,
		fetchWorkflowsPage,
		fetchWorkflow,
		fetchWorkflowsWithNodesIncluded,
		resetWorkflow,
		addNodeExecutionStartedData,
		setUsedCredentials,
		setWorkflowVersionId,
		setWorkflowActiveVersion,
		replaceInvalidWorkflowCredentials,
		assignCredentialToMatchingNodes,
		setWorkflows,
		deleteWorkflow,
		archiveWorkflow,
		unarchiveWorkflow,
		addWorkflow,
		setWorkflowActive,
		setWorkflowInactive,
		fetchActiveWorkflows,
		setIsArchived,
		setDescription,
		getDuplicateCurrentWorkflowName,
		setWorkflowExecutionRunData,
		setWorkflowPinData,
		setParentFolder,
		addWorkflowTagIds,
		removeWorkflowTagId,
		setWorkflowScopes,
		setWorkflowMetadata,
		addToWorkflowMetadata,
		setWorkflow,
		pinData,
		unpinData,
		addConnection,
		removeConnection,
		removeAllNodeConnection,
		renameNodeSelectedAndExecution,
		addNode,
		removeNode,
		updateNodeExecutionRunData,
		updateNodeExecutionStatus,
		clearNodeExecutionData,
		pinDataByNodeName,
		activeNode,
		getPastExecutions,
		getExecution,
		createNewWorkflow,
		updateWorkflow,
		publishWorkflow,
		deactivateWorkflow,
		updateWorkflowSetting,
		saveWorkflowDescription,
		runWorkflow,
		removeTestWebhook,
		fetchExecutionDataById,
		deleteExecution,
		addToCurrentExecutions,
		getBinaryUrl,
		setNodePristine,
		resetChatMessages,
		appendChatMessage,
		checkIfNodeHasChatParent,
		removeNodeById,
		removeNodeConnectionsById,
		removeNodeExecutionDataById,
		setNodes,
		setConnections,
		findNodeByPartialId,
		getPartialIdForNode,
		setSelectedTriggerNodeName,
		totalWorkflowCount,
		fetchLastSuccessfulExecution,
		lastSuccessfulExecution,
		getWebhookUrl,
		defaults,
		// This is exposed to ease the refactoring to the injected workflowState composable
		// Please do not use outside this context
		private: {
			setWorkflowSettings,
			setActiveExecutionId,
		},
	};
});<|MERGE_RESOLUTION|>--- conflicted
+++ resolved
@@ -422,8 +422,6 @@
 		);
 	}
 
-<<<<<<< HEAD
-=======
 	/**
 	 * Checks if any downstream nodes (children) of the given node have issues.
 	 * This function performs a depth-first traversal of all connection types
@@ -438,7 +436,6 @@
 	 * - Uses a visited set to prevent infinite loops in circular graphs
 	 * - Checks all connection types, not just main connections
 	 */
->>>>>>> cc604756
 	function nodeHasIssuesDownstream(nodeName: string): boolean {
 		const visited = new Set<string>();
 
