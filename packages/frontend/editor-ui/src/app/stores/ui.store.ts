import {
	ABOUT_MODAL_KEY,
	CHAT_EMBED_MODAL_KEY,
	CHANGE_PASSWORD_MODAL_KEY,
	CONTACT_PROMPT_MODAL_KEY,
	DUPLICATE_MODAL_KEY,
	IMPORT_CURL_MODAL_KEY,
	LOG_STREAM_MODAL_KEY,
	MFA_SETUP_MODAL_KEY,
	NODE_PINNING_MODAL_KEY,
	NPS_SURVEY_MODAL_KEY,
	VERSIONS_MODAL_KEY,
	VIEWS,
	WORKFLOW_ACTIVE_MODAL_KEY,
	WORKFLOW_SETTINGS_MODAL_KEY,
	WORKFLOW_SHARE_MODAL_KEY,
	EXTERNAL_SECRETS_PROVIDER_MODAL_KEY,
	WORKFLOW_HISTORY_VERSION_RESTORE,
	SETUP_CREDENTIALS_MODAL_KEY,
	NEW_ASSISTANT_SESSION_MODAL,
	PROMPT_MFA_CODE_MODAL_KEY,
	WORKFLOW_ACTIVATION_CONFLICTING_WEBHOOK_MODAL_KEY,
	FROM_AI_PARAMETERS_MODAL_KEY,
	IMPORT_WORKFLOW_URL_MODAL_KEY,
	WORKFLOW_EXTRACTION_NAME_MODAL_KEY,
	LOCAL_STORAGE_THEME,
	WHATS_NEW_MODAL_KEY,
	WORKFLOW_DIFF_MODAL_KEY,
	PRE_BUILT_AGENTS_MODAL_KEY,
	EXPERIMENT_TEMPLATE_RECO_V2_KEY,
	CONFIRM_PASSWORD_MODAL_KEY,
	EXPERIMENT_TEMPLATE_RECO_V3_KEY,
	WORKFLOW_PUBLISH_MODAL_KEY,
	EXPERIMENT_TEMPLATES_DATA_QUALITY_KEY,
<<<<<<< HEAD
	WORKFLOW_DESCRIPTION_MODAL_KEY,
=======
	WORKFLOW_HISTORY_PUBLISH_MODAL_KEY,
	WORKFLOW_HISTORY_VERSION_UNPUBLISH,
>>>>>>> 85e204c6
} from '@/app/constants';
import {
	ANNOTATION_TAGS_MANAGER_MODAL_KEY,
	TAGS_MANAGER_MODAL_KEY,
} from '@/features/shared/tags/tags.constants';
import { DEBUG_PAYWALL_MODAL_KEY } from '@/features/execution/executions/executions.constants';
import { COMMUNITY_PLUS_ENROLLMENT_MODAL } from '@/features/settings/usage/usage.constants';
import { VARIABLE_MODAL_KEY } from '@/features/settings/environments.ee/environments.constants';
import {
	CREDENTIAL_EDIT_MODAL_KEY,
	CREDENTIAL_SELECT_MODAL_KEY,
} from '@/features/credentials/credentials.constants';
import {
	DELETE_USER_MODAL_KEY,
	INVITE_USER_MODAL_KEY,
	PERSONALIZATION_MODAL_KEY,
} from '@/features/settings/users/users.constants';
import {
	DELETE_FOLDER_MODAL_KEY,
	MOVE_FOLDER_MODAL_KEY,
} from '@/features/core/folders/folders.constants';
import {
	SOURCE_CONTROL_PUSH_MODAL_KEY,
	SOURCE_CONTROL_PULL_MODAL_KEY,
} from '@/features/integrations/sourceControl.ee/sourceControl.constants';
import { PROJECT_MOVE_RESOURCE_MODAL } from '@/features/collaboration/projects/projects.constants';
import {
	COMMUNITY_PACKAGE_CONFIRM_MODAL_KEY,
	COMMUNITY_PACKAGE_INSTALL_MODAL_KEY,
	COMMUNITY_PACKAGE_MANAGE_ACTIONS,
} from '@/features/settings/communityNodes/communityNodes.constants';
import { API_KEY_CREATE_OR_EDIT_MODAL_KEY } from '@/features/settings/apiKeys/apiKeys.constants';
import { STORES } from '@n8n/stores';
import type {
	XYPosition,
	Modals,
	NewCredentialsModal,
	ThemeOption,
	NotificationOptions,
	ModalState,
	ModalKey,
	AppliedThemeOption,
	TabOptions,
} from '@/Interface';
import { defineStore } from 'pinia';
import { useWorkflowsStore } from '@/app/stores/workflows.store';
import { useSettingsStore } from '@/app/stores/settings.store';
import { applyThemeToBody, getThemeOverride, isValidTheme } from './ui.utils';
import { computed, ref } from 'vue';
import type { IMenuItem } from '@n8n/design-system';
import type { Connection } from '@vue-flow/core';
import { useLocalStorage, useMediaQuery } from '@vueuse/core';
import type { EventBus } from '@n8n/utils/event-bus';
import type { ProjectSharingData } from '@/features/collaboration/projects/projects.types';
import identity from 'lodash/identity';
import * as modalRegistry from '@/app/moduleInitializer/modalRegistry';
import { useTelemetry } from '@/app/composables/useTelemetry';

let savedTheme: ThemeOption = 'system';

try {
	const value = getThemeOverride();
	if (value !== null) {
		savedTheme = value;
		applyThemeToBody(value);
	}
} catch (e) {}

type UiStore = ReturnType<typeof useUIStore>;

export const useUIStore = defineStore(STORES.UI, () => {
	const telemetry = useTelemetry();
	const activeActions = ref<string[]>([]);
	const activeCredentialType = ref<string | null>(null);
	const theme = useLocalStorage<ThemeOption>(LOCAL_STORAGE_THEME, savedTheme, {
		writeDefaults: false,
		serializer: {
			read: (value) => (isValidTheme(value) ? value : savedTheme),
			write: identity,
		},
	});
	const modalsById = ref<Record<string, ModalState>>({
		...Object.fromEntries(
			[
				ABOUT_MODAL_KEY,
				CHAT_EMBED_MODAL_KEY,
				CHANGE_PASSWORD_MODAL_KEY,
				CONFIRM_PASSWORD_MODAL_KEY,
				CONTACT_PROMPT_MODAL_KEY,
				CREDENTIAL_SELECT_MODAL_KEY,
				DUPLICATE_MODAL_KEY,
				PERSONALIZATION_MODAL_KEY,
				NODE_PINNING_MODAL_KEY,
				INVITE_USER_MODAL_KEY,
				TAGS_MANAGER_MODAL_KEY,
				ANNOTATION_TAGS_MANAGER_MODAL_KEY,
				NPS_SURVEY_MODAL_KEY,
				VERSIONS_MODAL_KEY,
				WORKFLOW_SETTINGS_MODAL_KEY,
				WORKFLOW_SHARE_MODAL_KEY,
				WORKFLOW_ACTIVE_MODAL_KEY,
				COMMUNITY_PACKAGE_INSTALL_MODAL_KEY,
				MFA_SETUP_MODAL_KEY,
				PROMPT_MFA_CODE_MODAL_KEY,
				SOURCE_CONTROL_PUSH_MODAL_KEY,
				SOURCE_CONTROL_PULL_MODAL_KEY,
				EXTERNAL_SECRETS_PROVIDER_MODAL_KEY,
				DEBUG_PAYWALL_MODAL_KEY,
				WORKFLOW_HISTORY_VERSION_RESTORE,
				SETUP_CREDENTIALS_MODAL_KEY,
				PROJECT_MOVE_RESOURCE_MODAL,
				NEW_ASSISTANT_SESSION_MODAL,
				IMPORT_WORKFLOW_URL_MODAL_KEY,
				PRE_BUILT_AGENTS_MODAL_KEY,
				WORKFLOW_DIFF_MODAL_KEY,
				EXPERIMENT_TEMPLATE_RECO_V3_KEY,
				VARIABLE_MODAL_KEY,
<<<<<<< HEAD
				WORKFLOW_DESCRIPTION_MODAL_KEY,
=======
				WORKFLOW_PUBLISH_MODAL_KEY,
				WORKFLOW_HISTORY_PUBLISH_MODAL_KEY,
				WORKFLOW_HISTORY_VERSION_UNPUBLISH,
>>>>>>> 85e204c6
			].map((modalKey) => [modalKey, { open: false }]),
		),
		[DELETE_USER_MODAL_KEY]: {
			open: false,
			activeId: null,
		},
		[COMMUNITY_PACKAGE_CONFIRM_MODAL_KEY]: {
			open: false,
			mode: '',
			activeId: null,
		},
		[IMPORT_CURL_MODAL_KEY]: {
			open: false,
			data: {
				curlCommands: {},
			},
		},
		[LOG_STREAM_MODAL_KEY]: {
			open: false,
			data: undefined,
		},
		[API_KEY_CREATE_OR_EDIT_MODAL_KEY]: {
			open: false,
			data: {
				activeId: null,
				mode: '',
			},
		},
		[CREDENTIAL_EDIT_MODAL_KEY]: {
			open: false,
			mode: '',
			activeId: null,
			showAuthSelector: false,
		} as ModalState,
		[DELETE_FOLDER_MODAL_KEY]: {
			open: false,
			activeId: null,
			data: {
				workflowListEventBus: undefined,
				content: {
					workflowCount: 0,
					subFolderCount: 0,
				},
			},
		},
		[MOVE_FOLDER_MODAL_KEY]: {
			open: false,
			activeId: null,
			data: {
				workflowListEventBus: undefined,
			},
		},
		[COMMUNITY_PLUS_ENROLLMENT_MODAL]: {
			open: false,
			data: {
				customHeading: undefined,
			},
		},
		[WORKFLOW_ACTIVATION_CONFLICTING_WEBHOOK_MODAL_KEY]: {
			open: false,
			data: {
				triggerType: '',
				workflowName: '',
				workflowId: '',
				webhookPath: '',
				node: '',
			},
		},
		[FROM_AI_PARAMETERS_MODAL_KEY]: {
			open: false,
			data: {
				nodeName: undefined,
			},
		},
		[IMPORT_WORKFLOW_URL_MODAL_KEY]: {
			open: false,
			data: {
				url: '',
			},
		},
		[WORKFLOW_EXTRACTION_NAME_MODAL_KEY]: {
			open: false,
			data: {
				workflowName: '',
			},
		},
		[WHATS_NEW_MODAL_KEY]: {
			open: false,
			data: {
				articleId: undefined,
			},
		},
		[EXPERIMENT_TEMPLATE_RECO_V2_KEY]: {
			open: false,
			data: {
				nodeName: '',
			},
		},
		[EXPERIMENT_TEMPLATES_DATA_QUALITY_KEY]: {
			open: false,
			data: {},
		},
	});

	const modalStack = ref<string[]>([]);
	const sidebarMenuCollapsedPreference = useLocalStorage<boolean>('sidebar.collapsed', true);
	const sidebarMenuCollapsed = ref<boolean>(sidebarMenuCollapsedPreference.value);
	const currentView = ref<string>('');
	const stateIsDirty = ref<boolean>(false);
	const lastSelectedNode = ref<string | null>(null);
	const nodeViewOffsetPosition = ref<[number, number]>([0, 0]);
	const nodeViewInitialized = ref<boolean>(false);
	const addFirstStepOnLoad = ref<boolean>(false);
	const pendingNotificationsForViews = ref<{ [key in VIEWS]?: NotificationOptions[] }>({});
	const processingExecutionResults = ref<boolean>(false);
	const isBlankRedirect = ref<boolean>(false);

	/**
	 * Modules can register their ProjectHeader tabs here
	 * Since these tabs are specific to the page they are on,
	 * we add them to separate arrays so pages can pick the right ones
	 * at render time.
	 * Module name is also added to the key so that we can check if the module is active
	 * when tabs are rendered.\
	 * @example
	 * uiStore.registerCustomTabs('overview', 'data-table', [
	 *   {
	 *     label: 'Data table',
	 *     value: 'data-table',
	 *     to: { name: 'data-table' },
	 *   },
	 * ]);
	 */
	const moduleTabs = ref<
		Record<'overview' | 'project' | 'shared', Record<string, Array<TabOptions<string>>>>
	>({
		overview: {},
		project: {},
		shared: {},
	});

	/**
	 * Settings sidebar items registry per module.
	 * Modules can register items and SettingsSidebar will render them
	 * when the corresponding module is active.
	 */
	const registeredSettingsPages = ref<Record<string, IMenuItem[]>>({});

	const appGridDimensions = ref<{ width: number; height: number }>({ width: 0, height: 0 });

	// Last interacted with - Canvas v2 specific
	const lastInteractedWithNodeConnection = ref<Connection | undefined>();
	const lastInteractedWithNodeHandle = ref<string | null>(null);
	const lastInteractedWithNodeId = ref<string | undefined>();
	const lastCancelledConnectionPosition = ref<XYPosition | undefined>();

	const settingsStore = useSettingsStore();
	const workflowsStore = useWorkflowsStore();

	const isDarkThemePreferred = useMediaQuery('(prefers-color-scheme: dark)');
	const preferredSystemTheme = computed<AppliedThemeOption>(() =>
		isDarkThemePreferred.value ? 'dark' : 'light',
	);

	const appliedTheme = computed(() => {
		return theme.value === 'system' ? preferredSystemTheme.value : theme.value;
	});

	const contextBasedTranslationKeys = computed(() => {
		const deploymentType = settingsStore.deploymentType;

		let contextKey: '' | '.cloud' = '';
		if (deploymentType === 'cloud') {
			contextKey = '.cloud';
		}

		return {
			feature: {
				unavailable: {
					title: `contextual.feature.unavailable.title${contextKey}`,
				},
			},
			credentials: {
				sharing: {
					unavailable: {
						title: `contextual.credentials.sharing.unavailable.title${contextKey}`,
						description: `contextual.credentials.sharing.unavailable.description${contextKey}`,
						action: `contextual.credentials.sharing.unavailable.action${contextKey}`,
						button: `contextual.credentials.sharing.unavailable.button${contextKey}`,
					},
				},
			},
			workflows: {
				sharing: {
					title: 'contextual.workflows.sharing.title',
					unavailable: {
						title: `contextual.workflows.sharing.unavailable.title${contextKey}`,
						description: {
							modal: `contextual.workflows.sharing.unavailable.description.modal${contextKey}`,
							tooltip: `contextual.workflows.sharing.unavailable.description.tooltip${contextKey}`,
						},
						action: `contextual.workflows.sharing.unavailable.action${contextKey}`,
						button: `contextual.workflows.sharing.unavailable.button${contextKey}`,
					},
				},
			},
			variables: {
				unavailable: {
					title: `contextual.variables.unavailable.title${contextKey}`,
					description: 'contextual.variables.unavailable.description',
					action: `contextual.variables.unavailable.action${contextKey}`,
					button: `contextual.variables.unavailable.button${contextKey}`,
				},
			},
			users: {
				settings: {
					unavailable: {
						title: `contextual.users.settings.unavailable.title${contextKey}`,
						description: `contextual.users.settings.unavailable.description${contextKey}`,
						button: `contextual.users.settings.unavailable.button${contextKey}`,
					},
				},
			},
		} as const;
	});

	const lastInteractedWithNode = computed(() => {
		if (lastInteractedWithNodeId.value) {
			return workflowsStore.getNodeById(lastInteractedWithNodeId.value);
		}

		return null;
	});

	const isModalActiveById = computed(() =>
		Object.keys(modalsById.value).reduce((acc: { [key: string]: boolean }, name) => {
			acc[name] = name === modalStack.value[0];
			return acc;
		}, {}),
	);

	const activeModals = computed(() => modalStack.value.map((modalName) => modalName));

	const settingsSidebarItems = computed<IMenuItem[]>(() => {
		const items: IMenuItem[] = [];
		Object.entries(registeredSettingsPages.value).forEach(([moduleName, moduleItems]) => {
			if (settingsStore.isModuleActive(moduleName)) {
				items.push(...moduleItems.map((item) => ({ ...item, available: true })));
			}
		});
		return items;
	});

	const isReadOnlyView = computed(() => {
		return ![
			VIEWS.WORKFLOW.toString(),
			VIEWS.NEW_WORKFLOW.toString(),
			VIEWS.EXECUTION_DEBUG.toString(),
		].includes(currentView.value);
	});

	const isActionActive = computed(() =>
		activeActions.value.reduce((acc: { [action: string]: boolean }, action) => {
			acc[action] = true;
			return acc;
		}, {}),
	);

	const headerHeight = computed(() => {
		const style = getComputedStyle(document.body);
		return Number(style.getPropertyValue('--header--height'));
	});

	const isAnyModalOpen = computed(() => {
		return modalStack.value.length > 0;
	});

	/**
	 * Whether we are currently in the process of fetching and deserializing
	 * the full execution data and loading it to the store.
	 */
	const isProcessingExecutionResults = computed(() => processingExecutionResults.value);

	// Methods

	const setTheme = (newTheme: ThemeOption): void => {
		theme.value = newTheme;
		applyThemeToBody(newTheme);
	};

	const setMode = (name: keyof Modals, mode: string): void => {
		modalsById.value[name] = {
			...modalsById.value[name],
			mode,
		};
	};

	const setActiveId = (name: keyof Modals, activeId: string | null): void => {
		modalsById.value[name] = {
			...modalsById.value[name],
			activeId,
		};
	};

	const setShowAuthSelector = (name: keyof Modals, showAuthSelector: boolean): void => {
		modalsById.value[name] = {
			...modalsById.value[name],
			showAuthSelector,
		} as NewCredentialsModal;
	};

	const setModalData = (payload: { name: keyof Modals; data: Record<string, unknown> }) => {
		modalsById.value[payload.name] = {
			...modalsById.value[payload.name],
			data: payload.data,
		};
	};

	const openModal = (name: ModalKey) => {
		modalsById.value[name] = {
			...modalsById.value[name],
			open: true,
		};
		modalStack.value = [name].concat(modalStack.value) as string[];
	};

	const openModalWithData = (payload: { name: ModalKey; data: Record<string, unknown> }) => {
		setModalData(payload);
		openModal(payload.name);
	};

	const closeModal = (name: ModalKey) => {
		modalsById.value[name] = {
			...modalsById.value[name],
			open: false,
		};
		modalStack.value = modalStack.value.filter((openModalName) => name !== openModalName);
	};

	const openDeleteUserModal = (id: string) => {
		setActiveId(DELETE_USER_MODAL_KEY, id);
		openModal(DELETE_USER_MODAL_KEY);
	};

	const openExistingCredential = (id: string) => {
		setActiveId(CREDENTIAL_EDIT_MODAL_KEY, id);
		setMode(CREDENTIAL_EDIT_MODAL_KEY, 'edit');
		openModal(CREDENTIAL_EDIT_MODAL_KEY);
	};

	const openNewCredential = (type: string, showAuthOptions = false) => {
		setActiveId(CREDENTIAL_EDIT_MODAL_KEY, type);
		setShowAuthSelector(CREDENTIAL_EDIT_MODAL_KEY, showAuthOptions);
		setMode(CREDENTIAL_EDIT_MODAL_KEY, 'new');
		openModal(CREDENTIAL_EDIT_MODAL_KEY);
	};

	const openCommunityPackageUninstallConfirmModal = (packageName: string) => {
		setMode(COMMUNITY_PACKAGE_CONFIRM_MODAL_KEY, COMMUNITY_PACKAGE_MANAGE_ACTIONS.UNINSTALL);
		setActiveId(COMMUNITY_PACKAGE_CONFIRM_MODAL_KEY, packageName);
		openModal(COMMUNITY_PACKAGE_CONFIRM_MODAL_KEY);
	};

	const openCommunityPackageUpdateConfirmModal = (packageName: string, source?: string) => {
		telemetry.track('User clicked to open community node update modal', {
			source,
			package_name: packageName,
		});
		setMode(COMMUNITY_PACKAGE_CONFIRM_MODAL_KEY, COMMUNITY_PACKAGE_MANAGE_ACTIONS.UPDATE);
		setActiveId(COMMUNITY_PACKAGE_CONFIRM_MODAL_KEY, packageName);
		openModal(COMMUNITY_PACKAGE_CONFIRM_MODAL_KEY);
	};

	const openDeleteFolderModal = (
		id: string,
		workflowListEventBus: EventBus,
		content: { workflowCount: number; subFolderCount: number },
	) => {
		setActiveId(DELETE_FOLDER_MODAL_KEY, id);
		openModalWithData({ name: DELETE_FOLDER_MODAL_KEY, data: { workflowListEventBus, content } });
	};

	const openMoveToFolderModal = (
		resourceType: 'folder' | 'workflow',
		resource: {
			id: string;
			name: string;
			parentFolderId?: string;
			sharedWithProjects?: ProjectSharingData[];
		},
		workflowListEventBus: EventBus,
	) => {
		openModalWithData({
			name: MOVE_FOLDER_MODAL_KEY,
			data: { resourceType, resource, workflowListEventBus },
		});
	};

	const addActiveAction = (action: string) => {
		if (!activeActions.value.includes(action)) {
			activeActions.value.push(action);
		}
	};

	const removeActiveAction = (action: string) => {
		const actionIndex = activeActions.value.indexOf(action);
		if (actionIndex !== -1) {
			activeActions.value.splice(actionIndex, 1);
		}
	};

	const toggleSidebarMenuCollapse = () => {
		const newCollapsedState = !sidebarMenuCollapsed.value;
		sidebarMenuCollapsedPreference.value = newCollapsedState;
		sidebarMenuCollapsed.value = newCollapsedState;
	};

	const setNotificationsForView = (view: VIEWS, notifications: NotificationOptions[]) => {
		pendingNotificationsForViews.value[view] = notifications;
	};

	function resetLastInteractedWith() {
		lastInteractedWithNodeConnection.value = undefined;
		lastInteractedWithNodeHandle.value = null;
		lastInteractedWithNodeId.value = undefined;
		lastCancelledConnectionPosition.value = undefined;
	}

	const registerCustomTabs = (
		page: 'overview' | 'project' | 'shared',
		moduleName: string,
		tabs: Array<TabOptions<string>>,
	) => {
		if (!moduleTabs.value[page]) {
			throw new Error(`Invalid page type: ${page}`);
		}
		moduleTabs.value[page][moduleName] = tabs;
	};

	const registerSettingsPages = (moduleName: string, items: IMenuItem[]) => {
		registeredSettingsPages.value[moduleName] = items;
	};

	/**
	 * Set whether we are currently in the process of fetching and deserializing
	 * the full execution data and loading it to the store.
	 */
	const setProcessingExecutionResults = (value: boolean) => {
		processingExecutionResults.value = value;
	};

	/**
	 * Register a modal dynamically
	 */
	const registerModal = (modalKey: string, initialState?: ModalState) => {
		if (!modalsById.value[modalKey]) {
			modalsById.value[modalKey] = initialState || { open: false };
		}
	};

	/**
	 * Unregister a modal
	 */
	const unregisterModal = (modalKey: string) => {
		if (modalsById.value[modalKey]) {
			// Close the modal if it's open
			if (modalsById.value[modalKey].open) {
				closeModal(modalKey);
			}
			delete modalsById.value[modalKey];
		}
	};

	/**
	 * Initialize modals from the registry
	 */
	const initializeModalsFromRegistry = () => {
		modalRegistry.getAll().forEach((modalDef, key) => {
			registerModal(key, modalDef.initialState);
		});
	};

	// Subscribe to registry changes
	const unsubscribeFromModalRegistry = modalRegistry.subscribe((modals) => {
		// Add new modals that aren't registered yet
		modals.forEach((modalDef, key) => {
			if (!modalsById.value[key]) {
				registerModal(key, modalDef.initialState);
			}
		});
	});

	/**
	 * Clean up modal registry subscription
	 */
	const cleanup = () => {
		unsubscribeFromModalRegistry();
	};

	return {
		appGridDimensions,
		settingsSidebarItems,
		appliedTheme,
		contextBasedTranslationKeys,
		isModalActiveById,
		isReadOnlyView,
		isActionActive,
		activeActions,
		headerHeight,
		stateIsDirty,
		isBlankRedirect,
		activeCredentialType,
		lastSelectedNode,
		lastInteractedWithNodeConnection,
		lastInteractedWithNodeHandle,
		lastInteractedWithNodeId,
		lastInteractedWithNode,
		lastCancelledConnectionPosition,
		nodeViewOffsetPosition,
		nodeViewInitialized,
		addFirstStepOnLoad,
		sidebarMenuCollapsed,
		sidebarMenuCollapsedPreference,
		theme: computed(() => theme.value),
		modalsById,
		currentView,
		isAnyModalOpen,
		pendingNotificationsForViews,
		activeModals,
		isProcessingExecutionResults,
		setTheme,
		setModalData,
		openModalWithData,
		openModal,
		closeModal,
		openDeleteUserModal,
		openExistingCredential,
		openNewCredential,
		openCommunityPackageUninstallConfirmModal,
		openCommunityPackageUpdateConfirmModal,
		addActiveAction,
		removeActiveAction,
		toggleSidebarMenuCollapse,
		setNotificationsForView,
		resetLastInteractedWith,
		setProcessingExecutionResults,
		openDeleteFolderModal,
		openMoveToFolderModal,
		moduleTabs,
		registerCustomTabs,
		registerSettingsPages,
		registerModal,
		unregisterModal,
		initializeModalsFromRegistry,
		cleanup,
	};
});

/**
 * Helper function for listening to model opening and closings in the store
 */
export const listenForModalChanges = (opts: {
	store: UiStore;
	onModalOpened?: (name: keyof Modals) => void;
	onModalClosed?: (name: keyof Modals) => void;
}) => {
	const { store, onModalClosed, onModalOpened } = opts;
	const listeningForActions = ['openModal', 'openModalWithData', 'closeModal'];

	return store.$onAction((result) => {
		const { name, after, args } = result;
		after(() => {
			if (!listeningForActions.includes(name)) {
				return;
			}

			switch (name) {
				case 'openModal': {
					const modalName = args[0];
					onModalOpened?.(modalName);
					break;
				}

				case 'openModalWithData': {
					const { name: modalName } = args[0] ?? {};
					onModalOpened?.(modalName);
					break;
				}

				case 'closeModal': {
					const modalName = args[0];
					onModalClosed?.(modalName);
					break;
				}
			}
		});
	});
};<|MERGE_RESOLUTION|>--- conflicted
+++ resolved
@@ -32,12 +32,9 @@
 	EXPERIMENT_TEMPLATE_RECO_V3_KEY,
 	WORKFLOW_PUBLISH_MODAL_KEY,
 	EXPERIMENT_TEMPLATES_DATA_QUALITY_KEY,
-<<<<<<< HEAD
 	WORKFLOW_DESCRIPTION_MODAL_KEY,
-=======
 	WORKFLOW_HISTORY_PUBLISH_MODAL_KEY,
 	WORKFLOW_HISTORY_VERSION_UNPUBLISH,
->>>>>>> 85e204c6
 } from '@/app/constants';
 import {
 	ANNOTATION_TAGS_MANAGER_MODAL_KEY,
@@ -155,13 +152,10 @@
 				WORKFLOW_DIFF_MODAL_KEY,
 				EXPERIMENT_TEMPLATE_RECO_V3_KEY,
 				VARIABLE_MODAL_KEY,
-<<<<<<< HEAD
 				WORKFLOW_DESCRIPTION_MODAL_KEY,
-=======
 				WORKFLOW_PUBLISH_MODAL_KEY,
 				WORKFLOW_HISTORY_PUBLISH_MODAL_KEY,
 				WORKFLOW_HISTORY_VERSION_UNPUBLISH,
->>>>>>> 85e204c6
 			].map((modalKey) => [modalKey, { open: false }]),
 		),
 		[DELETE_USER_MODAL_KEY]: {
