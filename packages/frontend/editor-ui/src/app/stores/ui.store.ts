import {
	ABOUT_MODAL_KEY,
	CHAT_EMBED_MODAL_KEY,
	CHANGE_PASSWORD_MODAL_KEY,
	CONTACT_PROMPT_MODAL_KEY,
	DUPLICATE_MODAL_KEY,
	IMPORT_CURL_MODAL_KEY,
	LOG_STREAM_MODAL_KEY,
	MFA_SETUP_MODAL_KEY,
	NODE_PINNING_MODAL_KEY,
	NPS_SURVEY_MODAL_KEY,
	VERSIONS_MODAL_KEY,
	VIEWS,
	WORKFLOW_ACTIVE_MODAL_KEY,
	WORKFLOW_SETTINGS_MODAL_KEY,
	WORKFLOW_SHARE_MODAL_KEY,
	EXTERNAL_SECRETS_PROVIDER_MODAL_KEY,
	WORKFLOW_HISTORY_VERSION_RESTORE,
	SETUP_CREDENTIALS_MODAL_KEY,
	NEW_ASSISTANT_SESSION_MODAL,
	PROMPT_MFA_CODE_MODAL_KEY,
	WORKFLOW_ACTIVATION_CONFLICTING_WEBHOOK_MODAL_KEY,
	FROM_AI_PARAMETERS_MODAL_KEY,
	IMPORT_WORKFLOW_URL_MODAL_KEY,
	WORKFLOW_EXTRACTION_NAME_MODAL_KEY,
	LOCAL_STORAGE_THEME,
	WHATS_NEW_MODAL_KEY,
	WORKFLOW_DIFF_MODAL_KEY,
	PRE_BUILT_AGENTS_MODAL_KEY,
	EXPERIMENT_TEMPLATE_RECO_V2_KEY,
	CONFIRM_PASSWORD_MODAL_KEY,
	EXPERIMENT_TEMPLATE_RECO_V3_KEY,
	WORKFLOW_PUBLISH_MODAL_KEY,
	EXPERIMENT_TEMPLATES_DATA_QUALITY_KEY,
<<<<<<< HEAD
	BINARY_DATA_VIEW_MODAL_KEY,
=======
	WORKFLOW_DESCRIPTION_MODAL_KEY,
	WORKFLOW_HISTORY_PUBLISH_MODAL_KEY,
	WORKFLOW_HISTORY_VERSION_UNPUBLISH,
>>>>>>> 85d9465a
} from '@/app/constants';
import {
	ANNOTATION_TAGS_MANAGER_MODAL_KEY,
	TAGS_MANAGER_MODAL_KEY,
} from '@/features/shared/tags/tags.constants';
import { DEBUG_PAYWALL_MODAL_KEY } from '@/features/execution/executions/executions.constants';
import { COMMUNITY_PLUS_ENROLLMENT_MODAL } from '@/features/settings/usage/usage.constants';
import { VARIABLE_MODAL_KEY } from '@/features/settings/environments.ee/environments.constants';
import {
	CREDENTIAL_EDIT_MODAL_KEY,
	CREDENTIAL_SELECT_MODAL_KEY,
} from '@/features/credentials/credentials.constants';
import {
	DELETE_USER_MODAL_KEY,
	INVITE_USER_MODAL_KEY,
	PERSONALIZATION_MODAL_KEY,
} from '@/features/settings/users/users.constants';
import {
	DELETE_FOLDER_MODAL_KEY,
	MOVE_FOLDER_MODAL_KEY,
} from '@/features/core/folders/folders.constants';
import {
	SOURCE_CONTROL_PUSH_MODAL_KEY,
	SOURCE_CONTROL_PULL_MODAL_KEY,
} from '@/features/integrations/sourceControl.ee/sourceControl.constants';
import { PROJECT_MOVE_RESOURCE_MODAL } from '@/features/collaboration/projects/projects.constants';
import {
	COMMUNITY_PACKAGE_CONFIRM_MODAL_KEY,
	COMMUNITY_PACKAGE_INSTALL_MODAL_KEY,
	COMMUNITY_PACKAGE_MANAGE_ACTIONS,
} from '@/features/settings/communityNodes/communityNodes.constants';
import { API_KEY_CREATE_OR_EDIT_MODAL_KEY } from '@/features/settings/apiKeys/apiKeys.constants';
import { STORES } from '@n8n/stores';
import type {
	XYPosition,
	Modals,
	NewCredentialsModal,
	ThemeOption,
	NotificationOptions,
	ModalState,
	ModalKey,
	AppliedThemeOption,
	TabOptions,
} from '@/Interface';
import { defineStore } from 'pinia';
import { useWorkflowsStore } from '@/app/stores/workflows.store';
import { useSettingsStore } from '@/app/stores/settings.store';
import { applyThemeToBody, getThemeOverride, isValidTheme } from './ui.utils';
import { computed, ref } from 'vue';
import type { IMenuItem } from '@n8n/design-system';
import type { Connection } from '@vue-flow/core';
import { useLocalStorage, useMediaQuery } from '@vueuse/core';
import type { EventBus } from '@n8n/utils/event-bus';
import type { ProjectSharingData } from '@/features/collaboration/projects/projects.types';
import identity from 'lodash/identity';
import * as modalRegistry from '@/app/moduleInitializer/modalRegistry';
import { useTelemetry } from '@/app/composables/useTelemetry';

let savedTheme: ThemeOption = 'system';

try {
	const value = getThemeOverride();
	if (value !== null) {
		savedTheme = value;
		applyThemeToBody(value);
	}
} catch (e) {}

type UiStore = ReturnType<typeof useUIStore>;

export const useUIStore = defineStore(STORES.UI, () => {
	const telemetry = useTelemetry();
	const activeActions = ref<string[]>([]);
	const activeCredentialType = ref<string | null>(null);
	const theme = useLocalStorage<ThemeOption>(LOCAL_STORAGE_THEME, savedTheme, {
		writeDefaults: false,
		serializer: {
			read: (value) => (isValidTheme(value) ? value : savedTheme),
			write: identity,
		},
	});
	const modalsById = ref<Record<string, ModalState>>({
		...Object.fromEntries(
			[
				ABOUT_MODAL_KEY,
				CHAT_EMBED_MODAL_KEY,
				CHANGE_PASSWORD_MODAL_KEY,
				CONFIRM_PASSWORD_MODAL_KEY,
				CONTACT_PROMPT_MODAL_KEY,
				CREDENTIAL_SELECT_MODAL_KEY,
				DUPLICATE_MODAL_KEY,
				PERSONALIZATION_MODAL_KEY,
				NODE_PINNING_MODAL_KEY,
				INVITE_USER_MODAL_KEY,
				TAGS_MANAGER_MODAL_KEY,
				ANNOTATION_TAGS_MANAGER_MODAL_KEY,
				NPS_SURVEY_MODAL_KEY,
				VERSIONS_MODAL_KEY,
				WORKFLOW_SETTINGS_MODAL_KEY,
				WORKFLOW_SHARE_MODAL_KEY,
				WORKFLOW_ACTIVE_MODAL_KEY,
				COMMUNITY_PACKAGE_INSTALL_MODAL_KEY,
				MFA_SETUP_MODAL_KEY,
				PROMPT_MFA_CODE_MODAL_KEY,
				SOURCE_CONTROL_PUSH_MODAL_KEY,
				SOURCE_CONTROL_PULL_MODAL_KEY,
				EXTERNAL_SECRETS_PROVIDER_MODAL_KEY,
				DEBUG_PAYWALL_MODAL_KEY,
				WORKFLOW_HISTORY_VERSION_RESTORE,
				SETUP_CREDENTIALS_MODAL_KEY,
				PROJECT_MOVE_RESOURCE_MODAL,
				NEW_ASSISTANT_SESSION_MODAL,
				IMPORT_WORKFLOW_URL_MODAL_KEY,
				PRE_BUILT_AGENTS_MODAL_KEY,
				WORKFLOW_DIFF_MODAL_KEY,
				EXPERIMENT_TEMPLATE_RECO_V3_KEY,
				VARIABLE_MODAL_KEY,
<<<<<<< HEAD
				BINARY_DATA_VIEW_MODAL_KEY,
=======
				WORKFLOW_DESCRIPTION_MODAL_KEY,
				WORKFLOW_PUBLISH_MODAL_KEY,
				WORKFLOW_HISTORY_PUBLISH_MODAL_KEY,
				WORKFLOW_HISTORY_VERSION_UNPUBLISH,
>>>>>>> 85d9465a
			].map((modalKey) => [modalKey, { open: false }]),
		),
		[DELETE_USER_MODAL_KEY]: {
			open: false,
			activeId: null,
		},
		[COMMUNITY_PACKAGE_CONFIRM_MODAL_KEY]: {
			open: false,
			mode: '',
			activeId: null,
		},
		[IMPORT_CURL_MODAL_KEY]: {
			open: false,
			data: {
				curlCommands: {},
			},
		},
		[LOG_STREAM_MODAL_KEY]: {
			open: false,
			data: undefined,
		},
		[API_KEY_CREATE_OR_EDIT_MODAL_KEY]: {
			open: false,
			data: {
				activeId: null,
				mode: '',
			},
		},
		[CREDENTIAL_EDIT_MODAL_KEY]: {
			open: false,
			mode: '',
			activeId: null,
			showAuthSelector: false,
		} as ModalState,
		[DELETE_FOLDER_MODAL_KEY]: {
			open: false,
			activeId: null,
			data: {
				workflowListEventBus: undefined,
				content: {
					workflowCount: 0,
					subFolderCount: 0,
				},
			},
		},
		[MOVE_FOLDER_MODAL_KEY]: {
			open: false,
			activeId: null,
			data: {
				workflowListEventBus: undefined,
			},
		},
		[COMMUNITY_PLUS_ENROLLMENT_MODAL]: {
			open: false,
			data: {
				customHeading: undefined,
			},
		},
		[WORKFLOW_ACTIVATION_CONFLICTING_WEBHOOK_MODAL_KEY]: {
			open: false,
			data: {
				triggerType: '',
				workflowName: '',
				workflowId: '',
				webhookPath: '',
				node: '',
			},
		},
		[FROM_AI_PARAMETERS_MODAL_KEY]: {
			open: false,
			data: {
				nodeName: undefined,
			},
		},
		[IMPORT_WORKFLOW_URL_MODAL_KEY]: {
			open: false,
			data: {
				url: '',
			},
		},
		[WORKFLOW_EXTRACTION_NAME_MODAL_KEY]: {
			open: false,
			data: {
				workflowName: '',
			},
		},
		[WHATS_NEW_MODAL_KEY]: {
			open: false,
			data: {
				articleId: undefined,
			},
		},
		[EXPERIMENT_TEMPLATE_RECO_V2_KEY]: {
			open: false,
			data: {
				nodeName: '',
			},
		},
		[EXPERIMENT_TEMPLATES_DATA_QUALITY_KEY]: {
			open: false,
			data: {},
		},
	});

	const modalStack = ref<string[]>([]);
	const sidebarMenuCollapsedPreference = useLocalStorage<boolean>('sidebar.collapsed', true);
	const sidebarMenuCollapsed = ref<boolean>(sidebarMenuCollapsedPreference.value);
	const currentView = ref<string>('');
	const stateIsDirty = ref<boolean>(false);
	const lastSelectedNode = ref<string | null>(null);
	const nodeViewOffsetPosition = ref<[number, number]>([0, 0]);
	const nodeViewInitialized = ref<boolean>(false);
	const addFirstStepOnLoad = ref<boolean>(false);
	const pendingNotificationsForViews = ref<{ [key in VIEWS]?: NotificationOptions[] }>({});
	const processingExecutionResults = ref<boolean>(false);
	const isBlankRedirect = ref<boolean>(false);

	/**
	 * Modules can register their ProjectHeader tabs here
	 * Since these tabs are specific to the page they are on,
	 * we add them to separate arrays so pages can pick the right ones
	 * at render time.
	 * Module name is also added to the key so that we can check if the module is active
	 * when tabs are rendered.\
	 * @example
	 * uiStore.registerCustomTabs('overview', 'data-table', [
	 *   {
	 *     label: 'Data table',
	 *     value: 'data-table',
	 *     to: { name: 'data-table' },
	 *   },
	 * ]);
	 */
	const moduleTabs = ref<
		Record<'overview' | 'project' | 'shared', Record<string, Array<TabOptions<string>>>>
	>({
		overview: {},
		project: {},
		shared: {},
	});

	/**
	 * Settings sidebar items registry per module.
	 * Modules can register items and SettingsSidebar will render them
	 * when the corresponding module is active.
	 */
	const registeredSettingsPages = ref<Record<string, IMenuItem[]>>({});

	const appGridDimensions = ref<{ width: number; height: number }>({ width: 0, height: 0 });

	// Last interacted with - Canvas v2 specific
	const lastInteractedWithNodeConnection = ref<Connection | undefined>();
	const lastInteractedWithNodeHandle = ref<string | null>(null);
	const lastInteractedWithNodeId = ref<string | undefined>();
	const lastCancelledConnectionPosition = ref<XYPosition | undefined>();

	const settingsStore = useSettingsStore();
	const workflowsStore = useWorkflowsStore();

	const isDarkThemePreferred = useMediaQuery('(prefers-color-scheme: dark)');
	const preferredSystemTheme = computed<AppliedThemeOption>(() =>
		isDarkThemePreferred.value ? 'dark' : 'light',
	);

	const appliedTheme = computed(() => {
		return theme.value === 'system' ? preferredSystemTheme.value : theme.value;
	});

	const contextBasedTranslationKeys = computed(() => {
		const deploymentType = settingsStore.deploymentType;

		let contextKey: '' | '.cloud' = '';
		if (deploymentType === 'cloud') {
			contextKey = '.cloud';
		}

		return {
			feature: {
				unavailable: {
					title: `contextual.feature.unavailable.title${contextKey}`,
				},
			},
			credentials: {
				sharing: {
					unavailable: {
						title: `contextual.credentials.sharing.unavailable.title${contextKey}`,
						description: `contextual.credentials.sharing.unavailable.description${contextKey}`,
						action: `contextual.credentials.sharing.unavailable.action${contextKey}`,
						button: `contextual.credentials.sharing.unavailable.button${contextKey}`,
					},
				},
			},
			workflows: {
				sharing: {
					title: 'contextual.workflows.sharing.title',
					unavailable: {
						title: `contextual.workflows.sharing.unavailable.title${contextKey}`,
						description: {
							modal: `contextual.workflows.sharing.unavailable.description.modal${contextKey}`,
							tooltip: `contextual.workflows.sharing.unavailable.description.tooltip${contextKey}`,
						},
						action: `contextual.workflows.sharing.unavailable.action${contextKey}`,
						button: `contextual.workflows.sharing.unavailable.button${contextKey}`,
					},
				},
			},
			variables: {
				unavailable: {
					title: `contextual.variables.unavailable.title${contextKey}`,
					description: 'contextual.variables.unavailable.description',
					action: `contextual.variables.unavailable.action${contextKey}`,
					button: `contextual.variables.unavailable.button${contextKey}`,
				},
			},
			users: {
				settings: {
					unavailable: {
						title: `contextual.users.settings.unavailable.title${contextKey}`,
						description: `contextual.users.settings.unavailable.description${contextKey}`,
						button: `contextual.users.settings.unavailable.button${contextKey}`,
					},
				},
			},
		} as const;
	});

	const lastInteractedWithNode = computed(() => {
		if (lastInteractedWithNodeId.value) {
			return workflowsStore.getNodeById(lastInteractedWithNodeId.value);
		}

		return null;
	});

	const isModalActiveById = computed(() =>
		Object.keys(modalsById.value).reduce((acc: { [key: string]: boolean }, name) => {
			acc[name] = name === modalStack.value[0];
			return acc;
		}, {}),
	);

	const activeModals = computed(() => modalStack.value.map((modalName) => modalName));

	const settingsSidebarItems = computed<IMenuItem[]>(() => {
		const items: IMenuItem[] = [];
		Object.entries(registeredSettingsPages.value).forEach(([moduleName, moduleItems]) => {
			if (settingsStore.isModuleActive(moduleName)) {
				items.push(...moduleItems.map((item) => ({ available: true, ...item })));
			}
		});
		return items;
	});

	const isReadOnlyView = computed(() => {
		return ![
			VIEWS.WORKFLOW.toString(),
			VIEWS.NEW_WORKFLOW.toString(),
			VIEWS.EXECUTION_DEBUG.toString(),
		].includes(currentView.value);
	});

	const isActionActive = computed(() =>
		activeActions.value.reduce((acc: { [action: string]: boolean }, action) => {
			acc[action] = true;
			return acc;
		}, {}),
	);

	const headerHeight = computed(() => {
		const style = getComputedStyle(document.body);
		return Number(style.getPropertyValue('--header--height'));
	});

	const isAnyModalOpen = computed(() => {
		return modalStack.value.length > 0;
	});

	/**
	 * Whether we are currently in the process of fetching and deserializing
	 * the full execution data and loading it to the store.
	 */
	const isProcessingExecutionResults = computed(() => processingExecutionResults.value);

	// Methods

	const setTheme = (newTheme: ThemeOption): void => {
		theme.value = newTheme;
		applyThemeToBody(newTheme);
	};

	const setMode = (name: keyof Modals, mode: string): void => {
		modalsById.value[name] = {
			...modalsById.value[name],
			mode,
		};
	};

	const setActiveId = (name: keyof Modals, activeId: string | null): void => {
		modalsById.value[name] = {
			...modalsById.value[name],
			activeId,
		};
	};

	const setShowAuthSelector = (name: keyof Modals, showAuthSelector: boolean): void => {
		modalsById.value[name] = {
			...modalsById.value[name],
			showAuthSelector,
		} as NewCredentialsModal;
	};

	const setModalData = (payload: { name: keyof Modals; data: Record<string, unknown> }) => {
		modalsById.value[payload.name] = {
			...modalsById.value[payload.name],
			data: payload.data,
		};
	};

	const openModal = (name: ModalKey) => {
		modalsById.value[name] = {
			...modalsById.value[name],
			open: true,
		};
		modalStack.value = [name].concat(modalStack.value) as string[];
	};

	const openModalWithData = (payload: { name: ModalKey; data: Record<string, unknown> }) => {
		setModalData(payload);
		openModal(payload.name);
	};

	const closeModal = (name: ModalKey) => {
		modalsById.value[name] = {
			...modalsById.value[name],
			open: false,
		};
		modalStack.value = modalStack.value.filter((openModalName) => name !== openModalName);
	};

	const openDeleteUserModal = (id: string) => {
		setActiveId(DELETE_USER_MODAL_KEY, id);
		openModal(DELETE_USER_MODAL_KEY);
	};

	const openExistingCredential = (id: string) => {
		setActiveId(CREDENTIAL_EDIT_MODAL_KEY, id);
		setMode(CREDENTIAL_EDIT_MODAL_KEY, 'edit');
		openModal(CREDENTIAL_EDIT_MODAL_KEY);
	};

	const openNewCredential = (type: string, showAuthOptions = false) => {
		setActiveId(CREDENTIAL_EDIT_MODAL_KEY, type);
		setShowAuthSelector(CREDENTIAL_EDIT_MODAL_KEY, showAuthOptions);
		setMode(CREDENTIAL_EDIT_MODAL_KEY, 'new');
		openModal(CREDENTIAL_EDIT_MODAL_KEY);
	};

	const openCommunityPackageUninstallConfirmModal = (packageName: string) => {
		setMode(COMMUNITY_PACKAGE_CONFIRM_MODAL_KEY, COMMUNITY_PACKAGE_MANAGE_ACTIONS.UNINSTALL);
		setActiveId(COMMUNITY_PACKAGE_CONFIRM_MODAL_KEY, packageName);
		openModal(COMMUNITY_PACKAGE_CONFIRM_MODAL_KEY);
	};

	const openCommunityPackageUpdateConfirmModal = (packageName: string, source?: string) => {
		telemetry.track('User clicked to open community node update modal', {
			source,
			package_name: packageName,
		});
		setMode(COMMUNITY_PACKAGE_CONFIRM_MODAL_KEY, COMMUNITY_PACKAGE_MANAGE_ACTIONS.UPDATE);
		setActiveId(COMMUNITY_PACKAGE_CONFIRM_MODAL_KEY, packageName);
		openModal(COMMUNITY_PACKAGE_CONFIRM_MODAL_KEY);
	};

	const openDeleteFolderModal = (
		id: string,
		workflowListEventBus: EventBus,
		content: { workflowCount: number; subFolderCount: number },
	) => {
		setActiveId(DELETE_FOLDER_MODAL_KEY, id);
		openModalWithData({ name: DELETE_FOLDER_MODAL_KEY, data: { workflowListEventBus, content } });
	};

	const openMoveToFolderModal = (
		resourceType: 'folder' | 'workflow',
		resource: {
			id: string;
			name: string;
			parentFolderId?: string;
			sharedWithProjects?: ProjectSharingData[];
		},
		workflowListEventBus: EventBus,
	) => {
		openModalWithData({
			name: MOVE_FOLDER_MODAL_KEY,
			data: { resourceType, resource, workflowListEventBus },
		});
	};

	const addActiveAction = (action: string) => {
		if (!activeActions.value.includes(action)) {
			activeActions.value.push(action);
		}
	};

	const removeActiveAction = (action: string) => {
		const actionIndex = activeActions.value.indexOf(action);
		if (actionIndex !== -1) {
			activeActions.value.splice(actionIndex, 1);
		}
	};

	const toggleSidebarMenuCollapse = () => {
		const newCollapsedState = !sidebarMenuCollapsed.value;
		sidebarMenuCollapsedPreference.value = newCollapsedState;
		sidebarMenuCollapsed.value = newCollapsedState;
	};

	const setNotificationsForView = (view: VIEWS, notifications: NotificationOptions[]) => {
		pendingNotificationsForViews.value[view] = notifications;
	};

	function resetLastInteractedWith() {
		lastInteractedWithNodeConnection.value = undefined;
		lastInteractedWithNodeHandle.value = null;
		lastInteractedWithNodeId.value = undefined;
		lastCancelledConnectionPosition.value = undefined;
	}

	const registerCustomTabs = (
		page: 'overview' | 'project' | 'shared',
		moduleName: string,
		tabs: Array<TabOptions<string>>,
	) => {
		if (!moduleTabs.value[page]) {
			throw new Error(`Invalid page type: ${page}`);
		}
		moduleTabs.value[page][moduleName] = tabs;
	};

	const registerSettingsPages = (moduleName: string, items: IMenuItem[]) => {
		registeredSettingsPages.value[moduleName] = items;
	};

	/**
	 * Set whether we are currently in the process of fetching and deserializing
	 * the full execution data and loading it to the store.
	 */
	const setProcessingExecutionResults = (value: boolean) => {
		processingExecutionResults.value = value;
	};

	/**
	 * Register a modal dynamically
	 */
	const registerModal = (modalKey: string, initialState?: ModalState) => {
		if (!modalsById.value[modalKey]) {
			modalsById.value[modalKey] = initialState || { open: false };
		}
	};

	/**
	 * Unregister a modal
	 */
	const unregisterModal = (modalKey: string) => {
		if (modalsById.value[modalKey]) {
			// Close the modal if it's open
			if (modalsById.value[modalKey].open) {
				closeModal(modalKey);
			}
			delete modalsById.value[modalKey];
		}
	};

	/**
	 * Initialize modals from the registry
	 */
	const initializeModalsFromRegistry = () => {
		modalRegistry.getAll().forEach((modalDef, key) => {
			registerModal(key, modalDef.initialState);
		});
	};

	// Subscribe to registry changes
	const unsubscribeFromModalRegistry = modalRegistry.subscribe((modals) => {
		// Add new modals that aren't registered yet
		modals.forEach((modalDef, key) => {
			if (!modalsById.value[key]) {
				registerModal(key, modalDef.initialState);
			}
		});
	});

	/**
	 * Clean up modal registry subscription
	 */
	const cleanup = () => {
		unsubscribeFromModalRegistry();
	};

	return {
		appGridDimensions,
		settingsSidebarItems,
		appliedTheme,
		contextBasedTranslationKeys,
		isModalActiveById,
		isReadOnlyView,
		isActionActive,
		activeActions,
		headerHeight,
		stateIsDirty,
		isBlankRedirect,
		activeCredentialType,
		lastSelectedNode,
		lastInteractedWithNodeConnection,
		lastInteractedWithNodeHandle,
		lastInteractedWithNodeId,
		lastInteractedWithNode,
		lastCancelledConnectionPosition,
		nodeViewOffsetPosition,
		nodeViewInitialized,
		addFirstStepOnLoad,
		sidebarMenuCollapsed,
		sidebarMenuCollapsedPreference,
		theme: computed(() => theme.value),
		modalsById,
		currentView,
		isAnyModalOpen,
		pendingNotificationsForViews,
		activeModals,
		isProcessingExecutionResults,
		setTheme,
		setModalData,
		openModalWithData,
		openModal,
		closeModal,
		openDeleteUserModal,
		openExistingCredential,
		openNewCredential,
		openCommunityPackageUninstallConfirmModal,
		openCommunityPackageUpdateConfirmModal,
		addActiveAction,
		removeActiveAction,
		toggleSidebarMenuCollapse,
		setNotificationsForView,
		resetLastInteractedWith,
		setProcessingExecutionResults,
		openDeleteFolderModal,
		openMoveToFolderModal,
		moduleTabs,
		registerCustomTabs,
		registerSettingsPages,
		registerModal,
		unregisterModal,
		initializeModalsFromRegistry,
		cleanup,
	};
});

/**
 * Helper function for listening to model opening and closings in the store
 */
export const listenForModalChanges = (opts: {
	store: UiStore;
	onModalOpened?: (name: keyof Modals) => void;
	onModalClosed?: (name: keyof Modals) => void;
}) => {
	const { store, onModalClosed, onModalOpened } = opts;
	const listeningForActions = ['openModal', 'openModalWithData', 'closeModal'];

	return store.$onAction((result) => {
		const { name, after, args } = result;
		after(() => {
			if (!listeningForActions.includes(name)) {
				return;
			}

			switch (name) {
				case 'openModal': {
					const modalName = args[0];
					onModalOpened?.(modalName);
					break;
				}

				case 'openModalWithData': {
					const { name: modalName } = args[0] ?? {};
					onModalOpened?.(modalName);
					break;
				}

				case 'closeModal': {
					const modalName = args[0];
					onModalClosed?.(modalName);
					break;
				}
			}
		});
	});
};<|MERGE_RESOLUTION|>--- conflicted
+++ resolved
@@ -32,13 +32,10 @@
 	EXPERIMENT_TEMPLATE_RECO_V3_KEY,
 	WORKFLOW_PUBLISH_MODAL_KEY,
 	EXPERIMENT_TEMPLATES_DATA_QUALITY_KEY,
-<<<<<<< HEAD
 	BINARY_DATA_VIEW_MODAL_KEY,
-=======
 	WORKFLOW_DESCRIPTION_MODAL_KEY,
 	WORKFLOW_HISTORY_PUBLISH_MODAL_KEY,
 	WORKFLOW_HISTORY_VERSION_UNPUBLISH,
->>>>>>> 85d9465a
 } from '@/app/constants';
 import {
 	ANNOTATION_TAGS_MANAGER_MODAL_KEY,
@@ -156,14 +153,11 @@
 				WORKFLOW_DIFF_MODAL_KEY,
 				EXPERIMENT_TEMPLATE_RECO_V3_KEY,
 				VARIABLE_MODAL_KEY,
-<<<<<<< HEAD
 				BINARY_DATA_VIEW_MODAL_KEY,
-=======
 				WORKFLOW_DESCRIPTION_MODAL_KEY,
 				WORKFLOW_PUBLISH_MODAL_KEY,
 				WORKFLOW_HISTORY_PUBLISH_MODAL_KEY,
 				WORKFLOW_HISTORY_VERSION_UNPUBLISH,
->>>>>>> 85d9465a
 			].map((modalKey) => [modalKey, { open: false }]),
 		),
 		[DELETE_USER_MODAL_KEY]: {
