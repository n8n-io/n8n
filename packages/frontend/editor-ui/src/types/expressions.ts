import type { Basic, IExecutionResponse } from '@/Interface';
import type { IWorkflowDataProxyAdditionalKeys, Workflow } from 'n8n-workflow';

type Range = { from: number; to: number };

export type RawSegment = { text: string; token: string } & Range;

export type Segment = Plaintext | Resolvable;

export type Plaintext = { kind: 'plaintext'; plaintext: string } & Range;

export type Html = Plaintext; // for n8n parser, functionally identical to plaintext

export type ResolvableState = 'valid' | 'invalid' | 'pending';

export type Resolvable = {
	kind: 'resolvable';
	resolvable: string;
	resolved: unknown;
	state: ResolvableState;
	error: Error | null;
	fullError?: Error;
} & Range;

export type Resolved = Resolvable;

export namespace ColoringStateEffect {
	export type Value = {
		kind?: 'plaintext' | 'resolvable';
		state?: ResolvableState;
	} & Range;
}

/**
 * Collection of data, intended to be sufficient for resolving expressions
 * in parameter name/value without referencing global state
 */
export interface ExpressionLocalResolveContext {
	localResolve: true;
	envVars: Record<string, Basic>;
	additionalKeys: IWorkflowDataProxyAdditionalKeys;
	workflow: Workflow;
	execution: IExecutionResponse | null;
	nodeName: string;
	/**
<<<<<<< HEAD
	 * Allowed to be undefined (for trigger node)
=======
	 * Allowed to be undefined (e.g., trigger node, partial execution)
>>>>>>> 075efba2
	 */
	inputNode?: {
		name: string;
		runIndex: number;
		branchIndex: number;
	};
}<|MERGE_RESOLUTION|>--- conflicted
+++ resolved
@@ -43,11 +43,7 @@
 	execution: IExecutionResponse | null;
 	nodeName: string;
 	/**
-<<<<<<< HEAD
-	 * Allowed to be undefined (for trigger node)
-=======
 	 * Allowed to be undefined (e.g., trigger node, partial execution)
->>>>>>> 075efba2
 	 */
 	inputNode?: {
 		name: string;
