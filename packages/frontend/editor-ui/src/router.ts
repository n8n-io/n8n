--- conflicted
+++ resolved
@@ -11,16 +11,12 @@
 import { useTemplatesStore } from '@/features/workflows/templates/templates.store';
 import { useUIStore } from '@/app/stores/ui.store';
 import { useSSOStore } from '@/features/settings/sso/sso.store';
-<<<<<<< HEAD
-import { VIEWS, EDITABLE_CANVAS_VIEWS } from '@/app/constants';
-=======
 import {
 	EnterpriseEditionFeature,
 	VIEWS,
 	EDITABLE_CANVAS_VIEWS,
 	SSO_JUST_IN_TIME_PROVSIONING_EXPERIMENT,
 } from '@/app/constants';
->>>>>>> ecc67062
 import { useTelemetry } from '@/app/composables/useTelemetry';
 import { middleware } from '@/app/utils/rbac/middleware';
 import type { RouterMiddleware } from '@/app/types/router';
@@ -83,6 +79,8 @@
 const SettingsSso = async () => await import('@/features/settings/sso/views/SettingsSso.vue');
 const SignoutView = async () => await import('@/features/core/auth/views/SignoutView.vue');
 const SamlOnboarding = async () => await import('@/features/settings/sso/views/SamlOnboarding.vue');
+const SettingsSourceControl = async () =>
+	await import('@/features/integrations/sourceControl.ee/views/SettingsSourceControl.vue');
 const SettingsExternalSecrets = async () =>
 	await import('@/features/integrations/externalSecrets.ee/views/SettingsExternalSecrets.vue');
 const SettingsProvisioningView = async () =>
@@ -262,7 +260,12 @@
 		meta: {
 			nodeView: true,
 			keepWorkflowAlive: true,
-			middleware: ['authenticated'],
+			middleware: ['authenticated', 'enterprise'],
+			middlewareOptions: {
+				enterprise: {
+					feature: [EnterpriseEditionFeature.DebugInEditor],
+				},
+			},
 		},
 	},
 	{
@@ -340,7 +343,12 @@
 			sidebar: MainSidebar,
 		},
 		meta: {
-			middleware: ['authenticated'],
+			middleware: ['authenticated', 'enterprise'],
+			middlewareOptions: {
+				enterprise: {
+					feature: [EnterpriseEditionFeature.WorkflowHistory],
+				},
+			},
 		},
 	},
 	{
@@ -653,6 +661,29 @@
 				},
 			},
 			{
+				path: 'environments',
+				name: VIEWS.SOURCE_CONTROL,
+				components: {
+					settingsView: SettingsSourceControl,
+				},
+				meta: {
+					middleware: ['authenticated', 'rbac'],
+					middlewareOptions: {
+						rbac: {
+							scope: 'sourceControl:manage',
+						},
+					},
+					telemetry: {
+						pageCategory: 'settings',
+						getProperties() {
+							return {
+								feature: 'environments',
+							};
+						},
+					},
+				},
+			},
+			{
 				path: 'external-secrets',
 				name: VIEWS.EXTERNAL_SECRETS_SETTINGS,
 				components: {
@@ -770,10 +801,6 @@
 					settingsView: SettingsProvisioningView,
 				},
 				meta: {
-<<<<<<< HEAD
-					middleware: ['authenticated', 'rbac'],
-					middlewareOptions: {
-=======
 					middleware: ['authenticated', 'rbac', 'custom' /* 'enterprise' */],
 					middlewareOptions: {
 						/*
@@ -782,7 +809,6 @@
 							feature: EnterpriseEditionFeature.Provisioning,
 						},
 						*/
->>>>>>> ecc67062
 						rbac: {
 							scope: 'provisioning:manage',
 						},
