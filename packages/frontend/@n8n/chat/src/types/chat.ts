import type { Ref } from 'vue';

import type { ChatMessage } from '@n8n/chat/types/messages';

import type { SendMessageResponse } from './webhook';

export interface Chat {
	initialMessages: Ref<ChatMessage[]>;
	messages: Ref<ChatMessage[]>;
	currentSessionId: Ref<string | null>;
	waitingForResponse: Ref<boolean>;
	loadPreviousSession?: () => Promise<string | undefined>;
	startNewSession?: () => Promise<void>;
<<<<<<< HEAD
	sendMessage: (text: string, files?: File[]) => Promise<void>;
=======
	sendMessage: (text: string, files: File[]) => Promise<SendMessageResponse | null>;
	ws?: WebSocket | null;
>>>>>>> 5a3b0a24
}<|MERGE_RESOLUTION|>--- conflicted
+++ resolved
@@ -11,10 +11,6 @@
 	waitingForResponse: Ref<boolean>;
 	loadPreviousSession?: () => Promise<string | undefined>;
 	startNewSession?: () => Promise<void>;
-<<<<<<< HEAD
-	sendMessage: (text: string, files?: File[]) => Promise<void>;
-=======
 	sendMessage: (text: string, files: File[]) => Promise<SendMessageResponse | null>;
 	ws?: WebSocket | null;
->>>>>>> 5a3b0a24
 }