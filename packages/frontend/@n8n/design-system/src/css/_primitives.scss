// Primitive Colors
// The primitives should not be used directly in components and other UI elements.
// They can be only mapped to tokens.
// Tokens should be used instead in components and other UI elements

@mixin primitives {
	// White
	--color--white-alpha-100: hsla(220, 1%, 100%, 0.1);
	--color--white-alpha-200: hsla(220, 1%, 100%, 0.15);
	--color--white-alpha-300: hsla(220, 1%, 100%, 0.2);
	--color--white-alpha-400: hsla(220, 1%, 100%, 0.25);
	--color--white-alpha-500: hsla(220, 1%, 100%, 0.3);
	--color--white-alpha-600: hsla(220, 1%, 100%, 0.4);
	--color--white-alpha-700: hsla(220, 1%, 100%, 0.5);
	--color--white-alpha-800: hsla(220, 1%, 100%, 0.7);
	--color--white-alpha-900: hsla(220, 1%, 100%, 0.9);

	// Black
	--color--black-alpha-100: hsl(220, 1%, 0%, 0.05);
	--color--black-alpha-200: hsl(220, 1%, 0%, 0.1);
	--color--black-alpha-300: hsl(220, 1%, 0%, 0.2);
	--color--black-alpha-400: hsl(220, 1%, 0%, 0.3);
	--color--black-alpha-500: hsl(220, 1%, 0%, 0.5);
	--color--black-alpha-600: hsl(220, 1%, 0%, 0.8);
	--color--black-alpha-700: hsl(220, 1%, 0%, 0.85);
	--color--black-alpha-800: hsl(220, 1%, 0%, 0.9);
	--color--black-alpha-900: hsl(220, 1%, 0%, 0.95);

	// Gray
	--color--neutral-white: hsl(0, 0%, 100%);
	--color--neutral-50: hsl(0, 0%, 99%);
	--color--neutral-100: hsl(0, 0%, 97.5%);
	--color--neutral-125: hsl(0, 0%, 96%);
	--color--neutral-150: hsl(0, 0%, 93%);
	--color--neutral-200: hsl(0, 0%, 88%);
	--color--neutral-250: hsl(0, 0%, 80%);
	--color--neutral-300: hsl(0, 0%, 68%);
	--color--neutral-400: hsl(0, 0%, 58%);
	--color--neutral-500: hsl(0, 0%, 51%);
	--color--neutral-600: hsl(0, 0%, 46%);
	--color--neutral-700: hsl(0, 0%, 30%);
	--color--neutral-750: hsl(0, 0%, 26%);
	--color--neutral-800: hsl(0, 0%, 24%);
	--color--neutral-850: hsl(0, 0%, 17%);
	--color--neutral-900: hsl(0, 0%, 13%);
	--color--neutral-950: hsl(0, 0%, 9%);
	--color--neutral-black: hsl(0, 0%, 0%);
	--color--neutral-150-alpha-100: hsla(0, 0%, 93%, 0.1);
	--color--neutral-300-alpha-100: hsla(0, 0%, 68%, 0.1);
	--color--neutral-800-alpha-100: hsla(0, 0%, 24%, 0.1);

	// Orange
	--color--orange-50: hsl(7, 100%, 98%);
	--color--orange-100: hsl(7, 100%, 95%);
	--color--orange-150: hsl(7, 100%, 93%);
	--color--orange-200: hsl(7, 100%, 88%);
	--color--orange-250: hsl(7, 100%, 78%);
	--color--orange-300: hsl(7, 100%, 68%);
	--color--orange-400: hsl(7, 100%, 60%);
	--color--orange-500: hsl(7, 100%, 50%);
	--color--orange-600: hsl(7, 100%, 40%);
	--color--orange-700: hsl(7, 100%, 30%);
	--color--orange-800: hsl(7, 100%, 20%);
	--color--orange-900: hsl(7, 100%, 10%);
	--color--orange-950: hsl(7, 100%, 5%);

	--color--orange-alpha-100: hsla(7, 100%, 68%, 0.1);
	--color--orange-alpha-300: hsla(7, 100%, 68%, 0.35);
	--color--orange-alpha-500: hsla(7, 100%, 68%, 0.5);

	// Purple
	--color--purple-50: hsl(247, 49%, 98%);
	--color--purple-100: hsl(247, 49%, 95%);
	--color--purple-200: hsl(247, 49%, 93%);
	--color--purple-300: hsl(247, 49%, 83%);
	--color--purple-400: hsl(247, 49%, 73%);
	--color--purple-500: hsl(247, 49%, 63%);
	--color--purple-600: hsl(247, 49%, 53%);
	--color--purple-700: hsl(247, 49%, 43%);
	--color--purple-800: hsl(247, 49%, 37%);
	--color--purple-900: hsl(247, 49%, 30%);
	--color--purple-950: hsl(247, 49%, 21%);

	--color--purple-alpha-100: hsla(247, 49%, 53%, 0.1);
	--color--purple-alpha-200: hsla(247, 49%, 53%, 0.25);

	// Green
	--color--green-50: hsl(144, 60%, 95%);
	--color--green-100: hsl(145, 60%, 90%);
	--color--green-200: hsl(145, 60%, 80%);
	--color--green-300: hsl(146, 60%, 70%);
	--color--green-400: hsl(147, 60%, 60%);
	--color--green-500: hsl(147, 60%, 50%);
	--color--green-600: hsl(147, 60%, 40%);
	--color--green-700: hsl(147, 60%, 30%);
	--color--green-800: hsl(148, 60%, 25%);
	--color--green-900: hsl(148, 60%, 20%);
	--color--green-950: hsl(151, 60%, 10%);

	--color--green-alpha-100: hsl(147, 60%, 36%, 0.15);
	--color--green-alpha-200: hsl(147, 60%, 36%, 0.25);

	// Mint
	--color--mint-100: hsl(147, 83%, 90%);
	--color--mint-200: hsl(147, 83%, 80%);
	--color--mint-300: hsl(147, 83%, 70%);
	--color--mint-400: hsl(147, 83%, 60%);
	--color--mint-500: hsl(147, 83%, 50%);
	--color--mint-600: hsl(147, 83%, 44%);
	--color--mint-700: hsl(147, 83%, 30%);
	--color--mint-800: hsl(147, 83%, 20%);
	--color--mint-900: hsl(147, 83%, 10%);

	// Red
	--color--red-50: hsl(356, 83%, 97%);
	--color--red-100: hsl(354, 83%, 92%);
	--color--red-200: hsl(355, 83%, 89%);
	--color--red-250: hsl(355, 83%, 82%);
	--color--red-300: hsl(355, 83%, 77%);
	--color--red-400: hsl(355, 83%, 68%);
	--color--red-500: hsl(355, 83%, 60%);
	--color--red-600: hsl(355, 83%, 52%);
	--color--red-700: hsl(355, 83%, 42%);
	--color--red-800: hsl(355, 83%, 37%);
	--color--red-900: hsl(355, 83%, 27%);
<<<<<<< HEAD
	--color--red-950: hsl(355, 83%, 20%);
=======
	--color--red-950: hsl(355, 83%, 17%);
>>>>>>> 1b6891cd

	--color--red-alpha-020: hsla(355, 83%, 52%, 0.2);

	// Blue
	--color--blue-50: hsl(210, 67%, 95%);
	--color--blue-100: hsl(210, 67%, 92%);
	--color--blue-200: hsl(210, 67%, 82%);
	--color--blue-300: hsl(210, 67%, 70%);
	--color--blue-400: hsl(210, 67%, 57%);
	--color--blue-500: hsl(210, 67%, 47%);
	--color--blue-600: hsl(210, 67%, 42%);
	--color--blue-700: hsl(210, 67%, 32%);
	--color--blue-800: hsl(210, 67%, 22%);
	--color--blue-900: hsl(210, 67%, 10%);

	// Yellow
	--color--yellow-100: hsl(46, 100%, 92%);
	--color--yellow-200: hsl(46, 100%, 77%);
	--color--yellow-300: hsl(46, 100%, 70%);
	--color--yellow-400: hsl(46, 100%, 60%);
	--color--yellow-500: hsl(46, 100%, 50%);
	--color--yellow-600: hsl(46, 100%, 40%);
	--color--yellow-700: hsl(46, 100%, 32%);
	--color--yellow-800: hsl(46, 100%, 22%);
	--color--yellow-900: hsl(46, 100%, 10%);

	// Gold
	--color--gold-50: hsl(36, 77%, 97%);
	--color--gold-100: hsl(36, 77%, 87%);
	--color--gold-200: hsl(36, 77%, 82%);
	--color--gold-300: hsl(36, 77%, 72%);
	--color--gold-400: hsl(36, 77%, 57%);
	--color--gold-500: hsl(36, 77%, 47%);
	--color--gold-600: hsl(36, 77%, 40%);
	--color--gold-700: hsl(36, 77%, 32%);
	--color--gold-800: hsl(36, 77%, 22%);
	--color--gold-900: hsl(36, 77%, 10%);

	--color--gold-alpha-020: hsla(36, 77%, 57%, 0.2);

	// Slate
	--color--slate-100: hsl(248, 10%, 90%);
	--color--slate-200: hsl(248, 10%, 80%);
	--color--slate-300: hsl(248, 10%, 70%);
	--color--slate-400: hsl(248, 10%, 60%);
	--color--slate-500: hsl(248, 10%, 50%);
	--color--slate-600: hsl(248, 10%, 40%);
	--color--slate-700: hsl(248, 10%, 30%);
	--color--slate-800: hsl(248, 10%, 20%);
	--color--slate-900: hsl(248, 10%, 10%);

	--color--slate-alpha-700: hsla(247, 10%, 30%, 0.75);

	// Spacing
	--spacing--5xs: 0.125rem; // 2px
	--spacing--4xs: 0.25rem; // 4px
	--spacing--3xs: 0.375rem; // 6px
	--spacing--2xs: 0.5rem; // 8px
	--spacing--xs: 0.75rem; // 12px
	--spacing--sm: 1rem; // 16px
	--spacing--md: 1.25rem; // 20px
	--spacing--lg: 1.5rem; // 24px
	--spacing--xl: 2rem; // 32px
	--spacing--2xl: 3rem; // 48px
	--spacing--3xl: 4rem; // 64px
	--spacing--4xl: 8rem; // 128px
	--spacing--5xl: 16rem; // 256px

	// Font family
	--font-family: InterVariable, sans-serif;
	--font-family--monospace:
		CommitMono, ui-monospace, Menlo, Consolas, 'DejaVu Sans Mono', monospace;

	// Font size
	--font-size--4xs: 0.5rem;
	--font-size--3xs: 0.625rem;
	--font-size--2xs: 0.75rem;
	--font-size--xs: 0.8125rem;
	--font-size--sm: 0.875rem;
	--font-size--md: 1rem;
	--font-size--lg: 1.125rem;
	--font-size--xl: 1.25rem;
	--font-size--2xl: 1.75rem;

	// Font weight
	--font-weight--regular: 400;
	--font-weight--medium: 500;
	--font-weight--bold: 600;

	// Line height
	--line-height--xs: 1;
	--line-height--sm: 1.25;
	--line-height--md: 1.3;
	--line-height--lg: 1.35;
	--line-height--xl: 1.5;
}

:root {
	@include primitives;
}<|MERGE_RESOLUTION|>--- conflicted
+++ resolved
@@ -123,11 +123,7 @@
 	--color--red-700: hsl(355, 83%, 42%);
 	--color--red-800: hsl(355, 83%, 37%);
 	--color--red-900: hsl(355, 83%, 27%);
-<<<<<<< HEAD
-	--color--red-950: hsl(355, 83%, 20%);
-=======
 	--color--red-950: hsl(355, 83%, 17%);
->>>>>>> 1b6891cd
 
 	--color--red-alpha-020: hsla(355, 83%, 52%, 0.2);
 
