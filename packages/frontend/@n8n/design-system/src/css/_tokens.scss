--- conflicted
+++ resolved
@@ -697,16 +697,11 @@
 	--color-icon-hover: var(--p--color--primary-320);
 
 	/* Ag Grid */
-<<<<<<< HEAD
 	--grid-row-selected-background: var(--p-color-secondary-070);
 	--grid-cell-editing-border: 2px solid var(--color-secondary);
 
 	--color-command-bar-item-hover-background: var(--color-background-base);
 	--shadow-command-bar: 0 15px 45px 0 hsla(0, 0%, 0%, 0.13), 0 5px 10px 0 hsla(0, 0%, 0%, 0.08);
-=======
-	--grid-row-selected-background: var(--p--color--secondary-070);
-	--grid-cell-editing-border: 2px solid var(--color--secondary);
->>>>>>> 1a6968b0
 }
 
 :root {
