--- conflicted
+++ resolved
@@ -19,22 +19,16 @@
  */
 
 @mixin theme {
-<<<<<<< HEAD
-	--h-primary: 224;
-	--s-primary: 66%;
-	--l-primary: 22%;
-
-	--color-primary-h: var(--h-primary);
-	--color-primary-s: var(--s-primary);
-	--color-primary-l: var(--l-primary);
-=======
+	--color-primary-h: 224;
+	--color-primary-s: 66%;
+	--color-primary-l: 22%;
+
 	/* stylelint-disable-next-line @n8n/css-var-naming */
 	--color--primary--h: var(--color-primary-h, var(--p--color--primary--h));
 	/* stylelint-disable-next-line @n8n/css-var-naming */
 	--color--primary--s: var(--color-primary-s, var(--p--color--primary--s));
 	/* stylelint-disable-next-line @n8n/css-var-naming */
 	--color--primary--l: var(--color-primary-l, var(--p--color--primary--l));
->>>>>>> dcfdc88f
 
 	// Primary tokens
 
