--- conflicted
+++ resolved
@@ -43,12 +43,7 @@
 	--color-danger-tint-2: var(--p--color--alt-c-030);
 
 	// Diff colors
-<<<<<<< HEAD
-	--diff-new: #fff;
-=======
-	--test-color: 1;
 	--diff-new: #0eab54;
->>>>>>> f517705a
 	--diff-new-light: #b4efc4;
 	--diff-new-faint: #ddfbe7;
 	--diff-modified: #bf941f;
