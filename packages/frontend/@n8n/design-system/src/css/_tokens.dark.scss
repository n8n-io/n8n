@use 'sass:math';

@mixin theme {
	// Primary tokens
	--color--danger: var(--p--color--alt-h-310);

	// Text
	--color--text--shade-1: var(--p--color--gray-040);
	--color--text: var(--p--color--gray-200);
	--color--text--tint-1: var(--p--color--gray-320);
	--color--text--tint-2: var(--p--color--gray-740);
	--color--text--tint-3: var(--p--color--gray-820);
	--color--text--danger: var(--p--color--alt-c-330);

	// Foreground
	--color--foreground--shade-2: var(--p--color--gray-200);
	--color--foreground--shade-1: var(--p--color--gray-420);
	--color--foreground: var(--p--color--gray-670);
	--color--foreground--tint-1: var(--p--color--gray-740);
	--color--foreground--tint-2: var(--p--color--gray-820);

	// Background
	--color--background--shade-2: var(--p--color--gray-070);
	--color--background--shade-1: var(--p--color--gray-540);
	--color--background: var(--p--color--gray-670);
	--color--background--light-1: var(--p--color--gray-780);
	--color--background--light-2: var(--p--color--gray-820);
	--color--background--light-3: var(--p--color--gray-740);

	--shadow: 0 2px 4px rgba(0, 0, 0, 0.2), 0 0 6px rgba(0, 0, 0, 0.1);
	--shadow--dark: 0 2px 4px rgba(0, 0, 0, 0.2), 0 0 6px rgba(0, 0, 0, 0.2);
	--shadow--light: 0 2px 12px 0 rgba(0, 0, 0, 0.2);

	// Secondary tokens

	// AI Assistant
	--assistant--color--highlight-1: #8c90f2;
	--assistant--color--highlight-2: #a977f0;
	--assistant--color--highlight-3: #f0778b;
	--assistant--button--color--background--gradient: linear-gradient(#2e2e2e, #2e2e2e);
	--assistant--button--color--background--gradient--hover: linear-gradient(#383839, #383839);
	--assistant--button--color--background--gradient--active: linear-gradient(#414244, #414244);
	--assistant--button--color--background--hover: var(
		--assistant--button--color--background--gradient--hover
	);
	--assistant--button--color--background--active: var(
		--assistant--button--color--background--gradient--active
	);

	--assistant--color--highlight-gradient: linear-gradient(
		105deg,
		var(--assistant--color--highlight-1) 0%,
		var(--assistant--color--highlight-2) 50%,
		var(--assistant--color--highlight-3) 100%
	);
	--assistant--color--highlight-gradient--reverse: linear-gradient(
		105deg,
		var(--assistant--color--highlight-3) 0%,
		var(--assistant--color--highlight-2) 50%,
		var(--assistant--color--highlight-1) 100%
	);

	// LangChain
	--lm-chat--messages--color--background: var(--p--color--gray-820);
	--lm-chat--bot--color--background: var(--p--color--gray-740);
	--lm-chat--bot--border-color: var(--p--color--gray-490);
	--lm-chat--user--color--background: var(--p--color--alt-a-700);
	--lm-chat--user--border-color: var(--p--color--alt-a-600);

	// Canvas
	--canvas--color--background: var(--p--color--gray-820);
	--canvas--color--background--h: var(--p--color--gray); // Used for connectors labels background
	--canvas--color--background--s: 1%;
	--canvas--color--background--l: 18%;
	--canvas--dot--color: var(--p--color--gray-670);
	--canvas--read-only-line--color: var(--p--color--gray-800);
	--canvas--color--selected: var(--p--color--white-a-025);
	--canvas--color--selected-transparent: var(--canvas--color--selected);
	--canvas--label--color--background: hsla(
		var(--canvas--color--background--h),
		var(--canvas--color--background--s),
		var(--canvas--color--background--l),
		0.85
	);

	// Nodes
	--node--color--background: var(--p--color--gray-740);
	--node--color--background--executing: var(--p--color--gray-670);
	--node--color--background--executing-1: var(--p--color--gray-670);
	--node--border-color--pinned: var(--p--color--secondary-370);
	--node--type-main--color: var(--p--color--gray-420);

	// Sticky
	--sticky--color--background: var(--p--color--alt-d-780);
	--sticky--border-color: var(--p--color--alt-d-680);
	--sticky--color--text: var(--p--color--gray-040);
	--sticky--code--color--text: var(--p--color--secondary-170);
	--sticky--code--color--background: var(--p--color--gray-70-a-010);

	--sticky--color--background--variant-1: var(--p--color--alt-d-780);
	--sticky--border-color--variant-1: var(--p--color--alt-d-680);
	--sticky--color--background--variant-2: var(--p--color--alt-b-780);
	--sticky--border-color--variant-2: var(--p--color--alt-b-680);
	--sticky--color--background--variant-3: var(--p--color--alt-c-730);
	--sticky--border-color--variant-3: var(--p--color--alt-c-630);
	--sticky--color--background--variant-4: var(--p--color--alt-a-800);
	--sticky--border-color--variant-4: var(--p--color--alt-a-700);
	--sticky--color--background--variant-5: var(--p--color--alt-e-780);
	--sticky--border-color--variant-5: var(--p--color--alt-e-680);
	--sticky--color--background--variant-6: var(--p--color--secondary-720);
	--sticky--border-color--variant-6: var(--p--color--secondary-570);
	--sticky--color--background--variant-7: var(--p--color--gray-740);
	--sticky--border-color--variant-7: var(--p--color--gray-670);

	// NodeIcon
	--node--icon--color--gray: var(--p--color--gray-120);
	--node--icon--color--black: var(--p--color--gray-010);
	--node--icon--color--blue: #898fff;
	--node--icon--color--light-blue: #58abff;
	--node--icon--color--dark-blue: #7ba7ff;
	--node--icon--color--orange-red: var(--p--color--primary-320);
	--node--icon--color--pink-red: #f85d82;
	--node--icon--color--red: var(--p--color--alt-h-310);
	--node--icon--color--light-green: #20b69e;
	--node--icon--color--green: #38cb7a;
	--node--icon--color--dark-green: #86decc;
	--node--icon--color--purple: #9b6dd5;
	--node--icon--color--crimson: #f188a2;

	// Expressions, autocomplete, infobox
	--expression-editor--resolvable--color--foreground--valid: var(--p--color--alt-a-300);
	--expression-editor--resolvable--color--background--valid: var(--p--color--alt-a-600-a-025);
	--expression-editor--resolvable--color--foreground--invalid: var(--p--color--alt-c-230);
	--expression-editor--resolvable--color--background--invalid: var(--p--color--alt-c-480-a-020);
	--expression-editor--resolvable--color--foreground--pending: var(--color--text);
	--expression-editor--resolvable--color--background--pending: var(--p--color--gray-70-a-010);
	--expression-editor--color--background: var(--p--color--gray-800);
	--expression-editor--modal--color--background: var(--p--color--gray-800);
	--expression-editor--syntax-example--color: var(--p--color--gray-670);
	--autocomplete--item--color--selected: var(--p--color--secondary-270);
	--autocomplete--section-header--border-color: var(--p--color--gray-540);
	--autocomplete--infobox--color--background: var(--p--color--gray-780);
	--autocomplete--infobox--examples--border-color: var(--p--color--gray-670);

	// Code
	--code-tags--string--color: #9ecbff;
	--code-tags--regex--color: #9ecbff;
	--code-tags--primitive--color: #79b8ff;
	--code-tags--keyword--color: #f97583;
	--code-tags--variable--color: #79b8ff;
	--code-tags--parameter--color: #e1e4e8;
	--code-tags--function--color: #b392f0;
	--code-tags--constant--color: #79b8ff;
	--code-tags--property--color: #79b8ff;
	--code-tags--type--color: #b392f0;
	--code-tags--class--color: #b392f0;
	--code-tags--heading--color: #79b8ff;
	--code-tags--invalid--color: #f97583;
	--code-tags--comment--color: #6a737d;
	--json--color: var(--p--color--secondary-270);
	--json--null--color: var(--color--danger);
	--json--boolean--color: var(--p--color--alt-a-600);
	--json--number--color: var(--p--color--alt-a-600);
	--json--string--color: var(--p--color--secondary-270);
	--json--key--color: var(--color--text--shade-1);
	--json--brackets--color: var(--p--color--gray-670);
	--json--brackets--color--hover: var(--p--color--alt-e-430);
	--json--line--color: var(--p--color--gray-200);
	--json--highlight--color: var(--color--background);
	--code--color--background: var(--p--color--gray-820);
	--code--color--background--readonly: var(--p--color--gray-740);
	--code--line-highlight--color: var(--p--color--gray-320-a-010);
	--code--color--foreground: var(--p--color--gray-070);
	--code--caret--color: var(--p--color--gray-010);
	--code--selection--color: #3392ff44;
	--code--selection--color--highlight: #17e5e633;
	--code--gutter--color--background: var(--p--color--gray-820);
	--code--gutter--color--foreground: var(--p--color--gray-320);
	--code--gutter--color--foreground--active: var(--p--color--gray-010);
	--code--indentation-marker--color: var(--p--color--gray-740);
	--code--indentation-marker--color--active: var(--p--color--gray-670);
	--line-break--color: var(--p--color--gray-420);
	--code--line-break--color: var(--p--color--secondary-370);

	// Tag
	--tag--color--background: var(--p--color--gray-670);
	--tag--color--background--hover: var(--p--color--gray-540);
	--tag--border-color: var(--p--color--gray-710);
	--tag--border-color--hover: var(--p--color--gray-670);
	--tag--color--text: var(--color--text--shade-1);

	// Variables
	--variables-usage--color--text: var(--p--color--alt-a-300);
	--variables-usage--syntax--color--background: var(--p--color--alt-a-600-a-025);

	// Button primary
	--button--outline-color--primary--focus: var(--p--color--primary-320-a-035);
	--button--color--text--primary--disabled: var(--p--color--white-a-030);
	--button--border-color--primary--disabled: transparent;
	--button--color--background--primary--disabled: var(--p--color--primary-320-a-050);

	// Button secondary
	--button--color--text--secondary: var(--p--color--gray-070);
	--button--border-color--secondary: var(--color--foreground);
	--button--color--background--secondary: var(--color--background--light-2);
	--button--color--text--secondary--hover-active-focus: var(--p--color--primary-220);
	--button--color--background--secondary--hover: var(--color--background--light-2);
	--button--color--background--secondary--active-focus: var(--p--color--primary-320-a-010);
	--button--outline-color--secondary--focus: var(--p--color--primary-320-a-035);
	--button--color--text--secondary--disabled: var(--p--color--white-a-030);
	--button--border-color--secondary--disabled: var(--color--foreground);

	// Button highlight
	--button--color--text--highlight: var(--p--color--gray-320);
	--button--border-color--highlight: transparent;
	--button--color--background--highlight: transparent;
	--button--color--text--highlight--hover-active-focus: var(--p--color--primary-420);
	--button--border-color--highlight--hover-active-focus: var(--p--color--gray-670);
	--button--color--background--highlight--hover: var(--p--color--gray-670);
	--button--color--background--highlight--active-focus: var(--p--color--gray-670);
	--button--outline-color--highlight--focus: var(--p--color--gray-670);
	--button--color--text--highlight--disabled: var(--p--color--white-a-010);
	--button--border-color--highlight--disabled: transparent;

	// Button success, warning, danger
	--button--color--text--danger: var(--p--color--white);
	--button--border-color--danger: transparent;
	--button--outline-color--danger--focus: var(--p--color--alt-c-230);
	--button--color--text--danger--disabled: var(--p--color--white-a-025);
	--button--border-color--danger--disabled: transparent;
	--button--color--background--danger--disabled: var(--p--color--alt-c-480-a-020);

	// Text button
	--text-button--color--text--secondary: var(--p--color--gray-320);

	// Node Creator Button
	--node-creator--button--color--text: var(--button--color--text--secondary);
	--node-creator--button--color--text--hover: var(
		--button--color--text--secondary--hover-active-focus
	);
	--node-creator--button--border-color--hover: var(--p--color--primary-320);
	--node-creator--button--color--background: var(--p--color--primary-320-a-010);

	// Table
	--table--header--color--background: var(--p--color--gray-740);
	--table--row--color--background: var(--p--color--gray-820);
	--table--row--color--background--even: var(--p--color--gray-800);
	--table--row--color--background--hover: var(--p--color--gray-740);
	--table--row--color--background--highlight: var(--color--warning--tint-1);

	// Notification
	--notification--color--background: var(--p--color--gray-740);

	// Execution
	--execution-card--color--background: var(--color--foreground--tint-1);
	--execution-card--color--background--hover: var(--color--foreground);
	--execution-selector--color--background: var(--color--background--shade-2);
	--execution-selector--color--text: var(--color--text--tint-3);
	--execution-select-all--color--text: var(--color--text);
	--execution-card--color--text--waiting: var(--p--color--secondary-370);

	// NDV
	--run-data--color--background: var(--p--color--gray-800);
	--ndvv2--run-data--color--background: var(--p--color--gray-800);
	--ndv--droppable-parameter--color: var(--p--color--primary-320);
	--ndv--droppable-parameter--color--background: var(--p--color--primary-320-a-010);
	--ndv--droppable-parameter--color--background--active: var(--p--color--alt-a-600-a-015);
	--ndv--back--color--text: var(--p--color--white);

	// Notice
	--notice--border-color--warning: var(--p--color--alt-b-180);
	--notice--color--background--warning: var(--p--color--alt-b-430-a-020);
	--notice--color--text: var(--p--color--white);

	// Callout
	--callout--border-color--info: var(--p--color--gray-670);
	--callout--color--background--info: var(--p--color--gray-740);
	--callout--color--text--info: var(--p--color--white);
	--callout--border-color--success: var(--color--success);
	--callout--color--background--success: var(--p--color--alt-a-800);
	--callout--color--text--success: var(--p--color--white);
	--callout--border-color--warning: var(--color--warning);
	--callout--color--background--warning: var(--p--color--alt-b-780);
	--callout--color--text--warning: var(--p--color--white);
	--callout--border-color--danger: var(--color--danger);
	--callout--color--background--danger: var(--p--color--alt-c-730);
	--callout--color--text--danger: var(--p--color--white);
	--callout--icon-color--danger: var(--color--danger);
	--callout--border-color--secondary: var(--color--secondary);
	--callout--color--background--secondary: var(--p--color--secondary-470-a-025);
	--callout--color--text--secondary: var(--p--color--white);

	// Dialogs and overlays
	--dialog--color--background: var(--p--color--gray-800);
	--dialog--overlay--color--background: var(--p--color--alt-g-700-a-075);
	--dialog--overlay--color--background--dark: var(--p--color--alt-g-700-a-075);

	// Avatar
	--avatar--color--text: var(--p--color--white);

	// NPS Survey
	--nps-survey--color--background: var(--p--color--gray-740);
	--nps-survey--color--text: var(--p--color--white);

	// Switch (Activation, boolean)
	--switch--color--background: var(--p--color--gray-820);
	--switch--border-color: var(--p--color--gray-670);
	--switch--toggle--color: var(--p--color--gray-040);

	// Action Dropdown
	--action-dropdown--item--color--background--active: var(--color--background--light-3);

	// Input Triple
	--input-triple--color--background: var(--p--color--gray-800);

	// Node error
	--node--error-output--color--text: var(--color--danger);

	// MFA Recovery codes
	--mfa--recovery-code--color--background: var(--color--background--light-3);
	--mfa--recovery-code--color: var(--color--text--shade-1);
	--mfa--lose-access--color--text: var(--color--danger);

	// Text highlight
	--text-highlight--color--background: var(--p--color--alt-d-680);

	// AI
	--node-type--color--background--l: 20%;
	--node-type--supplemental--label--color--h: 235;
	--node-type--supplemental--label--color--s: 28%;
	--node-type--supplemental--label--color--l: 40%;
	--node-type--supplemental--color--h: 235;
	--node-type--supplemental--color--s: 13%;
	--node-type--supplemental--color--l: 60%;
	--node-type--supplemental--label--color: hsl(
		var(--node-type--supplemental--label--color--h),
		var(--node-type--supplemental--label--color--s),
		var(--node-type--supplemental--label--color--l)
	);
	--node-type--supplemental--icon--color: var(--color--foreground--shade-1);
	--node-type--supplemental--color: hsl(
		var(--node-type--supplemental--color--h),
		var(--node-type--supplemental--color--s),
		var(--node-type--supplemental--color--l)
	);
	--node-type--supplemental--color--background: hsl(
		var(--node-type--supplemental--color--h),
		var(--node-type--supplemental--color--s),
		var(--node-type--color--background--l)
	);
	--node-type--supplemental--connector--color: var(--color--foreground--shade-1);
	--node-type--ai-chain--color--h: var(--node-type--supplemental--color--h);
	--node-type--ai-chain--color--s: var(--node-type--supplemental--color--s);
	--node-type--ai-chain--color--l: var(--node-type--supplemental--color--l);
	--node-type--ai-chain--color: hsl(
		var(--node-type--ai-chain--color--h),
		var(--node-type--ai-chain--color--s),
		var(--node-type--ai-chain--color--l)
	);
	--node-type--chain--color--background: hsl(
		var(--node-type--ai-chain--color--h),
		var(--node-type--ai-chain--color--s),
		var(--node-type--color--background--l)
	);
	--node-type--ai-document--color--h: var(--node-type--supplemental--color--h);
	--node-type--ai-document--color--s: var(--node-type--supplemental--color--s);
	--node-type--ai-document--color--l: var(--node-type--supplemental--color--l);
	--node-type--ai-document--color: hsl(
		var(--node-type--ai-document--color--h),
		var(--node-type--ai-document--color--s),
		var(--node-type--ai-document--color--l)
	);
	--node-type--ai-document--color--background: hsl(
		var(--node-type--ai-document--color--h),
		var(--node-type--ai-document--color--s),
		var(--node-type--color--background--l)
	);
	--node-type--ai-embedding--color--h: var(--node-type--supplemental--color--h);
	--node-type--ai-embedding--color--s: var(--node-type--supplemental--color--s);
	--node-type--ai-embedding--color--l: var(--node-type--supplemental--color--l);
	--node-type--ai-embedding--color: hsl(
		var(--node-type--ai-embedding--color--h),
		var(--node-type--ai-embedding--color--s),
		var(--node-type--ai-embedding--color--l)
	);
	--node-type--ai-embedding--color--background: hsl(
		var(--node-type--ai-embedding--color--h),
		var(--node-type--ai-embedding--color--s),
		var(--node-type--color--background--l)
	);
	--node-type--ai-language-model--color--h: var(--node-type--supplemental--color--h);
	--node-type--ai-language-model--color--s: var(--node-type--supplemental--color--s);
	--node-type--ai-language-model--color--l: var(--node-type--supplemental--color--l);
	--node-type--ai-language-model--color: hsl(
		var(--node-type--ai-language-model--color--h),
		var(--node-type--ai-language-model--color--s),
		var(--node-type--ai-language-model--color--l)
	);
	--node-type--ai-language-model--color--background: hsl(
		var(--node-type--ai-language-model--color--h),
		var(--node-type--ai-language-model--color--s),
		var(--node-type--color--background--l)
	);
	--node-type--ai-memory--color--h: var(--node-type--supplemental--color--h);
	--node-type--ai-memory--color--s: var(--node-type--supplemental--color--s);
	--node-type--ai-memory--color--l: var(--node-type--supplemental--color--l);
	--node-type--ai-memory--color: hsl(
		var(--node-type--ai-memory--color--h),
		var(--node-type--ai-memory--color--s),
		var(--node-type--ai-memory--color--l)
	);
	--node-type--ai-memory--color--background: hsl(
		var(--node-type--ai-memory--color--h),
		var(--node-type--ai-memory--color--s),
		var(--node-type--color--background--l)
	);
	--node-type--ai-output-parser--color--h: var(--node-type--supplemental--color--h);
	--node-type--ai-output-parser--color--s: var(--node-type--supplemental--color--s);
	--node-type--ai-output-parser--color--l: var(--node-type--supplemental--color--l);
	--node-type--ai-output-parser--color: hsl(
		var(--node-type--ai-output-parser--color--h),
		var(--node-type--ai-output-parser--color--s),
		var(--node-type--ai-output-parser--color--l)
	);
	--node-type--ai-output-parser--color--background: hsl(
		var(--node-type--ai-output-parser--color--h),
		var(--node-type--ai-output-parser--color--s),
		var(--node-type--color--background--l)
	);
	--node-type--ai-tool--color--h: var(--node-type--supplemental--color--h);
	--node-type--ai-tool--color--s: var(--node-type--supplemental--color--s);
	--node-type--ai-tool--color--l: var(--node-type--supplemental--color--l);
	--node-type--ai-tool--color: hsl(
		var(--node-type--ai-tool--color--h),
		var(--node-type--ai-tool--color--s),
		var(--node-type--ai-tool--color--l)
	);
	--node-type--ai-tool--color--background: hsl(
		var(--node-type--ai-tool--color--h),
		var(--node-type--ai-tool--color--s),
		var(--node-type--color--background--l)
	);
	--node-type--ai-retriever--color--h: var(--node-type--supplemental--color--h);
	--node-type--ai-retriever--color--s: var(--node-type--supplemental--color--s);
	--node-type--ai-retriever--color--l: var(--node-type--supplemental--color--l);
	--node-type--ai-retriever--color: hsl(
		var(--node-type--ai-retriever--color--h),
		var(--node-type--ai-retriever--color--s),
		var(--node-type--ai-retriever--color--l)
	);
	--node-type--ai-retriever--color--background: hsl(
		var(--node-type--ai-retriever--color--h),
		var(--node-type--ai-retriever--color--s),
		var(--node-type--color--background--l)
	);
	--node-type--ai-text-splitter--color--h: var(--node-type--supplemental--color--h);
	--node-type--ai-text-splitter--color--s: var(--node-type--supplemental--color--s);
	--node-type--ai-text-splitter--color--l: var(--node-type--supplemental--color--l);
	--node-type--ai-text-splitter--color: hsl(
		var(--node-type--ai-text-splitter--color--h),
		var(--node-type--ai-text-splitter--color--s),
		var(--node-type--ai-text-splitter--color--l)
	);
	--node-type--ai-text-splitter--color--background: hsl(
		var(--node-type--ai-text-splitter--color--h),
		var(--node-type--ai-text-splitter--color--s),
		var(--node-type--color--background--l)
	);
	--node-type--ai-vector-retriever--color--h: var(--node-type--supplemental--color--h);
	--node-type--ai-vector-retriever--color--s: var(--node-type--supplemental--color--s);
	--node-type--ai-vector-retriever--color--l: var(--node-type--supplemental--color--l);
	--node-type--ai-vector-retriever--color: hsl(
		var(--node-type--ai-vector-retriever--color--h),
		var(--node-type--ai-vector-retriever--color--s),
		var(--node-type--ai-vector-retriever--color--l)
	);
	--node-type--ai-vector-retriever--color--background: hsl(
		var(--node-type--ai-vector-retriever--color--h),
		var(--node-type--ai-vector-retriever--color--s),
		var(--node-type--color--background--l)
	);
	--node-type--ai-vector-store--color--h: var(--node-type--supplemental--color--h);
	--node-type--ai-vector-store--color--s: var(--node-type--supplemental--color--s);
	--node-type--ai-vector-store--color--l: var(--node-type--supplemental--color--l);
	--node-type--ai-vector-store--color: hsl(
		var(--node-type--ai-vector-store--color--h),
		var(--node-type--ai-vector-store--color--s),
		var(--node-type--ai-vector-store--color--l)
	);
	--node-type--ai-vector-store--color--background: hsl(
		var(--node-type--ai-vector-store--color--h),
		var(--node-type--ai-vector-store--color--s),
		var(--node-type--color--background--l)
	);

	// Diff colors (dark theme overrides)
	--diff--color--new: #38cb7a;
	--diff--color--new--light: #43674f;
	--diff--color--new--faint: #3a463e;
	--diff--color--modified: #d6a625;
	--diff--color--modified--light: #6a5c38;
	--diff--color--modified--faint: #464236;
	--diff--color--deleted: #fb887a;
	--diff--color--deleted--light: #7a524e;
	--diff--color--deleted--faint: #4d3e3d;

	// Various
	--color--info--tint-1: var(--p--color--gray-420);
	--color--info--tint-2: var(--p--color--gray-740);
	--border-color: var(--color--foreground);
	--border-color--light: var(--color--foreground--tint-1);
	--border: var(--border-width) var(--border-style) var(--color--foreground);
	--node-type--supplemental--label--color--l: 100%;
	--node-type--supplemental--label--color: hsl(
		var(--node-type--supplemental--label--color--h),
		var(--node-type--supplemental--label--color--s),
		var(--node-type--supplemental--label--color--l)
	);
	--node--configurable-name--color: var(--color--text--shade-1);
	--link--color--secondary: var(--p--color--secondary-270);
	--link--color--secondary--hover: var(--p--color--secondary-370);
	// Params
	--icon--color: var(--color--text--tint-1);
	--icon--color--hover: var(--p--color--primary-320);

	--menu--color--background: var(--p--color--gray-740);
	--menu--color--background--hover: var(--p--color--gray-670);
	--menu--color--background--active: var(--p--color--gray-670);

	/* Ag Grid */
	--grid--row--color--background--selected: var(--p--color--secondary-720);

<<<<<<< HEAD
	--color-command-bar-item-hover-background: var(--color--background--light-1);
	--shadow-command-bar: 0 15px 45px 0 hsla(0, 0%, 0%, 0.25), 0 5px 10px 0 hsla(0, 0%, 0%, 0.15);
=======
	--command-bar-item--color--background--hover: var(--color--background--light-1);
	--command-bar--shadow: 0 15px 45px 0 hsla(0, 0%, 0%, 0.25), 0 5px 10px 0 hsla(0, 0%, 0%, 0.15);
>>>>>>> a9b9e8a8
}

body[data-theme='dark'] {
	@include theme;
}

@media (prefers-color-scheme: dark) {
	body:not([data-theme]) {
		@include theme;
	}
}<|MERGE_RESOLUTION|>--- conflicted
+++ resolved
@@ -530,13 +530,8 @@
 	/* Ag Grid */
 	--grid--row--color--background--selected: var(--p--color--secondary-720);
 
-<<<<<<< HEAD
-	--color-command-bar-item-hover-background: var(--color--background--light-1);
-	--shadow-command-bar: 0 15px 45px 0 hsla(0, 0%, 0%, 0.25), 0 5px 10px 0 hsla(0, 0%, 0%, 0.15);
-=======
 	--command-bar-item--color--background--hover: var(--color--background--light-1);
 	--command-bar--shadow: 0 15px 45px 0 hsla(0, 0%, 0%, 0.25), 0 5px 10px 0 hsla(0, 0%, 0%, 0.15);
->>>>>>> a9b9e8a8
 }
 
 body[data-theme='dark'] {
