@use 'sass:math';

@mixin theme {
	// Primary tokens
	--color--danger: var(--p--color--alt-h-310);

	// Text
	--color--text--shade-1: var(--p--color--gray-040);
	--color--text: var(--p--color--gray-200);
	--color--text--tint-1: var(--p--color--gray-320);
	--color--text--tint-2: var(--p--color--gray-740);
	--color--text--tint-3: var(--p--color--gray-820);
	--color--text--danger: var(--p--color--alt-c-330);

	// Foreground
	--color--foreground--shade-2: var(--p--color--gray-200);
	--color--foreground--shade-1: var(--p--color--gray-420);
	--color--foreground: var(--p--color--gray-670);
	--color--foreground--tint-1: var(--p--color--gray-740);
	--color--foreground--tint-2: var(--p--color--gray-820);

	// Background
	--color--background--shade-2: var(--p--color--gray-070);
	--color--background--shade-1: var(--p--color--gray-540);
	--color--background: var(--p--color--gray-670);
	--color--background--light-1: var(--p--color--gray-780);
	--color--background--light-2: var(--p--color--gray-820);
	--color--background--light-3: var(--p--color--gray-740);

	--box-shadow-base: 0 2px 4px rgba(0, 0, 0, 0.2), 0 0 6px rgba(0, 0, 0, 0.1);
	--box-shadow-dark: 0 2px 4px rgba(0, 0, 0, 0.2), 0 0 6px rgba(0, 0, 0, 0.2);
	--box-shadow-light: 0 2px 12px 0 rgba(0, 0, 0, 0.2);

	// Secondary tokens

	// AI Assistant
	--color-assistant-highlight-1: #8c90f2;
	--color-assistant-highlight-2: #a977f0;
	--color-assistant-highlight-3: #f0778b;
	--color-askAssistant-button-background-gradient: linear-gradient(#2e2e2e, #2e2e2e);
	--color-askAssistant-button-background-gradient-hover: linear-gradient(#383839, #383839);
	--color-askAssistant-button-background-gradient-active: linear-gradient(#414244, #414244);
	--color-assistant-inner-highlight-hover: var(
		--color-askAssistant-button-background-gradient-hover
	);
	--color-assistant-inner-highlight-active: var(
		--color-askAssistant-button-background-gradient-active
	);

	--color-assistant-highlight-gradient: linear-gradient(
		105deg,
		var(--color-assistant-highlight-1) 0%,
		var(--color-assistant-highlight-2) 50%,
		var(--color-assistant-highlight-3) 100%
	);
	--color-assistant-highlight-reverse: linear-gradient(
		105deg,
		var(--color-assistant-highlight-3) 0%,
		var(--color-assistant-highlight-2) 50%,
		var(--color-assistant-highlight-1) 100%
	);

	// LangChain
	--color-lm-chat-messages-background: var(--p--color--gray-820);
	--color-lm-chat-bot-background: var(--p--color--gray-740);
	--color-lm-chat-bot-border: var(--p--color--gray-490);
	--color-lm-chat-user-background: var(--p--color--alt-a-700);
	--color-lm-chat-user-border: var(--p--color--alt-a-600);

	// Canvas
	--color-canvas-background: var(--p--color--gray-820);
	--color-canvas-background-h: var(--p--color--gray); // Used for connectors labels background
	--color-canvas-background-s: 1%;
	--color-canvas-background-l: 18%;
	--color-canvas-dot: var(--p--color--gray-670);
	--color-canvas-read-only-line: var(--p--color--gray-800);
	--color-canvas-selected: var(--p--color--white-a-025);
	--color-canvas-selected-transparent: var(--color-canvas-selected);
	--color-canvas-label-background: hsla(
		var(--color-canvas-background-h),
		var(--color-canvas-background-s),
		var(--color-canvas-background-l),
		0.85
	);

	// Nodes
	--color-node-background: var(--p--color--gray-740);
	--color-node-executing-background: var(--p--color--gray-670);
	--color-node-executing-other-background: var(--p--color--gray-670);
	--color-node-pinned-border: var(--p--color--secondary-370);
	--node-type-main-color: var(--p--color--gray-420);

	// Sticky
	--color-sticky-background: var(--p--color--alt-d-780);
	--color-sticky-border: var(--p--color--alt-d-680);
	--color-sticky-font: var(--p--color--gray-040);
	--color-sticky-code-font: var(--p--color--secondary-170);
	--color-sticky-code-background: var(--p--color--gray-70-a-010);

	--color-sticky-background-1: var(--p--color--alt-d-780);
	--color-sticky-border-1: var(--p--color--alt-d-680);
	--color-sticky-background-2: var(--p--color--alt-b-780);
	--color-sticky-border-2: var(--p--color--alt-b-680);
	--color-sticky-background-3: var(--p--color--alt-c-730);
	--color-sticky-border-3: var(--p--color--alt-c-630);
	--color-sticky-background-4: var(--p--color--alt-a-800);
	--color-sticky-border-4: var(--p--color--alt-a-700);
	--color-sticky-background-5: var(--p--color--alt-e-780);
	--color-sticky-border-5: var(--p--color--alt-e-680);
	--color-sticky-background-6: var(--p--color--secondary-720);
	--color-sticky-border-6: var(--p--color--secondary-570);
	--color-sticky-background-7: var(--p--color--gray-740);
	--color-sticky-border-7: var(--p--color--gray-670);

	// NodeIcon
	--color-node-icon-gray: var(--p--color--gray-120);
	--color-node-icon-black: var(--p--color--gray-010);
	--color-node-icon-blue: #898fff;
	--color-node-icon-light-blue: #58abff;
	--color-node-icon-dark-blue: #7ba7ff;
	--color-node-icon-orange-red: var(--p--color--primary-320);
	--color-node-icon-pink-red: #f85d82;
	--color-node-icon-red: var(--p--color--alt-h-310);
	--color-node-icon-light-green: #20b69e;
	--color-node-icon-green: #38cb7a;
	--color-node-icon-dark-green: #86decc;
	--color-node-icon-purple: #9b6dd5;
	--color-node-icon-crimson: #f188a2;

	// Expressions, autocomplete, infobox
	--color-valid-resolvable-foreground: var(--p--color--alt-a-300);
	--color-valid-resolvable-background: var(--p--color--alt-a-600-a-025);
	--color-invalid-resolvable-foreground: var(--p--color--alt-c-230);
	--color-invalid-resolvable-background: var(--p--color--alt-c-480-a-020);
	--color-pending-resolvable-foreground: var(--color--text);
	--color-pending-resolvable-background: var(--p--color--gray-70-a-010);
	--color-expression-editor-background: var(--p--color--gray-800);
	--color-expression-editor-modal-background: var(--p--color--gray-800);
	--color-expression-syntax-example: var(--p--color--gray-670);
	--color-autocomplete-item-selected: var(--p--color--secondary-270);
	--color-autocomplete-section-header-border: var(--p--color--gray-540);
	--color-infobox-background: var(--p--color--gray-780);
	--color-infobox-examples-border-color: var(--p--color--gray-670);

	// Code
	--color-code-tags-string: #9ecbff;
	--color-code-tags-regex: #9ecbff;
	--color-code-tags-primitive: #79b8ff;
	--color-code-tags-keyword: #f97583;
	--color-code-tags-variable: #79b8ff;
	--color-code-tags-parameter: #e1e4e8;
	--color-code-tags-function: #b392f0;
	--color-code-tags-constant: #79b8ff;
	--color-code-tags-property: #79b8ff;
	--color-code-tags-type: #b392f0;
	--color-code-tags-class: #b392f0;
	--color-code-tags-heading: #79b8ff;
	--color-code-tags-invalid: #f97583;
	--color-code-tags-comment: #6a737d;
	--color-json-default: var(--p--color--secondary-270);
	--color-json-null: var(--color--danger);
	--color-json-boolean: var(--p--color--alt-a-600);
	--color-json-number: var(--p--color--alt-a-600);
	--color-json-string: var(--p--color--secondary-270);
	--color-json-key: var(--color--text--shade-1);
	--color-json-brackets: var(--p--color--gray-670);
	--color-json-brackets-hover: var(--p--color--alt-e-430);
	--color-json-line: var(--p--color--gray-200);
	--color-json-highlight: var(--color--background);
	--color-code-background: var(--p--color--gray-820);
	--color-code-background-readonly: var(--p--color--gray-740);
	--color-code-lineHighlight: var(--p--color--gray-320-a-010);
	--color-code-foreground: var(--p--color--gray-070);
	--color-code-caret: var(--p--color--gray-010);
	--color-code-selection: #3392ff44;
	--color-code-selection-highlight: #17e5e633;
	--color-code-gutter-background: var(--p--color--gray-820);
	--color-code-gutter-foreground: var(--p--color--gray-320);
	--color-code-gutter-foreground-active: var(--p--color--gray-010);
	--color-code-indentation-marker: var(--p--color--gray-740);
	--color-code-indentation-marker-active: var(--p--color--gray-670);
	--color-line-break: var(--p--color--gray-420);
	--color-code-line-break: var(--p--color--secondary-370);

	// Tag
	--tag-background-color: var(--p--color--gray-670);
	--tag-background-hover-color: var(--p--color--gray-540);
	--tag-border-color: var(--p--color--gray-710);
	--tag-border-hover-color: var(--p--color--gray-670);
	--tag-text-color: var(--color--text--shade-1);

	// Variables
	--color-variables-usage-font: var(--p--color--alt-a-300);
	--color-variables-usage-syntax-bg: var(--p--color--alt-a-600-a-025);

	// Button primary
	--color-button-primary-focus-outline: var(--p--color--primary-320-a-035);
	--color-button-primary-disabled-font: var(--p--color--white-a-030);
	--color-button-primary-disabled-border: transparent;
	--color-button-primary-disabled-background: var(--p--color--primary-320-a-050);

	// Button secondary
	--color-button-secondary-font: var(--p--color--gray-070);
	--color-button-secondary-border: var(--color--foreground);
	--color-button-secondary-background: var(--color--background--light-2);
	--color-button-secondary-hover-active-focus-font: var(--p--color--primary-220);
	--color-button-secondary-hover-background: var(--color--background--light-2);
	--color-button-secondary-active-focus-background: var(--p--color--primary-320-a-010);
	--color-button-secondary-focus-outline: var(--p--color--primary-320-a-035);
	--color-button-secondary-disabled-font: var(--p--color--white-a-030);
	--color-button-secondary-disabled-border: var(--color--foreground);

	// Button highlight
	--color-button-highlight-font: var(--p--color--gray-320);
	--color-button-highlight-border: transparent;
	--color-button-highlight-background: transparent;
	--color-button-highlight-hover-active-focus-font: var(--p--color--primary-420);
	--color-button-highlight-hover-active-focus-border: var(--p--color--gray-670);
	--color-button-highlight-hover-background: var(--p--color--gray-670);
	--color-button-highlight-active-focus-background: var(--p--color--gray-670);
	--color-button-highlight-focus-outline: var(--p--color--gray-670);
	--color-button-highlight-disabled-font: var(--p--color--white-a-010);
	--color-button-highlight-disabled-border: transparent;

	// Button success, warning, danger
	--color-button-danger-font: var(--p--color--white);
	--color-button-danger-border: transparent;
	--color-button-danger-focus-outline: var(--p--color--alt-c-230);
	--color-button-danger-disabled-font: var(--p--color--white-a-025);
	--color-button-danger-disabled-border: transparent;
	--color-button-danger-disabled-background: var(--p--color--alt-c-480-a-020);

	// Text button
	--color-text-button-secondary-font: var(--p--color--gray-320);

	// Node Creator Button
	--color-button-node-creator-border-font: var(--color-button-secondary-font);
	--color-button-node-creator-hover-font: var(--color-button-secondary-hover-active-focus-font);
	--color-button-node-creator-hover-border: var(--p--color--primary-320);
	--color-button-node-creator-background: var(--p--color--primary-320-a-010);

	// Table
	--color-table-header-background: var(--p--color--gray-740);
	--color-table-row-background: var(--p--color--gray-820);
	--color-table-row-even-background: var(--p--color--gray-800);
	--color-table-row-hover-background: var(--p--color--gray-740);
	--color-table-row-highlight-background: var(--color--warning--tint-1);

	// Notification
	--color-notification-background: var(--p--color--gray-740);

	// Execution
	--execution-card-background: var(--color--foreground--tint-1);
	--execution-card-background-hover: var(--color--foreground);
	--execution-selector-background: var(--color--background--shade-2);
	--execution-selector-text: var(--color--text--tint-3);
	--execution-select-all-text: var(--color--text);
	--execution-card-text-waiting: var(--p--color--secondary-370);

	// NDV
	--color-run-data-background: var(--p--color--gray-800);
	--color-ndvv2-run-data-background: var(--p--color--gray-800);
	--color-ndv-droppable-parameter: var(--p--color--primary-320);
	--color-ndv-droppable-parameter-background: var(--p--color--primary-320-a-010);
	--color-ndv-droppable-parameter-active-background: var(--p--color--alt-a-600-a-015);
	--color-ndv-back-font: var(--p--color--white);

	// Notice
	--color-notice-warning-border: var(--p--color--alt-b-180);
	--color-notice-warning-background: var(--p--color--alt-b-430-a-020);
	--color-notice-font: var(--p--color--white);

	// Callout
	--color-callout-info-border: var(--p--color--gray-670);
	--color-callout-info-background: var(--p--color--gray-740);
	--color-callout-info-font: var(--p--color--white);
	--color-callout-success-border: var(--color--success);
	--color-callout-success-background: var(--p--color--alt-a-800);
	--color-callout-success-font: var(--p--color--white);
	--color-callout-warning-border: var(--color--warning);
	--color-callout-warning-background: var(--p--color--alt-b-780);
	--color-callout-warning-font: var(--p--color--white);
	--color-callout-danger-border: var(--color--danger);
	--color-callout-danger-background: var(--p--color--alt-c-730);
	--color-callout-danger-font: var(--p--color--white);
	--color-callout-danger-icon: var(--color--danger);
	--color-callout-secondary-border: var(--color--secondary);
	--color-callout-secondary-background: var(--p--color--secondary-470-a-025);
	--color-callout-secondary-font: var(--p--color--white);

	// Dialogs and overlays
	--color-dialog-background: var(--p--color--gray-800);
	--color-dialog-overlay-background: var(--p--color--alt-g-700-a-075);
	--color-dialog-overlay-background-dark: var(--p--color--alt-g-700-a-075);

	// Avatar
	--color-avatar-font: var(--p--color--white);

	// NPS Survey
	--color-nps-survey-background: var(--p--color--gray-740);
	--color-nps-survey-font: var(--p--color--white);

	// Switch (Activation, boolean)
	--color-switch-background: var(--p--color--gray-820);
	--color-switch-border-color: var(--p--color--gray-670);
	--color-switch-toggle: var(--p--color--gray-040);

	// Action Dropdown
	--color-action-dropdown-item-active-background: var(--color--background--light-3);

	// Input Triple
	--color-background-input-triple: var(--p--color--gray-800);

	// Node error
	--color-node-error-output-text-color: var(--color--danger);

	// MFA Recovery codes
	--color-mfa-recovery-code-background: var(--color--background--light-3);
	--color-mfa-recovery-code-color: var(--color--text--shade-1);
	--color-mfa-lose-access-text-color: var(--color--danger);

	// Text highlight
	--color-text-highlight-background: var(--p--color--alt-d-680);

	// AI
	--node-type-background-l: 20%;
	--node-type-supplemental-label-color-h: 235;
	--node-type-supplemental-label-color-s: 28%;
	--node-type-supplemental-label-color-l: 40%;
	--node-type-supplemental-color-h: 235;
	--node-type-supplemental-color-s: 13%;
	--node-type-supplemental-color-l: 60%;
	--node-type-supplemental-label-color: hsl(
		var(--node-type-supplemental-label-color-h),
		var(--node-type-supplemental-label-color-s),
		var(--node-type-supplemental-label-color-l)
	);
	--node-type-supplemental-icon: var(--color--foreground--shade-1);
	--node-type-supplemental-color: hsl(
		var(--node-type-supplemental-color-h),
		var(--node-type-supplemental-color-s),
		var(--node-type-supplemental-color-l)
	);
	--node-type-supplemental-background: hsl(
		var(--node-type-supplemental-color-h),
		var(--node-type-supplemental-color-s),
		var(--node-type-background-l)
	);
	--node-type-supplemental-connector-color: var(--color--foreground--shade-1);
	--node-type-ai_chain-color-h: var(--node-type-supplemental-color-h);
	--node-type-ai_chain-color-s: var(--node-type-supplemental-color-s);
	--node-type-ai_chain-color-l: var(--node-type-supplemental-color-l);
	--node-type-ai_chain-color: hsl(
		var(--node-type-ai_chain-color-h),
		var(--node-type-ai_chain-color-s),
		var(--node-type-ai_chain-color-l)
	);
	--node-type-chain-background: hsl(
		var(--node-type-ai_chain-color-h),
		var(--node-type-ai_chain-color-s),
		var(--node-type-background-l)
	);
	--node-type-ai_document-color-h: var(--node-type-supplemental-color-h);
	--node-type-ai_document-color-s: var(--node-type-supplemental-color-s);
	--node-type-ai_document-color-l: var(--node-type-supplemental-color-l);
	--node-type-ai_document-color: hsl(
		var(--node-type-ai_document-color-h),
		var(--node-type-ai_document-color-s),
		var(--node-type-ai_document-color-l)
	);
	--node-type-ai_document-background: hsl(
		var(--node-type-ai_document-color-h),
		var(--node-type-ai_document-color-s),
		var(--node-type-background-l)
	);
	--node-type-ai_embedding-color-h: var(--node-type-supplemental-color-h);
	--node-type-ai_embedding-color-s: var(--node-type-supplemental-color-s);
	--node-type-ai_embedding-color-l: var(--node-type-supplemental-color-l);
	--node-type-ai_embedding-color: hsl(
		var(--node-type-ai_embedding-color-h),
		var(--node-type-ai_embedding-color-s),
		var(--node-type-ai_embedding-color-l)
	);
	--node-type-ai_embedding-background: hsl(
		var(--node-type-ai_embedding-color-h),
		var(--node-type-ai_embedding-color-s),
		var(--node-type-background-l)
	);
	--node-type-ai_languageModel-color-h: var(--node-type-supplemental-color-h);
	--node-type-ai_languageModel-color-s: var(--node-type-supplemental-color-s);
	--node-type-ai_languageModel-color-l: var(--node-type-supplemental-color-l);
	--node-type-ai_languageModel-color: hsl(
		var(--node-type-ai_languageModel-color-h),
		var(--node-type-ai_languageModel-color-s),
		var(--node-type-ai_languageModel-color-l)
	);
	--node-type-ai_languageModel-background: hsl(
		var(--node-type-ai_languageModel-color-h),
		var(--node-type-ai_languageModel-color-s),
		var(--node-type-background-l)
	);
	--node-type-ai_memory-color-h: var(--node-type-supplemental-color-h);
	--node-type-ai_memory-color-s: var(--node-type-supplemental-color-s);
	--node-type-ai_memory-color-l: var(--node-type-supplemental-color-l);
	--node-type-ai_memory-color: hsl(
		var(--node-type-ai_memory-color-h),
		var(--node-type-ai_memory-color-s),
		var(--node-type-ai_memory-color-l)
	);
	--node-type-ai_memory-background: hsl(
		var(--node-type-ai_memory-color-h),
		var(--node-type-ai_memory-color-s),
		var(--node-type-background-l)
	);
	--node-type-ai_outputParser-color-h: var(--node-type-supplemental-color-h);
	--node-type-ai_outputParser-color-s: var(--node-type-supplemental-color-s);
	--node-type-ai_outputParser-color-l: var(--node-type-supplemental-color-l);
	--node-type-ai_outputParser-color: hsl(
		var(--node-type-ai_outputParser-color-h),
		var(--node-type-ai_outputParser-color-s),
		var(--node-type-ai_outputParser-color-l)
	);
	--node-type-ai_outputParser-background: hsl(
		var(--node-type-ai_outputParser-color-h),
		var(--node-type-ai_outputParser-color-s),
		var(--node-type-background-l)
	);
	--node-type-ai_tool-color-h: var(--node-type-supplemental-color-h);
	--node-type-ai_tool-color-s: var(--node-type-supplemental-color-s);
	--node-type-ai_tool-color-l: var(--node-type-supplemental-color-l);
	--node-type-ai_tool-color: hsl(
		var(--node-type-ai_tool-color-h),
		var(--node-type-ai_tool-color-s),
		var(--node-type-ai_tool-color-l)
	);
	--node-type-ai_tool-background: hsl(
		var(--node-type-ai_tool-color-h),
		var(--node-type-ai_tool-color-s),
		var(--node-type-background-l)
	);
	--node-type-ai_retriever-color-h: var(--node-type-supplemental-color-h);
	--node-type-ai_retriever-color-s: var(--node-type-supplemental-color-s);
	--node-type-ai_retriever-color-l: var(--node-type-supplemental-color-l);
	--node-type-ai_retriever-color: hsl(
		var(--node-type-ai_retriever-color-h),
		var(--node-type-ai_retriever-color-s),
		var(--node-type-ai_retriever-color-l)
	);
	--node-type-ai_retriever-background: hsl(
		var(--node-type-ai_retriever-color-h),
		var(--node-type-ai_retriever-color-s),
		var(--node-type-background-l)
	);
	--node-type-ai_textSplitter-color-h: var(--node-type-supplemental-color-h);
	--node-type-ai_textSplitter-color-s: var(--node-type-supplemental-color-s);
	--node-type-ai_textSplitter-color-l: var(--node-type-supplemental-color-l);
	--node-type-ai_textSplitter-color: hsl(
		var(--node-type-ai_textSplitter-color-h),
		var(--node-type-ai_textSplitter-color-s),
		var(--node-type-ai_textSplitter-color-l)
	);
	--node-type-ai_textSplitter-background: hsl(
		var(--node-type-ai_textSplitter-color-h),
		var(--node-type-ai_textSplitter-color-s),
		var(--node-type-background-l)
	);
	--node-type-ai_vectorRetriever-color-h: var(--node-type-supplemental-color-h);
	--node-type-ai_vectorRetriever-color-s: var(--node-type-supplemental-color-s);
	--node-type-ai_vectorRetriever-color-l: var(--node-type-supplemental-color-l);
	--node-type-ai_vectorRetriever-color: hsl(
		var(--node-type-ai_vectorRetriever-color-h),
		var(--node-type-ai_vectorRetriever-color-s),
		var(--node-type-ai_vectorRetriever-color-l)
	);
	--node-type-ai_vectorRetriever-background: hsl(
		var(--node-type-ai_vectorRetriever-color-h),
		var(--node-type-ai_vectorRetriever-color-s),
		var(--node-type-background-l)
	);
	--node-type-ai_vectorStore-color-h: var(--node-type-supplemental-color-h);
	--node-type-ai_vectorStore-color-s: var(--node-type-supplemental-color-s);
	--node-type-ai_vectorStore-color-l: var(--node-type-supplemental-color-l);
	--node-type-ai_vectorStore-color: hsl(
		var(--node-type-ai_vectorStore-color-h),
		var(--node-type-ai_vectorStore-color-s),
		var(--node-type-ai_vectorStore-color-l)
	);
	--node-type-ai_vectorStore-background: hsl(
		var(--node-type-ai_vectorStore-color-h),
		var(--node-type-ai_vectorStore-color-s),
		var(--node-type-background-l)
	);

	// Diff colors (dark theme overrides)
	--diff-new: #38cb7a;
	--diff-new-light: #43674f;
	--diff-new-faint: #3a463e;
	--diff-modified: #d6a625;
	--diff-modified-light: #6a5c38;
	--diff-modified-faint: #464236;
	--diff-del: #fb887a;
	--diff-del-light: #7a524e;
	--diff-del-faint: #4d3e3d;

	// Various
	--color-info-tint-1: var(--p--color--gray-420);
	--color-info-tint-2: var(--p--color--gray-740);
	--border-color-base: var(--color--foreground);
	--border-color-light: var(--color--foreground--tint-1);
	--border-base: var(--border-width-base) var(--border-style-base) var(--color--foreground);
	--node-type-supplemental-label-color-l: 100%;
	--node-type-supplemental-label-color: hsl(
		var(--node-type-supplemental-label-color-h),
		var(--node-type-supplemental-label-color-s),
		var(--node-type-supplemental-label-color-l)
	);
	--color-configurable-node-name: var(--color--text--shade-1);
	--color-secondary-link: var(--p--color--secondary-270);
	--color-secondary-link-hover: var(--p--color--secondary-370);
	// Params
	--color-icon-base: var(--color--text--tint-1);
	--color-icon-hover: var(--p--color--primary-320);

	--color-menu-background: var(--p--color--gray-740);
	--color-menu-hover-background: var(--p--color--gray-670);
	--color-menu-active-background: var(--p--color--gray-670);

	/* Ag Grid */
<<<<<<< HEAD
	--grid-row-selected-background: var(--p-color-secondary-720);

	--color-command-bar-item-hover-background: var(--color-background-light-base);
	--shadow-command-bar: 0 15px 45px 0 hsla(0, 0%, 0%, 0.25), 0 5px 10px 0 hsla(0, 0%, 0%, 0.15);
=======
	--grid-row-selected-background: var(--p--color--secondary-720);
>>>>>>> 1a6968b0
}

body[data-theme='dark'] {
	@include theme;
}

@media (prefers-color-scheme: dark) {
	body:not([data-theme]) {
		@include theme;
	}
}<|MERGE_RESOLUTION|>--- conflicted
+++ resolved
@@ -526,14 +526,10 @@
 	--color-menu-active-background: var(--p--color--gray-670);
 
 	/* Ag Grid */
-<<<<<<< HEAD
 	--grid-row-selected-background: var(--p-color-secondary-720);
 
 	--color-command-bar-item-hover-background: var(--color-background-light-base);
 	--shadow-command-bar: 0 15px 45px 0 hsla(0, 0%, 0%, 0.25), 0 5px 10px 0 hsla(0, 0%, 0%, 0.15);
-=======
-	--grid-row-selected-background: var(--p--color--secondary-720);
->>>>>>> 1a6968b0
 }
 
 body[data-theme='dark'] {
