<script lang="ts" setup>
import { computed, useCssModule } from 'vue';

import { useI18n } from '../../composables/useI18n';
import N8nAvatar from '../N8nAvatar';
import N8nBadge from '../N8nBadge';
import N8nText from '../N8nText';

<<<<<<< HEAD
export interface UsersInfoProps {
	firstName?: string;
	lastName?: string;
	email?: string;
=======
interface UsersInfoProps {
	firstName?: string | null;
	lastName?: string | null;
	email?: string | null;
>>>>>>> 10869140
	isOwner?: boolean;
	isPendingUser?: boolean;
	isCurrentUser?: boolean;
	disabled?: boolean;
	settings?: object;
	isSamlLoginEnabled?: boolean;
}

const props = withDefaults(defineProps<UsersInfoProps>(), {
	disabled: false,
});

const { t } = useI18n();

const $style = useCssModule();
const classes = computed(
	(): Record<string, boolean> => ({
		[$style.container]: true,
		[$style.disabled]: props.disabled,
	}),
);
</script>

<template>
	<div :class="classes">
		<div :class="$style.avatarContainer">
			<N8nAvatar :first-name="firstName" :last-name="lastName" />
		</div>

		<div v-if="isPendingUser" :class="$style.pendingUser">
			<N8nText :bold="true">{{ email }}</N8nText>
			<span :class="$style.pendingBadge"><N8nBadge :bold="true">Pending</N8nBadge></span>
		</div>
		<div v-else :class="$style.infoContainer">
			<div>
				<N8nText :bold="true" color="text-dark">
					{{ firstName }} {{ lastName }}
					{{ isCurrentUser ? t('nds.userInfo.you') : '' }}
				</N8nText>
				<span v-if="disabled" :class="$style.pendingBadge">
					<N8nBadge :bold="true">Disabled</N8nBadge>
				</span>
			</div>
			<div>
				<N8nText data-test-id="user-email" size="small" color="text-light">{{ email }}</N8nText>
			</div>
		</div>
	</div>
</template>

<style lang="scss" module>
.container {
	display: inline-flex;
	overflow: hidden;
}

.avatarContainer {
	display: inline-flex;
	align-items: center;
	justify-content: center;
	color: var(--color-text-light);
}

.infoContainer {
	flex-grow: 1;
	display: inline-flex;
	flex-direction: column;
	justify-content: center;
	margin-left: var(--spacing-xs);
}

.pendingUser {
	display: inline-flex;
	align-items: center;
	justify-content: center;
	margin-left: var(--spacing-xs);
}

.pendingBadge {
	margin-left: var(--spacing-xs);
}

.disabled {
	opacity: 0.5;
}
</style><|MERGE_RESOLUTION|>--- conflicted
+++ resolved
@@ -6,17 +6,10 @@
 import N8nBadge from '../N8nBadge';
 import N8nText from '../N8nText';
 
-<<<<<<< HEAD
 export interface UsersInfoProps {
-	firstName?: string;
-	lastName?: string;
-	email?: string;
-=======
-interface UsersInfoProps {
 	firstName?: string | null;
 	lastName?: string | null;
 	email?: string | null;
->>>>>>> 10869140
 	isOwner?: boolean;
 	isPendingUser?: boolean;
 	isCurrentUser?: boolean;
