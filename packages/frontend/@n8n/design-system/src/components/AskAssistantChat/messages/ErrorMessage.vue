<script setup lang="ts">
import BaseMessage from './BaseMessage.vue';
import { useI18n } from '../../../composables/useI18n';
import type { ChatUI } from '../../../types/assistant';
<<<<<<< HEAD
=======
import N8nButton from '../../N8nButton';
>>>>>>> c4a50df8
import N8nIcon from '../../N8nIcon';

interface Props {
	message: ChatUI.ErrorMessage & { id: string; read: boolean };
	isFirstOfRole: boolean;
	user?: {
		firstName: string;
		lastName: string;
	};
}

defineProps<Props>();
const { t } = useI18n();
</script>

<template>
	<BaseMessage :message="message" :is-first-of-role="isFirstOfRole" :user="user">
		<div :class="$style.error" data-test-id="chat-message-system">
			<p :class="$style.errorText">
				<N8nIcon icon="exclamation-triangle" size="small" :class="$style.errorIcon" />
				{{ message.content }}
			</p>
			<N8nButton
				v-if="message.retry"
				type="secondary"
				size="mini"
				:class="$style.retryButton"
				data-test-id="error-retry-button"
				@click="() => message.retry?.()"
			>
				{{ t('generic.retry') }}
			</N8nButton>
		</div>
	</BaseMessage>
</template>

<style lang="scss" module>
.error {
	display: flex;
	align-items: center;
	gap: var(--spacing-2xs);
	padding: var(--spacing-2xs) var(--spacing-xs);
	border: 1px solid var(--color-foreground-base);
	border-radius: var(--border-radius-base);
	background-color: var(--color-background-xlight);
}

.errorIcon {
	margin-right: var(--spacing-5xs);
	color: var(--color-danger);
}

.errorText {
	color: var(--color-danger);
	font-weight: var(--font-weight-regular);
	line-height: var(--font-line-height-tight);
	word-break: break-word;
}

.retryButton {
	margin-top: var(--spacing-3xs);
}
</style><|MERGE_RESOLUTION|>--- conflicted
+++ resolved
@@ -2,10 +2,7 @@
 import BaseMessage from './BaseMessage.vue';
 import { useI18n } from '../../../composables/useI18n';
 import type { ChatUI } from '../../../types/assistant';
-<<<<<<< HEAD
-=======
 import N8nButton from '../../N8nButton';
->>>>>>> c4a50df8
 import N8nIcon from '../../N8nIcon';
 
 interface Props {
