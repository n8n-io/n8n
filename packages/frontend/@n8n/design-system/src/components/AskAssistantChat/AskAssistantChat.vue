<script setup lang="ts">
import { computed, nextTick, onMounted, onUnmounted, ref, watch } from 'vue';

import MessageWrapper from './messages/MessageWrapper.vue';
import { useI18n } from '../../composables/useI18n';
import type { ChatUI, RatingFeedback } from '../../types/assistant';
import { isToolMessage } from '../../types/assistant';
import AssistantIcon from '../AskAssistantIcon/AssistantIcon.vue';
import AssistantLoadingMessage from '../AskAssistantLoadingMessage/AssistantLoadingMessage.vue';
import AssistantText from '../AskAssistantText/AssistantText.vue';
import InlineAskAssistantButton from '../InlineAskAssistantButton/InlineAskAssistantButton.vue';
import N8nButton from '../N8nButton';
import N8nIcon from '../N8nIcon';
import N8nPromptInput from '../N8nPromptInput';
import { getSupportedMessageComponent } from './messages/helpers';

const { t } = useI18n();

interface Props {
	user?: {
		firstName: string;
		lastName: string;
	};
	messages?: ChatUI.AssistantMessage[];
	streaming?: boolean;
	disabled?: boolean;
	loadingMessage?: string;
	sessionId?: string;
	title?: string;
	placeholder?: string;
	scrollOnNewMessage?: boolean;
	showStop?: boolean;
	maxLength?: number;
	creditsQuota?: number;
	creditsClaimed?: number;
	onUpgradeClick: () => void;
	showAskOwnerTooltip?: boolean;
}

const emit = defineEmits<{
	close: [];
	stop: [];
	message: [string, string?, boolean?];
	codeReplace: [number];
	codeUndo: [number];
	feedback: [RatingFeedback];
}>();

const onClose = () => emit('close');

const props = withDefaults(defineProps<Props>(), {
	title: () => useI18n().t('assistantChat.aiAssistantLabel'),
	user: () => ({
		firstName: '',
		lastName: '',
	}),
	messages: () => [],
	loadingMessage: undefined,
	sessionId: undefined,
	scrollOnNewMessage: false,
	maxLength: undefined,
	placeholder: undefined,
});

function normalizeMessages(messages: ChatUI.AssistantMessage[]): ChatUI.AssistantMessage[] {
	return messages.map((msg, index) => ({
		...msg,
		id: msg.id || `msg-${index}`,
		read: msg.read ?? true,
	}));
}

// filter out these messages so that tool collapsing works correctly
function filterOutHiddenMessages(messages: ChatUI.AssistantMessage[]): ChatUI.AssistantMessage[] {
	return messages.filter(
		(message) => Boolean(getSupportedMessageComponent(message.type)) || message.type === 'custom',
	);
}

function collapseToolMessages(messages: ChatUI.AssistantMessage[]): ChatUI.AssistantMessage[] {
	const result: ChatUI.AssistantMessage[] = [];
	let i = 0;

	while (i < messages.length) {
		const currentMsg = messages[i];

		// If it's not a tool message, add it as-is and continue
		if (!isToolMessage(currentMsg)) {
			result.push(currentMsg);
			i++;
			continue;
		}

		// Collect consecutive tool messages with the same toolName
		const toolMessagesGroup = [currentMsg];
		let j = i + 1;

		while (j < messages.length) {
			const nextMsg = messages[j];
			if (isToolMessage(nextMsg) && nextMsg.toolName === currentMsg.toolName) {
				toolMessagesGroup.push(nextMsg);
				j++;
			} else {
				break;
			}
		}

		// If we have multiple tool messages with the same toolName, collapse them
		if (toolMessagesGroup.length > 1) {
			// Determine the status to show based on priority rules
			const lastMessage = toolMessagesGroup[toolMessagesGroup.length - 1];
			let titleSource = lastMessage;

			// Check if we have running messages - if so, show the last running one and use its titles
			const runningMessages = toolMessagesGroup.filter((msg) => msg.status === 'running');
			const errorMessage = toolMessagesGroup.find((msg) => msg.status === 'error');
			if (runningMessages.length > 0) {
				const lastRunning = runningMessages[runningMessages.length - 1];
				titleSource = lastRunning;
			} else if (errorMessage) {
				titleSource = errorMessage;
			}

			// Combine all updates from all tool messages
			const combinedUpdates = toolMessagesGroup.flatMap((msg) => msg.updates || []);

			// Create collapsed message with title logic based on final status
			const collapsedMessage: ChatUI.ToolMessage = {
				...lastMessage,
				status: titleSource.status,
				updates: combinedUpdates,
				displayTitle: titleSource.displayTitle,
				// Only set customDisplayTitle if status is running (for example "Adding X node")
				customDisplayTitle:
					titleSource.status === 'running' ? titleSource.customDisplayTitle : undefined,
			};

			result.push(collapsedMessage);
		} else {
			// Single tool message, add as-is
			result.push(currentMsg);
		}

		i = j;
	}

	return result;
}

// Ensure all messages have required id and read properties, and collapse tool messages
const normalizedMessages = computed(() => {
	const normalized = normalizeMessages(props.messages);
	return collapseToolMessages(filterOutHiddenMessages(normalized));
});

// Get quickReplies from the last message in the original messages (before filtering)
const lastMessageQuickReplies = computed(() => {
	if (!props.messages?.length || props.streaming) return [];

	const lastMessage = props.messages[props.messages.length - 1];
	return 'quickReplies' in lastMessage && lastMessage.quickReplies?.length
		? lastMessage.quickReplies
		: [];
});

const textInputValue = ref<string>('');
const promptInputRef = ref<InstanceType<typeof N8nPromptInput>>();

const messagesRef = ref<HTMLDivElement | null>(null);
const inputWrapperRef = ref<HTMLDivElement | null>(null);

const sessionEnded = computed(() => {
	return isEndOfSessionEvent(props.messages?.[props.messages.length - 1]);
});

const sendDisabled = computed(() => {
	return !textInputValue.value || props.streaming || sessionEnded.value || props.disabled;
});

const showPlaceholder = computed(() => {
	return !props.messages?.length && !props.loadingMessage && !props.sessionId;
});

function isEndOfSessionEvent(event?: ChatUI.AssistantMessage) {
	return event?.type === 'event' && event?.eventName === 'end-session';
}

function onQuickReply(opt: ChatUI.QuickReply) {
	emit('message', opt.text, opt.type, opt.isFeedback);
}

function onSendMessage() {
	emit('message', textInputValue.value);
	textInputValue.value = '';
}

function onRateMessage(feedback: RatingFeedback) {
	emit('feedback', feedback);
}

function scrollToBottom() {
	if (messagesRef.value) {
		messagesRef.value?.scrollTo({
			top: messagesRef.value.scrollHeight,
			behavior: 'smooth',
		});
	}
}

function isScrolledToBottom(): boolean {
	if (!messagesRef.value) return false;

	const threshold = 10; // Allow for small rounding errors
	const isAtBottom =
		Math.abs(
			messagesRef.value.scrollHeight - messagesRef.value.scrollTop - messagesRef.value.clientHeight,
		) <= threshold;

	return isAtBottom;
}

function scrollToBottomImmediate() {
	if (messagesRef.value) {
		messagesRef.value.scrollTop = messagesRef.value.scrollHeight;
	}
}

watch(sendDisabled, () => {
	promptInputRef.value?.focusInput();
});

watch(
	() => props.messages,
	async (messages) => {
		// Check if the last message is user and scroll to bottom of the chat
		if (props.scrollOnNewMessage && messages.length > 0) {
			// Wait for DOM updates before scrolling
			await nextTick();
			// Check if messagesRef is available after nextTick
			if (messagesRef.value) {
				scrollToBottom();
			}
		}
	},
	{ immediate: true, deep: true },
);

// Setup ResizeObserver to maintain scroll position when input height changes
let resizeObserver: ResizeObserver | null = null;
let scrollLockActive = false;
let scrollHandler: (() => void) | null = null;

onMounted(() => {
	if (inputWrapperRef.value && messagesRef.value && 'ResizeObserver' in window) {
		// Track user scroll to determine if they want to stay at bottom
		let userIsAtBottom = true;

		// Create scroll handler function so we can remove it later
		scrollHandler = () => {
			if (!scrollLockActive) {
				userIsAtBottom = isScrolledToBottom();
			}
		};

		// Monitor user scrolling
		messagesRef.value.addEventListener('scroll', scrollHandler);

		// Monitor input size changes
		resizeObserver = new ResizeObserver(() => {
			// Only maintain scroll if user was at bottom
			if (userIsAtBottom) {
				scrollLockActive = true;
				// Double RAF for layout stability
				requestAnimationFrame(() => {
					requestAnimationFrame(() => {
						scrollToBottomImmediate();
						// Check if we're still at bottom after auto-scroll
						userIsAtBottom = isScrolledToBottom();
						scrollLockActive = false;
					});
				});
			}
		});

		resizeObserver.observe(inputWrapperRef.value);

		// Start at bottom
		scrollToBottomImmediate();
	}
});

onUnmounted(() => {
	// Remove scroll event listener to prevent memory leak
	if (scrollHandler && messagesRef.value) {
		messagesRef.value.removeEventListener('scroll', scrollHandler);
		scrollHandler = null;
	}

	// Disconnect ResizeObserver
	if (resizeObserver) {
		resizeObserver.disconnect();
		resizeObserver = null;
	}
});

// Expose focusInput method to parent components
defineExpose({
	focusInput: () => {
		promptInputRef.value?.focusInput();
	},
});
</script>

<template>
	<div :class="$style.container">
		<div :class="$style.header">
			<div :class="$style.chatTitle">
				<div :class="$style.headerText">
					<AssistantIcon size="large" />
					<AssistantText size="large" :text="title" />
				</div>
				<slot name="header" />
			</div>
			<div :class="$style.back" data-test-id="close-chat-button" @click="onClose">
				<N8nIcon icon="arrow-right" color="text-base" />
			</div>
		</div>
		<div :class="$style.body">
			<div
				v-if="normalizedMessages?.length || loadingMessage"
				ref="messagesRef"
				:class="$style.messages"
			>
				<div v-if="normalizedMessages?.length">
					<data
						v-for="(message, i) in normalizedMessages"
						:key="message.id"
						:data-test-id="
							message.role === 'assistant' ? 'chat-message-assistant' : 'chat-message-user'
						"
					>
						<MessageWrapper
							:message="message"
							:is-first-of-role="i === 0 || message.role !== normalizedMessages[i - 1].role"
							:user="user"
							:streaming="streaming"
							:is-last-message="i === normalizedMessages.length - 1"
							@code-replace="() => emit('codeReplace', i)"
							@code-undo="() => emit('codeUndo', i)"
							@feedback="onRateMessage"
						>
							<template v-if="$slots['custom-message']" #custom-message="customMessageProps">
								<slot name="custom-message" v-bind="customMessageProps" />
							</template>
						</MessageWrapper>

						<div
							v-if="lastMessageQuickReplies.length && i === normalizedMessages.length - 1"
							:class="$style.quickReplies"
						>
							<div :class="$style.quickRepliesTitle">
								{{ t('assistantChat.quickRepliesTitle') }}
							</div>
							<div
								v-for="opt in lastMessageQuickReplies"
								:key="opt.type"
								data-test-id="quick-replies"
							>
								<N8nButton
									v-if="opt.text"
									type="secondary"
									size="mini"
									@click="() => onQuickReply(opt)"
								>
									{{ opt.text }}
								</N8nButton>
							</div>
						</div>
					</data>
				</div>
				<div
					v-if="loadingMessage"
					:class="{ [$style.message]: true, [$style.loading]: normalizedMessages?.length }"
				>
					<AssistantLoadingMessage :message="loadingMessage" />
				</div>
			</div>
			<div
				v-else-if="showPlaceholder"
				:class="$style.placeholder"
				data-test-id="placeholder-message"
			>
				<div v-if="$slots.placeholder" :class="$style.info">
					<slot name="placeholder" />
				</div>
				<template v-else>
					<div :class="$style.greeting">Hi {{ user?.firstName }} 👋</div>
					<div :class="$style.info">
						<p>
							{{ t('assistantChat.placeholder.1') }}
						</p>
						<p>
							{{ t('assistantChat.placeholder.2') }}
							<InlineAskAssistantButton size="small" :static="true" />
							{{ t('assistantChat.placeholder.3') }}
						</p>
						<p>
							{{ t('assistantChat.placeholder.4') }}
						</p>
					</div>
				</template>
			</div>
		</div>
		<div
			ref="inputWrapperRef"
			:class="{ [$style.inputWrapper]: true, [$style.disabledInput]: sessionEnded }"
			data-test-id="chat-input-wrapper"
		>
			<div v-if="$slots.inputPlaceholder" :class="$style.inputPlaceholder">
				<slot name="inputPlaceholder" />
			</div>
			<N8nPromptInput
				v-else
				ref="promptInputRef"
				v-model="textInputValue"
				:input-placeholder="placeholder || t('assistantChat.inputPlaceholder')"
				:disabled="sessionEnded || disabled"
				:streaming="streaming"
<<<<<<< HEAD
				:max-length="maxLength"
				:credits-quota="creditsQuota"
				:credits-claimed="creditsClaimed"
				:on-upgrade-click="onUpgradeClick"
				:show-ask-owner-tooltip="showAskOwnerTooltip"
				class="ignore-key-press-node-creator ignore-key-press-canvas"
=======
				:max-input-character-length="maxLength"
				:refocus-after-send="true"
>>>>>>> c5462593
				data-test-id="chat-input"
				@submit="onSendMessage"
				@stop="emit('stop')"
			/>
		</div>
	</div>
</template>

<style lang="scss" module>
.container {
	height: 100%;
	position: relative;
	display: grid;
	grid-template-rows: auto 1fr auto;
	background-color: var(--color-background-light);
}

.header {
	height: 65px; // same as header height in editor
	padding: 0 var(--spacing-l);
	background-color: var(--color-background-xlight);
	border: var(--border-base);
	border-top: 0;
	display: flex;

	div {
		display: flex;
		align-items: center;
	}

	> div:first-of-type {
		width: 100%;
	}
}

.body {
	background-color: var(--color-background-light);
	border: var(--border-base);
	border-top: 0;
	border-bottom: 0;
	position: relative;

	pre,
	code {
		text-wrap: wrap;
	}
}

.placeholder {
	padding: var(--spacing-s);
}

.messages {
	position: absolute;
	top: 0;
	left: 0;
	width: 100%;
	height: 100%;
	padding: var(--spacing-xs);
	padding-bottom: var(--spacing-xl); // Extra padding for fade area
	overflow-y: auto;

	@supports not (selector(::-webkit-scrollbar)) {
		scrollbar-width: thin;
	}
	@supports selector(::-webkit-scrollbar) {
		&::-webkit-scrollbar {
			width: var(--spacing-2xs);
		}
		&::-webkit-scrollbar-thumb {
			border-radius: var(--spacing-xs);
			background: var(--color-foreground-dark);
			border: var(--spacing-5xs) solid white;
		}
	}

	& + & {
		padding-top: 0;
	}
}

.message {
	margin-bottom: var(--spacing-xs);
	font-size: var(--font-size-2xs);
	line-height: var(--font-line-height-xloose);

	&.loading {
		margin-top: var(--spacing-m);
	}
}

.chatTitle {
	display: flex;
	gap: var(--spacing-xs);
}

.headerText {
	gap: var(--spacing-xs);
}

.greeting {
	color: var(--color-text-dark);
	font-size: var(--font-size-m);
	margin-bottom: var(--spacing-s);
}

.info {
	font-size: var(--font-size-s);
	color: var(--color-text-base);

	button {
		display: inline-flex;
	}
}

.back:hover {
	cursor: pointer;
}

.quickReplies {
	margin-top: var(--spacing-s);
	> * {
		margin-bottom: var(--spacing-3xs);
	}
}

.quickRepliesTitle {
	font-size: var(--font-size-3xs);
	color: var(--color-text-base);
}

.inputWrapper {
	padding: var(--spacing-4xs) var(--spacing-2xs) var(--spacing-xs);
	background-color: transparent;
	width: 100%;
	position: relative;
	border-left: var(--border-base);
	border-right: var(--border-base);

	// Add a gradient fade from the chat to the input
	&::before {
		content: '';
		position: absolute;
		top: calc(-1 * var(--spacing-m));
		left: 0;
		right: var(--spacing-xs);
		height: var(--spacing-m);
		background: linear-gradient(to bottom, transparent 0%, var(--color-background-light) 100%);
		pointer-events: none;
		z-index: 1;
	}
}

.disabledInput {
	cursor: not-allowed;

	* {
		cursor: not-allowed;
	}
}

.inputPlaceholder {
	width: 100%;
}
</style><|MERGE_RESOLUTION|>--- conflicted
+++ resolved
@@ -426,17 +426,13 @@
 				:input-placeholder="placeholder || t('assistantChat.inputPlaceholder')"
 				:disabled="sessionEnded || disabled"
 				:streaming="streaming"
-<<<<<<< HEAD
-				:max-length="maxLength"
+				:max-input-character-length="maxLength"
 				:credits-quota="creditsQuota"
 				:credits-claimed="creditsClaimed"
 				:on-upgrade-click="onUpgradeClick"
 				:show-ask-owner-tooltip="showAskOwnerTooltip"
 				class="ignore-key-press-node-creator ignore-key-press-canvas"
-=======
-				:max-input-character-length="maxLength"
 				:refocus-after-send="true"
->>>>>>> c5462593
 				data-test-id="chat-input"
 				@submit="onSendMessage"
 				@stop="emit('stop')"
