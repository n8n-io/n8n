--- conflicted
+++ resolved
@@ -19,13 +19,9 @@
 import AssistantText from '../AskAssistantText/AssistantText.vue';
 import BetaTag from '../BetaTag/BetaTag.vue';
 import InlineAskAssistantButton from '../InlineAskAssistantButton/InlineAskAssistantButton.vue';
-<<<<<<< HEAD
-import N8nIcon from '../N8nIcon';
-=======
 import N8nButton from '../N8nButton';
 import N8nIcon from '../N8nIcon';
 import N8nIconButton from '../N8nIconButton';
->>>>>>> c4a50df8
 
 const { t } = useI18n();
 
@@ -300,10 +296,7 @@
 				<N8nIconButton
 					:class="{ [$style.sendButton]: true }"
 					icon="paper-plane"
-<<<<<<< HEAD
-=======
 					:text="true"
->>>>>>> c4a50df8
 					size="large"
 					data-test-id="send-message-button"
 					:disabled="sendDisabled"
