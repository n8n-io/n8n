<script setup lang="ts">
import { computed, nextTick, onMounted, onUnmounted, ref, watch } from 'vue';

import MessageWrapper from './messages/MessageWrapper.vue';
import { useI18n } from '../../composables/useI18n';
import type { ChatUI, RatingFeedback } from '../../types/assistant';
import { isToolMessage } from '../../types/assistant';
import AssistantIcon from '../AskAssistantIcon/AssistantIcon.vue';
import AssistantLoadingMessage from '../AskAssistantLoadingMessage/AssistantLoadingMessage.vue';
import AssistantText from '../AskAssistantText/AssistantText.vue';
import InlineAskAssistantButton from '../InlineAskAssistantButton/InlineAskAssistantButton.vue';
import N8nButton from '../N8nButton';
import N8nIcon from '../N8nIcon';
import N8nPromptInput from '../N8nPromptInput';
import { getSupportedMessageComponent } from './messages/helpers';

const { t } = useI18n();

interface Props {
	user?: {
		firstName: string;
		lastName: string;
	};
	messages?: ChatUI.AssistantMessage[];
	streaming?: boolean;
	disabled?: boolean;
	loadingMessage?: string;
	sessionId?: string;
	title?: string;
	inputPlaceholder?: string;
	scrollOnNewMessage?: boolean;
	showStop?: boolean;
<<<<<<< HEAD
	maxLength?: number;
	creditsQuota?: number;
	creditsClaimed?: number;
	onUpgradeClick: () => void;
	showAskOwnerTooltip?: boolean;
=======
	maxCharacterLength?: number;
>>>>>>> 69d8e30b
}

const emit = defineEmits<{
	close: [];
	stop: [];
	message: [string, string?, boolean?];
	codeReplace: [number];
	codeUndo: [number];
	feedback: [RatingFeedback];
}>();

const onClose = () => emit('close');

const props = withDefaults(defineProps<Props>(), {
	title: () => useI18n().t('assistantChat.aiAssistantLabel'),
	user: () => ({
		firstName: '',
		lastName: '',
	}),
	messages: () => [],
	loadingMessage: undefined,
	sessionId: undefined,
	scrollOnNewMessage: false,
	maxCharacterLength: undefined,
	inputPlaceholder: undefined,
});

function normalizeMessages(messages: ChatUI.AssistantMessage[]): ChatUI.AssistantMessage[] {
	return messages.map((msg, index) => ({
		...msg,
		id: msg.id || `msg-${index}`,
		read: msg.read ?? true,
	}));
}

// filter out these messages so that tool collapsing works correctly
function filterOutHiddenMessages(messages: ChatUI.AssistantMessage[]): ChatUI.AssistantMessage[] {
	return messages.filter(
		(message) => Boolean(getSupportedMessageComponent(message.type)) || message.type === 'custom',
	);
}

function collapseToolMessages(messages: ChatUI.AssistantMessage[]): ChatUI.AssistantMessage[] {
	const result: ChatUI.AssistantMessage[] = [];
	let i = 0;

	while (i < messages.length) {
		const currentMsg = messages[i];

		// If it's not a tool message, add it as-is and continue
		if (!isToolMessage(currentMsg)) {
			result.push(currentMsg);
			i++;
			continue;
		}

		// Collect consecutive tool messages with the same toolName
		const toolMessagesGroup = [currentMsg];
		let j = i + 1;

		while (j < messages.length) {
			const nextMsg = messages[j];
			if (isToolMessage(nextMsg) && nextMsg.toolName === currentMsg.toolName) {
				toolMessagesGroup.push(nextMsg);
				j++;
			} else {
				break;
			}
		}

		// If we have multiple tool messages with the same toolName, collapse them
		if (toolMessagesGroup.length > 1) {
			// Determine the status to show based on priority rules
			const lastMessage = toolMessagesGroup[toolMessagesGroup.length - 1];
			let titleSource = lastMessage;

			// Check if we have running messages - if so, show the last running one and use its titles
			const runningMessages = toolMessagesGroup.filter((msg) => msg.status === 'running');
			const errorMessage = toolMessagesGroup.find((msg) => msg.status === 'error');
			if (runningMessages.length > 0) {
				const lastRunning = runningMessages[runningMessages.length - 1];
				titleSource = lastRunning;
			} else if (errorMessage) {
				titleSource = errorMessage;
			}

			// Combine all updates from all tool messages
			const combinedUpdates = toolMessagesGroup.flatMap((msg) => msg.updates || []);

			// Create collapsed message with title logic based on final status
			const collapsedMessage: ChatUI.ToolMessage = {
				...lastMessage,
				status: titleSource.status,
				updates: combinedUpdates,
				displayTitle: titleSource.displayTitle,
				// Only set customDisplayTitle if status is running (for example "Adding X node")
				customDisplayTitle:
					titleSource.status === 'running' ? titleSource.customDisplayTitle : undefined,
			};

			result.push(collapsedMessage);
		} else {
			// Single tool message, add as-is
			result.push(currentMsg);
		}

		i = j;
	}

	return result;
}

// Ensure all messages have required id and read properties, and collapse tool messages
const normalizedMessages = computed(() => {
	const normalized = normalizeMessages(props.messages);
	return collapseToolMessages(filterOutHiddenMessages(normalized));
});

// Get quickReplies from the last message in the original messages (before filtering)
const lastMessageQuickReplies = computed(() => {
	if (!props.messages?.length || props.streaming) return [];

	const lastMessage = props.messages[props.messages.length - 1];
	return 'quickReplies' in lastMessage && lastMessage.quickReplies?.length
		? lastMessage.quickReplies
		: [];
});

const textInputValue = ref<string>('');
const promptInputRef = ref<InstanceType<typeof N8nPromptInput>>();

const messagesRef = ref<HTMLDivElement | null>(null);
const inputWrapperRef = ref<HTMLDivElement | null>(null);

const sessionEnded = computed(() => {
	return isEndOfSessionEvent(props.messages?.[props.messages.length - 1]);
});

const sendDisabled = computed(() => {
	return !textInputValue.value || props.streaming || sessionEnded.value || props.disabled;
});

const showPlaceholder = computed(() => {
	return !props.messages?.length && !props.loadingMessage && !props.sessionId;
});

function isEndOfSessionEvent(event?: ChatUI.AssistantMessage) {
	return event?.type === 'event' && event?.eventName === 'end-session';
}

function onQuickReply(opt: ChatUI.QuickReply) {
	emit('message', opt.text, opt.type, opt.isFeedback);
}

function onSendMessage() {
	emit('message', textInputValue.value);
	textInputValue.value = '';
}

function onRateMessage(feedback: RatingFeedback) {
	emit('feedback', feedback);
}

function scrollToBottom() {
	if (messagesRef.value) {
		messagesRef.value?.scrollTo({
			top: messagesRef.value.scrollHeight,
			behavior: 'smooth',
		});
	}
}

function isScrolledToBottom(): boolean {
	if (!messagesRef.value) return false;

	const threshold = 10; // Allow for small rounding errors
	const isAtBottom =
		Math.abs(
			messagesRef.value.scrollHeight - messagesRef.value.scrollTop - messagesRef.value.clientHeight,
		) <= threshold;

	return isAtBottom;
}

function scrollToBottomImmediate() {
	if (messagesRef.value) {
		messagesRef.value.scrollTop = messagesRef.value.scrollHeight;
	}
}

watch(sendDisabled, () => {
	promptInputRef.value?.focusInput();
});

watch(
	() => props.messages,
	async (messages) => {
		// Check if the last message is user and scroll to bottom of the chat
		if (props.scrollOnNewMessage && messages.length > 0) {
			// Wait for DOM updates before scrolling
			await nextTick();
			// Check if messagesRef is available after nextTick
			if (messagesRef.value) {
				scrollToBottom();
			}
		}
	},
	{ immediate: true, deep: true },
);

// Setup ResizeObserver to maintain scroll position when input height changes
let resizeObserver: ResizeObserver | null = null;
let scrollLockActive = false;
let scrollHandler: (() => void) | null = null;

onMounted(() => {
	if (inputWrapperRef.value && messagesRef.value && 'ResizeObserver' in window) {
		// Track user scroll to determine if they want to stay at bottom
		let userIsAtBottom = true;

		// Create scroll handler function so we can remove it later
		scrollHandler = () => {
			if (!scrollLockActive) {
				userIsAtBottom = isScrolledToBottom();
			}
		};

		// Monitor user scrolling
		messagesRef.value.addEventListener('scroll', scrollHandler);

		// Monitor input size changes
		resizeObserver = new ResizeObserver(() => {
			// Only maintain scroll if user was at bottom
			if (userIsAtBottom) {
				scrollLockActive = true;
				// Double RAF for layout stability
				requestAnimationFrame(() => {
					requestAnimationFrame(() => {
						scrollToBottomImmediate();
						// Check if we're still at bottom after auto-scroll
						userIsAtBottom = isScrolledToBottom();
						scrollLockActive = false;
					});
				});
			}
		});

		resizeObserver.observe(inputWrapperRef.value);

		// Start at bottom
		scrollToBottomImmediate();
	}
});

onUnmounted(() => {
	// Remove scroll event listener to prevent memory leak
	if (scrollHandler && messagesRef.value) {
		messagesRef.value.removeEventListener('scroll', scrollHandler);
		scrollHandler = null;
	}

	// Disconnect ResizeObserver
	if (resizeObserver) {
		resizeObserver.disconnect();
		resizeObserver = null;
	}
});

// Expose focusInput method to parent components
defineExpose({
	focusInput: () => {
		promptInputRef.value?.focusInput();
	},
});
</script>

<template>
	<div :class="$style.container">
		<div :class="$style.header">
			<div :class="$style.chatTitle">
				<div :class="$style.headerText">
					<AssistantIcon size="large" />
					<AssistantText size="large" :text="title" />
				</div>
				<slot name="header" />
			</div>
			<div :class="$style.back" data-test-id="close-chat-button" @click="onClose">
				<N8nIcon icon="arrow-right" color="text-base" />
			</div>
		</div>
		<div :class="$style.body">
			<div
				v-if="normalizedMessages?.length || loadingMessage"
				ref="messagesRef"
				:class="$style.messages"
			>
				<div v-if="normalizedMessages?.length">
					<data
						v-for="(message, i) in normalizedMessages"
						:key="message.id"
						:data-test-id="
							message.role === 'assistant' ? 'chat-message-assistant' : 'chat-message-user'
						"
					>
						<MessageWrapper
							:message="message"
							:is-first-of-role="i === 0 || message.role !== normalizedMessages[i - 1].role"
							:user="user"
							:streaming="streaming"
							:is-last-message="i === normalizedMessages.length - 1"
							@code-replace="() => emit('codeReplace', i)"
							@code-undo="() => emit('codeUndo', i)"
							@feedback="onRateMessage"
						>
							<template v-if="$slots['custom-message']" #custom-message="customMessageProps">
								<slot name="custom-message" v-bind="customMessageProps" />
							</template>
						</MessageWrapper>

						<div
							v-if="lastMessageQuickReplies.length && i === normalizedMessages.length - 1"
							:class="$style.quickReplies"
						>
							<div :class="$style.quickRepliesTitle">
								{{ t('assistantChat.quickRepliesTitle') }}
							</div>
							<div
								v-for="opt in lastMessageQuickReplies"
								:key="opt.type"
								data-test-id="quick-replies"
							>
								<N8nButton
									v-if="opt.text"
									type="secondary"
									size="mini"
									@click="() => onQuickReply(opt)"
								>
									{{ opt.text }}
								</N8nButton>
							</div>
						</div>
					</data>
				</div>
				<div
					v-if="loadingMessage"
					:class="{ [$style.message]: true, [$style.loading]: normalizedMessages?.length }"
				>
					<AssistantLoadingMessage :message="loadingMessage" />
				</div>
			</div>
			<div
				v-else-if="showPlaceholder"
				:class="$style.placeholder"
				data-test-id="placeholder-message"
			>
				<div v-if="$slots.placeholder" :class="$style.info">
					<slot name="placeholder" />
				</div>
				<template v-else>
					<div :class="$style.greeting">Hi {{ user?.firstName }} 👋</div>
					<div :class="$style.info">
						<p>
							{{ t('assistantChat.placeholder.1') }}
						</p>
						<p>
							{{ t('assistantChat.placeholder.2') }}
							<InlineAskAssistantButton size="small" :static="true" />
							{{ t('assistantChat.placeholder.3') }}
						</p>
						<p>
							{{ t('assistantChat.placeholder.4') }}
						</p>
					</div>
				</template>
			</div>
		</div>
		<div
			ref="inputWrapperRef"
			:class="{ [$style.inputWrapper]: true, [$style.disabledInput]: sessionEnded }"
			data-test-id="chat-input-wrapper"
		>
			<div v-if="$slots.inputPlaceholder" :class="$style.inputPlaceholder">
				<slot name="inputPlaceholder" />
			</div>
			<N8nPromptInput
				v-else
				ref="promptInputRef"
				v-model="textInputValue"
				:placeholder="inputPlaceholder || t('assistantChat.inputPlaceholder')"
				:disabled="sessionEnded || disabled"
				:streaming="streaming"
<<<<<<< HEAD
				:max-input-character-length="maxLength"
				:credits-quota="creditsQuota"
				:credits-claimed="creditsClaimed"
				:on-upgrade-click="onUpgradeClick"
				:show-ask-owner-tooltip="showAskOwnerTooltip"
				class="ignore-key-press-node-creator ignore-key-press-canvas"
=======
				:max-length="maxCharacterLength"
>>>>>>> 69d8e30b
				:refocus-after-send="true"
				data-test-id="chat-input"
				@submit="onSendMessage"
				@stop="emit('stop')"
			/>
		</div>
	</div>
</template>

<style lang="scss" module>
.container {
	height: 100%;
	position: relative;
	display: grid;
	grid-template-rows: auto 1fr auto;
	background-color: var(--color-background-light);
}

.header {
	height: 65px; // same as header height in editor
	padding: 0 var(--spacing-l);
	background-color: var(--color-background-xlight);
	border: var(--border-base);
	border-top: 0;
	display: flex;

	div {
		display: flex;
		align-items: center;
	}

	> div:first-of-type {
		width: 100%;
	}
}

.body {
	background-color: var(--color-background-light);
	border: var(--border-base);
	border-top: 0;
	border-bottom: 0;
	position: relative;

	pre,
	code {
		text-wrap: wrap;
	}
}

.placeholder {
	padding: var(--spacing-s);
}

.messages {
	position: absolute;
	top: 0;
	left: 0;
	width: 100%;
	height: 100%;
	padding: var(--spacing-xs);
	padding-bottom: var(--spacing-xl); // Extra padding for fade area
	overflow-y: auto;

	@supports not (selector(::-webkit-scrollbar)) {
		scrollbar-width: thin;
	}
	@supports selector(::-webkit-scrollbar) {
		&::-webkit-scrollbar {
			width: var(--spacing-2xs);
		}
		&::-webkit-scrollbar-thumb {
			border-radius: var(--spacing-xs);
			background: var(--color-foreground-dark);
			border: var(--spacing-5xs) solid white;
		}
	}

	& + & {
		padding-top: 0;
	}
}

.message {
	margin-bottom: var(--spacing-xs);
	font-size: var(--font-size-2xs);
	line-height: var(--font-line-height-xloose);

	&.loading {
		margin-top: var(--spacing-m);
	}
}

.chatTitle {
	display: flex;
	gap: var(--spacing-xs);
}

.headerText {
	gap: var(--spacing-xs);
}

.greeting {
	color: var(--color-text-dark);
	font-size: var(--font-size-m);
	margin-bottom: var(--spacing-s);
}

.info {
	font-size: var(--font-size-s);
	color: var(--color-text-base);

	button {
		display: inline-flex;
	}
}

.back:hover {
	cursor: pointer;
}

.quickReplies {
	margin-top: var(--spacing-s);
	> * {
		margin-bottom: var(--spacing-3xs);
	}
}

.quickRepliesTitle {
	font-size: var(--font-size-3xs);
	color: var(--color-text-base);
}

.inputWrapper {
	padding: var(--spacing-4xs) var(--spacing-2xs) var(--spacing-xs);
	background-color: transparent;
	width: 100%;
	position: relative;
	border-left: var(--border-base);
	border-right: var(--border-base);

	// Add a gradient fade from the chat to the input
	&::before {
		content: '';
		position: absolute;
		top: calc(-1 * var(--spacing-m));
		left: 0;
		right: var(--spacing-xs);
		height: var(--spacing-m);
		background: linear-gradient(to bottom, transparent 0%, var(--color-background-light) 100%);
		pointer-events: none;
		z-index: 1;
	}
}

.disabledInput {
	cursor: not-allowed;

	* {
		cursor: not-allowed;
	}
}

.inputPlaceholder {
	width: 100%;
}
</style><|MERGE_RESOLUTION|>--- conflicted
+++ resolved
@@ -30,15 +30,11 @@
 	inputPlaceholder?: string;
 	scrollOnNewMessage?: boolean;
 	showStop?: boolean;
-<<<<<<< HEAD
-	maxLength?: number;
 	creditsQuota?: number;
 	creditsClaimed?: number;
 	onUpgradeClick: () => void;
 	showAskOwnerTooltip?: boolean;
-=======
 	maxCharacterLength?: number;
->>>>>>> 69d8e30b
 }
 
 const emit = defineEmits<{
@@ -430,16 +426,12 @@
 				:placeholder="inputPlaceholder || t('assistantChat.inputPlaceholder')"
 				:disabled="sessionEnded || disabled"
 				:streaming="streaming"
-<<<<<<< HEAD
-				:max-input-character-length="maxLength"
 				:credits-quota="creditsQuota"
 				:credits-claimed="creditsClaimed"
 				:on-upgrade-click="onUpgradeClick"
 				:show-ask-owner-tooltip="showAskOwnerTooltip"
 				class="ignore-key-press-node-creator ignore-key-press-canvas"
-=======
 				:max-length="maxCharacterLength"
->>>>>>> 69d8e30b
 				:refocus-after-send="true"
 				data-test-id="chat-input"
 				@submit="onSendMessage"
