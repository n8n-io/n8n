--- conflicted
+++ resolved
@@ -78,11 +78,12 @@
 
 .large {
 	transform: scale(2);
-	margin-bottom: var(--spacing--xl);
+	margin-bottom: var(--spacing-xl);
 
 	svg > path {
 		fill: var(--color-text-dark, #13285a);
 	}
+	margin-bottom: var(--spacing--xl);
 
 	.logo,
 	.logoText {
@@ -99,26 +100,20 @@
 }
 
 .sidebarExpanded .logo {
-<<<<<<< HEAD
 	margin-left: var(--spacing-2xs);
 	path {
 		fill: var(--color-text-dark);
 	}
-=======
 	margin-left: var(--spacing--2xs);
->>>>>>> dcfdc88f
 }
 
 .sidebarCollapsed .logo {
 	width: 40px;
 	height: 30px;
-<<<<<<< HEAD
 	padding: 0 var(--spacing-4xs);
 	path {
 		fill: var(--color-text-dark);
 	}
-=======
 	padding: 0 var(--spacing--4xs);
->>>>>>> dcfdc88f
 }
 </style>