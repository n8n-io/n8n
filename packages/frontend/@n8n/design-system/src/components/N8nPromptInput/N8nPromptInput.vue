--- conflicted
+++ resolved
@@ -302,7 +302,6 @@
 			]"
 			:style="containerStyle"
 		>
-<<<<<<< HEAD
 			<!-- Warning banner when character limit is reached -->
 			<N8nCallout
 				slim
@@ -310,48 +309,6 @@
 				icon="info"
 				theme="warning"
 				:class="$style.warningCallout"
-=======
-			{{ t('assistantChat.characterLimit', { limit: maxLength.toString() }) }}
-		</N8nCallout>
-
-		<!-- Single line mode: input and button side by side -->
-		<div v-if="!isMultiline" :class="$style.singleLineWrapper">
-			<textarea
-				ref="textareaRef"
-				v-model="textValue"
-				:class="[
-					$style.singleLineTextarea,
-					'ignore-key-press-node-creator',
-					'ignore-key-press-canvas',
-				]"
-				:placeholder="placeholder"
-				:disabled="disabled"
-				:maxlength="maxLength"
-				rows="1"
-				@keydown="handleKeyDown"
-				@focus="handleFocus"
-				@blur="handleBlur"
-				@input="adjustHeight"
-			/>
-			<div :class="$style.inlineActions">
-				<N8nSendStopButton
-					data-test-id="send-message-button"
-					:streaming="streaming"
-					:disabled="sendDisabled"
-					@send="handleSubmit"
-					@stop="handleStop"
-				/>
-			</div>
-		</div>
-
-		<!-- Multiline mode: textarea full width with button below -->
-		<template v-else>
-			<!-- Use ScrollArea when content exceeds max height -->
-			<N8nScrollArea
-				:class="$style.scrollAreaWrapper"
-				:max-height="`${textAreaMaxHeight}px`"
-				type="auto"
->>>>>>> 67d4405d
 			>
 				{{ t('assistantChat.characterLimit', { limit: maxLength.toString() }) }}
 			</N8nCallout>
@@ -375,26 +332,15 @@
 					@blur="handleBlur"
 					@input="adjustHeight"
 				/>
-<<<<<<< HEAD
 				<div :class="$style.inlineActions">
 					<N8nSendStopButton
+						data-test-id="send-message-button"
 						:streaming="streaming"
 						:disabled="sendDisabled"
 						@send="handleSubmit"
 						@stop="handleStop"
 					/>
 				</div>
-=======
-			</N8nScrollArea>
-			<div :class="$style.bottomActions">
-				<N8nSendStopButton
-					data-test-id="send-message-button"
-					:streaming="streaming"
-					:disabled="sendDisabled"
-					@send="handleSubmit"
-					@stop="handleStop"
-				/>
->>>>>>> 67d4405d
 			</div>
 
 			<!-- Multiline mode: textarea full width with button below -->
@@ -425,6 +371,7 @@
 				</N8nScrollArea>
 				<div :class="$style.bottomActions">
 					<N8nSendStopButton
+						data-test-id="send-message-button"
 						:streaming="streaming"
 						:disabled="sendDisabled"
 						@send="handleSubmit"
