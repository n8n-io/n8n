--- conflicted
+++ resolved
@@ -7,11 +7,8 @@
 import N8nIcon from '../N8nIcon/Icon.vue';
 import N8nLink from '../N8nLink';
 import N8nScrollArea from '../N8nScrollArea/N8nScrollArea.vue';
-<<<<<<< HEAD
+import N8nSendStopButton from '../N8nSendStopButton';
 import N8nTooltip from '../N8nTooltip/Tooltip.vue';
-=======
-import N8nSendStopButton from '../N8nSendStopButton';
->>>>>>> c5462593
 
 export interface N8nPromptInputProps {
 	modelValue?: string;
@@ -21,14 +18,11 @@
 	minLines?: number;
 	streaming?: boolean;
 	disabled?: boolean;
-<<<<<<< HEAD
 	creditsQuota?: number;
 	creditsClaimed?: number;
 	onUpgradeClick: () => void;
 	showAskOwnerTooltip?: boolean;
-=======
 	refocusAfterSend?: boolean;
->>>>>>> c5462593
 }
 
 const props = withDefaults(defineProps<N8nPromptInputProps>(), {
@@ -39,13 +33,10 @@
 	minLines: 1,
 	streaming: false,
 	disabled: false,
-<<<<<<< HEAD
 	creditsQuota: undefined,
 	creditsClaimed: undefined,
 	showAskOwnerTooltip: false,
-=======
 	refocusAfterSend: false,
->>>>>>> c5462593
 });
 
 const emit = defineEmits<{
@@ -115,10 +106,6 @@
 	});
 });
 
-const characterLimitMessage = computed(() => {
-	return t('promptInput.characterLimitReached', { limit: props.maxLength });
-});
-
 const getNextMonth = () => {
 	const now = new Date();
 	const nextMonth = new Date(now.getFullYear(), now.getMonth() + 1, 1);
@@ -133,10 +120,10 @@
 
 	const lines = [
 		t('promptInput.remainingCredits', {
-			count: creditsRemaining.value || 0,
+			count: creditsRemaining.value ?? 0,
 		}),
 		t('promptInput.monthlyCredits', {
-			count: props.creditsQuota || 0,
+			count: props.creditsQuota ?? 0,
 		}),
 		t('promptInput.creditsRenew', { date: nextMonthDate }),
 		t('promptInput.creditsExpire', { date: nextMonthDate }),
@@ -299,7 +286,6 @@
 </script>
 
 <template>
-<<<<<<< HEAD
 	<div :class="$style.wrapper">
 		<div
 			ref="containerRef"
@@ -308,7 +294,7 @@
 				{
 					[$style.focused]: isFocused,
 					[$style.multiline]: isMultiline,
-					[$style.disabled]: disabled || streaming || hasNoCredits,
+					[$style.disabled]: disabled || hasNoCredits,
 					[$style.withBottomBorder]: !!showCredits,
 				},
 			]"
@@ -317,72 +303,12 @@
 			<!-- Warning banner when character limit is reached -->
 			<N8nCallout
 				v-if="showWarningBanner"
+				slim
 				icon="info"
 				theme="warning"
 				:class="$style.warningCallout"
-=======
-	<div
-		ref="containerRef"
-		:class="[
-			$style.container,
-			{
-				[$style.focused]: isFocused,
-				[$style.multiline]: isMultiline,
-				[$style.disabled]: disabled,
-			},
-		]"
-		:style="containerStyle"
-	>
-		<!-- Warning banner when character limit is reached -->
-		<N8nCallout
-			slim
-			v-if="showWarningBanner"
-			icon="info"
-			theme="warning"
-			:class="$style.warningCallout"
-		>
-			{{ t('assistantChat.characterLimit', { limit: maxInputCharacterLength.toString() }) }}
-		</N8nCallout>
-
-		<!-- Single line mode: input and button side by side -->
-		<div v-if="!isMultiline" :class="$style.singleLineWrapper">
-			<textarea
-				ref="textareaRef"
-				v-model="textValue"
-				:class="[
-					$style.singleLineTextarea,
-					'ignore-key-press-node-creator',
-					'ignore-key-press-canvas',
-				]"
-				:placeholder="inputPlaceholder"
-				:disabled="disabled"
-				:maxlength="maxInputCharacterLength"
-				rows="1"
-				@keydown="handleKeyDown"
-				@focus="handleFocus"
-				@blur="handleBlur"
-				@input="adjustHeight"
-			/>
-			<div :class="$style.inlineActions">
-				<N8nSendStopButton
-					:streaming="streaming"
-					:disabled="sendDisabled"
-					@send="handleSubmit"
-					@stop="handleStop"
-				/>
-			</div>
-		</div>
-
-		<!-- Multiline mode: textarea full width with button below -->
-		<template v-else>
-			<!-- Use ScrollArea when content exceeds max height -->
-			<N8nScrollArea
-				:class="$style.scrollAreaWrapper"
-				:max-height="`${textAreaMaxHeight}px`"
-				type="auto"
->>>>>>> c5462593
 			>
-				{{ characterLimitMessage }}
+				{{ t('assistantChat.characterLimit', { limit: maxInputCharacterLength.toString() }) }}
 			</N8nCallout>
 
 			<!-- Single line mode: input and button side by side -->
@@ -390,23 +316,15 @@
 				<textarea
 					ref="textareaRef"
 					v-model="textValue"
-<<<<<<< HEAD
-					:class="$style.singleLineTextarea"
-					:placeholder="hasNoCredits ? '' : placeholder"
-					:disabled="disabled || streaming || hasNoCredits"
-					:maxlength="maxLength"
-					rows="1"
-=======
 					:class="[
-						$style.multilineTextarea,
+						$style.singleLineTextarea,
 						'ignore-key-press-node-creator',
 						'ignore-key-press-canvas',
 					]"
-					:style="textareaStyle"
-					:placeholder="inputPlaceholder"
-					:disabled="disabled"
+					:placeholder="hasNoCredits ? '' : inputPlaceholder"
+					:disabled="disabled || hasNoCredits"
 					:maxlength="maxInputCharacterLength"
->>>>>>> c5462593
+					rows="1"
 					@keydown="handleKeyDown"
 					@focus="handleFocus"
 					@blur="handleBlur"
@@ -433,11 +351,15 @@
 					<textarea
 						ref="textareaRef"
 						v-model="textValue"
-						:class="$style.multilineTextarea"
+						:class="[
+							$style.multilineTextarea,
+							'ignore-key-press-node-creator',
+							'ignore-key-press-canvas',
+						]"
 						:style="textareaStyle"
-						:placeholder="placeholder"
-						:disabled="disabled || streaming || hasNoCredits"
-						:maxlength="maxLength"
+						:placeholder="hasNoCredits ? '' : inputPlaceholder"
+						:disabled="disabled || hasNoCredits"
+						:maxlength="maxInputCharacterLength"
 						@keydown="handleKeyDown"
 						@focus="handleFocus"
 						@blur="handleBlur"
@@ -454,7 +376,6 @@
 				</div>
 			</template>
 		</div>
-
 		<!-- Credits bar below input -->
 		<div v-if="showCredits" :class="$style.creditsBar">
 			<N8nTooltip
