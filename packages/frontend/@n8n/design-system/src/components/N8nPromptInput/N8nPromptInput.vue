--- conflicted
+++ resolved
@@ -281,27 +281,6 @@
 </script>
 
 <template>
-<<<<<<< HEAD
-	<div
-		ref="containerRef"
-		:class="[
-			$style.container,
-			{
-				[$style.focused]: isFocused,
-				[$style.multiline]: isMultiline,
-				[$style.disabled]: disabled,
-			},
-		]"
-		:style="containerStyle"
-	>
-		<!-- Warning banner when character limit is reached -->
-		<N8nCallout
-			v-if="showWarningBanner"
-			slim
-			icon="info"
-			theme="warning"
-			:class="$style.warningCallout"
-=======
 	<div :class="$style.wrapper">
 		<div
 			ref="containerRef"
@@ -315,7 +294,6 @@
 				},
 			]"
 			:style="containerStyle"
->>>>>>> 9fef8c19
 		>
 			<!-- Warning banner when character limit is reached -->
 			<N8nCallout
