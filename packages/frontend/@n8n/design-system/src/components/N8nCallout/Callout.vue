<script lang="ts" setup>
import { computed, useCssModule } from 'vue';

import type { IconSize, CalloutTheme } from '@n8n/design-system/types';

import N8nIcon from '../N8nIcon';
import { type IconName } from '../N8nIcon/icons';
import N8nText from '../N8nText';

<<<<<<< HEAD
const THEMES = ['info', 'success', 'secondary', 'warning', 'danger', 'custom'] as const;
export type CalloutTheme = (typeof THEMES)[number];

const CALLOUT_DEFAULT_ICONS: Record<string, IconName> = {
=======
const CALLOUT_DEFAULT_ICONS: Record<string, string> = {
>>>>>>> c4a50df8
	info: 'info-circle',
	success: 'check-circle',
	warning: 'exclamation-triangle',
	danger: 'exclamation-triangle',
};

interface CalloutProps {
	theme: CalloutTheme;
	icon?: IconName;
	iconSize?: IconSize;
	iconless?: boolean;
	slim?: boolean;
	roundCorners?: boolean;
	onlyBottomBorder?: boolean;
}

defineOptions({ name: 'N8nCallout' });
const props = withDefaults(defineProps<CalloutProps>(), {
	iconSize: 'medium',
	roundCorners: true,
});

const $style = useCssModule();
const classes = computed(() => [
	'n8n-callout',
	$style.callout,
	$style[props.theme],
	props.slim ? $style.slim : '',
	props.roundCorners ? $style.round : '',
	props.onlyBottomBorder ? $style.onlyBottomBorder : '',
]);

const getIcon = computed(
	() => props.icon ?? CALLOUT_DEFAULT_ICONS?.[props.theme] ?? CALLOUT_DEFAULT_ICONS.info,
);

const getIconSize = computed<IconSize>(() => {
	if (props.iconSize) {
		return props.iconSize;
	}
	if (props.theme === 'secondary') {
		return 'medium';
	}
	return 'large';
});
</script>

<template>
	<div :class="classes" role="alert">
		<div :class="$style.messageSection">
			<div v-if="!iconless" :class="$style.icon">
				<N8nIcon :icon="getIcon" :size="getIconSize" />
			</div>
			<N8nText size="small">
				<slot />
			</N8nText>
			&nbsp;
			<slot name="actions" />
		</div>

		<slot name="trailingContent" />
	</div>
</template>

<style lang="scss" module>
.callout {
	display: flex;
	justify-content: space-between;
	font-size: var(--font-size-2xs);
	padding: var(--spacing-xs);
	border: var(--border-width-base) var(--border-style-base);
	align-items: center;
	line-height: var(--font-line-height-xloose);
	border-color: var(--color-callout-info-border);
	background-color: var(--color-callout-info-background);
	color: var(--color-callout-info-font);

	&.slim {
		line-height: var(--font-line-height-xloose);
		padding: var(--spacing-3xs) var(--spacing-2xs);
	}

	a {
		color: var(--color-secondary-link);
		font-weight: var(--font-weight-medium);
		text-decoration-line: underline;
		text-decoration-style: solid;
		text-decoration-skip-ink: none;
		text-decoration-thickness: auto;
		text-underline-offset: auto;
		text-underline-position: from-font;
	}
}

.round {
	border-radius: var(--border-radius-base);
}

.onlyBottomBorder {
	border-top: 0;
	border-left: 0;
	border-right: 0;
}

.messageSection {
	display: flex;
	align-items: center;
}

.info,
.custom {
	border-color: var(--color-callout-info-border);
	background-color: var(--color-callout-info-background);
	color: var(--color-callout-info-font);

	.icon {
		color: var(--color-callout-info-icon);
	}
}

.success {
	border-color: var(--color-callout-success-border);
	background-color: var(--color-callout-success-background);
	color: var(--color-callout-success-font);

	.icon {
		color: var(--color-callout-success-icon);
	}
}

.warning {
	border-color: var(--color-callout-warning-border);
	background-color: var(--color-callout-warning-background);
	color: var(--color-callout-warning-font);

	.icon {
		color: var(--color-callout-warning-icon);
	}
}

.danger {
	border-color: var(--color-callout-danger-border);
	background-color: var(--color-callout-danger-background);
	color: var(--color-callout-danger-font);

	.icon {
		color: var(--color-callout-danger-icon);
	}
}

.icon {
	line-height: 1;
	margin-right: var(--spacing-xs);
}

.secondary {
	font-size: var(--font-size-2xs);
	font-weight: var(--font-weight-bold);
	border-color: var(--color-callout-secondary-border);
	background-color: var(--color-callout-secondary-background);
	color: var(--color-callout-secondary-font);

	.icon {
		color: var(--color-callout-secondary-icon);
	}
}
</style><|MERGE_RESOLUTION|>--- conflicted
+++ resolved
@@ -7,14 +7,7 @@
 import { type IconName } from '../N8nIcon/icons';
 import N8nText from '../N8nText';
 
-<<<<<<< HEAD
-const THEMES = ['info', 'success', 'secondary', 'warning', 'danger', 'custom'] as const;
-export type CalloutTheme = (typeof THEMES)[number];
-
 const CALLOUT_DEFAULT_ICONS: Record<string, IconName> = {
-=======
-const CALLOUT_DEFAULT_ICONS: Record<string, string> = {
->>>>>>> c4a50df8
 	info: 'info-circle',
 	success: 'check-circle',
 	warning: 'exclamation-triangle',
