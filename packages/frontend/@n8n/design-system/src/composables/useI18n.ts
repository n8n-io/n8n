import { t } from '../locale';
<<<<<<< HEAD
import type { N8nLocaleTranslateFnOptions } from '../types';
=======
import { type N8nLocaleTranslateFnOptions } from '../types/i18n';
>>>>>>> c5462593

export function useI18n() {
	return {
		t: (path: string, options?: N8nLocaleTranslateFnOptions) => t(path, options),
	};
}<|MERGE_RESOLUTION|>--- conflicted
+++ resolved
@@ -1,9 +1,5 @@
 import { t } from '../locale';
-<<<<<<< HEAD
-import type { N8nLocaleTranslateFnOptions } from '../types';
-=======
 import { type N8nLocaleTranslateFnOptions } from '../types/i18n';
->>>>>>> c5462593
 
 export function useI18n() {
 	return {
