--- conflicted
+++ resolved
@@ -1,7 +1,4 @@
-<<<<<<< HEAD
-@AGENTS.md
-=======
-# CLAUDE.md
+# AGENTS.md
 
 Extra information, specific to the frontend codebase.
 
@@ -117,5 +114,4 @@
 --border-width: 1px
 --border-style: solid
 --border: var(--border-width) var(--border-style) var(--color--foreground)
-```
->>>>>>> 83ea8e1f
+```