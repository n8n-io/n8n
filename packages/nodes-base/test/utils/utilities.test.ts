<<<<<<< HEAD
import { fuzzyCompare, wrapData } from '../../utils/utilities';
=======
import { fuzzyCompare, keysToLowercase } from '../../utils/utilities';
>>>>>>> 14f71146

//most test cases for fuzzyCompare are done in Compare Datasets node tests
describe('Test fuzzyCompare', () => {
	it('should do strict comparison', () => {
		const compareFunction = fuzzyCompare(false);

		expect(compareFunction(1, '1')).toEqual(false);
	});

	it('should do fuzzy comparison', () => {
		const compareFunction = fuzzyCompare(true);

		expect(compareFunction(1, '1')).toEqual(true);
	});

	it('should treat null, 0 and "0" as equal', () => {
		const compareFunction = fuzzyCompare(true, 2);

		expect(compareFunction(null, null)).toEqual(true);
		expect(compareFunction(null, 0)).toEqual(true);
		expect(compareFunction(null, '0')).toEqual(true);
	});

	it('should not treat null, 0 and "0" as equal', () => {
		const compareFunction = fuzzyCompare(true);

		expect(compareFunction(null, 0)).toEqual(false);
		expect(compareFunction(null, '0')).toEqual(false);
	});
});

<<<<<<< HEAD
describe('Test wrapData', () => {
	it('should wrap object in json', () => {
		const data = {
			id: 1,
			name: 'Name',
		};
		const wrappedData = wrapData(data);
		expect(wrappedData).toBeDefined();
		expect(wrappedData).toEqual([{ json: data }]);
	});
	it('should wrap each object in array in json', () => {
		const data = [
			{
				id: 1,
				name: 'Name',
			},
			{
				id: 2,
				name: 'Name 2',
			},
		];
		const wrappedData = wrapData(data);
		expect(wrappedData).toBeDefined();
		expect(wrappedData).toEqual([{ json: data[0] }, { json: data[1] }]);
	});
	it('json key from source should be inside json', () => {
		const data = {
			json: {
				id: 1,
				name: 'Name',
			},
		};
		const wrappedData = wrapData(data);
		expect(wrappedData).toBeDefined();
		expect(wrappedData).toEqual([{ json: data }]);
		expect(Object.keys(wrappedData[0].json)).toContain('json');
=======
describe('Test keysToLowercase', () => {
	it('should convert keys to lowercase', () => {
		const headers = {
			'Content-Type': 'application/json',
			'X-Test-Header': 'Test',
			Accept: 'application/json',
		};

		const newHeaders = keysToLowercase(headers);

		expect(newHeaders).toEqual({
			'content-type': 'application/json',
			'x-test-header': 'Test',
			accept: 'application/json',
		});
	});
	it('should return original value if it is not an object', () => {
		const test1 = keysToLowercase(['hello']);
		const test2 = keysToLowercase('test');
		const test3 = keysToLowercase(1);
		const test4 = keysToLowercase(true);
		const test5 = keysToLowercase(null);
		const test6 = keysToLowercase(undefined);

		expect(test1).toEqual(['hello']);
		expect(test2).toEqual('test');
		expect(test3).toEqual(1);
		expect(test4).toEqual(true);
		expect(test5).toEqual(null);
		expect(test6).toEqual(undefined);
>>>>>>> 14f71146
	});
});<|MERGE_RESOLUTION|>--- conflicted
+++ resolved
@@ -1,8 +1,4 @@
-<<<<<<< HEAD
-import { fuzzyCompare, wrapData } from '../../utils/utilities';
-=======
-import { fuzzyCompare, keysToLowercase } from '../../utils/utilities';
->>>>>>> 14f71146
+import { fuzzyCompare, keysToLowercase, wrapData } from '../../utils/utilities';
 
 //most test cases for fuzzyCompare are done in Compare Datasets node tests
 describe('Test fuzzyCompare', () => {
@@ -34,7 +30,6 @@
 	});
 });
 
-<<<<<<< HEAD
 describe('Test wrapData', () => {
 	it('should wrap object in json', () => {
 		const data = {
@@ -71,7 +66,9 @@
 		expect(wrappedData).toBeDefined();
 		expect(wrappedData).toEqual([{ json: data }]);
 		expect(Object.keys(wrappedData[0].json)).toContain('json');
-=======
+	});
+});
+
 describe('Test keysToLowercase', () => {
 	it('should convert keys to lowercase', () => {
 		const headers = {
@@ -102,6 +99,5 @@
 		expect(test4).toEqual(true);
 		expect(test5).toEqual(null);
 		expect(test6).toEqual(undefined);
->>>>>>> 14f71146
 	});
 });