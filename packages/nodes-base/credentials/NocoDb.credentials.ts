--- conflicted
+++ resolved
@@ -25,17 +25,6 @@
 			placeholder: 'http(s)://localhost:8080',
 		},
 	];
-<<<<<<< HEAD
-
-	authenticate: IAuthenticateGeneric = {
-		type: 'generic',
-		properties: {
-			headers: {
-				'xc-auth': '={{$credentials.apiToken}}',
-			},
-		},
-	};
-=======
 	authenticate: IAuthenticateGeneric = {
 		type:'generic',
 		properties: {
@@ -50,5 +39,4 @@
 			url: '/lists',
 		},
 	};
->>>>>>> 08841f05
 }