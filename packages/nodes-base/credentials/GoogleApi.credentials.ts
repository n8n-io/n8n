import {
	ICredentialType,
	INodeProperties,
} from 'n8n-workflow';


export class GoogleApi implements ICredentialType {
	name = 'googleApi';
	displayName = 'Google API';
	documentationUrl = 'google';
	icon = 'file:Google.svg';
	properties: INodeProperties[] = [
		{
			displayName: 'Service Account Email',
			name: 'email',
			type: 'string',
			default: '',
<<<<<<< HEAD
			placeholder: 'user-808@project.iam.gserviceaccount.com',
=======
			description: 'The Google Service account similar to user-808@project.iam.gserviceaccount.com.',
			required: true,

>>>>>>> 231c760e
		},
		{
			displayName: 'Private Key',
			name: 'privateKey',
			type: 'string',
			default: '',
<<<<<<< HEAD
			placeholder: '-----BEGIN PRIVATE KEY-----\nXIYEvQIBADANBg<...>0IhA7TMoGYPQc=\n-----END PRIVATE KEY-----\n',
			description: 'Enter the private key located in the JSON file downloaded from Google Cloud Console',
=======
			description: 'Use the multiline editor. Make sure there are exactly 3 lines.<br />-----BEGIN PRIVATE KEY-----<br />KEY IN A SINGLE LINE<br />-----END PRIVATE KEY-----',
			required: true,
>>>>>>> 231c760e
		},
		{
			displayName: 'Impersonate a User',
			name: 'inpersonate',
			type: 'boolean',
			default: false,
		},
		{
			displayName: 'Email',
			name: 'delegatedEmail',
			type: 'string',
			default: '',
			displayOptions: {
				show: {
					inpersonate: [
						true,
					],
				},
			},
			description: 'The email address of the user for which the application is requesting delegated access.',
		},
	];
}<|MERGE_RESOLUTION|>--- conflicted
+++ resolved
@@ -15,26 +15,17 @@
 			name: 'email',
 			type: 'string',
 			default: '',
-<<<<<<< HEAD
-			placeholder: 'user-808@project.iam.gserviceaccount.com',
-=======
 			description: 'The Google Service account similar to user-808@project.iam.gserviceaccount.com.',
 			required: true,
-
->>>>>>> 231c760e
 		},
 		{
 			displayName: 'Private Key',
 			name: 'privateKey',
 			type: 'string',
 			default: '',
-<<<<<<< HEAD
 			placeholder: '-----BEGIN PRIVATE KEY-----\nXIYEvQIBADANBg<...>0IhA7TMoGYPQc=\n-----END PRIVATE KEY-----\n',
 			description: 'Enter the private key located in the JSON file downloaded from Google Cloud Console',
-=======
-			description: 'Use the multiline editor. Make sure there are exactly 3 lines.<br />-----BEGIN PRIVATE KEY-----<br />KEY IN A SINGLE LINE<br />-----END PRIVATE KEY-----',
 			required: true,
->>>>>>> 231c760e
 		},
 		{
 			displayName: 'Impersonate a User',
