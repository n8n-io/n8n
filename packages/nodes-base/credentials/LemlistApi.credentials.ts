<<<<<<< HEAD
import {
	IAuthenticateGeneric,
	ICredentialDataDecryptedObject,
	ICredentialTestRequest,
	ICredentialType,
	IHttpRequestOptions,
	INodeProperties,
} from 'n8n-workflow';
=======
import { ICredentialType, INodeProperties } from 'n8n-workflow';
>>>>>>> 0ecbb4a1

export class LemlistApi implements ICredentialType {
	name = 'lemlistApi';
	displayName = 'Lemlist API';
	documentationUrl = 'lemlist';
	properties: INodeProperties[] = [
		{
			displayName: 'API Key',
			name: 'apiKey',
			type: 'string',
			default: '',
		},
	];
	async authenticate(credentials: ICredentialDataDecryptedObject, requestOptions: IHttpRequestOptions): Promise<IHttpRequestOptions> {
		const encodedApiKey = Buffer.from(':' + credentials.apiKey).toString('base64');
		requestOptions.headers!['Authorization'] = `Basic ${encodedApiKey}`;
		requestOptions.headers!['user-agent'] = 'n8n';
		return requestOptions;
	}
	test: ICredentialTestRequest = {
		request: {
			baseURL: 'https://api.lemlist.com/api',
			url: '/campaigns',
		},
	};
}<|MERGE_RESOLUTION|>--- conflicted
+++ resolved
@@ -1,15 +1,10 @@
-<<<<<<< HEAD
 import {
-	IAuthenticateGeneric,
 	ICredentialDataDecryptedObject,
 	ICredentialTestRequest,
 	ICredentialType,
 	IHttpRequestOptions,
 	INodeProperties,
 } from 'n8n-workflow';
-=======
-import { ICredentialType, INodeProperties } from 'n8n-workflow';
->>>>>>> 0ecbb4a1
 
 export class LemlistApi implements ICredentialType {
 	name = 'lemlistApi';
