--- conflicted
+++ resolved
@@ -1,17 +1,7 @@
 import type { IExecuteFunctions, IHookFunctions, ILoadOptionsFunctions } from 'n8n-core';
 
-<<<<<<< HEAD
-import {
-	IDataObject,
-	INodePropertyOptions,
-	JsonObject,
-	NodeApiError,
-	NodeOperationError,
-} from 'n8n-workflow';
-=======
-import type { IDataObject, INodePropertyOptions } from 'n8n-workflow';
+import type { JsonObject, IDataObject, INodePropertyOptions } from 'n8n-workflow';
 import { NodeApiError, NodeOperationError } from 'n8n-workflow';
->>>>>>> 7d741814
 
 import type { OptionsWithUri } from 'request';
 
