--- conflicted
+++ resolved
@@ -509,12 +509,7 @@
 			}
 
 			if (operation === 'update') {
-<<<<<<< HEAD
-
 				let requestMethod: IHttpRequestMethods = 'PATCH';
-=======
-				let requestMethod = 'PATCH';
->>>>>>> 9017fd46
 
 				if (version === 1) {
 					endPoint = `/nc/${projectId}/api/v1/${table}/bulk`;
