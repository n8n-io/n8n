import {
	IExecuteFunctions,
} from 'n8n-core';

import {
	IDataObject,
	INodeExecutionData,
	INodeType,
	INodeTypeDescription,
	NodeOperationError,
} from 'n8n-workflow';

import {
	apiRequest,
	apiRequestAllItems,
	downloadRecordAttachments,
} from './GenericFunctions';

export class Airtable implements INodeType {
	description: INodeTypeDescription = {
		displayName: 'Airtable',
		name: 'airtable',
		icon: 'file:airtable.svg',
		group: ['input'],
		version: 1,
		description: 'Read, update, write and delete data from Airtable',
		defaults: {
			name: 'Airtable',
			color: '#000000',
		},
		inputs: ['main'],
		outputs: ['main'],
		credentials: [
			{
				name: 'airtableApi',
				required: true,
			},
		],
		properties: [
			{
				displayName: 'Operation',
				name: 'operation',
				type: 'options',
				options: [
					{
						name: 'Append',
						value: 'append',
						description: 'Append the data to a table',
					},
					{
						name: 'Delete',
						value: 'delete',
						description: 'Delete data from a table',
					},
					{
						name: 'List',
						value: 'list',
						description: 'List data from a table',
					},
					{
						name: 'Read',
						value: 'read',
						description: 'Read data from a table',
					},
					{
						name: 'Update',
						value: 'update',
						description: 'Update data in a table',
					},
				],
				default: 'read',
				description: 'The operation to perform.',
			},

			// ----------------------------------
			//         All
			// ----------------------------------
			{
				displayName: 'Base ID',
				name: 'application',
				type: 'string',
				default: '',
				required: true,
				description: 'The ID of the base to access.',
			},
			{
				displayName: 'Table',
				name: 'table',
				type: 'string',
				default: '',
				placeholder: 'Stories',
				required: true,
				description: 'The name of table to access.',
			},

			// ----------------------------------
			//         append
			// ----------------------------------
			{
				displayName: 'Add All Fields',
				name: 'addAllFields',
				type: 'boolean',
				displayOptions: {
					show: {
						operation: [
							'append',
						],
					},
				},
				default: true,
				description: 'If all fields should be sent to Airtable or only specific ones.',
			},
			{
				displayName: 'Fields',
				name: 'fields',
				type: 'string',
				typeOptions: {
					multipleValues: true,
					multipleValueButtonText: 'Add Field',
				},
				displayOptions: {
					show: {
						addAllFields: [
							false,
						],
						operation: [
							'append',
						],
					},
				},
				default: [],
				placeholder: 'Name',
				required: true,
				description: 'The name of fields for which data should be sent to Airtable.',
			},

			// ----------------------------------
			//         delete
			// ----------------------------------
			{
				displayName: 'ID',
				name: 'id',
				type: 'string',
				displayOptions: {
					show: {
						operation: [
							'delete',
						],
					},
				},
				default: '',
				required: true,
				description: 'Id of the record to delete.',
			},

			// ----------------------------------
			//         list
			// ----------------------------------
			{
				displayName: 'Return All',
				name: 'returnAll',
				type: 'boolean',
				displayOptions: {
					show: {
						operation: [
							'list',
						],
					},
				},
				default: true,
				description: 'If all results should be returned or only up to a given limit.',
			},
			{
				displayName: 'Limit',
				name: 'limit',
				type: 'number',
				displayOptions: {
					show: {
						operation: [
							'list',
						],
						returnAll: [
							false,
						],
					},
				},
				typeOptions: {
					minValue: 1,
					maxValue: 100,
				},
				default: 100,
				description: 'Number of results to return.',
			},
			{
				displayName: 'Download Attachments',
				name: 'downloadAttachments',
				type: 'boolean',
				displayOptions: {
					show: {
						operation: [
							'list',
						],
					},
				},
				default: false,
				description: `When set to true the attachment fields define in 'Download Fields' will be downloaded.`,
			},
			{
				displayName: 'Download Fields',
				name: 'downloadFieldNames',
				type: 'string',
				required: true,
				displayOptions: {
					show: {
						operation: [
							'list',
						],
						downloadAttachments: [
							true,
						],
					},
				},
				default: '',
				description: `Name of the fields of type 'attachment' that should be downloaded. Multiple ones can be defined separated by comma. Case sensitive and cannot include spaces after a comma.`,
			},
			{
				displayName: 'Additional Options',
				name: 'additionalOptions',
				type: 'collection',
				displayOptions: {
					show: {
						operation: [
							'list',
						],
					},
				},
				default: {},
				description: 'Additional options which decide which records should be returned',
				placeholder: 'Add Option',
				options: [
					{
						displayName: 'Fields',
						name: 'fields',
						type: 'string',
						typeOptions: {
							multipleValues: true,
							multipleValueButtonText: 'Add Field',
						},
						default: [],
						placeholder: 'Name',
						description: 'Only data for fields whose names are in this list will be included in the records.',
					},
					{
						displayName: 'Filter By Formula',
						name: 'filterByFormula',
						type: 'string',
						default: '',
						placeholder: 'NOT({Name} = \'\')',
						description: 'A formula used to filter records. The formula will be evaluated for each<br />record, and if the result is not 0, false, "", NaN, [], or #Error!<br />the record will be included in the response.',
					},
					{
						displayName: 'Sort',
						name: 'sort',
						placeholder: 'Add Sort Rule',
						description: 'Defines how the returned records should be ordered.',
						type: 'fixedCollection',
						typeOptions: {
							multipleValues: true,
						},
						default: {},
						options: [
							{
								name: 'property',
								displayName: 'Property',
								values: [
									{
										displayName: 'Field',
										name: 'field',
										type: 'string',
										default: '',
										description: 'Name of the field to sort on.',
									},
									{
										displayName: 'Direction',
										name: 'direction',
										type: 'options',
										options: [
											{
												name: 'ASC',
												value: 'asc',
												description: 'Sort in ascending order (small -> large)',
											},
											{
												name: 'DESC',
												value: 'desc',
												description: 'Sort in descending order (large -> small)',
											},
										],
										default: 'asc',
										description: 'The sort direction.',
									},
								],
							},
						],
					},
					{
						displayName: 'View',
						name: 'view',
						type: 'string',
						default: '',
						placeholder: 'All Stories',
						description: 'The name or ID of a view in the Stories table. If set,<br />only the records in that view will be returned. The records<br />will be sorted according to the order of the view.',
					},
					{
						displayName: 'Offset',
						name: 'offset',
						type: 'string',
						default: '',
						description: 'Specify the offset of the first hit to return.',
					},
				],
			},

			// ----------------------------------
			//         read
			// ----------------------------------
			{
				displayName: 'ID',
				name: 'id',
				type: 'string',
				displayOptions: {
					show: {
						operation: [
							'read',
						],
					},
				},
				default: '',
				required: true,
				description: 'Id of the record to return.',
			},

			// ----------------------------------
			//         update
			// ----------------------------------
			{
				displayName: 'ID',
				name: 'id',
				type: 'string',
				displayOptions: {
					show: {
						operation: [
							'update',
						],
					},
				},
				default: '',
				required: true,
				description: 'Id of the record to update.',
			},
			{
				displayName: 'Update All Fields',
				name: 'updateAllFields',
				type: 'boolean',
				displayOptions: {
					show: {
						operation: [
							'update',
						],
					},
				},
				default: true,
				description: 'If all fields should be sent to Airtable or only specific ones.',
			},
			{
				displayName: 'Fields',
				name: 'fields',
				type: 'string',
				typeOptions: {
					multipleValues: true,
					multipleValueButtonText: 'Add Field',
				},
				displayOptions: {
					show: {
						updateAllFields: [
							false,
						],
						operation: [
							'update',
						],
					},
				},
				default: [],
				placeholder: 'Name',
				required: true,
				description: 'The name of fields for which data should be sent to Airtable.',
			},

			// ----------------------------------
			//         append + delete + update
			// ----------------------------------
			{
				displayName: 'Options',
				name: 'options',
				type: 'collection',
				placeholder: 'Add Option',
				displayOptions: {
					show: {
						operation: [
							'append',
							'delete',
							'update',
						],
					},
				},
				default: {},
				options: [
					{
						displayName: 'Bulk Size',
						name: 'bulkSize',
						type: 'number',
						typeOptions: {
							minValue: 1,
							maxValue: 10,
						},
						default: 10,
						description: `Number of records to process at once.`,
					},
					{
						displayName: 'Ignore Fields',
						name: 'ignoreFields',
						type: 'string',
						displayOptions: {
							show: {
								'/operation': [
									'update',
								],
								'/updateAllFields': [
									true,
								],
							},
						},
						default: '',
						description: 'Comma separated list of fields to ignore.',
					},
					{
						displayName: 'Typecast',
						name: 'typecast',
						type: 'boolean',
						displayOptions: {
							show: {
								'/operation': [
									'append',
									'update',
								],
							},
						},
						default: false,
						description: 'If the Airtable API should attempt mapping of string values for linked records & select options.',
					},
				],
			},
		],
	};

	async execute(this: IExecuteFunctions): Promise<INodeExecutionData[][]> {
		const items = this.getInputData();
		const returnData: IDataObject[] = [];
		let responseData;

		const operation = this.getNodeParameter('operation', 0) as string;

		const application = this.getNodeParameter('application', 0) as string;
		const table = encodeURI(this.getNodeParameter('table', 0) as string);

		let returnAll = false;
		let endpoint = '';
		let requestMethod = '';

		const body: IDataObject = {};
		const qs: IDataObject = {};

		if (operation === 'append') {
			// ----------------------------------
			//         append
			// ----------------------------------

			requestMethod = 'POST';
			endpoint = `${application}/${table}`;

			let addAllFields: boolean;
			let fields: string[];
			let options: IDataObject;

			const rows: IDataObject[] = [];
			let bulkSize = 10;

			for (let i = 0; i < items.length; i++) {
				try {
					addAllFields = this.getNodeParameter('addAllFields', i) as boolean;
					options = this.getNodeParameter('options', i, {}) as IDataObject;
					bulkSize = options.bulkSize as number || bulkSize;

					const row: IDataObject = {};

					if (addAllFields === true) {
						// Add all the fields the item has
						row.fields = { ...items[i].json };
						// tslint:disable-next-line: no-any
						delete (row.fields! as any).id;
					} else {
						// Add only the specified fields
						row.fields = {} as IDataObject;

						fields = this.getNodeParameter('fields', i, []) as string[];

						for (const fieldName of fields) {
							// @ts-ignore
							row.fields[fieldName] = items[i].json[fieldName];
						}
					}

					rows.push(row);

					if (rows.length === bulkSize || i === items.length - 1) {
						if (options.typecast === true) {
							body['typecast'] = true;
						}

						body['records'] = rows;

						responseData = await apiRequest.call(this, requestMethod, endpoint, body, qs);

						returnData.push(...responseData.records);
						// empty rows
						rows.length = 0;
					}
				} catch (error) {
					if (this.continueOnFail()) {
						returnData.push({ error: error.message });
						continue;
					}
					throw error;
				}
			}

		} else if (operation === 'delete') {
			requestMethod = 'DELETE';

			const rows: string[] = [];
			const options = this.getNodeParameter('options', 0, {}) as IDataObject;
			const bulkSize = options.bulkSize as number || 10;

			for (let i = 0; i < items.length; i++) {
				try {
					let id: string;

					id = this.getNodeParameter('id', i) as string;

					rows.push(id);

					if (rows.length === bulkSize || i === items.length - 1) {
						endpoint = `${application}/${table}`;

						// Make one request after another. This is slower but makes
						// sure that we do not run into the rate limit they have in
						// place and so block for 30 seconds. Later some global
						// functionality in core should make it easy to make requests
						// according to specific rules like not more than 5 requests
						// per seconds.
						qs.records = rows;

						responseData = await apiRequest.call(this, requestMethod, endpoint, body, qs);

						returnData.push(...responseData.records);
						// empty rows
						rows.length = 0;
					}
				} catch (error) {
					if (this.continueOnFail()) {
						returnData.push({ error: error.message });
						continue;
					}
					throw error;
				}
			}

		} else if (operation === 'list') {
			// ----------------------------------
			//         list
			// ----------------------------------
			try {
				requestMethod = 'GET';
				endpoint = `${application}/${table}`;

				returnAll = this.getNodeParameter('returnAll', 0) as boolean;

				const downloadAttachments = this.getNodeParameter('downloadAttachments', 0) as boolean;

				const additionalOptions = this.getNodeParameter('additionalOptions', 0, {}) as IDataObject;

				for (const key of Object.keys(additionalOptions)) {
					if (key === 'sort' && (additionalOptions.sort as IDataObject).property !== undefined) {
						qs[key] = (additionalOptions[key] as IDataObject).property;
					} else {
						qs[key] = additionalOptions[key];
					}
				}

				if (returnAll === true) {
					responseData = await apiRequestAllItems.call(this, requestMethod, endpoint, body, qs);
				} else {
					qs.maxRecords = this.getNodeParameter('limit', 0) as number;
					responseData = await apiRequest.call(this, requestMethod, endpoint, body, qs);
				}

<<<<<<< HEAD
			if (returnAll === true) {
				responseData = await apiRequestAllItems.call(this, requestMethod, endpoint, body, qs);
			} else {
				qs.pageSize = this.getNodeParameter('limit', 0) as number;
				responseData = await apiRequest.call(this, requestMethod, endpoint, body, qs);
			}

			returnData.push.apply(returnData, responseData.records);

			if (downloadAttachments === true) {
				const downloadFieldNames = (this.getNodeParameter('downloadFieldNames', 0) as string).split(',');
				const data = await downloadRecordAttachments.call(this, responseData.records, downloadFieldNames);
				returnData.length = 0;
				returnData.push.apply(returnData, data);
=======
				returnData.push.apply(returnData, responseData.records);

				if (downloadAttachments === true) {
					const downloadFieldNames = (this.getNodeParameter('downloadFieldNames', 0) as string).split(',');
					const data = await downloadRecordAttachments.call(this, responseData.records, downloadFieldNames);
					return [data];
				}
			} catch (error) {
				if (this.continueOnFail()) {
					returnData.push({ error: error.message });
				} else {
					throw error;
				}
>>>>>>> cc56b285
			}

			if (!returnAll && qs.offset != undefined) {
				const data = [{ records: [...returnData], offset: responseData.offset }];
				returnData.length = 0;
				returnData.push.apply(returnData, data);
			}
		} else if (operation === 'read') {
			// ----------------------------------
			//         read
			// ----------------------------------

			requestMethod = 'GET';

			let id: string;
			for (let i = 0; i < items.length; i++) {

				id = this.getNodeParameter('id', i) as string;

				endpoint = `${application}/${table}/${id}`;

				// Make one request after another. This is slower but makes
				// sure that we do not run into the rate limit they have in
				// place and so block for 30 seconds. Later some global
				// functionality in core should make it easy to make requests
				// according to specific rules like not more than 5 requests
				// per seconds.
				try {
					responseData = await apiRequest.call(this, requestMethod, endpoint, body, qs);

					returnData.push(responseData);
				} catch (error) {
					if (this.continueOnFail()) {
						returnData.push({ error: error.message });
						continue;
					}
					throw error;
				}
			}

		} else if (operation === 'update') {
			// ----------------------------------
			//         update
			// ----------------------------------

			requestMethod = 'PATCH';

			let updateAllFields: boolean;
			let fields: string[];
			let options: IDataObject;

			const rows: IDataObject[] = [];
			let bulkSize = 10;

			for (let i = 0; i < items.length; i++) {
				try {
					updateAllFields = this.getNodeParameter('updateAllFields', i) as boolean;
					options = this.getNodeParameter('options', i, {}) as IDataObject;
					bulkSize = options.bulkSize as number || bulkSize;

					const row: IDataObject = {};
					row.fields = {} as IDataObject;

					if (updateAllFields === true) {
						// Update all the fields the item has
						row.fields = { ...items[i].json };
						// remove id field
						// tslint:disable-next-line: no-any
						delete (row.fields! as any).id;

						if (options.ignoreFields && options.ignoreFields !== '') {
							const ignoreFields = (options.ignoreFields as string).split(',').map(field => field.trim()).filter(field => !!field);
							if (ignoreFields.length) {
								// From: https://stackoverflow.com/questions/17781472/how-to-get-a-subset-of-a-javascript-objects-properties
								row.fields = Object.entries(items[i].json)
									.filter(([key]) => !ignoreFields.includes(key))
									.reduce((obj, [key, val]) => Object.assign(obj, { [key]: val }), {});
							}
						}
					} else {
						fields = this.getNodeParameter('fields', i, []) as string[];

						for (const fieldName of fields) {
							// @ts-ignore
							row.fields[fieldName] = items[i].json[fieldName];
						}
					}

					row.id = this.getNodeParameter('id', i) as string;

					rows.push(row);

					if (rows.length === bulkSize || i === items.length - 1) {
						endpoint = `${application}/${table}`;

						// Make one request after another. This is slower but makes
						// sure that we do not run into the rate limit they have in
						// place and so block for 30 seconds. Later some global
						// functionality in core should make it easy to make requests
						// according to specific rules like not more than 5 requests
						// per seconds.

						const data = { records: rows, typecast: (options.typecast) ? true : false };

						responseData = await apiRequest.call(this, requestMethod, endpoint, data, qs);

						returnData.push(...responseData.records);

						// empty rows
						rows.length = 0;
					}
				} catch (error) {
					if (this.continueOnFail()) {
						returnData.push({ error: error.message });
						continue;
					}
					throw error;
				}
			}

		} else {
			throw new NodeOperationError(this.getNode(), `The operation "${operation}" is not known!`);
		}

		return [this.helpers.returnJsonArray(returnData)];
	}
}<|MERGE_RESOLUTION|>--- conflicted
+++ resolved
@@ -607,49 +607,33 @@
 					}
 				}
 
-				if (returnAll === true) {
-					responseData = await apiRequestAllItems.call(this, requestMethod, endpoint, body, qs);
-				} else {
-					qs.maxRecords = this.getNodeParameter('limit', 0) as number;
-					responseData = await apiRequest.call(this, requestMethod, endpoint, body, qs);
-				}
-
-<<<<<<< HEAD
-			if (returnAll === true) {
-				responseData = await apiRequestAllItems.call(this, requestMethod, endpoint, body, qs);
-			} else {
-				qs.pageSize = this.getNodeParameter('limit', 0) as number;
-				responseData = await apiRequest.call(this, requestMethod, endpoint, body, qs);
-			}
-
-			returnData.push.apply(returnData, responseData.records);
-
-			if (downloadAttachments === true) {
-				const downloadFieldNames = (this.getNodeParameter('downloadFieldNames', 0) as string).split(',');
-				const data = await downloadRecordAttachments.call(this, responseData.records, downloadFieldNames);
-				returnData.length = 0;
-				returnData.push.apply(returnData, data);
-=======
-				returnData.push.apply(returnData, responseData.records);
-
-				if (downloadAttachments === true) {
-					const downloadFieldNames = (this.getNodeParameter('downloadFieldNames', 0) as string).split(',');
-					const data = await downloadRecordAttachments.call(this, responseData.records, downloadFieldNames);
-					return [data];
-				}
+			  if (returnAll === true) {
+				  responseData = await apiRequestAllItems.call(this, requestMethod, endpoint, body, qs);
+			  } else {
+				  qs.pageSize = this.getNodeParameter('limit', 0) as number;
+				  responseData = await apiRequest.call(this, requestMethod, endpoint, body, qs);
+			  }
+
+			  returnData.push.apply(returnData, responseData.records);
+
+			  if (downloadAttachments === true) {
+				  const downloadFieldNames = (this.getNodeParameter('downloadFieldNames', 0) as string).split(',');
+				  const data = await downloadRecordAttachments.call(this, responseData.records, downloadFieldNames);
+				  returnData.length = 0;
+				  returnData.push.apply(returnData, data);
+        }
+        
+        if (!returnAll && qs.offset != undefined) {
+				  const data = [{ records: [...returnData], offset: responseData.offset }];
+				  returnData.length = 0;
+				  returnData.push.apply(returnData, data);
+			  }
 			} catch (error) {
 				if (this.continueOnFail()) {
 					returnData.push({ error: error.message });
 				} else {
 					throw error;
 				}
->>>>>>> cc56b285
-			}
-
-			if (!returnAll && qs.offset != undefined) {
-				const data = [{ records: [...returnData], offset: responseData.offset }];
-				returnData.length = 0;
-				returnData.push.apply(returnData, data);
 			}
 		} else if (operation === 'read') {
 			// ----------------------------------
