--- conflicted
+++ resolved
@@ -46,11 +46,7 @@
 			},
 		},
 		default: '',
-<<<<<<< HEAD
-		description: 'The identity\'s distinct ID',
-=======
 		description: 'The identity\'s distinct ID.',
->>>>>>> 7f933919
 	},
 	{
 		displayName: 'Additional Fields',
@@ -110,11 +106,7 @@
 				name: 'timestamp',
 				type: 'dateTime',
 				default: '',
-<<<<<<< HEAD
-				description: 'If not set, it\'ll automatically be set to the current time',
-=======
 				description: 'If not set, it\'ll automatically be set to the current time.',
->>>>>>> 7f933919
 			},
 		],
 	},
