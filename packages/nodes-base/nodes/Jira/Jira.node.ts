--- conflicted
+++ resolved
@@ -371,18 +371,12 @@
 					projectId = res.fields.project.id;
 					issueTypeId = res.fields.issuetype.id;
 				}
-<<<<<<< HEAD
 
 				const res = await jiraSoftwareCloudApiRequest.call(this, `/api/2/issue/createmeta?projectIds=${projectId}&issueTypeIds=${issueTypeId}&expand=projects.issuetypes.fields`, 'GET');
 				const fields = res.projects.find( (o:any) => o.id == projectId ).issuetypes.find( (o:any) => o.id == issueTypeId ).fields
 				for (const key of Object.keys(fields)) {
 					const field = fields[key]
 					if ( field.schema && Object.keys(field.schema).includes("customId")) {
-=======
-				const fields = await jiraSoftwareCloudApiRequest.call(this, `/api/2/field`, 'GET');
-				for (const field of fields) {
-					if (field.custom === true && field.scope && field.scope.project && field.scope.project.id === projectId) {
->>>>>>> e298d2a1
 						returnData.push({
 							name: field.name,
 							value: field.fieldId,
