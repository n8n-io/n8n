import {
	INodeProperties,
} from 'n8n-workflow';

export const issueOperations: INodeProperties[] = [
	{
		displayName: 'Operation',
		name: 'operation',
		type: 'options',
		displayOptions: {
			show: {
				resource: [
					'issue',
				],
			},
		},
		options: [
			{
				name: 'Changelog',
				value: 'changelog',
				description: 'Get issue changelog',
			},
			{
				name: 'Create',
				value: 'create',
				description: 'Create a new issue',
			},
			{
				name: 'Delete',
				value: 'delete',
				description: 'Delete an issue',
			},
			{
				name: 'Get',
				value: 'get',
				description: 'Get an issue',
			},
			{
				name: 'Get All',
				value: 'getAll',
				description: 'Get all issues',
			},
			{
				name: 'Notify',
				value: 'notify',
				description: 'Create an email notification for an issue and add it to the mail queue',
			},
			{
				name: 'Status',
				value: 'transitions',
				description: `Return either all transitions or a transition that can be performed by the user on an issue, based on the issue's status`,
			},
			{
				name: 'Update',
				value: 'update',
				description: 'Update an issue',
			},
		],
		default: 'create',
		description: 'The operation to perform.',
	},
];

export const issueFields: INodeProperties[] = [

	/* -------------------------------------------------------------------------- */
	/*                                issue:create                                */
	/* -------------------------------------------------------------------------- */
	{
		displayName: 'Project',
		name: 'project',
		type: 'options',
		default: '',
		required: true,
		displayOptions: {
			show: {
				resource: [
					'issue',
				],
				operation: [
					'create',
				],
			},
		},
		typeOptions: {
			loadOptionsMethod: 'getProjects',
			loadOptionsDependsOn: [
				'jiraVersion',
			],
		},
	},
	{
		displayName: 'Issue Type',
		name: 'issueType',
		type: 'options',
		default: '',
		required: true,
		displayOptions: {
			show: {
				resource: [
					'issue',
				],
				operation: [
					'create',
				],
			},
		},
		typeOptions: {
			loadOptionsMethod: 'getIssueTypes',
			loadOptionsDependsOn: [
				'project',
			],
		},
		description: 'Issue Types',
	},
	{
		displayName: 'Summary',
		name: 'summary',
		type: 'string',
		required: true,
		displayOptions: {
			show: {
				resource: [
					'issue',
				],
				operation: [
					'create',
				],
			},
		},
		default: '',
	},
	{
		displayName: 'Additional Fields',
		name: 'additionalFields',
		type: 'collection',
		placeholder: 'Add Field',
		default: {},
		displayOptions: {
			show: {
				resource: [
					'issue',
				],
				operation: [
					'create',
				],
			},
		},
		options: [
			{
				displayName: 'Assignee',
				name: 'assignee',
				type: 'options',
				typeOptions: {
					loadOptionsMethod: 'getUsers',
				},
				default: '',
			},
			{
				displayName: 'Description',
				name: 'description',
				type: 'string',
				default: '',
			},
			{
				displayName: 'Components',
				name: 'componentIds',
				type: 'multiOptions',
				typeOptions: {
					loadOptionsMethod: 'getProjectComponents',
					loadOptionsDependsOn: [
						'project',
					],
				},
				default: [],
			},
			{
				displayName: 'Custom Fields',
				name: 'customFieldsUi',
				type: 'fixedCollection',
				default: {},
				placeholder: 'Add Custom Field',
				typeOptions: {
					multipleValues: true,
				},
				options: [
					{
						name: 'customFieldsValues',
						displayName: 'Custom Field',
						values: [
							{
								displayName: 'Field ID',
								name: 'fieldId',
								type: 'options',
								typeOptions: {
									loadOptionsMethod: 'getCustomFields',
									loadOptionsDependsOn: [
										'project',
									],
								},
								description: 'ID of the field to set',
								default: '',
							},
							{
								displayName: 'Field Value',
								name: 'fieldValue',
								type: 'string',
								description: 'Value of the field to set',
								default: '',
							},
						],
					},
				],
			},
			{
				displayName: 'Labels',
				name: 'labels',
				type: 'multiOptions',
				typeOptions: {
					loadOptionsMethod: 'getLabels',
				},
				default: [],
				displayOptions: {
					show: {
						'/jiraVersion': [
							'cloud',
						],
					},
				},
			},
			{
				displayName: 'Labels',
				name: 'serverLabels',
				type: 'string',
				default: [],
				displayOptions: {
					show: {
						'/jiraVersion': [
							'server',
						],
					},
				},
				typeOptions: {
					multipleValues: true,
				},
			},
			{
				displayName: 'Parent Issue Key',
				name: 'parentIssueKey',
				type: 'string',
				default: '',
			},
			{
				displayName: 'Priority',
				name: 'priority',
				type: 'options',
				typeOptions: {
					loadOptionsMethod: 'getPriorities',
				},
				default: '',
			},
			{
				displayName: 'Reporter',
				name: 'reporter',
				type: 'options',
				typeOptions: {
					loadOptionsMethod: 'getUsers',
				},
				default: '',
			},
			{
				displayName: 'Update History',
				name: 'updateHistory',
				type: 'boolean',
				default: false,
				description: 'Whether the project in which the issue is created is added to the user\'s Recently viewed project list, as shown under Projects in Jira',
			},
		],
	},

	/* -------------------------------------------------------------------------- */
	/*                                issue:update                                */
	/* -------------------------------------------------------------------------- */
	{
		displayName: 'Issue Key',
		name: 'issueKey',
		type: 'string',
		required: true,
		displayOptions: {
			show: {
				resource: [
					'issue',
				],
				operation: [
					'update',
				],
			},
		},
		default: '',
	},
	{
		displayName: 'Update Fields',
		name: 'updateFields',
		type: 'collection',
		placeholder: 'Add Field',
		default: {},
		displayOptions: {
			show: {
				resource: [
					'issue',
				],
				operation: [
					'update',
				],
			},
		},
		options: [
			{
				displayName: 'Assignee',
				name: 'assignee',
				type: 'options',
				typeOptions: {
					loadOptionsMethod: 'getUsers',
				},
				default: '',
			},
			{
				displayName: 'Description',
				name: 'description',
				type: 'string',
				default: '',
			},
			{
				displayName: 'Custom Fields',
				name: 'customFieldsUi',
				type: 'fixedCollection',
				default: {},
				placeholder: 'Add Custom Field',
				typeOptions: {
					multipleValues: true,
				},
				options: [
					{
						name: 'customFieldsValues',
						displayName: 'Custom Field',
						values: [
							{
								displayName: 'Field ID',
								name: 'fieldId',
								type: 'options',
								typeOptions: {
									loadOptionsMethod: 'getCustomFields',
									loadOptionsDependsOn: [
										'issueKey',
									],
								},
								description: 'ID of the field to set',
								default: '',
							},
							{
								displayName: 'Field Value',
								name: 'fieldValue',
								type: 'string',
								description: 'Value of the field to set',
								default: '',
							},
						],
					},
				],
			},
			{
				displayName: 'Issue Type',
				name: 'issueType',
				type: 'string',
				default: '',
				description: 'Issue Types',
			},
			{
				displayName: 'Labels',
				name: 'labels',
				type: 'multiOptions',
				typeOptions: {
					loadOptionsMethod: 'getLabels',
				},
				default: [],
				displayOptions: {
					show: {
						'/jiraVersion': [
							'cloud',
						],
					},
				},
			},
			{
				displayName: 'Labels',
				name: 'serverLabels',
				type: 'string',
				default: [],
				displayOptions: {
					show: {
						'/jiraVersion': [
							'server',
						],
					},
				},
				typeOptions: {
					multipleValues: true,
				},
			},
			{
				displayName: 'Parent Issue Key',
				name: 'parentIssueKey',
				type: 'string',
				default: '',
			},
			{
				displayName: 'Priority',
				name: 'priority',
				type: 'options',
				typeOptions: {
					loadOptionsMethod: 'getPriorities',
				},
				default: '',
			},
			{
				displayName: 'Reporter',
				name: 'reporter',
				type: 'options',
				typeOptions: {
					loadOptionsMethod: 'getUsers',
				},
				default: '',
			},
			{
				displayName: 'Summary',
				name: 'summary',
				type: 'string',
				default: '',
			},
			{
				displayName: 'Status ID',
				name: 'statusId',
				type: 'options',
				typeOptions: {
					loadOptionsMethod: 'getTransitions',
				},
				default: '',
				description: 'The ID of the issue status',
			},
		],
	},

	/* -------------------------------------------------------------------------- */
	/*                                issue:delete                                */
	/* -------------------------------------------------------------------------- */
	{
		displayName: 'Issue Key',
		name: 'issueKey',
		type: 'string',
		required: true,
		displayOptions: {
			show: {
				resource: [
					'issue',
				],
				operation: [
					'delete',
				],
			},
		},
		default: '',
	},
	{
		displayName: 'Delete Subtasks',
		name: 'deleteSubtasks',
		type: 'boolean',
		required: true,
		displayOptions: {
			show: {
				resource: [
					'issue',
				],
				operation: [
					'delete',
				],
			},
		},
		default: false,
	},

	/* -------------------------------------------------------------------------- */
	/*                                  issue:get                                 */
	/* -------------------------------------------------------------------------- */
	{
		displayName: 'Issue Key',
		name: 'issueKey',
		type: 'string',
		required: true,
		displayOptions: {
			show: {
				resource: [
					'issue',
				],
				operation: [
					'get',
				],
			},
		},
		default: '',
	},
	{
		displayName: 'Simplify Output',
		name: 'simplifyOutput',
		type: 'boolean',
		required: false,
		displayOptions: {
			show: {
				resource: [
					'issue',
				],
				operation: [
					'get',
				],
			},
		},
		// eslint-disable-next-line n8n-nodes-base/node-param-default-wrong-for-simplify
		default: false,
		description: 'Return a simplified output of the issues fields',
	},
	{
		displayName: 'Additional Fields',
		name: 'additionalFields',
		type: 'collection',
		placeholder: 'Add Field',
		default: {},
		displayOptions: {
			show: {
				resource: [
					'issue',
				],
				operation: [
					'get',
				],
			},
		},
		options: [
			{
				displayName: 'Expand',
				name: 'expand',
				type: 'string',
				default: '',
				description: `<p>Use expand to include additional information about the issues in the response. This parameter accepts a comma-separated list. Expand options include:
				<ul>
					<li><code>renderedFields</code> Returns field values rendered in HTML format.</li>
					<li><code>names</code> Returns the display name of each field.</li>
					<li><code>schema</code> Returns the schema describing a field type.</li>
					<li><code>transitions</code> Returns all possible transitions for the issue.</li>
					<li><code>editmeta</code> Returns information about how each field can be edited.</li>
					<li><code>changelog</code> Returns a list of recent updates to an issue, sorted by date, starting from the most recent.</li>
					<li><code>versionedRepresentations</code> Returns a JSON array for each version of a field's value, with the highest number representing the most recent version. Note: When included in the request, the fields parameter is ignored.</li>
				</ul>`,
			},
			{
				displayName: 'Fields',
				name: 'fields',
				type: 'string',
				default: '',
				description: `A list of fields to return for the issue. This parameter accepts a comma-separated list. Use it to retrieve a subset of fields. Allowed values: <code>*all</code> Returns all fields. <code>*navigable</code> Returns navigable fields. Any issue field, prefixed with a minus to exclude.`,
			},
			{
				displayName: 'Fields By Key',
				name: 'fieldsByKey',
				type: 'boolean',
				default: false,
				description: `Indicates whether fields in fields are referenced by keys rather than IDs. This parameter is useful where fields have been added by a connect app and a field's key may differ from its ID.`,
			},
			{
				displayName: 'Properties',
				name: 'properties',
				type: 'string',
				default: '',
				description: `A list of issue properties to return for the issue. This parameter accepts a comma-separated list. Allowed values: <code>*all</code> Returns all issue properties. Any issue property key, prefixed with a minus to exclude. Examples: <code>*all</code> Returns all properties. <code>*all</code>,-prop1 Returns all properties except prop1. <code>prop1,prop2</code> Returns prop1 and prop2 properties. This parameter may be specified multiple times. For example, properties=prop1,prop2& properties=prop3.`,
			},
			{
				displayName: 'Update History',
				name: 'updateHistory',
				type: 'boolean',
				default: false,
				description: 'Whether the project in which the issue is created is added to the user\'s Recently viewed project list, as shown under Projects in Jira. This also populates the JQL issues search lastViewed field.',
			},
		],
	},

	/* -------------------------------------------------------------------------- */
	/*                                  issue:getAll                              */
	/* -------------------------------------------------------------------------- */
	{
		displayName: 'Return All',
		name: 'returnAll',
		type: 'boolean',
		displayOptions: {
			show: {
				resource: [
					'issue',
				],
				operation: [
					'getAll',
				],
			},
		},
		default: false,
		description: 'If all results should be returned or only up to a given limit',
	},
	{
		displayName: 'Limit',
		name: 'limit',
		type: 'number',
		displayOptions: {
			show: {
				resource: [
					'issue',
				],
				operation: [
					'getAll',
				],
				returnAll: [
					false,
				],
			},
		},
		typeOptions: {
			minValue: 1,
			maxValue: 100,
		},
		default: 50,
		description: 'How many results to return',
	},
	{
		displayName: 'Options',
		name: 'options',
		type: 'collection',
		placeholder: 'Add Option',
		displayOptions: {
			show: {
				operation: [
					'getAll',
				],
				resource: [
					'issue',
				],
			},
		},
		default: {},
		options: [
			{
				displayName: 'Expand',
				name: 'expand',
				type: 'multiOptions',
				default: [],
				options: [
					{
						name: 'Changelog',
						value: 'changelog',
						description: 'Returns a list of recent updates to an issue, sorted by date, starting from the most recent',
					},
					{
						name: 'Editmeta',
						value: 'editmeta',
						description: 'Returns information about how each field can be edited',
					},
					{
						name: 'Names',
						value: 'names',
						description: 'Returns the display name of each field',
					},
					{
						name: 'Operations',
						value: 'operations',
						description: 'Returns all possible operations for the issue',
					},
					{
						name: 'Rendered Fields',
						value: 'renderedFields',
<<<<<<< HEAD
						description: ' Returns field values rendered in HTML format',
=======
						description: 'Returns field values rendered in HTML format.',
>>>>>>> 03949a99
					},
					{
						name: 'Schema',
						value: 'schema',
						description: 'Returns the schema describing a field type',
					},
					{
						name: 'Transitions',
						value: 'transitions',
<<<<<<< HEAD
						description: ' Returns all possible transitions for the issue',
=======
						description: 'Returns all possible transitions for the issue.',
>>>>>>> 03949a99
					},
					{
						name: 'Versioned Representations',
						value: 'versionedRepresentations',
						description: `JSON array containing each version of a field's value`,
					},
				],
				description: `Use expand to include additional information about issues in the response`,
			},
			{
				displayName: 'Fields',
				name: 'fields',
				type: 'string',
				default: '*navigable',
				description: `A list of fields to return for each issue, use it to retrieve a subset of fields. This parameter accepts a comma-separated list. Expand options include: <code>*all</code> Returns all fields. <code>*navigable</code> Returns navigable fields. Any issue field, prefixed with a minus to exclude.`,
			},
			{
				displayName: 'Fields By Key',
				name: 'fieldsByKey',
				type: 'boolean',
				default: false,
				description: `Indicates whether fields in fields are referenced by keys rather than IDs. This parameter is useful where fields have been added by a connect app and a field's key may differ from its ID.`,
			},
			{
				displayName: ' JQL',
				name: 'jql',
				type: 'string',
				default: '',
				typeOptions: {
					alwaysOpenEditWindow: true,
				},
				description: 'A JQL expression',
			},
		],
	},
	/* -------------------------------------------------------------------------- */
	/*                               issue:changelog                              */
	/* -------------------------------------------------------------------------- */
	{
		displayName: 'Issue Key',
		name: 'issueKey',
		type: 'string',
		required: true,
		displayOptions: {
			show: {
				resource: [
					'issue',
				],
				operation: [
					'changelog',
				],
			},
		},
		default: '',
	},
	{
		displayName: 'Return All',
		name: 'returnAll',
		type: 'boolean',
		displayOptions: {
			show: {
				resource: [
					'issue',
				],
				operation: [
					'changelog',
				],
			},
		},
		default: false,
		description: 'If all results should be returned or only up to a given limit',
	},
	{
		displayName: 'Limit',
		name: 'limit',
		type: 'number',
		displayOptions: {
			show: {
				resource: [
					'issue',
				],
				operation: [
					'changelog',
				],
				returnAll: [
					false,
				],
			},
		},
		typeOptions: {
			minValue: 1,
			maxValue: 100,
		},
		default: 50,
		description: 'How many results to return',
	},
	/* -------------------------------------------------------------------------- */
	/*                                issue:notify                                */
	/* -------------------------------------------------------------------------- */
	{
		displayName: 'Issue Key',
		name: 'issueKey',
		type: 'string',
		required: true,
		displayOptions: {
			show: {
				resource: [
					'issue',
				],
				operation: [
					'notify',
				],
			},
		},
		default: '',
	},
	{
		displayName: 'JSON Parameters',
		name: 'jsonParameters',
		type: 'boolean',
		default: false,
		displayOptions: {
			show: {
				resource: [
					'issue',
				],
				operation: [
					'notify',
				],
			},
		},
	},
	{
		displayName: 'Additional Fields',
		name: 'additionalFields',
		type: 'collection',
		placeholder: 'Add Field',
		default: {},
		displayOptions: {
			show: {
				resource: [
					'issue',
				],
				operation: [
					'notify',
				],
			},
		},
		options: [
			{
				displayName: 'HTML Body',
				name: 'htmlBody',
				type: 'string',
				typeOptions: {
					alwaysOpenEditWindow: true,
				},
				default: '',
				description: 'The HTML body of the email notification for the issue',
			},
			{
				displayName: 'Subject',
				name: 'subject',
				type: 'string',
				default: '',
				description: 'The subject of the email notification for the issue. If this is not specified, then the subject is set to the issue key and summary.',
			},
			{
				displayName: 'Text Body',
				name: 'textBody',
				type: 'string',
				typeOptions: {
					alwaysOpenEditWindow: true,
				},
				default: '',
				description: 'The subject of the email notification for the issue. If this is not specified, then the subject is set to the issue key and summary.',
			},
		],
	},
	{
		displayName: 'Notification Recipients',
		name: 'notificationRecipientsUi',
		type: 'fixedCollection',
		placeholder: 'Add Recipients',
		typeOptions: {
			multipleValues: false,
		},
		description: 'The recipients of the email notification for the issue',
		default: {},
		displayOptions: {
			show: {
				resource: [
					'issue',
				],
				operation: [
					'notify',
				],
				jsonParameters: [
					false,
				],
			},
		},
		options: [
			{
				name: 'notificationRecipientsValues',
				displayName: 'Recipients',
				values: [
					{
						displayName: 'Reporter',
						name: 'reporter',
						type: 'boolean',
						description: 'Indicates whether the notification should be sent to the issue\'s reporter',
						default: false,
					},
					{
						displayName: 'Assignee',
						name: 'assignee',
						type: 'boolean',
						default: false,
						description: 'Indicates whether the notification should be sent to the issue\'s assignees',
					},
					{
						displayName: 'Watchers',
						name: 'watchers',
						type: 'boolean',
						default: false,
						description: 'Indicates whether the notification should be sent to the issue\'s assignees',
					},
					{
						displayName: 'Voters',
						name: 'voters',
						type: 'boolean',
						default: false,
						description: 'Indicates whether the notification should be sent to the issue\'s voters',
					},
					{
						displayName: 'Users',
						name: 'users',
						type: 'multiOptions',
						typeOptions: {
							loadOptionsMethod: 'getUsers',
						},
						default: [],
						description: 'List of users to receive the notification',
					},
					{
						displayName: 'Groups',
						name: 'groups',
						type: 'multiOptions',
						typeOptions: {
							loadOptionsMethod: 'getGroups',
						},
						default: [],
						description: 'List of groups to receive the notification',
					},
				],

			},
		],
	},
	{
		displayName: 'Notification Recipients',
		name: 'notificationRecipientsJson',
		type: 'json',
		typeOptions: {
			alwaysOpenEditWindow: true,
		},
		displayOptions: {
			show: {
				resource: [
					'issue',
				],
				operation: [
					'notify',
				],
				jsonParameters: [
					true,
				],
			},
		},
		default: '',
		description: 'The recipients of the email notification for the issue',
	},
	{
		displayName: 'Notification Recipients Restrictions',
		name: 'notificationRecipientsRestrictionsUi',
		type: 'fixedCollection',
		placeholder: 'Add Recipients Restriction',
		typeOptions: {
			multipleValues: false,
		},
		description: 'Restricts the notifications to users with the specified permissions',
		default: {},
		displayOptions: {
			show: {
				resource: [
					'issue',
				],
				operation: [
					'notify',
				],
				jsonParameters: [
					false,
				],
			},
		},
		options: [
			{
				name: 'notificationRecipientsRestrictionsValues',
				displayName: 'Recipients Restrictions',
				values: [
					{
						displayName: 'Users',
						name: 'users',
						type: 'multiOptions',
						typeOptions: {
							loadOptionsMethod: 'getUsers',
						},
						default: [],
						description: 'List of users to receive the notification',
					},
					{
						displayName: 'Groups',
						name: 'groups',
						type: 'multiOptions',
						typeOptions: {
							loadOptionsMethod: 'getGroups',
						},
						default: [],
						description: 'List of groups to receive the notification',
					},
				],

			},
		],
	},
	{
		displayName: 'Notification Recipients Restrictions',
		name: 'notificationRecipientsRestrictionsJson',
		type: 'json',
		typeOptions: {
			alwaysOpenEditWindow: true,
		},
		displayOptions: {
			show: {
				resource: [
					'issue',
				],
				operation: [
					'notify',
				],
				jsonParameters: [
					true,
				],
			},
		},
		default: '',
		description: 'Restricts the notifications to users with the specified permissions',
	},

	/* -------------------------------------------------------------------------- */
	/*                              issue:transitions                             */
	/* -------------------------------------------------------------------------- */
	{
		displayName: 'Issue Key',
		name: 'issueKey',
		type: 'string',
		required: true,
		displayOptions: {
			show: {
				resource: [
					'issue',
				],
				operation: [
					'transitions',
				],
			},
		},
		default: '',
	},
	{
		displayName: 'Additional Fields',
		name: 'additionalFields',
		type: 'collection',
		placeholder: 'Add Field',
		default: {},
		displayOptions: {
			show: {
				resource: [
					'issue',
				],
				operation: [
					'transitions',
				],
			},
		},
		options: [
			{
				displayName: 'Expand',
				name: 'expand',
				type: 'string',
				default: '',
				description: `Use expand to include additional information about transitions in the response. This parameter accepts transitions.fields, which returns information about the fields in the transition screen for each transition. Fields hidden from the screen are not returned. Use this information to populate the fields and update fields in Transition issue.`,
			},
			{
				displayName: 'Transition ID',
				name: 'transitionId',
				type: 'string',
				default: '',
				description: 'The ID of the transition',
			},
			{
				displayName: 'Skip Remote Only Condition',
				name: 'skipRemoteOnlyCondition',
				type: 'boolean',
				default: false,
				description: 'Indicates whether transitions with the condition Hide From User Condition are included in the response',
			},
		],
	},
];<|MERGE_RESOLUTION|>--- conflicted
+++ resolved
@@ -681,11 +681,7 @@
 					{
 						name: 'Rendered Fields',
 						value: 'renderedFields',
-<<<<<<< HEAD
-						description: ' Returns field values rendered in HTML format',
-=======
-						description: 'Returns field values rendered in HTML format.',
->>>>>>> 03949a99
+						description: 'Returns field values rendered in HTML format',
 					},
 					{
 						name: 'Schema',
@@ -695,11 +691,7 @@
 					{
 						name: 'Transitions',
 						value: 'transitions',
-<<<<<<< HEAD
-						description: ' Returns all possible transitions for the issue',
-=======
-						description: 'Returns all possible transitions for the issue.',
->>>>>>> 03949a99
+						description: 'Returns all possible transitions for the issue',
 					},
 					{
 						name: 'Versioned Representations',
