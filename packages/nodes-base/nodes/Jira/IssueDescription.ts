import {
	INodeProperties,
} from 'n8n-workflow';

export const issueOperations: INodeProperties[] = [
	{
		displayName: 'Operation',
		name: 'operation',
		type: 'options',
		displayOptions: {
			show: {
				resource: [
					'issue',
				],
			},
		},
		options: [
			{
				name: 'Changelog',
				value: 'changelog',
				description: 'Get issue changelog',
			},
			{
				name: 'Create',
				value: 'create',
				description: 'Create a new issue',
			},
			{
				name: 'Delete',
				value: 'delete',
				description: 'Delete an issue',
			},
			{
				name: 'Get',
				value: 'get',
				description: 'Get an issue',
			},
			{
				name: 'Get All',
				value: 'getAll',
				description: 'Get all issues',
			},
			{
				name: 'Notify',
				value: 'notify',
				description: 'Create an email notification for an issue and add it to the mail queue',
			},
			{
				name: 'Status',
				value: 'transitions',
				description: 'Return either all transitions or a transition that can be performed by the user on an issue, based on the issue\'s status',
			},
			{
				name: 'Update',
				value: 'update',
				description: 'Update an issue',
			},
		],
		default: 'create',
		description: 'The operation to perform.',
	},
];

export const issueFields: INodeProperties[] = [

	/* -------------------------------------------------------------------------- */
	/*                                issue:create                                */
	/* -------------------------------------------------------------------------- */
	{
		displayName: 'Project',
		name: 'project',
		type: 'options',
		default: '',
		required: true,
		displayOptions: {
			show: {
				resource: [
					'issue',
				],
				operation: [
					'create',
				],
			},
		},
		typeOptions: {
			loadOptionsMethod: 'getProjects',
			loadOptionsDependsOn: [
				'jiraVersion',
			],
		},
	},
	{
		displayName: 'Issue Type',
		name: 'issueType',
		type: 'options',
		default: '',
		required: true,
		displayOptions: {
			show: {
				resource: [
					'issue',
				],
				operation: [
					'create',
				],
			},
		},
		typeOptions: {
			loadOptionsMethod: 'getIssueTypes',
			loadOptionsDependsOn: [
				'project',
			],
		},
		description: 'Issue Types',
	},
	{
		displayName: 'Summary',
		name: 'summary',
		type: 'string',
		required: true,
		displayOptions: {
			show: {
				resource: [
					'issue',
				],
				operation: [
					'create',
				],
			},
		},
		default: '',
	},
	{
		displayName: 'Additional Fields',
		name: 'additionalFields',
		type: 'collection',
		placeholder: 'Add Field',
		default: {},
		displayOptions: {
			show: {
				resource: [
					'issue',
				],
				operation: [
					'create',
				],
			},
		},
		options: [
			{
				displayName: 'Assignee',
				name: 'assignee',
				type: 'options',
				typeOptions: {
					loadOptionsMethod: 'getUsers',
				},
				default: '',
			},
			{
				displayName: 'Description',
				name: 'description',
				type: 'string',
				default: '',
			},
			{
				displayName: 'Components',
				name: 'componentIds',
				type: 'multiOptions',
				typeOptions: {
					loadOptionsMethod: 'getProjectComponents',
					loadOptionsDependsOn: [
						'project',
					],
				},
				default: [],
			},
			{
				displayName: 'Custom Fields',
				name: 'customFieldsUi',
				type: 'fixedCollection',
				default: {},
				placeholder: 'Add Custom Field',
				typeOptions: {
					multipleValues: true,
				},
				options: [
					{
						name: 'customFieldsValues',
						displayName: 'Custom Field',
						values: [
							{
								displayName: 'Field ID',
								name: 'fieldId',
								type: 'options',
								typeOptions: {
									loadOptionsMethod: 'getCustomFields',
									loadOptionsDependsOn: [
										'project',
									],
								},
								description: 'ID of the field to set',
								default: '',
							},
							{
								displayName: 'Field Value',
								name: 'fieldValue',
								type: 'string',
								description: 'Value of the field to set',
								default: '',
							},
						],
					},
				],
			},
			{
				displayName: 'Labels',
				name: 'labels',
				type: 'multiOptions',
				typeOptions: {
					loadOptionsMethod: 'getLabels',
				},
				default: [],
				displayOptions: {
					show: {
						'/jiraVersion': [
							'cloud',
						],
					},
				},
			},
			{
				displayName: 'Labels',
				name: 'serverLabels',
				type: 'string',
				default: [],
				displayOptions: {
					show: {
						'/jiraVersion': [
							'server',
						],
					},
				},
				typeOptions: {
					multipleValues: true,
				},
			},
			{
				displayName: 'Parent Issue Key',
				name: 'parentIssueKey',
				type: 'string',
				default: '',
			},
			{
				displayName: 'Priority',
				name: 'priority',
				type: 'options',
				typeOptions: {
					loadOptionsMethod: 'getPriorities',
				},
				default: '',
			},
			{
				displayName: 'Reporter',
				name: 'reporter',
				type: 'options',
				typeOptions: {
					loadOptionsMethod: 'getUsers',
				},
				default: '',
			},
			{
				displayName: 'Update History',
				name: 'updateHistory',
				type: 'boolean',
				default: false,
				description: 'Whether the project in which the issue is created is added to the user\'s Recently viewed project list, as shown under Projects in Jira',
			},
		],
	},

	/* -------------------------------------------------------------------------- */
	/*                                issue:update                                */
	/* -------------------------------------------------------------------------- */
	{
		displayName: 'Issue Key',
		name: 'issueKey',
		type: 'string',
		required: true,
		displayOptions: {
			show: {
				resource: [
					'issue',
				],
				operation: [
					'update',
				],
			},
		},
		default: '',
	},
	{
		displayName: 'Update Fields',
		name: 'updateFields',
		type: 'collection',
		placeholder: 'Add Field',
		default: {},
		displayOptions: {
			show: {
				resource: [
					'issue',
				],
				operation: [
					'update',
				],
			},
		},
		options: [
			{
				displayName: 'Assignee',
				name: 'assignee',
				type: 'options',
				typeOptions: {
					loadOptionsMethod: 'getUsers',
				},
				default: '',
			},
			{
				displayName: 'Description',
				name: 'description',
				type: 'string',
				default: '',
			},
			{
				displayName: 'Custom Fields',
				name: 'customFieldsUi',
				type: 'fixedCollection',
				default: {},
				placeholder: 'Add Custom Field',
				typeOptions: {
					multipleValues: true,
				},
				options: [
					{
						name: 'customFieldsValues',
						displayName: 'Custom Field',
						values: [
							{
								displayName: 'Field ID',
								name: 'fieldId',
								type: 'options',
								typeOptions: {
									loadOptionsMethod: 'getCustomFields',
									loadOptionsDependsOn: [
										'issueKey',
									],
								},
								description: 'ID of the field to set',
								default: '',
							},
							{
								displayName: 'Field Value',
								name: 'fieldValue',
								type: 'string',
								description: 'Value of the field to set',
								default: '',
							},
						],
					},
				],
			},
			{
				displayName: 'Issue Type',
				name: 'issueType',
				type: 'string',
				default: '',
				description: 'Issue Types',
			},
			{
				displayName: 'Labels',
				name: 'labels',
				type: 'multiOptions',
				typeOptions: {
					loadOptionsMethod: 'getLabels',
				},
				default: [],
				displayOptions: {
					show: {
						'/jiraVersion': [
							'cloud',
						],
					},
				},
			},
			{
				displayName: 'Labels',
				name: 'serverLabels',
				type: 'string',
				default: [],
				displayOptions: {
					show: {
						'/jiraVersion': [
							'server',
						],
					},
				},
				typeOptions: {
					multipleValues: true,
				},
			},
			{
				displayName: 'Parent Issue Key',
				name: 'parentIssueKey',
				type: 'string',
				default: '',
			},
			{
				displayName: 'Priority',
				name: 'priority',
				type: 'options',
				typeOptions: {
					loadOptionsMethod: 'getPriorities',
				},
				default: '',
			},
			{
				displayName: 'Reporter',
				name: 'reporter',
				type: 'options',
				typeOptions: {
					loadOptionsMethod: 'getUsers',
				},
				default: '',
			},
			{
				displayName: 'Summary',
				name: 'summary',
				type: 'string',
				default: '',
			},
			{
				displayName: 'Status ID',
				name: 'statusId',
				type: 'options',
				typeOptions: {
					loadOptionsMethod: 'getTransitions',
				},
				default: '',
				description: 'The ID of the issue status',
			},
		],
	},

	/* -------------------------------------------------------------------------- */
	/*                                issue:delete                                */
	/* -------------------------------------------------------------------------- */
	{
		displayName: 'Issue Key',
		name: 'issueKey',
		type: 'string',
		required: true,
		displayOptions: {
			show: {
				resource: [
					'issue',
				],
				operation: [
					'delete',
				],
			},
		},
		default: '',
	},
	{
		displayName: 'Delete Subtasks',
		name: 'deleteSubtasks',
		type: 'boolean',
		required: true,
		displayOptions: {
			show: {
				resource: [
					'issue',
				],
				operation: [
					'delete',
				],
			},
		},
		default: false,
	},

	/* -------------------------------------------------------------------------- */
	/*                                  issue:get                                 */
	/* -------------------------------------------------------------------------- */
	{
		displayName: 'Issue Key',
		name: 'issueKey',
		type: 'string',
		required: true,
		displayOptions: {
			show: {
				resource: [
					'issue',
				],
				operation: [
					'get',
				],
			},
		},
		default: '',
	},
	{
		displayName: 'Simplify Output',
		name: 'simplifyOutput',
		type: 'boolean',
		required: false,
		displayOptions: {
			show: {
				resource: [
					'issue',
				],
				operation: [
					'get',
				],
			},
		},
		// eslint-disable-next-line n8n-nodes-base/node-param-default-wrong-for-simplify
		default: false,
<<<<<<< HEAD
		description: 'Return a simplified output of the issues fields',
=======
		description: 'Return a simplified output of the issues fields.',
>>>>>>> 7f933919
	},
	{
		displayName: 'Additional Fields',
		name: 'additionalFields',
		type: 'collection',
		placeholder: 'Add Field',
		default: {},
		displayOptions: {
			show: {
				resource: [
					'issue',
				],
				operation: [
					'get',
				],
			},
		},
		options: [
			{
				displayName: 'Expand',
				name: 'expand',
				type: 'string',
				default: '',
				description: `<p>Use expand to include additional information about the issues in the response. This parameter accepts a comma-separated list. Expand options include:
				<ul>
					<li><code>renderedFields</code> Returns field values rendered in HTML format.</li>
					<li><code>names</code> Returns the display name of each field.</li>
					<li><code>schema</code> Returns the schema describing a field type.</li>
					<li><code>transitions</code> Returns all possible transitions for the issue.</li>
					<li><code>editmeta</code> Returns information about how each field can be edited.</li>
					<li><code>changelog</code> Returns a list of recent updates to an issue, sorted by date, starting from the most recent.</li>
					<li><code>versionedRepresentations</code> Returns a JSON array for each version of a field's value, with the highest number representing the most recent version. Note: When included in the request, the fields parameter is ignored.</li>
				</ul>`,
			},
			{
				displayName: 'Fields',
				name: 'fields',
				type: 'string',
				default: '',
				description: 'A list of fields to return for the issue. This parameter accepts a comma-separated list. Use it to retrieve a subset of fields. Allowed values: <code>*all</code> Returns all fields. <code>*navigable</code> Returns navigable fields. Any issue field, prefixed with a minus to exclude.',
			},
			{
				displayName: 'Fields By Key',
				name: 'fieldsByKey',
				type: 'boolean',
				default: false,
				description: 'Indicates whether fields in fields are referenced by keys rather than IDs. This parameter is useful where fields have been added by a connect app and a field\'s key may differ from its ID.',
			},
			{
				displayName: 'Properties',
				name: 'properties',
				type: 'string',
				default: '',
				description: 'A list of issue properties to return for the issue. This parameter accepts a comma-separated list. Allowed values: <code>*all</code> Returns all issue properties. Any issue property key, prefixed with a minus to exclude. Examples: <code>*all</code> Returns all properties. <code>*all</code>,-prop1 Returns all properties except prop1. <code>prop1,prop2</code> Returns prop1 and prop2 properties. This parameter may be specified multiple times. For example, properties=prop1,prop2& properties=prop3.',
			},
			{
				displayName: 'Update History',
				name: 'updateHistory',
				type: 'boolean',
				default: false,
				description: 'Whether the project in which the issue is created is added to the user\'s Recently viewed project list, as shown under Projects in Jira. This also populates the JQL issues search lastViewed field.',
			},
		],
	},

	/* -------------------------------------------------------------------------- */
	/*                                  issue:getAll                              */
	/* -------------------------------------------------------------------------- */
	{
		displayName: 'Return All',
		name: 'returnAll',
		type: 'boolean',
		displayOptions: {
			show: {
				resource: [
					'issue',
				],
				operation: [
					'getAll',
				],
			},
		},
		default: false,
<<<<<<< HEAD
		description: 'If all results should be returned or only up to a given limit',
=======
		description: 'Whether to return all results or only up to a given limit',
>>>>>>> 7f933919
	},
	{
		displayName: 'Limit',
		name: 'limit',
		type: 'number',
		displayOptions: {
			show: {
				resource: [
					'issue',
				],
				operation: [
					'getAll',
				],
				returnAll: [
					false,
				],
			},
		},
		typeOptions: {
			minValue: 1,
			maxValue: 100,
		},
		default: 50,
		description: 'How many results to return',
	},
	{
		displayName: 'Options',
		name: 'options',
		type: 'collection',
		placeholder: 'Add Option',
		displayOptions: {
			show: {
				operation: [
					'getAll',
				],
				resource: [
					'issue',
				],
			},
		},
		default: {},
		options: [
			{
				displayName: 'Expand',
				name: 'expand',
				type: 'multiOptions',
				default: [],
				options: [
					{
						name: 'Changelog',
						value: 'changelog',
						description: 'Returns a list of recent updates to an issue, sorted by date, starting from the most recent',
					},
					{
						name: 'Editmeta',
						value: 'editmeta',
						description: 'Returns information about how each field can be edited',
					},
					{
						name: 'Names',
						value: 'names',
						description: 'Returns the display name of each field',
					},
					{
						name: 'Operations',
						value: 'operations',
						description: 'Returns all possible operations for the issue',
					},
					{
						name: 'Rendered Fields',
						value: 'renderedFields',
						description: 'Returns field values rendered in HTML format',
					},
					{
						name: 'Schema',
						value: 'schema',
						description: 'Returns the schema describing a field type',
					},
					{
						name: 'Transitions',
						value: 'transitions',
						description: 'Returns all possible transitions for the issue',
					},
					{
						name: 'Versioned Representations',
						value: 'versionedRepresentations',
						description: 'JSON array containing each version of a field\'s value',
					},
				],
				description: 'Use expand to include additional information about issues in the response',
			},
			{
				displayName: 'Fields',
				name: 'fields',
				type: 'string',
				default: '*navigable',
				description: 'A list of fields to return for each issue, use it to retrieve a subset of fields. This parameter accepts a comma-separated list. Expand options include: <code>*all</code> Returns all fields. <code>*navigable</code> Returns navigable fields. Any issue field, prefixed with a minus to exclude.',
			},
			{
				displayName: 'Fields By Key',
				name: 'fieldsByKey',
				type: 'boolean',
				default: false,
				description: 'Indicates whether fields in fields are referenced by keys rather than IDs. This parameter is useful where fields have been added by a connect app and a field\'s key may differ from its ID.',
			},
			{
				displayName: ' JQL',
				name: 'jql',
				type: 'string',
				default: '',
				typeOptions: {
					alwaysOpenEditWindow: true,
				},
				description: 'A JQL expression',
			},
		],
	},
	/* -------------------------------------------------------------------------- */
	/*                               issue:changelog                              */
	/* -------------------------------------------------------------------------- */
	{
		displayName: 'Issue Key',
		name: 'issueKey',
		type: 'string',
		required: true,
		displayOptions: {
			show: {
				resource: [
					'issue',
				],
				operation: [
					'changelog',
				],
			},
		},
		default: '',
	},
	{
		displayName: 'Return All',
		name: 'returnAll',
		type: 'boolean',
		displayOptions: {
			show: {
				resource: [
					'issue',
				],
				operation: [
					'changelog',
				],
			},
		},
		default: false,
<<<<<<< HEAD
		description: 'If all results should be returned or only up to a given limit',
=======
		description: 'Whether to return all results or only up to a given limit',
>>>>>>> 7f933919
	},
	{
		displayName: 'Limit',
		name: 'limit',
		type: 'number',
		displayOptions: {
			show: {
				resource: [
					'issue',
				],
				operation: [
					'changelog',
				],
				returnAll: [
					false,
				],
			},
		},
		typeOptions: {
			minValue: 1,
			maxValue: 100,
		},
		default: 50,
		description: 'How many results to return',
	},
	/* -------------------------------------------------------------------------- */
	/*                                issue:notify                                */
	/* -------------------------------------------------------------------------- */
	{
		displayName: 'Issue Key',
		name: 'issueKey',
		type: 'string',
		required: true,
		displayOptions: {
			show: {
				resource: [
					'issue',
				],
				operation: [
					'notify',
				],
			},
		},
		default: '',
	},
	{
		displayName: 'JSON Parameters',
		name: 'jsonParameters',
		type: 'boolean',
		default: false,
		displayOptions: {
			show: {
				resource: [
					'issue',
				],
				operation: [
					'notify',
				],
			},
		},
	},
	{
		displayName: 'Additional Fields',
		name: 'additionalFields',
		type: 'collection',
		placeholder: 'Add Field',
		default: {},
		displayOptions: {
			show: {
				resource: [
					'issue',
				],
				operation: [
					'notify',
				],
			},
		},
		options: [
			{
				displayName: 'HTML Body',
				name: 'htmlBody',
				type: 'string',
				typeOptions: {
					alwaysOpenEditWindow: true,
				},
				default: '',
				description: 'The HTML body of the email notification for the issue',
			},
			{
				displayName: 'Subject',
				name: 'subject',
				type: 'string',
				default: '',
				description: 'The subject of the email notification for the issue. If this is not specified, then the subject is set to the issue key and summary.',
			},
			{
				displayName: 'Text Body',
				name: 'textBody',
				type: 'string',
				typeOptions: {
					alwaysOpenEditWindow: true,
				},
				default: '',
				description: 'The subject of the email notification for the issue. If this is not specified, then the subject is set to the issue key and summary.',
			},
		],
	},
	{
		displayName: 'Notification Recipients',
		name: 'notificationRecipientsUi',
		type: 'fixedCollection',
		placeholder: 'Add Recipients',
		typeOptions: {
			multipleValues: false,
		},
		description: 'The recipients of the email notification for the issue',
		default: {},
		displayOptions: {
			show: {
				resource: [
					'issue',
				],
				operation: [
					'notify',
				],
				jsonParameters: [
					false,
				],
			},
		},
		options: [
			{
				name: 'notificationRecipientsValues',
				displayName: 'Recipients',
				values: [
					{
						displayName: 'Reporter',
						name: 'reporter',
						type: 'boolean',
<<<<<<< HEAD
						description: 'Indicates whether the notification should be sent to the issue\'s reporter',
=======
						description: 'Indicates whether the notification should be sent to the issue\'s reporter.',
>>>>>>> 7f933919
						default: false,
					},
					{
						displayName: 'Assignee',
						name: 'assignee',
						type: 'boolean',
						default: false,
<<<<<<< HEAD
						description: 'Indicates whether the notification should be sent to the issue\'s assignees',
=======
						description: 'Indicates whether the notification should be sent to the issue\'s assignees.',
>>>>>>> 7f933919
					},
					{
						displayName: 'Watchers',
						name: 'watchers',
						type: 'boolean',
						default: false,
<<<<<<< HEAD
						description: 'Indicates whether the notification should be sent to the issue\'s assignees',
=======
						description: 'Indicates whether the notification should be sent to the issue\'s assignees.',
>>>>>>> 7f933919
					},
					{
						displayName: 'Voters',
						name: 'voters',
						type: 'boolean',
						default: false,
<<<<<<< HEAD
						description: 'Indicates whether the notification should be sent to the issue\'s voters',
=======
						description: 'Indicates whether the notification should be sent to the issue\'s voters.',
>>>>>>> 7f933919
					},
					{
						displayName: 'Users',
						name: 'users',
						type: 'multiOptions',
						typeOptions: {
							loadOptionsMethod: 'getUsers',
						},
						default: [],
<<<<<<< HEAD
						description: 'List of users to receive the notification',
=======
						description: 'List of users to receive the notification.',
>>>>>>> 7f933919
					},
					{
						displayName: 'Groups',
						name: 'groups',
						type: 'multiOptions',
						typeOptions: {
							loadOptionsMethod: 'getGroups',
						},
						default: [],
<<<<<<< HEAD
						description: 'List of groups to receive the notification',
=======
						description: 'List of groups to receive the notification.',
>>>>>>> 7f933919
					},
				],

			},
		],
	},
	{
		displayName: 'Notification Recipients',
		name: 'notificationRecipientsJson',
		type: 'json',
		typeOptions: {
			alwaysOpenEditWindow: true,
		},
		displayOptions: {
			show: {
				resource: [
					'issue',
				],
				operation: [
					'notify',
				],
				jsonParameters: [
					true,
				],
			},
		},
		default: '',
		description: 'The recipients of the email notification for the issue',
	},
	{
		displayName: 'Notification Recipients Restrictions',
		name: 'notificationRecipientsRestrictionsUi',
		type: 'fixedCollection',
		placeholder: 'Add Recipients Restriction',
		typeOptions: {
			multipleValues: false,
		},
		description: 'Restricts the notifications to users with the specified permissions',
		default: {},
		displayOptions: {
			show: {
				resource: [
					'issue',
				],
				operation: [
					'notify',
				],
				jsonParameters: [
					false,
				],
			},
		},
		options: [
			{
				name: 'notificationRecipientsRestrictionsValues',
				displayName: 'Recipients Restrictions',
				values: [
					{
						displayName: 'Users',
						name: 'users',
						type: 'multiOptions',
						typeOptions: {
							loadOptionsMethod: 'getUsers',
						},
						default: [],
<<<<<<< HEAD
						description: 'List of users to receive the notification',
=======
						description: 'List of users to receive the notification.',
>>>>>>> 7f933919
					},
					{
						displayName: 'Groups',
						name: 'groups',
						type: 'multiOptions',
						typeOptions: {
							loadOptionsMethod: 'getGroups',
						},
						default: [],
<<<<<<< HEAD
						description: 'List of groups to receive the notification',
=======
						description: 'List of groups to receive the notification.',
>>>>>>> 7f933919
					},
				],

			},
		],
	},
	{
		displayName: 'Notification Recipients Restrictions',
		name: 'notificationRecipientsRestrictionsJson',
		type: 'json',
		typeOptions: {
			alwaysOpenEditWindow: true,
		},
		displayOptions: {
			show: {
				resource: [
					'issue',
				],
				operation: [
					'notify',
				],
				jsonParameters: [
					true,
				],
			},
		},
		default: '',
		description: 'Restricts the notifications to users with the specified permissions',
	},

	/* -------------------------------------------------------------------------- */
	/*                              issue:transitions                             */
	/* -------------------------------------------------------------------------- */
	{
		displayName: 'Issue Key',
		name: 'issueKey',
		type: 'string',
		required: true,
		displayOptions: {
			show: {
				resource: [
					'issue',
				],
				operation: [
					'transitions',
				],
			},
		},
		default: '',
	},
	{
		displayName: 'Additional Fields',
		name: 'additionalFields',
		type: 'collection',
		placeholder: 'Add Field',
		default: {},
		displayOptions: {
			show: {
				resource: [
					'issue',
				],
				operation: [
					'transitions',
				],
			},
		},
		options: [
			{
				displayName: 'Expand',
				name: 'expand',
				type: 'string',
				default: '',
				description: 'Use expand to include additional information about transitions in the response. This parameter accepts transitions.fields, which returns information about the fields in the transition screen for each transition. Fields hidden from the screen are not returned. Use this information to populate the fields and update fields in Transition issue.',
			},
			{
				displayName: 'Transition ID',
				name: 'transitionId',
				type: 'string',
				default: '',
				description: 'The ID of the transition',
			},
			{
				displayName: 'Skip Remote Only Condition',
				name: 'skipRemoteOnlyCondition',
				type: 'boolean',
				default: false,
				description: 'Indicates whether transitions with the condition Hide From User Condition are included in the response',
			},
		],
	},
];<|MERGE_RESOLUTION|>--- conflicted
+++ resolved
@@ -525,11 +525,7 @@
 		},
 		// eslint-disable-next-line n8n-nodes-base/node-param-default-wrong-for-simplify
 		default: false,
-<<<<<<< HEAD
-		description: 'Return a simplified output of the issues fields',
-=======
 		description: 'Return a simplified output of the issues fields.',
->>>>>>> 7f933919
 	},
 	{
 		displayName: 'Additional Fields',
@@ -613,11 +609,7 @@
 			},
 		},
 		default: false,
-<<<<<<< HEAD
-		description: 'If all results should be returned or only up to a given limit',
-=======
 		description: 'Whether to return all results or only up to a given limit',
->>>>>>> 7f933919
 	},
 	{
 		displayName: 'Limit',
@@ -770,11 +762,7 @@
 			},
 		},
 		default: false,
-<<<<<<< HEAD
-		description: 'If all results should be returned or only up to a given limit',
-=======
 		description: 'Whether to return all results or only up to a given limit',
->>>>>>> 7f933919
 	},
 	{
 		displayName: 'Limit',
@@ -914,11 +902,7 @@
 						displayName: 'Reporter',
 						name: 'reporter',
 						type: 'boolean',
-<<<<<<< HEAD
-						description: 'Indicates whether the notification should be sent to the issue\'s reporter',
-=======
 						description: 'Indicates whether the notification should be sent to the issue\'s reporter.',
->>>>>>> 7f933919
 						default: false,
 					},
 					{
@@ -926,33 +910,21 @@
 						name: 'assignee',
 						type: 'boolean',
 						default: false,
-<<<<<<< HEAD
-						description: 'Indicates whether the notification should be sent to the issue\'s assignees',
-=======
 						description: 'Indicates whether the notification should be sent to the issue\'s assignees.',
->>>>>>> 7f933919
 					},
 					{
 						displayName: 'Watchers',
 						name: 'watchers',
 						type: 'boolean',
 						default: false,
-<<<<<<< HEAD
-						description: 'Indicates whether the notification should be sent to the issue\'s assignees',
-=======
 						description: 'Indicates whether the notification should be sent to the issue\'s assignees.',
->>>>>>> 7f933919
 					},
 					{
 						displayName: 'Voters',
 						name: 'voters',
 						type: 'boolean',
 						default: false,
-<<<<<<< HEAD
-						description: 'Indicates whether the notification should be sent to the issue\'s voters',
-=======
 						description: 'Indicates whether the notification should be sent to the issue\'s voters.',
->>>>>>> 7f933919
 					},
 					{
 						displayName: 'Users',
@@ -962,11 +934,7 @@
 							loadOptionsMethod: 'getUsers',
 						},
 						default: [],
-<<<<<<< HEAD
-						description: 'List of users to receive the notification',
-=======
 						description: 'List of users to receive the notification.',
->>>>>>> 7f933919
 					},
 					{
 						displayName: 'Groups',
@@ -976,11 +944,7 @@
 							loadOptionsMethod: 'getGroups',
 						},
 						default: [],
-<<<<<<< HEAD
-						description: 'List of groups to receive the notification',
-=======
 						description: 'List of groups to receive the notification.',
->>>>>>> 7f933919
 					},
 				],
 
@@ -1046,11 +1010,7 @@
 							loadOptionsMethod: 'getUsers',
 						},
 						default: [],
-<<<<<<< HEAD
-						description: 'List of users to receive the notification',
-=======
 						description: 'List of users to receive the notification.',
->>>>>>> 7f933919
 					},
 					{
 						displayName: 'Groups',
@@ -1060,11 +1020,7 @@
 							loadOptionsMethod: 'getGroups',
 						},
 						default: [],
-<<<<<<< HEAD
-						description: 'List of groups to receive the notification',
-=======
 						description: 'List of groups to receive the notification.',
->>>>>>> 7f933919
 					},
 				],
 
