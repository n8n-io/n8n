--- conflicted
+++ resolved
@@ -186,11 +186,7 @@
 					loadOptionsMethod: 'getUsers',
 				},
 				default: [],
-<<<<<<< HEAD
-				description: 'The new list of assignee IDs attached to the card',
-=======
 				description: 'The new list of assignee IDs attached to the card.',
->>>>>>> 49d0e3e8
 			},
 			{
 				displayName: 'Description',
@@ -207,11 +203,7 @@
 					loadOptionsMethod: 'getUsers',
 				},
 				default: [],
-<<<<<<< HEAD
-				description: 'The new list of member IDs attached to the card',
-=======
 				description: 'The new list of member IDs attached to the card.',
->>>>>>> 49d0e3e8
 			},
 		],
 	},
@@ -611,11 +603,7 @@
 					loadOptionsMethod: 'getUsers',
 				},
 				default: [],
-<<<<<<< HEAD
-				description: 'The new list of assignee IDs attached to the card',
-=======
 				description: 'The new list of assignee IDs attached to the card.',
->>>>>>> 49d0e3e8
 			},
 			{
 				displayName: 'Color',
@@ -775,11 +763,7 @@
 					loadOptionsMethod: 'getUsers',
 				},
 				default: [],
-<<<<<<< HEAD
-				description: 'The new list of member IDs attached to the card',
-=======
 				description: 'The new list of member IDs attached to the card.',
->>>>>>> 49d0e3e8
 			},
 			{
 				displayName: 'Over Time',
