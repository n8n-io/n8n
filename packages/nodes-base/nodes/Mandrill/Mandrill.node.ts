--- conflicted
+++ resolved
@@ -267,11 +267,7 @@
 						type: 'string',
 						default: '',
 						placeholder: 'message.bcc_address@example.com',
-<<<<<<< HEAD
-						description: 'An optional address to receive an exact copy of each recipient\'s email',
-=======
 						description: 'An optional address to receive an exact copy of each recipient\'s email.',
->>>>>>> 7f933919
 					},
 					{
 						displayName: 'From name',
@@ -295,11 +291,7 @@
 						type: 'string',
 						default: '',
 						placeholder: '',
-<<<<<<< HEAD
-						description: 'An array of strings separated by a comma (,) indicating for which any matching URLs will automatically have Google Analytics parameters appended to their query string automatically',
-=======
 						description: 'An array of strings separated by a comma (,) indicating for which any matching URLs will automatically have Google Analytics parameters appended to their query string automatically.',
->>>>>>> 7f933919
 					},
 					{
 						displayName: 'HTML',
@@ -347,11 +339,7 @@
 						type: 'string',
 						default: '',
 						placeholder: '',
-<<<<<<< HEAD
-						description: 'A custom domain to use for the messages\'s return-path',
-=======
 						description: 'A custom domain to use for the messages\'s return-path.',
->>>>>>> 7f933919
 					},
 					{
 						displayName: 'Sent At',
@@ -367,11 +355,7 @@
 						type: 'string',
 						default: '',
 						placeholder: '',
-<<<<<<< HEAD
-						description: 'A custom domain to use for SPF/DKIM signing instead of mandrill(for "via" or "on behalf of" in email clients)',
-=======
 						description: 'A custom domain to use for SPF/DKIM signing instead of mandrill(for "via" or "on behalf of" in email clients).',
->>>>>>> 7f933919
 					},
 					{
 						displayName: 'Subaccount',
@@ -428,11 +412,7 @@
 						type: 'string',
 						default: '',
 						placeholder: '',
-<<<<<<< HEAD
-						description: 'A custom domain to use for tracking opens and clicks instead of mandrillapp.com ',
-=======
 						description: 'A custom domain to use for tracking opens and clicks instead of mandrillapp.com .',
->>>>>>> 7f933919
 					},
 					{
 						displayName: 'Url Strip Qs',
