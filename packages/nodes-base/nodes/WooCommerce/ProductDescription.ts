import { INodeProperties } from 'n8n-workflow';

export const productOperations: INodeProperties[] = [
	{
		displayName: 'Operation',
		name: 'operation',
		type: 'options',
		displayOptions: {
			show: {
				resource: [
					'product',
				],
			},
		},
		options: [
			{
				name: 'Create',
				value: 'create',
				description: 'Create a product',
			},
			{
				name: 'Delete',
				value: 'delete',
				description: 'Delete a product',
			},
			{
				name: 'Get',
				value: 'get',
				description: 'Get a product',
			},
			{
				name: 'Get All',
				value: 'getAll',
				description: 'Get all products',
			},
			{
				name: 'Update',
				value: 'update',
				description: 'Update a product',
			},
		],
		default: 'create',
		description: 'The operation to perform.',
	},
];

export const productFields: INodeProperties[] = [

/* -------------------------------------------------------------------------- */
/*                                product:create                              */
/* -------------------------------------------------------------------------- */
	{
		displayName: 'Name',
		name: 'name',
		type: 'string',
		required: true,
		default: '',
		displayOptions: {
			show: {
				resource: [
					'product',
				],
				operation: [
					'create',
				],
			},
		},
		description: 'Product name',
	},
	{
		displayName: 'Additional Fields',
		name: 'additionalFields',
		type: 'collection',
		placeholder: 'Add Field',
		default: {},
		displayOptions: {
			show: {
				resource: [
					'product',
				],
				operation: [
					'create',
				],
			},
		},
		options: [
			{
				displayName: 'Backorders',
				name: 'backorders',
				type: 'options',
				options: [
					{
						name: 'No',
						value: 'no',
					},
					{
						name: 'Notify',
						value: 'notify',
					},
					{
						name: 'Yes',
						value: 'yes',
					},
				],
				default: 'no',
				description: 'If managing stock, this controls if backorders are allowed',
			},
			{
				displayName: 'Button Text',
				name: 'buttonText',
				type: 'string',
				default: '',
				description: 'Product external button text. Only for external products.',
			},
			{
				displayName: 'Catalog Visibility',
				name: 'catalogVisibility',
				type: 'options',
				options: [
					{
						name: 'Catalog',
						value: 'catalog',
					},
					{
						name: 'Hidden',
						value: 'hidden',
					},
					{
						name: 'Search',
						value: 'search',
					},
					{
						name: 'Visible',
						value: 'visible',
					},
				],
				default: 'visible',
<<<<<<< HEAD
=======
				description: 'Catalog visibility',
>>>>>>> ef8a76f3
			},
			{
				displayName: 'Categories',
				name: 'categories',
				type: 'multiOptions',
				typeOptions: {
					loadOptionsMethod: 'getCategories',
				},
				default: [],
				description: 'List of categories',
			},
			{
				displayName: 'Cross Sell IDs',
				name: 'crossSellIds',
				type: 'string',
				default: '',
				description: 'List of cross-sell products IDs. Multiple can be added separated by ,',
			},
			{
				displayName: 'Date On Sale From',
				name: 'dateOnSaleFrom',
				type: 'dateTime',
				default: '',
				description: 'Start date of sale price, in the site\'s timezone',
			},
			{
				displayName: 'Date On Sale To',
				name: 'dateOnSaleTo',
				type: 'dateTime',
				default: '',
				description: 'Ennd date of sale price, in the site\'s timezone',
			},
			{
				displayName: 'Description',
				name: 'description',
				type: 'string',
				typeOptions: {
					alwaysOpenEditWindow: true,
				},
				default: '',
				description: 'Product description',
			},
			{
				displayName: 'Downloadable',
				name: 'downloadable',
				type: 'boolean',
				default: false,
				description: 'if the product is downloadable',
			},
			{
				displayName: 'External URL',
				name: 'externalUrl',
				type: 'string',
				default: '',
				description: 'Product external URL. Only for external products.',
			},
			{
				displayName: 'Featured',
				name: 'featured',
				type: 'boolean',
				default: false,
				description: 'Featured product',
			},
			{
				displayName: 'Manage Stock',
				name: 'manageStock',
				type: 'boolean',
				default: false,
				description: 'Stock management at product level',
			},
			{
				displayName: 'Menu Order',
				name: 'menuOrder',
				type: 'number',
				default: 1,
				description: 'Menu order, used to custom sort products',
			},
			{
				displayName: 'Parent ID',
				name: 'parentId',
				type: 'string',
				default: '',
				description: 'Product parent ID',
			},
			{
				displayName: 'Purchase Note',
				name: 'purchaseNote',
				type: 'string',
				default: '',
				description: 'Optional note to send the customer after purchase',
			},
			{
				displayName: 'Regular Price',
				name: 'regularPrice',
				type: 'string',
				default: '',
				description: 'Product regular price',
			},
			{
				displayName: 'Reviews Allowed',
				name: 'reviewsAllowed',
				type: 'boolean',
				default: true,
				description: 'Allow reviews',
			},
			{
				displayName: 'Sale Price',
				name: 'salePrice',
				type: 'string',
				default: '',
				description: 'Product sale price',
			},
			{
				displayName: 'Shipping Class',
				name: 'shippingClass',
				type: 'string',
				default: '',
				description: 'Shipping class slug',
			},
			{
				displayName: 'Short Description',
				name: 'shortDescription',
				type: 'string',
				default: '',
				description: 'Product short description',
			},
			{
				displayName: 'SKU',
				name: 'sku',
				type: 'string',
				default: '',
				description: 'Unique identifier',
			},
			{
				displayName: 'Slug',
				name: 'slug',
				type: 'string',
				default: '',
				description: 'Product slug',
			},
			{
				displayName: 'Sold Individually',
				name: 'soldIndividually',
				type: 'boolean',
				default: false,
				description: 'Allow one item to be bought in a single order',
			},
			{
				displayName: 'Status',
				name: 'status',
				type: 'options',
				options: [
					{
						name: 'Draft',
						value: 'draft',
					},
					{
						name: 'Pending',
						value: 'pending',
					},
					{
						name: 'Private',
						value: 'private',
					},
					{
						name: 'Publish',
						value: 'publish',
					},
				],
				default: 'publish',
				description: 'A named status for the product',
			},
			{
				displayName: 'Stock Quantity',
				name: 'stockQuantity',
				type: 'number',
				default: 1,
<<<<<<< HEAD
=======
				description: 'Stock quantity',
>>>>>>> ef8a76f3
			},
			{
				displayName: 'Stock Status',
				name: 'stockStatus',
				type: 'options',
				options: [
					{
						name: 'In Stock',
						value: 'instock',
					},
					{
						name: 'Out Of Stock',
						value: 'outofstock',
					},
					{
						name: 'On Back Order',
						value: 'onbackorder',
					},
				],
				default: 'instock',
				description: 'Controls the stock status of the product',
			},
			{
				displayName: 'Tags',
				name: 'tags',
				type: 'multiOptions',
				typeOptions: {
					loadOptionsMethod: 'getTags',
				},
				default: [],
				description: 'List of tags',
			},
			{
				displayName: 'Tax Class',
				name: 'taxClass',
				type: 'string',
				default: '',
<<<<<<< HEAD
=======
				description: 'Tax class',
>>>>>>> ef8a76f3
			},
			{
				displayName: 'Tax Status',
				name: 'taxStatus',
				type: 'options',
				options: [
					{
						name: 'Taxable',
						value: 'taxable',
					},
					{
						name: 'Shipping',
						value: 'shipping',
					},
					{
						name: 'None',
						value: 'none',
					},
				],
				default: 'taxable',
<<<<<<< HEAD
=======
				description: 'Tax status',
>>>>>>> ef8a76f3
			},
			{
				displayName: 'Type',
				name: 'type',
				type: 'options',
				options: [
					{
						name: 'Simple',
						value: 'simple',
					},
					{
						name: 'Grouped',
						value: 'grouped',
					},
					{
						name: 'External',
						value: 'external',
					},
					{
						name: 'Variable',
						value: 'variable',
					},
				],
				default: 'simple',
				description: 'Product type',
			},
			{
				displayName: 'Upsell IDs',
				name: 'upsellIds',
				type: 'string',
				default: '',
				description: 'List of up-sell products IDs. Multiple can be added separated by ,',
			},
			{
				displayName: 'Virtual',
				name: 'virtual',
				type: 'boolean',
				default: false,
				description: 'If the product is virtual',
			},
			{
				displayName: 'Weight',
				name: 'weight',
				type: 'string',
				default: '',
				description: 'Product weight',
			},
		],
	},
	{
		displayName: 'Dimensions',
		name: 'dimensionsUi',
		placeholder: 'Add Dimension',
		type: 'fixedCollection',
		default: {},
		typeOptions: {
			multipleValues: false,
		},
		displayOptions: {
			show: {
				resource: [
					'product',
				],
				operation: [
					'create',
				],
			},
		},
		description: 'Product dimensions',
		options: [
			{
				name: 'dimensionsValues',
				displayName: 'Dimension',
				values: [
					{
						displayName: 'Height',
						name: 'height',
						type: 'string',
						default: '',
						description: 'Product height',
					},
					{
						displayName: 'Length',
						name: 'length',
						type: 'string',
						default: '',
						description: 'Product length',
					},
					{
						displayName: 'Width',
						name: 'width',
						type: 'string',
						default: '',
						description: 'Product width',
					},
				],
			},
		],
	},
	{
		displayName: 'Images',
		name: 'imagesUi',
		placeholder: 'Add Image',
		type: 'fixedCollection',
		default: {},
		typeOptions: {
			multipleValues: true,
		},
		displayOptions: {
			show: {
				resource: [
					'product',
				],
				operation: [
					'create',
				],
			},
		},
		description: 'Product Image',
		options: [
			{
				name: 'imagesValues',
				displayName: 'Image',
				values: [
					{
						displayName: 'Alt',
						name: 'alt',
						type: 'string',
						default: '',
						description: 'Image alternative text',
					},
					{
						displayName: 'Src',
						name: 'src',
						type: 'string',
						default: '',
						description: 'Image URL',
					},
					{
						displayName: 'Name',
						name: 'name',
						type: 'string',
						default: '',
						description: 'Image name',
					},
				],
			},
		],
	},
	{
		displayName: 'Metadata',
		name: 'metadataUi',
		placeholder: 'Add Metadata',
		type: 'fixedCollection',
		default: {},
		typeOptions: {
			multipleValues: true,
		},
		displayOptions: {
			show: {
				resource: [
					'product',
				],
				operation: [
					'create',
				],
			},
		},
		description: 'Meta data',
		options: [
			{
				name: 'metadataValues',
				displayName: 'Metadata',
				values: [
					{
						displayName: 'Key',
						name: 'key',
						type: 'string',
						default: '',
						description: 'Name of the metadata key to add',
					},
					{
						displayName: 'Value',
						name: 'value',
						type: 'string',
						default: '',
						description: 'Value to set for the metadata key',
					},
				],
			},
		],
	},
/* -------------------------------------------------------------------------- */
/*                                 product:update                             */
/* -------------------------------------------------------------------------- */
	{
		displayName: 'Product ID',
		name: 'productId',
		type: 'string',
		displayOptions: {
			show: {
				resource: [
					'product',
				],
				operation: [
					'update',
				],
			},
		},
		default: '',
<<<<<<< HEAD
=======
		description: 'Product ID',
>>>>>>> ef8a76f3
	},
	{
		displayName: 'Update Fields',
		name: 'updateFields',
		type: 'collection',
		placeholder: 'Add Field',
		default: {},
		displayOptions: {
			show: {
				resource: [
					'product',
				],
				operation: [
					'update',
				],
			},
		},
		options: [
			{
				displayName: 'Backorders',
				name: 'backorders',
				type: 'options',
				options: [
					{
						name: 'No',
						value: 'no',
					},
					{
						name: 'Notify',
						value: 'notify',
					},
					{
						name: 'Yes',
						value: 'yes',
					},
				],
				default: 'no',
				description: 'If managing stock, this controls if backorders are allowed',
			},
			{
				displayName: 'Button Text',
				name: 'buttonText',
				type: 'string',
				default: '',
				description: 'Product external button text. Only for external products.',
			},
			{
				displayName: 'Catalog Visibility',
				name: 'catalogVisibility',
				type: 'options',
				options: [
					{
						name: 'Visible',
						value: 'visible',
					},
					{
						name: 'Catalog',
						value: 'catalog',
					},
					{
						name: 'Search',
						value: 'search',
					},
					{
						name: 'Hidden',
						value: 'hidden',
					},
				],
				default: 'visible',
<<<<<<< HEAD
=======
				description: 'Catalog visibility',
>>>>>>> ef8a76f3
			},
			{
				displayName: 'Categories',
				name: 'categories',
				type: 'multiOptions',
				typeOptions: {
					loadOptionsMethod: 'getCategories',
				},
				default: [],
				description: 'List of categories',
			},
			{
				displayName: 'Cross Sell IDs',
				name: 'crossSellIds',
				type: 'string',
				default: '',
				description: 'List of cross-sell products IDs. Multiple can be added separated by ,',
			},
			{
				displayName: 'Date On Sale From',
				name: 'dateOnSaleFrom',
				type: 'dateTime',
				default: '',
				description: 'Start date of sale price, in the site\'s timezone',
			},
			{
				displayName: 'Date On Sale To',
				name: 'dateOnSaleTo',
				type: 'dateTime',
				default: '',
				description: 'Ennd date of sale price, in the site\'s timezone',
			},
			{
				displayName: 'Description',
				name: 'description',
				type: 'string',
				typeOptions: {
					alwaysOpenEditWindow: true,
				},
				default: '',
				description: 'Product description',
			},
			{
				displayName: 'Downloadable',
				name: 'downloadable',
				type: 'boolean',
				default: false,
				description: 'if the product is downloadable',
			},
			{
				displayName: 'External URL',
				name: 'externalUrl',
				type: 'string',
				default: '',
				description: 'Product external URL. Only for external products.',
			},
			{
				displayName: 'Featured',
				name: 'featured',
				type: 'boolean',
				default: false,
				description: 'Featured product',
			},
			{
				displayName: 'Manage Stock',
				name: 'manageStock',
				type: 'boolean',
				default: false,
				description: 'Stock management at product level',
			},
			{
				displayName: 'Menu Order',
				name: 'menuOrder',
				type: 'number',
				default: 1,
				description: 'Menu order, used to custom sort products',
			},
			{
				displayName: 'Name',
				name: 'name',
				type: 'string',
				default: '',
				description: 'Product name',
			},
			{
				displayName: 'Parent ID',
				name: 'parentId',
				type: 'string',
				default: '',
				description: 'Product parent ID',
			},
			{
				displayName: 'Purchase Note',
				name: 'purchaseNote',
				type: 'string',
				default: '',
				description: 'Optional note to send the customer after purchase',
			},
			{
				displayName: 'Regular Price',
				name: 'regularPrice',
				type: 'string',
				default: '',
				description: 'Product regular price',
			},
			{
				displayName: 'Reviews Allowed',
				name: 'reviewsAllowed',
				type: 'boolean',
				default: true,
				description: 'Allow reviews',
			},
			{
				displayName: 'Sale Price',
				name: 'salePrice',
				type: 'string',
				default: '',
				description: 'Product sale price',
			},
			{
				displayName: 'Shipping Class',
				name: 'shippingClass',
				type: 'string',
				default: '',
				description: 'Shipping class slug',
			},
			{
				displayName: 'Short Description',
				name: 'shortDescription',
				type: 'string',
				default: '',
				description: 'Product short description',
			},
			{
				displayName: 'SKU',
				name: 'sku',
				type: 'string',
				default: '',
				description: 'Unique identifier',
			},
			{
				displayName: 'Slug',
				name: 'slug',
				type: 'string',
				default: '',
				description: 'Product slug',
			},
			{
				displayName: 'Sold Individually',
				name: 'soldIndividually',
				type: 'boolean',
				default: false,
				description: 'Allow one item to be bought in a single order',
			},
			{
				displayName: 'Status',
				name: 'status',
				type: 'options',
				options: [
					{
						name: 'Draft',
						value: 'draft',
					},
					{
						name: 'Pending',
						value: 'pending',
					},
					{
						name: 'Private',
						value: 'private',
					},
					{
						name: 'Publish',
						value: 'publish',
					},
				],
				default: 'publish',
				description: 'A named status for the product',
			},
			{
				displayName: 'Stock Quantity',
				name: 'stockQuantity',
				type: 'number',
				default: 1,
<<<<<<< HEAD
=======
				description: 'Stock quantity',
>>>>>>> ef8a76f3
			},
			{
				displayName: 'Stock Status',
				name: 'stockStatus',
				type: 'options',
				options: [
					{
						name: 'In Stock',
						value: 'instock',
					},
					{
						name: 'Out Of Stock',
						value: 'outofstock',
					},
					{
						name: 'On Back Order',
						value: 'onbackorder',
					},
				],
				default: 'instock',
				description: 'Controls the stock status of the product',
			},
			{
				displayName: 'Tags',
				name: 'tags',
				type: 'multiOptions',
				typeOptions: {
					loadOptionsMethod: 'getTags',
				},
				default: [],
				description: 'List of tags',
			},
			{
				displayName: 'Tax Class',
				name: 'taxClass',
				type: 'string',
				default: '',
<<<<<<< HEAD
=======
				description: 'Tax class',
>>>>>>> ef8a76f3
			},
			{
				displayName: 'Tax Status',
				name: 'taxStatus',
				type: 'options',
				options: [
					{
						name: 'Taxable',
						value: 'taxable',
					},
					{
						name: 'Shipping',
						value: 'shipping',
					},
					{
						name: 'None',
						value: 'none',
					},
				],
				default: 'taxable',
<<<<<<< HEAD
=======
				description: 'Tax status',
>>>>>>> ef8a76f3
			},
			{
				displayName: 'Type',
				name: 'type',
				type: 'options',
				options: [
					{
						name: 'Simple',
						value: 'simple',
					},
					{
						name: 'Grouped',
						value: 'grouped',
					},
					{
						name: 'External',
						value: 'external',
					},
					{
						name: 'Variable',
						value: 'variable',
					},
				],
				default: 'simple',
				description: 'Product type',
			},
			{
				displayName: 'Upsell IDs',
				name: 'upsellIds',
				type: 'string',
				default: '',
				description: 'List of up-sell products IDs. Multiple can be added separated by ,',
			},
			{
				displayName: 'Virtual',
				name: 'virtual',
				type: 'boolean',
				default: false,
				description: 'If the product is virtual',
			},
			{
				displayName: 'Weight',
				name: 'weight',
				type: 'string',
				default: '',
				description: 'Product weight',
			},
		],
	},
	{
		displayName: 'Dimensions',
		name: 'dimensionsUi',
		placeholder: 'Add Dimension',
		type: 'fixedCollection',
		default: {},
		typeOptions: {
			multipleValues: false,
		},
		displayOptions: {
			show: {
				resource: [
					'product',
				],
				operation: [
					'update',
				],
			},
		},
		description: 'Product dimensions',
		options: [
			{
				name: 'dimensionsValues',
				displayName: 'Dimension',
				values: [
					{
						displayName: 'Height',
						name: 'height',
						type: 'string',
						default: '',
						description: 'Product height',
					},
					{
						displayName: 'Length',
						name: 'length',
						type: 'string',
						default: '',
						description: 'Product length',
					},
					{
						displayName: 'Width',
						name: 'width',
						type: 'string',
						default: '',
						description: 'Product width',
					},
				],
			},
		],
	},
	{
		displayName: 'Images',
		name: 'imagesUi',
		placeholder: 'Add Image',
		type: 'fixedCollection',
		default: {},
		typeOptions: {
			multipleValues: true,
		},
		displayOptions: {
			show: {
				resource: [
					'product',
				],
				operation: [
					'update',
				],
			},
		},
		description: 'Product Image',
		options: [
			{
				name: 'imagesValues',
				displayName: 'Image',
				values: [
					{
						displayName: 'Alt',
						name: 'alt',
						type: 'string',
						default: '',
						description: 'Image alternative text',
					},
					{
						displayName: 'Src',
						name: 'src',
						type: 'string',
						default: '',
						description: 'Image URL',
					},
					{
						displayName: 'Name',
						name: 'name',
						type: 'string',
						default: '',
						description: 'Image name',
					},
				],
			},
		],
	},
	{
		displayName: 'Metadata',
		name: 'metadataUi',
		placeholder: 'Add Metadata',
		type: 'fixedCollection',
		default: {},
		typeOptions: {
			multipleValues: true,
		},
		displayOptions: {
			show: {
				resource: [
					'product',
				],
				operation: [
					'update',
				],
			},
		},
		description: 'Meta data',
		options: [
			{
				name: 'metadataValues',
				displayName: 'Metadata',
				values: [
					{
						displayName: 'Key',
						name: 'key',
						type: 'string',
						default: '',
						description: 'Name of the metadata key to add',
					},
					{
						displayName: 'Value',
						name: 'value',
						type: 'string',
						default: '',
						description: 'Value to set for the metadata key',
					},
				],
			},
		],
	},
/* -------------------------------------------------------------------------- */
/*                                   product:get                              */
/* -------------------------------------------------------------------------- */
	{
		displayName: 'Product ID',
		name: 'productId',
		type: 'string',
		displayOptions: {
			show: {
				resource: [
					'product',
				],
				operation: [
					'get',
				],
			},
		},
		default: '',
<<<<<<< HEAD
=======
		description: 'Product ID',
>>>>>>> ef8a76f3
	},
/* -------------------------------------------------------------------------- */
/*                                   product:getAll                           */
/* -------------------------------------------------------------------------- */
	{
		displayName: 'Return All',
		name: 'returnAll',
		type: 'boolean',
		displayOptions: {
			show: {
				resource: [
					'product',
				],
				operation: [
					'getAll',
				],
			},
		},
		default: false,
		description: 'If all results should be returned or only up to a given limit',
	},
	{
		displayName: 'Limit',
		name: 'limit',
		type: 'number',
		displayOptions: {
			show: {
				resource: [
					'product',
				],
				operation: [
					'getAll',
				],
				returnAll: [
					false,
				],
			},
		},
		typeOptions: {
			minValue: 1,
			maxValue: 100,
		},
		default: 50,
		description: 'How many results to return',
	},
	{
		displayName: 'Options',
		name: 'options',
		type: 'collection',
		placeholder: 'Add Option',
		default: {},
		displayOptions: {
			show: {
				resource: [
					'product',
				],
				operation: [
					'getAll',
				],
			},
		},
		options: [
			{
				displayName: 'After',
				name: 'after',
				type: 'dateTime',
				default: '',
				description: 'Limit response to resources published after a given ISO8601 compliant date',
			},
			{
				displayName: 'Before',
				name: 'before',
				type: 'dateTime',
				default: '',
				description: 'Limit response to resources published before a given ISO8601 compliant date',
			},
			{
				displayName: 'Category',
				name: 'category',
				type: 'options',
				default: '',
				typeOptions: {
					loadOptionsMethod: 'getCategories',
				},
				description: 'Limit result set to products assigned a specific category ID',
			},
			{
				displayName: 'Context',
				name: 'context',
				type: 'options',
				options: [
					{
						name: 'View',
						value: 'view',
					},
					{
						name: 'Embed',
						value: 'embed',
					},
					{
						name: 'Edit',
						value: 'edit',
					},
				],
				default: 'view',
				description: 'Scope under which the request is made; determines fields present in response',
			},
			{
				displayName: 'Featured',
				name: 'featured',
				type: 'boolean',
				default: false,
				description: 'Limit result set to featured products',
			},
			{
				displayName: 'Max Price',
				name: 'maxPrice',
				type: 'string',
				default: '',
				description: 'Limit result set to products based on a maximun price',
			},
			{
				displayName: 'Min Price',
				name: 'minPrice',
				type: 'string',
				default: '',
				description: 'Limit result set to products based on a minimum price',
			},
			{
				displayName: 'Order',
				name: 'order',
				type: 'options',
				options: [
					{
						name: 'ASC',
						value: 'asc',
					},
					{
						name: 'DESC',
						value: 'desc',
					},
				],
				default: 'desc',
				description: 'Order sort attribute ascending or descending',
			},
			{
				displayName: 'Order By',
				name: 'orderBy',
				type: 'options',
				options: [
					{
						name: 'Date',
						value: 'date',
					},
					{
						name: 'ID',
						value: 'id',
					},
					{
						name: 'Include',
						value: 'include',
					},
					{
						name: 'Slug',
						value: 'slug',
					},
					{
						name: 'Title',
						value: 'title',
					},
				],
				default: 'id',
				description: 'Sort collection by object attribute',
			},
			{
				displayName: 'Search',
				name: 'search',
				type: 'string',
				default: '',
				description: 'Limit results to those matching a string',
			},
			{
				displayName: 'SKU',
				name: 'sku',
				type: 'string',
				default: '',
				description: 'Limit result set to products with a specific SKU',
			},
			{
				displayName: 'Slug',
				name: 'slug',
				type: 'string',
				default: '',
				description: 'Limit result set to products with a specific slug',
			},
			{
				displayName: 'Status',
				name: 'status',
				type: 'options',
				options: [
					{
						name: 'Draft',
						value: 'draft',
					},
					{
						name: 'Pending',
						value: 'pending',
					},
					{
						name: 'Private',
						value: 'private',
					},
					{
						name: 'Publish',
						value: 'publish',
					},
					{
						name: 'Any',
						value: 'any',
					},
				],
				default: 'any',
				description: 'Limit result set to products assigned a specific status',
			},
			{
				displayName: 'Stock Status',
				name: 'stockStatus',
				type: 'options',
				options: [
					{
						name: 'In Stock',
						value: 'instock',
					},
					{
						name: 'Out Of Stock',
						value: 'outofstock',
					},
					{
						name: 'On Back Order',
						value: 'onbackorder',
					},
				],
				default: '',
				description: 'Controls the stock status of the product',
			},
			{
				displayName: 'Tag',
				name: 'tag',
				type: 'options',
				default: [],
				typeOptions: {
					loadOptionsMethod: 'getTags',
				},
				description: 'Limit result set to products assigned a specific tag ID',
			},
			{
				displayName: 'Tax Class',
				name: 'taxClass',
				type: 'options',
				options: [
					{
						name: 'Standar',
						value: 'standard',
					},
					{
						name: 'Reduced Rate',
						value: 'reduced-rate',
					},
					{
						name: 'Zero Rate',
						value: 'zero-rate.',
					},
				],
				default: '',
				description: 'Limit result set to products with a specific tax class',
			},
			{
				displayName: 'Type',
				name: 'type',
				type: 'options',
				options: [
					{
						name: 'Simple',
						value: 'simple',
					},
					{
						name: 'Grouped',
						value: 'grouped',
					},
					{
						name: 'External',
						value: 'external',
					},
					{
						name: 'Variable',
						value: 'variable',
					},
				],
				default: 'simple',
				description: 'Product type',
			},
		],
	},
/* -------------------------------------------------------------------------- */
/*                                   product:delete                           */
/* -------------------------------------------------------------------------- */
	{
		displayName: 'Product ID',
		name: 'productId',
		type: 'string',
		displayOptions: {
			show: {
				resource: [
					'product',
				],
				operation: [
					'delete',
				],
			},
		},
		default: '',
<<<<<<< HEAD
=======
		description: 'Product ID',
>>>>>>> ef8a76f3
	},
];<|MERGE_RESOLUTION|>--- conflicted
+++ resolved
@@ -135,10 +135,6 @@
 					},
 				],
 				default: 'visible',
-<<<<<<< HEAD
-=======
-				description: 'Catalog visibility',
->>>>>>> ef8a76f3
 			},
 			{
 				displayName: 'Categories',
@@ -316,10 +312,6 @@
 				name: 'stockQuantity',
 				type: 'number',
 				default: 1,
-<<<<<<< HEAD
-=======
-				description: 'Stock quantity',
->>>>>>> ef8a76f3
 			},
 			{
 				displayName: 'Stock Status',
@@ -357,10 +349,6 @@
 				name: 'taxClass',
 				type: 'string',
 				default: '',
-<<<<<<< HEAD
-=======
-				description: 'Tax class',
->>>>>>> ef8a76f3
 			},
 			{
 				displayName: 'Tax Status',
@@ -381,10 +369,6 @@
 					},
 				],
 				default: 'taxable',
-<<<<<<< HEAD
-=======
-				description: 'Tax status',
->>>>>>> ef8a76f3
 			},
 			{
 				displayName: 'Type',
@@ -595,10 +579,6 @@
 			},
 		},
 		default: '',
-<<<<<<< HEAD
-=======
-		description: 'Product ID',
->>>>>>> ef8a76f3
 	},
 	{
 		displayName: 'Update Fields',
@@ -668,10 +648,6 @@
 					},
 				],
 				default: 'visible',
-<<<<<<< HEAD
-=======
-				description: 'Catalog visibility',
->>>>>>> ef8a76f3
 			},
 			{
 				displayName: 'Categories',
@@ -856,10 +832,6 @@
 				name: 'stockQuantity',
 				type: 'number',
 				default: 1,
-<<<<<<< HEAD
-=======
-				description: 'Stock quantity',
->>>>>>> ef8a76f3
 			},
 			{
 				displayName: 'Stock Status',
@@ -897,10 +869,6 @@
 				name: 'taxClass',
 				type: 'string',
 				default: '',
-<<<<<<< HEAD
-=======
-				description: 'Tax class',
->>>>>>> ef8a76f3
 			},
 			{
 				displayName: 'Tax Status',
@@ -921,10 +889,6 @@
 					},
 				],
 				default: 'taxable',
-<<<<<<< HEAD
-=======
-				description: 'Tax status',
->>>>>>> ef8a76f3
 			},
 			{
 				displayName: 'Type',
@@ -1135,10 +1099,6 @@
 			},
 		},
 		default: '',
-<<<<<<< HEAD
-=======
-		description: 'Product ID',
->>>>>>> ef8a76f3
 	},
 /* -------------------------------------------------------------------------- */
 /*                                   product:getAll                           */
@@ -1460,9 +1420,5 @@
 			},
 		},
 		default: '',
-<<<<<<< HEAD
-=======
-		description: 'Product ID',
->>>>>>> ef8a76f3
 	},
 ];