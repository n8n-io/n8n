--- conflicted
+++ resolved
@@ -192,11 +192,7 @@
 				name: 'excludeListIds',
 				type: 'string',
 				default: '',
-<<<<<<< HEAD
-				description: ' Lists to exclude from your campaign. List IDs should be single or comma-separated',
-=======
 				description: 'Lists to exclude from your campaign. List IDs should be single or comma-separated',
->>>>>>> 03949a99
 			},
 			{
 				displayName: 'Exclude Segment IDs',
@@ -238,11 +234,7 @@
 				name: 'trackClicks',
 				type: 'boolean',
 				default: true,
-<<<<<<< HEAD
-				description: ' Set to false if you want to disable clicks tracking. Default is true.',
-=======
 				description: 'Set to false if you want to disable clicks tracking. Default is true.',
->>>>>>> 03949a99
 			},
 			{
 				displayName: 'Track Opens',
