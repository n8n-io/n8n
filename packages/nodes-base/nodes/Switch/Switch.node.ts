import { IExecuteFunctions } from 'n8n-core';
import {
	INodeExecutionData,
	INodeParameters,
	INodeType,
	INodeTypeDescription,
	NodeOperationError,
	NodeParameterValue,
} from 'n8n-workflow';


export class Switch implements INodeType {
	description: INodeTypeDescription = {
		displayName: 'Switch',
		name: 'switch',
		icon: 'fa:map-signs',
		group: ['transform'],
		version: 1,
		description: 'Route items depending on defined expression or rules',
		defaults: {
			name: 'Switch',
			color: '#506000',
		},
		inputs: ['main'],
		// eslint-disable-next-line n8n-nodes-base/node-class-description-outputs-wrong
		outputs: ['main', 'main', 'main', 'main'],
		outputNames: ['0', '1', '2', '3'],
		properties: [
			{
				displayName: 'Mode',
				name: 'mode',
				type: 'options',
				options: [
					{
						name: 'Expression',
						value: 'expression',
						description: 'Expression decides how to route data',
					},
					{
						name: 'Rules',
						value: 'rules',
						description: 'Rules decide how to route data',
					},
				],
				default: 'rules',
				description: 'How data should be routed',
			},


			// ----------------------------------
			//         mode:expression
			// ----------------------------------
			{
				displayName: 'Output',
				name: 'output',
				type: 'number',
				typeOptions: {
					minValue: 0,
					maxValue: 3,
				},
				displayOptions: {
					show: {
						mode: [
							'expression',
						],
					},
				},
				default: 0,
				description: 'The index of output to which to send data to',
			},


			// ----------------------------------
			//         mode:rules
			// ----------------------------------
			{
				displayName: 'Data Type',
				name: 'dataType',
				type: 'options',
				displayOptions: {
					show: {
						mode: [
							'rules',
						],
					},
				},
				options: [
					{
						name: 'Boolean',
						value: 'boolean',
					},
					{
						name: 'Date & Time',
						value: 'dateTime',
					},
					{
						name: 'Number',
						value: 'number',
					},
					{
						name: 'String',
						value: 'string',
					},
				],
				default: 'number',
				description: 'The type of data to route on',
			},

			// ----------------------------------
			//         dataType:boolean
			// ----------------------------------
			{
				displayName: 'Value 1',
				name: 'value1',
				type: 'boolean',
				displayOptions: {
					show: {
						dataType: [
							'boolean',
						],
						mode: [
							'rules',
						],
					},
				},
				default: false,
				description: 'The value to compare with the second one',
			},
			{
				displayName: 'Routing Rules',
				name: 'rules',
				placeholder: 'Add Routing Rule',
				type: 'fixedCollection',
				typeOptions: {
					multipleValues: true,
				},
				displayOptions: {
					show: {
						dataType: [
							'boolean',
						],
						mode: [
							'rules',
						],
					},
				},
<<<<<<< HEAD
=======
				description: 'The routing rules',
>>>>>>> ef8a76f3
				default: {},
				options: [
					{
						name: 'rules',
						displayName: 'Boolean',
						values: [
							{
								displayName: 'Operation',
								name: 'operation',
								type: 'options',
								options: [
									{
										name: 'Equal',
										value: 'equal',
									},
									{
										name: 'Not Equal',
										value: 'notEqual',
									},
								],
								default: 'equal',
								description: 'Operation to decide where the the data should be mapped to',
							},
							{
								displayName: 'Value 2',
								name: 'value2',
								type: 'boolean',
								default: false,
								description: 'The value to compare with the first one',
							},
							{
								displayName: 'Output',
								name: 'output',
								type: 'number',
								typeOptions: {
									minValue: 0,
									maxValue: 3,
								},
								default: 0,
								description: 'The index of output to which to send data to if rule matches',
							},
						],
					},
				],
			},

			// ----------------------------------
			//         dataType:dateTime
			// ----------------------------------
			{
				displayName: 'Value 1',
				name: 'value1',
				type: 'dateTime',
				displayOptions: {
					show: {
						dataType: [
							'dateTime',
						],
						mode: [
							'rules',
						],
					},
				},
				default: '',
				description: 'The value to compare with the second one',
			},
			{
				displayName: 'Routing Rules',
				name: 'rules',
				placeholder: 'Add Routing Rule',
				type: 'fixedCollection',
				typeOptions: {
					multipleValues: true,
				},
				displayOptions: {
					show: {
						dataType: [
							'dateTime',
						],
						mode: [
							'rules',
						],
					},
				},
<<<<<<< HEAD
=======
				description: 'The routing rules',
>>>>>>> ef8a76f3
				default: {},
				options: [
					{
						name: 'rules',
						displayName: 'Dates',
						values: [
							{
								displayName: 'Operation',
								name: 'operation',
								type: 'options',
								options: [
									{
										name: 'Occurred after',
										value: 'after',
									},
									{
										name: 'Occurred before',
										value: 'before',
									},
								],
								default: 'after',
								description: 'Operation to decide where the the data should be mapped to',
							},
							{
								displayName: 'Value 2',
								name: 'value2',
								type: 'dateTime',
								default: 0,
								description: 'The value to compare with the first one',
							},
							{
								displayName: 'Output',
								name: 'output',
								type: 'number',
								typeOptions: {
									minValue: 0,
									maxValue: 3,
								},
								default: 0,
								description: 'The index of output to which to send data to if rule matches',
							},
						],
					},
				],
			},

			// ----------------------------------
			//         dataType:number
			// ----------------------------------
			{
				displayName: 'Value 1',
				name: 'value1',
				type: 'number',
				displayOptions: {
					show: {
						dataType: [
							'number',
						],
						mode: [
							'rules',
						],
					},
				},
				default: 0,
				description: 'The value to compare with the second one',
			},
			{
				displayName: 'Routing Rules',
				name: 'rules',
				placeholder: 'Add Routing Rule',
				type: 'fixedCollection',
				typeOptions: {
					multipleValues: true,
				},
				displayOptions: {
					show: {
						dataType: [
							'number',
						],
						mode: [
							'rules',
						],
					},
				},
<<<<<<< HEAD
=======
				description: 'The routing rules',
>>>>>>> ef8a76f3
				default: {},
				options: [
					{
						name: 'rules',
						displayName: 'Numbers',
						values: [
							{
								displayName: 'Operation',
								name: 'operation',
								type: 'options',
								options: [
									{
										name: 'Smaller',
										value: 'smaller',
									},
									{
										name: 'Smaller Equal',
										value: 'smallerEqual',
									},
									{
										name: 'Equal',
										value: 'equal',
									},
									{
										name: 'Not Equal',
										value: 'notEqual',
									},
									{
										name: 'Larger',
										value: 'larger',
									},
									{
										name: 'Larger Equal',
										value: 'largerEqual',
									},
								],
								default: 'smaller',
								description: 'Operation to decide where the the data should be mapped to',
							},
							{
								displayName: 'Value 2',
								name: 'value2',
								type: 'number',
								default: 0,
								description: 'The value to compare with the first one',
							},
							{
								displayName: 'Output',
								name: 'output',
								type: 'number',
								typeOptions: {
									minValue: 0,
									maxValue: 3,
								},
								default: 0,
								description: 'The index of output to which to send data to if rule matches',
							},
						],
					},
				],
			},

			// ----------------------------------
			//         dataType:string
			// ----------------------------------
			{
				displayName: 'Value 1',
				name: 'value1',
				type: 'string',
				displayOptions: {
					show: {
						dataType: [
							'string',
						],
						mode: [
							'rules',
						],
					},
				},
				default: '',
				description: 'The value to compare with the second one',
			},
			{
				displayName: 'Routing Rules',
				name: 'rules',
				placeholder: 'Add Routing Rule',
				type: 'fixedCollection',
				typeOptions: {
					multipleValues: true,
				},
				displayOptions: {
					show: {
						dataType: [
							'string',
						],
						mode: [
							'rules',
						],
					},
				},
<<<<<<< HEAD
=======
				description: 'The routing rules',
>>>>>>> ef8a76f3
				default: {},
				options: [
					{
						name: 'rules',
						displayName: 'Strings',
						values: [
							{
								displayName: 'Operation',
								name: 'operation',
								type: 'options',
								options: [
									{
										name: 'Contains',
										value: 'contains',
									},
									{
										name: 'Not Contains',
										value: 'notContains',
									},
									{
										name: 'Ends With',
										value: 'endsWith',
									},
									{
										name: 'Not Ends With',
										value: 'notEndsWith',
									},
									{
										name: 'Equal',
										value: 'equal',
									},
									{
										name: 'Not Equal',
										value: 'notEqual',
									},
									{
										name: 'Regex Match',
										value: 'regex',
									},
									{
										name: 'Regex Not Match',
										value: 'notRegex',
									},
									{
										name: 'Starts With',
										value: 'startsWith',
									},
									{
										name: 'Not Starts With',
										value: 'notStartsWith',
									},
								],
								default: 'equal',
								description: 'Operation to decide where the the data should be mapped to',
							},
							{
								displayName: 'Value 2',
								name: 'value2',
								type: 'string',
								displayOptions: {
									hide: {
										operation: [
											'regex',
											'notRegex',
										],
									},
								},
								default: '',
								description: 'The value to compare with the first one',
							},
							{
								displayName: 'Regex',
								name: 'value2',
								type: 'string',
								displayOptions: {
									show: {
										operation: [
											'regex',
											'notRegex',
										],
									},
								},
								default: '',
								placeholder: '/text/i',
								description: 'The regex which has to match',
							},
							{
								displayName: 'Output',
								name: 'output',
								type: 'number',
								typeOptions: {
									minValue: 0,
									maxValue: 3,
								},
								default: 0,
								description: 'The index of output to which to send data to if rule matches',
							},
						],
					},
				],
			},


			// eslint-disable-next-line n8n-nodes-base/node-param-default-missing
			{
				displayName: 'Fallback Output',
				name: 'fallbackOutput',
				type: 'options',
				displayOptions: {
					show: {
						mode: [
							'rules',
						],
					},
				},
				options: [
					{
						name: 'None',
						value: -1,
					},
					{
						name: '0',
						value: 0,
					},
					{
						name: '1',
						value: 1,
					},
					{
						name: '2',
						value: 2,
					},
					{
						name: '3',
						value: 3,
					},
				],
				default: -1,
				description: 'The output to which to route all items which do not match any of the rules',
			},

		],
	};


	async execute(this: IExecuteFunctions): Promise<INodeExecutionData[][]> {
		const returnData: INodeExecutionData[][] = [
			[],
			[],
			[],
			[],
		];

		const items = this.getInputData();

		let compareOperationResult: boolean;
		let item: INodeExecutionData;
		let mode: string;
		let outputIndex: number;
		let ruleData: INodeParameters;
		let value1: NodeParameterValue, value2: NodeParameterValue;

		// The compare operations
		const compareOperationFunctions: {
			[key: string]: (value1: NodeParameterValue, value2: NodeParameterValue) => boolean;
		} = {
			after: (value1: NodeParameterValue, value2: NodeParameterValue) => (value1 || 0) > (value2 || 0),
			before: (value1: NodeParameterValue, value2: NodeParameterValue) => (value1 || 0) < (value2 || 0),
			contains: (value1: NodeParameterValue, value2: NodeParameterValue) => (value1 || '').toString().includes((value2 || '').toString()),
			notContains: (value1: NodeParameterValue, value2: NodeParameterValue) => !(value1 || '').toString().includes((value2 || '').toString()),
			endsWith: (value1: NodeParameterValue, value2: NodeParameterValue) => (value1 as string).endsWith(value2 as string),
			notEndsWith: (value1: NodeParameterValue, value2: NodeParameterValue) => !(value1 as string).endsWith(value2 as string),
			equal: (value1: NodeParameterValue, value2: NodeParameterValue) => value1 === value2,
			notEqual: (value1: NodeParameterValue, value2: NodeParameterValue) => value1 !== value2,
			larger: (value1: NodeParameterValue, value2: NodeParameterValue) => (value1 || 0) > (value2 || 0),
			largerEqual: (value1: NodeParameterValue, value2: NodeParameterValue) => (value1 || 0) >= (value2 || 0),
			smaller: (value1: NodeParameterValue, value2: NodeParameterValue) => (value1 || 0) < (value2 || 0),
			smallerEqual: (value1: NodeParameterValue, value2: NodeParameterValue) => (value1 || 0) <= (value2 || 0),
			startsWith: (value1: NodeParameterValue, value2: NodeParameterValue) => (value1 as string).startsWith(value2 as string),
			notStartsWith: (value1: NodeParameterValue, value2: NodeParameterValue) => !(value1 as string).startsWith(value2 as string),
			regex: (value1: NodeParameterValue, value2: NodeParameterValue) => {
				const regexMatch = (value2 || '').toString().match(new RegExp('^/(.*?)/([gimusy]*)$'));

				let regex: RegExp;
				if (!regexMatch) {
					regex = new RegExp((value2 || '').toString());
				} else if (regexMatch.length === 1) {
					regex = new RegExp(regexMatch[1]);
				} else {
					regex = new RegExp(regexMatch[1], regexMatch[2]);
				}

				return !!(value1 || '').toString().match(regex);
			},
			notRegex: (value1: NodeParameterValue, value2: NodeParameterValue) => {
				const regexMatch = (value2 || '').toString().match(new RegExp('^/(.*?)/([gimusy]*)$'));

				let regex: RegExp;
				if (!regexMatch) {
					regex = new RegExp((value2 || '').toString());
				} else if (regexMatch.length === 1) {
					regex = new RegExp(regexMatch[1]);
				} else {
					regex = new RegExp(regexMatch[1], regexMatch[2]);
				}

				return !(value1 || '').toString().match(regex);
			},
		};

		// Converts the input data of a dateTime into a number for easy compare
		const convertDateTime = (value: NodeParameterValue): number => {
			let returnValue: number | undefined = undefined;
			if (typeof value === 'string') {
				returnValue = new Date(value).getTime();
			} else if (typeof value === 'number') {
				returnValue = value;
			} if ((value as unknown as object) instanceof Date) {
				returnValue = (value as unknown as Date).getTime();
			}

			if (returnValue === undefined || isNaN(returnValue)) {
				throw new NodeOperationError(this.getNode(), `The value "${value}" is not a valid DateTime.`);
			}

			return returnValue;
		};

		const checkIndexRange = (index: number) => {
			if (index < 0 || index >= returnData.length) {
				throw new NodeOperationError(this.getNode(), `The ouput ${index} is not allowed. It has to be between 0 and ${returnData.length - 1}!`);
			}
		};

		// Itterate over all items to check to which output they should be routed to
		itemLoop:
		for (let itemIndex = 0; itemIndex < items.length; itemIndex++) {
			try {

				item = items[itemIndex];
				mode = this.getNodeParameter('mode', itemIndex) as string;

				if (mode === 'expression') {
					// One expression decides how to route item

					outputIndex = this.getNodeParameter('output', itemIndex) as number;
					checkIndexRange(outputIndex);

					returnData[outputIndex].push(item);
				} else if (mode === 'rules') {
					// Rules decide how to route item

					const dataType = this.getNodeParameter('dataType', 0) as string;

					value1 = this.getNodeParameter('value1', itemIndex) as NodeParameterValue;
					if (dataType === 'dateTime') {
						value1 = convertDateTime(value1);
					}

					for (ruleData of this.getNodeParameter('rules.rules', itemIndex, []) as INodeParameters[]) {
						// Check if the values passes

						value2 = ruleData.value2 as NodeParameterValue;
						if (dataType === 'dateTime') {
							value2 = convertDateTime(value2);
						}

						compareOperationResult = compareOperationFunctions[ruleData.operation as string](value1, value2);

						if (compareOperationResult === true) {
							// If rule matches add it to the correct output and continue with next item
							checkIndexRange(ruleData.output as number);
							returnData[ruleData.output as number].push(item);
							continue itemLoop;
						}
					}

					// Check if a fallback output got defined and route accordingly
					outputIndex = this.getNodeParameter('fallbackOutput', itemIndex) as number;
					if (outputIndex !== -1) {
						checkIndexRange(outputIndex);
						returnData[outputIndex].push(item);
					}
				}

			} catch (error) {
				if (this.continueOnFail()) {
					returnData[0].push({json:{ error: error.message }});
					continue;
				}
				throw error;
			}
		}

		return returnData;
	}
}<|MERGE_RESOLUTION|>--- conflicted
+++ resolved
@@ -144,10 +144,6 @@
 						],
 					},
 				},
-<<<<<<< HEAD
-=======
-				description: 'The routing rules',
->>>>>>> ef8a76f3
 				default: {},
 				options: [
 					{
@@ -232,10 +228,6 @@
 						],
 					},
 				},
-<<<<<<< HEAD
-=======
-				description: 'The routing rules',
->>>>>>> ef8a76f3
 				default: {},
 				options: [
 					{
@@ -320,10 +312,6 @@
 						],
 					},
 				},
-<<<<<<< HEAD
-=======
-				description: 'The routing rules',
->>>>>>> ef8a76f3
 				default: {},
 				options: [
 					{
@@ -424,10 +412,6 @@
 						],
 					},
 				},
-<<<<<<< HEAD
-=======
-				description: 'The routing rules',
->>>>>>> ef8a76f3
 				default: {},
 				options: [
 					{
