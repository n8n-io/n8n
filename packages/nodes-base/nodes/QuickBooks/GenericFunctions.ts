import { IExecuteFunctions, IHookFunctions } from 'n8n-core';

import {
	IDataObject,
	IHttpRequestMethods,
	IHttpRequestOptions,
	ILoadOptionsFunctions,
	INodeExecutionData,
	INodePropertyOptions,
	NodeApiError,
} from 'n8n-workflow';

import { CustomField, GeneralAddress, Ref } from './descriptions/Shared.interface';

import { capitalCase } from 'change-case';

import { omit, pickBy } from 'lodash';

<<<<<<< HEAD

=======
import { OptionsWithUri } from 'request';
>>>>>>> 9017fd46

import { DateFieldsUi, Option, QuickBooksOAuth2Credentials, TransactionReport } from './types';

/**
 * Make an authenticated API request to QuickBooks.
 */
export async function quickBooksApiRequest(
	this: IHookFunctions | IExecuteFunctions | ILoadOptionsFunctions,
	method: IHttpRequestMethods,
	endpoint: string,
	qs: IDataObject,
	body: IDataObject,
	option: IDataObject = {},
	// tslint:disable-next-line:no-any
): Promise<any> {
	const resource = this.getNodeParameter('resource', 0) as string;
	const operation = this.getNodeParameter('operation', 0) as string;

	let isDownload = false;

	if (['estimate', 'invoice', 'payment'].includes(resource) && operation === 'get') {
		isDownload = this.getNodeParameter('download', 0) as boolean;
	}

	const productionUrl = 'https://quickbooks.api.intuit.com';
	const sandboxUrl = 'https://sandbox-quickbooks.api.intuit.com';

	const credentials = (await this.getCredentials(
		'quickBooksOAuth2Api',
	)) as QuickBooksOAuth2Credentials;

	const options: IHttpRequestOptions = {
		headers: {
			'user-agent': 'n8n',
		},
		method,
		uri: `${credentials.environment === 'sandbox' ? sandboxUrl : productionUrl}${endpoint}`,
		qs,
		body,
		json: !isDownload,
	};

	if (!Object.keys(body).length) {
		delete options.body;
	}

	if (!Object.keys(qs).length) {
		delete options.qs;
	}

	if (Object.keys(option)) {
		Object.assign(options, option);
	}

	if (isDownload) {
		options.headers!['Accept'] = 'application/pdf';
	}

	if (resource === 'invoice' && operation === 'send') {
		options.headers!['Content-Type'] = 'application/octet-stream';
	}

	if (
		(resource === 'invoice' && (operation === 'void' || operation === 'delete')) ||
		(resource === 'payment' && (operation === 'void' || operation === 'delete'))
	) {
		options.headers!['Content-Type'] = 'application/json';
	}

	try {
		return await this.helpers.requestOAuth2!.call(this, 'quickBooksOAuth2Api', options);
	} catch (error) {
		throw new NodeApiError(this.getNode(), error);
	}
}

/**
 * Make an authenticated API request to QuickBooks and return all results.
 */
export async function quickBooksApiRequestAllItems(
	this: IHookFunctions | IExecuteFunctions | ILoadOptionsFunctions,
	method: IHttpRequestMethods,
	endpoint: string,
	qs: IDataObject,
	body: IDataObject,
	resource: string,
	// tslint:disable-next-line:no-any
): Promise<any> {
	let responseData;
	let startPosition = 1;
	const maxResults = 1000;
	const returnData: IDataObject[] = [];

	const maxCountQuery = {
		query: `SELECT COUNT(*) FROM ${resource}`,
	} as IDataObject;

	const maxCount = await getCount.call(this, method, endpoint, maxCountQuery);

	const originalQuery = qs.query as string;

	do {
		qs.query = `${originalQuery} MAXRESULTS ${maxResults} STARTPOSITION ${startPosition}`;
		responseData = await quickBooksApiRequest.call(this, method, endpoint, qs, body);
		try {
			const nonResource = originalQuery.split(' ')?.pop();
			if (nonResource === 'CreditMemo' || nonResource === 'Term' || nonResource === 'TaxCode') {
				returnData.push(...responseData.QueryResponse[nonResource]);
			} else {
				returnData.push(...responseData.QueryResponse[capitalCase(resource)]);
			}
		} catch (error) {
			return [];
		}

		startPosition += maxResults;
	} while (maxCount > returnData.length);

	return returnData;
}

async function getCount(
	this: IHookFunctions | IExecuteFunctions | ILoadOptionsFunctions,
	method: IHttpRequestMethods,
	endpoint: string,
	qs: IDataObject,
	// tslint:disable-next-line:no-any
): Promise<any> {
	const responseData = await quickBooksApiRequest.call(this, method, endpoint, qs, {});

	return responseData.QueryResponse.totalCount;
}

/**
 * Handles a QuickBooks listing by returning all items or up to a limit.
 */
export async function handleListing(
	this: IExecuteFunctions,
	i: number,
	endpoint: string,
	resource: string,
	// tslint:disable-next-line:no-any
): Promise<any> {
	let responseData;

	const qs = {
		query: `SELECT * FROM ${resource}`,
	} as IDataObject;

	const returnAll = this.getNodeParameter('returnAll', i);

	const filters = this.getNodeParameter('filters', i) as IDataObject;
	if (filters.query) {
		qs.query += ` ${filters.query}`;
	}

	if (returnAll) {
		return await quickBooksApiRequestAllItems.call(this, 'GET', endpoint, qs, {}, resource);
	} else {
		const limit = this.getNodeParameter('limit', i) as number;
		qs.query += ` MAXRESULTS ${limit}`;
		responseData = await quickBooksApiRequest.call(this, 'GET', endpoint, qs, {});
		responseData = responseData.QueryResponse[capitalCase(resource)];
		return responseData;
	}
}

/**
 * Get the SyncToken required for delete and void operations in QuickBooks.
 */
export async function getSyncToken(
	this: IExecuteFunctions,
	i: number,
	companyId: string,
	resource: string,
) {
	const resourceId = this.getNodeParameter(`${resource}Id`, i);
	const getEndpoint = `/v3/company/${companyId}/${resource}/${resourceId}`;
	const propertyName = capitalCase(resource);
	const {
		[propertyName]: { SyncToken },
	} = await quickBooksApiRequest.call(this, 'GET', getEndpoint, {}, {});

	return SyncToken;
}

/**
 * Get the reference and SyncToken required for update operations in QuickBooks.
 */
export async function getRefAndSyncToken(
	this: IExecuteFunctions,
	i: number,
	companyId: string,
	resource: string,
	ref: string,
) {
	const resourceId = this.getNodeParameter(`${resource}Id`, i);
	const endpoint = `/v3/company/${companyId}/${resource}/${resourceId}`;
	const responseData = await quickBooksApiRequest.call(this, 'GET', endpoint, {}, {});

	return {
		ref: responseData[capitalCase(resource)][ref],
		syncToken: responseData[capitalCase(resource)].SyncToken,
	};
}

/**
 * Populate node items with binary data.
 */
export async function handleBinaryData(
	this: IExecuteFunctions,
	items: INodeExecutionData[],
	i: number,
	companyId: string,
	resource: string,
	resourceId: string,
) {
	const binaryProperty = this.getNodeParameter('binaryProperty', i) as string;
	const fileName = this.getNodeParameter('fileName', i) as string;
	const endpoint = `/v3/company/${companyId}/${resource}/${resourceId}/pdf`;
	const data = await quickBooksApiRequest.call(this, 'GET', endpoint, {}, {}, { encoding: null });

	items[i].binary = items[i].binary ?? {};
	items[i].binary![binaryProperty] = await this.helpers.prepareBinaryData(data);
	items[i].binary![binaryProperty].fileName = fileName;
	items[i].binary![binaryProperty].fileExtension = 'pdf';

	return items;
}

export async function loadResource(this: ILoadOptionsFunctions, resource: string) {
	const returnData: INodePropertyOptions[] = [];

	const qs = {
		query: `SELECT * FROM ${resource}`,
	} as IDataObject;

	const {
		oauthTokenData: {
			callbackQueryString: { realmId },
		},
	} = (await this.getCredentials('quickBooksOAuth2Api')) as {
		oauthTokenData: { callbackQueryString: { realmId: string } };
	};
	const endpoint = `/v3/company/${realmId}/query`;

	const resourceItems = await quickBooksApiRequestAllItems.call(
		this,
		'GET',
		endpoint,
		qs,
		{},
		resource,
	);

	if (resource === 'preferences') {
		const {
			SalesFormsPrefs: { CustomField },
		} = resourceItems[0];
		const customFields = CustomField[1].CustomField;
		for (const customField of customFields) {
			const length = customField.Name.length;
			returnData.push({
				name: customField.StringValue,
				value: customField.Name.charAt(length - 1),
			});
		}
		return returnData;
	}

	resourceItems.forEach((resourceItem: { DisplayName: string; Name: string; Id: string }) => {
		returnData.push({
			name: resourceItem.DisplayName || resourceItem.Name || `Memo ${resourceItem.Id}`,
			value: resourceItem.Id,
		});
	});

	return returnData;
}

/**
 * Populate the `Line` property in a request body.
 */
export function processLines(
	this: IExecuteFunctions,
	body: IDataObject,
	lines: IDataObject[],
	resource: string,
) {
	lines.forEach((line) => {
		if (resource === 'bill') {
			if (line.DetailType === 'AccountBasedExpenseLineDetail') {
				line.AccountBasedExpenseLineDetail = {
					AccountRef: {
						value: line.accountId,
					},
				};
				delete line.accountId;
			} else if (line.DetailType === 'ItemBasedExpenseLineDetail') {
				line.ItemBasedExpenseLineDetail = {
					ItemRef: {
						value: line.itemId,
					},
				};
				delete line.itemId;
			}
		} else if (resource === 'estimate') {
			if (line.DetailType === 'SalesItemLineDetail') {
				line.SalesItemLineDetail = {
					ItemRef: {
						value: line.itemId,
					},
					TaxCodeRef: {
						value: line.TaxCodeRef,
					},
				};
				delete line.itemId;
				delete line.TaxCodeRef;
			}
		} else if (resource === 'invoice') {
			if (line.DetailType === 'SalesItemLineDetail') {
				line.SalesItemLineDetail = {
					ItemRef: {
						value: line.itemId,
					},
					TaxCodeRef: {
						value: line.TaxCodeRef,
					},
				};
				delete line.itemId;
				delete line.TaxCodeRef;
			}
		}
	});

	return lines;
}

/**
 * Populate update fields or additional fields into a request body.
 */
export function populateFields(
	this: IExecuteFunctions,
	body: IDataObject,
	fields: IDataObject,
	resource: string,
) {
	Object.entries(fields).forEach(([key, value]) => {
		if (resource === 'bill') {
			if (key.endsWith('Ref')) {
				const { details } = value as { details: Ref };
				body[key] = {
					name: details.name,
					value: details.value,
				};
			} else {
				body[key] = value;
			}
		} else if (['customer', 'employee', 'vendor'].includes(resource)) {
			if (key === 'BillAddr') {
				const { details } = value as { details: GeneralAddress };
				body.BillAddr = pickBy(details, (detail) => detail !== '');
			} else if (key === 'PrimaryEmailAddr') {
				body.PrimaryEmailAddr = {
					Address: value,
				};
			} else if (key === 'PrimaryPhone') {
				body.PrimaryPhone = {
					FreeFormNumber: value,
				};
			} else {
				body[key] = value;
			}
		} else if (resource === 'estimate' || resource === 'invoice') {
			if (key === 'BillAddr' || key === 'ShipAddr') {
				const { details } = value as { details: GeneralAddress };
				body[key] = pickBy(details, (detail) => detail !== '');
			} else if (key === 'BillEmail') {
				body.BillEmail = {
					Address: value,
				};
			} else if (key === 'CustomFields') {
				const { Field } = value as { Field: CustomField[] };
				body.CustomField = Field;
				const length = (body.CustomField as CustomField[]).length;
				for (let i = 0; i < length; i++) {
					//@ts-ignore
					body.CustomField[i]['Type'] = 'StringType';
				}
			} else if (key === 'CustomerMemo') {
				body.CustomerMemo = {
					value,
				};
			} else if (key.endsWith('Ref')) {
				const { details } = value as { details: Ref };
				body[key] = {
					name: details.name,
					value: details.value,
				};
			} else if (key === 'TotalTax') {
				body.TxnTaxDetail = {
					TotalTax: value,
				};
			} else {
				body[key] = value;
			}
		} else if (resource === 'payment') {
			body[key] = value;
		}
	});
	return body;
}

export const toOptions = (option: string) => ({ name: option, value: option });

export const toDisplayName = ({ name, value }: Option): INodePropertyOptions => {
	return { name: splitPascalCase(name), value };
};

export const splitPascalCase = (word: string) => {
	return word.match(/($[a-z])|[A-Z][^A-Z]+/g)!.join(' ');
};

export function adjustTransactionDates(transactionFields: IDataObject & DateFieldsUi): IDataObject {
	const dateFieldKeys = [
		'dateRangeCustom',
		'dateRangeDueCustom',
		'dateRangeModificationCustom',
		'dateRangeCreationCustom',
	] as const;

	if (dateFieldKeys.every((dateField) => !transactionFields[dateField])) {
		return transactionFields;
	}

	let adjusted = omit(transactionFields, dateFieldKeys) as IDataObject;

	dateFieldKeys.forEach((dateFieldKey) => {
		const dateField = transactionFields[dateFieldKey];

		if (dateField) {
			Object.entries(dateField[`${dateFieldKey}Properties`]).map(
				([key, value]) => (dateField[`${dateFieldKey}Properties`][key] = value.split('T')[0]),
			);

			adjusted = {
				...adjusted,
				...dateField[`${dateFieldKey}Properties`],
			};
		}
	});

	return adjusted;
}

export function simplifyTransactionReport(transactionReport: TransactionReport) {
	const columns = transactionReport.Columns.Column.map((column) => column.ColType);
	const rows = transactionReport.Rows.Row.map((row) => row.ColData.map((i) => i.value));

	const simplified = [];
	for (const row of rows) {
		const transaction: { [key: string]: string } = {};
		for (let i = 0; i < row.length; i++) {
			transaction[columns[i]] = row[i];
		}
		simplified.push(transaction);
	}

	return simplified;
}<|MERGE_RESOLUTION|>--- conflicted
+++ resolved
@@ -15,12 +15,6 @@
 import { capitalCase } from 'change-case';
 
 import { omit, pickBy } from 'lodash';
-
-<<<<<<< HEAD
-
-=======
-import { OptionsWithUri } from 'request';
->>>>>>> 9017fd46
 
 import { DateFieldsUi, Option, QuickBooksOAuth2Credentials, TransactionReport } from './types';
 
