import type { IExecuteFunctions, IHookFunctions } from 'n8n-core';

import type {
	IDataObject,
	ILoadOptionsFunctions,
	INodeExecutionData,
	INodePropertyOptions,
<<<<<<< HEAD
	JsonObject,
	NodeApiError,
=======
>>>>>>> 7d741814
} from 'n8n-workflow';
import { NodeApiError } from 'n8n-workflow';

import type { CustomField, GeneralAddress, Ref } from './descriptions/Shared.interface';

import { capitalCase } from 'change-case';

import { omit, pickBy } from 'lodash';

import type { OptionsWithUri } from 'request';

import type { DateFieldsUi, Option, QuickBooksOAuth2Credentials, TransactionReport } from './types';

/**
 * Make an authenticated API request to QuickBooks.
 */
export async function quickBooksApiRequest(
	this: IHookFunctions | IExecuteFunctions | ILoadOptionsFunctions,
	method: string,
	endpoint: string,
	qs: IDataObject,
	body: IDataObject,
	option: IDataObject = {},
): Promise<any> {
	const resource = this.getNodeParameter('resource', 0) as string;
	const operation = this.getNodeParameter('operation', 0) as string;

	let isDownload = false;

	if (['estimate', 'invoice', 'payment'].includes(resource) && operation === 'get') {
		isDownload = this.getNodeParameter('download', 0) as boolean;
	}

	const productionUrl = 'https://quickbooks.api.intuit.com';
	const sandboxUrl = 'https://sandbox-quickbooks.api.intuit.com';

	const credentials = (await this.getCredentials(
		'quickBooksOAuth2Api',
	)) as QuickBooksOAuth2Credentials;

	const options: OptionsWithUri = {
		headers: {
			'user-agent': 'n8n',
		},
		method,
		uri: `${credentials.environment === 'sandbox' ? sandboxUrl : productionUrl}${endpoint}`,
		qs,
		body,
		json: !isDownload,
	};

	if (!Object.keys(body).length) {
		delete options.body;
	}

	if (!Object.keys(qs).length) {
		delete options.qs;
	}

	if (Object.keys(option)) {
		Object.assign(options, option);
	}

	if (isDownload) {
		options.headers!.Accept = 'application/pdf';
	}

	if (resource === 'invoice' && operation === 'send') {
		options.headers!['Content-Type'] = 'application/octet-stream';
	}

	if (
		(resource === 'invoice' && (operation === 'void' || operation === 'delete')) ||
		(resource === 'payment' && (operation === 'void' || operation === 'delete'))
	) {
		options.headers!['Content-Type'] = 'application/json';
	}

	try {
		return await this.helpers.requestOAuth2.call(this, 'quickBooksOAuth2Api', options);
	} catch (error) {
		throw new NodeApiError(this.getNode(), error as JsonObject);
	}
}

async function getCount(
	this: IHookFunctions | IExecuteFunctions | ILoadOptionsFunctions,
	method: string,
	endpoint: string,
	qs: IDataObject,
): Promise<any> {
	const responseData = await quickBooksApiRequest.call(this, method, endpoint, qs, {});

	return responseData.QueryResponse.totalCount;
}

/**
 * Make an authenticated API request to QuickBooks and return all results.
 */
export async function quickBooksApiRequestAllItems(
	this: IHookFunctions | IExecuteFunctions | ILoadOptionsFunctions,
	method: string,
	endpoint: string,
	qs: IDataObject,
	body: IDataObject,
	resource: string,
): Promise<any> {
	let responseData;
	let startPosition = 1;
	const maxResults = 1000;
	const returnData: IDataObject[] = [];

	const maxCountQuery = {
		query: `SELECT COUNT(*) FROM ${resource}`,
	} as IDataObject;

	const maxCount = await getCount.call(this, method, endpoint, maxCountQuery);

	const originalQuery = qs.query as string;

	do {
		qs.query = `${originalQuery} MAXRESULTS ${maxResults} STARTPOSITION ${startPosition}`;
		responseData = await quickBooksApiRequest.call(this, method, endpoint, qs, body);
		try {
			const nonResource = originalQuery.split(' ')?.pop();
			if (nonResource === 'CreditMemo' || nonResource === 'Term' || nonResource === 'TaxCode') {
				returnData.push(...(responseData.QueryResponse[nonResource] as IDataObject[]));
			} else {
				returnData.push(...(responseData.QueryResponse[capitalCase(resource)] as IDataObject[]));
			}
		} catch (error) {
			return [];
		}

		startPosition += maxResults;
	} while (maxCount > returnData.length);

	return returnData;
}

/**
 * Handles a QuickBooks listing by returning all items or up to a limit.
 */
export async function handleListing(
	this: IExecuteFunctions,
	i: number,
	endpoint: string,
	resource: string,
): Promise<any> {
	let responseData;

	const qs = {
		query: `SELECT * FROM ${resource}`,
	} as IDataObject;

	const returnAll = this.getNodeParameter('returnAll', i);

	const filters = this.getNodeParameter('filters', i);
	if (filters.query) {
		qs.query += ` ${filters.query}`;
	}

	if (returnAll) {
		return quickBooksApiRequestAllItems.call(this, 'GET', endpoint, qs, {}, resource);
	} else {
		const limit = this.getNodeParameter('limit', i);
		qs.query += ` MAXRESULTS ${limit}`;
		responseData = await quickBooksApiRequest.call(this, 'GET', endpoint, qs, {});
		responseData = responseData.QueryResponse[capitalCase(resource)];
		return responseData;
	}
}

/**
 * Get the SyncToken required for delete and void operations in QuickBooks.
 */
export async function getSyncToken(
	this: IExecuteFunctions,
	i: number,
	companyId: string,
	resource: string,
) {
	const resourceId = this.getNodeParameter(`${resource}Id`, i);
	const getEndpoint = `/v3/company/${companyId}/${resource}/${resourceId}`;
	const propertyName = capitalCase(resource);
	const {
		[propertyName]: { SyncToken },
	} = await quickBooksApiRequest.call(this, 'GET', getEndpoint, {}, {});

	return SyncToken;
}

/**
 * Get the reference and SyncToken required for update operations in QuickBooks.
 */
export async function getRefAndSyncToken(
	this: IExecuteFunctions,
	i: number,
	companyId: string,
	resource: string,
	ref: string,
) {
	const resourceId = this.getNodeParameter(`${resource}Id`, i);
	const endpoint = `/v3/company/${companyId}/${resource}/${resourceId}`;
	const responseData = await quickBooksApiRequest.call(this, 'GET', endpoint, {}, {});

	return {
		ref: responseData[capitalCase(resource)][ref],
		syncToken: responseData[capitalCase(resource)].SyncToken,
	};
}

/**
 * Populate node items with binary data.
 */
export async function handleBinaryData(
	this: IExecuteFunctions,
	items: INodeExecutionData[],
	i: number,
	companyId: string,
	resource: string,
	resourceId: string,
) {
	const binaryProperty = this.getNodeParameter('binaryProperty', i);
	const fileName = this.getNodeParameter('fileName', i) as string;
	const endpoint = `/v3/company/${companyId}/${resource}/${resourceId}/pdf`;
	const data = await quickBooksApiRequest.call(this, 'GET', endpoint, {}, {}, { encoding: null });

	items[i].binary = items[i].binary ?? {};
	items[i].binary![binaryProperty] = await this.helpers.prepareBinaryData(data as Buffer);
	items[i].binary![binaryProperty].fileName = fileName;
	items[i].binary![binaryProperty].fileExtension = 'pdf';

	return items;
}

export async function loadResource(this: ILoadOptionsFunctions, resource: string) {
	const returnData: INodePropertyOptions[] = [];

	const qs = {
		query: `SELECT * FROM ${resource}`,
	} as IDataObject;

	const {
		oauthTokenData: {
			callbackQueryString: { realmId },
		},
	} = (await this.getCredentials('quickBooksOAuth2Api')) as {
		oauthTokenData: { callbackQueryString: { realmId: string } };
	};
	const endpoint = `/v3/company/${realmId}/query`;

	const resourceItems = await quickBooksApiRequestAllItems.call(
		this,
		'GET',
		endpoint,
		qs,
		{},
		resource,
	);

	if (resource === 'preferences') {
		const {
			// eslint-disable-next-line @typescript-eslint/no-shadow
			SalesFormsPrefs: { CustomField },
		} = resourceItems[0];
		const customFields = CustomField[1].CustomField;
		for (const customField of customFields) {
			const length = customField.Name.length;
			returnData.push({
				name: customField.StringValue,
				value: customField.Name.charAt(length - 1),
			});
		}
		return returnData;
	}

	resourceItems.forEach((resourceItem: { DisplayName: string; Name: string; Id: string }) => {
		returnData.push({
			name: resourceItem.DisplayName || resourceItem.Name || `Memo ${resourceItem.Id}`,
			value: resourceItem.Id,
		});
	});

	return returnData;
}

/**
 * Populate the `Line` property in a request body.
 */
export function processLines(
	this: IExecuteFunctions,
	body: IDataObject,
	lines: IDataObject[],
	resource: string,
) {
	lines.forEach((line) => {
		if (resource === 'bill') {
			if (line.DetailType === 'AccountBasedExpenseLineDetail') {
				line.AccountBasedExpenseLineDetail = {
					AccountRef: {
						value: line.accountId,
					},
				};
				delete line.accountId;
			} else if (line.DetailType === 'ItemBasedExpenseLineDetail') {
				line.ItemBasedExpenseLineDetail = {
					ItemRef: {
						value: line.itemId,
					},
				};
				delete line.itemId;
			}
		} else if (resource === 'estimate') {
			if (line.DetailType === 'SalesItemLineDetail') {
				line.SalesItemLineDetail = {
					ItemRef: {
						value: line.itemId,
					},
					TaxCodeRef: {
						value: line.TaxCodeRef,
					},
				};
				delete line.itemId;
				delete line.TaxCodeRef;
			}
		} else if (resource === 'invoice') {
			if (line.DetailType === 'SalesItemLineDetail') {
				line.SalesItemLineDetail = {
					ItemRef: {
						value: line.itemId,
					},
					TaxCodeRef: {
						value: line.TaxCodeRef,
					},
				};
				delete line.itemId;
				delete line.TaxCodeRef;
			}
		}
	});

	return lines;
}

/**
 * Populate update fields or additional fields into a request body.
 */
export function populateFields(
	this: IExecuteFunctions,
	body: IDataObject,
	fields: IDataObject,
	resource: string,
) {
	Object.entries(fields).forEach(([key, value]) => {
		if (resource === 'bill') {
			if (key.endsWith('Ref')) {
				const { details } = value as { details: Ref };
				body[key] = {
					name: details.name,
					value: details.value,
				};
			} else {
				body[key] = value;
			}
		} else if (['customer', 'employee', 'vendor'].includes(resource)) {
			if (key === 'BillAddr') {
				const { details } = value as { details: GeneralAddress };
				body.BillAddr = pickBy(details, (detail) => detail !== '');
			} else if (key === 'PrimaryEmailAddr') {
				body.PrimaryEmailAddr = {
					Address: value,
				};
			} else if (key === 'PrimaryPhone') {
				body.PrimaryPhone = {
					FreeFormNumber: value,
				};
			} else {
				body[key] = value;
			}
		} else if (resource === 'estimate' || resource === 'invoice') {
			if (key === 'BillAddr' || key === 'ShipAddr') {
				const { details } = value as { details: GeneralAddress };
				body[key] = pickBy(details, (detail) => detail !== '');
			} else if (key === 'BillEmail') {
				body.BillEmail = {
					Address: value,
				};
			} else if (key === 'CustomFields') {
				const { Field } = value as { Field: CustomField[] };
				body.CustomField = Field;
				const length = (body.CustomField as CustomField[]).length;
				for (let i = 0; i < length; i++) {
					//@ts-ignore
					body.CustomField[i].Type = 'StringType';
				}
			} else if (key === 'CustomerMemo') {
				body.CustomerMemo = {
					value,
				};
			} else if (key.endsWith('Ref')) {
				const { details } = value as { details: Ref };
				body[key] = {
					name: details.name,
					value: details.value,
				};
			} else if (key === 'TotalTax') {
				body.TxnTaxDetail = {
					TotalTax: value,
				};
			} else {
				body[key] = value;
			}
		} else if (resource === 'payment') {
			body[key] = value;
		}
	});
	return body;
}

export const toOptions = (option: string) => ({ name: option, value: option });

export const splitPascalCase = (word: string) => {
	return word.match(/($[a-z])|[A-Z][^A-Z]+/g)!.join(' ');
};

export const toDisplayName = ({ name, value }: Option): INodePropertyOptions => {
	return { name: splitPascalCase(name), value };
};

export function adjustTransactionDates(transactionFields: IDataObject & DateFieldsUi): IDataObject {
	const dateFieldKeys = [
		'dateRangeCustom',
		'dateRangeDueCustom',
		'dateRangeModificationCustom',
		'dateRangeCreationCustom',
	] as const;

	if (dateFieldKeys.every((dateField) => !transactionFields[dateField])) {
		return transactionFields;
	}

	let adjusted = omit(transactionFields, dateFieldKeys) as IDataObject;

	dateFieldKeys.forEach((dateFieldKey) => {
		const dateField = transactionFields[dateFieldKey];

		if (dateField) {
			Object.entries(dateField[`${dateFieldKey}Properties`]).map(
				([key, value]) => (dateField[`${dateFieldKey}Properties`][key] = value.split('T')[0]),
			);

			adjusted = {
				...adjusted,
				...dateField[`${dateFieldKey}Properties`],
			};
		}
	});

	return adjusted;
}

export function simplifyTransactionReport(transactionReport: TransactionReport) {
	const columns = transactionReport.Columns.Column.map((column) => column.ColType);
	const rows = transactionReport.Rows.Row.map((row) => row.ColData.map((i) => i.value));

	const simplified = [];
	for (const row of rows) {
		const transaction: { [key: string]: string } = {};
		for (let i = 0; i < row.length; i++) {
			transaction[columns[i]] = row[i];
		}
		simplified.push(transaction);
	}

	return simplified;
}<|MERGE_RESOLUTION|>--- conflicted
+++ resolved
@@ -5,11 +5,7 @@
 	ILoadOptionsFunctions,
 	INodeExecutionData,
 	INodePropertyOptions,
-<<<<<<< HEAD
 	JsonObject,
-	NodeApiError,
-=======
->>>>>>> 7d741814
 } from 'n8n-workflow';
 import { NodeApiError } from 'n8n-workflow';
 
