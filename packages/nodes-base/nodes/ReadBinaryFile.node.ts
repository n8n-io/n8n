import { IExecuteFunctions } from 'n8n-core';
import {
	INodeExecutionData,
	INodeType,
	INodeTypeDescription,
	NodeOperationError,
} from 'n8n-workflow';

import {
	readFile as fsReadFile,
} from 'fs/promises';


export class ReadBinaryFile implements INodeType {
	description: INodeTypeDescription = {
		displayName: 'Read Binary File',
		name: 'readBinaryFile',
		icon: 'fa:file-import',
		group: ['input'],
		version: 1,
		description: 'Reads a binary file from disk',
		defaults: {
			name: 'Read Binary File',
			color: '#449922',
		},
		inputs: ['main'],
		outputs: ['main'],
		properties: [
			{
				displayName: 'File Path',
				name: 'filePath',
				type: 'string',
				default: '',
				required: true,
				placeholder: '/data/example.jpg',
				description: 'Path of the file to read.',
			},
			{
				displayName: 'Property Name',
				name: 'dataPropertyName',
				type: 'string',
				default: 'data',
				required: true,
				description: 'Name of the binary property to which to<br />write the data of the read file.',
			},
		],
	};


	async execute(this: IExecuteFunctions): Promise<INodeExecutionData[][]> {
		const items = this.getInputData();

		const returnData: INodeExecutionData[] = [];
		const length = items.length as unknown as number;
		let item: INodeExecutionData;

		for (let itemIndex = 0; itemIndex < length; itemIndex++) {

			try {
<<<<<<< HEAD

				item = items[itemIndex];
				const dataPropertyName = this.getNodeParameter('dataPropertyName', itemIndex) as string;
				const filePath = this.getNodeParameter('filePath', itemIndex) as string;

				let data;
				try {
					data = await fsReadFileAsync(filePath) as Buffer;
				} catch (error) {
					if (error.code === 'ENOENT') {
						throw new NodeOperationError(this.getNode(), `The file "${filePath}" could not be found.`);
					}

					throw error;
=======
				data = await fsReadFile(filePath) as Buffer;
			} catch (error) {
				if (error.code === 'ENOENT') {
					throw new NodeOperationError(this.getNode(), `The file "${filePath}" could not be found.`);
>>>>>>> 043cf673
				}

				const newItem: INodeExecutionData = {
					json: item.json,
					binary: {},
				};

				if (item.binary !== undefined) {
					// Create a shallow copy of the binary data so that the old
					// data references which do not get changed still stay behind
					// but the incoming data does not get changed.
					Object.assign(newItem.binary, item.binary);
				}

				newItem.binary![dataPropertyName] = await this.helpers.prepareBinaryData(data, filePath);
				returnData.push(newItem);

			} catch (error) {
				if (this.continueOnFail()) {
					returnData.push({json:{ error: error.message }});
					continue;
				}
				throw error;
			}
		}

		return this.prepareOutputData(returnData);
	}

}<|MERGE_RESOLUTION|>--- conflicted
+++ resolved
@@ -57,7 +57,6 @@
 		for (let itemIndex = 0; itemIndex < length; itemIndex++) {
 
 			try {
-<<<<<<< HEAD
 
 				item = items[itemIndex];
 				const dataPropertyName = this.getNodeParameter('dataPropertyName', itemIndex) as string;
@@ -65,19 +64,13 @@
 
 				let data;
 				try {
-					data = await fsReadFileAsync(filePath) as Buffer;
+					data = await fsReadFile(filePath) as Buffer;
 				} catch (error) {
 					if (error.code === 'ENOENT') {
 						throw new NodeOperationError(this.getNode(), `The file "${filePath}" could not be found.`);
 					}
 
 					throw error;
-=======
-				data = await fsReadFile(filePath) as Buffer;
-			} catch (error) {
-				if (error.code === 'ENOENT') {
-					throw new NodeOperationError(this.getNode(), `The file "${filePath}" could not be found.`);
->>>>>>> 043cf673
 				}
 
 				const newItem: INodeExecutionData = {
