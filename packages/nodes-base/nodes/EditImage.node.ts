import {
	BINARY_ENCODING,
	IExecuteFunctions,
} from 'n8n-core';
import {
	IDataObject,
	ILoadOptionsFunctions,
	INodeExecutionData,
	INodeProperties,
	INodePropertyOptions,
	INodeType,
	INodeTypeDescription,
	NodeOperationError,
} from 'n8n-workflow';
import * as gm from 'gm';
import { file } from 'tmp-promise';
import {
	parse as pathParse,
} from 'path';
import {
	writeFile as fsWriteFile,
} from 'fs';
import { promisify } from 'util';
const fsWriteFileAsync = promisify(fsWriteFile);
import * as getSystemFonts from 'get-system-fonts';


const nodeOperations: INodePropertyOptions[] = [
	{
		name: 'Blur',
		value: 'blur',
		description: 'Adds a blur to the image and so makes it less sharp',
	},
	{
		name: 'Border',
		value: 'border',
		description: 'Adds a border to the image',
	},
	{
		name: 'Composite',
		value: 'composite',
		description: 'Composite image on top of another one',
	},
	{
		name: 'Create',
		value: 'create',
		description: 'Create a new image',
	},
	{
		name: 'Crop',
		value: 'crop',
		description: 'Crops the image',
	},
	{
		name: 'Draw',
		value: 'draw',
		description: 'Draw on image',
	},
	{
		name: 'Rotate',
		value: 'rotate',
		description: 'Rotate image',
	},
	{
		name: 'Resize',
		value: 'resize',
		description: 'Change the size of image',
	},
	{
		name: 'Shear',
		value: 'shear',
		description: 'Shear image along the X or Y axis',
	},
	{
		name: 'Text',
		value: 'text',
		description: 'Adds text to image',
	},
];


const nodeOperationOptions: INodeProperties[] = [

	// ----------------------------------
	//         create
	// ----------------------------------
	{
		displayName: 'Background Color',
		name: 'backgroundColor',
		type: 'color',
		default: '#ffffff00',
		typeOptions: {
			showAlpha: true,
		},
		displayOptions: {
			show: {
				operation: [
					'create',
				],
			},
		},
		description: 'The background color of the image to create.',
	},
	{
		displayName: 'Image Width',
		name: 'width',
		type: 'number',
		default: 50,
		typeOptions: {
			minValue: 1,
		},
		displayOptions: {
			show: {
				operation: [
					'create',
				],
			},
		},
		description: 'The width of the image to create.',
	},
	{
		displayName: 'Image Height',
		name: 'height',
		type: 'number',
		default: 50,
		typeOptions: {
			minValue: 1,
		},
		displayOptions: {
			show: {
				operation: [
					'create',
				],
			},
		},
		description: 'The height of the image to create.',
	},


	// ----------------------------------
	//         draw
	// ----------------------------------
	{
		displayName: 'Primitive',
		name: 'primitive',
		type: 'options',
		displayOptions: {
			show: {
				operation: [
					'draw',
				],
			},
		},
		options: [
			{
				name: 'Line',
				value: 'line',
			},
			{
				name: 'Rectangle',
				value: 'rectangle',
			},
		],
		default: 'rectangle',
		description: 'The primitive to draw.',
	},
	{
		displayName: 'Color',
		name: 'color',
		type: 'color',
		default: '#ff000000',
		typeOptions: {
			showAlpha: true,
		},
		displayOptions: {
			show: {
				operation: [
					'draw',
				],
			},
		},
		description: 'The color of the primitive to draw',
	},
	{
		displayName: 'Start Position X',
		name: 'startPositionX',
		type: 'number',
		default: 50,
		displayOptions: {
			show: {
				operation: [
					'draw',
				],
				primitive: [
					'line',
					'rectangle',
				],
			},
		},
		description: 'X (horizontal) start position of the primitive.',
	},
	{
		displayName: 'Start Position Y',
		name: 'startPositionY',
		type: 'number',
		default: 50,
		displayOptions: {
			show: {
				operation: [
					'draw',
				],
				primitive: [
					'line',
					'rectangle',
				],
			},
		},
		description: 'Y (horizontal) start position of the primitive.',
	},
	{
		displayName: 'End Position X',
		name: 'endPositionX',
		type: 'number',
		default: 250,
		displayOptions: {
			show: {
				operation: [
					'draw',
				],
				primitive: [
					'line',
					'rectangle',
				],
			},
		},
		description: 'X (horizontal) end position of the primitive.',
	},
	{
		displayName: 'End Position Y',
		name: 'endPositionY',
		type: 'number',
		default: 250,
		displayOptions: {
			show: {
				operation: [
					'draw',
				],
				primitive: [
					'line',
					'rectangle',
				],
			},
		},
		description: 'Y (horizontal) end position of the primitive.',
	},
	{
		displayName: 'Corner Radius',
		name: 'cornerRadius',
		type: 'number',
		default: 0,
		displayOptions: {
			show: {
				operation: [
					'draw',
				],
				primitive: [
					'rectangle',
				],
			},
		},
		description: 'The radius of the corner to create round corners.',
	},

	// ----------------------------------
	//         text
	// ----------------------------------
	{
		displayName: 'Text',
		name: 'text',
		typeOptions: {
			rows: 5,
		},
		type: 'string',
		default: '',
		placeholder: 'Text to render',
		displayOptions: {
			show: {
				operation: [
					'text',
				],
			},
		},
		description: 'Text to write on the image.',
	},
	{
		displayName: 'Font Size',
		name: 'fontSize',
		type: 'number',
		default: 18,
		displayOptions: {
			show: {
				operation: [
					'text',
				],
			},
		},
		description: 'Size of the text.',
	},
	{
		displayName: 'Font Color',
		name: 'fontColor',
		type: 'color',
		default: '#000000',
		displayOptions: {
			show: {
				operation: [
					'text',
				],
			},
		},
		description: 'Color of the text.',
	},
	{
		displayName: 'Position X',
		name: 'positionX',
		type: 'number',
		default: 50,
		displayOptions: {
			show: {
				operation: [
					'text',
				],
			},
		},
		description: 'X (horizontal) position of the text.',
	},
	{
		displayName: 'Position Y',
		name: 'positionY',
		type: 'number',
		default: 50,
		displayOptions: {
			show: {
				operation: [
					'text',
				],
			},
		},
		description: 'Y (vertical) position of the text.',
	},
	{
		displayName: 'Max Line Length',
		name: 'lineLength',
		type: 'number',
		typeOptions: {
			minValue: 1,
		},
		default: 80,
		displayOptions: {
			show: {
				operation: [
					'text',
				],
			},
		},
		description: 'Max amount of characters in a line before a<br />line-break should get added.',
	},

	// ----------------------------------
	//         blur
	// ----------------------------------
	{
		displayName: 'Blur',
		name: 'blur',
		type: 'number',
		typeOptions: {
			minValue: 0,
			maxValue: 1000,
		},
		default: 5,
		displayOptions: {
			show: {
				operation: [
					'blur',
				],
			},
		},
		description: 'How strong the blur should be',
	},
	{
		displayName: 'Sigma',
		name: 'sigma',
		type: 'number',
		typeOptions: {
			minValue: 0,
			maxValue: 1000,
		},
		default: 2,
		displayOptions: {
			show: {
				operation: [
					'blur',
				],
			},
		},
		description: 'The sigma of the blur',
	},


	// ----------------------------------
	//         border
	// ----------------------------------
	{
		displayName: 'Border Width',
		name: 'borderWidth',
		type: 'number',
		default: 10,
		displayOptions: {
			show: {
				operation: [
					'border',
				],
			},
		},
		description: 'The width of the border',
	},
	{
		displayName: 'Border Height',
		name: 'borderHeight',
		type: 'number',
		default: 10,
		displayOptions: {
			show: {
				operation: [
					'border',
				],
			},
		},
		description: 'The height of the border',
	},
	{
		displayName: 'Border Color',
		name: 'borderColor',
		type: 'color',
		default: '#000000',
		displayOptions: {
			show: {
				operation: [
					'border',
				],
			},
		},
		description: 'Color of the border.',
	},


	// ----------------------------------
	//         composite
	// ----------------------------------
	{
		displayName: 'Composite Image Property',
		name: 'dataPropertyNameComposite',
		type: 'string',
		default: '',
		placeholder: 'data2',
		displayOptions: {
			show: {
				operation: [
					'composite',
				],
			},
		},
		description: 'The name of the binary property which contains the data of the image to<br />composite on top of image which is found in Property Name.',
	},
	{
		displayName: 'Position X',
		name: 'positionX',
		type: 'number',
		default: 0,
		displayOptions: {
			show: {
				operation: [
					'composite',
				],
			},
		},
		description: 'X (horizontal) position of composite image.',
	},
	{
		displayName: 'Position Y',
		name: 'positionY',
		type: 'number',
		default: 0,
		displayOptions: {
			show: {
				operation: [
					'composite',
				],
			},
		},
		description: 'Y (vertical) position of composite image.',
	},

	// ----------------------------------
	//         crop
	// ----------------------------------
	{
		displayName: 'Width',
		name: 'width',
		type: 'number',
		default: 500,
		displayOptions: {
			show: {
				operation: [
					'crop',
				],
			},
		},
		description: 'Crop width',
	},
	{
		displayName: 'Height',
		name: 'height',
		type: 'number',
		default: 500,
		displayOptions: {
			show: {
				operation: [
					'crop',
				],
			},
		},
		description: 'Crop height',
	},
	{
		displayName: 'Position X',
		name: 'positionX',
		type: 'number',
		default: 0,
		displayOptions: {
			show: {
				operation: [
					'crop',
				],
			},
		},
		description: 'X (horizontal) position to crop from.',
	},
	{
		displayName: 'Position Y',
		name: 'positionY',
		type: 'number',
		default: 0,
		displayOptions: {
			show: {
				operation: [
					'crop',
				],
			},
		},
		description: 'Y (vertical) position to crop from.',
	},

	// ----------------------------------
	//         resize
	// ----------------------------------
	{
		displayName: 'Width',
		name: 'width',
		type: 'number',
		default: 500,
		displayOptions: {
			show: {
				operation: [
					'resize',
				],
			},
		},
		description: 'New width of the image',
	},
	{
		displayName: 'Height',
		name: 'height',
		type: 'number',
		default: 500,
		displayOptions: {
			show: {
				operation: [
					'resize',
				],
			},
		},
		description: 'New height of the image',
	},
	{
		displayName: 'Option',
		name: 'resizeOption',
		type: 'options',
		options: [
			{
				name: 'Ignore Aspect Ratio',
				value: 'ignoreAspectRatio',
				description: 'Ignore aspect ratio and resize exactly to specified values',
			},
			{
				name: 'Maximum area',
				value: 'maximumArea',
				description: 'Specified values are maximum area',
			},
			{
				name: 'Minimum Area',
				value: 'minimumArea',
				description: 'Specified values are minimum area',
			},
			{
				name: 'Only if larger',
				value: 'onlyIfLarger',
				description: 'Resize only if image is larger than width or height',
			},
			{
				name: 'Only if smaller',
				value: 'onlyIfSmaller',
				description: 'Resize only if image is smaller than width or height',
			},
			{
				name: 'Percent',
				value: 'percent',
				description: 'Width and height are specified in percents.',
			},
		],
		default: 'maximumArea',
		displayOptions: {
			show: {
				operation: [
					'resize',
				],
			},
		},
		description: 'How to resize the image.',
	},

	// ----------------------------------
	//         rotate
	// ----------------------------------
	{
		displayName: 'Rotate',
		name: 'rotate',
		type: 'number',
		typeOptions: {
			minValue: -360,
			maxValue: 360,
		},
		default: 0,
		displayOptions: {
			show: {
				operation: [
					'rotate',
				],
			},
		},
		description: 'How much the image should be rotated',
	},
	{
		displayName: 'Background Color',
		name: 'backgroundColor',
		type: 'color',
		default: '#ffffffff',
		typeOptions: {
			showAlpha: true,
		},
		displayOptions: {
			show: {
				operation: [
					'rotate',
				],
			},
		},
		description: 'The color to use for the background when image gets rotated by anything which is not a multiple of 90.',
	},


	// ----------------------------------
	//         shear
	// ----------------------------------
	{
		displayName: 'Degrees X',
		name: 'degreesX',
		type: 'number',
		default: 0,
		displayOptions: {
			show: {
				operation: [
					'shear',
				],
			},
		},
		description: 'X (horizontal) shear degrees.',
	},
	{
		displayName: 'Degrees Y',
		name: 'degreesY',
		type: 'number',
		default: 0,
		displayOptions: {
			show: {
				operation: [
					'shear',
				],
			},
		},
		description: 'Y (vertical) shear degrees.',
	},
];


export class EditImage implements INodeType {
	description: INodeTypeDescription = {
		displayName: 'Edit Image',
		name: 'editImage',
		icon: 'fa:image',
		group: ['transform'],
		version: 1,
		description: 'Edits an image like blur, resize or adding border and text',
		defaults: {
			name: 'Edit Image',
			color: '#553399',
		},
		inputs: ['main'],
		outputs: ['main'],
		properties: [
			{
				displayName: 'Operation',
				name: 'operation',
				type: 'options',
				options: [
					{
						name: 'Get Information',
						value: 'information',
						description: 'Returns image information like resolution',
					},
					{
						name: 'Multi Step',
						value: 'multiStep',
						description: 'Perform multiple operations',
					},
					...nodeOperations,
				].sort((a, b) => {
					if ((a as INodePropertyOptions).name.toLowerCase() < (b as INodePropertyOptions).name.toLowerCase()) { return -1; }
					if ((a as INodePropertyOptions).name.toLowerCase() > (b as INodePropertyOptions).name.toLowerCase()) { return 1; }
					return 0;
				}) as INodePropertyOptions[],
				default: 'border',
				description: 'The operation to perform.',
			},
			{
				displayName: 'Property Name',
				name: 'dataPropertyName',
				type: 'string',
				default: 'data',
				description: 'Name of the binary property in which the image data can be found.',
			},


			// ----------------------------------
			//         multiStep
			// ----------------------------------
			{
				displayName: 'Operations',
				name: 'operations',
				placeholder: 'Add Operation',
				type: 'fixedCollection',
				typeOptions: {
					multipleValues: true,
					sortable: true,
				},
				displayOptions: {
					show: {
						operation: [
							'multiStep',
						],
					},
				},
				description: 'The operations to perform.',
				default: {},
				options: [
					{
						name: 'operations',
						displayName: 'Operations',
						values: [
							{
								displayName: 'Operation',
								name: 'operation',
								type: 'options',
								options: nodeOperations,
								default: '',
								description: 'The operation to perform.',
							},
							...nodeOperationOptions,
							{
								displayName: 'Font',
								name: 'font',
								type: 'options',
								displayOptions: {
									show: {
										'operation': [
											'text',
										],
									},
								},
								typeOptions: {
									loadOptionsMethod: 'getFonts',
								},
								default: 'default',
								description: 'The font to use.',
							},
						],
					},
				],
			},

			...nodeOperationOptions,
			{
				displayName: 'Options',
				name: 'options',
				type: 'collection',
				placeholder: 'Add Option',
				default: {},
				displayOptions: {
					hide: {
						operation: [
							'information',
						],
					},
				},
				options: [
					{
						displayName: 'File Name',
						name: 'fileName',
						type: 'string',
						default: '',
						description: 'File name to set in binary data.',
					},
					{
						displayName: 'Font',
						name: 'font',
						type: 'options',
						displayOptions: {
							show: {
								'/operation': [
									'text',
								],
							},
						},
						typeOptions: {
							loadOptionsMethod: 'getFonts',
						},
						default: 'default',
						description: 'The font to use.',
					},
					{
						displayName: 'Format',
						name: 'format',
						type: 'options',
						options: [
							{
								name: 'bmp',
								value: 'bmp',
							},
							{
								name: 'gif',
								value: 'gif',
							},
							{
								name: 'jpeg',
								value: 'jpeg',
							},
							{
								name: 'png',
								value: 'png',
							},
							{
								name: 'tiff',
								value: 'tiff',
							},
						],
						default: 'jpeg',
						description: 'Set the output image format.',
					},
					{
						displayName: 'Quality',
						name: 'quality',
						type: 'number',
						typeOptions: {
							minValue: 0,
							maxValue: 100,
						},
						default: 100,
						displayOptions: {
							show: {
								format: [
									'jpeg',
									'png',
									'tiff',
								],
							},
						},
						description: 'Sets the jpeg|png|tiff compression level from 0 to 100 (best).',
					},
				],
			},
		],
	};


	methods = {
		loadOptions: {
			async getFonts(this: ILoadOptionsFunctions): Promise<INodePropertyOptions[]> {

				// @ts-ignore
				const files = await getSystemFonts();
				const returnData: INodePropertyOptions[] = [];

				files.forEach((file: string) => {
					const pathParts = pathParse(file);
					if (!pathParts.ext) {
						return;
					}

					returnData.push({
						name: pathParts.name,
						value: file,
					});
				});

				returnData.sort((a, b) => {
					if (a.name < b.name) { return -1; }
					if (a.name > b.name) { return 1; }
					return 0;
				});

				returnData.unshift({
					name: 'default',
					value: 'default',
				});

				return returnData;
			},

		},
	};

	async execute(this: IExecuteFunctions): Promise<INodeExecutionData[][]> {
		const items = this.getInputData();

		const returnData: INodeExecutionData[] = [];
		const length = items.length as unknown as number;
		let item: INodeExecutionData;

<<<<<<< HEAD
		if (operations[0].operation !== 'create') {
			// "create" generates a new image so does not require any incoming data.
			if (item.binary === undefined) {
				throw new NodeOperationError(this.getNode(), 'Item does not contain any binary data.');
			}

			if (item.binary[dataPropertyName as string] === undefined) {
				throw new NodeOperationError(this.getNode(), `Item does not contain any binary data with the name "${dataPropertyName}".`);
			}
=======
		for (let itemIndex = 0; itemIndex < length; itemIndex++) {
			item = items[itemIndex];

>>>>>>> bea8ad37

			const operation = this.getNodeParameter('operation', itemIndex) as string;
			const dataPropertyName = this.getNodeParameter('dataPropertyName', itemIndex) as string;

			const options = this.getNodeParameter('options', itemIndex,{}) as IDataObject;

			const cleanupFunctions: Array<() => void> = [];

			let gmInstance: gm.State;

			const requiredOperationParameters: {
				[key: string]: string[],
			} = {
				blur: [
					'blur',
					'sigma',
				],
				border: [
					'borderColor',
					'borderWidth',
					'borderHeight',
				],
				create: [
					'backgroundColor',
					'height',
					'width',
				],
				crop: [
					'height',
					'positionX',
					'positionY',
					'width',
				],
				composite: [
					'dataPropertyNameComposite',
					'positionX',
					'positionY',
				],
				draw: [
					'color',
					'cornerRadius',
					'endPositionX',
					'endPositionY',
					'primitive',
					'startPositionX',
					'startPositionY',
				],
				information: [],
				resize: [
					'height',
					'resizeOption',
					'width',
				],
				rotate: [
					'backgroundColor',
					'rotate',
				],
				shear: [
					'degreesX',
					'degreesY',
				],
				text: [
					'font',
					'fontColor',
					'fontSize',
					'lineLength',
					'positionX',
					'positionY',
					'text',
				],
			};

<<<<<<< HEAD
				if (item.binary![operationData.dataPropertyNameComposite as string] === undefined) {
					throw new NodeOperationError(this.getNode(), `Item does not contain any binary data with the name "${operationData.dataPropertyNameComposite}".`);
				}
=======
			let operations: IDataObject[] = [];
			if (operation === 'multiStep') {
				// Operation parameters are already in the correct format
				const operationsData = this.getNodeParameter('operations', itemIndex ,{ operations: [] }) as IDataObject;
				operations = operationsData.operations as IDataObject[];
			} else {
				// Operation parameters have to first get collected
				const operationParameters: IDataObject = {};
				requiredOperationParameters[operation].forEach(parameterName => {
					try {
						operationParameters[parameterName] = this.getNodeParameter(parameterName, itemIndex);
					} catch (e) {}
				});
>>>>>>> bea8ad37

				operations = [
					{
						operation,
						...operationParameters,
					},
				];
			}

			if (operations[0].operation !== 'create') {
				// "create" generates a new image so does not require any incoming data.
				if (item.binary === undefined) {
					throw new Error('Item does not contain any binary data.');
				}

				if (item.binary[dataPropertyName as string] === undefined) {
					throw new Error(`Item does not contain any binary data with the name "${dataPropertyName}".`);
				}

				gmInstance = gm(Buffer.from(item.binary![dataPropertyName as string].data, BINARY_ENCODING));
				gmInstance = gmInstance.background('transparent');
			}

			if (operation === 'information') {
				// Just return the information
				const imageData = await new Promise<IDataObject>((resolve, reject) => {
					gmInstance = gmInstance.identify((error, imageData) => {
						if (error) {
							reject(error);
							return;
						}
						resolve(imageData as unknown as IDataObject);
					});
				});

				item.json = imageData;
				returnData.push(item);
			}

			for (let i = 0; i < operations.length; i++) {
				const operationData = operations[i];
				if (operationData.operation === 'blur') {
					gmInstance = gmInstance!.blur(operationData.blur as number, operationData.sigma as number);
				} else if (operationData.operation === 'border') {
					gmInstance = gmInstance!.borderColor(operationData.borderColor as string).border(operationData.borderWidth as number, operationData.borderHeight as number);
				} else if (operationData.operation === 'composite') {
					const positionX = operationData.positionX as number;
					const positionY = operationData.positionY as number;

					const geometryString = (positionX >= 0 ? '+' : '') + positionX + (positionY >= 0 ? '+' : '') + positionY;

					if (item.binary![operationData.dataPropertyNameComposite as string] === undefined) {
						throw new Error(`Item does not contain any binary data with the name "${operationData.dataPropertyNameComposite}".`);
					}

					const { fd, path, cleanup } = await file();
					cleanupFunctions.push(cleanup);
					await fsWriteFileAsync(fd, Buffer.from(item.binary![operationData.dataPropertyNameComposite as string].data, BINARY_ENCODING));

					if (operations[0].operation === 'create') {
						// It seems like if the image gets created newly we have to create a new gm instance
						// else it fails for some reason
						gmInstance = gm(gmInstance!.stream('png')).geometry(geometryString).composite(path);
					} else {
						gmInstance = gmInstance!.geometry(geometryString).composite(path);
					}

					if (operations.length !== i + 1) {
						// If there are other operations after the current one create a new gm instance
						// because else things do get messed up
						gmInstance = gm(gmInstance.stream());
					}
				} else if (operationData.operation === 'create') {
					gmInstance = gm(operationData.width as number, operationData.height as number, operationData.backgroundColor as string);
						if (!options.format) {
							options.format = 'png';
						}
				} else if (operationData.operation === 'crop') {
					gmInstance = gmInstance!.crop(operationData.width as number, operationData.height as number, operationData.positionX as number, operationData.positionY as number);
				} else if (operationData.operation === 'draw') {
					gmInstance = gmInstance!.fill(operationData.color as string);

					if (operationData.primitive === 'line') {
						gmInstance = gmInstance.drawLine(operationData.startPositionX as number, operationData.startPositionY as number, operationData.endPositionX as number, operationData.endPositionY as number);
					} else if (operationData.primitive === 'rectangle') {
						gmInstance = gmInstance.drawRectangle(operationData.startPositionX as number, operationData.startPositionY as number, operationData.endPositionX as number, operationData.endPositionY as number, operationData.cornerRadius as number || undefined);
					}
				} else if (operationData.operation === 'resize') {
					const resizeOption = operationData.resizeOption as string;

					// By default use "maximumArea"
					let option: gm.ResizeOption = '@';
					if (resizeOption === 'ignoreAspectRatio') {
						option = '!';
					} else if (resizeOption === 'minimumArea') {
						option = '^';
					} else if (resizeOption === 'onlyIfSmaller') {
						option = '<';
					} else if (resizeOption === 'onlyIfLarger') {
						option = '>';
					} else if (resizeOption === 'percent') {
						option = '%';
					}

					gmInstance = gmInstance!.resize(operationData.width as number, operationData.height as number, option);
				} else if (operationData.operation === 'rotate') {
					gmInstance = gmInstance!.rotate(operationData.backgroundColor as string, operationData.rotate as number);
				} else if (operationData.operation === 'shear') {
					gmInstance = gmInstance!.shear(operationData.degreesX as number, operationData.degreesY as number);
				} else if (operationData.operation === 'text') {
					// Split the text in multiple lines
					const lines: string[] = [];
					let currentLine = '';
					(operationData.text as string).split('\n').forEach((textLine: string) => {
						textLine.split(' ').forEach((textPart: string) => {
							if ((currentLine.length + textPart.length + 1) > (operationData.lineLength as number)) {
								lines.push(currentLine.trim());
								currentLine = `${textPart} `;
								return;
							}
							currentLine += `${textPart} `;
						});

						lines.push(currentLine.trim());
						currentLine = '';
					});

					// Combine the lines to a single string
					const renderText = lines.join('\n');

					const font = options.font || operationData.font;

					if (font && font !== 'default') {
						gmInstance = gmInstance!.font(font as string);
					}

					gmInstance = gmInstance!
						.fill(operationData.fontColor as string)
						.fontSize(operationData.fontSize as number)
						.drawText(operationData.positionX as number, operationData.positionY as number, renderText);
				}
			}

			const newItem: INodeExecutionData = {
				json: item.json,
				binary: {},
			};

			if (item.binary !== undefined) {
				// Create a shallow copy of the binary data so that the old
				// data references which do not get changed still stay behind
				// but the incoming data does not get changed.
				Object.assign(newItem.binary, item.binary);
				// Make a deep copy of the binary data we change
				if (newItem.binary![dataPropertyName as string]) {
					newItem.binary![dataPropertyName as string] = JSON.parse(JSON.stringify(newItem.binary![dataPropertyName as string]));
				}
			}

			if (newItem.binary![dataPropertyName as string] === undefined) {
				newItem.binary![dataPropertyName as string] = {
					data: '',
					mimeType: '',
				};
			}

			if (options.quality !== undefined) {
				gmInstance = gmInstance!.quality(options.quality as number);
			}

			if (options.format !== undefined) {
				gmInstance = gmInstance!.setFormat(options.format as string);
				newItem.binary![dataPropertyName as string].fileExtension = options.format as string;
				newItem.binary![dataPropertyName as string].mimeType = `image/${options.format}`;
				const fileName = newItem.binary![dataPropertyName as string].fileName;
				if (fileName && fileName.includes('.')) {
					newItem.binary![dataPropertyName as string].fileName = fileName.split('.').slice(0, -1).join('.') + '.' + options.format;
				}
			}

			if (options.fileName !== undefined) {
				newItem.binary![dataPropertyName as string].fileName = options.fileName as string;
			}

			returnData.push(await (new Promise<INodeExecutionData>((resolve, reject) => {
				gmInstance
					.toBuffer((error: Error | null, buffer: Buffer) => {
						cleanupFunctions.forEach(async cleanup => await cleanup());

						if (error) {
							return reject(error);
						}

						newItem.binary![dataPropertyName as string].data = buffer.toString(BINARY_ENCODING);

						return resolve(newItem);
					});
			})));

		}
		return this.prepareOutputData(returnData);
	}
}<|MERGE_RESOLUTION|>--- conflicted
+++ resolved
@@ -956,22 +956,10 @@
 		const length = items.length as unknown as number;
 		let item: INodeExecutionData;
 
-<<<<<<< HEAD
-		if (operations[0].operation !== 'create') {
-			// "create" generates a new image so does not require any incoming data.
-			if (item.binary === undefined) {
-				throw new NodeOperationError(this.getNode(), 'Item does not contain any binary data.');
-			}
-
-			if (item.binary[dataPropertyName as string] === undefined) {
-				throw new NodeOperationError(this.getNode(), `Item does not contain any binary data with the name "${dataPropertyName}".`);
-			}
-=======
 		for (let itemIndex = 0; itemIndex < length; itemIndex++) {
 			item = items[itemIndex];
 
->>>>>>> bea8ad37
-
+      
 			const operation = this.getNodeParameter('operation', itemIndex) as string;
 			const dataPropertyName = this.getNodeParameter('dataPropertyName', itemIndex) as string;
 
@@ -1043,11 +1031,6 @@
 				],
 			};
 
-<<<<<<< HEAD
-				if (item.binary![operationData.dataPropertyNameComposite as string] === undefined) {
-					throw new NodeOperationError(this.getNode(), `Item does not contain any binary data with the name "${operationData.dataPropertyNameComposite}".`);
-				}
-=======
 			let operations: IDataObject[] = [];
 			if (operation === 'multiStep') {
 				// Operation parameters are already in the correct format
@@ -1061,7 +1044,6 @@
 						operationParameters[parameterName] = this.getNodeParameter(parameterName, itemIndex);
 					} catch (e) {}
 				});
->>>>>>> bea8ad37
 
 				operations = [
 					{
@@ -1074,11 +1056,11 @@
 			if (operations[0].operation !== 'create') {
 				// "create" generates a new image so does not require any incoming data.
 				if (item.binary === undefined) {
-					throw new Error('Item does not contain any binary data.');
+					throw new NodeOperationError(this.getNode(), 'Item does not contain any binary data.');
 				}
 
 				if (item.binary[dataPropertyName as string] === undefined) {
-					throw new Error(`Item does not contain any binary data with the name "${dataPropertyName}".`);
+					throw new NodeOperationError(this.getNode(), `Item does not contain any binary data with the name "${dataPropertyName}".`);
 				}
 
 				gmInstance = gm(Buffer.from(item.binary![dataPropertyName as string].data, BINARY_ENCODING));
@@ -1114,7 +1096,7 @@
 					const geometryString = (positionX >= 0 ? '+' : '') + positionX + (positionY >= 0 ? '+' : '') + positionY;
 
 					if (item.binary![operationData.dataPropertyNameComposite as string] === undefined) {
-						throw new Error(`Item does not contain any binary data with the name "${operationData.dataPropertyNameComposite}".`);
+						throw new NodeOperationError(this.getNode(), `Item does not contain any binary data with the name "${operationData.dataPropertyNameComposite}".`);
 					}
 
 					const { fd, path, cleanup } = await file();
