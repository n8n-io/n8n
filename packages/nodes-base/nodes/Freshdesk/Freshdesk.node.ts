--- conflicted
+++ resolved
@@ -429,11 +429,7 @@
 						name: 'emailConfigId',
 						type: 'number',
 						default: '',
-<<<<<<< HEAD
-						description: 'ID of email config which is used for this ticket. (i.e., support@yourcompany.com/sales@yourcompany.com) If product_id is given and email_config_id is not given, product\'s primary email_config_id will be set',
-=======
 						description: 'ID of email config which is used for this ticket. (i.e., support@yourcompany.com/sales@yourcompany.com) If product_id is given and email_config_id is not given, product\'s primary email_config_id will be set.',
->>>>>>> b48e9203
 					},
 					{
 						displayName: 'FR Due By',
@@ -663,11 +659,7 @@
 						name: 'emailConfigId',
 						type: 'number',
 						default: '',
-<<<<<<< HEAD
-						description: 'ID of email config which is used for this ticket. (i.e., support@yourcompany.com/sales@yourcompany.com) If product_id is given and email_config_id is not given, product\'s primary email_config_id will be set',
-=======
 						description: 'ID of email config which is used for this ticket. (i.e., support@yourcompany.com/sales@yourcompany.com) If product_id is given and email_config_id is not given, product\'s primary email_config_id will be set.',
->>>>>>> b48e9203
 					},
 					{
 						displayName: 'FR Due By',
