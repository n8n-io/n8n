<<<<<<< HEAD


import {
	IExecuteFunctions,
	IExecuteSingleFunctions,
	ILoadOptionsFunctions,
} from 'n8n-core';

import {
	IDataObject, IHttpRequestMethods, IHttpRequestOptions, NodeApiError,
} from 'n8n-workflow';

export async function vonageApiRequest(this: IExecuteFunctions | IExecuteSingleFunctions | ILoadOptionsFunctions, method: IHttpRequestMethods, path: string, body: any = {}, qs: IDataObject = {}, option = {}): Promise<any> { // tslint:disable-line:no-any

=======
import { OptionsWithUri } from 'request';

import { IExecuteFunctions, IExecuteSingleFunctions, ILoadOptionsFunctions } from 'n8n-core';

import { IDataObject, NodeApiError } from 'n8n-workflow';

export async function vonageApiRequest(
	this: IExecuteFunctions | IExecuteSingleFunctions | ILoadOptionsFunctions,
	method: string,
	path: string,
	// tslint:disable-next-line:no-any
	body: any = {},
	qs: IDataObject = {},
	option = {},
	// tslint:disable-next-line:no-any
): Promise<any> {
>>>>>>> 9017fd46
	const credentials = await this.getCredentials('vonageApi');

	body.api_key = credentials.apiKey as string;

	body.api_secret = credentials.apiSecret as string;

	const options: IHttpRequestOptions = {
		method,
		form: body,
		qs,
		uri: `https://rest.nexmo.com${path}`,
		json: true,
	};

	try {
		if (Object.keys(body).length === 0) {
			delete options.body;
		}
		//@ts-ignore
		return await this.helpers.request.call(this, options);
	} catch (error) {
		throw new NodeApiError(this.getNode(), error);
	}
}<|MERGE_RESOLUTION|>--- conflicted
+++ resolved
@@ -1,36 +1,17 @@
-<<<<<<< HEAD
-
-
-import {
-	IExecuteFunctions,
-	IExecuteSingleFunctions,
-	ILoadOptionsFunctions,
-} from 'n8n-core';
-
-import {
-	IDataObject, IHttpRequestMethods, IHttpRequestOptions, NodeApiError,
-} from 'n8n-workflow';
-
-export async function vonageApiRequest(this: IExecuteFunctions | IExecuteSingleFunctions | ILoadOptionsFunctions, method: IHttpRequestMethods, path: string, body: any = {}, qs: IDataObject = {}, option = {}): Promise<any> { // tslint:disable-line:no-any
-
-=======
-import { OptionsWithUri } from 'request';
-
 import { IExecuteFunctions, IExecuteSingleFunctions, ILoadOptionsFunctions } from 'n8n-core';
 
-import { IDataObject, NodeApiError } from 'n8n-workflow';
+import { IDataObject, IHttpRequestMethods, IHttpRequestOptions, NodeApiError } from 'n8n-workflow';
 
 export async function vonageApiRequest(
 	this: IExecuteFunctions | IExecuteSingleFunctions | ILoadOptionsFunctions,
-	method: string,
+	method: IHttpRequestMethods,
 	path: string,
-	// tslint:disable-next-line:no-any
 	body: any = {},
 	qs: IDataObject = {},
 	option = {},
-	// tslint:disable-next-line:no-any
 ): Promise<any> {
->>>>>>> 9017fd46
+	// tslint:disable-line:no-any
+
 	const credentials = await this.getCredentials('vonageApi');
 
 	body.api_key = credentials.apiKey as string;
