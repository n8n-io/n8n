--- conflicted
+++ resolved
@@ -1,18 +1,11 @@
-<<<<<<< HEAD
+import { IExecuteFunctions, IHookFunctions, ILoadOptionsFunctions } from 'n8n-core';
 import {
-	IExecuteFunctions,
-	IHookFunctions,
-	ILoadOptionsFunctions,
-} from 'n8n-core';
-import { IDataObject, IHttpRequestMethods, IHttpRequestOptions, NodeApiError, NodeOperationError, } from 'n8n-workflow';
-
-
-=======
-import { IExecuteFunctions, IHookFunctions, ILoadOptionsFunctions } from 'n8n-core';
-import { NodeApiError, NodeOperationError } from 'n8n-workflow';
->>>>>>> 9017fd46
-
-import { OptionsWithUri } from 'request';
+	IDataObject,
+	IHttpRequestMethods,
+	IHttpRequestOptions,
+	NodeApiError,
+	NodeOperationError,
+} from 'n8n-workflow';
 
 /**
  * Make an API request to Twake
@@ -23,20 +16,15 @@
  * @param {object} body
  * @returns {Promise<any>}
  */
-<<<<<<< HEAD
-export async function twakeApiRequest(this: IHookFunctions | IExecuteFunctions | ILoadOptionsFunctions, method: IHttpRequestMethods, resource: string, body: object, query?: object, uri?: string): Promise<any> {  // tslint:disable-line:no-any
-
-=======
 export async function twakeApiRequest(
 	this: IHookFunctions | IExecuteFunctions | ILoadOptionsFunctions,
-	method: string,
+	method: IHttpRequestMethods,
 	resource: string,
 	body: object,
 	query?: object,
 	uri?: string,
 	// tslint:disable-next-line:no-any
 ): Promise<any> {
->>>>>>> 9017fd46
 	const authenticationMethod = this.getNodeParameter('twakeVersion', 0, 'twakeCloudApi') as string;
 
 	const options: IHttpRequestOptions = {
