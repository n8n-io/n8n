--- conflicted
+++ resolved
@@ -188,8 +188,6 @@
 	return views;
 }
 
-<<<<<<< HEAD
-=======
 export async function getBaseAccessToken(
 	this: IExecuteFunctions | ILoadOptionsFunctions | IPollFunctions,
 	ctx: ICtx,
@@ -215,7 +213,6 @@
 		: userBaseUri(ctx?.credentials?.domain);
 }
 
->>>>>>> 94be3b61
 export function simplify(data: { results: IRow[] }, metadata: IDataObject) {
 	return data.results.map((row: IDataObject) => {
 		for (const key of Object.keys(row)) {
