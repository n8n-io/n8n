--- conflicted
+++ resolved
@@ -1,8 +1,4 @@
-<<<<<<< HEAD
-import {
-	IExecuteFunctions,
-	ILoadOptionsFunctions,
-} from 'n8n-core';
+import { IExecuteFunctions, ILoadOptionsFunctions } from 'n8n-core';
 
 import {
 	IDataObject,
@@ -12,27 +8,18 @@
 	NodeApiError,
 } from 'n8n-workflow';
 
-export async function homeAssistantApiRequest(this: IExecuteFunctions | ILoadOptionsFunctions, method: IHttpRequestMethods, resource: string, body: IDataObject = {}, qs: IDataObject = {}, uri?: string, option: IDataObject = {}) {
-=======
-import { OptionsWithUri } from 'request';
-
-import { IExecuteFunctions, ILoadOptionsFunctions } from 'n8n-core';
-
-import { IDataObject, INodePropertyOptions, NodeApiError, NodeOperationError } from 'n8n-workflow';
-
 export async function homeAssistantApiRequest(
 	this: IExecuteFunctions | ILoadOptionsFunctions,
-	method: string,
+	method: IHttpRequestMethods,
 	resource: string,
 	body: IDataObject = {},
 	qs: IDataObject = {},
 	uri?: string,
 	option: IDataObject = {},
 ) {
->>>>>>> 9017fd46
 	const credentials = await this.getCredentials('homeAssistantApi');
 
-	let options: IHttpRequestOptions ={
+	let options: IHttpRequestOptions = {
 		headers: {
 			Authorization: `Bearer ${credentials.accessToken}`,
 		},
