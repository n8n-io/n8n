--- conflicted
+++ resolved
@@ -12,10 +12,7 @@
 import { PythonSandbox } from './PythonSandbox';
 import { getSandboxContext } from './Sandbox';
 import { standardizeOutput } from './utils';
-<<<<<<< HEAD
-=======
 import { IS_V1_RELEASE } from '../../utils/constants';
->>>>>>> b09bcdc3
 
 export class Code implements INodeType {
 	description: INodeTypeDescription = {
@@ -24,11 +21,7 @@
 		icon: 'fa:code',
 		group: ['transform'],
 		version: [1, 2],
-<<<<<<< HEAD
-		defaultVersion: 1,
-=======
 		defaultVersion: IS_V1_RELEASE ? 2 : 1,
->>>>>>> b09bcdc3
 		description: 'Run custom JavaScript code',
 		defaults: {
 			name: 'Code',
@@ -79,8 +72,6 @@
 				],
 				default: 'javaScript',
 			},
-<<<<<<< HEAD
-=======
 			{
 				displayName: 'Language',
 				name: 'language',
@@ -92,7 +83,6 @@
 				},
 				default: 'javaScript',
 			},
->>>>>>> b09bcdc3
 
 			...javascriptCodeDescription,
 			...pythonCodeDescription,
@@ -100,20 +90,6 @@
 	};
 
 	async execute(this: IExecuteFunctions) {
-<<<<<<< HEAD
-		const nodeMode = this.getNodeParameter<CodeExecutionMode>('mode', 0);
-		const workflowMode = this.getMode();
-
-		const language: CodeNodeEditorLanguage =
-			this.getNode()?.typeVersion === 2 ? this.getNodeParameter('language', 0) : 'javaScript';
-		const codeParameterName = language === 'python' ? 'pythonCode' : 'jsCode';
-
-		const getSandbox = (index = 0) => {
-			const code = this.getNodeParameter<string>(codeParameterName, index);
-			const context = getSandboxContext.call(this, index);
-			if (language === 'python') {
-				const modules = this.getNodeParameter<string>('modules', index);
-=======
 		const nodeMode = this.getNodeParameter('mode', 0) as CodeExecutionMode;
 		const workflowMode = this.getMode();
 
@@ -128,7 +104,6 @@
 			const context = getSandboxContext.call(this, index);
 			if (language === 'python') {
 				const modules = this.getNodeParameter('modules', index) as string;
->>>>>>> b09bcdc3
 				const moduleImports: string[] = modules ? modules.split(',').map((m) => m.trim()) : [];
 				context.printOverwrite = workflowMode === 'manual' ? this.sendMessageToUI : null;
 				return new PythonSandbox(context, code, moduleImports, index, this.helpers);
