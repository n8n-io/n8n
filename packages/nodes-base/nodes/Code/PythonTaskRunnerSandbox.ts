--- conflicted
+++ resolved
@@ -34,16 +34,13 @@
 			workflowMode: this.workflowMode,
 			continueOnFail: this.executeFunctions.continueOnFail(),
 			items: this.executeFunctions.getInputData(),
-<<<<<<< HEAD
-
-			/** Whether this task can log to the browser console. */
-			canLog: this.executeFunctions.getMode() === 'manual',
-=======
 			nodeId: node.id,
 			nodeName: node.name,
 			workflowId: workflow.id,
 			workflowName: workflow.name,
->>>>>>> b08d9935
+
+			/** Whether this task can log to the browser console. */
+			canLog: this.executeFunctions.getMode() === 'manual',
 		};
 
 		const executionResult = await this.executeFunctions.startJob<INodeExecutionData[]>(
