--- conflicted
+++ resolved
@@ -321,13 +321,19 @@
 		const operation = this.getNodeParameter('operation', 0) as string;
 
 		for (let i = 0; i < length; i++) {
-<<<<<<< HEAD
 			try {
 				if (resource === 'alert') {
 					if (operation === 'count') {
-						const countQueryAttributs: any = prepareOptional(this.getNodeParameter('filters', i, {}) as INodeParameters); // tslint:disable-line:no-any
-
+						const filters = this.getNodeParameter('filters', i, {}) as INodeParameters;
+						const countQueryAttributs: any = prepareOptional(filters); // tslint:disable-line:no-any
+						
 						const _countSearchQuery: IQueryObject = And();
+
+						if ('customFieldsUi' in filters) {
+							const customFields = await prepareCustomFields.call(this, filters) as IDataObject;
+							const searchQueries = buildCustomFieldSearch(customFields);
+							(_countSearchQuery['_and'] as IQueryObject[]).push(...searchQueries);
+						}
 
 						for (const key of Object.keys(countQueryAttributs)) {
 							if (key === 'tags') {
@@ -343,34 +349,6 @@
 									Eq(key, countQueryAttributs[key] as string),
 								);
 							}
-=======
-			if (resource === 'alert') {
-				if (operation === 'count') {
-					const filters = this.getNodeParameter('filters', i, {}) as INodeParameters;
-					const countQueryAttributs: any = prepareOptional(filters); // tslint:disable-line:no-any
-					
-					const _countSearchQuery: IQueryObject = And();
-
-					if ('customFieldsUi' in filters) {
-						const customFields = await prepareCustomFields.call(this, filters) as IDataObject;
-						const searchQueries = buildCustomFieldSearch(customFields);
-						(_countSearchQuery['_and'] as IQueryObject[]).push(...searchQueries);
-					}
-
-					for (const key of Object.keys(countQueryAttributs)) {
-						if (key === 'tags') {
-							(_countSearchQuery['_and'] as IQueryObject[]).push(
-								In(key, countQueryAttributs[key] as string[]),
-							);
-						} else if (key === 'description' || key === 'title') {
-							(_countSearchQuery['_and'] as IQueryObject[]).push(
-								ContainsString(key, countQueryAttributs[key] as string),
-							);
-						} else {
-							(_countSearchQuery['_and'] as IQueryObject[]).push(
-								Eq(key, countQueryAttributs[key] as string),
-							);
->>>>>>> ff7e035c
 						}
 
 						const body = {
@@ -391,30 +369,7 @@
 							},
 						);
 
-<<<<<<< HEAD
 						qs.name = 'count-Alert';
-=======
-				if (operation === 'create') {
-					const additionalFields = this.getNodeParameter('additionalFields', i) as INodeParameters;
-					const jsonParameters = this.getNodeParameter('jsonParameters', i) as boolean;
-
-					const customFields = await prepareCustomFields.call(this, additionalFields, jsonParameters);
-					const body: IDataObject = {
-						title: this.getNodeParameter('title', i),
-						description: this.getNodeParameter('description', i),
-						severity: this.getNodeParameter('severity', i),
-						date: Date.parse(this.getNodeParameter('date', i) as string),
-						tags: splitTags(this.getNodeParameter('tags', i) as string),
-						tlp: this.getNodeParameter('tlp', i),
-						status: this.getNodeParameter('status', i),
-						type: this.getNodeParameter('type', i),
-						source: this.getNodeParameter('source', i),
-						sourceRef: this.getNodeParameter('sourceRef', i),
-						follow: this.getNodeParameter('follow', i, true),
-						customFields,
-						...prepareOptional(additionalFields),
-					};
->>>>>>> ff7e035c
 
 						responseData = await theHiveApiRequest.call(
 							this,
@@ -428,6 +383,10 @@
 					}
 
 					if (operation === 'create') {
+						const additionalFields = this.getNodeParameter('additionalFields', i) as INodeParameters;
+						const jsonParameters = this.getNodeParameter('jsonParameters', i) as boolean;
+
+						const customFields = await prepareCustomFields.call(this, additionalFields, jsonParameters);
 						const body: IDataObject = {
 							title: this.getNodeParameter('title', i),
 							description: this.getNodeParameter('description', i),
@@ -440,7 +399,8 @@
 							source: this.getNodeParameter('source', i),
 							sourceRef: this.getNodeParameter('sourceRef', i),
 							follow: this.getNodeParameter('follow', i, true),
-							...prepareOptional(this.getNodeParameter('optionals', i, {}) as INodeParameters),
+							customFields,
+							...prepareOptional(additionalFields),
 						};
 
 						const artifactUi = this.getNodeParameter('artifactUi', i) as IDataObject;
@@ -575,43 +535,19 @@
 
 						const returnAll = this.getNodeParameter('returnAll', i) as boolean;
 
-<<<<<<< HEAD
 						const version = credentials.apiVersion;
 
-						const queryAttributs: any = prepareOptional(this.getNodeParameter('filters', i, {}) as INodeParameters); // tslint:disable-line:no-any
-=======
-					const filters = this.getNodeParameter('filters', i, {}) as INodeParameters;
-					const queryAttributs: any = prepareOptional(filters); // tslint:disable-line:no-any
-					const options = this.getNodeParameter('options', i) as IDataObject;
->>>>>>> ff7e035c
-
+						const filters = this.getNodeParameter('filters', i, {}) as INodeParameters;
+						const queryAttributs: any = prepareOptional(filters); // tslint:disable-line:no-any
 						const options = this.getNodeParameter('options', i) as IDataObject;
 
-<<<<<<< HEAD
 						const _searchQuery: IQueryObject = And();
-=======
-					if ('customFieldsUi' in filters) {
-						const customFields = await prepareCustomFields.call(this, filters) as IDataObject;
-						const searchQueries = buildCustomFieldSearch(customFields);
-						(_searchQuery['_and'] as IQueryObject[]).push(...searchQueries);
-					}
-
-					for (const key of Object.keys(queryAttributs)) {
-						if (key === 'tags') {
-							(_searchQuery['_and'] as IQueryObject[]).push(
-								In(key, queryAttributs[key] as string[]),
-							);
-						} else if (key === 'description' || key === 'title') {
-							(_searchQuery['_and'] as IQueryObject[]).push(
-								ContainsString(key, queryAttributs[key] as string),
-							);
-						} else {
-							(_searchQuery['_and'] as IQueryObject[]).push(
-								Eq(key, queryAttributs[key] as string),
-							);
-						}
-					}
->>>>>>> ff7e035c
+
+						if ('customFieldsUi' in filters) {
+							const customFields = await prepareCustomFields.call(this, filters) as IDataObject;
+							const searchQueries = buildCustomFieldSearch(customFields);
+							(_searchQuery['_and'] as IQueryObject[]).push(...searchQueries);
+						}
 
 						for (const key of Object.keys(queryAttributs)) {
 							if (key === 'tags') {
@@ -744,34 +680,23 @@
 
 					if (operation === 'update') {
 						const alertId = this.getNodeParameter('id', i) as string;
+						const jsonParameters = this.getNodeParameter('jsonParameters', i) as boolean;
 
 						const updateFields = this.getNodeParameter('updateFields', i) as IDataObject;
-
-<<<<<<< HEAD
+						const customFields = await prepareCustomFields.call(this, updateFields, jsonParameters);
+
 						const artifactUi = updateFields.artifactUi as IDataObject;
 
 						delete updateFields.artifactUi;
-=======
-				if (operation === 'update') {
-					const alertId = this.getNodeParameter('id', i) as string;
-					const jsonParameters = this.getNodeParameter('jsonParameters', i) as boolean;
-
-					const updateFields = this.getNodeParameter('updateFields', i) as IDataObject;
-					const customFields = await prepareCustomFields.call(this, updateFields, jsonParameters);
->>>>>>> ff7e035c
-
-						const body: IDataObject = {};
+
+						const body: IDataObject = {
+							customFields,
+						};
 
 						Object.assign(body, updateFields);
 
-<<<<<<< HEAD
 						if (artifactUi) {
 							const artifactValues = (artifactUi as IDataObject).artifactValues as IDataObject[];
-=======
-					const body: IDataObject = {
-						customFields,
-					};
->>>>>>> ff7e035c
 
 							if (artifactValues) {
 								const artifactData = [];
@@ -1274,9 +1199,16 @@
 
 				if (resource === 'case') {
 					if (operation === 'count') {
-						const countQueryAttributs: any = prepareOptional(this.getNodeParameter('filters', i, {}) as INodeParameters); // tslint:disable-line:no-any
+						const filters = this.getNodeParameter('filters', i, {}) as INodeParameters;
+						const countQueryAttributs: any = prepareOptional(filters); // tslint:disable-line:no-any
 
 						const _countSearchQuery: IQueryObject = And();
+
+						if ('customFieldsUi' in filters) {
+							const customFields = await prepareCustomFields.call(this, filters) as IDataObject;
+							const searchQueries = buildCustomFieldSearch(customFields);
+							(_countSearchQuery['_and'] as IQueryObject[]).push(...searchQueries);
+						}
 
 						for (const key of Object.keys(countQueryAttributs)) {
 							if (key === 'tags') {
@@ -1383,6 +1315,9 @@
 					}
 
 					if (operation === 'create') {
+						const options = this.getNodeParameter('options', i, {}) as INodeParameters;
+						const jsonParameters = this.getNodeParameter('jsonParameters', i) as boolean;
+						const customFields = await prepareCustomFields.call(this, options, jsonParameters);
 
 						const body: IDataObject = {
 							title: this.getNodeParameter('title', i),
@@ -1393,7 +1328,8 @@
 							flag: this.getNodeParameter('flag', i),
 							tlp: this.getNodeParameter('tlp', i),
 							tags: splitTags(this.getNodeParameter('tags', i) as string),
-							...prepareOptional(this.getNodeParameter('options', i, {}) as INodeParameters),
+							customFields,
+							...prepareOptional(options),
 						};
 
 						responseData = await theHiveApiRequest.call(
@@ -1415,42 +1351,11 @@
 
 						let method;
 
-<<<<<<< HEAD
 						let body: IDataObject = {};
-=======
-			if (resource === 'case') {
-				if (operation === 'count') {
-					const filters = this.getNodeParameter('filters', i, {}) as INodeParameters;
-					const countQueryAttributs: any = prepareOptional(filters); // tslint:disable-line:no-any
->>>>>>> ff7e035c
 
 						if (version === 'v1') {
 
-<<<<<<< HEAD
 							endpoint = '/v1/query';
-=======
-					if ('customFieldsUi' in filters) {
-						const customFields = await prepareCustomFields.call(this, filters) as IDataObject;
-						const searchQueries = buildCustomFieldSearch(customFields);
-						(_countSearchQuery['_and'] as IQueryObject[]).push(...searchQueries);
-					}
-
-					for (const key of Object.keys(countQueryAttributs)) {
-						if (key === 'tags') {
-							(_countSearchQuery['_and'] as IQueryObject[]).push(
-								In(key, countQueryAttributs[key] as string[]),
-							);
-						} else if (key === 'description' || key === 'summary' || key === 'title') {
-							(_countSearchQuery['_and'] as IQueryObject[]).push(
-								ContainsString(key, countQueryAttributs[key] as string),
-							);
-						} else {
-							(_countSearchQuery['_and'] as IQueryObject[]).push(
-								Eq(key, countQueryAttributs[key] as string),
-							);
-						}
-					}
->>>>>>> ff7e035c
 
 							method = 'POST';
 
@@ -1485,43 +1390,22 @@
 					if (operation === 'getAll') {
 						const credentials = this.getCredentials('theHiveApi') as IDataObject;
 
-<<<<<<< HEAD
 						const returnAll = this.getNodeParameter('returnAll', i) as boolean;
-=======
-				if (operation === 'create') {
-					const options = this.getNodeParameter('options', i, {}) as INodeParameters;
-					const jsonParameters = this.getNodeParameter('jsonParameters', i) as boolean;
-					const customFields = await prepareCustomFields.call(this, options, jsonParameters);
-
-					const body: IDataObject = {
-						title: this.getNodeParameter('title', i),
-						description: this.getNodeParameter('description', i),
-						severity: this.getNodeParameter('severity', i),
-						startDate: Date.parse(this.getNodeParameter('startDate', i) as string),
-						owner: this.getNodeParameter('owner', i),
-						flag: this.getNodeParameter('flag', i),
-						tlp: this.getNodeParameter('tlp', i),
-						tags: splitTags(this.getNodeParameter('tags', i) as string),
-						customFields,
-						...prepareOptional(options),
-					};
-
-					responseData = await theHiveApiRequest.call(
-						this,
-						'POST',
-						'/case' as string,
-						body,
-					);
-				}
->>>>>>> ff7e035c
 
 						const version = credentials.apiVersion;
 
-						const queryAttributs: any = prepareOptional(this.getNodeParameter('filters', i, {}) as INodeParameters); // tslint:disable-line:no-any
-
+						const filters = this.getNodeParameter('filters', i, {}) as INodeParameters;
+						const queryAttributs: any = prepareOptional(filters); // tslint:disable-line:no-any
+						
 						const _searchQuery: IQueryObject = And();
 
 						const options = this.getNodeParameter('options', i) as IDataObject;
+
+						if ('customFieldsUi' in filters) {
+							const customFields = await prepareCustomFields.call(this, filters) as IDataObject;
+							const searchQueries = buildCustomFieldSearch(customFields);
+							(_searchQuery['_and'] as IQueryObject[]).push(...searchQueries);
+						}
 
 						for (const key of Object.keys(queryAttributs)) {
 							if (key === 'tags') {
@@ -1592,7 +1476,6 @@
 							Object.assign(qs, prepareOptional(options));
 						}
 
-<<<<<<< HEAD
 						responseData = await theHiveApiRequest.call(
 							this,
 							method,
@@ -1604,46 +1487,22 @@
 
 					if (operation === 'update') {
 						const id = this.getNodeParameter('id', i) as string;
-=======
-					const filters = this.getNodeParameter('filters', i, {}) as INodeParameters;
-					const queryAttributs: any = prepareOptional(filters); // tslint:disable-line:no-any
-					
-					const _searchQuery: IQueryObject = And();
->>>>>>> ff7e035c
+						const updateFields = this.getNodeParameter('updateFields', i, {}) as INodeParameters;
+						const jsonParameters = this.getNodeParameter('jsonParameters', i) as boolean;
+
+						const customFields = await prepareCustomFields.call(this, updateFields, jsonParameters);
 
 						const body: IDataObject = {
-							...prepareOptional(this.getNodeParameter('updateFields', i, {}) as INodeParameters),
-						};
-
-<<<<<<< HEAD
+							customFields,
+							...prepareOptional(updateFields),
+						};
+
 						responseData = await theHiveApiRequest.call(
 							this,
 							'PATCH',
 							`/case/${id}` as string,
 							body,
 						);
-=======
-					if ('customFieldsUi' in filters) {
-						const customFields = await prepareCustomFields.call(this, filters) as IDataObject;
-						const searchQueries = buildCustomFieldSearch(customFields);
-						(_searchQuery['_and'] as IQueryObject[]).push(...searchQueries);
-					}
-
-					for (const key of Object.keys(queryAttributs)) {
-						if (key === 'tags') {
-							(_searchQuery['_and'] as IQueryObject[]).push(
-								In(key, queryAttributs[key] as string[]),
-							);
-						} else if (key === 'description' || key === 'summary' || key === 'title') {
-							(_searchQuery['_and'] as IQueryObject[]).push(
-								ContainsString(key, queryAttributs[key] as string),
-							);
-						} else {
-							(_searchQuery['_and'] as IQueryObject[]).push(
-								Eq(key, queryAttributs[key] as string),
-							);
-						}
->>>>>>> ff7e035c
 					}
 				}
 
@@ -1781,24 +1640,10 @@
 
 						let method;
 
-<<<<<<< HEAD
 						let body: IDataObject = {};
 
 						if (version === 'v1') {
 							endpoint = '/v1/query';
-=======
-				if (operation === 'update') {
-					const id = this.getNodeParameter('id', i) as string;
-					const updateFields = this.getNodeParameter('updateFields', i, {}) as INodeParameters;
-					const jsonParameters = this.getNodeParameter('jsonParameters', i) as boolean;
-
-					const customFields = await prepareCustomFields.call(this, updateFields, jsonParameters);
-
-					const body: IDataObject = {
-						customFields,
-						...prepareOptional(updateFields),
-					};
->>>>>>> ff7e035c
 
 							method = 'POST';
 
@@ -2247,7 +2092,6 @@
 				} else if (responseData !== undefined) {
 					returnData.push(responseData as IDataObject);
 				}
-
 			} catch (error) {
 				if (this.continueOnFail()) {
 					returnData.push({ error: error.message });
@@ -2258,4 +2102,7 @@
 		}
 		return [this.helpers.returnJsonArray(returnData)];
 	}
-}+}
+
+
+
