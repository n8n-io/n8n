--- conflicted
+++ resolved
@@ -39,12 +39,7 @@
 		delete options.qs;
 	}
 	try {
-<<<<<<< HEAD
-		const credentialType = 'theHiveApi';
-		return await this.helpers.requestWithAuthentication.call(this, credentialType, options);
-=======
 		return await this.helpers.requestWithAuthentication.call(this, 'theHiveApi',options);
->>>>>>> f958e6ff
 	} catch (error) {
 		throw new NodeApiError(this.getNode(), error);
 	}
