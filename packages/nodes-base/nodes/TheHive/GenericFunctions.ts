--- conflicted
+++ resolved
@@ -1,28 +1,19 @@
-<<<<<<< HEAD
-
-=======
-import { OptionsWithUri } from 'request';
->>>>>>> 9017fd46
-
 import { IExecuteFunctions, IHookFunctions, ILoadOptionsFunctions } from 'n8n-core';
 
-<<<<<<< HEAD
 import {
-	IDataObject, IHttpRequestMethods, IHttpRequestOptions, NodeApiError, NodeOperationError,
+	IDataObject,
+	IHttpRequestMethods,
+	IHttpRequestOptions,
+	NodeApiError,
+	NodeOperationError,
 } from 'n8n-workflow';
-=======
-import { IDataObject, NodeApiError, NodeOperationError } from 'n8n-workflow';
->>>>>>> 9017fd46
 
 import moment from 'moment';
 import { Eq } from './QueryFunctions';
 
-<<<<<<< HEAD
-export async function theHiveApiRequest(this: IHookFunctions | IExecuteFunctions | ILoadOptionsFunctions, method: IHttpRequestMethods, resource: string, body: any = {}, query: IDataObject = {}, uri?: string, option: IDataObject = {}): Promise<any> { // tslint:disable-line:no-any
-=======
 export async function theHiveApiRequest(
 	this: IHookFunctions | IExecuteFunctions | ILoadOptionsFunctions,
-	method: string,
+	method: IHttpRequestMethods,
 	resource: string,
 	// tslint:disable-next-line:no-any
 	body: any = {},
@@ -31,10 +22,9 @@
 	option: IDataObject = {},
 	// tslint:disable-next-line:no-any
 ): Promise<any> {
->>>>>>> 9017fd46
 	const credentials = await this.getCredentials('theHiveApi');
 
-	let options: IHttpRequestOptions ={
+	let options: IHttpRequestOptions = {
 		method,
 		qs: query,
 		uri: uri || `${credentials.url}/api${resource}`,
