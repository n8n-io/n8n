--- conflicted
+++ resolved
@@ -11,10 +11,7 @@
 		displayName: 'Operation Name or ID',
 		name: 'operation',
 		type: 'options',
-<<<<<<< HEAD
-=======
 		description: 'Choose from the list, or specify an ID using an <a href="https://docs.n8n.io/nodes/expressions.html#expressions">expression</a>',
->>>>>>> 44b64fb6
 		noDataExpression: true,
 		required: true,
 		typeOptions: {
@@ -70,11 +67,7 @@
 			minValue: 1,
 			maxValue: 500,
 		},
-<<<<<<< HEAD
-		default: 50,
-=======
 		default: 100,
->>>>>>> 44b64fb6
 		description: 'Max number of results to return',
 	},
 	// required attributs
@@ -365,11 +358,7 @@
 				],
 			},
 		},
-<<<<<<< HEAD
-		description: 'Whether set to true, the alert becomes active when updated',
-=======
 		description: 'Whether the alert becomes active when updated default=true',
->>>>>>> 44b64fb6
 	},
 	{
 		displayName: 'Artifacts',
@@ -766,11 +755,7 @@
 				name: 'follow',
 				type: 'boolean',
 				default: true,
-<<<<<<< HEAD
-				description: 'Whether set to true, the alert becomes active when updated',
-=======
 				description: 'Whether the alert becomes active when updated default=true',
->>>>>>> 44b64fb6
 			},
 			{
 				displayName: 'Severity',
@@ -950,11 +935,7 @@
 				name: 'follow',
 				type: 'boolean',
 				default: false,
-<<<<<<< HEAD
-				description: 'Whether set to true, the alert becomes active when updated',
-=======
 				description: 'Whether the alert becomes active when updated default=true',
->>>>>>> 44b64fb6
 			},
 			{
 				displayName: 'Severity',
