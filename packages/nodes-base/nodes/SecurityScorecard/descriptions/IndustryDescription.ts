import {
	INodeProperties,
} from 'n8n-workflow';

export const industryOperations: INodeProperties[] = [
	{
		displayName: 'Operation',
		name: 'operation',
		type: 'options',
		required: true,
		displayOptions: {
			show: {
				resource: [
					'industry',
				],
			},
		},
		options: [
			{
				name: 'Get Factor Scores',
				value: 'getFactor',
			},
			{
				name: 'Get Historical Factor Scores',
				value: 'getFactorHistorical',
			},
			{
				name: 'Get Score',
				value: 'getScore',
			},
		],
		default: 'getFactor',
	},
];

export const industryFields: INodeProperties[] = [
	{
		displayName: 'Industry',
		name: 'industry',
		type: 'options',
		default: 'food',
		options: [
			{
				name: 'Food',
				value: 'food',
			},
			{
				name: 'Healthcare',
				value: 'healthcare',
			},
			{
				name: 'Manofacturing',
				value: 'manofacturing',
			},
			{
				name: 'Retail',
				value: 'retail',
			},
			{
				name: 'Technology',
				value: 'technology',
			},
		],
		required: true,
		displayOptions: {
			show: {
				resource: [
					'industry',
				],
				operation: [
					'getScore',
					'getFactor',
					'getFactorHistorical',
				],
			},
		},
	},
	{
		displayName: 'Return All',
		name: 'returnAll',
		type: 'boolean',
		displayOptions: {
			show: {
				resource: [
					'industry',
				],
				operation: [
					'getFactor',
					'getFactorHistorical',
				],
			},
		},
		default: false,
		description: 'Whether to return all results or only up to a given limit',
	},
	{
		displayName: 'Limit',
		name: 'limit',
		type: 'number',
		displayOptions: {
			show: {
				resource: [
					'industry',
				],
				operation: [
					'getFactor',
					'getFactorHistorical',
				],
				returnAll: [
					false,
				],
			},
		},
		typeOptions: {
			minValue: 1,
			maxValue: 100,
		},
		default: 100,
<<<<<<< HEAD
		description: 'Max number of results to return',
=======
		description: 'Number of results to return',
>>>>>>> 3d528da0
	},
	{
		displayName: 'Simplify Response',
		name: 'simple',
		type: 'boolean',
		displayOptions: {
			show: {
				resource: [
					'industry',
				],
				operation: [
					'getFactor',
					'getFactorHistorical',
				],
			},
		},
		default: true,
		description: 'Return a simplified version of the response instead of the raw data',
	},
	{
		displayName: 'Options',
		name: 'options',
		displayOptions: {
			show: {
				resource: [
					'industry',
				],
				operation: [
					'getFactorHistorical',
				],
			},
		},
		type: 'collection',
		placeholder: 'Add Option',
		default: {},
		options: [
			{
				displayName: 'Date From',
				description: 'History start date',
				name: 'from',
				type: 'dateTime',
				default: '',
				required: false,
			},
			{
				displayName: 'Date To',
				description: 'History end date',
				name: 'to',
				type: 'dateTime',
				default: '',
				required: false,
			},
		],
	},
];<|MERGE_RESOLUTION|>--- conflicted
+++ resolved
@@ -116,11 +116,7 @@
 			maxValue: 100,
 		},
 		default: 100,
-<<<<<<< HEAD
-		description: 'Max number of results to return',
-=======
 		description: 'Number of results to return',
->>>>>>> 3d528da0
 	},
 	{
 		displayName: 'Simplify Response',
