import type {
	IDataObject,
	IExecuteFunctions,
	IHookFunctions,
	IHttpRequestMethods,
	IHttpRequestOptions,
	ILoadOptionsFunctions,
	JsonObject,
	IRequestOptions,
	IHttpRequestMethods,
} from 'n8n-workflow';
import { NodeApiError } from 'n8n-workflow';

export async function brandfetchApiRequest(
	this: IHookFunctions | IExecuteFunctions | ILoadOptionsFunctions,
	method: IHttpRequestMethods,
	resource: string,
	body: any = {},
	qs: IDataObject = {},
	uri?: string,
	option: IDataObject = {},
): Promise<any> {
	try {
<<<<<<< HEAD
		let options: IHttpRequestOptions = {
			method: method as IHttpRequestMethods,
=======
		const credentials = await this.getCredentials('brandfetchApi');
		let options: IRequestOptions = {
			headers: {
				'x-api-key': credentials.apiKey,
			},
			method,
>>>>>>> 6ecf84ff
			qs,
			body,
			url: uri || `https://api.brandfetch.io/v2${resource}`,
			json: true,
		};

		options = Object.assign({}, options, option);

		if (this.getNodeParameter('operation', 0) === 'logo' && options.json === false) {
			delete options.headers;
		}

		if (!Object.keys(body as IDataObject).length) {
			delete options.body;
		}
		if (!Object.keys(qs).length) {
			delete options.qs;
		}

		console.log(options);

		const response = await this.helpers.httpRequestWithAuthentication.call(this, 'brandfetchApi', options);

		if (response.statusCode && response.statusCode !== 200) {
			throw new NodeApiError(this.getNode(), response as JsonObject);
		}

		return response;
	} catch (error) {
		throw new NodeApiError(this.getNode(), error as JsonObject);
	}
}<|MERGE_RESOLUTION|>--- conflicted
+++ resolved
@@ -6,8 +6,6 @@
 	IHttpRequestOptions,
 	ILoadOptionsFunctions,
 	JsonObject,
-	IRequestOptions,
-	IHttpRequestMethods,
 } from 'n8n-workflow';
 import { NodeApiError } from 'n8n-workflow';
 
@@ -21,17 +19,8 @@
 	option: IDataObject = {},
 ): Promise<any> {
 	try {
-<<<<<<< HEAD
 		let options: IHttpRequestOptions = {
 			method: method as IHttpRequestMethods,
-=======
-		const credentials = await this.getCredentials('brandfetchApi');
-		let options: IRequestOptions = {
-			headers: {
-				'x-api-key': credentials.apiKey,
-			},
-			method,
->>>>>>> 6ecf84ff
 			qs,
 			body,
 			url: uri || `https://api.brandfetch.io/v2${resource}`,
@@ -53,7 +42,11 @@
 
 		console.log(options);
 
-		const response = await this.helpers.httpRequestWithAuthentication.call(this, 'brandfetchApi', options);
+		const response = await this.helpers.httpRequestWithAuthentication.call(
+			this,
+			'brandfetchApi',
+			options,
+		);
 
 		if (response.statusCode && response.statusCode !== 200) {
 			throw new NodeApiError(this.getNode(), response as JsonObject);
