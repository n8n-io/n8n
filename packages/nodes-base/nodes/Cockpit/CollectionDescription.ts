--- conflicted
+++ resolved
@@ -192,10 +192,6 @@
 				],
 			},
 		},
-<<<<<<< HEAD
-=======
-		description: 'The entry ID',
->>>>>>> ef8a76f3
 	},
 
 	// Collection:entry:create
