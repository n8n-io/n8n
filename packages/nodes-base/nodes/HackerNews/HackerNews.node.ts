import type {
	IExecuteFunctions,
	IDataObject,
	INodeExecutionData,
	INodeType,
	INodeTypeDescription,
} from 'n8n-workflow';
import { NodeConnectionType, NodeOperationError } from 'n8n-workflow';

import { hackerNewsApiRequest, hackerNewsApiRequestAllItems } from './GenericFunctions';

export class HackerNews implements INodeType {
	description: INodeTypeDescription = {
		displayName: 'Hacker News',
		name: 'hackerNews',
		// eslint-disable-next-line n8n-nodes-base/node-class-description-icon-not-svg
		icon: 'file:hackernews.png',
		group: ['transform'],
		version: 1,
		subtitle: '={{$parameter["operation"] + ": " + $parameter["resource"]}}',
		description: 'Consume Hacker News API',
		defaults: {
			name: 'Hacker News',
		},
<<<<<<< HEAD
		inputs: ['main'],
		outputs: ['main'],
		usableAsTool: true,
=======
		inputs: [NodeConnectionType.Main],
		outputs: [NodeConnectionType.Main],
>>>>>>> 8603946e
		properties: [
			// ----------------------------------
			//         Resources
			// ----------------------------------
			{
				displayName: 'Resource',
				name: 'resource',
				type: 'options',
				noDataExpression: true,
				options: [
					{
						name: 'All',
						value: 'all',
					},
					{
						name: 'Article',
						value: 'article',
					},
					{
						name: 'User',
						value: 'user',
					},
				],
				default: 'article',
			},

			// ----------------------------------
			//         Operations
			// ----------------------------------
			{
				displayName: 'Operation',
				name: 'operation',
				type: 'options',
				noDataExpression: true,
				displayOptions: {
					show: {
						resource: ['all'],
					},
				},
				options: [
					{
						name: 'Get Many',
						value: 'getAll',
						description: 'Get many items',
						action: 'Get many items',
					},
				],
				default: 'getAll',
			},
			{
				displayName: 'Operation',
				name: 'operation',
				type: 'options',
				noDataExpression: true,
				displayOptions: {
					show: {
						resource: ['article'],
					},
				},
				options: [
					{
						name: 'Get',
						value: 'get',
						description: 'Get a Hacker News article',
						action: 'Get an article',
					},
				],
				default: 'get',
			},
			{
				displayName: 'Operation',
				name: 'operation',
				type: 'options',
				noDataExpression: true,
				displayOptions: {
					show: {
						resource: ['user'],
					},
				},
				options: [
					{
						name: 'Get',
						value: 'get',
						description: 'Get a Hacker News user',
						action: 'Get a user',
					},
				],
				default: 'get',
			},
			// ----------------------------------
			//         Fields
			// ----------------------------------
			{
				displayName: 'Article ID',
				name: 'articleId',
				type: 'string',
				required: true,
				default: '',
				description: 'The ID of the Hacker News article to be returned',
				displayOptions: {
					show: {
						resource: ['article'],
						operation: ['get'],
					},
				},
			},
			{
				displayName: 'Username',
				name: 'username',
				type: 'string',
				required: true,
				default: '',
				description: 'The Hacker News user to be returned',
				displayOptions: {
					show: {
						resource: ['user'],
						operation: ['get'],
					},
				},
			},
			{
				displayName: 'Return All',
				name: 'returnAll',
				type: 'boolean',
				default: false,
				description: 'Whether to return all results or only up to a given limit',
				displayOptions: {
					show: {
						resource: ['all'],
						operation: ['getAll'],
					},
				},
			},
			{
				displayName: 'Limit',
				name: 'limit',
				type: 'number',
				typeOptions: {
					minValue: 1,
				},
				default: 100,
				description: 'Max number of results to return',
				displayOptions: {
					show: {
						resource: ['all'],
						operation: ['getAll'],
						returnAll: [false],
					},
				},
			},
			{
				displayName: 'Additional Fields',
				name: 'additionalFields',
				type: 'collection',
				placeholder: 'Add Field',
				default: {},
				displayOptions: {
					show: {
						resource: ['article'],
						operation: ['get'],
					},
				},
				options: [
					{
						displayName: 'Include Comments',
						name: 'includeComments',
						type: 'boolean',
						default: false,
						description: 'Whether to include all the comments in a Hacker News article',
					},
				],
			},
			{
				displayName: 'Additional Fields',
				name: 'additionalFields',
				type: 'collection',
				placeholder: 'Add Field',
				default: {},
				displayOptions: {
					show: {
						resource: ['all'],
						operation: ['getAll'],
					},
				},
				options: [
					{
						displayName: 'Keyword',
						name: 'keyword',
						type: 'string',
						default: '',
						description: 'The keyword for filtering the results of the query',
					},
					{
						displayName: 'Tags',
						name: 'tags',
						type: 'multiOptions',
						options: [
							{
								name: 'Ask HN',
								value: 'ask_hn', // snake case per HN tags
								description: 'Returns query results filtered by Ask HN tag',
							},
							{
								name: 'Comment',
								value: 'comment',
								description: 'Returns query results filtered by comment tag',
							},
							{
								name: 'Front Page',
								value: 'front_page', // snake case per HN tags
								description: 'Returns query results filtered by Front Page tag',
							},
							{
								name: 'Poll',
								value: 'poll',
								description: 'Returns query results filtered by poll tag',
							},
							{
								name: 'Show HN',
								value: 'show_hn', // snake case per HN tags
								description: 'Returns query results filtered by Show HN tag',
							},
							{
								name: 'Story',
								value: 'story',
								description: 'Returns query results filtered by story tag',
							},
						],
						default: [],
						description: 'Tags for filtering the results of the query',
					},
				],
			},
		],
	};

	async execute(this: IExecuteFunctions): Promise<INodeExecutionData[][]> {
		const items = this.getInputData();
		const returnData: INodeExecutionData[] = [];

		const resource = this.getNodeParameter('resource', 0);
		const operation = this.getNodeParameter('operation', 0);
		let returnAll = false;

		for (let i = 0; i < items.length; i++) {
			try {
				let qs: IDataObject = {};
				let endpoint = '';
				let includeComments = false;

				if (resource === 'all') {
					if (operation === 'getAll') {
						const additionalFields = this.getNodeParameter('additionalFields', i);
						const keyword = additionalFields.keyword as string;
						const tags = additionalFields.tags as string[];

						qs = {
							query: keyword,
							tags: tags ? tags.join() : '',
						};

						returnAll = this.getNodeParameter('returnAll', i);

						if (!returnAll) {
							qs.hitsPerPage = this.getNodeParameter('limit', i);
						}

						endpoint = 'search?';
					} else {
						throw new NodeOperationError(
							this.getNode(),
							`The operation '${operation}' is unknown!`,
							{ itemIndex: i },
						);
					}
				} else if (resource === 'article') {
					if (operation === 'get') {
						endpoint = `items/${this.getNodeParameter('articleId', i)}`;
						const additionalFields = this.getNodeParameter('additionalFields', i);
						includeComments = additionalFields.includeComments as boolean;
					} else {
						throw new NodeOperationError(
							this.getNode(),
							`The operation '${operation}' is unknown!`,
							{ itemIndex: i },
						);
					}
				} else if (resource === 'user') {
					if (operation === 'get') {
						endpoint = `users/${this.getNodeParameter('username', i)}`;
					} else {
						throw new NodeOperationError(
							this.getNode(),
							`The operation '${operation}' is unknown!`,
							{ itemIndex: i },
						);
					}
				} else {
					throw new NodeOperationError(this.getNode(), `The resource '${resource}' is unknown!`, {
						itemIndex: i,
					});
				}

				let responseData;
				if (returnAll) {
					responseData = await hackerNewsApiRequestAllItems.call(this, 'GET', endpoint, qs);
				} else {
					responseData = await hackerNewsApiRequest.call(this, 'GET', endpoint, qs);
					if (resource === 'all' && operation === 'getAll') {
						responseData = responseData.hits;
					}
				}

				if (resource === 'article' && operation === 'get' && !includeComments) {
					delete responseData.children;
				}

				const executionData = this.helpers.constructExecutionMetaData(
					this.helpers.returnJsonArray(responseData as IDataObject),
					{ itemData: { item: i } },
				);

				returnData.push(...executionData);
			} catch (error) {
				if (this.continueOnFail()) {
					const executionErrorData = this.helpers.constructExecutionMetaData(
						this.helpers.returnJsonArray({ error: error.message }),
						{ itemData: { item: i } },
					);
					returnData.push(...executionErrorData);
					continue;
				}
				throw error;
			}
		}

		return [returnData];
	}
}<|MERGE_RESOLUTION|>--- conflicted
+++ resolved
@@ -22,14 +22,9 @@
 		defaults: {
 			name: 'Hacker News',
 		},
-<<<<<<< HEAD
-		inputs: ['main'],
-		outputs: ['main'],
-		usableAsTool: true,
-=======
 		inputs: [NodeConnectionType.Main],
 		outputs: [NodeConnectionType.Main],
->>>>>>> 8603946e
+		usableAsTool: true,
 		properties: [
 			// ----------------------------------
 			//         Resources
