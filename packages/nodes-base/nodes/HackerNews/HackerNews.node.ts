import {
	IExecuteFunctions,
} from 'n8n-core';

import {
	IDataObject,
	INodeExecutionData,
	INodeType,
	INodeTypeDescription,
	NodeOperationError,
} from 'n8n-workflow';

import {
	hackerNewsApiRequest,
	hackerNewsApiRequestAllItems,
} from './GenericFunctions';

export class HackerNews implements INodeType {
	description: INodeTypeDescription = {
		displayName: 'Hacker News',
		name: 'hackerNews',
		icon: 'file:hackernews.png',
		group: ['transform'],
		version: 1,
		subtitle: '={{$parameter["operation"] + ": " + $parameter["resource"]}}',
		description: 'Consume Hacker News API',
		defaults: {
			name: 'Hacker News',
		},
		inputs: ['main'],
		outputs: ['main'],
		properties: [
			// ----------------------------------
			//         Resources
			// ----------------------------------
			{
				displayName: 'Resource',
				name: 'resource',
				type: 'options',
				options: [
					{
						name: 'All',
						value: 'all',
					},
					{
						name: 'Article',
						value: 'article',
					},
					{
						name: 'User',
						value: 'user',
					},
				],
				default: 'article',
				description: 'Resource to consume.',
			},


			// ----------------------------------
			//         Operations
			// ----------------------------------
			{
				displayName: 'Operation',
				name: 'operation',
				type: 'options',
				displayOptions: {
					show: {
						resource: [
							'all',
						],
					},
				},
				options: [
					{
						name: 'Get All',
						value: 'getAll',
						description: 'Get all items',
					},
				],
				default: 'getAll',
				description: 'Operation to perform.',
			},
			{
				displayName: 'Operation',
				name: 'operation',
				type: 'options',
				displayOptions: {
					show: {
						resource: [
							'article',
						],
					},
				},
				options: [
					{
						name: 'Get',
						value: 'get',
						description: 'Get a Hacker News article',
					},
				],
				default: 'get',
				description: 'Operation to perform.',
			},
			{
				displayName: 'Operation',
				name: 'operation',
				type: 'options',
				displayOptions: {
					show: {
						resource: [
							'user',
						],
					},
				},
				options: [
					{
						name: 'Get',
						value: 'get',
						description: 'Get a Hacker News user',
					},
				],
				default: 'get',
				description: 'Operation to perform.',
			},
			// ----------------------------------
			//         Fields
			// ----------------------------------
			{
				displayName: 'Article ID',
				name: 'articleId',
				type: 'string',
				required: true,
				default: '',
				description: 'The ID of the Hacker News article to be returned',
				displayOptions: {
					show: {
						resource: [
							'article',
						],
						operation: [
							'get',
						],
					},
				},
			},
			{
				displayName: 'Username',
				name: 'username',
				type: 'string',
				required: true,
				default: '',
				description: 'The Hacker News user to be returned',
				displayOptions: {
					show: {
						resource: [
							'user',
						],
						operation: [
							'get',
						],
					},
				},
			},
			{
				displayName: 'Return All',
				name: 'returnAll',
				type: 'boolean',
				default: false,
				description: 'Whether to return all results or only up to a given limit',
				displayOptions: {
					show: {
						resource: [
							'all',
						],
						operation: [
							'getAll',
						],
					},
				},
			},
			{
				displayName: 'Limit',
				name: 'limit',
				type: 'number',
				default: 100,
<<<<<<< HEAD
				description: 'Max number of results to return',
=======
				description: 'Limit of Hacker News articles to be returned for the query',
>>>>>>> 3d528da0
				displayOptions: {
					show: {
						resource: [
							'all',
						],
						operation: [
							'getAll',
						],
						returnAll: [
							false,
						],
					},
				},
			},
			{
				displayName: 'Additional Fields',
				name: 'additionalFields',
				type: 'collection',
				placeholder: 'Add Field',
				default: {},
				displayOptions: {
					show: {
						resource: [
							'article',
						],
						operation: [
							'get',
						],
					},
				},
				options: [
					{
						displayName: 'Include comments',
						name: 'includeComments',
						type: 'boolean',
						default: false,
						description: 'Whether to include all the comments in a Hacker News article',
					},
				],
			},
			{
				displayName: 'Additional Fields',
				name: 'additionalFields',
				type: 'collection',
				placeholder: 'Add Field',
				default: {},
				displayOptions: {
					show: {
						resource: [
							'all',
						],
						operation: [
							'getAll',
						],
					},
				},
				options: [
					{
						displayName: 'Keyword',
						name: 'keyword',
						type: 'string',
						default: '',
						description: 'The keyword for filtering the results of the query',
					},
					{
						displayName: 'Tags',
						name: 'tags',
						type: 'multiOptions',
						options: [
							{
								name: 'Story',
								value: 'story',
								description: 'Returns query results filtered by story tag',
							},
							{
								name: 'Comment',
								value: 'comment',
								description: 'Returns query results filtered by comment tag',
							},
							{
								name: 'Poll',
								value: 'poll',
								description: 'Returns query results filtered by poll tag',
							},
							{
								name: 'Show HN',
								value: 'show_hn', // snake case per HN tags
								description: 'Returns query results filtered by Show HN tag',
							},
							{
								name: 'Ask HN',
								value: 'ask_hn', // snake case per HN tags
								description: 'Returns query results filtered by Ask HN tag',
							},
							{
								name: 'Front Page',
								value: 'front_page', // snake case per HN tags
								description: 'Returns query results filtered by Front Page tag',
							},
						],
						default: [],
						description: 'Tags for filtering the results of the query',
					},
				],
			},
		],
	};


	async execute(this: IExecuteFunctions): Promise<INodeExecutionData[][]> {
		const items = this.getInputData();
		const returnData: IDataObject[] = [];

		const resource = this.getNodeParameter('resource', 0) as string;
		const operation = this.getNodeParameter('operation', 0) as string;
		let returnAll = false;

		for (let i = 0; i < items.length; i++) {
			try {
				let qs: IDataObject = {};
				let endpoint = '';
				let includeComments = false;

				if (resource === 'all') {
					if (operation === 'getAll') {

						const additionalFields = this.getNodeParameter('additionalFields', i) as IDataObject;
						const keyword = additionalFields.keyword as string;
						const tags = additionalFields.tags as string[];

						qs = {
							query: keyword,
							tags: tags ? tags.join() : '',
						};

						returnAll = this.getNodeParameter('returnAll', i) as boolean;

						if (!returnAll) {
							qs.hitsPerPage = this.getNodeParameter('limit', i) as number;
						}

						endpoint = 'search?';

					} else {
						throw new NodeOperationError(this.getNode(), `The operation '${operation}' is unknown!`);
					}
				} else if (resource === 'article') {

					if (operation === 'get') {

						endpoint = `items/${this.getNodeParameter('articleId', i)}`;
						const additionalFields = this.getNodeParameter('additionalFields', i) as IDataObject;
						includeComments = additionalFields.includeComments as boolean;

					} else {
						throw new NodeOperationError(this.getNode(), `The operation '${operation}' is unknown!`);
					}

				} else if (resource === 'user') {

					if (operation === 'get') {
						endpoint = `users/${this.getNodeParameter('username', i)}`;

					} else {
						throw new NodeOperationError(this.getNode(), `The operation '${operation}' is unknown!`);
					}

				} else {
					throw new NodeOperationError(this.getNode(), `The resource '${resource}' is unknown!`);
				}


				let responseData;
				if (returnAll === true) {
					responseData = await hackerNewsApiRequestAllItems.call(this, 'GET', endpoint, qs);
				} else {
					responseData = await hackerNewsApiRequest.call(this, 'GET', endpoint, qs);
					if (resource === 'all' && operation === 'getAll') {
						responseData = responseData.hits;
					}
				}

				if (resource === 'article' && operation === 'get' && !includeComments) {
					delete responseData.children;
				}

				if (Array.isArray(responseData)) {
					returnData.push.apply(returnData, responseData as IDataObject[]);
				} else {
					returnData.push(responseData as IDataObject);
				}
			} catch (error) {
				if (this.continueOnFail()) {
					returnData.push({ error: error.message });
					continue;
				}
				throw error;
			}
		}

		return [this.helpers.returnJsonArray(returnData)];

	}
}<|MERGE_RESOLUTION|>--- conflicted
+++ resolved
@@ -183,11 +183,7 @@
 				name: 'limit',
 				type: 'number',
 				default: 100,
-<<<<<<< HEAD
-				description: 'Max number of results to return',
-=======
 				description: 'Limit of Hacker News articles to be returned for the query',
->>>>>>> 3d528da0
 				displayOptions: {
 					show: {
 						resource: [
