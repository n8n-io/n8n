import { IExecuteFunctions } from 'n8n-core';

import {
	IDataObject,
	IHttpRequestMethods,
	ILoadOptionsFunctions,
	INodeExecutionData,
	INodePropertyOptions,
	INodeType,
	INodeTypeDescription,
	JsonObject,
	NodeApiError,
	NodeOperationError,
} from 'n8n-workflow';

import { googleApiRequest, googleApiRequestAllItems } from './GenericFunctions';

export class GoogleFirebaseRealtimeDatabase implements INodeType {
	description: INodeTypeDescription = {
		displayName: 'Google Cloud Realtime Database',
		name: 'googleFirebaseRealtimeDatabase',
		icon: 'file:googleFirebaseRealtimeDatabase.svg',
		group: ['input'],
		version: 1,
		subtitle: '={{$parameter["operation"]}}',
		description: 'Interact with Google Firebase - Realtime Database API',
		defaults: {
			name: 'Google Cloud Realtime Database',
		},
		inputs: ['main'],
		outputs: ['main'],
		credentials: [
			{
				name: 'googleFirebaseRealtimeDatabaseOAuth2Api',
			},
		],
		properties: [
			{
				displayName: 'Project Name or ID',
				name: 'projectId',
				type: 'options',
				default: '',
				typeOptions: {
					loadOptionsMethod: 'getProjects',
				},
				description:
					'As displayed in firebase console URL. Choose from the list, or specify an ID using an <a href="https://docs.n8n.io/code-examples/expressions/">expression</a>.',
				required: true,
			},
			{
				displayName: 'Operation',
				name: 'operation',
				type: 'options',
				noDataExpression: true,
				options: [
					{
						name: 'Create',
						value: 'create',
						description: 'Write data to a database',
						action: 'Write data to a database',
					},
					{
						name: 'Delete',
						value: 'delete',
						description: 'Delete data from a database',
						action: 'Delete data from a database',
					},
					{
						name: 'Get',
						value: 'get',
						description: 'Get a record from a database',
						action: 'Get a record from a database',
					},
					{
						name: 'Push',
						value: 'push',
						description: 'Append to a list of data',
						action: 'Append to a list of data',
					},
					{
						name: 'Update',
						value: 'update',
						description: 'Update item on a database',
						action: 'Update item in a database',
					},
				],
				default: 'create',
				required: true,
			},
			{
				displayName: 'Object Path',
				name: 'path',
				type: 'string',
				default: '',
				placeholder: 'e.g. /app/users',
				// eslint-disable-next-line n8n-nodes-base/node-param-description-miscased-json
				description: 'Object path on database. Do not append .json.',
				required: true,
				displayOptions: {
					hide: {
						operation: ['get'],
					},
				},
			},
			{
				displayName: 'Object Path',
				name: 'path',
				type: 'string',
				default: '',
				placeholder: 'e.g. /app/users',
				// eslint-disable-next-line n8n-nodes-base/node-param-description-miscased-json
				description: 'Object path on database. Do not append .json.',
				hint: 'Leave blank to get a whole database object',
				displayOptions: {
					show: {
						operation: ['get'],
					},
				},
			},
			{
				displayName: 'Columns / Attributes',
				name: 'attributes',
				type: 'string',
				default: '',
				displayOptions: {
					show: {
						operation: ['create', 'push', 'update'],
					},
				},
				description: 'Attributes to save',
				required: true,
				placeholder: 'age, name, city',
			},
		],
	};

	methods = {
		loadOptions: {
			async getProjects(this: ILoadOptionsFunctions): Promise<INodePropertyOptions[]> {
				const projects = await googleApiRequestAllItems.call(
					this,
					'',
					'GET',
					'results',
					{},
					{},
					{},
					'https://firebase.googleapis.com/v1beta1/projects',
				);

				const returnData = projects
					// select only realtime database projects
					.filter(
						(project: IDataObject) => (project.resources as IDataObject).realtimeDatabaseInstance,
					)
					.map((project: IDataObject) => ({
						name: project.projectId,
						value: (project.resources as IDataObject).realtimeDatabaseInstance,
					})) as INodePropertyOptions[];

				return returnData;
			},
		},
	};

	async execute(this: IExecuteFunctions): Promise<INodeExecutionData[][]> {
		const items = this.getInputData();
		const returnData: IDataObject[] = [];
		const length = items.length;
		let responseData;
		const operation = this.getNodeParameter('operation', 0) as string;
		//https://firebase.google.com/docs/reference/rest/database

		if (
			['push', 'create', 'update'].includes(operation) &&
			items.length === 1 &&
			Object.keys(items[0].json).length === 0
		) {
			throw new NodeOperationError(this.getNode(), `The ${operation} operation needs input data`);
		}

		for (let i = 0; i < length; i++) {
			try {
				const projectId = this.getNodeParameter('projectId', i) as string;

<<<<<<< HEAD
				let method: IHttpRequestMethods = 'GET', attributes = '';
=======
				let method = 'GET',
					attributes = '';
>>>>>>> 9017fd46
				const document: IDataObject = {};
				if (operation === 'create') {
					method = 'PUT';
					attributes = this.getNodeParameter('attributes', i) as string;
				} else if (operation === 'delete') {
					method = 'DELETE';
				} else if (operation === 'get') {
					method = 'GET';
				} else if (operation === 'push') {
					method = 'POST';
					attributes = this.getNodeParameter('attributes', i) as string;
				} else if (operation === 'update') {
					method = 'PATCH';
					attributes = this.getNodeParameter('attributes', i) as string;
				}

				if (attributes) {
					const attributeList = attributes.split(',').map((el) => el.trim());
					attributeList.map((attribute: string) => {
						if (items[i].json.hasOwnProperty(attribute)) {
							document[attribute] = items[i].json[attribute];
						}
					});
				}

				responseData = await googleApiRequest.call(
					this,
					projectId,
					method,
					this.getNodeParameter('path', i) as string,
					document,
				);

				if (responseData === null) {
					if (operation === 'get') {
						throw new NodeApiError(this.getNode(), responseData, {
							message: `Requested entity was not found.`,
						});
					} else if (method === 'DELETE') {
						responseData = { success: true };
					}
				}
			} catch (error) {
				if (this.continueOnFail()) {
					returnData.push({ error: (error as JsonObject).message });
					continue;
				}
				throw error;
			}
			if (Array.isArray(responseData)) {
				returnData.push.apply(returnData, responseData as IDataObject[]);
			} else if (typeof responseData === 'string' || typeof responseData === 'number') {
				returnData.push({
					[this.getNodeParameter('path', i) as string]: responseData,
				} as IDataObject);
			} else {
				returnData.push(responseData as IDataObject);
			}
		}
		return [this.helpers.returnJsonArray(returnData)];
	}
}<|MERGE_RESOLUTION|>--- conflicted
+++ resolved
@@ -183,12 +183,8 @@
 			try {
 				const projectId = this.getNodeParameter('projectId', i) as string;
 
-<<<<<<< HEAD
-				let method: IHttpRequestMethods = 'GET', attributes = '';
-=======
-				let method = 'GET',
+				let method: IHttpRequestMethods = 'GET',
 					attributes = '';
->>>>>>> 9017fd46
 				const document: IDataObject = {};
 				if (operation === 'create') {
 					method = 'PUT';
