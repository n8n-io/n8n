import type {
	IDataObject,
	IExecuteFunctions,
	ILoadOptionsFunctions,
	INodeExecutionData,
	INodePropertyOptions,
	INodeType,
	INodeTypeBaseDescription,
	INodeTypeDescription,
	JsonObject,
} from 'n8n-workflow';
import { NodeConnectionType, NodeApiError } from 'n8n-workflow';
import { v4 as uuid } from 'uuid';
<<<<<<< HEAD

import { googleApiRequest, googleApiRequestAllItems, simplify } from './GenericFunctions';

import { recordFields, recordOperations } from './RecordDescription';
=======
>>>>>>> 1a915239

import { oldVersionNotice } from '@utils/descriptions';

import { googleApiRequest, googleApiRequestAllItems, simplify } from './GenericFunctions';
import { recordFields, recordOperations } from './RecordDescription';
import { generatePairedItemData } from '../../../../utils/utilities';

const versionDescription: INodeTypeDescription = {
	displayName: 'Google BigQuery',
	name: 'googleBigQuery',
	icon: 'file:googleBigQuery.svg',
	group: ['input'],
	version: 1,
	subtitle: '={{$parameter["operation"] + ": " + $parameter["resource"]}}',
	description: 'Consume Google BigQuery API',
	defaults: {
		name: 'Google BigQuery',
	},
	inputs: [NodeConnectionType.Main],
	outputs: [NodeConnectionType.Main],
	credentials: [
		{
			name: 'googleApi',
			required: true,
			displayOptions: {
				show: {
					authentication: ['serviceAccount'],
				},
			},
		},
		{
			name: 'googleBigQueryOAuth2Api',
			required: true,
			displayOptions: {
				show: {
					authentication: ['oAuth2'],
				},
			},
		},
	],
	properties: [
		oldVersionNotice,
		{
			displayName: 'Authentication',
			name: 'authentication',
			type: 'options',
			noDataExpression: true,
			options: [
				{
					// eslint-disable-next-line n8n-nodes-base/node-param-display-name-miscased
					name: 'OAuth2 (recommended)',
					value: 'oAuth2',
				},
				{
					name: 'Service Account',
					value: 'serviceAccount',
				},
			],
			default: 'oAuth2',
		},
		{
			displayName: 'Resource',
			name: 'resource',
			type: 'options',
			noDataExpression: true,
			options: [
				{
					name: 'Record',
					value: 'record',
				},
			],
			default: 'record',
		},
		...recordOperations,
		...recordFields,
	],
};

export class GoogleBigQueryV1 implements INodeType {
	description: INodeTypeDescription;

	constructor(baseDescription: INodeTypeBaseDescription) {
		this.description = {
			...baseDescription,
			...versionDescription,
		};
	}

	methods = {
		loadOptions: {
			async getProjects(this: ILoadOptionsFunctions): Promise<INodePropertyOptions[]> {
				const returnData: INodePropertyOptions[] = [];
				const { projects } = await googleApiRequest.call(this, 'GET', '/v2/projects');
				for (const project of projects) {
					returnData.push({
						name: project.friendlyName as string,
						value: project.id,
					});
				}
				return returnData;
			},
			async getDatasets(this: ILoadOptionsFunctions): Promise<INodePropertyOptions[]> {
				const projectId = this.getCurrentNodeParameter('projectId');
				const returnData: INodePropertyOptions[] = [];
				const { datasets } = await googleApiRequest.call(
					this,
					'GET',
					`/v2/projects/${projectId}/datasets`,
				);
				for (const dataset of datasets) {
					returnData.push({
						name: dataset.datasetReference.datasetId as string,
						value: dataset.datasetReference.datasetId,
					});
				}
				return returnData;
			},
			async getTables(this: ILoadOptionsFunctions): Promise<INodePropertyOptions[]> {
				const projectId = this.getCurrentNodeParameter('projectId');
				const datasetId = this.getCurrentNodeParameter('datasetId');
				const returnData: INodePropertyOptions[] = [];
				const { tables } = await googleApiRequest.call(
					this,
					'GET',
					`/v2/projects/${projectId}/datasets/${datasetId}/tables`,
				);
				for (const table of tables) {
					returnData.push({
						name: table.tableReference.tableId as string,
						value: table.tableReference.tableId,
					});
				}
				return returnData;
			},
		},
	};

	async execute(this: IExecuteFunctions): Promise<INodeExecutionData[][]> {
		const items = this.getInputData();
		const returnData: INodeExecutionData[] = [];
		const length = items.length;
		const qs: IDataObject = {};
		let responseData;
		const resource = this.getNodeParameter('resource', 0);
		const operation = this.getNodeParameter('operation', 0);

		if (resource === 'record') {
			// *********************************************************************
			//                               record
			// *********************************************************************

			if (operation === 'create') {
				// ----------------------------------
				//         record: create
				// ----------------------------------

				// https://cloud.google.com/bigquery/docs/reference/rest/v2/tabledata/insertAll

				const projectId = this.getNodeParameter('projectId', 0) as string;
				const datasetId = this.getNodeParameter('datasetId', 0) as string;
				const tableId = this.getNodeParameter('tableId', 0) as string;
				const rows: IDataObject[] = [];
				const body: IDataObject = {};

				for (let i = 0; i < length; i++) {
					const options = this.getNodeParameter('options', i);
					Object.assign(body, options);
					if (body.traceId === undefined) {
						body.traceId = uuid();
					}
					const columns = this.getNodeParameter('columns', i) as string;
					const columnList = columns.split(',').map((column) => column.trim());
					const record: IDataObject = {};

					for (const key of Object.keys(items[i].json)) {
						if (columnList.includes(key)) {
							record[`${key}`] = items[i].json[key];
						}
					}
					rows.push({ json: record });
				}

				body.rows = rows;

				try {
					responseData = await googleApiRequest.call(
						this,
						'POST',
						`/v2/projects/${projectId}/datasets/${datasetId}/tables/${tableId}/insertAll`,
						body,
					);

					const executionData = this.helpers.returnJsonArray(responseData as IDataObject[]);
					returnData.push(...executionData);
				} catch (error) {
					if (this.continueOnFail()) {
						const executionErrorData = this.helpers.returnJsonArray({ error: error.message });
						returnData.push(...executionErrorData);
					}
					throw new NodeApiError(this.getNode(), error as JsonObject, { itemIndex: 0 });
				}
			} else if (operation === 'getAll') {
				// ----------------------------------
				//         record: getAll
				// ----------------------------------

				// https://cloud.google.com/bigquery/docs/reference/rest/v2/tables/get

				const returnAll = this.getNodeParameter('returnAll', 0);
				const projectId = this.getNodeParameter('projectId', 0) as string;
				const datasetId = this.getNodeParameter('datasetId', 0) as string;
				const tableId = this.getNodeParameter('tableId', 0) as string;
				const simple = this.getNodeParameter('simple', 0) as boolean;
				let fields;

				if (simple) {
					const { schema } = await googleApiRequest.call(
						this,
						'GET',
						`/v2/projects/${projectId}/datasets/${datasetId}/tables/${tableId}`,
						{},
					);
					fields = (schema.fields || []).map((field: IDataObject) => field.name);
				}

				for (let i = 0; i < length; i++) {
					try {
						const options = this.getNodeParameter('options', i);
						Object.assign(qs, options);

						if (qs.selectedFields) {
							fields = (qs.selectedFields as string).split(',');
						}

						if (returnAll) {
							responseData = await googleApiRequestAllItems.call(
								this,
								'rows',
								'GET',
								`/v2/projects/${projectId}/datasets/${datasetId}/tables/${tableId}/data`,
								{},
								qs,
							);
						} else {
							qs.maxResults = this.getNodeParameter('limit', i);
							responseData = await googleApiRequest.call(
								this,
								'GET',
								`/v2/projects/${projectId}/datasets/${datasetId}/tables/${tableId}/data`,
								{},
								qs,
							);
						}

						if (!returnAll) {
							responseData = responseData.rows;
						}
						responseData = simple
							? simplify(responseData as IDataObject[], fields as string[])
							: responseData;

						const executionData = this.helpers.constructExecutionMetaData(
							this.helpers.returnJsonArray(responseData as IDataObject[]),
							{ itemData: { item: i } },
						);
						returnData.push(...executionData);
					} catch (error) {
						if (this.continueOnFail()) {
							const executionErrorData = this.helpers.constructExecutionMetaData(
								this.helpers.returnJsonArray({ error: error.message }),
								{ itemData: { item: i } },
							);
							returnData.push(...executionErrorData);
							continue;
						}
						throw new NodeApiError(this.getNode(), error as JsonObject, { itemIndex: i });
					}
				}
			}
		}

		return [returnData];
	}
}<|MERGE_RESOLUTION|>--- conflicted
+++ resolved
@@ -11,19 +11,11 @@
 } from 'n8n-workflow';
 import { NodeConnectionType, NodeApiError } from 'n8n-workflow';
 import { v4 as uuid } from 'uuid';
-<<<<<<< HEAD
-
-import { googleApiRequest, googleApiRequestAllItems, simplify } from './GenericFunctions';
-
-import { recordFields, recordOperations } from './RecordDescription';
-=======
->>>>>>> 1a915239
 
 import { oldVersionNotice } from '@utils/descriptions';
 
 import { googleApiRequest, googleApiRequestAllItems, simplify } from './GenericFunctions';
 import { recordFields, recordOperations } from './RecordDescription';
-import { generatePairedItemData } from '../../../../utils/utilities';
 
 const versionDescription: INodeTypeDescription = {
 	displayName: 'Google BigQuery',
