--- conflicted
+++ resolved
@@ -7,15 +7,11 @@
 import { NodeOperationError } from 'n8n-workflow';
 import { v4 as uuid } from 'uuid';
 
-import { generatePairedItemData, updateDisplayOptions } from '@utils/utilities';
+import { updateDisplayOptions } from '@utils/utilities';
 
 import type { TableSchema } from '../../helpers/interfaces';
 import { checkSchema, wrapData } from '../../helpers/utils';
 import { googleBigQueryApiRequest } from '../../transport';
-<<<<<<< HEAD
-import { updateDisplayOptions } from '@utils/utilities';
-=======
->>>>>>> 1a915239
 
 const properties: INodeProperties[] = [
 	{
