--- conflicted
+++ resolved
@@ -434,11 +434,7 @@
 						],
 					},
 				},
-<<<<<<< HEAD
-				description: 'Whether query string should be used to filter results',
-=======
 				description: 'Whether a query string should be used to filter results',
->>>>>>> 44b64fb6
 			},
 			{
 				displayName: 'Query String',
@@ -809,11 +805,7 @@
 						],
 					},
 				},
-<<<<<<< HEAD
-				description: 'Whether upload should be taken from binary field',
-=======
 				description: 'Whether the data to upload should be taken from binary field',
->>>>>>> 44b64fb6
 			},
 			{
 				displayName: 'File Content',
