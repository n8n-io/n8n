--- conflicted
+++ resolved
@@ -14,11 +14,10 @@
 	NodeOperationError,
 } from 'n8n-workflow';
 
-<<<<<<< HEAD
-=======
-import { IEmail } from './Gmail.node';
-
->>>>>>> 945415dc
+import {
+	IEmail,
+} from './Gmail.node';
+
 import moment from 'moment-timezone';
 
 import jwt from 'jsonwebtoken';
@@ -48,33 +47,9 @@
 
 const mailComposer = require('nodemailer/lib/mail-composer');
 
-export async function googleApiRequest(
-<<<<<<< HEAD
-	this: IExecuteFunctions | IExecuteSingleFunctions | ILoadOptionsFunctions | IPollFunctions,
-	method: string,
-	endpoint: string,
-	body: IDataObject = {},
-	qs: IDataObject = {},
-	uri?: string,
-	option: IDataObject = {},
-) {
-=======
-	this: IExecuteFunctions | IExecuteSingleFunctions | ILoadOptionsFunctions,
-	method: string,
-	endpoint: string,
-	// tslint:disable-next-line:no-any
-	body: any = {},
-	qs: IDataObject = {},
-	uri?: string,
-	option: IDataObject = {},
-	// tslint:disable-next-line:no-any
-): Promise<any> {
-	const authenticationMethod = this.getNodeParameter(
-		'authentication',
-		0,
-		'serviceAccount',
-	) as string;
->>>>>>> 945415dc
+export async function googleApiRequest(this: IExecuteFunctions | IExecuteSingleFunctions | ILoadOptionsFunctions, method: string,
+	endpoint: string, body: any = {}, qs: IDataObject = {}, uri?: string, option: IDataObject = {}): Promise<any> { // tslint:disable-line:no-any
+	const authenticationMethod = this.getNodeParameter('authentication', 0, 'serviceAccount') as string;
 	let options: OptionsWithUri = {
 		headers: {
 			Accept: 'application/json',
@@ -104,27 +79,11 @@
 			const credentials = await this.getCredentials('googleApi');
 			credentialType = 'googleApi';
 
-<<<<<<< HEAD
-			const { access_token } = await getAccessToken.call(this, credentials);
-=======
-			const { access_token } = await getAccessToken.call(
-				this,
-				credentials as unknown as IGoogleAuthCredentials,
-			);
->>>>>>> 945415dc
+			const { access_token } = await getAccessToken.call(this, credentials as unknown as IGoogleAuthCredentials);
 
 			(options.headers as IDataObject)['Authorization'] = `Bearer ${access_token}`;
 		}
-<<<<<<< HEAD
-
-		const response = await this.helpers.requestWithAuthentication.call(
-			this,
-			credentialType,
-			options,
-		);
-		return response;
-=======
->>>>>>> 945415dc
+
 	} catch (error) {
 		if (error.code === 'ERR_OSSL_PEM_NO_START_LINE') {
 			error.statusCode = '401';
@@ -142,43 +101,9 @@
 			throw new NodeApiError(this.getNode(), error, options);
 		}
 
-<<<<<<< HEAD
-		if (error.httpCode === '409') {
-			const resource = this.getNodeParameter('resource', 0) as string;
-			if (resource === 'label') {
-				const options = {
-					message: `Label name exists already`,
-					description: '',
-				};
-				throw new NodeApiError(this.getNode(), error, options);
-			}
-		}
-
-		if (error.code === 'EAUTH') {
-			const options = {
-				message: error?.body?.error_description || 'Authorization error',
-				description: (error as Error).message,
-			};
-			throw new NodeApiError(this.getNode(), error, options);
-		}
-
-		throw new NodeApiError(this.getNode(), error, {
-			message: error.message,
-			description: error.description,
-		});
-	}
-}
-
-export async function parseRawEmail(
-	this: IExecuteFunctions | IPollFunctions,
-=======
-export async function parseRawEmail(
-	this: IExecuteFunctions,
->>>>>>> 945415dc
-	// tslint:disable-next-line:no-any
-	messageData: any,
-	dataPropertyNameDownload: string,
-): Promise<INodeExecutionData> {
+
+export async function parseRawEmail(this: IExecuteFunctions, messageData: any, dataPropertyNameDownload: string): Promise<INodeExecutionData> { // tslint:disable-line:no-any
+
 	const messageEncoded = Buffer.from(messageData.raw, 'base64').toString('utf8');
 	let responseData = await simpleParser(messageEncoded);
 
@@ -195,26 +120,10 @@
 
 	const binaryData: IBinaryKeyData = {};
 	if (responseData.attachments) {
-<<<<<<< HEAD
-		const downloadAttachments = this.getNodeParameter('downloadAttachments', 0, false) as boolean;
-		if (downloadAttachments) {
-			for (let i = 0; i < responseData.attachments.length; i++) {
-				const attachment = responseData.attachments[i];
-				binaryData[`${dataPropertyNameDownload}${i}`] = await this.helpers.prepareBinaryData(
-					attachment.content,
-					attachment.filename,
-					attachment.contentType,
-				);
-			}
-=======
+
 		for (let i = 0; i < responseData.attachments.length; i++) {
 			const attachment = responseData.attachments[i];
-			binaryData[`${dataPropertyNameDownload}${i}`] = await this.helpers.prepareBinaryData(
-				attachment.content,
-				attachment.filename,
-				attachment.contentType,
-			);
->>>>>>> 945415dc
+			binaryData[`${dataPropertyNameDownload}${i}`] = await this.helpers.prepareBinaryData(attachment.content, attachment.filename, attachment.contentType);
 		}
 		// @ts-ignore
 		responseData.attachments = undefined;
@@ -290,20 +199,8 @@
 	return mailBody.toString('base64').replace(/\+/g, '-').replace(/\//g, '_');
 }
 
-export async function googleApiRequestAllItems(
-<<<<<<< HEAD
-	this: IExecuteFunctions | ILoadOptionsFunctions | IPollFunctions,
-=======
-	this: IExecuteFunctions | ILoadOptionsFunctions,
->>>>>>> 945415dc
-	propertyName: string,
-	method: string,
-	endpoint: string,
-	// tslint:disable-next-line:no-any
-	body: any = {},
-	query: IDataObject = {},
-	// tslint:disable-next-line:no-any
-): Promise<any> {
+export async function googleApiRequestAllItems(this: IExecuteFunctions | ILoadOptionsFunctions, propertyName: string, method: string, endpoint: string, body: any = {}, query: IDataObject = {}): Promise<any> { // tslint:disable-line:no-any
+
 	const returnData: IDataObject[] = [];
 
 	let responseData;
@@ -326,15 +223,7 @@
 	return s;
 }
 
-function getAccessToken(
-<<<<<<< HEAD
-	this: IExecuteFunctions | IExecuteSingleFunctions | ILoadOptionsFunctions | IPollFunctions,
-	credentials: ICredentialDataDecryptedObject,
-=======
-	this: IExecuteFunctions | IExecuteSingleFunctions | ILoadOptionsFunctions,
-	credentials: IGoogleAuthCredentials,
->>>>>>> 945415dc
-): Promise<IDataObject> {
+function getAccessToken(this: IExecuteFunctions | IExecuteSingleFunctions | ILoadOptionsFunctions, credentials: IGoogleAuthCredentials): Promise<IDataObject> {
 	//https://developers.google.com/identity/protocols/oauth2/service-account#httprest
 
 	const scopes = [
