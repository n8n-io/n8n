import { OptionsWithUri } from 'request';

import { simpleParser } from 'mailparser';

import { IExecuteFunctions, IExecuteSingleFunctions, ILoadOptionsFunctions } from 'n8n-core';

import {
	IBinaryKeyData,
	ICredentialDataDecryptedObject,
	IDataObject,
	INodeExecutionData,
	IPollFunctions,
	NodeApiError,
	NodeOperationError,
} from 'n8n-workflow';

import moment from 'moment-timezone';

import jwt from 'jsonwebtoken';

import { DateTime } from 'luxon';

import { isEmpty } from 'lodash';

export interface IEmail {
	from?: string;
	to?: string;
	cc?: string;
	bcc?: string;
	inReplyTo?: string;
	reference?: string;
	subject: string;
	body: string;
	htmlBody?: string;
	attachments?: IDataObject[];
}

export interface IAttachments {
	type: string;
	name: string;
	content: string;
}

// const mailComposer = require('nodemailer/lib/mail-composer');
import mailComposer = require('nodemailer/lib/mail-composer');

async function getAccessToken(
	this: IExecuteFunctions | IExecuteSingleFunctions | ILoadOptionsFunctions | IPollFunctions,
	credentials: ICredentialDataDecryptedObject,
): Promise<IDataObject> {
	//https://developers.google.com/identity/protocols/oauth2/service-account#httprest

	const scopes = [
		'https://www.googleapis.com/auth/gmail.labels',
		'https://www.googleapis.com/auth/gmail.addons.current.action.compose',
		'https://www.googleapis.com/auth/gmail.addons.current.message.action',
		'https://mail.google.com/',
		'https://www.googleapis.com/auth/gmail.modify',
		'https://www.googleapis.com/auth/gmail.compose',
	];

	const now = moment().unix();

	credentials.email = (credentials.email as string).trim();
	const privateKey = (credentials.privateKey as string).replace(/\\n/g, '\n').trim();

	const signature = jwt.sign(
		{
			iss: credentials.email,
			sub: credentials.delegatedEmail || credentials.email,
			scope: scopes.join(' '),
			aud: `https://oauth2.googleapis.com/token`,
			iat: now,
			exp: now + 3600,
		},
		privateKey,
		{
			algorithm: 'RS256',
			header: {
				kid: privateKey,
				typ: 'JWT',
				alg: 'RS256',
			},
		},
	);

	const options: OptionsWithUri = {
		headers: {
			'Content-Type': 'application/x-www-form-urlencoded',
		},
		method: 'POST',
		form: {
			grant_type: 'urn:ietf:params:oauth:grant-type:jwt-bearer',
			assertion: signature,
		},
		uri: 'https://oauth2.googleapis.com/token',
		json: true,
	};

	return this.helpers.request!(options);
}

export async function googleApiRequest(
	this: IExecuteFunctions | IExecuteSingleFunctions | ILoadOptionsFunctions | IPollFunctions,
	method: string,
	endpoint: string,
	body: IDataObject = {},
	qs: IDataObject = {},
	uri?: string,
	option: IDataObject = {},
) {
	let options: OptionsWithUri = {
		headers: {
			Accept: 'application/json',
			'Content-Type': 'application/json',
		},
		method,
		body,
		qs,
		uri: uri ?? `https://www.googleapis.com${endpoint}`,
		qsStringifyOptions: {
			arrayFormat: 'repeat',
		},
		json: true,
	};

	options = Object.assign({}, options, option);

	try {
		if (Object.keys(body).length === 0) {
			delete options.body;
		}

		let credentialType = 'gmailOAuth2';
		const authentication = this.getNodeParameter('authentication', 0) as string;

		if (authentication === 'serviceAccount') {
			const credentials = await this.getCredentials('googleApi');
			credentialType = 'googleApi';

			const { access_token } = await getAccessToken.call(this, credentials);

			(options.headers as IDataObject).Authorization = `Bearer ${access_token}`;
		}

		const response = await this.helpers.requestWithAuthentication.call(
			this,
			credentialType,
			options,
		);
		return response;
	} catch (error) {
		if (error.code === 'ERR_OSSL_PEM_NO_START_LINE') {
			error.statusCode = '401';
		}

		if (error.httpCode === '400') {
			if (error.cause && ((error.cause.message as string) || '').includes('Invalid id value')) {
				const resource = this.getNodeParameter('resource', 0) as string;
				const errorOptions = {
					message: `Invalid ${resource} ID`,
					description: `${
						resource.charAt(0).toUpperCase() + resource.slice(1)
					} IDs should look something like this: 182b676d244938bd`,
				};
				throw new NodeApiError(this.getNode(), error, errorOptions);
			}
		}

		if (error.httpCode === '404') {
			let resource = this.getNodeParameter('resource', 0) as string;
			if (resource === 'label') {
				resource = 'label ID';
			}
			const errorOptions = {
				message: `${resource.charAt(0).toUpperCase() + resource.slice(1)} not found`,
				description: '',
			};
			throw new NodeApiError(this.getNode(), error, errorOptions);
		}

		if (error.httpCode === '409') {
			const resource = this.getNodeParameter('resource', 0) as string;
			if (resource === 'label') {
				const errorOptions = {
					message: 'Label name exists already',
					description: '',
				};
				throw new NodeApiError(this.getNode(), error, errorOptions);
			}
		}

		if (error.code === 'EAUTH') {
			const errorOptions = {
				message: error?.body?.error_description || 'Authorization error',
				description: (error as Error).message,
			};
			throw new NodeApiError(this.getNode(), error, errorOptions);
		}

		if (
			((error.message as string) || '').includes('Bad request - please check your parameters') &&
			error.description
		) {
			const errorOptions = {
				message: error.description,
				description: '',
			};
			throw new NodeApiError(this.getNode(), error, errorOptions);
		}

		throw new NodeApiError(this.getNode(), error, {
			message: error.message,
			description: error.description,
		});
	}
}

export async function parseRawEmail(
	this: IExecuteFunctions | IPollFunctions,

	messageData: any,
	dataPropertyNameDownload: string,
): Promise<INodeExecutionData> {
	const messageEncoded = Buffer.from(messageData.raw, 'base64').toString('utf8');
	const responseData = await simpleParser(messageEncoded);

	const headers: IDataObject = {};
	for (const header of responseData.headerLines) {
		headers[header.key] = header.line;
	}

	const binaryData: IBinaryKeyData = {};
	if (responseData.attachments) {
		const downloadAttachments = this.getNodeParameter(
			'options.downloadAttachments',
			0,
			false,
		) as boolean;
		if (downloadAttachments) {
			for (let i = 0; i < responseData.attachments.length; i++) {
				const attachment = responseData.attachments[i];
				binaryData[`${dataPropertyNameDownload}${i}`] = await this.helpers.prepareBinaryData(
					attachment.content,
					attachment.filename,
					attachment.contentType,
				);
			}
		}
	}

	const mailBaseData: IDataObject = {};

	const resolvedModeAddProperties = ['id', 'threadId', 'labelIds', 'sizeEstimate'];

	for (const key of resolvedModeAddProperties) {
		mailBaseData[key] = messageData[key];
	}

	const json = Object.assign({}, mailBaseData, responseData, {
		headers,
		headerLines: undefined,
		attachments: undefined,
	}) as IDataObject;

	return {
		json,
		binary: Object.keys(binaryData).length ? binaryData : undefined,
	} as INodeExecutionData;
}

//------------------------------------------------------------------------------------------------------------------------------------------
// This function converts an email object into a MIME encoded email and then converts that string into base64 encoding
// for more info on MIME, https://docs.microsoft.com/en-us/previous-versions/office/developer/exchange-server-2010/aa494197(v%3Dexchg.140)
//------------------------------------------------------------------------------------------------------------------------------------------

export async function encodeEmail(email: IEmail) {
	// https://nodemailer.com/extras/mailcomposer/#e-mail-message-fields
	const mailOptions = {
		from: email.from,
		to: email.to,
		cc: email.cc,
		bcc: email.bcc,
		inReplyTo: email.inReplyTo,
		references: email.reference,
		subject: email.subject,
		text: email.body,
		keepBcc: true,
	} as IDataObject;

	if (email.htmlBody) {
		mailOptions.html = email.htmlBody;
	}

	if (
		email.attachments !== undefined &&
		Array.isArray(email.attachments) &&
		email.attachments.length > 0
	) {
		const attachments = email.attachments.map((attachment) => ({
			filename: attachment.name,
			content: attachment.content,
			contentType: attachment.type,
			encoding: 'base64',
		}));

		mailOptions.attachments = attachments;
	}

	const mail = new mailComposer(mailOptions).compile();

	// by default the bcc headers are deleted when the mail is built.
	// So add keepBcc flag to averride such behaviour. Only works when
	// the flag is set after the compilation.
	//https://nodemailer.com/extras/mailcomposer/#bcc

	(mail as any).keepBcc = true;

	const mailBody = await mail.build();

	return mailBody.toString('base64').replace(/\+/g, '-').replace(/\//g, '_');
}

export async function googleApiRequestAllItems(
	this: IExecuteFunctions | ILoadOptionsFunctions | IPollFunctions,
	propertyName: string,
	method: string,
	endpoint: string,

	body: any = {},
	query: IDataObject = {},
): Promise<any> {
	const returnData: IDataObject[] = [];

	let responseData;
	query.maxResults = 100;

	do {
		responseData = await googleApiRequest.call(this, method, endpoint, body, query);
		query.pageToken = responseData.nextPageToken;
		returnData.push.apply(returnData, responseData[propertyName]);
	} while (responseData.nextPageToken !== undefined && responseData.nextPageToken !== '');

	return returnData;
}

export function extractEmail(s: string) {
	if (s.includes('<')) {
		const data = s.split('<')[1];
		return data.substring(0, data.length - 1);
	}
	return s;
}

<<<<<<< HEAD
=======
async function getAccessToken(
	this: IExecuteFunctions | IExecuteSingleFunctions | ILoadOptionsFunctions | IPollFunctions,
	credentials: ICredentialDataDecryptedObject,
): Promise<IDataObject> {
	//https://developers.google.com/identity/protocols/oauth2/service-account#httprest

	const scopes = [
		'https://www.googleapis.com/auth/gmail.labels',
		'https://www.googleapis.com/auth/gmail.addons.current.action.compose',
		'https://www.googleapis.com/auth/gmail.addons.current.message.action',
		'https://mail.google.com/',
		'https://www.googleapis.com/auth/gmail.modify',
		'https://www.googleapis.com/auth/gmail.compose',
	];

	const now = moment().unix();

	credentials.email = (credentials.email as string).trim();
	const privateKey = (credentials.privateKey as string).replace(/\\n/g, '\n').trim();

	const signature = jwt.sign(
		{
			iss: credentials.email,
			sub: credentials.delegatedEmail || credentials.email,
			scope: scopes.join(' '),
			aud: 'https://oauth2.googleapis.com/token',
			iat: now,
			exp: now + 3600,
		},
		privateKey,
		{
			algorithm: 'RS256',
			header: {
				kid: privateKey,
				typ: 'JWT',
				alg: 'RS256',
			},
		},
	);

	const options: OptionsWithUri = {
		headers: {
			'Content-Type': 'application/x-www-form-urlencoded',
		},
		method: 'POST',
		form: {
			grant_type: 'urn:ietf:params:oauth:grant-type:jwt-bearer',
			assertion: signature,
		},
		uri: 'https://oauth2.googleapis.com/token',
		json: true,
	};

	return this.helpers.request(options);
}

>>>>>>> 94be3b61
export function prepareQuery(
	this: IExecuteFunctions | IExecuteSingleFunctions | ILoadOptionsFunctions | IPollFunctions,
	fields: IDataObject,
) {
	const qs: IDataObject = { ...fields };
	if (qs.labelIds) {
		if (qs.labelIds === '') {
			delete qs.labelIds;
		} else {
			qs.labelIds = qs.labelIds as string[];
		}
	}

	if (qs.sender) {
		if (qs.q) {
			qs.q += ` from:${qs.sender}`;
		} else {
			qs.q = `from:${qs.sender}`;
		}
		delete qs.sender;
	}

	if (qs.readStatus && qs.readStatus !== 'both') {
		if (qs.q) {
			qs.q += ` is:${qs.readStatus}`;
		} else {
			qs.q = `is:${qs.readStatus}`;
		}
		delete qs.readStatus;
	}

	if (qs.receivedAfter) {
		let timestamp = DateTime.fromISO(qs.receivedAfter as string).toSeconds();
		const timestampLengthInMilliseconds1990 = 12;

		if (
			!timestamp &&
			typeof qs.receivedAfter === 'number' &&
			qs.receivedAfter.toString().length < timestampLengthInMilliseconds1990
		) {
			timestamp = qs.receivedAfter;
		}

		if (!timestamp && (qs.receivedAfter as string).length < timestampLengthInMilliseconds1990) {
			timestamp = parseInt(qs.receivedAfter as string, 10);
		}

		if (!timestamp) {
			timestamp = Math.floor(
				DateTime.fromMillis(parseInt(qs.receivedAfter as string, 10)).toSeconds(),
			);
		}

		if (!timestamp) {
			const description = `'${qs.receivedAfter}' isn't a valid date and time. If you're using an expression, be sure to set an ISO date string or a timestamp.`;
			throw new NodeOperationError(this.getNode(), "Invalid date/time in 'Received After' field", {
				description,
			});
		}

		if (qs.q) {
			qs.q += ` after:${timestamp}`;
		} else {
			qs.q = `after:${timestamp}`;
		}
		delete qs.receivedAfter;
	}

	if (qs.receivedBefore) {
		let timestamp = DateTime.fromISO(qs.receivedBefore as string).toSeconds();
		const timestampLengthInMilliseconds1990 = 12;

		if (!timestamp && (qs.receivedBefore as string).length < timestampLengthInMilliseconds1990) {
			timestamp = parseInt(qs.receivedBefore as string, 10);
		}

		if (!timestamp) {
			timestamp = Math.floor(
				DateTime.fromMillis(parseInt(qs.receivedBefore as string, 10)).toSeconds(),
			);
		}

		if (!timestamp) {
			const description = `'${qs.receivedBefore}' isn't a valid date and time. If you're using an expression, be sure to set an ISO date string or a timestamp.`;
			throw new NodeOperationError(this.getNode(), "Invalid date/time in 'Received Before' field", {
				description,
			});
		}

		if (qs.q) {
			qs.q += ` before:${timestamp}`;
		} else {
			qs.q = `before:${timestamp}`;
		}
		delete qs.receivedBefore;
	}

	return qs;
}

export function prepareEmailsInput(
	this: IExecuteFunctions | IExecuteSingleFunctions | ILoadOptionsFunctions,
	input: string,
	fieldName: string,
	itemIndex: number,
) {
	let emails = '';

	input.split(',').forEach((entry) => {
		const email = entry.trim();

		if (email.indexOf('@') === -1) {
			const description = `The email address '${email}' in the '${fieldName}' field isn't valid`;
			throw new NodeOperationError(this.getNode(), 'Invalid email address', {
				description,
				itemIndex,
			});
		}
		if (email.includes('<') && email.includes('>')) {
			emails += `${email},`;
		} else {
			emails += `<${email}>, `;
		}
	});

	return emails;
}

export function prepareEmailBody(
	this: IExecuteFunctions | IExecuteSingleFunctions | ILoadOptionsFunctions,
	itemIndex: number,
) {
	const emailType = this.getNodeParameter('emailType', itemIndex) as string;

	let body = '';
	let htmlBody = '';

	if (emailType === 'html') {
		htmlBody = (this.getNodeParameter('message', itemIndex, '') as string).trim();
	} else {
		body = (this.getNodeParameter('message', itemIndex, '') as string).trim();
	}

	return { body, htmlBody };
}

export async function prepareEmailAttachments(
	this: IExecuteFunctions,
	options: IDataObject,
	items: INodeExecutionData[],
	itemIndex: number,
) {
	const attachmentsList: IDataObject[] = [];
	const attachments = options.attachmentsBinary as IDataObject[];

	if (attachments && !isEmpty(attachments)) {
		for (const { property } of attachments) {
			for (const name of (property as string).split(',')) {
				if (!items[itemIndex].binary || items[itemIndex].binary![name] === undefined) {
					const description = `This node has no input field called '${name}' `;
					throw new NodeOperationError(this.getNode(), 'Attachment not found', {
						description,
						itemIndex,
					});
				}

				const binaryData = items[itemIndex].binary![name];
				const binaryDataBuffer = await this.helpers.getBinaryDataBuffer(itemIndex, name);

				if (!items[itemIndex].binary![name] || !Buffer.isBuffer(binaryDataBuffer)) {
					const description = `The input field '${name}' doesn't contain an attachment. Please make sure you specify a field containing binary data`;
					throw new NodeOperationError(this.getNode(), 'Attachment not found', {
						description,
						itemIndex,
					});
				}

				attachmentsList.push({
					name: binaryData.fileName ?? 'unknown',
					content: binaryDataBuffer,
					type: binaryData.mimeType,
				});
			}
		}
	}
	return attachmentsList;
}

export function unescapeSnippets(items: INodeExecutionData[]) {
	const result = items.map((item) => {
		const snippet = item.json.snippet as string;
		if (snippet) {
			item.json.snippet = snippet.replace(/&amp;|&lt;|&gt;|&#39;|&quot;/g, (match) => {
				switch (match) {
					case '&amp;':
						return '&';
					case '&lt;':
						return '<';
					case '&gt;':
						return '>';
					case '&#39;':
						return "'";
					case '&quot;':
						return '"';
					default:
						return match;
				}
			});
		}
		return item;
	});
	return result;
}

export async function replayToEmail(
	this: IExecuteFunctions,
	items: INodeExecutionData[],
	gmailId: string,
	options: IDataObject,
	itemIndex: number,
) {
	let qs: IDataObject = {};

	let cc = '';
	let bcc = '';

	if (options.ccList) {
		cc = prepareEmailsInput.call(this, options.ccList as string, 'CC', itemIndex);
	}

	if (options.bccList) {
		bcc = prepareEmailsInput.call(this, options.bccList as string, 'BCC', itemIndex);
	}
	let attachments: IDataObject[] = [];
	if (options.attachmentsUi) {
		attachments = await prepareEmailAttachments.call(
			this,
			options.attachmentsUi as IDataObject,
			items,
			itemIndex,
		);
		if (attachments.length) {
			qs = {
				userId: 'me',
				uploadType: 'media',
			};
		}
	}

	const endpoint = `/gmail/v1/users/me/messages/${gmailId}`;

	qs.format = 'metadata';

	const { payload, threadId } = await googleApiRequest.call(this, 'GET', endpoint, {}, qs);

	const subject =
		payload.headers.filter(
			(data: { [key: string]: string }) => data.name.toLowerCase() === 'subject',
		)[0]?.value || '';

	const messageIdGlobal =
		payload.headers.filter(
			(data: { [key: string]: string }) => data.name.toLowerCase() === 'message-id',
		)[0]?.value || '';

	const { emailAddress } = await googleApiRequest.call(this, 'GET', '/gmail/v1/users/me/profile');

	let to = '';
	const replyToSenderOnly =
		options.replyToSenderOnly === undefined ? false : (options.replyToSenderOnly as boolean);

	const prepareEmailString = (email: string) => {
		if (email.includes(emailAddress)) return;
		if (email.includes('<') && email.includes('>')) {
			to += `${email}, `;
		} else {
			to += `<${email}>, `;
		}
	};

	for (const header of payload.headers as IDataObject[]) {
		if (((header.name as string) || '').toLowerCase() === 'from') {
			const from = header.value as string;
			if (from.includes('<') && from.includes('>')) {
				to += `${from}, `;
			} else {
				to += `<${from}>, `;
			}
		}

		if (((header.name as string) || '').toLowerCase() === 'to' && !replyToSenderOnly) {
			const toEmails = header.value as string;
			toEmails.split(',').forEach(prepareEmailString);
		}
	}

	let from = '';
	if (options.senderName) {
		from = `${options.senderName as string} <${emailAddress}>`;
	}

	const email: IEmail = {
		from,
		to,
		cc,
		bcc,
		subject,
		attachments,
		inReplyTo: messageIdGlobal,
		reference: messageIdGlobal,
		...prepareEmailBody.call(this, itemIndex),
	};

	const body = {
		raw: await encodeEmail(email),
		threadId,
	};

	return googleApiRequest.call(this, 'POST', '/gmail/v1/users/me/messages/send', body, qs);
}

export async function simplifyOutput(
	this: IExecuteFunctions | IPollFunctions,
	data: IDataObject[],
) {
	const labelsData = await googleApiRequest.call(this, 'GET', '/gmail/v1/users/me/labels');
	const labels = ((labelsData.labels as IDataObject[]) || []).map(({ id, name }) => ({
		id,
		name,
	}));
	return (data || []).map((item) => {
		if (item.labelIds) {
			item.labels = labels.filter((label) =>
				(item.labelIds as string[]).includes(label.id as string),
			);
			delete item.labelIds;
		}
		if (item.payload && (item.payload as IDataObject).headers) {
			const { headers } = item.payload as IDataObject;
			((headers as IDataObject[]) || []).forEach((header) => {
				item[header.name as string] = header.value;
			});
			delete (item.payload as IDataObject).headers;
		}
		return item;
	});
}<|MERGE_RESOLUTION|>--- conflicted
+++ resolved
@@ -352,8 +352,6 @@
 	return s;
 }
 
-<<<<<<< HEAD
-=======
 async function getAccessToken(
 	this: IExecuteFunctions | IExecuteSingleFunctions | ILoadOptionsFunctions | IPollFunctions,
 	credentials: ICredentialDataDecryptedObject,
@@ -410,7 +408,6 @@
 	return this.helpers.request(options);
 }
 
->>>>>>> 94be3b61
 export function prepareQuery(
 	this: IExecuteFunctions | IExecuteSingleFunctions | ILoadOptionsFunctions | IPollFunctions,
 	fields: IDataObject,
