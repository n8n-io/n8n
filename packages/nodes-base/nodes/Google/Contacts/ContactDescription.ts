--- conflicted
+++ resolved
@@ -719,11 +719,7 @@
 			},
 		},
 		default: false,
-<<<<<<< HEAD
-		description: 'Returns the data exactly in the way it got received from the API',
-=======
 		description: 'Returns the data exactly in the way it got received from the API.',
->>>>>>> 7f933919
 	},
 	/* -------------------------------------------------------------------------- */
 	/*                                 contact:getAll                             */
@@ -743,11 +739,7 @@
 			},
 		},
 		default: false,
-<<<<<<< HEAD
-		description: 'If all results should be returned or only up to a given limit',
-=======
 		description: 'Whether to return all results or only up to a given limit',
->>>>>>> 7f933919
 	},
 	{
 		displayName: 'Limit',
@@ -944,11 +936,7 @@
 			},
 		},
 		default: false,
-<<<<<<< HEAD
-		description: 'Returns the data exactly in the way it got received from the API',
-=======
 		description: 'Returns the data exactly in the way it got received from the API.',
->>>>>>> 7f933919
 	},
 	{
 		displayName: 'Options',
