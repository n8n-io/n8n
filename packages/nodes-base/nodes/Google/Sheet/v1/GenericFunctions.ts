import { OptionsWithUri } from 'request';

import { IExecuteFunctions, IExecuteSingleFunctions, ILoadOptionsFunctions } from 'n8n-core';

import { ICredentialTestFunctions, IDataObject, NodeApiError } from 'n8n-workflow';

import moment from 'moment-timezone';

import jwt from 'jsonwebtoken';

export interface IGoogleAuthCredentials {
	delegatedEmail?: string;
	email: string;
	inpersonate: boolean;
	privateKey: string;
}

export async function getAccessToken(
	this:
		| IExecuteFunctions
		| IExecuteSingleFunctions
		| ILoadOptionsFunctions
		| ICredentialTestFunctions,
	credentials: IGoogleAuthCredentials,
): Promise<IDataObject> {
	//https://developers.google.com/identity/protocols/oauth2/service-account#httprest

	const scopes = [
		'https://www.googleapis.com/auth/drive',
		'https://www.googleapis.com/auth/drive.file',
		'https://www.googleapis.com/auth/spreadsheets',
	];

	const now = moment().unix();

	credentials.email = credentials.email.trim();
	const privateKey = credentials.privateKey.replace(/\\n/g, '\n').trim();

	const signature = jwt.sign(
		{
			iss: credentials.email,
			sub: credentials.delegatedEmail ?? credentials.email,
			scope: scopes.join(' '),
			aud: `https://oauth2.googleapis.com/token`,
			iat: now,
			exp: now + 3600,
		},
		privateKey,
		{
			algorithm: 'RS256',
			header: {
				kid: privateKey,
				typ: 'JWT',
				alg: 'RS256',
			},
		},
	);

	const options: OptionsWithUri = {
		headers: {
			'Content-Type': 'application/x-www-form-urlencoded',
		},
		method: 'POST',
		form: {
			grant_type: 'urn:ietf:params:oauth:grant-type:jwt-bearer',
			assertion: signature,
		},
		uri: 'https://oauth2.googleapis.com/token',
		json: true,
	};

	return this.helpers.request!(options);
}

export async function googleApiRequest(
	this: IExecuteFunctions | IExecuteSingleFunctions | ILoadOptionsFunctions,
	method: string,
	resource: string,

	body: any = {},
	qs: IDataObject = {},
	uri?: string,
	headers: IDataObject = {},
): Promise<any> {
	const authenticationMethod = this.getNodeParameter(
		'authentication',
		0,
		'serviceAccount',
	) as string;
	const options: OptionsWithUri = {
		headers: {
			'Content-Type': 'application/json',
		},
		method,
		body,
		qs,
		uri: uri ?? `https://sheets.googleapis.com${resource}`,
		json: true,
	};
	try {
		if (Object.keys(headers).length !== 0) {
			options.headers = Object.assign({}, options.headers, headers);
		}
		if (Object.keys(body).length === 0) {
			delete options.body;
		}

		if (authenticationMethod === 'serviceAccount') {
			const credentials = await this.getCredentials('googleApi');

			const { access_token } = await getAccessToken.call(
				this,
				credentials as unknown as IGoogleAuthCredentials,
			);

			options.headers!.Authorization = `Bearer ${access_token}`;
			//@ts-ignore
			return await this.helpers.request(options);
		} else {
			//@ts-ignore
			return await this.helpers.requestOAuth2.call(this, 'googleSheetsOAuth2Api', options);
		}
	} catch (error) {
		if (error.code === 'ERR_OSSL_PEM_NO_START_LINE') {
			error.statusCode = '401';
		}

		throw new NodeApiError(this.getNode(), error);
	}
}

export async function googleApiRequestAllItems(
	this: IExecuteFunctions | ILoadOptionsFunctions,
	propertyName: string,
	method: string,
	endpoint: string,

	body: any = {},
	query: IDataObject = {},
): Promise<any> {
	const returnData: IDataObject[] = [];

	let responseData;
	query.maxResults = 100;

	do {
		responseData = await googleApiRequest.call(this, method, endpoint, body, query);
		query.pageToken = responseData.nextPageToken;
		returnData.push.apply(returnData, responseData[propertyName]);
	} while (responseData.nextPageToken !== undefined && responseData.nextPageToken !== '');

	return returnData;
}

<<<<<<< HEAD
=======
export async function getAccessToken(
	this:
		| IExecuteFunctions
		| IExecuteSingleFunctions
		| ILoadOptionsFunctions
		| ICredentialTestFunctions,
	credentials: IGoogleAuthCredentials,
): Promise<IDataObject> {
	//https://developers.google.com/identity/protocols/oauth2/service-account#httprest

	const scopes = [
		'https://www.googleapis.com/auth/drive',
		'https://www.googleapis.com/auth/drive.file',
		'https://www.googleapis.com/auth/spreadsheets',
	];

	const now = moment().unix();

	credentials.email = credentials.email.trim();
	const privateKey = credentials.privateKey.replace(/\\n/g, '\n').trim();

	const signature = jwt.sign(
		{
			iss: credentials.email,
			sub: credentials.delegatedEmail || credentials.email,
			scope: scopes.join(' '),
			aud: 'https://oauth2.googleapis.com/token',
			iat: now,
			exp: now + 3600,
		},
		privateKey,
		{
			algorithm: 'RS256',
			header: {
				kid: privateKey,
				typ: 'JWT',
				alg: 'RS256',
			},
		},
	);

	const options: OptionsWithUri = {
		headers: {
			'Content-Type': 'application/x-www-form-urlencoded',
		},
		method: 'POST',
		form: {
			grant_type: 'urn:ietf:params:oauth:grant-type:jwt-bearer',
			assertion: signature,
		},
		uri: 'https://oauth2.googleapis.com/token',
		json: true,
	};

	return this.helpers.request(options);
}

>>>>>>> 94be3b61
// Hex to RGB
export function hexToRgb(hex: string) {
	// Expand shorthand form (e.g. "03F") to full form (e.g. "0033FF")
	const shorthandRegex = /^#?([a-f\d])([a-f\d])([a-f\d])$/i;
	hex = hex.replace(shorthandRegex, (m, r, g, b) => {
		// eslint-disable-next-line @typescript-eslint/restrict-plus-operands
		return r + r + g + g + b + b;
	});

	const result = /^#?([a-f\d]{2})([a-f\d]{2})([a-f\d]{2})$/i.exec(hex);

	if (result) {
		return {
			red: parseInt(result[1], 16),
			green: parseInt(result[2], 16),
			blue: parseInt(result[3], 16),
		};
	}

	return null;
}<|MERGE_RESOLUTION|>--- conflicted
+++ resolved
@@ -152,8 +152,6 @@
 	return returnData;
 }
 
-<<<<<<< HEAD
-=======
 export async function getAccessToken(
 	this:
 		| IExecuteFunctions
@@ -211,7 +209,6 @@
 	return this.helpers.request(options);
 }
 
->>>>>>> 94be3b61
 // Hex to RGB
 export function hexToRgb(hex: string) {
 	// Expand shorthand form (e.g. "03F") to full form (e.g. "0033FF")
