import { OptionsWithUri } from 'request';
import { IExecuteFunctions, IExecuteSingleFunctions, ILoadOptionsFunctions } from 'n8n-core';
import { ICredentialTestFunctions, IDataObject, IPollFunctions, NodeApiError } from 'n8n-workflow';
import moment from 'moment-timezone';
import jwt from 'jsonwebtoken';

export interface IGoogleAuthCredentials {
	delegatedEmail?: string;
	email: string;
	inpersonate: boolean;
	privateKey: string;
}

export async function apiRequest(
	this: IExecuteFunctions | IExecuteSingleFunctions | ILoadOptionsFunctions | IPollFunctions,
	method: string,
	resource: string,
	body: IDataObject = {},
	qs: IDataObject = {},
	uri?: string,
	headers: IDataObject = {},
	option: IDataObject = {},
) {
	const authenticationMethod = this.getNodeParameter(
		'authentication',
		0,
		'serviceAccount',
	) as string;
	const options: OptionsWithUri = {
		headers: {
			'Content-Type': 'application/json',
		},
		method,
		body,
		qs,
		uri: uri || `https://sheets.googleapis.com${resource}`,
		json: true,
		...option,
	};
	try {
		if (Object.keys(headers).length !== 0) {
			options.headers = Object.assign({}, options.headers, headers);
		}
		if (Object.keys(body).length === 0) {
			delete options.body;
		}

		if (authenticationMethod === 'serviceAccount') {
			const credentials = await this.getCredentials('googleApi');

			const { access_token } = await getAccessToken.call(
				this,
				credentials as unknown as IGoogleAuthCredentials,
			);

			options.headers!.Authorization = `Bearer ${access_token}`;

<<<<<<< HEAD
			return this.helpers.request!(options);
		} else if (authenticationMethod === 'triggerOAuth2') {
			return this.helpers.requestOAuth2!.call(this, 'googleSheetsTriggerOAuth2Api', options);
		} else {
			return this.helpers.requestOAuth2!.call(this, 'googleSheetsOAuth2Api', options);
=======
			return await this.helpers.request(options);
		} else {
			return await this.helpers.requestOAuth2.call(this, 'googleSheetsOAuth2Api', options);
>>>>>>> ee282135
		}
	} catch (error) {
		if (error.code === 'ERR_OSSL_PEM_NO_START_LINE') {
			error.statusCode = '401';
		}

		if (error.message.includes('PERMISSION_DENIED')) {
			const message = 'Missing permissions for Google Sheet';
			const description =
				"Please check that the account you're using has the right permissions. (If you're trying to modify the sheet, you'll need edit access.)";
			throw new NodeApiError(this.getNode(), error, { message, description });
		}

		throw new NodeApiError(this.getNode(), error);
	}
}

export async function apiRequestAllItems(
	this: IExecuteFunctions | ILoadOptionsFunctions,
	propertyName: string,
	method: string,
	endpoint: string,
	body: IDataObject = {},
	query: IDataObject = {},
	uri?: string,
) {
	const returnData: IDataObject[] = [];

	let responseData;
	query.maxResults = 100;
	const url = uri ? uri : `https://sheets.googleapis.com${method}`;
	do {
		responseData = await apiRequest.call(this, method, endpoint, body, query, url);
		query.pageToken = responseData.nextPageToken;
		returnData.push.apply(returnData, responseData[propertyName]);
	} while (responseData.nextPageToken !== undefined && responseData.nextPageToken !== '');

	return returnData;
}

export async function getAccessToken(
	this:
		| IExecuteFunctions
		| IExecuteSingleFunctions
		| ILoadOptionsFunctions
		| ICredentialTestFunctions,
	credentials: IGoogleAuthCredentials,
): Promise<IDataObject> {
	//https://developers.google.com/identity/protocols/oauth2/service-account#httprest

	const scopes = [
		'https://www.googleapis.com/auth/drive.file',
		'https://www.googleapis.com/auth/spreadsheets',
		'https://www.googleapis.com/auth/drive.metadata',
	];

	const now = moment().unix();

	credentials.email = credentials.email.trim();
	const privateKey = credentials.privateKey.replace(/\\n/g, '\n').trim();

	const signature = jwt.sign(
		{
			iss: credentials.email,
			sub: credentials.delegatedEmail || credentials.email,
			scope: scopes.join(' '),
			aud: 'https://oauth2.googleapis.com/token',
			iat: now,
			exp: now + 3600,
		},
		privateKey,
		{
			algorithm: 'RS256',
			header: {
				kid: privateKey,
				typ: 'JWT',
				alg: 'RS256',
			},
		},
	);

	const options: OptionsWithUri = {
		headers: {
			'Content-Type': 'application/x-www-form-urlencoded',
		},
		method: 'POST',
		form: {
			grant_type: 'urn:ietf:params:oauth:grant-type:jwt-bearer',
			assertion: signature,
		},
		uri: 'https://oauth2.googleapis.com/token',
		json: true,
	};

	return this.helpers.request(options);
}<|MERGE_RESOLUTION|>--- conflicted
+++ resolved
@@ -55,17 +55,11 @@
 
 			options.headers!.Authorization = `Bearer ${access_token}`;
 
-<<<<<<< HEAD
-			return this.helpers.request!(options);
+			return await this.helpers.request(options);
 		} else if (authenticationMethod === 'triggerOAuth2') {
-			return this.helpers.requestOAuth2!.call(this, 'googleSheetsTriggerOAuth2Api', options);
-		} else {
-			return this.helpers.requestOAuth2!.call(this, 'googleSheetsOAuth2Api', options);
-=======
-			return await this.helpers.request(options);
+			return await this.helpers.requestOAuth2.call(this, 'googleSheetsTriggerOAuth2Api', options);
 		} else {
 			return await this.helpers.requestOAuth2.call(this, 'googleSheetsOAuth2Api', options);
->>>>>>> ee282135
 		}
 	} catch (error) {
 		if (error.code === 'ERR_OSSL_PEM_NO_START_LINE') {
@@ -111,7 +105,8 @@
 		| IExecuteFunctions
 		| IExecuteSingleFunctions
 		| ILoadOptionsFunctions
-		| ICredentialTestFunctions,
+		| ICredentialTestFunctions
+		| IPollFunctions,
 	credentials: IGoogleAuthCredentials,
 ): Promise<IDataObject> {
 	//https://developers.google.com/identity/protocols/oauth2/service-account#httprest
