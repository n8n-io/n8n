--- conflicted
+++ resolved
@@ -150,8 +150,6 @@
 	} while (responseData.nextPageToken !== undefined && responseData.nextPageToken !== '');
 
 	return returnData;
-<<<<<<< HEAD
-=======
 }
 
 export async function getAccessToken(
@@ -209,5 +207,4 @@
 	};
 
 	return this.helpers.request(options);
->>>>>>> 94be3b61
 }