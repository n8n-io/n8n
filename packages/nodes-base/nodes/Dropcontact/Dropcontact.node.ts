--- conflicted
+++ resolved
@@ -12,13 +12,9 @@
 	NodeApiError,
 } from 'n8n-workflow';
 
-<<<<<<< HEAD
 import {
 	dropcontactApiRequest,
 } from './GenericFunction';
-=======
-import { dropcontactApiRequest, validateCredentials } from './GenericFunction';
->>>>>>> 0ecbb4a1
 
 export class Dropcontact implements INodeType {
 	description: INodeTypeDescription = {
@@ -249,33 +245,6 @@
 			},
 		],
 	};
-<<<<<<< HEAD
-=======
-
-	methods = {
-		credentialTest: {
-			async dropcontactApiCredentialTest(
-				this: ICredentialTestFunctions,
-				credential: ICredentialsDecrypted,
-			): Promise<INodeCredentialTestResult> {
-				try {
-					await validateCredentials.call(this, credential.data as ICredentialDataDecryptedObject);
-				} catch (error) {
-					return {
-						status: 'Error',
-						message: 'The API Key included in the request is invalid',
-					};
-				}
-
-				return {
-					status: 'OK',
-					message: 'Connection successful!',
-				};
-			},
-		},
-	};
-
->>>>>>> 0ecbb4a1
 	async execute(this: IExecuteFunctions): Promise<INodeExecutionData[][]> {
 		const entryData = this.getInputData();
 		const resource = this.getNodeParameter('resource', 0) as string;
