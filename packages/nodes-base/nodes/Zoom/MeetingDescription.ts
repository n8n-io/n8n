--- conflicted
+++ resolved
@@ -345,11 +345,7 @@
 				name: 'showPreviousOccurrences',
 				type: 'boolean',
 				default: false,
-<<<<<<< HEAD
-				description: 'To view meeting details of all previous occurrences of the recurring meeting',
-=======
 				description: 'To view meeting details of all previous occurrences of the recurring meeting.',
->>>>>>> 49d0e3e8
 			},
 		],
 	},
