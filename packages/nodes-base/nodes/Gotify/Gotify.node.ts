import {
	IExecuteFunctions,
} from 'n8n-core';

import {
	IDataObject,
	INodeExecutionData,
	INodeType,
	INodeTypeDescription,
} from 'n8n-workflow';

import {
	gotifyApiRequest,
	gotifyApiRequestAllItems,
} from './GenericFunctions';

export class Gotify implements INodeType {
	description: INodeTypeDescription = {
		displayName: 'Gotify',
		name: 'gotify',
		icon: 'file:gotify.png',
		group: ['input'],
		version: 1,
		subtitle: '={{$parameter["operation"] + ": " + $parameter["resource"]}}',
		description: 'Consume Gotify API',
		defaults: {
			name: 'Gotify',
		},
		inputs: ['main'],
		outputs: ['main'],
		credentials: [
			{
				name: 'gotifyApi',
				required: true,
			},
		],
		properties: [
			{
				displayName: 'Resource',
				name: 'resource',
				type: 'options',
				options: [
					{
						name: 'Message',
						value: 'message',
					},
				],
				default: 'message',
				description: 'The resource to operate on.',
			},
			{
				displayName: 'Operation',
				name: 'operation',
				type: 'options',
				displayOptions: {
					show: {
						resource: [
							'message',
						],
					},
				},
				options: [
					{
						name: 'Create',
						value: 'create',
					},
					{
						name: 'Delete',
						value: 'delete',
					},
					{
						name: 'Get All',
						value: 'getAll',
					},
				],
				default: 'create',
				description: 'The resource to operate on.',
			},
			{
				displayName: 'Message',
				name: 'message',
				type: 'string',
				required: true,
				displayOptions: {
					show: {
						resource: [
							'message',
						],
						operation: [
							'create',
						],
					},
				},
				default: '',
				description: 'The message. Markdown (excluding html) is allowed.',
			},
			{
				displayName: 'Additional Fields',
				name: 'additionalFields',
				type: 'collection',
				placeholder: 'Add Field',
				displayOptions: {
					show: {
						resource: [
							'message',
						],
						operation: [
							'create',
						],
					},
				},
				default: {},
				options: [
					{
						displayName: 'Priority',
						name: 'priority',
						type: 'number',
						default: 1,
						description: 'The priority of the message',
					},
					{
						displayName: 'Title',
						name: 'title',
						type: 'string',
						default: '',
<<<<<<< HEAD
						description: 'The title of the message',
=======
						description: 'The title of the message.',
>>>>>>> 7f933919
					},
				],
			},
			{
				displayName: 'Message ID',
				name: 'messageId',
				type: 'string',
				required: true,
				displayOptions: {
					show: {
						resource: [
							'message',
						],
						operation: [
							'delete',
						],
					},
				},
				default: '',
			},
			{
				displayName: 'Return All',
				name: 'returnAll',
				type: 'boolean',
				displayOptions: {
					show: {
						resource: [
							'message',
						],
						operation: [
							'getAll',
						],
					},
				},
				default: false,
<<<<<<< HEAD
				description: 'If all results should be returned or only up to a given limit',
=======
				description: 'Whether to return all results or only up to a given limit',
>>>>>>> 7f933919
			},
			{
				displayName: 'Limit',
				name: 'limit',
				type: 'number',
				description: 'Max number of results to return',
				default: 20,
				displayOptions: {
					show: {
						resource: [
							'message',
						],
						operation: [
							'getAll',
						],
						returnAll: [
							false,
						],
					},
				},
			},
		],
	};

	async execute(this: IExecuteFunctions): Promise<INodeExecutionData[][]> {
		const items = this.getInputData();
		const returnData: IDataObject[] = [];
		const length = items.length;
		const qs: IDataObject = {};
		let responseData;
		const resource = this.getNodeParameter('resource', 0) as string;
		const operation = this.getNodeParameter('operation', 0) as string;
		for (let i = 0; i < length; i++) {
			try {
				if (resource === 'message') {
					if (operation === 'create') {

						const message = this.getNodeParameter('message', i) as string;

						const additionalFields = this.getNodeParameter('additionalFields', i) as IDataObject;

						const body: IDataObject = {
							message,
						};

						Object.assign(body, additionalFields);

						responseData = await gotifyApiRequest.call(
							this,
							'POST',
							`/message`,
							body,
						);
					}
					if (operation === 'delete') {
						const messageId = this.getNodeParameter('messageId', i) as string;

						responseData = await gotifyApiRequest.call(
							this,
							'DELETE',
							`/message/${messageId}`,
						);
						responseData = { success: true };
					}

					if (operation === 'getAll') {
						const returnAll = this.getNodeParameter('returnAll', i) as boolean;

						if (returnAll) {
							responseData = await gotifyApiRequestAllItems.call(
								this,
								'messages',
								'GET',
								'/message',
								{},
								qs,
							);

						} else {
							qs.limit = this.getNodeParameter('limit', i) as number;
							responseData = await gotifyApiRequest.call(
								this,
								'GET',
								`/message`,
								{},
								qs,
							);
							responseData = responseData.messages;
						}
					}
				}
				if (Array.isArray(responseData)) {
					returnData.push.apply(returnData, responseData as IDataObject[]);
				} else if (responseData !== undefined) {
					returnData.push(responseData as IDataObject);
				}
			} catch (error) {
				if (this.continueOnFail()) {
					returnData.push({ error: error.message });
					continue;
				}
				throw error;
			}
		}
		return [this.helpers.returnJsonArray(returnData)];
	}
}<|MERGE_RESOLUTION|>--- conflicted
+++ resolved
@@ -123,11 +123,7 @@
 						name: 'title',
 						type: 'string',
 						default: '',
-<<<<<<< HEAD
-						description: 'The title of the message',
-=======
 						description: 'The title of the message.',
->>>>>>> 7f933919
 					},
 				],
 			},
@@ -163,11 +159,7 @@
 					},
 				},
 				default: false,
-<<<<<<< HEAD
-				description: 'If all results should be returned or only up to a given limit',
-=======
 				description: 'Whether to return all results or only up to a given limit',
->>>>>>> 7f933919
 			},
 			{
 				displayName: 'Limit',
