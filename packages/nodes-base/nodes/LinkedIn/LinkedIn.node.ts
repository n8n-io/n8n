--- conflicted
+++ resolved
@@ -1,11 +1,5 @@
-<<<<<<< HEAD
-import { IExecuteFunctions } from 'n8n-core';
-import {
-=======
 import type { IExecuteFunctions } from 'n8n-core';
 import type {
-	IDataObject,
->>>>>>> d87ff130
 	ILoadOptionsFunctions,
 	INodeExecutionData,
 	INodePropertyOptions,
