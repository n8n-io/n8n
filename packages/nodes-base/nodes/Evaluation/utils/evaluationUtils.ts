--- conflicted
+++ resolved
@@ -48,26 +48,6 @@
 	);
 }
 
-<<<<<<< HEAD
-function withEvaluationData(this: IExecuteFunctions, data: IDataObject): INodeExecutionData[] {
-	const isEvaluationMode = this.getMode() === 'evaluation';
-	const inputData = this.getInputData();
-	if (!inputData.length) {
-		return inputData;
-	}
-
-	return [
-		{
-			...inputData[0],
-			// test-runner only looks at first item. Don't need to duplicate the data for each item
-			evaluationData: isEvaluationMode ? data : undefined,
-		},
-		...inputData.slice(1),
-	];
-}
-
-=======
->>>>>>> 1c7f832e
 export async function setOutputs(this: IExecuteFunctions): Promise<INodeExecutionData[][]> {
 	const evaluationNode = this.getNode();
 	const parentNodes = this.getParentNodes(evaluationNode.name);
@@ -152,8 +132,6 @@
 	return [withEvaluationData.call(this, outputs)];
 }
 
-<<<<<<< HEAD
-=======
 function isInputsArray(
 	value: unknown,
 ): value is Array<{ inputName: string; inputValue: GenericValue }> {
@@ -170,25 +148,16 @@
 	);
 }
 
->>>>>>> 1c7f832e
 export function setInputs(this: IExecuteFunctions): INodeExecutionData[][] {
 	const evaluationNode = this.getNode();
 	const parentNodes = this.getParentNodes(evaluationNode.name);
 
 	const evalTrigger = parentNodes.find((node) => node.type === 'n8n-nodes-base.evaluationTrigger');
-<<<<<<< HEAD
-	const evalTriggerOutput = evalTrigger
-		? this.evaluateExpression(`{{ $('${evalTrigger?.name}').isExecuted }}`, 0)
-		: undefined;
-
-	if (!evalTrigger || !evalTriggerOutput) {
-=======
 	const isEvalTriggerExecuted = evalTrigger
 		? this.evaluateExpression(`{{ $('${evalTrigger?.name}').isExecuted }}`, 0)
 		: false;
 
 	if (!evalTrigger || !isEvalTriggerExecuted) {
->>>>>>> 1c7f832e
 		this.addExecutionHints({
 			message: "No inputs were set since the execution didn't start from an evaluation trigger",
 			location: 'outputPane',
@@ -196,18 +165,11 @@
 		return [this.getInputData()];
 	}
 
-<<<<<<< HEAD
-	const inputFields = this.getNodeParameter('inputs.values', 0, []) as Array<{
-		inputName: string;
-		inputValue: string;
-	}>;
-=======
 	const inputFields = this.getNodeParameter('inputs.values', 0, []);
 	assert(
 		isInputsArray(inputFields),
 		'Invalid input fields format. Expected an array of objects with inputName and inputValue properties.',
 	);
->>>>>>> 1c7f832e
 
 	if (inputFields.length === 0) {
 		throw new UserError('No inputs to set', {
@@ -215,12 +177,6 @@
 		});
 	}
 
-<<<<<<< HEAD
-	const inputs = inputFields.reduce((acc, { inputName, inputValue }) => {
-		acc[inputName] = inputValue;
-		return acc;
-	}, {} as IDataObject);
-=======
 	const inputs = inputFields.reduce<Record<string, GenericValue>>(
 		(acc, { inputName, inputValue }) => {
 			acc[inputName] = inputValue;
@@ -228,7 +184,6 @@
 		},
 		{},
 	);
->>>>>>> 1c7f832e
 
 	return [withEvaluationData.call(this, inputs)];
 }
