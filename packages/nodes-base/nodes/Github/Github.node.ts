import {
	IExecuteFunctions,
} from 'n8n-core';

import {
	IDataObject,
	INodeExecutionData,
	INodeType,
	INodeTypeDescription,
} from 'n8n-workflow';

import {
	getFileSha,
	githubApiRequest,
	githubApiRequestAllItems,
} from './GenericFunctions';

import {
	snakeCase,
} from 'change-case';

export class Github implements INodeType {
	description: INodeTypeDescription = {
		displayName: 'GitHub',
		name: 'github',
		icon: 'file:github.svg',
		group: ['input'],
		version: 1,
<<<<<<< HEAD
		description: 'Retrieve data from GitHub API.',
		defaults: {
			name: 'GitHub',
			color: '#665533',
=======
		subtitle: '={{$parameter["operation"] + ": " + $parameter["resource"]}}',
		description: 'Consume GitHub API.',
		defaults: {
			name: 'GitHub',
			color: '#000000',
>>>>>>> 928059c4
		},
		inputs: ['main'],
		outputs: ['main'],
		credentials: [
			{
				name: 'githubApi',
				required: true,
				displayOptions: {
					show: {
						authentication: [
							'accessToken',
						],
					},
				},
			},
			{
				name: 'githubOAuth2Api',
				required: true,
				displayOptions: {
					show: {
						authentication: [
							'oAuth2',
						],
					},
				},
			},
		],
		properties: [
			{
				displayName: 'Authentication',
				name: 'authentication',
				type: 'options',
				options: [
					{
						name: 'Access Token',
						value: 'accessToken',
					},
					{
						name: 'OAuth2',
						value: 'oAuth2',
					},
				],
				default: 'accessToken',
				description: 'The resource to operate on.',
			},
			{
				displayName: 'Resource',
				name: 'resource',
				type: 'options',
				options: [
					{
						name: 'File',
						value: 'file',
					},
					{
						name: 'Issue',
						value: 'issue',
					},
					{
						name: 'Repository',
						value: 'repository',
					},
					{
						name: 'Release',
						value: 'release',
					},
					{
						name: 'Review',
						value: 'review',
					},
					{
						name: 'User',
						value: 'user',
					},
				],
				default: 'issue',
				description: 'The resource to operate on.',
			},



			// ----------------------------------
			//         operations
			// ----------------------------------
			{
				displayName: 'Operation',
				name: 'operation',
				type: 'options',
				displayOptions: {
					show: {
						resource: [
							'issue',
						],
					},
				},
				options: [
					{
						name: 'Create',
						value: 'create',
						description: 'Create a new issue.',
					},
					{
						name: 'Create Comment',
						value: 'createComment',
						description: 'Create a new comment on an issue.',
					},
					{
						name: 'Edit',
						value: 'edit',
						description: 'Edit an issue.',
					},
					{
						name: 'Get',
						value: 'get',
						description: 'Get the data of a single issue.',
					},
					{
						name: 'Lock',
						value: 'lock',
						description: 'Lock an issue.',
					},
				],
				default: 'create',
				description: 'The operation to perform.',
			},

			{
				displayName: 'Operation',
				name: 'operation',
				type: 'options',
				displayOptions: {
					show: {
						resource: [
							'file',
						],
					},
				},
				options: [
					{
						name: 'Create',
						value: 'create',
						description: 'Create a new file in repository.',
					},
					{
						name: 'Delete',
						value: 'delete',
						description: 'Delete a file in repository.',
					},
					{
						name: 'Edit',
						value: 'edit',
						description: 'Edit a file in repository.',
					},
					{
						name: 'Get',
						value: 'get',
<<<<<<< HEAD
						description: 'Get the data of a single issue',
=======
						description: 'Get the data of a single issue.',
>>>>>>> 928059c4
					},
				],
				default: 'create',
				description: 'The operation to perform.',
			},

			{
				displayName: 'Operation',
				name: 'operation',
				type: 'options',
				displayOptions: {
					show: {
						resource: [
							'repository',
						],
					},
				},
				options: [
					{
						name: 'Get',
						value: 'get',
						description: 'Get the data of a single repository.',
					},
					{
						name: 'Get License',
						value: 'getLicense',
						description: 'Returns the contents of the repository\'s license file, if one is detected.',
					},
					{
						name: 'Get Issues',
						value: 'getIssues',
						description: 'Returns issues of a repository.',
					},
					{
						name: 'Get Profile',
						value: 'getProfile',
						description: 'Get the community profile of a repository with metrics, health score, description, license, etc.',
					},
					{
						name: 'List Popular Paths',
						value: 'listPopularPaths',
						description: 'Get the top 10 popular content paths over the last 14 days.',
					},
					{
						name: 'List Referrers',
						value: 'listReferrers',
						description: 'Get the top 10 referrering domains over the last 14 days.',
					},
				],
				default: 'getIssues',
				description: 'The operation to perform.',
			},

			{
				displayName: 'Operation',
				name: 'operation',
				type: 'options',
				displayOptions: {
					show: {
						resource: [
							'user',
						],
					},
				},
				options: [
					{
						name: 'Get Repositories',
						value: 'getRepositories',
						description: 'Returns the repositories of a user.',
					},
					{
						name: 'Invite',
						value: 'invite',
						description: 'Invites a user to an organization.',
					},
				],
				default: 'getRepositories',
				description: 'The operation to perform.',
			},

			{
				displayName: 'Operation',
				name: 'operation',
				type: 'options',
				displayOptions: {
					show: {
						resource: [
							'release',
						],
					},
				},
				options: [
					{
						name: 'Create',
						value: 'create',
						description: 'Creates a new release.',
					},
				],
				default: 'create',
				description: 'The operation to perform.',
			},

			{
				displayName: 'Operation',
				name: 'operation',
				type: 'options',
				displayOptions: {
					show: {
						resource: [
							'review',
						],
					},
				},
				options: [
					{
						name: 'Create',
						value: 'create',
						description: 'Creates a new review.',
					},
					{
						name: 'Get',
						value: 'get',
						description: 'Get a review for a pull request.',
					},
					{
						name: 'Get All',
						value: 'getAll',
						description: 'Get all reviews for a pull request.',
					},
					{
						name: 'Update',
						value: 'update',
						description: 'Update a review.',
					},
				],
				default: 'create',
				description: 'The operation to perform.',
			},

			// ----------------------------------
			//         shared
			// ----------------------------------
			{
				displayName: 'Repository Owner',
				name: 'owner',
				type: 'string',
				default: '',
				required: true,
				displayOptions: {
					hide: {
						operation: [
							'invite',
						],
					},
				},
				placeholder: 'n8n-io',
				description: 'Owner of the repository.',
			},
			{
				displayName: 'Repository Name',
				name: 'repository',
				type: 'string',
				default: '',
				required: true,
				displayOptions: {
					hide: {
						resource: [
							'user',
						],
						operation: [
							'getRepositories',
						],
					},
				},
				placeholder: 'n8n',
				description: 'The name of the repository.',
			},



			// ----------------------------------
			//         file
			// ----------------------------------

			// ----------------------------------
			//         file:create/delete/edit/get
			// ----------------------------------
			{
				displayName: 'File Path',
				name: 'filePath',
				type: 'string',
				default: '',
				required: true,
				displayOptions: {
					show: {
						resource: [
							'file',
						],
					},
				},
				placeholder: 'docs/README.md',
				description: 'The file path of the file. Has to contain the full path.',
			},

			// ----------------------------------
			//         file:create/edit
			// ----------------------------------
			{
				displayName: 'Binary Data',
				name: 'binaryData',
				type: 'boolean',
				default: false,
				required: true,
				displayOptions: {
					show: {
						operation: [
							'create',
							'edit',
						],
						resource: [
							'file',
						],
					},
				},
				description: 'If the data to upload should be taken from binary field.',
			},
			{
				displayName: 'File Content',
				name: 'fileContent',
				type: 'string',
				default: '',
				required: true,
				displayOptions: {
					show: {
						binaryData: [
							false,
						],
						operation: [
							'create',
							'edit',
						],
						resource: [
							'file',
						],
					},

				},
				placeholder: '',
				description: 'The text content of the file.',
			},
			{
				displayName: 'Binary Property',
				name: 'binaryPropertyName',
				type: 'string',
				default: 'data',
				required: true,
				displayOptions: {
					show: {
						binaryData: [
							true,
						],
						operation: [
							'create',
							'edit',
						],
						resource: [
							'file',
						],
					},

				},
				placeholder: '',
				description: 'Name of the binary property which contains<br />the data for the file.',
			},
			{
				displayName: 'Commit Message',
				name: 'commitMessage',
				type: 'string',
				default: '',
				required: true,
				displayOptions: {
					show: {
						operation: [
							'create',
							'delete',
							'edit',
						],
						resource: [
							'file',
						],
					},
				},
				description: 'The commit message.',
			},
			{
				displayName: 'Additional Parameters',
				name: 'additionalParameters',
				placeholder: 'Add Parameter',
				description: 'Additional fields to add.',
				type: 'fixedCollection',
				default: {},
				displayOptions: {
					show: {
						operation: [
							'create',
							'delete',
							'edit',
						],
						resource: [
							'file',
						],
					},
				},
				options: [
					{
						name: 'author',
						displayName: 'Author',
						values: [
							{
								displayName: 'Name',
								name: 'name',
								type: 'string',
								default: '',
								description: 'The name of the author of the commit.',
							},
							{
								displayName: 'Email',
								name: 'email',
								type: 'string',
								default: '',
								description: 'The email of the author of the commit.',
							},
						],
					},
					{
						name: 'branch',
						displayName: 'Branch',
						values: [
							{
								displayName: 'Branch',
								name: 'branch',
								type: 'string',
								default: '',
								description: 'The branch to commit to. If not set the repository’s default branch (usually master) is used.',
							},
						],
					},
					{
						name: 'committer',
						displayName: 'Committer',
						values: [
							{
								displayName: 'Name',
								name: 'name',
								type: 'string',
								default: '',
								description: 'The name of the committer of the commit.',
							},
							{
								displayName: 'Email',
								name: 'email',
								type: 'string',
								default: '',
								description: 'The email of the committer of the commit.',
							},
						],
					},
				],
			},

			// ----------------------------------
			//         file:get
			// ----------------------------------
			{
				displayName: 'As Binary Property',
				name: 'asBinaryProperty',
				type: 'boolean',
				default: true,
				displayOptions: {
					show: {
						operation: [
							'get',
						],
						resource: [
							'file',
						],
					},
				},
				description: 'If set it will set the data of the file as binary property<br />instead of returning the raw API response.',
			},
			{
				displayName: 'Binary Property',
				name: 'binaryPropertyName',
				type: 'string',
				default: 'data',
				required: true,
				displayOptions: {
					show: {
						asBinaryProperty: [
							true,
						],
						operation: [
							'get',
						],
						resource: [
							'file',
						],
					},

				},
				placeholder: '',
				description: 'Name of the binary property in which to save<br />the binary data of the received file.',
			},



			// ----------------------------------
			//         issue
			// ----------------------------------

			// ----------------------------------
			//         issue:create
			// ----------------------------------
			{
				displayName: 'Title',
				name: 'title',
				type: 'string',
				default: '',
				required: true,
				displayOptions: {
					show: {
						operation: [
							'create',
						],
						resource: [
							'issue',
						],
					},
				},
				description: 'The title of the issue.',
			},
			{
				displayName: 'Body',
				name: 'body',
				type: 'string',
				typeOptions: {
					rows: 5,
				},
				default: '',
				displayOptions: {
					show: {
						operation: [
							'create',
						],
						resource: [
							'issue',
						],
					},
				},
				description: 'The body of the issue.',
			},
			{
				displayName: 'Labels',
				name: 'labels',
				type: 'collection',
				typeOptions: {
					multipleValues: true,
					multipleValueButtonText: 'Add Label',
				},
				displayOptions: {
					show: {
						operation: [
							'create',
						],
						resource: [
							'issue',
						],
					},
				},
				default: { 'label': '' },
				options: [
					{
						displayName: 'Label',
						name: 'label',
						type: 'string',
						default: '',
						description: 'Label to add to issue.',
					},
				],
			},
			{
				displayName: 'Assignees',
				name: 'assignees',
				type: 'collection',
				typeOptions: {
					multipleValues: true,
					multipleValueButtonText: 'Add Assignee',
				},
				displayOptions: {
					show: {
						operation: [
							'create',
						],
						resource: [
							'issue',
						],
					},
				},
				default: { 'assignee': '' },
				options: [
					{
						displayName: 'Assignee',
						name: 'assignee',
						type: 'string',
						default: '',
						description: 'User to assign issue too.',
					},
				],
			},

			// ----------------------------------
			//         issue:createComment
			// ----------------------------------
			{
				displayName: 'Issue Number',
				name: 'issueNumber',
				type: 'number',
				default: 0,
				required: true,
				displayOptions: {
					show: {
						operation: [
							'createComment',
						],
						resource: [
							'issue',
						],
					},
				},
				description: 'The number of the issue on which to create the comment on.',
			},
			{
				displayName: 'Body',
				name: 'body',
				type: 'string',
				typeOptions: {
					rows: 5,
				},
				displayOptions: {
					show: {
						operation: [
							'createComment',
						],
						resource: [
							'issue',
						],
					},
				},
				default: '',
				description: 'The body of the comment.',
			},

			// ----------------------------------
			//         issue:edit
			// ----------------------------------
			{
				displayName: 'Issue Number',
				name: 'issueNumber',
				type: 'number',
				default: 0,
				required: true,
				displayOptions: {
					show: {
						operation: [
							'edit',
						],
						resource: [
							'issue',
						],
					},
				},
				description: 'The number of the issue edit.',
			},
			{
				displayName: 'Edit Fields',
				name: 'editFields',
				type: 'collection',
				typeOptions: {
					multipleValueButtonText: 'Add Field',
				},
				displayOptions: {
					show: {
						operation: [
							'edit',
						],
						resource: [
							'issue',
						],
					},
				},
				default: {},
				options: [
					{
						displayName: 'Title',
						name: 'title',
						type: 'string',
						default: '',
						description: 'The title of the issue.',
					},
					{
						displayName: 'Body',
						name: 'body',
						type: 'string',
						typeOptions: {
							rows: 5,
						},
						default: '',
						description: 'The body of the issue.',
					},
					{
						displayName: 'State',
						name: 'state',
						type: 'options',
						options: [
							{
								name: 'Closed',
								value: 'closed',
								description: 'Set the state to "closed".',
							},
							{
								name: 'Open',
								value: 'open',
								description: 'Set the state to "open".',
							},
						],
						default: 'open',
						description: 'The state to set.',
					},
					{
						displayName: 'Labels',
						name: 'labels',
						type: 'collection',
						typeOptions: {
							multipleValues: true,
							multipleValueButtonText: 'Add Label',
						},
						default: { 'label': '' },
						options: [
							{
								displayName: 'Label',
								name: 'label',
								type: 'string',
								default: '',
								description: 'Label to add to issue.',
							},
						],
					},
					{
						displayName: 'Assignees',
						name: 'assignees',
						type: 'collection',
						typeOptions: {
							multipleValues: true,
							multipleValueButtonText: 'Add Assignee',
						},
						default: { 'assignee': '' },
						options: [
							{
								displayName: 'Assignees',
								name: 'assignee',
								type: 'string',
								default: '',
								description: 'User to assign issue to.',
							},
						],
					},
				],
			},

			// ----------------------------------
			//         issue:get
			// ----------------------------------
			{
				displayName: 'Issue Number',
				name: 'issueNumber',
				type: 'number',
				default: 0,
				required: true,
				displayOptions: {
					show: {
						operation: [
							'get',
						],
						resource: [
							'issue',
						],
					},
				},
				description: 'The number of the issue get data of.',
			},

			// ----------------------------------
			//         issue:lock
			// ----------------------------------
			{
				displayName: 'Issue Number',
				name: 'issueNumber',
				type: 'number',
				default: 0,
				required: true,
				displayOptions: {
					show: {
						operation: [
							'lock',
						],
						resource: [
							'issue',
						],
					},
				},
				description: 'The number of the issue to lock.',
			},
			{
				displayName: 'Lock Reason',
				name: 'lockReason',
				type: 'options',
				displayOptions: {
					show: {
						operation: [
							'lock',
						],
						resource: [
							'issue',
						],
					},
				},
				options: [
					{
						name: 'Off-Topic',
						value: 'off-topic',
						description: 'The issue is Off-Topic',
					},
					{
						name: 'Too Heated',
						value: 'too heated',
						description: 'The discussion is too heated',
					},
					{
						name: 'Resolved',
						value: 'resolved',
						description: 'The issue got resolved',
					},
					{
						name: 'Spam',
						value: 'spam',
						description: 'The issue is spam',
					},
				],
				default: 'resolved',
				description: 'The reason to lock the issue.',
			},



			// ----------------------------------
			//         release
			// ----------------------------------

			// ----------------------------------
			//         release:create
			// ----------------------------------
			{
				displayName: 'Tag',
				name: 'releaseTag',
				type: 'string',
				default: '',
				required: true,
				displayOptions: {
					show: {
						operation: [
							'create',
						],
						resource: [
							'release',
						],
					},
				},
				description: 'The tag of the release.',
			},
			{
				displayName: 'Additional Fields',
				name: 'additionalFields',
				type: 'collection',
				typeOptions: {
					multipleValueButtonText: 'Add Field',
				},
				displayOptions: {
					show: {
						operation: [
							'create',
						],
						resource: [
							'release',
						],
					},
				},
				default: {},
				options: [
					{
						displayName: 'Name',
						name: 'name',
						type: 'string',
						default: '',
						description: 'The name of the issue.',
					},
					{
						displayName: 'Body',
						name: 'body',
						type: 'string',
						typeOptions: {
							rows: 5,
						},
						default: '',
						description: 'The body of the release.',
					},
					{
						displayName: 'Draft',
						name: 'draft',
						type: 'boolean',
						default: false,
						description: 'Set "true" to create a draft (unpublished) release, "false" to create a published one.',
					},
					{
						displayName: 'Prerelease',
						name: 'prerelease',
						type: 'boolean',
						default: false,
						description: 'If set to "true" it will point out that the release is non-production ready.',
					},
					{
						displayName: 'Target Commitish',
						name: 'target_commitish',
						type: 'string',
						default: '',
						description: 'Specifies the commitish value that determines where the Git tag is created from. Can be any branch or commit SHA. Unused if the Git tag already exists. Default: the repository\'s default branch(usually master).',
					},
				],
			},



			// ----------------------------------
			//         repository
			// ----------------------------------

			// ----------------------------------
			//         repository:getIssues
			// ----------------------------------
			{
				displayName: 'Return All',
				name: 'returnAll',
				type: 'boolean',
				displayOptions: {
					show: {
						resource: [
							'repository',
						],
						operation: [
							'getIssues',
						],
					},
				},
				default: false,
				description: 'If all results should be returned or only up to a given limit.',
			},
			{
				displayName: 'Limit',
				name: 'limit',
				type: 'number',
				displayOptions: {
					show: {
						resource: [
							'repository',
						],
						operation: [
							'getIssues',
						],
						returnAll: [
							false,
						],
					},
				},
				typeOptions: {
					minValue: 1,
					maxValue: 100,
				},
				default: 50,
				description: 'How many results to return.',
			},
			{
				displayName: 'Filters',
				name: 'getRepositoryIssuesFilters',
				type: 'collection',
				typeOptions: {
					multipleValueButtonText: 'Add Filter',
				},
				displayOptions: {
					show: {
						operation: [
							'getIssues',
						],
						resource: [
							'repository',
						],
					},
				},
				default: {},
				options: [
					{
						displayName: 'Assignee',
						name: 'assignee',
						type: 'string',
						default: '',
						description: 'Return only issues which are assigned to a specific user.',
					},
					{
						displayName: 'Creator',
						name: 'creator',
						type: 'string',
						default: '',
						description: 'Return only issues which were created by a specific user.',
					},
					{
						displayName: 'Mentioned',
						name: 'mentioned',
						type: 'string',
						default: '',
						description: 'Return only issues in which a specific user was mentioned.',
					},
					{
						displayName: 'Labels',
						name: 'labels',
						type: 'string',
						default: '',
						description: 'Return only issues with the given labels. Multiple lables can be separated by comma.',
					},
					{
						displayName: 'Updated Since',
						name: 'since',
						type: 'dateTime',
						default: '',
						description: 'Return only issues updated at or after this time.',
					},
					{
						displayName: 'State',
						name: 'state',
						type: 'options',
						options: [
							{
								name: 'All',
								value: 'all',
								description: 'Returns issues with any state.',
							},
							{
								name: 'Closed',
								value: 'closed',
								description: 'Return issues with "closed" state.',
							},
							{
								name: 'Open',
								value: 'open',
								description: 'Return issues with "open" state.',
							},
						],
						default: 'open',
						description: 'The state to set.',
					},
					{
						displayName: 'Sort',
						name: 'sort',
						type: 'options',
						options: [
							{
								name: 'Created',
								value: 'created',
								description: 'Sort by created date.',
							},
							{
								name: 'Updated',
								value: 'updated',
								description: 'Sort by updated date.',
							},
							{
								name: 'Comments',
								value: 'comments',
								description: 'Sort by comments.',
							},
						],
						default: 'created',
						description: 'The order the issues should be returned in.',
					},
					{
						displayName: 'Direction',
						name: 'direction',
						type: 'options',
						options: [
							{
								name: 'Ascending',
								value: 'asc',
								description: 'Sort in ascending order.',
							},
							{
								name: 'Descending',
								value: 'desc',
								description: 'Sort in descending order.',
							},
						],
						default: 'desc',
						description: 'The sort order.',
					},

				],
			},


			// ----------------------------------
			//         rerview
			// ----------------------------------
			// ----------------------------------
			//         review:getAll
			// ----------------------------------
			{
				displayName: 'PR Number',
				name: 'pullRequestNumber',
				type: 'number',
				default: 0,
				required: true,
				displayOptions: {
					show: {
						operation: [
							'get',
							'update',
						],
						resource: [
							'review',
						],
					},
				},
				description: 'The number of the pull request.',
			},
			{
				displayName: 'Review ID',
				name: 'reviewId',
				type: 'string',
				default: '',
				required: true,
				displayOptions: {
					show: {
						operation: [
							'get',
							'update',
						],
						resource: [
							'review',
						],
					},
				},
				description: 'ID of the review.',
			},

			// ----------------------------------
			//         review:getAll
			// ----------------------------------
			{
				displayName: 'PR Number',
				name: 'pullRequestNumber',
				type: 'number',
				default: 0,
				required: true,
				displayOptions: {
					show: {
						operation: [
							'getAll',
						],
						resource: [
							'review',
						],
					},
				},
				description: 'The number of the pull request.',
			},
			{
				displayName: 'Return All',
				name: 'returnAll',
				type: 'boolean',
				displayOptions: {
					show: {
						resource: [
							'review',
						],
						operation: [
							'getAll',
						],
					},
				},
				default: false,
				description: 'If all results should be returned or only up to a given limit.',
			},
			{
				displayName: 'Limit',
				name: 'limit',
				type: 'number',
				displayOptions: {
					show: {
						resource: [
							'review',
						],
						operation: [
							'getAll',
						],
						returnAll: [
							false,
						],
					},
				},
				typeOptions: {
					minValue: 1,
					maxValue: 100,
				},
				default: 50,
				description: 'How many results to return.',
			},
			// ----------------------------------
			//         review:create
			// ----------------------------------
			{
				displayName: 'PR Number',
				name: 'pullRequestNumber',
				type: 'number',
				default: 0,
				required: true,
				displayOptions: {
					show: {
						operation: [
							'create',
						],
						resource: [
							'review',
						],
					},
				},
				description: 'The number of the pull request to review.',
			},
			{
				displayName: 'Event',
				name: 'event',
				type: 'options',
				displayOptions: {
					show: {
						operation: [
							'create',
						],
						resource: [
							'review',
						],
					},
				},
				options: [
					{
						name: 'Approve',
						value: 'approve',
						description: 'Approve the pull request.',
					},
					{
						name: 'Request Change',
						value: 'requestChanges',
						description: 'Request code changes.',
					},
					{
						name: 'Comment',
						value: 'comment',
						description: 'Add a comment without approval or change requests.',
					},
					{
						name: 'Pending',
						value: 'pending',
						description: 'You will need to submit the pull request review when you are ready.',
					},
				],
				default: 'approve',
				description: 'The review action you want to perform.',
			},
			{
				displayName: 'Body',
				name: 'body',
				type: 'string',
				typeOptions: {
					alwaysOpenEditWindow: true,
				},
				displayOptions: {
					show: {
						operation: [
							'create',
						],
						resource: [
							'review',
						],
						event: [
							'requestChanges',
							'comment',
						],
					},
				},
				default: '',
				description: 'The body of the review (required for events Request Changes or Comment).',
			},
			{
				displayName: 'Additional Fields',
				name: 'additionalFields',
				placeholder: 'Add Field',
				description: 'Additional fields.',
				type: 'collection',
				default: {},
				displayOptions: {
					show: {
						operation: [
							'create',
						],
						resource: [
							'review',
						],
					},
				},
				options: [
					{
						displayName: 'Commit ID',
						name: 'commitId',
						type: 'string',
						default: '',
						description: 'The SHA of the commit that needs a review, if different from the latest.',
					},
				],
			},
			// ----------------------------------
			//         review:update
			// ----------------------------------
			{
				displayName: 'Body',
				name: 'body',
				type: 'string',
				typeOptions: {
					alwaysOpenEditWindow: true,
				},
				displayOptions: {
					show: {
						operation: [
							'update',
						],
						resource: [
							'review',
						],
					},
				},
				default: '',
				description: 'The body of the review',
			},
			// ----------------------------------
			//       user:getRepositories
			// ----------------------------------
			{
				displayName: 'Return All',
				name: 'returnAll',
				type: 'boolean',
				displayOptions: {
					show: {
						resource: [
							'user',
						],
						operation: [
							'getRepositories',
						],
					},
				},
				default: false,
				description: 'If all results should be returned or only up to a given limit.',
			},
			{
				displayName: 'Limit',
				name: 'limit',
				type: 'number',
				displayOptions: {
					show: {
						resource: [
							'user',
						],
						operation: [
							'getRepositories',
						],
						returnAll: [
							false,
						],
					},
				},
				typeOptions: {
					minValue: 1,
					maxValue: 100,
				},
				default: 50,
				description: 'How many results to return.',
			},
			// ----------------------------------
			//         user:invite
			// ----------------------------------
			{
				displayName: 'Organization',
				name: 'organization',
				type: 'string',
				default: '',
				required: true,
				displayOptions: {
					show: {
						operation: [
							'invite',
						],
						resource: [
							'user',
						],
					},
				},
				description: 'The GitHub organization that the user is being invited to.',
			},
			{
				displayName: 'Email',
				name: 'email',
				type: 'string',
				default: '',
				required: true,
				displayOptions: {
					show: {
						operation: [
							'invite',
						],
						resource: [
							'user',
						],
					},
				},
				description: 'The email address of the invited user.',
			},
		],
	};


	async execute(this: IExecuteFunctions): Promise<INodeExecutionData[][]> {
		const items = this.getInputData();
		const returnData: IDataObject[] = [];

		let returnAll = false;

		let responseData;

		// Operations which overwrite the returned data
		const overwriteDataOperations = [
			'file:create',
			'file:delete',
			'file:edit',
			'file:get',
			'issue:create',
			'issue:createComment',
			'issue:edit',
			'issue:get',
			'release:create',
			'repository:get',
			'repository:getLicense',
			'repository:getProfile',
			'review:create',
			'review:get',
			'review:update',
			'user:invite',
		];
		// Operations which overwrite the returned data and return arrays
		// and has so to be merged with the data of other items
		const overwriteDataOperationsArray = [
			'repository:getIssues',
			'repository:listPopularPaths',
			'repository:listReferrers',
			'user:getRepositories',
			'review:getAll',
		];


		// For Post
		let body: IDataObject;
		// For Query string
		let qs: IDataObject;

		let requestMethod: string;
		let endpoint: string;

		const operation = this.getNodeParameter('operation', 0) as string;
		const resource = this.getNodeParameter('resource', 0) as string;
		const fullOperation = `${resource}:${operation}`;

		for (let i = 0; i < items.length; i++) {
			// Reset all values
			requestMethod = 'GET';
			endpoint = '';
			body = {};
			qs = {};

			let owner = '';
			if (fullOperation !== 'user:invite') {
				// Request the parameters which almost all operations need
				owner = this.getNodeParameter('owner', i) as string;
			}

			let repository = '';
			if (fullOperation !== 'user:getRepositories' && fullOperation !== 'user:invite') {
				repository = this.getNodeParameter('repository', i) as string;
			}

			if (resource === 'file') {
				if (['create', 'edit'].includes(operation)) {
					// ----------------------------------
					//         create/edit
					// ----------------------------------

					requestMethod = 'PUT';

					const filePath = this.getNodeParameter('filePath', i) as string;

					const additionalParameters = this.getNodeParameter('additionalParameters', i, {}) as IDataObject;
					if (additionalParameters.author) {
						body.author = additionalParameters.author;
					}
					if (additionalParameters.committer) {
						body.committer = additionalParameters.committer;
					}
					if (additionalParameters.branch && (additionalParameters.branch as IDataObject).branch) {
						body.branch = (additionalParameters.branch as IDataObject).branch;
					}

					if (operation === 'edit') {
						// If the file should be updated the request has to contain the SHA
						// of the file which gets replaced.
						body.sha = await getFileSha.call(this, owner, repository, filePath, body.branch as string | undefined);
					}

					body.message = this.getNodeParameter('commitMessage', i) as string;

					if (this.getNodeParameter('binaryData', i) === true) {
						// Is binary file to upload
						const item = items[i];

						if (item.binary === undefined) {
							throw new Error('No binary data exists on item!');
						}

						const binaryPropertyName = this.getNodeParameter('binaryPropertyName', i) as string;

						if (item.binary[binaryPropertyName] === undefined) {
							throw new Error(`No binary data property "${binaryPropertyName}" does not exists on item!`);
						}

						// Currently internally n8n uses base64 and also Github expects it base64 encoded.
						// If that ever changes the data has to get converted here.
						body.content = item.binary[binaryPropertyName].data;
					} else {
						// Is text file
						// body.content = Buffer.from(this.getNodeParameter('fileContent', i) as string, 'base64');
						body.content = Buffer.from(this.getNodeParameter('fileContent', i) as string).toString('base64');
					}

					endpoint = `/repos/${owner}/${repository}/contents/${encodeURI(filePath)}`;
				} else if (operation === 'delete') {
					// ----------------------------------
					//         delete
					// ----------------------------------

					requestMethod = 'DELETE';

					const additionalParameters = this.getNodeParameter('additionalParameters', i, {}) as IDataObject;
					if (additionalParameters.author) {
						body.author = additionalParameters.author;
					}
					if (additionalParameters.committer) {
						body.committer = additionalParameters.committer;
					}
					if (additionalParameters.branch && (additionalParameters.branch as IDataObject).branch) {
						body.branch = (additionalParameters.branch as IDataObject).branch;
					}

					const filePath = this.getNodeParameter('filePath', i) as string;
					body.message = this.getNodeParameter('commitMessage', i) as string;

					body.sha = await getFileSha.call(this, owner, repository, filePath, body.branch as string | undefined);

					endpoint = `/repos/${owner}/${repository}/contents/${encodeURI(filePath)}`;
				} else if (operation === 'get') {
					requestMethod = 'GET';

					const filePath = this.getNodeParameter('filePath', i) as string;

					endpoint = `/repos/${owner}/${repository}/contents/${encodeURI(filePath)}`;
				}
			} else if (resource === 'issue') {
				if (operation === 'create') {
					// ----------------------------------
					//         create
					// ----------------------------------

					requestMethod = 'POST';

					body.title = this.getNodeParameter('title', i) as string;
					body.body = this.getNodeParameter('body', i) as string;
					const labels = this.getNodeParameter('labels', i) as IDataObject[];

					const assignees = this.getNodeParameter('assignees', i) as IDataObject[];

					body.labels = labels.map((data) => data['label']);
					body.assignees = assignees.map((data) => data['assignee']);

					endpoint = `/repos/${owner}/${repository}/issues`;
				} else if (operation === 'createComment') {
					// ----------------------------------
					//         createComment
					// ----------------------------------
					requestMethod = 'POST';

					const issueNumber = this.getNodeParameter('issueNumber', i) as string;

					body.body = this.getNodeParameter('body', i) as string;

					endpoint = `/repos/${owner}/${repository}/issues/${issueNumber}/comments`;
				} else if (operation === 'edit') {
					// ----------------------------------
					//         edit
					// ----------------------------------

					requestMethod = 'PATCH';

					const issueNumber = this.getNodeParameter('issueNumber', i) as string;

					body = this.getNodeParameter('editFields', i, {}) as IDataObject;

					if (body.labels !== undefined) {
						body.labels = (body.labels as IDataObject[]).map((data) => data['label']);
					}
					if (body.assignees !== undefined) {
						body.assignees = (body.assignees as IDataObject[]).map((data) => data['assignee']);
					}

					endpoint = `/repos/${owner}/${repository}/issues/${issueNumber}`;
				} else if (operation === 'get') {
					// ----------------------------------
					//         get
					// ----------------------------------

					requestMethod = 'GET';

					const issueNumber = this.getNodeParameter('issueNumber', i) as string;

					endpoint = `/repos/${owner}/${repository}/issues/${issueNumber}`;
				} else if (operation === 'lock') {
					// ----------------------------------
					//         lock
					// ----------------------------------

					requestMethod = 'PUT';

					const issueNumber = this.getNodeParameter('issueNumber', i) as string;

					qs.lock_reason = this.getNodeParameter('lockReason', i) as string;

					endpoint = `/repos/${owner}/${repository}/issues/${issueNumber}/lock`;
				}
			} else if (resource === 'release') {
				if (operation === 'create') {
					// ----------------------------------
					//         create
					// ----------------------------------

					requestMethod = 'POST';

					body = this.getNodeParameter('additionalFields', i, {}) as IDataObject;

					body.tag_name = this.getNodeParameter('releaseTag', i) as string;

					endpoint = `/repos/${owner}/${repository}/releases`;
				}
			} else if (resource === 'repository') {
				if (operation === 'listPopularPaths') {
					// ----------------------------------
					//         listPopularPaths
					// ----------------------------------

					requestMethod = 'GET';

					endpoint = `/repos/${owner}/${repository}/traffic/popular/paths`;
				} else if (operation === 'listReferrers') {
					// ----------------------------------
					//         listReferrers
					// ----------------------------------

					requestMethod = 'GET';

					endpoint = `/repos/${owner}/${repository}/traffic/popular/referrers`;
				} else if (operation === 'get') {
					// ----------------------------------
					//         get
					// ----------------------------------

					requestMethod = 'GET';

					endpoint = `/repos/${owner}/${repository}`;
				} else if (operation === 'getLicense') {
					// ----------------------------------
					//         getLicense
					// ----------------------------------

					requestMethod = 'GET';

					endpoint = `/repos/${owner}/${repository}/license`;
				} else if (operation === 'getIssues') {
					// ----------------------------------
					//         getIssues
					// ----------------------------------

					requestMethod = 'GET';

					qs = this.getNodeParameter('getRepositoryIssuesFilters', i) as IDataObject;

					endpoint = `/repos/${owner}/${repository}/issues`;

					returnAll = this.getNodeParameter('returnAll', 0) as boolean;

					if (returnAll === false) {
						qs.per_page = this.getNodeParameter('limit', 0) as number;
					}
				}
			} else if (resource === 'review') {
				if (operation === 'get') {
					// ----------------------------------
					//         get
					// ----------------------------------
					requestMethod = 'GET';

					const reviewId = this.getNodeParameter('reviewId', i) as string;

					const pullRequestNumber = this.getNodeParameter('pullRequestNumber', i) as string;

					endpoint = `/repos/${owner}/${repository}/pulls/${pullRequestNumber}/reviews/${reviewId}`;

				} else if (operation === 'getAll') {
					// ----------------------------------
					//         getAll
					// ----------------------------------
					requestMethod = 'GET';

					returnAll = this.getNodeParameter('returnAll', 0) as boolean;

					const pullRequestNumber = this.getNodeParameter('pullRequestNumber', i) as string;

					if (returnAll === false) {
						qs.per_page = this.getNodeParameter('limit', 0) as number;
					}

					endpoint = `/repos/${owner}/${repository}/pulls/${pullRequestNumber}/reviews`;
				} else if (operation === 'create') {
					// ----------------------------------
					//         create
					// ----------------------------------
					requestMethod = 'POST';

					const pullRequestNumber = this.getNodeParameter('pullRequestNumber', i) as string;
					const additionalFields = this.getNodeParameter('additionalFields', i) as IDataObject;
					Object.assign(body, additionalFields);

					body.event = snakeCase(this.getNodeParameter('event', i) as string).toUpperCase();
					if (body.event === 'REQUEST_CHANGES' || body.event === 'COMMENT') {
						body.body = this.getNodeParameter('body', i) as string;
					}

					endpoint = `/repos/${owner}/${repository}/pulls/${pullRequestNumber}/reviews`;
				} else if (operation === 'update') {
					// ----------------------------------
					//         update
					// ----------------------------------
					requestMethod = 'PUT';

					const pullRequestNumber = this.getNodeParameter('pullRequestNumber', i) as string;
					const reviewId = this.getNodeParameter('reviewId', i) as string;

					body.body = this.getNodeParameter('body', i) as string;

					endpoint = `/repos/${owner}/${repository}/pulls/${pullRequestNumber}/reviews/${reviewId}`;
				}
			} else if (resource === 'user') {
				if (operation === 'getRepositories') {
					// ----------------------------------
					//         getRepositories
					// ----------------------------------

					requestMethod = 'GET';

					endpoint = `/users/${owner}/repos`;

					returnAll = this.getNodeParameter('returnAll', 0) as boolean;

					if (returnAll === false) {
						qs.per_page = this.getNodeParameter('limit', 0) as number;
					}

				} else if (operation === 'invite') {
					// ----------------------------------
					//            invite
					// ----------------------------------

					requestMethod = 'POST';
					const org = this.getNodeParameter('organization', i) as string;
					endpoint = `/orgs/${org}/invitations`;
					body.email = this.getNodeParameter('email', i) as string;

				}

			} else {
				throw new Error(`The resource "${resource}" is not known!`);
			}

			if (returnAll === true) {
				responseData = await githubApiRequestAllItems.call(this, requestMethod, endpoint, body, qs);
			} else {
				responseData = await githubApiRequest.call(this, requestMethod, endpoint, body, qs);
			}

			if (fullOperation === 'file:get') {
				const asBinaryProperty = this.getNodeParameter('asBinaryProperty', i);

				if (asBinaryProperty === true) {
					// Add the returned data to the item as binary property
					const binaryPropertyName = this.getNodeParameter('binaryPropertyName', i) as string;

					const newItem: INodeExecutionData = {
						json: items[i].json,
						binary: {},
					};

					if (items[i].binary !== undefined) {
						// Create a shallow copy of the binary data so that the old
						// data references which do not get changed still stay behind
						// but the incoming data does not get changed.
						Object.assign(newItem.binary, items[i].binary);
					}

					newItem.binary![binaryPropertyName] = await this.helpers.prepareBinaryData(Buffer.from(responseData.content, 'base64'), responseData.path);

					items[i] = newItem;

					return this.prepareOutputData(items);
				}
			}

			if (overwriteDataOperations.includes(fullOperation)) {
				returnData.push(responseData);
			} else if (overwriteDataOperationsArray.includes(fullOperation)) {
				returnData.push.apply(returnData, responseData);
			}
		}

		if (overwriteDataOperations.includes(fullOperation) || overwriteDataOperationsArray.includes(fullOperation)) {
			// Return data gets replaced
			return [this.helpers.returnJsonArray(returnData)];
		} else {
			// For all other ones simply return the unchanged items
			return this.prepareOutputData(items);
		}
	}
}<|MERGE_RESOLUTION|>--- conflicted
+++ resolved
@@ -26,18 +26,11 @@
 		icon: 'file:github.svg',
 		group: ['input'],
 		version: 1,
-<<<<<<< HEAD
-		description: 'Retrieve data from GitHub API.',
-		defaults: {
-			name: 'GitHub',
-			color: '#665533',
-=======
 		subtitle: '={{$parameter["operation"] + ": " + $parameter["resource"]}}',
 		description: 'Consume GitHub API.',
 		defaults: {
 			name: 'GitHub',
 			color: '#000000',
->>>>>>> 928059c4
 		},
 		inputs: ['main'],
 		outputs: ['main'],
@@ -194,11 +187,7 @@
 					{
 						name: 'Get',
 						value: 'get',
-<<<<<<< HEAD
-						description: 'Get the data of a single issue',
-=======
 						description: 'Get the data of a single issue.',
->>>>>>> 928059c4
 					},
 				],
 				default: 'create',
