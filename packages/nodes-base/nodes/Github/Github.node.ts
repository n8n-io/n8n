--- conflicted
+++ resolved
@@ -2122,15 +2122,8 @@
 				if (fullOperation === 'file:get') {
 
 					if (asBinaryProperty === true) {
-<<<<<<< HEAD
 						if (Array.isArray(responseData) && responseData.length > 1) {
 							throw new NodeOperationError(this.getNode(), 'File Path is a folder, not a file.', { itemIndex: i });
-=======
-						if (Array.isArray(responseData)) {
-							throw new NodeOperationError(this.getNode(), 'File Path is a folder, not a file.', {
-								itemIndex: i,
-							});
->>>>>>> 9bf71e73
 						}
 						// Add the returned data to the item as binary property
 						const binaryPropertyName = this.getNodeParameter('binaryPropertyName', i) as string;
