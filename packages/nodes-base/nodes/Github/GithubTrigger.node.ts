--- conflicted
+++ resolved
@@ -31,16 +31,9 @@
 		inputs: [],
 		outputs: ['main'],
 		credentials: [
-			// {
-			// 	name: 'githubApi',
-			// 	required: true,
-			// }, 
 			{
 				name: 'githubOAuth2Api',
 				required: true,
-<<<<<<< HEAD
-			}, 
-=======
 				displayOptions: {
 					show: {
 						authentication: [
@@ -60,7 +53,6 @@
 					},
 				},
 			},
->>>>>>> 1451f948
 		],
 		webhooks: [
 			{
