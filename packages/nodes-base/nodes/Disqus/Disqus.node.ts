--- conflicted
+++ resolved
@@ -246,11 +246,7 @@
 					maxValue: 100,
 				},
 				default: 100,
-<<<<<<< HEAD
-				description: 'Max number of results to return',
-=======
 				description: 'How many results to return',
->>>>>>> 3d528da0
 			},
 			{
 				displayName: 'Additional Fields',
@@ -442,11 +438,7 @@
 					maxValue: 100,
 				},
 				default: 100,
-<<<<<<< HEAD
-				description: 'Max number of results to return',
-=======
 				description: 'How many results to return',
->>>>>>> 3d528da0
 			},
 			{
 				displayName: 'Additional Fields',
@@ -545,11 +537,7 @@
 					maxValue: 100,
 				},
 				default: 100,
-<<<<<<< HEAD
-				description: 'Max number of results to return',
-=======
 				description: 'How many results to return',
->>>>>>> 3d528da0
 			},
 			{
 				displayName: 'Additional Fields',
