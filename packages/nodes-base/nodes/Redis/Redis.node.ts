--- conflicted
+++ resolved
@@ -511,13 +511,9 @@
 					redisOptions.password = credentials.password as string;
 				}
 				try {
-<<<<<<< HEAD
 					const client = redis.createClient(redisOptions);
 					// tslint:disable-next-line: no-any
-=======
-					const client = await redis.createClient(redisOptions);
-
->>>>>>> cfd32d26
+
 					const _data = await new Promise((resolve, reject): any => {
 						client.on('connect', async () => {
 							client.ping('ping', (error, pong) => {
