--- conflicted
+++ resolved
@@ -230,11 +230,7 @@
 			},
 		],
 		default: 'ethereum',
-<<<<<<< HEAD
-		description: 'The ID of the platform issuing tokens.',
-=======
 		description: 'The id of the platform issuing tokens',
->>>>>>> cf530d0c
 	},
 	{
 		displayName: 'Contract address',
