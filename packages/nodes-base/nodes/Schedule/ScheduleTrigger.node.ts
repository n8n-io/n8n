--- conflicted
+++ resolved
@@ -508,11 +508,7 @@
 				const week = interval[i].weeksInterval as number;
 				const days = interval[i].triggerAtDay as IDataObject[];
 				const day = days.length === 0 ? '*' : (days.join(',') as string);
-<<<<<<< HEAD
 				const cronTimes: ICronExpression = [minute, hour, '*', '*', day];
-=======
-				const cronTimes: string[] = [minute, hour, `*/${week * 7}`, '*', day];
->>>>>>> 50f75387
 				const cronExpression = cronTimes.join(' ');
 				if (week === 1) {
 					const cronJob = new CronJob(cronExpression, executeTrigger, undefined, true, timezone);
