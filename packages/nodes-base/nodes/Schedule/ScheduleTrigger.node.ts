--- conflicted
+++ resolved
@@ -441,11 +441,6 @@
 				(moment.tz(timezone).month() - (weeklyExecution.weekInterval as number) ===
 					(weeklyExecution.week as number) ||
 					moment.tz(timezone).month() + 52 - (weeklyExecution.weekInterval as number) ===
-<<<<<<< HEAD
-						(weeklyExecution.week as number))
-			) {
-				weeklyExecution.week = moment.tz(timezone).week() as number;
-=======
 						(weeklyExecution.week as number) ||
 					weeklyExecution.firstExecution)
 			) {
@@ -454,7 +449,6 @@
 				} else {
 					weeklyExecution.firstExecution = false;
 				}
->>>>>>> 533806c8
 				staticData[i] = weeklyExecution;
 				this.emit([this.helpers.returnJsonArray([resultData])]);
 			} else {
@@ -514,11 +508,7 @@
 				const week = interval[i].weeksInterval as number;
 				const days = interval[i].triggerAtDay as IDataObject[];
 				const day = days.length === 0 ? '*' : (days.join(',') as string);
-<<<<<<< HEAD
-				const cronTimes: ICronExpression = [minute, hour, '*', '*', day];
-=======
 				const cronTimes: string[] = [minute, hour, '*', '*', day];
->>>>>>> 533806c8
 				const cronExpression = cronTimes.join(' ');
 				if (week === 1) {
 					const cronJob = new CronJob(cronExpression, executeTrigger, undefined, true, timezone);
@@ -534,10 +524,7 @@
 					const weeklyExecution: IDataObject = {
 						week: moment.tz(timezone).week(),
 						weekInterval: week,
-<<<<<<< HEAD
-=======
 						firstExecution: true,
->>>>>>> 533806c8
 					};
 					staticData[i] = weeklyExecution;
 					cronJobs.push(cronJob);
