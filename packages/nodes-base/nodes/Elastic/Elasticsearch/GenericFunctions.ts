--- conflicted
+++ resolved
@@ -2,11 +2,7 @@
 
 import { IExecuteFunctions } from 'n8n-core';
 
-<<<<<<< HEAD
-import { IDataObject, NodeApiError } from 'n8n-workflow';
-=======
 import { IDataObject, JsonObject, NodeApiError } from 'n8n-workflow';
->>>>>>> e1e2c943
 
 import { ElasticsearchApiCredentials } from './types';
 
@@ -17,21 +13,11 @@
 	body: IDataObject = {},
 	qs: IDataObject = {},
 ) {
-<<<<<<< HEAD
-	const { baseUrl } = (await this.getCredentials(
-=======
 	const { baseUrl, ignoreSSLIssues } = (await this.getCredentials(
->>>>>>> e1e2c943
 		'elasticsearchApi',
 	)) as ElasticsearchApiCredentials;
 
 	const options: OptionsWithUri = {
-<<<<<<< HEAD
-		headers: {
-			'Content-Type': 'application/json',
-		},
-=======
->>>>>>> e1e2c943
 		method,
 		body,
 		qs,
@@ -50,7 +36,6 @@
 
 	try {
 		return await this.helpers.requestWithAuthentication.call(this, 'elasticsearchApi', options);
-<<<<<<< HEAD
 	} catch (error) {
 		throw new NodeApiError(this.getNode(), error);
 	}
@@ -114,8 +99,6 @@
 		await elasticsearchApiRequest.call(this, 'DELETE', `/_pit`, { id: pit });
 
 		return returnData;
-=======
->>>>>>> e1e2c943
 	} catch (error) {
 		throw new NodeApiError(this.getNode(), error as JsonObject);
 	}
