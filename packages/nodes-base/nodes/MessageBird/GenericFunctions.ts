--- conflicted
+++ resolved
@@ -1,18 +1,12 @@
-<<<<<<< HEAD
-
-=======
-import { OptionsWithUri } from 'request';
->>>>>>> 9017fd46
-
 import { IExecuteFunctions, IHookFunctions } from 'n8n-core';
 
-<<<<<<< HEAD
 import {
-	IDataObject, IHttpRequestMethods, IHttpRequestOptions, NodeApiError, NodeOperationError,
+	IDataObject,
+	IHttpRequestMethods,
+	IHttpRequestOptions,
+	NodeApiError,
+	NodeOperationError,
 } from 'n8n-workflow';
-=======
-import { IDataObject, NodeApiError, NodeOperationError } from 'n8n-workflow';
->>>>>>> 9017fd46
 
 /**
  * Make an API request to Message Bird
