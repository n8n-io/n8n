import type {
	IDataObject,
	IExecuteFunctions,
	INodeExecutionData,
	INodeProperties,
} from 'n8n-workflow';
import { NodeOperationError } from 'n8n-workflow';

import { getResolvables, updateDisplayOptions } from '@utils/utilities';

import type { PgpDatabase, QueriesRunner, QueryWithValues } from '../../helpers/interfaces';

import { replaceEmptyStringsByNulls } from '../../helpers/utils';

import { optionsCollection } from '../common.descriptions';

const properties: INodeProperties[] = [
	{
		displayName: 'Query',
		name: 'query',
		type: 'string',
		default: '',
		placeholder: 'e.g. SELECT id, name FROM product WHERE quantity > $1 AND price <= $2',
		noDataExpression: true,
		required: true,
		description:
			"The SQL query to execute. You can use n8n expressions and $1, $2, $3, etc to refer to the 'Query Parameters' set in options below.",
		typeOptions: {
			editor: 'sqlEditor',
<<<<<<< HEAD
			sqlDialect: 'postgres',
			rows: 5,
=======
			sqlDialect: 'PostgreSQL',
>>>>>>> dc295ac5
		},
		hint: 'Consider using query parameters to prevent SQL injection attacks. Add them in the options below',
	},
	optionsCollection,
];

const displayOptions = {
	show: {
		resource: ['database'],
		operation: ['executeQuery'],
	},
};

export const description = updateDisplayOptions(displayOptions, properties);

export async function execute(
	this: IExecuteFunctions,
	runQueries: QueriesRunner,
	items: INodeExecutionData[],
	nodeOptions: IDataObject,
	_db?: PgpDatabase,
): Promise<INodeExecutionData[]> {
	items = replaceEmptyStringsByNulls(items, nodeOptions.replaceEmptyStrings as boolean);

	const queries: QueryWithValues[] = [];

	for (let i = 0; i < items.length; i++) {
		let query = this.getNodeParameter('query', i) as string;

		for (const resolvable of getResolvables(query)) {
			query = query.replace(resolvable, this.evaluateExpression(resolvable, i) as string);
		}

		let values: Array<IDataObject | string> = [];

		const queryReplacement = this.getNodeParameter('options.queryReplacement', i, '');

		if (typeof queryReplacement === 'string') {
			const node = this.getNode();

			const rawReplacements = (node.parameters.options as IDataObject)?.queryReplacement as string;

			if (rawReplacements) {
				const rawValues = rawReplacements
					.replace(/^=+/, '')
					.split(',')
					.filter((entry) => entry)
					.map((entry) => entry.trim());

				for (const rawValue of rawValues) {
					const resolvables = getResolvables(rawValue);

					if (resolvables.length) {
						for (const resolvable of resolvables) {
							values.push(this.evaluateExpression(`${resolvable}`, i) as IDataObject);
						}
					} else {
						values.push(rawValue);
					}
				}
			}
		} else {
			if (Array.isArray(queryReplacement)) {
				values = queryReplacement as IDataObject[];
			} else {
				throw new NodeOperationError(
					this.getNode(),
					'Query Parameters must be a string of comma-separated values or an array of values',
					{ itemIndex: i },
				);
			}
		}

		queries.push({ query, values });
	}

	return runQueries(queries, items, nodeOptions);
}<|MERGE_RESOLUTION|>--- conflicted
+++ resolved
@@ -27,12 +27,8 @@
 			"The SQL query to execute. You can use n8n expressions and $1, $2, $3, etc to refer to the 'Query Parameters' set in options below.",
 		typeOptions: {
 			editor: 'sqlEditor',
-<<<<<<< HEAD
-			sqlDialect: 'postgres',
 			rows: 5,
-=======
 			sqlDialect: 'PostgreSQL',
->>>>>>> dc295ac5
 		},
 		hint: 'Consider using query parameters to prevent SQL injection attacks. Add them in the options below',
 	},
