--- conflicted
+++ resolved
@@ -1,8 +1,5 @@
 import type { OptionsWithUri } from 'request';
 
-<<<<<<< HEAD
-import { IExecuteFunctions, IExecuteSingleFunctions, ILoadOptionsFunctions } from 'n8n-core';
-=======
 import type {
 	IExecuteFunctions,
 	IExecuteSingleFunctions,
@@ -12,7 +9,6 @@
 	JsonObject,
 } from 'n8n-workflow';
 import { NodeApiError } from 'n8n-workflow';
->>>>>>> ee582cc3
 
 import get from 'lodash.get';
 
