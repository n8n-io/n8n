--- conflicted
+++ resolved
@@ -6,12 +6,13 @@
 	ILoadOptionsFunctions,
 	IWebhookFunctions,
 } from 'n8n-core';
-<<<<<<< HEAD
-import { IDataObject, IHttpRequestMethods, IHttpRequestOptions, NodeApiError, NodeOperationError, } from 'n8n-workflow';
-
-export async function jotformApiRequest(this: IHookFunctions | IExecuteFunctions | IExecuteSingleFunctions | ILoadOptionsFunctions | IWebhookFunctions, method: IHttpRequestMethods, resource: string, body: any = {}, qs: IDataObject = {}, uri?: string, option: IDataObject = {}): Promise<any> { // tslint:disable-line:no-any
-=======
-import { IDataObject, NodeApiError, NodeOperationError } from 'n8n-workflow';
+import {
+	IDataObject,
+	IHttpRequestMethods,
+	IHttpRequestOptions,
+	NodeApiError,
+	NodeOperationError,
+} from 'n8n-workflow';
 
 export async function jotformApiRequest(
 	this:
@@ -20,7 +21,7 @@
 		| IExecuteSingleFunctions
 		| ILoadOptionsFunctions
 		| IWebhookFunctions,
-	method: string,
+	method: IHttpRequestMethods,
 	resource: string,
 	// tslint:disable-next-line:no-any
 	body: any = {},
@@ -29,9 +30,8 @@
 	option: IDataObject = {},
 	// tslint:disable-next-line:no-any
 ): Promise<any> {
->>>>>>> 9017fd46
 	const credentials = await this.getCredentials('jotFormApi');
-	let options: IHttpRequestOptions ={
+	let options: IHttpRequestOptions = {
 		headers: {
 			APIKEY: credentials.apiKey,
 			'Content-Type': 'application/x-www-form-urlencoded',
