import {
	INodeProperties,
} from 'n8n-workflow';

export const postOperations: INodeProperties[] = [
	{
		displayName: 'Operation',
		name: 'operation',
		type: 'options',
		default: 'create',
		description: 'Operation to perform',
		options: [
			{
				name: 'Create',
				value: 'create',
				description: 'Submit a post to a subreddit',
			},
			{
				name: 'Delete',
				value: 'delete',
				description: 'Delete a post from a subreddit',
			},
			{
				name: 'Get',
				value: 'get',
				description: 'Get a post from a subreddit',
			},
			{
				name: 'Get All',
				value: 'getAll',
				description: 'Get all posts from a subreddit',
			},
			{
				name: 'Search',
				value: 'search',
				description: 'Search posts in a subreddit or in all of Reddit',
			},
		],
		displayOptions: {
			show: {
				resource: [
					'post',
				],
			},
		},
	},
];

export const postFields: INodeProperties[] = [
	// ----------------------------------
	//         post: create
	// ----------------------------------
	{
		displayName: 'Subreddit',
		name: 'subreddit',
		type: 'string',
		required: true,
		default: '',
		description: 'Subreddit to create the post in',
		displayOptions: {
			show: {
				resource: [
					'post',
				],
				operation: [
					'create',
				],
			},
		},
	},
	{
		displayName: 'Kind',
		name: 'kind',
		type: 'options',
		options: [
			{
				name: 'Text Post',
				value: 'self',
			},
			{
				name: 'Link Post',
				value: 'link',
			},
			{
				name: 'Image Post',
				value: 'image',
			},
		],
		default: 'self',
		description: 'The kind of the post to create',
		displayOptions: {
			show: {
				resource: [
					'post',
				],
				operation: [
					'create',
				],
			},
		},
	},
	{
		displayName: 'Title',
		name: 'title',
		type: 'string',
		required: true,
		default: '',
		description: 'Title of the post, up to 300 characters long',
		displayOptions: {
			show: {
				resource: [
					'post',
				],
				operation: [
					'create',
				],
			},
		},
	},
	{
		displayName: 'URL',
		name: 'url',
		type: 'string',
		required: true,
		default: '',
		description: 'URL of the post',
		displayOptions: {
			show: {
				resource: [
					'post',
				],
				operation: [
					'create',
				],
				kind: [
					'link',
					'image',
				],
			},
		},
	},
	{
		displayName: 'Text',
		name: 'text',
		type: 'string',
		required: true,
		default: '',
		description: 'Text of the post. Markdown supported.',
		displayOptions: {
			show: {
				resource: [
					'post',
				],
				operation: [
					'create',
				],
				kind: [
					'self',
				],
			},
		},
	},
	{
		displayName: 'Resubmit',
		name: 'resubmit',
		type: 'boolean',
		default: false,
		description: 'If toggled on, the URL will be posted even if it was already posted to the subreddit before. Otherwise, the re-posting will trigger an error.',
		displayOptions: {
			show: {
				resource: [
					'post',
				],
				operation: [
					'create',
				],
				kind: [
					'link',
					'image',
				],
			},
		},
	},

	// ----------------------------------
	//           post: delete
	// ----------------------------------
	{
		displayName: 'Post ID',
		name: 'postId',
		type: 'string',
		required: true,
		default: '',
		description: 'ID of the post to delete. Found in the post URL: <code>/r/[subreddit_name]/comments/[post_id]/[post_title]</code>',
		placeholder: 'gla7fmt',
		displayOptions: {
			show: {
				resource: [
					'post',
				],
				operation: [
					'delete',
				],
			},
		},
	},

	// ----------------------------------
	//           post: get
	// ----------------------------------
	{
		displayName: 'Subreddit',
		name: 'subreddit',
		type: 'string',
		required: true,
		default: '',
		description: 'The name of subreddit to retrieve the post from',
		displayOptions: {
			show: {
				resource: [
					'post',
				],
				operation: [
					'get',
				],
			},
		},
	},
	{
		displayName: 'Post ID',
		name: 'postId',
		type: 'string',
		required: true,
		default: '',
		description: 'ID of the post to retrieve. Found in the post URL: <code>/r/[subreddit_name]/comments/[post_id]/[post_title]</code>',
		placeholder: 'l0me7x',
		displayOptions: {
			show: {
				resource: [
					'post',
				],
				operation: [
					'get',
				],
			},
		},
	},

	// ----------------------------------
	//         post: getAll
	// ----------------------------------
	{
		displayName: 'Subreddit',
		name: 'subreddit',
		type: 'string',
		required: true,
		default: '',
		description: 'The name of subreddit to retrieve the posts from',
		displayOptions: {
			show: {
				resource: [
					'post',
				],
				operation: [
					'getAll',
				],
			},
		},
	},
	{
		displayName: 'Return All',
		name: 'returnAll',
		type: 'boolean',
		default: false,
		description: 'Whether to return all results or only up to a given limit',
		displayOptions: {
			show: {
				resource: [
					'post',
				],
				operation: [
					'getAll',
				],
			},
		},
	},
	{
		displayName: 'Limit',
		name: 'limit',
		type: 'number',
		default: 100,
<<<<<<< HEAD
		description: 'Max number of results to return',
=======
		description: 'The number of results to return',
>>>>>>> 3d528da0
		typeOptions: {
			minValue: 1,
			maxValue: 100,
		},
		displayOptions: {
			show: {
				resource: [
					'post',
				],
				operation: [
					'getAll',
				],
				returnAll: [
					false,
				],
			},
		},
	},
	{
		displayName: 'Filters',
		name: 'filters',
		type: 'collection',
		displayOptions: {
			show: {
				resource: [
					'post',
				],
				operation: [
					'getAll',
				],
			},
		},
		default: {},
		placeholder: 'Add Field',
		options: [
			{
				displayName: 'Category',
				name: 'category',
				type: 'options',
				required: true,
				default: 'top',
				description: 'Category of the posts to retrieve',
				options: [
					{
						name: 'Top Posts',
						value: 'top',
					},
					{
						name: 'Hot Posts',
						value: 'hot',
					},
					{
						name: 'New Posts',
						value: 'new',
					},
					{
						name: 'Rising Posts',
						value: 'rising',
					},
				],
			},
		],
	},

	// ----------------------------------
	//         post: search
	// ----------------------------------
	{
		displayName: 'Location',
		name: 'location',
		type: 'options',
		default: 'subreddit',
		description: 'Location where to search for posts',
		options: [
			{
				name: 'All Reddit',
				value: 'allReddit',
				description: 'Search for posts in all of Reddit',
			},
			{
				name: 'Subreddit',
				value: 'subreddit',
				description: 'Search for posts in a specific subreddit',
			},
		],
		displayOptions: {
			show: {
				resource: [
					'post',
				],
				operation: [
					'search',
				],
			},
		},
	},
	{
		displayName: 'Subreddit',
		name: 'subreddit',
		type: 'string',
		required: true,
		default: '',
		description: 'The name of subreddit to search in',
		displayOptions: {
			show: {
				resource: [
					'post',
				],
				operation: [
					'search',
				],
				location: [
					'subreddit',
				],
			},
		},
	},
	{
		displayName: 'Keyword',
		name: 'keyword',
		type: 'string',
		default: '',
		required: true,
		description: 'The keyword for the search',
		displayOptions: {
			show: {
				resource: [
					'post',
				],
				operation: [
					'search',
				],
			},
		},
	},
	{
		displayName: 'Return All',
		name: 'returnAll',
		type: 'boolean',
		default: false,
		description: 'Whether to return all results or only up to a given limit',
		displayOptions: {
			show: {
				resource: [
					'post',
				],
				operation: [
					'search',
				],
			},
		},
	},
	{
		displayName: 'Limit',
		name: 'limit',
		type: 'number',
		default: 100,
<<<<<<< HEAD
		description: 'Max number of results to return',
=======
		description: 'The number of results to return',
>>>>>>> 3d528da0
		typeOptions: {
			minValue: 1,
			maxValue: 100,
		},
		displayOptions: {
			show: {
				resource: [
					'post',
				],
				operation: [
					'search',
				],
				returnAll: [
					false,
				],
			},
		},
	},
	{
		displayName: 'Additional Fields',
		name: 'additionalFields',
		type: 'collection',
		placeholder: 'Add Field',
		default: {},
		displayOptions: {
			show: {
				resource: [
					'post',
				],
				operation: [
					'search',
				],
			},
		},
		options: [
			{
				displayName: 'Sort',
				name: 'sort',
				placeholder: '',
				type: 'options',
				default: 'relevance',
				description: 'The category to sort results by',
				options: [
					{
						name: 'Comments',
						value: 'comments',
					},
					{
						name: 'Hot',
						value: 'hot',
					},
					{
						name: 'New',
						value: 'new',
					},
					{
						name: 'Top',
						value: 'top',
					},
					{
						name: 'Relevance',
						value: 'relevance',
					},
				],
			},
		],
	},
];<|MERGE_RESOLUTION|>--- conflicted
+++ resolved
@@ -289,11 +289,7 @@
 		name: 'limit',
 		type: 'number',
 		default: 100,
-<<<<<<< HEAD
-		description: 'Max number of results to return',
-=======
 		description: 'The number of results to return',
->>>>>>> 3d528da0
 		typeOptions: {
 			minValue: 1,
 			maxValue: 100,
@@ -451,11 +447,7 @@
 		name: 'limit',
 		type: 'number',
 		default: 100,
-<<<<<<< HEAD
-		description: 'Max number of results to return',
-=======
 		description: 'The number of results to return',
->>>>>>> 3d528da0
 		typeOptions: {
 			minValue: 1,
 			maxValue: 100,
