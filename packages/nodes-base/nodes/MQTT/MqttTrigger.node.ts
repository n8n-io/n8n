import {
	ITriggerFunctions,
} from 'n8n-core';

import {
	IDataObject,
	INodeType,
	INodeTypeDescription,
	ITriggerResponse,
	NodeOperationError,
} from 'n8n-workflow';

import * as mqtt from 'mqtt';

import {
	IClientOptions, ISubscriptionMap,
} from 'mqtt';

export class MqttTrigger implements INodeType {
	description: INodeTypeDescription = {
		displayName: 'MQTT Trigger',
		name: 'mqttTrigger',
		icon: 'file:mqtt.svg',
		group: ['trigger'],
		version: 1,
		description: 'Listens to MQTT events',
		defaults: {
			name: 'MQTT Trigger',
			color: '#9b27af',
		},
		inputs: [],
		outputs: ['main'],
		credentials: [
			{
				name: 'mqtt',
				required: true,
			},
		],
		properties: [
			{
				displayName: 'Topics',
				name: 'topics',
				type: 'string',
				default: '',
				description: `Topics to subscribe to, multiple can be defined with comma.<br/>
				wildcard characters are supported (+ - for single level and # - for multi level)<br>
				By default all subscription used QoS=0. To set a different QoS, write the QoS desired<br>
				after the topic preceded by a colom. For Example: topicA:1,topicB:2`,
			},
			{
				displayName: 'Options',
				name: 'options',
				type: 'collection',
				placeholder: 'Add Option',
				default: {},
				options: [
					{
						displayName: 'Only Message',
						name: 'onlyMessage',
						type: 'boolean',
						default: false,
						description: 'Returns only the message property.',
					},
					{
						displayName: 'JSON Parse Body',
						name: 'jsonParseBody',
						type: 'boolean',
						default: false,
						description: 'Try to parse the message to an object.',
					},
				],
			},
		],
	};

	async trigger(this: ITriggerFunctions): Promise<ITriggerResponse> {

		const credentials = this.getCredentials('mqtt');

		if (!credentials) {
			throw new NodeOperationError(this.getNode(), 'Credentials are mandatory!');
		}

		const topics = (this.getNodeParameter('topics') as string).split(',');

		const topicsQoS: IDataObject = {};

		for (const data of topics) {
			const [topic, qos] = data.split(':');
			topicsQoS[topic] = (qos) ? { qos: parseInt(qos, 10) } : { qos: 0 };
		}

		const options = this.getNodeParameter('options') as IDataObject;

		if (!topics) {
			throw new NodeOperationError(this.getNode(), 'Topics are mandatory!');
		}

		const protocol = credentials.protocol as string || 'mqtt';
		const host = credentials.host as string;
		const brokerUrl = `${protocol}://${host}`;
		const port = credentials.port as number || 1883;
		const clientId = credentials.clientId as string || `mqttjs_${Math.random().toString(16).substr(2, 8)}`;
		const clean = credentials.clean as boolean;

		const clientOptions: IClientOptions = {
			port,
			clean,
			clientId,
		};

		if (credentials.username && credentials.password) {
			clientOptions.username = credentials.username as string;
			clientOptions.password = credentials.password as string;
		}

		const client = mqtt.connect(brokerUrl, clientOptions);

		const self = this;

		async function manualTriggerFunction() {
			await new Promise((resolve, reject) => {
				client.on('connect', () => {
					client.subscribe(topicsQoS as ISubscriptionMap, (err, granted) => {
						if (err) {
							reject(err);
						}
						client.on('message', (topic: string, message: Buffer | string) => { // tslint:disable-line:no-any
							let result: IDataObject = {};

							message = message.toString() as string;

							if (options.jsonParseBody) {
								try {
									message = JSON.parse(message.toString());
<<<<<<< HEAD
								} catch (err) {}
=======
								} catch (error) { }
>>>>>>> 7f0f8deb
							}

							result.message = message;
							result.topic = topic;

							if (options.onlyMessage) {
								//@ts-ignore
								result = [message as string];
							}
							self.emit([self.helpers.returnJsonArray(result)]);
							resolve(true);
						});
					});
				});

				client.on('error', (error) => {
					reject(error);
				});
			});
		}

		if (this.getMode() === 'trigger') {
			manualTriggerFunction();
		}

		async function closeFunction() {
			client.end();
		}

		return {
			closeFunction,
			manualTriggerFunction,
		};
	}
}<|MERGE_RESOLUTION|>--- conflicted
+++ resolved
@@ -133,11 +133,7 @@
 							if (options.jsonParseBody) {
 								try {
 									message = JSON.parse(message.toString());
-<<<<<<< HEAD
 								} catch (err) {}
-=======
-								} catch (error) { }
->>>>>>> 7f0f8deb
 							}
 
 							result.message = message;
