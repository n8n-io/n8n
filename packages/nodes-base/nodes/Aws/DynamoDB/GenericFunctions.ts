import {
	IExecuteFunctions,
	IHookFunctions,
	ILoadOptionsFunctions,
	IWebhookFunctions,
} from 'n8n-core';

import {
	ICredentialDataDecryptedObject,
	IDataObject,
<<<<<<< HEAD
	IHttpRequestMethods,
=======
	IHttpRequestOptions,
>>>>>>> 9017fd46
	INodeExecutionData,
} from 'n8n-workflow';

import { IRequestBody } from './types';

export async function awsApiRequest(
	this: IHookFunctions | IExecuteFunctions | ILoadOptionsFunctions | IWebhookFunctions,
	service: string,
	method: IHttpRequestMethods,
	path: string,
	body?: object | IRequestBody,
	headers?: object,
	// tslint:disable-next-line:no-any
): Promise<any> {
	const credentials = await this.getCredentials('aws');
	const requestOptions = {
		qs: {
			service,
			path,
		},
		method,
		body: JSON.stringify(body),
		url: '',
		headers,
		region: credentials?.region as string,
	} as IHttpRequestOptions;

	try {
		return JSON.parse(
			await this.helpers.requestWithAuthentication.call(this, 'aws', requestOptions),
		);
	} catch (error) {
		const errorMessage =
			(error.response && error.response.body && error.response.body.message) ||
			(error.response && error.response.body && error.response.body.Message) ||
			error.message;
		if (error.statusCode === 403) {
			if (errorMessage === 'The security token included in the request is invalid.') {
				throw new Error('The AWS credentials are not valid!');
			} else if (
				errorMessage.startsWith(
					'The request signature we calculated does not match the signature you provided',
				)
			) {
				throw new Error('The AWS credentials are not valid!');
			}
		}

		throw new Error(`AWS error response [${error.statusCode}]: ${errorMessage}`);
	}
}

export async function awsApiRequestAllItems(
	this: IHookFunctions | IExecuteFunctions | ILoadOptionsFunctions | IWebhookFunctions,
	service: string,
	method: IHttpRequestMethods,
	path: string,
	body?: IRequestBody,
	headers?: object,
	// tslint:disable-next-line:no-any
): Promise<any> {
	const returnData: IDataObject[] = [];

	let responseData;

	do {
		responseData = await awsApiRequest.call(this, service, method, path, body, headers);
		if (responseData.LastEvaluatedKey) {
			body!.ExclusiveStartKey = responseData.LastEvaluatedKey;
		}
		returnData.push(...responseData.Items);
	} while (responseData.LastEvaluatedKey !== undefined);

	return returnData;
}

export function copyInputItem(item: INodeExecutionData, properties: string[]): IDataObject {
	// Prepare the data to insert and copy it to be returned
	let newItem: IDataObject;
	newItem = {};
	for (const property of properties) {
		if (item.json[property] === undefined) {
			newItem[property] = null;
		} else {
			newItem[property] = JSON.parse(JSON.stringify(item.json[property]));
		}
	}
	return newItem;
}<|MERGE_RESOLUTION|>--- conflicted
+++ resolved
@@ -6,13 +6,9 @@
 } from 'n8n-core';
 
 import {
-	ICredentialDataDecryptedObject,
+	IHttpRequestOptions,
 	IDataObject,
-<<<<<<< HEAD
 	IHttpRequestMethods,
-=======
-	IHttpRequestOptions,
->>>>>>> 9017fd46
 	INodeExecutionData,
 } from 'n8n-workflow';
 
