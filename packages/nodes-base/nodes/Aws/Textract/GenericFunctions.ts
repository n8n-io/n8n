--- conflicted
+++ resolved
@@ -52,22 +52,12 @@
 
 	// Sign AWS API request with the user credentials
 	const signOpts = { headers: headers || {}, host: endpoint.host, method, path, body } as Request;
-<<<<<<< HEAD
-
-	const securityHeaders = {
-		accessKeyId: `${credentials.accessKeyId}`.trim(),
-		secretAccessKey: `${credentials.secretAccessKey}`.trim(),
-		sessionToken: credentials.sessionToken ? `${credentials.sessionToken}`.trim() : undefined,
-	};
-
-=======
 	const securityHeaders = {
 		accessKeyId: `${credentials.accessKeyId}`.trim(),
 		secretAccessKey: `${credentials.secretAccessKey}`.trim(),
 		sessionToken: credentials.sessionToken ? `${credentials.sessionToken}`.trim() : undefined
 	};
 
->>>>>>> 02141539
 	sign(signOpts, securityHeaders);
 
 	const options: OptionsWithUri = {
@@ -149,13 +139,6 @@
 
 	// Sign AWS API request with the user credentials
 	const signOpts = { host: endpoint.host, method: 'POST', path: '?Action=GetCallerIdentity&Version=2011-06-15' } as Request;
-<<<<<<< HEAD
-	sign(signOpts, {
-		accessKeyId: `${credentials.accessKeyId}`.trim(),
-		secretAccessKey: `${credentials.secretAccessKey}`.trim(),
-		sessionToken: credentials.sessionToken ? `${credentials.sessionToken}`.trim() : undefined,
-	});
-=======
 	const securityHeaders = {
 		accessKeyId: `${credentials.accessKeyId}`.trim(),
 		secretAccessKey: `${credentials.secretAccessKey}`.trim(),
@@ -163,7 +146,6 @@
 	};
 
 	sign(signOpts, securityHeaders);
->>>>>>> 02141539
 
 	const options: OptionsWithUri = {
 		headers: signOpts.headers,
