--- conflicted
+++ resolved
@@ -14,10 +14,7 @@
 import {
 	ICredentialDataDecryptedObject,
 	ICredentialTestFunctions,
-<<<<<<< HEAD
 	IHttpRequestMethods,
-=======
->>>>>>> 9017fd46
 	IHttpRequestOptions,
 	NodeApiError,
 	NodeOperationError,
@@ -49,31 +46,11 @@
 ): Promise<any> {
 	const credentials = await this.getCredentials('aws');
 
-<<<<<<< HEAD
-	// Concatenate path and instantiate URL object so it parses correctly query strings
-	const endpoint = new URL(getEndpointForService(service, credentials) + path);
-
-	// Sign AWS API request with the user credentials
-	const signOpts = { headers: headers || {}, host: endpoint.host, method, path, body } as Request;
-	const securityHeaders = {
-		accessKeyId: `${credentials.accessKeyId}`.trim(),
-		secretAccessKey: `${credentials.secretAccessKey}`.trim(),
-		sessionToken: credentials.temporaryCredentials
-			? `${credentials.sessionToken}`.trim()
-			: undefined,
-	};
-
-	sign(signOpts, securityHeaders);
-
-	const options: IHttpRequestOptions = {
-		headers: signOpts.headers,
-=======
 	const requestOptions = {
 		qs: {
 			service,
 			path,
 		},
->>>>>>> 9017fd46
 		method,
 		body,
 		url: '',
