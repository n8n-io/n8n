import {
	IExecuteFunctions,
} from 'n8n-core';

import {
	IDataObject,
	INodeExecutionData,
	INodeType,
	INodeTypeDescription,
} from 'n8n-workflow';

import {
	awsApiRequestREST,
} from './GenericFunctions';

export class AwsComprehend implements INodeType {
	description: INodeTypeDescription = {
		displayName: 'AWS Comprehend',
		name: 'awsComprehend',
		icon: 'file:comprehend.svg',
		group: ['output'],
		version: 1,
		subtitle: '={{$parameter["operation"] + ": " + $parameter["resource"]}}',
		description: 'Sends data to Amazon Comprehend',
		defaults: {
			name: 'AWS Comprehend',
			color: '#5aa08d',
		},
		inputs: ['main'],
		outputs: ['main'],
		credentials: [
			{
				name: 'aws',
				required: true,
			},
		],
		properties: [
			{
				displayName: 'Resource',
				name: 'resource',
				type: 'options',
				options: [
					{
						name: 'Text',
						value: 'text',
					},
				],
				default: 'text',
				description: 'The resource to perform.',
			},
			{
				displayName: 'Operation',
				name: 'operation',
				type: 'options',
				options: [
					{
						name: 'Detect Dominant Language',
						value: 'detectDominantLanguage',
						description: 'Identify the dominant language',
					},
					{
						name: 'Detect Entities',
						value: 'detectEntities',
						description: 'Inspects text for named entities, and returns information about them',
					},
					{
						name: 'Detect Sentiment',
						value: 'detectSentiment',
						description: 'Analyse the sentiment of the text',
					},
				],
				default: 'detectDominantLanguage',
				description: 'The operation to perform.',
			},
			{
				displayName: 'Language Code',
				name: 'languageCode',
				type: 'options',
				options: [
					{
						name: 'Arabic',
						value: 'ar',
					},
					{
						name: 'Chinese',
						value: 'zh',
					},
					{
						name: 'Chinese (T)',
						value: 'zh-TW',
					},
					{
						name: 'English',
						value: 'en',
					},
					{
						name: 'French',
						value: 'fr',
					},
					{
						name: 'German',
						value: 'de',
					},
					{
						name: 'Hindi',
						value: 'hi',
					},
					{
						name: 'Italian',
						value: 'it',
					},
					{
						name: 'Japanese',
						value: 'ja',
					},
					{
						name: 'Korean',
						value: 'ko',
					},
					{
						name: 'Portuguese',
						value: 'pt',
					},
					{
						name: 'Spanish',
						value: 'es',
					},
				],
				default: 'en',
				displayOptions: {
					show: {
						resource: [
							'text',
						],
						operation: [
							'detectSentiment',
							'detectEntities',
						],
					},
				},
				description: 'The language code for text.',
			},
			{
				displayName: 'Text',
				name: 'text',
				type: 'string',
				typeOptions: {
					alwaysOpenEditWindow: true,
				},
				default: '',
				displayOptions: {
					show: {
						resource: [
							'text',
						],
					},
				},
				description: 'The text to send.',
			},
			{
				displayName: 'Simple',
				name: 'simple',
				type: 'boolean',
				displayOptions: {
					show: {
						resource: [
							'text',
						],
						operation: [
							'detectDominantLanguage',
						],
					},
				},
				default: true,
				description: 'When set to true a simplify version of the response will be used else the raw data.',
			},
			{
				displayName: 'Additional Fields',
				name: 'additionalFields',
				type: 'collection',
				placeholder: 'Add Field',
				displayOptions: {
					show: {
						resource: [
							'text',
						],
						operation: [
							'detectEntities',
						],
					},
				},
				default: {},
				options: [
					{
						displayName: 'Endpoint Arn',
						name: 'endpointArn',
						type: 'string',
						typeOptions: {
							alwaysOpenEditWindow: true,
						},
						default: '',
						description: 'The Amazon Resource Name of an endpoint that is associated with a custom entity recognition model.',
					},
				],
			},
		],
	};

	async execute(this: IExecuteFunctions): Promise<INodeExecutionData[][]> {
		const items = this.getInputData();
		const returnData: IDataObject[] = [];
		let responseData;
		const resource = this.getNodeParameter('resource', 0) as string;
		const operation = this.getNodeParameter('operation', 0) as string;
		for (let i = 0; i < items.length; i++) {
			try {
				if (resource === 'text') {
					//https://docs.aws.amazon.com/comprehend/latest/dg/API_DetectDominantLanguage.html
					if (operation === 'detectDominantLanguage') {
						const text = this.getNodeParameter('text', i) as string;
						const simple = this.getNodeParameter('simple', i) as boolean;

						const body: IDataObject = {
							Text: text,
						};
						const action = 'Comprehend_20171127.DetectDominantLanguage';
						responseData = await awsApiRequestREST.call(this, 'comprehend', 'POST', '', JSON.stringify(body), { 'x-amz-target': action, 'Content-Type': 'application/x-amz-json-1.1' });

						if (simple === true) {
							responseData = responseData.Languages.reduce((accumulator: { [key: string]: number }, currentValue: IDataObject) => {
								accumulator[currentValue.LanguageCode as string] = currentValue.Score as number;
								return accumulator;
							}, {});
						}
					}

					//https://docs.aws.amazon.com/comprehend/latest/dg/API_DetectSentiment.html
					if (operation === 'detectSentiment') {
						const action = 'Comprehend_20171127.DetectSentiment';
						const text = this.getNodeParameter('text', i) as string;
						const languageCode = this.getNodeParameter('languageCode', i) as string;
						const body: IDataObject = {
							Text: text,
							LanguageCode: languageCode,
						};
						responseData = await awsApiRequestREST.call(this, 'comprehend', 'POST', '', JSON.stringify(body), { 'x-amz-target': action, 'Content-Type': 'application/x-amz-json-1.1' });
					}
				}
<<<<<<< HEAD
=======

				//https://docs.aws.amazon.com/comprehend/latest/dg/API_DetectEntities.html
				if (operation === 'detectEntities') {
					const action = 'Comprehend_20171127.DetectEntities';
					const text = this.getNodeParameter('text', i) as string;
					const languageCode = this.getNodeParameter('languageCode', i) as string;
					const additionalFields = this.getNodeParameter('additionalFields', i) as IDataObject;

					const body: IDataObject = {
						Text: text,
						LanguageCode: languageCode,
					};

					if (additionalFields.endpointArn) {
						body.EndpointArn = additionalFields.endpointArn;
					}

					responseData = await awsApiRequestREST.call(this, 'comprehend', 'POST', '', JSON.stringify(body), { 'x-amz-target': action, 'Content-Type': 'application/x-amz-json-1.1' });
					responseData = responseData.Entities;
				}
			}
>>>>>>> b47de284

				if (Array.isArray(responseData)) {
					returnData.push.apply(returnData, responseData as IDataObject[]);
				} else {
					returnData.push(responseData as IDataObject);
				}
			} catch (error) {
				if (this.continueOnFail()) {
					returnData.push({ error: error.message });
					continue;
				}
				throw error;
			}
		}
		return [this.helpers.returnJsonArray(returnData)];
	}
}<|MERGE_RESOLUTION|>--- conflicted
+++ resolved
@@ -245,31 +245,27 @@
 						};
 						responseData = await awsApiRequestREST.call(this, 'comprehend', 'POST', '', JSON.stringify(body), { 'x-amz-target': action, 'Content-Type': 'application/x-amz-json-1.1' });
 					}
+
+					//https://docs.aws.amazon.com/comprehend/latest/dg/API_DetectEntities.html
+					if (operation === 'detectEntities') {
+						const action = 'Comprehend_20171127.DetectEntities';
+						const text = this.getNodeParameter('text', i) as string;
+						const languageCode = this.getNodeParameter('languageCode', i) as string;
+						const additionalFields = this.getNodeParameter('additionalFields', i) as IDataObject;
+
+						const body: IDataObject = {
+							Text: text,
+							LanguageCode: languageCode,
+						};
+
+						if (additionalFields.endpointArn) {
+							body.EndpointArn = additionalFields.endpointArn;
+						}
+
+						responseData = await awsApiRequestREST.call(this, 'comprehend', 'POST', '', JSON.stringify(body), { 'x-amz-target': action, 'Content-Type': 'application/x-amz-json-1.1' });
+						responseData = responseData.Entities;
+					}
 				}
-<<<<<<< HEAD
-=======
-
-				//https://docs.aws.amazon.com/comprehend/latest/dg/API_DetectEntities.html
-				if (operation === 'detectEntities') {
-					const action = 'Comprehend_20171127.DetectEntities';
-					const text = this.getNodeParameter('text', i) as string;
-					const languageCode = this.getNodeParameter('languageCode', i) as string;
-					const additionalFields = this.getNodeParameter('additionalFields', i) as IDataObject;
-
-					const body: IDataObject = {
-						Text: text,
-						LanguageCode: languageCode,
-					};
-
-					if (additionalFields.endpointArn) {
-						body.EndpointArn = additionalFields.endpointArn;
-					}
-
-					responseData = await awsApiRequestREST.call(this, 'comprehend', 'POST', '', JSON.stringify(body), { 'x-amz-target': action, 'Content-Type': 'application/x-amz-json-1.1' });
-					responseData = responseData.Entities;
-				}
-			}
->>>>>>> b47de284
 
 				if (Array.isArray(responseData)) {
 					returnData.push.apply(returnData, responseData as IDataObject[]);
