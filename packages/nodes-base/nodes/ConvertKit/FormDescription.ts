--- conflicted
+++ resolved
@@ -74,11 +74,7 @@
 			},
 		},
 		default: '',
-<<<<<<< HEAD
-		description: 'The subscriber\'s email address',
-=======
 		description: 'The subscriber\'s email address.',
->>>>>>> 7f933919
 	},
 	{
 		displayName: 'Additional Fields',
@@ -118,11 +114,7 @@
 								type: 'string',
 								default: '',
 								placeholder: 'last_name',
-<<<<<<< HEAD
-								description: 'The field\'s key',
-=======
 								description: 'The field\'s key.',
->>>>>>> 7f933919
 							},
 							{
 								displayName: 'Field Value',
@@ -141,11 +133,7 @@
 				name: 'firstName',
 				type: 'string',
 				default: '',
-<<<<<<< HEAD
-				description: 'The subscriber\'s first name',
-=======
 				description: 'The subscriber\'s first name.',
->>>>>>> 7f933919
 			},
 		],
 	},
@@ -165,11 +153,7 @@
 			},
 		},
 		default: false,
-<<<<<<< HEAD
-		description: 'If all results should be returned or only up to a given limit',
-=======
 		description: 'Whether to return all results or only up to a given limit',
->>>>>>> 7f933919
 	},
 	{
 		displayName: 'Limit',
