import { IExecuteFunctions } from 'n8n-core';

import {
	IDataObject,
	ILoadOptionsFunctions,
	INodeExecutionData,
	INodePropertyOptions,
	INodeType,
	INodeTypeBaseDescription,
	INodeTypeDescription,
} from 'n8n-workflow';

import {
	extractDatabaseId,
	extractDatabaseMentionRLC,
	extractPageId,
	formatBlocks,
	formatTitle,
	getBlockTypes,
	mapFilters,
	mapProperties,
	mapSorting,
	notionApiRequest,
	notionApiRequestAllItems,
	simplifyObjects,
} from '../GenericFunctions';

import moment from 'moment-timezone';

import { versionDescription } from './VersionDescription';
import { getDatabases } from '../SearchFunctions';

export class NotionV1 implements INodeType {
	description: INodeTypeDescription;

	constructor(baseDescription: INodeTypeBaseDescription) {
		this.description = {
			...baseDescription,
			...versionDescription,
		};
	}

	methods = {
		listSearch: {
			getDatabases,
		},
		loadOptions: {
			async getDatabaseProperties(this: ILoadOptionsFunctions): Promise<INodePropertyOptions[]> {
				const returnData: INodePropertyOptions[] = [];
				const databaseId = this.getCurrentNodeParameter('databaseId', {
					extractValue: true,
				}) as string;
				const { properties } = await notionApiRequest.call(this, 'GET', `/databases/${databaseId}`);
				for (const key of Object.keys(properties)) {
					//remove parameters that cannot be set from the API.
					if (
						![
							'created_time',
							'last_edited_time',
							'created_by',
							'last_edited_by',
							'formula',
							'files',
							'rollup',
						].includes(properties[key].type)
					) {
						returnData.push({
							name: `${key} - (${properties[key].type})`,
							value: `${key}|${properties[key].type}`,
						});
					}
				}
				returnData.sort((a, b) => {
					if (a.name.toLocaleLowerCase() < b.name.toLocaleLowerCase()) {
						return -1;
					}
					if (a.name.toLocaleLowerCase() > b.name.toLocaleLowerCase()) {
						return 1;
					}
					return 0;
				});
				return returnData;
			},
			async getFilterProperties(this: ILoadOptionsFunctions): Promise<INodePropertyOptions[]> {
				const returnData: INodePropertyOptions[] = [];
				const databaseId = this.getCurrentNodeParameter('databaseId', {
					extractValue: true,
				}) as string;
				const { properties } = await notionApiRequest.call(this, 'GET', `/databases/${databaseId}`);
				for (const key of Object.keys(properties)) {
					returnData.push({
						name: `${key} - (${properties[key].type})`,
						value: `${key}|${properties[key].type}`,
					});
				}
				returnData.sort((a, b) => {
					if (a.name.toLocaleLowerCase() < b.name.toLocaleLowerCase()) {
						return -1;
					}
					if (a.name.toLocaleLowerCase() > b.name.toLocaleLowerCase()) {
						return 1;
					}
					return 0;
				});
				return returnData;
			},
			async getBlockTypes(this: ILoadOptionsFunctions): Promise<INodePropertyOptions[]> {
				return getBlockTypes();
			},
			async getPropertySelectValues(this: ILoadOptionsFunctions): Promise<INodePropertyOptions[]> {
				const [name, type] = (this.getCurrentNodeParameter('&key') as string).split('|');
				const databaseId = this.getCurrentNodeParameter('databaseId', {
					extractValue: true,
				}) as string;
				const resource = this.getCurrentNodeParameter('resource') as string;
				const operation = this.getCurrentNodeParameter('operation') as string;
				const { properties } = await notionApiRequest.call(this, 'GET', `/databases/${databaseId}`);
				if (resource === 'databasePage') {
					if (['multi_select', 'select'].includes(type) && operation === 'getAll') {
						return properties[name][type].options.map((option: IDataObject) => ({
							name: option.name,
							value: option.name,
						}));
					} else if (['multi_select'].includes(type) && ['create', 'update'].includes(operation)) {
						return properties[name][type].options.map((option: IDataObject) => ({
							name: option.name,
							value: option.name,
						}));
					}
				}
				return properties[name][type].options.map((option: IDataObject) => ({
					name: option.name,
					value: option.id,
				}));
			},
			async getUsers(this: ILoadOptionsFunctions): Promise<INodePropertyOptions[]> {
				const returnData: INodePropertyOptions[] = [];
				const users = await notionApiRequestAllItems.call(this, 'results', 'GET', '/users');
				for (const user of users) {
					if (user.type === 'person') {
						returnData.push({
							name: user.name,
							value: user.id,
						});
					}
				}
				return returnData;
			},
			async getDatabaseIdFromPage(this: ILoadOptionsFunctions): Promise<INodePropertyOptions[]> {
				const returnData: INodePropertyOptions[] = [];
				const pageId = extractPageId(
					this.getCurrentNodeParameter('pageId', { extractValue: true }) as string,
				);
				const {
					parent: { database_id: databaseId },
				} = await notionApiRequest.call(this, 'GET', `/pages/${pageId}`);
				const { properties } = await notionApiRequest.call(this, 'GET', `/databases/${databaseId}`);
				for (const key of Object.keys(properties)) {
					//remove parameters that cannot be set from the API.
					if (
						![
							'created_time',
							'last_edited_time',
							'created_by',
							'last_edited_by',
							'formula',
							'files',
						].includes(properties[key].type)
					) {
						returnData.push({
							name: `${key} - (${properties[key].type})`,
							value: `${key}|${properties[key].type}`,
						});
					}
				}
				returnData.sort((a, b) => {
					if (a.name.toLocaleLowerCase() < b.name.toLocaleLowerCase()) {
						return -1;
					}
					if (a.name.toLocaleLowerCase() > b.name.toLocaleLowerCase()) {
						return 1;
					}
					return 0;
				});
				return returnData;
			},

			async getDatabaseOptionsFromPage(
				this: ILoadOptionsFunctions,
			): Promise<INodePropertyOptions[]> {
				const pageId = extractPageId(
					this.getCurrentNodeParameter('pageId', { extractValue: true }) as string,
				);
				const [name, type] = (this.getCurrentNodeParameter('&key') as string).split('|');
				const {
					parent: { database_id: databaseId },
				} = await notionApiRequest.call(this, 'GET', `/pages/${pageId}`);
				const { properties } = await notionApiRequest.call(this, 'GET', `/databases/${databaseId}`);
				return properties[name][type].options.map((option: IDataObject) => ({
					name: option.name,
					value: option.id,
				}));
			},

			// Get all the timezones to display them to user so that he can
			// select them easily
			async getTimezones(this: ILoadOptionsFunctions): Promise<INodePropertyOptions[]> {
				const returnData: INodePropertyOptions[] = [];
				for (const timezone of moment.tz.names()) {
					const timezoneName = timezone;
					const timezoneId = timezone;
					returnData.push({
						name: timezoneName,
						value: timezoneId,
					});
				}
				returnData.unshift({
					name: 'Default',
					value: 'default',
					description: 'Timezone set in n8n',
				});
				return returnData;
			},
		},
	};

	async execute(this: IExecuteFunctions): Promise<INodeExecutionData[][]> {
		const items = this.getInputData();
		const returnData: INodeExecutionData[] = [];
		const length = items.length;
		let responseData;
		const qs: IDataObject = {};
		const timezone = this.getTimezone();

		const resource = this.getNodeParameter('resource', 0) as string;
		const operation = this.getNodeParameter('operation', 0) as string;

		if (resource === 'block') {
			if (operation === 'append') {
				for (let i = 0; i < length; i++) {
					const blockId = extractPageId(
						this.getNodeParameter('blockId', i, '', { extractValue: true }) as string,
					);
					const blockValues = this.getNodeParameter('blockUi.blockValues', i, []) as IDataObject[];
					extractDatabaseMentionRLC(blockValues);
					const body: IDataObject = {
						children: formatBlocks(blockValues),
					};
					const block = await notionApiRequest.call(
						this,
						'PATCH',
						`/blocks/${blockId}/children`,
						body,
					);

					const executionData = this.helpers.constructExecutionMetaData(
						this.helpers.returnJsonArray(block),
						{ itemData: { item: i } },
					);
					returnData.push(...executionData);
				}
			}

			if (operation === 'getAll') {
				for (let i = 0; i < length; i++) {
<<<<<<< HEAD
					const blockId = extractPageId(
						this.getNodeParameter('blockId', i, '', { extractValue: true }) as string,
					);
					const returnAll = this.getNodeParameter('returnAll', i) as boolean;
=======
					const blockId = extractPageId(this.getNodeParameter('blockId', i, '', { extractValue: true }) as string);
					const returnAll = this.getNodeParameter('returnAll', i);
>>>>>>> 6757c9a2
					if (returnAll) {
						responseData = await notionApiRequestAllItems.call(
							this,
							'results',
							'GET',
							`/blocks/${blockId}/children`,
							{},
						);
					} else {
						qs.page_size = this.getNodeParameter('limit', i);
						responseData = await notionApiRequest.call(
							this,
							'GET',
							`/blocks/${blockId}/children`,
							{},
							qs,
						);
						responseData = responseData.results;
					}

					const executionData = this.helpers.constructExecutionMetaData(
						this.helpers.returnJsonArray(responseData),
						{ itemData: { item: i } },
					);
					returnData.push(...executionData);
				}
			}
		}

		if (resource === 'database') {
			if (operation === 'get') {
				for (let i = 0; i < length; i++) {
					const databaseId = extractDatabaseId(
						this.getNodeParameter('databaseId', i, '', { extractValue: true }) as string,
					);
					responseData = await notionApiRequest.call(this, 'GET', `/databases/${databaseId}`);

					const executionData = this.helpers.constructExecutionMetaData(
						this.helpers.returnJsonArray(responseData),
						{ itemData: { item: i } },
					);
					returnData.push(...executionData);
				}
			}

			if (operation === 'getAll') {
				for (let i = 0; i < length; i++) {
					const body: IDataObject = {
						filter: { property: 'object', value: 'database' },
					};
					const returnAll = this.getNodeParameter('returnAll', i);
					if (returnAll) {
						responseData = await notionApiRequestAllItems.call(
							this,
							'results',
							'POST',
							`/search`,
							body,
						);
					} else {
						body['page_size'] = this.getNodeParameter('limit', i);
						responseData = await notionApiRequest.call(this, 'POST', `/search`, body);
						responseData = responseData.results;
					}

					const executionData = this.helpers.constructExecutionMetaData(
						this.helpers.returnJsonArray(responseData),
						{ itemData: { item: i } },
					);
					returnData.push(...executionData);
				}
			}
		}

		if (resource === 'databasePage') {
			if (operation === 'create') {
				for (let i = 0; i < length; i++) {
					const simple = this.getNodeParameter('simple', i) as boolean;
					// tslint:disable-next-line: no-any
					const body: { [key: string]: any } = {
						parent: {},
						properties: {},
					};
					body.parent['database_id'] = this.getNodeParameter('databaseId', i, '', {
						extractValue: true,
					}) as string;
					const properties = this.getNodeParameter(
						'propertiesUi.propertyValues',
						i,
						[],
					) as IDataObject[];
					if (properties.length !== 0) {
						body.properties = mapProperties(properties, timezone) as IDataObject;
					}
					const blockValues = this.getNodeParameter('blockUi.blockValues', i, []) as IDataObject[];
					extractDatabaseMentionRLC(blockValues);
					body.children = formatBlocks(blockValues);
					responseData = await notionApiRequest.call(this, 'POST', '/pages', body);
					if (simple === true) {
						responseData = simplifyObjects(responseData, false, 1);
					}

					const executionData = this.helpers.constructExecutionMetaData(
						this.helpers.returnJsonArray(responseData),
						{ itemData: { item: i } },
					);
					returnData.push(...executionData);
				}
			}

			if (operation === 'getAll') {
				for (let i = 0; i < length; i++) {
					const simple = this.getNodeParameter('simple', 0) as boolean;
<<<<<<< HEAD
					const databaseId = this.getNodeParameter('databaseId', i, '', {
						extractValue: true,
					}) as string;
					const returnAll = this.getNodeParameter('returnAll', i) as boolean;
=======
					const databaseId = this.getNodeParameter('databaseId', i, '', { extractValue: true }) as string;
					const returnAll = this.getNodeParameter('returnAll', i);
>>>>>>> 6757c9a2
					const filters = this.getNodeParameter('options.filter', i, {}) as IDataObject;
					const sort = this.getNodeParameter('options.sort.sortValue', i, []) as IDataObject[];
					const body: IDataObject = {
						filter: {},
					};
					if (filters.singleCondition) {
						body['filter'] = mapFilters([filters.singleCondition] as IDataObject[], timezone);
					}
					if (filters.multipleCondition) {
						const { or, and } = (filters.multipleCondition as IDataObject).condition as IDataObject;
						if (Array.isArray(or) && or.length !== 0) {
							Object.assign(body.filter!, {
								or: (or as IDataObject[]).map((data) => mapFilters([data], timezone)),
							});
						}
						if (Array.isArray(and) && and.length !== 0) {
							Object.assign(body.filter!, {
								and: (and as IDataObject[]).map((data) => mapFilters([data], timezone)),
							});
						}
					}
					if (!Object.keys(body.filter as IDataObject).length) {
						delete body.filter;
					}
					if (sort) {
						//@ts-expect-error
						body['sorts'] = mapSorting(sort);
					}
					if (returnAll) {
						responseData = await notionApiRequestAllItems.call(
							this,
							'results',
							'POST',
							`/databases/${databaseId}/query`,
							body,
							{},
						);
					} else {
						body.page_size = this.getNodeParameter('limit', i);
						responseData = await notionApiRequest.call(
							this,
							'POST',
							`/databases/${databaseId}/query`,
							body,
							qs,
						);
						responseData = responseData.results;
					}
					if (simple === true) {
						responseData = simplifyObjects(responseData, false, 1);
					}

					const executionData = this.helpers.constructExecutionMetaData(
						this.helpers.returnJsonArray(responseData),
						{ itemData: { item: i } },
					);
					returnData.push(...executionData);
				}
			}

			if (operation === 'update') {
				for (let i = 0; i < length; i++) {
					const pageId = extractPageId(
						this.getNodeParameter('pageId', i, '', { extractValue: true }) as string,
					);
					const simple = this.getNodeParameter('simple', i) as boolean;
					const properties = this.getNodeParameter(
						'propertiesUi.propertyValues',
						i,
						[],
					) as IDataObject[];
					// tslint:disable-next-line: no-any
					const body: { [key: string]: any } = {
						properties: {},
					};
					if (properties.length !== 0) {
						body.properties = mapProperties(properties, timezone) as IDataObject;
					}
					responseData = await notionApiRequest.call(this, 'PATCH', `/pages/${pageId}`, body);
					if (simple === true) {
						responseData = simplifyObjects(responseData, false, 1);
					}

					const executionData = this.helpers.constructExecutionMetaData(
						this.helpers.returnJsonArray(responseData),
						{ itemData: { item: i } },
					);
					returnData.push(...executionData);
				}
			}
		}

		if (resource === 'user') {
			if (operation === 'get') {
				for (let i = 0; i < length; i++) {
					const userId = this.getNodeParameter('userId', i) as string;
					responseData = await notionApiRequest.call(this, 'GET', `/users/${userId}`);

					const executionData = this.helpers.constructExecutionMetaData(
						this.helpers.returnJsonArray(responseData),
						{ itemData: { item: i } },
					);
					returnData.push(...executionData);
				}
			}
			if (operation === 'getAll') {
				for (let i = 0; i < length; i++) {
					const returnAll = this.getNodeParameter('returnAll', i);
					if (returnAll) {
						responseData = await notionApiRequestAllItems.call(this, 'results', 'GET', '/users');
					} else {
						qs.limit = this.getNodeParameter('limit', i);
						responseData = await notionApiRequestAllItems.call(this, 'results', 'GET', '/users');
						responseData = responseData.splice(0, qs.limit);
					}

					const executionData = this.helpers.constructExecutionMetaData(
						this.helpers.returnJsonArray(responseData),
						{ itemData: { item: i } },
					);
					returnData.push(...executionData);
				}
			}
		}

		if (resource === 'page') {
			if (operation === 'create') {
				for (let i = 0; i < length; i++) {
					const simple = this.getNodeParameter('simple', i) as boolean;
					// tslint:disable-next-line: no-any
					const body: { [key: string]: any } = {
						parent: {},
						properties: {},
					};
					body.parent['page_id'] = extractPageId(
						this.getNodeParameter('pageId', i, '', { extractValue: true }) as string,
					);
					body.properties = formatTitle(this.getNodeParameter('title', i) as string);
					const blockValues = this.getNodeParameter('blockUi.blockValues', i, []) as IDataObject[];
					extractDatabaseMentionRLC(blockValues);
					body.children = formatBlocks(blockValues);
					responseData = await notionApiRequest.call(this, 'POST', '/pages', body);
					if (simple === true) {
						responseData = simplifyObjects(responseData, false, 1);
					}

					const executionData = this.helpers.constructExecutionMetaData(
						this.helpers.returnJsonArray(responseData),
						{ itemData: { item: i } },
					);
					returnData.push(...executionData);
				}
			}

			if (operation === 'get') {
				for (let i = 0; i < length; i++) {
					const pageId = extractPageId(this.getNodeParameter('pageId', i) as string);
					const simple = this.getNodeParameter('simple', i) as boolean;
					responseData = await notionApiRequest.call(this, 'GET', `/pages/${pageId}`);
					if (simple === true) {
						responseData = simplifyObjects(responseData, false, 1);
					}

					const executionData = this.helpers.constructExecutionMetaData(
						this.helpers.returnJsonArray(responseData),
						{ itemData: { item: i } },
					);
					returnData.push(...executionData);
				}
			}

			if (operation === 'search') {
				for (let i = 0; i < length; i++) {
					const text = this.getNodeParameter('text', i) as string;
					const options = this.getNodeParameter('options', i) as IDataObject;
					const returnAll = this.getNodeParameter('returnAll', i);
					const simple = this.getNodeParameter('simple', i) as boolean;
					const body: IDataObject = {};

					if (text) {
						body['query'] = text;
					}

					if (options.filter) {
						const filter = (((options.filter as IDataObject) || {}).filters as IDataObject[]) || [];
						body['filter'] = filter;
					}

					if (options.sort) {
						const sort = (((options.sort as IDataObject) || {}).sortValue as IDataObject) || {};
						body['sort'] = sort;
					}
					if (returnAll) {
						responseData = await notionApiRequestAllItems.call(
							this,
							'results',
							'POST',
							'/search',
							body,
						);
					} else {
						qs.limit = this.getNodeParameter('limit', i);
						responseData = await notionApiRequestAllItems.call(
							this,
							'results',
							'POST',
							'/search',
							body,
						);
						responseData = responseData.splice(0, qs.limit);
					}

					if (simple === true) {
						responseData = simplifyObjects(responseData, false, 1);
					}

					const executionData = this.helpers.constructExecutionMetaData(
						this.helpers.returnJsonArray(responseData),
						{ itemData: { item: i } },
					);
					returnData.push(...executionData);
				}
			}
		}
		return this.prepareOutputData(returnData);
	}
}<|MERGE_RESOLUTION|>--- conflicted
+++ resolved
@@ -263,15 +263,8 @@
 
 			if (operation === 'getAll') {
 				for (let i = 0; i < length; i++) {
-<<<<<<< HEAD
-					const blockId = extractPageId(
-						this.getNodeParameter('blockId', i, '', { extractValue: true }) as string,
-					);
-					const returnAll = this.getNodeParameter('returnAll', i) as boolean;
-=======
 					const blockId = extractPageId(this.getNodeParameter('blockId', i, '', { extractValue: true }) as string);
 					const returnAll = this.getNodeParameter('returnAll', i);
->>>>>>> 6757c9a2
 					if (returnAll) {
 						responseData = await notionApiRequestAllItems.call(
 							this,
@@ -385,15 +378,8 @@
 			if (operation === 'getAll') {
 				for (let i = 0; i < length; i++) {
 					const simple = this.getNodeParameter('simple', 0) as boolean;
-<<<<<<< HEAD
-					const databaseId = this.getNodeParameter('databaseId', i, '', {
-						extractValue: true,
-					}) as string;
-					const returnAll = this.getNodeParameter('returnAll', i) as boolean;
-=======
 					const databaseId = this.getNodeParameter('databaseId', i, '', { extractValue: true }) as string;
 					const returnAll = this.getNodeParameter('returnAll', i);
->>>>>>> 6757c9a2
 					const filters = this.getNodeParameter('options.filter', i, {}) as IDataObject;
 					const sort = this.getNodeParameter('options.sort.sortValue', i, []) as IDataObject[];
 					const body: IDataObject = {
