--- conflicted
+++ resolved
@@ -269,23 +269,18 @@
 							this.getNodeParameter('blockUi.blockValues', i, []) as IDataObject[],
 						),
 					};
-<<<<<<< HEAD
-					const block = await notionApiRequest.call(this, 'PATCH', `/blocks/${blockId}/children`, body);
-
-					const executionData = this.helpers.constructExecutionMetaData(
-						{item: i},
-						this.helpers.returnJsonArray(block)
-					);
-					returnData.push(...executionData);
-=======
 					const block = await notionApiRequest.call(
 						this,
 						'PATCH',
 						`/blocks/${blockId}/children`,
 						body,
 					);
-					returnData.push(block);
->>>>>>> 9bf71e73
+
+					const executionData = this.helpers.constructExecutionMetaData(
+						{item: i},
+						this.helpers.returnJsonArray(block)
+					);
+					returnData.push(...executionData);
 				}
 			}
 
@@ -480,19 +475,12 @@
 					if (simple === true) {
 						responseData = simplifyObjects(responseData);
 					}
-<<<<<<< HEAD
-
-					const executionData = this.helpers.constructExecutionMetaData(
-						{item: i},
-						this.helpers.returnJsonArray(responseData)
-					);
-					returnData.push(...executionData);
-=======
-					returnData.push.apply(
-						returnData,
-						Array.isArray(responseData) ? responseData : [responseData],
-					);
->>>>>>> 9bf71e73
+
+					const executionData = this.helpers.constructExecutionMetaData(
+						{item: i},
+						this.helpers.returnJsonArray(responseData)
+					);
+					returnData.push(...executionData);
 				}
 			}
 
@@ -655,19 +643,12 @@
 					if (simple === true) {
 						responseData = simplifyObjects(responseData, download);
 					}
-<<<<<<< HEAD
-
-					const executionData = this.helpers.constructExecutionMetaData(
-						{item: i},
-						this.helpers.returnJsonArray(responseData)
-					);
-					returnData.push(...executionData);
-=======
-					returnData.push.apply(
-						returnData,
-						Array.isArray(responseData) ? responseData : [responseData],
-					);
->>>>>>> 9bf71e73
+
+					const executionData = this.helpers.constructExecutionMetaData(
+						{item: i},
+						this.helpers.returnJsonArray(responseData)
+					);
+					returnData.push(...executionData);
 				}
 			}
 
@@ -688,19 +669,12 @@
 					if (simple === true) {
 						responseData = simplifyObjects(responseData, download);
 					}
-<<<<<<< HEAD
-
-					const executionData = this.helpers.constructExecutionMetaData(
-						{item: i},
-						this.helpers.returnJsonArray(responseData)
-					);
-					returnData.push(...executionData);
-=======
-					returnData.push.apply(
-						returnData,
-						Array.isArray(responseData) ? responseData : [responseData],
-					);
->>>>>>> 9bf71e73
+
+					const executionData = this.helpers.constructExecutionMetaData(
+						{item: i},
+						this.helpers.returnJsonArray(responseData)
+					);
+					returnData.push(...executionData);
 				}
 			}
 
