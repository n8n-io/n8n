import {
	INodeProperties,
} from 'n8n-workflow';

export const contactOperations: INodeProperties[] = [
	{
		displayName: 'Operation',
		name: 'operation',
		type: 'options',
		displayOptions: {
			show: {
				resource: [
					'contact',
				],
			},
		},
		options: [
			{
				name: 'Add Lead To Campaign',
				value: 'addToCampaign',
				description: 'Add lead to a campaign',
			},
			{
				name: 'Add Note',
				value: 'addNote',
				description: 'Add note to a contact',
			},
			{
				name: 'Create',
				value: 'create',
				description: 'Create a contact',
			},
			{
				name: 'Create or Update',
				value: 'upsert',
				description: 'Create a new contact, or update the current one if it already exists (upsert)',
			},
			{
				name: 'Delete',
				value: 'delete',
				description: 'Delete a contact',
			},
			{
				name: 'Get',
				value: 'get',
				description: 'Get a contact',
			},
			{
				name: 'Get Summary',
				value: 'getSummary',
				description: 'Returns an overview of contact\'s metadata',
			},
			{
				name: 'Get All',
				value: 'getAll',
				description: 'Get all contacts',
			},
			{
				name: 'Update',
				value: 'update',
				description: 'Update a contact',
			},
		],
		default: 'create',
		description: 'The operation to perform.',
	},
];

export const contactFields: INodeProperties[] = [

	/* -------------------------------------------------------------------------- */
	/*                                contact:create                              */
	/* -------------------------------------------------------------------------- */
	{
		displayName: 'Match Against',
		name: 'externalId',
		type: 'options',
		typeOptions: {
			loadOptionsMethod: 'getExternalIdFields',
			loadOptionsDependsOn: [
				'resource',
			],
		},
		required: true,
		default: '',
		displayOptions: {
			show: {
				resource: [
					'contact',
				],
				operation: [
					'upsert',
				],
			},
		},
		description: 'The field to check to see if the contact already exists',
	},
	{
		displayName: 'Value to Match',
		name: 'externalIdValue',
		type: 'string',
		required: true,
		default: '',
		displayOptions: {
			show: {
				resource: [
					'contact',
				],
				operation: [
					'upsert',
				],
			},
		},
		description: 'If this value exists in the \'match against\' field, update the contact. Otherwise create a new one.',
	},
	{
		displayName: 'Last Name',
		name: 'lastname',
		type: 'string',
		required: true,
		default: '',
		displayOptions: {
			show: {
				resource: [
					'contact',
				],
				operation: [
					'create',
					'upsert',
				],
			},
		},
		description: 'Required. Last name of the contact. Limited to 80 characters.',
	},
	{
		displayName: 'Additional Fields',
		name: 'additionalFields',
		type: 'collection',
		placeholder: 'Add Field',
		default: {},
		displayOptions: {
			show: {
				resource: [
					'contact',
				],
				operation: [
					'create',
					'upsert',
				],
			},
		},
		options: [
			{
				displayName: 'Account',
				name: 'acconuntId',
				type: 'options',
				typeOptions: {
					loadOptionsMethod: 'getAccounts',
				},
				default: '',
				description: 'ID of the account that is the parent of this contact',
			},
			{
				displayName: 'Assistant Name',
				name: 'assistantName',
				type: 'string',
				default: '',
				description: 'The name of the assistant',
			},
			{
				displayName: 'Assistant Phone',
				name: 'Assistant Phone',
				type: 'string',
				default: '',
				description: 'The telephone number of the assistant',
			},
			{
				displayName: 'Birth Date',
				name: 'birthdate',
				type: 'dateTime',
				default: '',
				description: 'The birth date of the contact',
			},
			{
				displayName: 'Custom Fields',
				name: 'customFieldsUi',
				placeholder: 'Add Custom Field',
				type: 'fixedCollection',
				typeOptions: {
					multipleValues: true,
				},
				description: 'Filter by custom fields',
				default: {},
				options: [
					{
						name: 'customFieldsValues',
						displayName: 'Custom Field',
						values: [
							{
								displayName: 'Field ID',
								name: 'fieldId',
								type: 'options',
								typeOptions: {
									loadOptionsMethod: 'getCustomFields',
								},
								default: '',
								description: 'The ID of the field to add custom field to',
							},
							{
								displayName: 'Value',
								name: 'value',
								type: 'string',
								default: '',
								description: 'The value to set on custom field',
							},
						],
					},
				],
			},
			{
				displayName: 'Department',
				name: 'department',
				type: 'string',
				default: '',
				description: 'The department of the contact',
			},
			{
				displayName: 'Description',
				name: 'description',
				type: 'string',
				default: '',
				description: 'A description of the contact. Label is Contact Description. Limit: 32 KB.',
			},
			{
				displayName: 'Email',
				name: 'email',
				type: 'string',
				default: '',
				description: 'Email address for the contact',
			},
			{
				displayName: 'Email Bounced Date',
				name: 'otherPostalCode',
				type: 'dateTime',
				default: '',
				description: 'If bounce management is activated and an email sent to the contact bounces, the date and time the bounce occurred',
			},
			{
				displayName: 'Email Bounced Reason',
				name: 'emailBouncedReason',
				type: 'string',
				default: '',
				description: 'If bounce management is activated and an email sent to the contact bounces, the reason the bounce occurred',
			},
			{
				displayName: 'Fax',
				name: 'fax',
				type: 'string',
				default: '',
				description: 'Fax number for the contact. Label is Business Fax.',
			},
			{
				displayName: 'First Name',
				name: 'firstName',
				type: 'string',
				default: '',
				description: 'First name of the contact. Maximum size is 40 characters.',
			},
			{
				displayName: 'Home Phone',
				name: 'homePhone',
				type: 'string',
				default: '',
				description: 'Home telephone number for the contact',
			},
			{
				displayName: 'Jigsaw',
				name: 'jigsaw',
				type: 'string',
				default: '',
				description: 'references the ID of a contact in Data.com. If a contact has a value in this field, it means that a contact was imported as a contact from Data.com.',
			},
			{
				displayName: 'Lead Source',
				name: 'leadSource',
				type: 'options',
				typeOptions: {
					loadOptionsMethod: 'getLeadSources',
				},
				default: '',
				description: 'Source from which the lead was obtained',
			},
			{
				displayName: 'Mailing City',
				name: 'mailingCity',
				type: 'string',
				default: '',
			},
			{
				displayName: 'Mailing Country',
				name: 'mailingCountry',
				type: 'string',
				default: '',
			},
			{
				displayName: 'Mobile Phone',
				name: 'mobilePhone',
				type: 'string',
				default: '',
<<<<<<< HEAD
				description: 'Contact’s mobile phone number',
=======
				description: 'Contact’s mobile phone number.',
>>>>>>> 7f933919
			},
			{
				displayName: 'Mailing Postal Code',
				name: 'mailingPostalCode',
				type: 'string',
				default: '',
			},
			{
				displayName: 'Mailing State',
				name: 'mailingState',
				type: 'string',
				default: '',
			},
			{
				displayName: 'Mailing Street',
				name: 'mailingStreet',
				type: 'string',
				default: '',
				description: 'Street address for mailing address',
			},
			{
				displayName: 'Other City',
				name: 'otherCity',
				type: 'string',
				default: '',
			},
			{
				displayName: 'Other Country',
				name: 'otherCountry',
				type: 'string',
				default: '',
			},
			{
				displayName: 'Other Phone',
				name: 'otherPhone',
				type: 'string',
				default: '',
				description: 'Telephone for alternate address',
			},
			{
				displayName: 'Other Postal Code',
				name: 'otherPostalCode',
				type: 'string',
				default: '',
			},
			{
				displayName: 'Other State',
				name: 'otherState',
				type: 'string',
				default: '',
			},
			{
				displayName: 'Other Street',
				name: 'otherStreet',
				type: 'string',
				default: '',
				description: 'Street for alternate address',
			},
			{
				displayName: 'Owner',
				name: 'owner',
				type: 'options',
				typeOptions: {
					loadOptionsMethod: 'getUsers',
				},
				default: '',
				description: 'The owner of the contact',
			},
			{
				displayName: 'Phone',
				name: 'phone',
				type: 'string',
				default: '',
				description: 'Phone number for the contact',
			},
			{
				displayName: 'Record Type ID',
				name: 'recordTypeId',
				type: 'options',
				typeOptions: {
					loadOptionsMethod: 'getRecordTypes',
				},
				default: '',
			},
			{
				displayName: 'Salutation',
				name: 'salutation',
				type: 'string',
				default: '',
				description: 'Honorific abbreviation, word, or phrase to be used in front of name in greetings, such as Dr. or Mrs.',
			},
			{
				displayName: 'Title',
				name: 'title',
				type: 'string',
				default: '',
				description: 'Title of the contact such as CEO or Vice President',
			},
		],
	},

	/* -------------------------------------------------------------------------- */
	/*                                 contact:update                             */
	/* -------------------------------------------------------------------------- */
	{
		displayName: 'Contact ID',
		name: 'contactId',
		type: 'string',
		required: true,
		default: '',
		displayOptions: {
			show: {
				resource: [
					'contact',
				],
				operation: [
					'update',
				],
			},
		},
		description: 'ID of contact that needs to be fetched',
	},
	{
		displayName: 'Update Fields',
		name: 'updateFields',
		type: 'collection',
		placeholder: 'Add Field',
		default: {},
		displayOptions: {
			show: {
				resource: [
					'contact',
				],
				operation: [
					'update',
				],
			},
		},
		options: [
			{
				displayName: 'Account',
				name: 'acconuntId',
				type: 'options',
				typeOptions: {
					loadOptionsMethod: 'getAccounts',
				},
				default: '',
				description: 'ID of the account that is the parent of this contact',
			},
			{
				displayName: 'Assistant Name',
				name: 'assistantName',
				type: 'string',
				default: '',
				description: 'The name of the assistant',
			},
			{
				displayName: 'Assistant Phone',
				name: 'Assistant Phone',
				type: 'string',
				default: '',
				description: 'The telephone number of the assistant',
			},
			{
				displayName: 'Birth Date',
				name: 'birthdate',
				type: 'dateTime',
				default: '',
				description: 'The birth date of the contact',
			},
			{
				displayName: 'Custom Fields',
				name: 'customFieldsUi',
				placeholder: 'Add Custom Field',
				type: 'fixedCollection',
				typeOptions: {
					multipleValues: true,
				},
				description: 'Filter by custom fields',
				default: {},
				options: [
					{
						name: 'customFieldsValues',
						displayName: 'Custom Field',
						values: [
							{
								displayName: 'Field ID',
								name: 'fieldId',
								type: 'options',
								typeOptions: {
									loadOptionsMethod: 'getCustomFields',
								},
								default: '',
								description: 'The ID of the field to add custom field to',
							},
							{
								displayName: 'Value',
								name: 'value',
								type: 'string',
								default: '',
								description: 'The value to set on custom field',
							},
						],
					},
				],
			},
			{
				displayName: 'Department',
				name: 'department',
				type: 'string',
				default: '',
				description: 'The department of the contact',
			},
			{
				displayName: 'Description',
				name: 'description',
				type: 'string',
				default: '',
				description: 'A description of the contact. Label is Contact Description. Limit: 32 KB.',
			},
			{
				displayName: 'Email',
				name: 'email',
				type: 'string',
				default: '',
				description: 'Email address for the contact',
			},
			{
				displayName: 'Email Bounced Date',
				name: 'emailBouncedDate',
				type: 'dateTime',
				default: '',
				description: 'If bounce management is activated and an email sent to the contact bounces, the date and time the bounce occurred',
			},
			{
				displayName: 'Email Bounced Reason',
				name: 'emailBouncedReason',
				type: 'string',
				default: '',
				description: 'If bounce management is activated and an email sent to the contact bounces, the reason the bounce occurred',
			},
			{
				displayName: 'Fax',
				name: 'fax',
				type: 'string',
				default: '',
				description: 'Fax number for the contact. Label is Business Fax.',
			},
			{
				displayName: 'First Name',
				name: 'firstName',
				type: 'string',
				default: '',
				description: 'First name of the contact. Maximum size is 40 characters.',
			},
			{
				displayName: 'Home Phone',
				name: 'homePhone',
				type: 'string',
				default: '',
				description: 'Home telephone number for the contact',
			},
			{
				displayName: 'Jigsaw',
				name: 'jigsaw',
				type: 'string',
				default: '',
				description: 'references the ID of a contact in Data.com. If a contact has a value in this field, it means that a contact was imported as a contact from Data.com.',
			},
			{
				displayName: 'Last Name',
				name: 'lastName',
				type: 'string',
				default: '',
				description: 'Last name of the contact. Limited to 80 characters.',
			},
			{
				displayName: 'Lead Source',
				name: 'leadSource',
				type: 'options',
				typeOptions: {
					loadOptionsMethod: 'getLeadSources',
				},
				default: '',
				description: 'Source from which the lead was obtained',
			},
			{
				displayName: 'Mailing City',
				name: 'mailingCity',
				type: 'string',
				default: '',
			},
			{
				displayName: 'Mailing Country',
				name: 'mailingCountry',
				type: 'string',
				default: '',
			},
			{
				displayName: 'Mailing State',
				name: 'mailingState',
				type: 'string',
				default: '',
			},
			{
				displayName: 'Mailing Street',
				name: 'mailingStreet',
				type: 'string',
				default: '',
				description: 'Street address for mailing address',
			},
			{
				displayName: 'Mailing Postal Code',
				name: 'mailingPostalCode',
				type: 'string',
				default: '',
			},
			{
				displayName: 'Mobile Phone',
				name: 'mobilePhone',
				type: 'string',
				default: '',
<<<<<<< HEAD
				description: 'Contact’s mobile phone number',
=======
				description: 'Contact’s mobile phone number.',
>>>>>>> 7f933919
			},
			{
				displayName: 'Other City',
				name: 'otherCity',
				type: 'string',
				default: '',
			},
			{
				displayName: 'Other Country',
				name: 'otherCountry',
				type: 'string',
				default: '',
			},
			{
				displayName: 'Other Phone',
				name: 'otherPhone',
				type: 'string',
				default: '',
				description: 'Telephone for alternate address',
			},
			{
				displayName: 'Other Postal Code',
				name: 'otherPostalCode',
				type: 'string',
				default: '',
			},
			{
				displayName: 'Other State',
				name: 'otherState',
				type: 'string',
				default: '',
			},
			{
				displayName: 'Other Street',
				name: 'otherStreet',
				type: 'string',
				default: '',
				description: 'Street for alternate address',
			},
			{
				displayName: 'Owner',
				name: 'owner',
				type: 'options',
				typeOptions: {
					loadOptionsMethod: 'getUsers',
				},
				default: '',
				description: 'The owner of the contact',
			},
			{
				displayName: 'Phone',
				name: 'phone',
				type: 'string',
				default: '',
				description: 'Phone number for the contact',
			},
			{
				displayName: 'Record Type ID',
				name: 'recordTypeId',
				type: 'options',
				typeOptions: {
					loadOptionsMethod: 'getRecordTypes',
				},
				default: '',
			},
			{
				displayName: 'Salutation',
				name: 'salutation',
				type: 'string',
				default: '',
				description: 'Honorific abbreviation, word, or phrase to be used in front of name in greetings, such as Dr. or Mrs.',
			},
			{
				displayName: 'Title',
				name: 'title',
				type: 'string',
				default: '',
				description: 'Title of the contact such as CEO or Vice President',
			},
		],
	},

	/* -------------------------------------------------------------------------- */
	/*                                  contact:get                               */
	/* -------------------------------------------------------------------------- */
	{
		displayName: 'Contact ID',
		name: 'contactId',
		type: 'string',
		required: true,
		default: '',
		displayOptions: {
			show: {
				resource: [
					'contact',
				],
				operation: [
					'get',
				],
			},
		},
		description: 'ID of contact that needs to be fetched',
	},

	/* -------------------------------------------------------------------------- */
	/*                                  contact:delete                               */
	/* -------------------------------------------------------------------------- */
	{
		displayName: 'Contact ID',
		name: 'contactId',
		type: 'string',
		required: true,
		default: '',
		displayOptions: {
			show: {
				resource: [
					'contact',
				],
				operation: [
					'delete',
				],
			},
		},
		description: 'ID of contact that needs to be fetched',
	},

	/* -------------------------------------------------------------------------- */
	/*                                 contact:getAll                                */
	/* -------------------------------------------------------------------------- */
	{
		displayName: 'Return All',
		name: 'returnAll',
		type: 'boolean',
		displayOptions: {
			show: {
				resource: [
					'contact',
				],
				operation: [
					'getAll',
				],
			},
		},
		default: false,
<<<<<<< HEAD
		description: 'If all results should be returned or only up to a given limit',
=======
		description: 'Whether to return all results or only up to a given limit',
>>>>>>> 7f933919
	},
	{
		displayName: 'Limit',
		name: 'limit',
		type: 'number',
		displayOptions: {
			show: {
				resource: [
					'contact',
				],
				operation: [
					'getAll',
				],
				returnAll: [
					false,
				],
			},
		},
		typeOptions: {
			minValue: 1,
			maxValue: 100,
		},
		default: 50,
		description: 'How many results to return',
	},
	{
		displayName: 'Options',
		name: 'options',
		type: 'collection',
		placeholder: 'Add Field',
		default: {},
		displayOptions: {
			show: {
				resource: [
					'contact',
				],
				operation: [
					'getAll',
				],
			},
		},
		options: [
			{
				displayName: 'Conditions',
				name: 'conditionsUi',
				placeholder: 'Add Condition',
				type: 'fixedCollection',
				typeOptions: {
					multipleValues: true,
				},
				description: 'The condition to set',
				default: {},
				options: [
					{
						name: 'conditionValues',
						displayName: 'Condition',
						values: [
							{
								displayName: 'Field',
								name: 'field',
								type: 'options',
								typeOptions: {
									loadOptionsMethod: 'getContactFields',
								},
								default: '',
								description: 'For date, number, or boolean, please use expressions',
							},
							{
								displayName: 'Operation',
								name: 'operation',
								type: 'options',
								options: [
									{
										name: '=',
										value: 'equal',
									},
									{
										name: '>',
										value: '>',
									},
									{
										name: '<',
										value: '<',
									},
									{
										name: '>=',
										value: '>=',
									},
									{
										name: '<=',
										value: '<=',
									},
								],
								default: 'equal',
							},
							{
								displayName: 'Value',
								name: 'value',
								type: 'string',
								default: '',
							},
						],
					},
				],
			},
			{
				displayName: 'Fields',
				name: 'fields',
				type: 'string',
				default: '',
				description: 'Fields to include separated by ,',
			},
		],
	},

	/* -------------------------------------------------------------------------- */
	/*                            contact:addToCampaign                           */
	/* -------------------------------------------------------------------------- */
	{
		displayName: 'Contact ID',
		name: 'contactId',
		type: 'string',
		required: true,
		default: '',
		displayOptions: {
			show: {
				resource: [
					'contact',
				],
				operation: [
					'addToCampaign',
				],
			},
		},
		description: 'ID of contact that needs to be fetched',
	},
	{
		displayName: 'Campaign',
		name: 'campaignId',
		type: 'options',
		typeOptions: {
			loadOptionsMethod: 'getCampaigns',
		},
		required: true,
		default: '',
		displayOptions: {
			show: {
				resource: [
					'contact',
				],
				operation: [
					'addToCampaign',
				],
			},
		},
		description: 'ID of the campaign that needs to be fetched',
	},
	{
		displayName: 'Options',
		name: 'options',
		type: 'collection',
		placeholder: 'Add Field',
		default: {},
		displayOptions: {
			show: {
				resource: [
					'contact',
				],
				operation: [
					'addToCampaign',
				],
			},
		},
		options: [
			{
				displayName: 'Status',
				name: 'status',
				type: 'string',
				default: '',
				description: 'Controls the HasResponded flag on this object',
			},
		],
	},

	/* -------------------------------------------------------------------------- */
	/*                             contact:addNote                                */
	/* -------------------------------------------------------------------------- */
	{
		displayName: 'Contact ID',
		name: 'contactId',
		type: 'string',
		required: true,
		default: '',
		displayOptions: {
			show: {
				resource: [
					'contact',
				],
				operation: [
					'addNote',
				],
			},
		},
		description: 'ID of contact that needs to be fetched',
	},
	{
		displayName: 'Title',
		name: 'title',
		type: 'string',
		required: true,
		default: '',
		displayOptions: {
			show: {
				resource: [
					'contact',
				],
				operation: [
					'addNote',
				],
			},
		},
		description: 'Title of the note',
	},
	{
		displayName: 'Options',
		name: 'options',
		type: 'collection',
		placeholder: 'Add Field',
		default: {},
		displayOptions: {
			show: {
				resource: [
					'contact',
				],
				operation: [
					'addNote',
				],
			},
		},
		options: [
			{
				displayName: 'Body',
				name: 'body',
				type: 'string',
				default: '',
				typeOptions: {
					alwaysOpenEditWindow: true,
				},
				description: 'Body of the note. Limited to 32 KB.',
			},
			{
				displayName: 'Is Private',
				name: 'isPrivate',
				type: 'boolean',
				default: false,
				description: 'If true, only the note owner or a user with the “Modify All Data” permission can view the note or query it via the API',
			},
			{
				displayName: 'Owner',
				name: 'owner',
				type: 'options',
				typeOptions: {
					loadOptionsMethod: 'getUsers',
				},
				default: '',
				description: 'ID of the user who owns the note',
			},
		],
	},
];<|MERGE_RESOLUTION|>--- conflicted
+++ resolved
@@ -307,11 +307,7 @@
 				name: 'mobilePhone',
 				type: 'string',
 				default: '',
-<<<<<<< HEAD
-				description: 'Contact’s mobile phone number',
-=======
 				description: 'Contact’s mobile phone number.',
->>>>>>> 7f933919
 			},
 			{
 				displayName: 'Mailing Postal Code',
@@ -634,11 +630,7 @@
 				name: 'mobilePhone',
 				type: 'string',
 				default: '',
-<<<<<<< HEAD
-				description: 'Contact’s mobile phone number',
-=======
 				description: 'Contact’s mobile phone number.',
->>>>>>> 7f933919
 			},
 			{
 				displayName: 'Other City',
@@ -783,11 +775,7 @@
 			},
 		},
 		default: false,
-<<<<<<< HEAD
-		description: 'If all results should be returned or only up to a given limit',
-=======
 		description: 'Whether to return all results or only up to a given limit',
->>>>>>> 7f933919
 	},
 	{
 		displayName: 'Limit',
