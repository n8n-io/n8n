--- conflicted
+++ resolved
@@ -116,11 +116,7 @@
 				name: 'callDurationInSeconds',
 				type: 'number',
 				default: '',
-<<<<<<< HEAD
-				description: 'Duration of the call in seconds. Not subject to field-level security, available for any user in an organization with Salesforce CRM Call Center',
-=======
 				description: 'Duration of the call in seconds. Not subject to field-level security, available for any user in an organization with Salesforce CRM Call Center.',
->>>>>>> b48e9203
 			},
 			{
 				displayName: 'Call Object',
@@ -459,11 +455,7 @@
 				name: 'callDurationInSeconds',
 				type: 'number',
 				default: '',
-<<<<<<< HEAD
-				description: 'Duration of the call in seconds. Not subject to field-level security, available for any user in an organization with Salesforce CRM Call Center',
-=======
 				description: 'Duration of the call in seconds. Not subject to field-level security, available for any user in an organization with Salesforce CRM Call Center.',
->>>>>>> b48e9203
 			},
 			{
 				displayName: 'Call Object',
