import _ from 'lodash';
import {
	type INodeExecutionData,
	NodeConnectionType,
	type IExecuteFunctions,
	type INodeType,
	type INodeTypeDescription,
} from 'n8n-workflow';

import {
	INPUT_SOURCE,
	WORKFLOW_INPUTS,
	JSON_EXAMPLE,
	VALUES,
	TYPE_OPTIONS,
	PASSTHROUGH,
	FALLBACK_DEFAULT_VALUE,
} from '../../../utils/workflowInputsResourceMapping/constants';
import { getFieldEntries } from '../../../utils/workflowInputsResourceMapping/GenericFunctions';

export class ExecuteWorkflowTrigger implements INodeType {
	description: INodeTypeDescription = {
		displayName: 'Execute Workflow Trigger',
		name: 'executeWorkflowTrigger',
		icon: 'fa:sign-out-alt',
		group: ['trigger'],
		version: [1, 1.1],
		description:
			'Helpers for calling other n8n workflows. Used for designing modular, microservice-like workflows.',
		eventTriggerDescription: '',
		maxNodes: 1,
		defaults: {
			name: 'Workflow Input Trigger',
			color: '#ff6d5a',
		},
		inputs: [],
		outputs: [NodeConnectionType.Main],
		hints: [
			{
				message:
					'You need to define your input fields explicitly. Otherwise the parent cannot provide data and you will not receive input data.',
				// This condition checks if we have no input fields, which gets a bit awkward:
				// For WORKFLOW_INPUTS: keys() only contains `VALUES` if at least one value is provided
				// For JSON_EXAMPLE: We remove all whitespace and check if we're left with an empty object. Note that we already error if the example is not valid JSON
				displayCondition:
					`={{$parameter['${INPUT_SOURCE}'] === '${WORKFLOW_INPUTS}' && !$parameter['${WORKFLOW_INPUTS}'].keys().length ` +
					`|| $parameter['${INPUT_SOURCE}'] === '${JSON_EXAMPLE}' && $parameter['${JSON_EXAMPLE}'].toString().replaceAll(' ', '').replaceAll('\\n', '') === '{}' }}`,
				whenToDisplay: 'always',
				location: 'ndv',
			},
		],
		properties: [
			{
				displayName: 'Events',
				name: 'events',
				type: 'hidden',
				noDataExpression: true,
				options: [
					{
						name: 'Workflow Call',
						value: 'worklfow_call',
						description: 'When called by another workflow using Execute Workflow Trigger',
						action: 'When Called by Another Workflow',
					},
				],
				default: 'worklfow_call',
			},
			{
<<<<<<< HEAD
				// eslint-disable-next-line n8n-nodes-base/node-param-display-name-miscased
				displayName: 'Input data mode',
=======
				displayName:
					"When an ‘execute workflow’ node calls this workflow, the execution starts here. Any data passed into the 'execute workflow' node will be output by this node.",
				name: 'notice',
				type: 'notice',
				default: '',
				displayOptions: {
					show: { '@version': [{ _cnd: { eq: 1 } }] },
				},
			},
			{
				displayName: 'This node is out of date. Please upgrade by removing it and adding a new one',
				name: 'outdatedVersionWarning',
				type: 'notice',
				displayOptions: { show: { '@version': [{ _cnd: { eq: 1 } }] } },
				default: '',
			},
			{
				displayName: 'Input Source',
>>>>>>> 08ae1a42
				name: INPUT_SOURCE,
				type: 'options',
				options: [
					{
						// eslint-disable-next-line n8n-nodes-base/node-param-display-name-miscased
						name: 'Define using fields below',
						value: WORKFLOW_INPUTS,
						description: 'Provide input fields via UI',
					},
					{
						// eslint-disable-next-line n8n-nodes-base/node-param-display-name-miscased
						name: 'Define using JSON example',
						value: JSON_EXAMPLE,
						description: 'Generate a schema from an example JSON object',
					},
					{
						// eslint-disable-next-line n8n-nodes-base/node-param-display-name-miscased
						name: 'Accept all data',
						value: PASSTHROUGH,
						description: 'Use all incoming data from the parent workflow',
					},
				],
				default: WORKFLOW_INPUTS,
				noDataExpression: true,
				displayOptions: {
					show: { '@version': [{ _cnd: { gte: 1.1 } }] },
				},
			},
			{
				displayName:
					'Provide an example object to infer fields and their types.<br>To allow any type for a given field, set the value to null.',
				name: `${JSON_EXAMPLE}_notice`,
				type: 'notice',
				default: '',
				displayOptions: {
					show: { '@version': [{ _cnd: { gte: 1.1 } }], inputSource: [JSON_EXAMPLE] },
				},
			},
			{
				displayName: 'JSON Example',
				name: JSON_EXAMPLE,
				type: 'json',
				default: JSON.stringify(
					{
						aField: 'a string',
						aNumber: 123,
						thisFieldAcceptsAnyType: null,
						anArray: [],
					},
					null,
					2,
				),
				noDataExpression: true,
				displayOptions: {
					show: { '@version': [{ _cnd: { gte: 1.1 } }], inputSource: [JSON_EXAMPLE] },
				},
			},
			{
				displayName: 'Workflow Inputs',
				name: WORKFLOW_INPUTS,
				placeholder: 'Add field',
				type: 'fixedCollection',
				description:
					'Define expected input fields. If no inputs are provided, all data from the calling workflow will be passed through.',
				typeOptions: {
					multipleValues: true,
					sortable: true,
					minRequiredFields: 1,
				},
				displayOptions: {
					show: { '@version': [{ _cnd: { gte: 1.1 } }], inputSource: [WORKFLOW_INPUTS] },
				},
				default: {},
				options: [
					{
						name: VALUES,
						displayName: 'Values',
						values: [
							{
								displayName: 'Name',
								name: 'name',
								type: 'string',
								default: '',
								placeholder: 'e.g. fieldName',
								description: 'Name of the field',
								noDataExpression: true,
							},
							{
								displayName: 'Type',
								name: 'type',
								type: 'options',
								description: 'The field value type',
								// eslint-disable-next-line n8n-nodes-base/node-param-options-type-unsorted-items
								options: TYPE_OPTIONS,
								default: 'string',
								noDataExpression: true,
							},
						],
					},
				],
			},
		],
	};

	async execute(this: IExecuteFunctions) {
		const inputData = this.getInputData();
		const inputSource = this.getNodeParameter(INPUT_SOURCE, 0, PASSTHROUGH) as string;

		// Note on the data we receive from ExecuteWorkflow caller:
		//
		// The ExecuteWorkflow node typechecks all fields explicitly provided by the user here via the resourceMapper
		// and removes all fields that are in the schema, but `removed` in the resourceMapper.
		//
		// In passthrough and legacy node versions, inputData will line up since the resourceMapper is empty,
		// in which case all input is passed through.
		// In other cases we will already have matching types and fields provided by the resource mapper,
		// so we just need to be permissive on this end,
		// while ensuring we provide default values for fields in our schema, which are removed in the resourceMapper.

		if (inputSource === PASSTHROUGH) {
			return [inputData];
		} else {
			const newParams = getFieldEntries(this);
			const newKeys = new Set(newParams.map((x) => x.name));
			const itemsInSchema: INodeExecutionData[] = inputData.map((row, index) => ({
				json: {
					...Object.fromEntries(newParams.map((x) => [x.name, FALLBACK_DEFAULT_VALUE])),
					// Need to trim to the expected schema to support legacy Execute Workflow callers passing through all their data
					// which we do not want to expose past this node.
					..._.pickBy(row.json, (_value, key) => newKeys.has(key)),
				},
				index,
			}));

			return [itemsInSchema];
		}
	}
}<|MERGE_RESOLUTION|>--- conflicted
+++ resolved
@@ -66,10 +66,6 @@
 				default: 'worklfow_call',
 			},
 			{
-<<<<<<< HEAD
-				// eslint-disable-next-line n8n-nodes-base/node-param-display-name-miscased
-				displayName: 'Input data mode',
-=======
 				displayName:
 					"When an ‘execute workflow’ node calls this workflow, the execution starts here. Any data passed into the 'execute workflow' node will be output by this node.",
 				name: 'notice',
@@ -87,8 +83,8 @@
 				default: '',
 			},
 			{
-				displayName: 'Input Source',
->>>>>>> 08ae1a42
+        // eslint-disable-next-line n8n-nodes-base/node-param-display-name-miscased
+				displayName: 'Input data mode',
 				name: INPUT_SOURCE,
 				type: 'options',
 				options: [
