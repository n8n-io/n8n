import cheerio from 'cheerio';
import { IExecuteFunctions } from 'n8n-core';
import {
	IDataObject,
	INodeExecutionData,
	INodeType,
	INodeTypeDescription,
	NodeOperationError,
} from 'n8n-workflow';

type Cheerio = ReturnType<typeof cheerio>;

interface IValueData {
	attribute?: string;
	cssSelector: string;
	returnValue: string;
	key: string;
	returnArray: boolean;
}


// The extraction functions
const extractFunctions: {
	[key: string]: ($: Cheerio, valueData: IValueData) => string | undefined;
} = {
	attribute: ($: Cheerio, valueData: IValueData): string | undefined => $.attr(valueData.attribute!),
	html: ($: Cheerio, valueData: IValueData): string | undefined => $.html() || undefined,
	text: ($: Cheerio, valueData: IValueData): string | undefined => $.text(),
	value: ($: Cheerio, valueData: IValueData): string | undefined => $.val(),
};


/**
 * Simple helper function which applies options
 */
function getValue($: Cheerio, valueData: IValueData, options: IDataObject) {
	const value = extractFunctions[valueData.returnValue]($, valueData);
	if (options.trimValues === false || value === undefined) {
		return value;
	}

	return value.trim();
}


export class HtmlExtract implements INodeType {
	description: INodeTypeDescription = {
		displayName: 'HTML Extract',
		name: 'htmlExtract',
		icon: 'fa:cut',
		group: ['transform'],
		version: 1,
		subtitle: '={{$parameter["sourceData"] + ": " + $parameter["dataPropertyName"]}}',
		description: 'Extracts data from HTML',
		defaults: {
			name: 'HTML Extract',
			color: '#333377',
		},
		inputs: ['main'],
		outputs: ['main'],
		properties: [
			{
				displayName: 'Source Data',
				name: 'sourceData',
				type: 'options',
				options: [
					{
						name: 'Binary',
						value: 'binary',
					},
					{
						name: 'JSON',
						value: 'json',
					},
				],
				default: 'json',
				description: 'If HTML should be read from binary or json data',
			},
			{
				displayName: 'Binary Property',
				name: 'dataPropertyName',
				type: 'string',
				displayOptions: {
					show: {
						sourceData: [
							'binary',
						],
					},
				},
				default: 'data',
				required: true,
				description: 'Name of the binary property in which the HTML to extract the data from can be found',
			},
			{
				displayName: 'JSON Property',
				name: 'dataPropertyName',
				type: 'string',
				displayOptions: {
					show: {
						sourceData: [
							'json',
						],
					},
				},
				default: 'data',
				required: true,
				description: 'Name of the json property in which the HTML to extract the data from can be found. The property can either contain a string or an array of strings.',
			},
			{
				displayName: 'Extraction Values',
				name: 'extractionValues',
				placeholder: 'Add Value',
				type: 'fixedCollection',
				typeOptions: {
					multipleValues: true,
				},
<<<<<<< HEAD
=======
				description: 'The extraction values',
>>>>>>> ef8a76f3
				default: {},
				options: [
					{
						name: 'values',
						displayName: 'Values',
						values: [
							{
								displayName: 'Key',
								name: 'key',
								type: 'string',
								default: '',
								description: 'The key under which the extracted value should be saved',
							},
							{
								displayName: 'CSS Selector',
								name: 'cssSelector',
								type: 'string',
								default: '',
								placeholder: '.price',
								description: 'The CSS selector to use',
							},
							{
								displayName: 'Return Value',
								name: 'returnValue',
								type: 'options',
								options: [
									{
										name: 'Attribute',
										value: 'attribute',
										description: 'Get an attribute value like "class" from an element',
									},
									{
										name: 'HTML',
										value: 'html',
										description: 'Get the HTML the element contains',
									},
									{
										name: 'Text',
										value: 'text',
										description: 'Get only the text content of the element',
									},
									{
										name: 'Value',
										value: 'value',
										description: 'Get value of an input, select or textarea',
									},
								],
								default: 'text',
								description: 'What kind of data should be returned',
							},
							{
								displayName: 'Attribute',
								name: 'attribute',
								type: 'string',
								displayOptions: {
									show: {
										returnValue: [
											'attribute',
										],
									},
								},
								default: '',
								placeholder: 'class',
								description: 'The name of the attribute to return the value off',
							},
							{
								displayName: 'Return Array',
								name: 'returnArray',
								type: 'boolean',
								default: false,
								description: 'Returns the values as an array so if multiple ones get found they also get returned separately. If not set all will be returned as a single string.',
							},
						],
					},
				],
			},

			{
				displayName: 'Options',
				name: 'options',
				type: 'collection',
				placeholder: 'Add Option',
				default: {},
				options: [
					{
						displayName: 'Trim Values',
						name: 'trimValues',
						type: 'boolean',
						default: true,
						description: 'Removes automatically all spaces and newlines from the beginning and end of the values',
					},
				],
			},
		],
	};


	async execute(this: IExecuteFunctions): Promise<INodeExecutionData[][]> {
		const items = this.getInputData();

		const returnData: INodeExecutionData[] = [];

		let item: INodeExecutionData;
		for (let itemIndex = 0; itemIndex < items.length; itemIndex++) {
			try {
				const dataPropertyName = this.getNodeParameter('dataPropertyName', itemIndex) as string;
				const extractionValues = this.getNodeParameter('extractionValues', itemIndex) as IDataObject;
				const options = this.getNodeParameter('options', itemIndex, {}) as IDataObject;
				const sourceData = this.getNodeParameter('sourceData', itemIndex) as string;

				item = items[itemIndex];

				let htmlArray: string[] | string = [];
				if (sourceData === 'json') {
					if (item.json[dataPropertyName] === undefined) {
						throw new NodeOperationError(this.getNode(), `No property named "${dataPropertyName}" exists!`);
					}
					htmlArray = item.json[dataPropertyName] as string;
				} else {
					if (item.binary === undefined) {
						throw new NodeOperationError(this.getNode(), `No item does not contain binary data!`);
					}
					if (item.binary[dataPropertyName] === undefined) {
						throw new NodeOperationError(this.getNode(), `No property named "${dataPropertyName}" exists!`);
					}

					const binaryDataBuffer = await this.helpers.getBinaryDataBuffer(itemIndex, dataPropertyName);
					htmlArray = binaryDataBuffer.toString('utf-8');
				}

				// Convert it always to array that it works with a string or an array of strings
				if (!Array.isArray(htmlArray)) {
					htmlArray = [htmlArray];
				}

				for (const html of htmlArray as string[]) {
					const $ = cheerio.load(html);

					const newItem: INodeExecutionData = {
						json: {},
					};

					// Itterate over all the defined values which should be extracted
					let htmlElement;
					for (const valueData of extractionValues.values as IValueData[]) {
						htmlElement = $(valueData.cssSelector);

						if (valueData.returnArray === true) {
							// An array should be returned so itterate over one
							// value at a time
							newItem.json[valueData.key as string] = [];
							htmlElement.each((i, el) => {
								(newItem.json[valueData.key as string] as Array<string | undefined>).push(getValue($(el), valueData, options));
							});
						} else {
							// One single value should be returned
							newItem.json[valueData.key as string] = getValue(htmlElement, valueData, options);
						}
					}
					returnData.push(newItem);
				}
			} catch (error) {
				if (this.continueOnFail()) {
					returnData.push({ json: { error: error.message } });
					continue;
				}
				throw error;
			}
		}

		return this.prepareOutputData(returnData);
	}
}<|MERGE_RESOLUTION|>--- conflicted
+++ resolved
@@ -114,10 +114,6 @@
 				typeOptions: {
 					multipleValues: true,
 				},
-<<<<<<< HEAD
-=======
-				description: 'The extraction values',
->>>>>>> ef8a76f3
 				default: {},
 				options: [
 					{
