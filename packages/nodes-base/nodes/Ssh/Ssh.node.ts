--- conflicted
+++ resolved
@@ -270,11 +270,7 @@
 						name: 'fileName',
 						type: 'string',
 						default: '',
-<<<<<<< HEAD
-						description: 'Overrides the binary data file name',
-=======
 						description: 'Overrides the binary data file name.',
->>>>>>> 7f933919
 					},
 				],
 			},
