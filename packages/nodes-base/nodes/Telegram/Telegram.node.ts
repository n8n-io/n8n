--- conflicted
+++ resolved
@@ -1861,154 +1861,147 @@
 						// ----------------------------------
 						//         message:editMessageText
 						// ----------------------------------
-
+	
 						endpoint = 'editMessageText';
-
+	
 						const messageType = this.getNodeParameter('messageType', i) as string;
-
+	
 						if (messageType === 'inlineMessage') {
 							body.inline_message_id = this.getNodeParameter('inlineMessageId', i) as string;
 						} else {
 							body.chat_id = this.getNodeParameter('chatId', i) as string;
 							body.message_id = this.getNodeParameter('messageId', i) as string;
 						}
-
+	
 						body.text = this.getNodeParameter('text', i) as string;
-
-<<<<<<< HEAD
+	
 						// Add additional fields and replyMarkup
 						addAdditionalFields.call(this, body, i);
-=======
-				} else if (operation === 'deleteMessage') {
-					// ----------------------------------
-					//       message:deleteMessage
-					// ----------------------------------
-
-					endpoint = 'deleteMessage';
-
-					body.chat_id = this.getNodeParameter('chatId', i) as string;
-					body.message_id = this.getNodeParameter('messageId', i) as string;
-
-				} else if (operation === 'pinChatMessage') {
-					// ----------------------------------
-					//        message:pinChatMessage
-					// ----------------------------------
->>>>>>> ff7e035c
-
-					} else if (operation === 'pinChatMessage') {
-						// ----------------------------------
-						//        message:pinChatMessage
-						// ----------------------------------
-
-						endpoint = 'pinChatMessage';
-
+	
+					} else if (operation === 'deleteMessage') {
+						// ----------------------------------
+						//       message:deleteMessage
+						// ----------------------------------
+	
+						endpoint = 'deleteMessage';
+	
 						body.chat_id = this.getNodeParameter('chatId', i) as string;
 						body.message_id = this.getNodeParameter('messageId', i) as string;
-
+	
+					} else if (operation === 'pinChatMessage') {
+						// ----------------------------------
+						//        message:pinChatMessage
+						// ----------------------------------
+	
+						endpoint = 'pinChatMessage';
+	
+						body.chat_id = this.getNodeParameter('chatId', i) as string;
+						body.message_id = this.getNodeParameter('messageId', i) as string;
+	
 						const { disable_notification } = this.getNodeParameter('additionalFields', i) as IDataObject;
 						if (disable_notification) {
 							body.disable_notification = true;
 						}
-
+	
 					} else if (operation === 'unpinChatMessage') {
 						// ----------------------------------
 						//        message:unpinChatMessage
 						// ----------------------------------
-
+	
 						endpoint = 'unpinChatMessage';
-
+	
 						body.chat_id = this.getNodeParameter('chatId', i) as string;
 						body.message_id = this.getNodeParameter('messageId', i) as string;
-
+	
 					} else if (operation === 'sendAnimation') {
 						// ----------------------------------
 						//         message:sendAnimation
 						// ----------------------------------
-
+	
 						endpoint = 'sendAnimation';
-
+	
 						body.chat_id = this.getNodeParameter('chatId', i) as string;
 						body.animation = this.getNodeParameter('file', i) as string;
-
+	
 						// Add additional fields and replyMarkup
 						addAdditionalFields.call(this, body, i);
-
-
+	
+	
 					} else if (operation === 'sendAudio') {
 						// ----------------------------------
 						//         message:sendAudio
 						// ----------------------------------
-
+	
 						endpoint = 'sendAudio';
-
+	
 						body.chat_id = this.getNodeParameter('chatId', i) as string;
 						body.audio = this.getNodeParameter('file', i) as string;
-
+	
 						// Add additional fields and replyMarkup
 						addAdditionalFields.call(this, body, i);
-
+	
 					} else if (operation === 'sendChatAction') {
 						// ----------------------------------
 						//         message:sendChatAction
 						// ----------------------------------
-
+	
 						endpoint = 'sendChatAction';
-
+	
 						body.chat_id = this.getNodeParameter('chatId', i) as string;
 						body.action = this.getNodeParameter('action', i) as string;
-
+	
 					} else if (operation === 'sendDocument') {
 						// ----------------------------------
 						//         message:sendDocument
 						// ----------------------------------
-
+	
 						endpoint = 'sendDocument';
-
+	
 						body.chat_id = this.getNodeParameter('chatId', i) as string;
 						body.document = this.getNodeParameter('file', i) as string;
-
+	
 						// Add additional fields and replyMarkup
 						addAdditionalFields.call(this, body, i);
-
+	
 					} else if (operation === 'sendLocation') {
 						// ----------------------------------
 						//         message:sendLocation
 						// ----------------------------------
-
+	
 						endpoint = 'sendLocation';
-
+	
 						body.chat_id = this.getNodeParameter('chatId', i) as string;
 						body.latitude = this.getNodeParameter('latitude', i) as string;
 						body.longitude = this.getNodeParameter('longitude', i) as string;
-
+	
 						// Add additional fields and replyMarkup
 						addAdditionalFields.call(this, body, i);
-
+	
 					} else if (operation === 'sendMessage') {
 						// ----------------------------------
 						//         message:sendMessage
 						// ----------------------------------
-
+	
 						endpoint = 'sendMessage';
-
+	
 						body.chat_id = this.getNodeParameter('chatId', i) as string;
 						body.text = this.getNodeParameter('text', i) as string;
-
+	
 						// Add additional fields and replyMarkup
 						addAdditionalFields.call(this, body, i);
-
+	
 					} else if (operation === 'sendMediaGroup') {
 						// ----------------------------------
 						//         message:sendMediaGroup
 						// ----------------------------------
-
+	
 						endpoint = 'sendMediaGroup';
-
+	
 						body.chat_id = this.getNodeParameter('chatId', i) as string;
-
+	
 						const additionalFields = this.getNodeParameter('additionalFields', i) as IDataObject;
 						Object.assign(body, additionalFields);
-
+	
 						const mediaItems = this.getNodeParameter('media', i) as IDataObject;
 						body.media = [];
 						for (const mediaItem of mediaItems.media as IDataObject[]) {
@@ -2018,46 +2011,46 @@
 							}
 							(body.media as IDataObject[]).push(mediaItem);
 						}
-
+	
 					} else if (operation === 'sendPhoto') {
 						// ----------------------------------
 						//         message:sendPhoto
 						// ----------------------------------
-
+	
 						endpoint = 'sendPhoto';
-
+	
 						body.chat_id = this.getNodeParameter('chatId', i) as string;
 						body.photo = this.getNodeParameter('file', i) as string;
-
+	
 						// Add additional fields and replyMarkup
 						addAdditionalFields.call(this, body, i);
-
+	
 					} else if (operation === 'sendSticker') {
 						// ----------------------------------
 						//         message:sendSticker
 						// ----------------------------------
-
+	
 						endpoint = 'sendSticker';
-
+	
 						body.chat_id = this.getNodeParameter('chatId', i) as string;
 						body.sticker = this.getNodeParameter('file', i) as string;
-
+	
 						// Add additional fields and replyMarkup
 						addAdditionalFields.call(this, body, i);
-
+	
 					} else if (operation === 'sendVideo') {
 						// ----------------------------------
 						//         message:sendVideo
 						// ----------------------------------
-
+	
 						endpoint = 'sendVideo';
-
+	
 						body.chat_id = this.getNodeParameter('chatId', i) as string;
 						body.video = this.getNodeParameter('file', i) as string;
-
+	
 						// Add additional fields and replyMarkup
 						addAdditionalFields.call(this, body, i);
-
+	
 					}
 				} else {
 					throw new NodeOperationError(this.getNode(), `The resource "${resource}" is not known!`);
