--- conflicted
+++ resolved
@@ -391,11 +391,7 @@
 						name: 'disable_notification',
 						type: 'boolean',
 						default: false,
-<<<<<<< HEAD
-						description: 'Whether to not send a notification to all chat members about the new pinned message',
-=======
 						description: 'Whether to send a notification to all chat members about the new pinned message',
->>>>>>> 088daf95
 					},
 				],
 			},
@@ -1359,11 +1355,7 @@
 						name: 'force_reply',
 						type: 'boolean',
 						default: false,
-<<<<<<< HEAD
-						description: 'Whether to show reply interface to the user, as if they manually selected the bot\'s message and tapped \'Reply',
-=======
 						description: 'Whether to show reply interface to the user, as if they manually selected the bot‘s message and tapped ’Reply',
->>>>>>> 088daf95
 					},
 					{
 						displayName: 'Selective',
@@ -1539,11 +1531,7 @@
 														name: 'request_location',
 														type: 'boolean',
 														default: false,
-<<<<<<< HEAD
-														description: 'Whether to use the user\'s request_location',
-=======
 														description: 'Whether the user\'s request_location',
->>>>>>> 088daf95
 													},
 												],
 											},
