import {
	INodeProperties,
} from 'n8n-workflow';

export const couponOperations: INodeProperties[] = [
	{
		displayName: 'Operation',
		name: 'operation',
		type: 'options',
		displayOptions: {
			show: {
				resource: [
					'coupon',
				],
			},
		},
		options: [
			{
				name: 'Create',
				value: 'create',
				description: 'Create a coupon',
			},
			{
				name: 'Get All',
				value: 'getAll',
				description: 'Get all coupons',
			},
			{
				name: 'Update',
				value: 'update',
				description: 'Update a coupon',
			},
		],
		default: 'create',
		description: 'The operation to perform.',
	},
];

export const couponFields: INodeProperties[] = [
	/* -------------------------------------------------------------------------- */
	/*                                 coupon:create	                          */
	/* -------------------------------------------------------------------------- */
	{
		displayName: 'Coupon Type',
		name: 'couponType',
		type: 'options',
		displayOptions: {
			show: {
				resource: [
					'coupon',
				],
				operation: [
					`create`,
				],
				jsonParameters: [
					false,
				],
			},
		},
		default: 'checkout',
		description: 'Either product (valid for specified products or subscription plans) or checkout (valid for any checkout)',
		options: [
			{
				name: 'Checkout',
				value: 'checkout',
			},
			{
				name: 'Product',
				value: 'product',
			},
		],
	},
	{
		displayName: 'Product IDs',
		name: 'productIds',
		type: 'multiOptions',
		typeOptions: {
			loadOptionsMethod: 'getProducts',
		},
		displayOptions: {
			show: {
				resource: [
					'coupon',
				],
				operation: [
					`create`,
				],
				couponType: [
					'product',
				],
				jsonParameters: [
					false,
				],
			},
		},
		default: [],
		description: 'Comma-separated list of product IDs. Required if coupon_type is product.',
		required: true,
	},
	{
		displayName: 'Discount Type',
		name: 'discountType',
		type: 'options',
		displayOptions: {
			show: {
				resource: [
					'coupon',
				],
				operation: [
					`create`,
				],
				jsonParameters: [
					false,
				],
			},
		},
		default: 'flat',
		description: 'Either flat or percentage',
		options: [
			{
				name: 'Flat',
				value: 'flat',
			},
			{
				name: 'Percentage',
				value: 'percentage',
			},
		],
	},
	{
		displayName: 'Discount Amount Currency',
		name: 'discountAmount',
		type: 'number',
		default: 1,
		description: 'Discount amount in currency',
		typeOptions: {
			minValue: 1,
		},
		displayOptions: {
			show: {
				resource: [
					'coupon',
				],
				operation: [
					`create`,
				],
				discountType: [
					'flat',
				],
				jsonParameters: [
					false,
				],
			},
		},
	},
	{
		displayName: 'Discount Amount %',
		name: 'discountAmount',
		type: 'number',
		default: 1,
		description: 'Discount amount in percentage',
		typeOptions: {
			minValue: 1,
			maxValue: 100,
		},
		displayOptions: {
			show: {
				resource: [
					'coupon',
				],
				operation: [
					`create`,
				],
				discountType: [
					'percentage',
				],
				jsonParameters: [
					false,
				],
			},
		},
	},
	{
		displayName: 'Currency',
		name: 'currency',
		type: 'options',
		default: 'EUR',
		description: 'The currency must match the balance currency specified in your account',
		options: [
			{
				name: 'ARS',
				value: 'ARS',
			},
			{
				name: 'AUD',
				value: 'AUD',
			},
			{
				name: 'BRL',
				value: 'BRL',
			},
			{
				name: 'CAD',
				value: 'CAD',
			},
			{
				name: 'CHF',
				value: 'CHF',
			},
			{
				name: 'CNY',
				value: 'CNY',
			},
			{
				name: 'CZK',
				value: 'CZK',
			},
			{
				name: 'DKK',
				value: 'DKK',
			},
			{
				name: 'EUR',
				value: 'EUR',
			},
			{
				name: 'GBP',
				value: 'GBP',
			},
			{
				name: 'HKD',
				value: 'HKD',
			},
			{
				name: 'HUF',
				value: 'HUF',
			},
			{
				name: 'INR',
				value: 'INR',
			},
			{
				name: 'JPY',
				value: 'JPY',
			},
			{
				name: 'KRW',
				value: 'KRW',
			},
			{
				name: 'MXN',
				value: 'MXN',
			},
			{
				name: 'NOK',
				value: 'NOK',
			},
			{
				name: 'NZD',
				value: 'NZD',
			},
			{
				name: 'PLN',
				value: 'PLN',
			},
			{
				name: 'RUB',
				value: 'RUB',
			},
			{
				name: 'SEK',
				value: 'SEK',
			},
			{
				name: 'SGD',
				value: 'SGD',
			},
			{
				name: 'THB',
				value: 'THB',
			},
			{
				name: 'TWD',
				value: 'TWD',
			},
			{
				name: 'USD',
				value: 'USD',
			},
			{
				name: 'ZAR',
				value: 'ZAR',
			},
		],
		displayOptions: {
			show: {
				resource: [
					'coupon',
				],
				operation: [
					`create`,
				],
				discountType: [
					'flat',
				],
				jsonParameters: [
					false,
				],
			},
		},
	},
	{
		displayName: 'JSON Parameters',
		name: 'jsonParameters',
		type: 'boolean',
		default: false,
		displayOptions: {
			show: {
				resource: [
					'coupon',
				],
				operation: [
					'create',
				],
			},
		},
	},
	{
		displayName: ' Additional Fields',
		name: 'additionalFieldsJson',
		type: 'json',
		typeOptions: {
			alwaysOpenEditWindow: true,
		},
		default: '',
		displayOptions: {
			show: {
				resource: [
					'coupon',
				],
				operation: [
					'create',
				],
				jsonParameters: [
					true,
				],
			},
		},
<<<<<<< HEAD
		description: 'Attributes in JSON form',
=======
		description: 'Attributes in JSON form.',
>>>>>>> 7f933919
	},
	{
		displayName: 'Additional Fields',
		name: 'additionalFields',
		type: 'collection',
		placeholder: 'Add Field',
		displayOptions: {
			show: {
				resource: [
					'coupon',
				],
				operation: [
					'create',
				],
				jsonParameters: [
					false,
				],
			},
		},
		default: {},
		options: [
			{
				displayName: 'Allowed Uses',
				name: 'allowedUses',
				type: 'number',
				default: 1,
				description: 'Number of times a coupon can be used in a checkout. This will be set to 999,999 by default, if not specified.',
			},
			{
				displayName: 'Coupon Code',
				name: 'couponCode',
				type: 'string',
				default: '',
				description: 'Will be randomly generated if not specified',
			},
			{
				displayName: 'Coupon Prefix',
				name: 'couponPrefix',
				type: 'string',
				default: '',
				description: 'Prefix for generated codes. Not valid if coupon_code is specified.',
			},
			{
				displayName: 'Description',
				name: 'description',
				type: 'string',
				default: '',
				description: 'Description of the coupon. This will be displayed in the Seller Dashboard.',
			},
			{
				displayName: 'Expires',
				name: 'expires',
				type: 'dateTime',
				default: '',
				description: 'The coupon will expire on the date at 00:00:00 UTC',
			},
			{
				displayName: 'Group',
				name: 'group',
				type: 'string',
				typeOptions: {
					minValue: 1,
					maxValue: 50,
				},
				default: '',
				description: 'The name of the coupon group this coupon should be assigned to',
			},
			{
				displayName: 'Number of Coupons',
				name: 'numberOfCoupons',
				type: 'number',
				default: 1,
				description: 'Number of coupons to generate. Not valid if coupon_code is specified.',
			},
			{
				displayName: 'Recurring',
				name: 'recurring',
				type: 'boolean',
				default: false,
				description: 'If the coupon is used on subscription products, this indicates whether the discount should apply to recurring payments after the initial purchase',
			},
		],
	},
	/* -------------------------------------------------------------------------- */
	/*                                 coupon:getAll	                          */
	/* -------------------------------------------------------------------------- */
	{
		displayName: 'Product ID',
		name: 'productId',
		type: 'string',
		displayOptions: {
			show: {
				resource: [
					'coupon',
				],
				operation: [
					`getAll`,
				],
			},
		},
		default: '',
		required: true,
		description: 'The specific product/subscription ID',
	},
	{
		displayName: 'Return All',
		name: 'returnAll',
		type: 'boolean',
		displayOptions: {
			show: {
				operation: [
					'getAll',
				],
				resource: [
					'coupon',
				],
			},
		},
		default: false,
<<<<<<< HEAD
		description: 'If all results should be returned or only up to a given limit',
=======
		description: 'Whether to return all results or only up to a given limit',
>>>>>>> 7f933919
	},
	{
		displayName: 'Limit',
		name: 'limit',
		type: 'number',
		displayOptions: {
			show: {
				operation: [
					'getAll',
				],
				resource: [
					'coupon',
				],
				returnAll: [
					false,
				],
			},
		},
		typeOptions: {
			minValue: 1,
			maxValue: 500,
		},
		default: 100,
		description: 'How many results to return',
	},
	/* -------------------------------------------------------------------------- */
	/*                                 coupon:update	                          */
	/* -------------------------------------------------------------------------- */
	{
		displayName: 'Update by',
		name: 'updateBy',
		type: 'options',
		displayOptions: {
			show: {
				resource: [
					'coupon',
				],
				operation: [
					`update`,
				],
				jsonParameters: [
					false,
				],
			},
		},
		default: 'couponCode',
		description: 'Either flat or percentage',
		options: [
			{
				name: 'Coupon Code',
				value: 'couponCode',
			},
			{
				name: 'Group',
				value: 'group',
			},
		],
	},
	{
		displayName: 'Coupon Code',
		name: 'couponCode',
		type: 'string',
		displayOptions: {
			show: {
				resource: [
					'coupon',
				],
				operation: [
					'update',
				],
				updateBy: [
					'couponCode',
				],
				jsonParameters: [
					false,
				],
			},
		},
		default: '',
		description: 'Identify the coupon to update',
	},
	{
		displayName: 'Group',
		name: 'group',
		type: 'string',
		displayOptions: {
			show: {
				resource: [
					'coupon',
				],
				operation: [
					'update',
				],
				updateBy: [
					'group',
				],
				jsonParameters: [
					false,
				],
			},
		},
		default: '',
		description: 'The name of the group of coupons you want to update',
	},
	{
		displayName: 'JSON Parameters',
		name: 'jsonParameters',
		type: 'boolean',
		default: false,
		displayOptions: {
			show: {
				resource: [
					'coupon',
				],
				operation: [
					'update',
				],
			},
		},
	},
	{
		displayName: 'Additional Fields',
		name: 'additionalFieldsJson',
		type: 'json',
		typeOptions: {
			alwaysOpenEditWindow: true,
		},
		default: '',
		displayOptions: {
			show: {
				resource: [
					'coupon',
				],
				operation: [
					'update',
				],
				jsonParameters: [
					true,
				],
			},
		},
<<<<<<< HEAD
		description: 'Attributes in JSON form',
=======
		description: 'Attributes in JSON form.',
>>>>>>> 7f933919
	},
	{
		displayName: 'Additional Fields',
		name: 'additionalFields',
		type: 'collection',
		placeholder: 'Add Field',
		displayOptions: {
			show: {
				resource: [
					'coupon',
				],
				operation: [
					'update',
				],
				jsonParameters: [
					false,
				],
			},
		},
		default: {},
		options: [
			{
				displayName: 'Allowed Uses',
				name: 'allowedUses',
				type: 'number',
				default: 1,
				description: 'Number of times a coupon can be used in a checkout. This will be set to 999,999 by default, if not specified.',
			},
			{
				displayName: 'Discount',
				name: 'discount',
				type: 'fixedCollection',
				default: {},
				options: [
					{
						displayName: 'Discount Properties',
						name: 'discountProperties',
						values: [
							{
								displayName: 'Currency',
								name: 'currency',
								type: 'options',
								default: 'EUR',
								description: 'The currency must match the balance currency specified in your account',
								displayOptions: {
									show: {
										discountType: [
											'flat',
										],
									},
								},
								options: [
									{
										name: 'ARS',
										value: 'ARS',
									},
									{
										name: 'AUD',
										value: 'AUD',
									},
									{
										name: 'BRL',
										value: 'BRL',
									},
									{
										name: 'CAD',
										value: 'CAD',
									},
									{
										name: 'CHF',
										value: 'CHF',
									},
									{
										name: 'CNY',
										value: 'CNY',
									},
									{
										name: 'CZK',
										value: 'CZK',
									},
									{
										name: 'DKK',
										value: 'DKK',
									},
									{
										name: 'EUR',
										value: 'EUR',
									},
									{
										name: 'GBP',
										value: 'GBP',
									},
									{
										name: 'HKD',
										value: 'HKD',
									},
									{
										name: 'HUF',
										value: 'HUF',
									},
									{
										name: 'INR',
										value: 'INR',
									},
									{
										name: 'JPY',
										value: 'JPY',
									},
									{
										name: 'KRW',
										value: 'KRW',
									},
									{
										name: 'MXN',
										value: 'MXN',
									},
									{
										name: 'NOK',
										value: 'NOK',
									},
									{
										name: 'NZD',
										value: 'NZD',
									},
									{
										name: 'PLN',
										value: 'PLN',
									},
									{
										name: 'RUB',
										value: 'RUB',
									},
									{
										name: 'SEK',
										value: 'SEK',
									},
									{
										name: 'SGD',
										value: 'SGD',
									},
									{
										name: 'THB',
										value: 'THB',
									},
									{
										name: 'TWD',
										value: 'TWD',
									},
									{
										name: 'USD',
										value: 'USD',
									},
									{
										name: 'ZAR',
										value: 'ZAR',
									},
								],
							},
							{
								displayName: 'Discount Amount Currency',
								name: 'discountAmount',
								type: 'number',
								default: '',
								description: 'Discount amount',
								displayOptions: {
									show: {
										discountType: [
											'flat',
										],
									},
								},
								typeOptions: {
									minValue: 0,
								},
							},
							{
								displayName: 'Discount Amount Percentage',
								name: 'discountAmount',
								type: 'number',
								default: '',
								description: 'Discount amount',
								displayOptions: {
									show: {
										discountType: [
											'percentage',
										],
									},
								},
								typeOptions: {
									minValue: 0,
									maxValue: 100,
								},
							},
							{
								displayName: 'Discount Type',
								name: 'discountType',
								type: 'options',
								default: 'flat',
								description: 'Either flat or percentage',
								options: [
									{
										name: 'Flat',
										value: 'flat',
									},
									{
										name: 'Percentage',
										value: 'percentage',
									},
								],
							},
						],
					},
				],
			},
			{
				displayName: 'Expires',
				name: 'expires',
				type: 'dateTime',
				default: '',
				description: 'The coupon will expire on the date at 00:00:00 UTC',
			},
			{
				displayName: 'New Coupon Code',
				name: 'newCouponCode',
				type: 'string',
				default: '',
				description: 'New code to rename the coupon to',
			},
			{
				displayName: 'New Group Name',
				name: 'newGroup',
				type: 'string',
				typeOptions: {
					minValue: 1,
					maxValue: 50,
				},
				default: '',
				description: 'New group name to move coupon to',
			},
			{
				displayName: 'Product IDs',
				name: 'productIds',
				type: 'string',
				default: '',
				description: 'Comma-separated list of products e.g. 499531,1234,123546. If blank then remove associated products.',
			},
			{
				displayName: 'Recurring',
				name: 'recurring',
				type: 'boolean',
				default: false,
				description: 'If the coupon is used on subscription products, this indicates whether the discount should apply to recurring payments after the initial purchase',
			},
		],
	},

];<|MERGE_RESOLUTION|>--- conflicted
+++ resolved
@@ -346,11 +346,7 @@
 				],
 			},
 		},
-<<<<<<< HEAD
-		description: 'Attributes in JSON form',
-=======
 		description: 'Attributes in JSON form.',
->>>>>>> 7f933919
 	},
 	{
 		displayName: 'Additional Fields',
@@ -470,11 +466,7 @@
 			},
 		},
 		default: false,
-<<<<<<< HEAD
-		description: 'If all results should be returned or only up to a given limit',
-=======
 		description: 'Whether to return all results or only up to a given limit',
->>>>>>> 7f933919
 	},
 	{
 		displayName: 'Limit',
@@ -616,11 +608,7 @@
 				],
 			},
 		},
-<<<<<<< HEAD
-		description: 'Attributes in JSON form',
-=======
 		description: 'Attributes in JSON form.',
->>>>>>> 7f933919
 	},
 	{
 		displayName: 'Additional Fields',
