import { IExecuteFunctions } from 'n8n-core';
import {
	IBinaryKeyData,
	IDataObject,
	INodeExecutionData,
	INodeType,
	INodeTypeDescription,
	NodeOperationError,
} from 'n8n-workflow';

const { NodeVM } = require('vm2');

export class FunctionItem implements INodeType {
	description: INodeTypeDescription = {
		displayName: 'Function Item',
		name: 'functionItem',
		icon: 'fa:code',
		group: ['transform'],
		version: 1,
		description: 'Run custom function code which gets executed once per item.',
		defaults: {
			name: 'FunctionItem',
			color: '#ddbb33',
		},
		inputs: ['main'],
		outputs: ['main'],
		properties: [
			{
				displayName: 'JavaScript Code',
				name: 'functionCode',
				typeOptions: {
					alwaysOpenEditWindow: true,
					editor: 'code',
					rows: 10,
				},
				type: 'string',
				default: 'item.myVariable = 1;\nreturn item;',
				description: 'The JavaScript code to execute for each item.',
				noDataExpression: true,
			},
		],
	};

	async execute(this: IExecuteFunctions): Promise<INodeExecutionData[][]> {
		const items = this.getInputData();

		const returnData: INodeExecutionData[] = [];
		const length = items.length as unknown as number;
		let item: INodeExecutionData;

		for (let itemIndex = 0; itemIndex < length; itemIndex++) {

			item = items[itemIndex];

			// Copy the items as they may get changed in the functions
			item = JSON.parse(JSON.stringify(item));

			// Define the global objects for the custom function
			const sandbox = {
				getBinaryData: (): IBinaryKeyData | undefined => {
					return item.binary;
				},
				getNodeParameter: this.getNodeParameter,
				getWorkflowStaticData: this.getWorkflowStaticData,
				helpers: this.helpers,
				item: item.json,
				setBinaryData: (data: IBinaryKeyData) => {
					item.binary = data;
				},
			};

			// Make it possible to access data via $node, $parameter, ...
			const dataProxy = this.getWorkflowDataProxy(itemIndex);
			Object.assign(sandbox, dataProxy);

			const options = {
				console: 'inherit',
				sandbox,
				require: {
					external: false as boolean | { modules: string[] },
					builtin: [] as string[],
				},
			};

			if (process.env.NODE_FUNCTION_ALLOW_BUILTIN) {
				options.require.builtin = process.env.NODE_FUNCTION_ALLOW_BUILTIN.split(',');
			}

			if (process.env.NODE_FUNCTION_ALLOW_EXTERNAL) {
				options.require.external = { modules: process.env.NODE_FUNCTION_ALLOW_EXTERNAL.split(',') };
			}

			const vm = new NodeVM(options);

<<<<<<< HEAD
		// Do very basic validation of the data
		if (jsonData === undefined) {
			throw new NodeOperationError(this.getNode(), 'No data got returned. Always an object has to be returned!');
		}
=======
			// Get the code to execute
			const functionCode = this.getNodeParameter('functionCode', itemIndex) as string;
>>>>>>> bea8ad37


			let jsonData: IDataObject;
			try {
				// Execute the function code
				jsonData = await vm.run(`module.exports = async function() {${functionCode}}()`, __dirname);
			} catch (e) {
				return Promise.reject(e);
			}

			// Do very basic validation of the data
			if (jsonData === undefined) {
				throw new Error('No data got returned. Always an object has to be returned!');
			}

			const returnItem: INodeExecutionData = {
				json: jsonData,
			};

			if (item.binary) {
				returnItem.binary = item.binary;
			}

			returnData.push(returnItem);
		}
		return this.prepareOutputData(returnData);
	}
}<|MERGE_RESOLUTION|>--- conflicted
+++ resolved
@@ -92,15 +92,9 @@
 
 			const vm = new NodeVM(options);
 
-<<<<<<< HEAD
-		// Do very basic validation of the data
-		if (jsonData === undefined) {
-			throw new NodeOperationError(this.getNode(), 'No data got returned. Always an object has to be returned!');
-		}
-=======
 			// Get the code to execute
 			const functionCode = this.getNodeParameter('functionCode', itemIndex) as string;
->>>>>>> bea8ad37
+
 
 
 			let jsonData: IDataObject;
