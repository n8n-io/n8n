import type {
	IDataObject,
	IExecuteFunctions,
	INodeExecutionData,
	INodeProperties,
} from 'n8n-workflow';
import { NodeOperationError } from 'n8n-workflow';

import type { QueryRunner, QueryWithValues } from '../../helpers/interfaces';

import { getResolvables, updateDisplayOptions } from '@utils/utilities';

import { prepareQueryAndReplacements, replaceEmptyStringsByNulls } from '../../helpers/utils';

import { optionsCollection } from '../common.descriptions';

const properties: INodeProperties[] = [
	{
		displayName: 'Query',
		name: 'query',
		type: 'string',
		default: '',
		placeholder: 'e.g. SELECT id, name FROM product WHERE id < 40',
		required: true,
		description:
			"The SQL query to execute. You can use n8n expressions and $1, $2, $3, etc to refer to the 'Query Parameters' set in options below.",
		noDataExpression: true,
		typeOptions: {
			editor: 'sqlEditor',
<<<<<<< HEAD
			sqlDialect: 'mysql',
			rows: 5,
=======
			sqlDialect: 'MySQL',
>>>>>>> dc295ac5
		},
		hint: 'Consider using query parameters to prevent SQL injection attacks. Add them in the options below',
	},
	optionsCollection,
];

const displayOptions = {
	show: {
		resource: ['database'],
		operation: ['executeQuery'],
	},
};

export const description = updateDisplayOptions(displayOptions, properties);

export async function execute(
	this: IExecuteFunctions,
	inputItems: INodeExecutionData[],
	runQueries: QueryRunner,
	nodeOptions: IDataObject,
): Promise<INodeExecutionData[]> {
	let returnData: INodeExecutionData[] = [];
	const items = replaceEmptyStringsByNulls(inputItems, nodeOptions.replaceEmptyStrings as boolean);

	const queries: QueryWithValues[] = [];

	for (let i = 0; i < items.length; i++) {
		let rawQuery = this.getNodeParameter('query', i) as string;

		for (const resolvable of getResolvables(rawQuery)) {
			rawQuery = rawQuery.replace(resolvable, this.evaluateExpression(resolvable, i) as string);
		}

		const options = this.getNodeParameter('options', i, {});

		let values;
		let queryReplacement = options.queryReplacement || [];

		if (typeof queryReplacement === 'string') {
			queryReplacement = queryReplacement.split(',').map((entry) => entry.trim());
		}

		if (Array.isArray(queryReplacement)) {
			values = queryReplacement as IDataObject[];
		} else {
			throw new NodeOperationError(
				this.getNode(),
				'Query Replacement must be a string of comma-separated values, or an array of values',
				{ itemIndex: i },
			);
		}

		const preparedQuery = prepareQueryAndReplacements(rawQuery, values);

		queries.push(preparedQuery);
	}

	returnData = await runQueries(queries);

	return returnData;
}<|MERGE_RESOLUTION|>--- conflicted
+++ resolved
@@ -1,3 +1,4 @@
+import { getResolvables, updateDisplayOptions } from '@utils/utilities';
 import type {
 	IDataObject,
 	IExecuteFunctions,
@@ -7,8 +8,6 @@
 import { NodeOperationError } from 'n8n-workflow';
 
 import type { QueryRunner, QueryWithValues } from '../../helpers/interfaces';
-
-import { getResolvables, updateDisplayOptions } from '@utils/utilities';
 
 import { prepareQueryAndReplacements, replaceEmptyStringsByNulls } from '../../helpers/utils';
 
@@ -27,12 +26,8 @@
 		noDataExpression: true,
 		typeOptions: {
 			editor: 'sqlEditor',
-<<<<<<< HEAD
-			sqlDialect: 'mysql',
 			rows: 5,
-=======
 			sqlDialect: 'MySQL',
->>>>>>> dc295ac5
 		},
 		hint: 'Consider using query parameters to prevent SQL injection attacks. Add them in the options below',
 	},
