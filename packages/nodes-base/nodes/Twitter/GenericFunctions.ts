--- conflicted
+++ resolved
@@ -7,20 +7,8 @@
 	ILoadOptionsFunctions,
 } from 'n8n-core';
 
-<<<<<<< HEAD
-import {
-	IBinaryKeyData,
-	IDataObject,
-	INodeExecutionData,
-	JsonObject,
-	NodeApiError,
-	NodeOperationError,
-	sleep,
-} from 'n8n-workflow';
-=======
-import type { IBinaryKeyData, IDataObject, INodeExecutionData } from 'n8n-workflow';
+import type { IBinaryKeyData, IDataObject, INodeExecutionData, JsonObject } from 'n8n-workflow';
 import { NodeApiError, NodeOperationError, sleep } from 'n8n-workflow';
->>>>>>> 7d741814
 
 export async function twitterApiRequest(
 	this: IExecuteFunctions | IExecuteSingleFunctions | ILoadOptionsFunctions | IHookFunctions,
