import type {
	IExecuteFunctions,
	IExecuteSingleFunctions,
	IHookFunctions,
	ILoadOptionsFunctions,
} from 'n8n-core';

<<<<<<< HEAD
import {
	IDataObject,
	IHttpRequestMethods,
	IHttpRequestOptions,
	JsonObject,
	NodeApiError,
} from 'n8n-workflow';
=======
import type { IDataObject, IHttpRequestMethods, IHttpRequestOptions } from 'n8n-workflow';
import { NodeApiError } from 'n8n-workflow';
>>>>>>> 7d741814

export async function uprocApiRequest(
	this: IHookFunctions | IExecuteFunctions | IExecuteSingleFunctions | ILoadOptionsFunctions,
	method: string,
	body: any = {},
	qs: IDataObject = {},
	uri?: string,
	_option: IDataObject = {},
): Promise<any> {
	const options: IHttpRequestOptions = {
		method: method as IHttpRequestMethods,
		qs,
		body,
		url: 'https://api.uproc.io/api/v2/process',
		json: true,
	};

	try {
		return await this.helpers.httpRequestWithAuthentication.call(this, 'uprocApi', options);
	} catch (error) {
		throw new NodeApiError(this.getNode(), error as JsonObject);
	}
}<|MERGE_RESOLUTION|>--- conflicted
+++ resolved
@@ -5,18 +5,13 @@
 	ILoadOptionsFunctions,
 } from 'n8n-core';
 
-<<<<<<< HEAD
-import {
+import type {
 	IDataObject,
 	IHttpRequestMethods,
 	IHttpRequestOptions,
 	JsonObject,
-	NodeApiError,
 } from 'n8n-workflow';
-=======
-import type { IDataObject, IHttpRequestMethods, IHttpRequestOptions } from 'n8n-workflow';
 import { NodeApiError } from 'n8n-workflow';
->>>>>>> 7d741814
 
 export async function uprocApiRequest(
 	this: IHookFunctions | IExecuteFunctions | IExecuteSingleFunctions | ILoadOptionsFunctions,
