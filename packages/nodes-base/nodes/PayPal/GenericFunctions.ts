import { OptionsWithUri } from 'request';

import {
	BINARY_ENCODING,
	IExecuteFunctions,
	IExecuteSingleFunctions,
	IHookFunctions,
	ILoadOptionsFunctions,
	IWebhookFunctions,
} from 'n8n-core';

<<<<<<< HEAD
import {
	IDataObject, IHttpRequestMethods, IHttpRequestOptions, NodeApiError, NodeOperationError,
} from 'n8n-workflow';

export async function payPalApiRequest(this: IHookFunctions | IExecuteFunctions | IExecuteSingleFunctions | ILoadOptionsFunctions | IWebhookFunctions, endpoint: string, method: IHttpRequestMethods, body: any = {}, query?: IDataObject, uri?: string): Promise<any> { // tslint:disable-line:no-any
=======
import { IDataObject, NodeApiError, NodeOperationError } from 'n8n-workflow';
>>>>>>> 9017fd46

export async function payPalApiRequest(
	this:
		| IHookFunctions
		| IExecuteFunctions
		| IExecuteSingleFunctions
		| ILoadOptionsFunctions
		| IWebhookFunctions,
	endpoint: string,
	method: string,
	// tslint:disable-next-line:no-any
	body: any = {},
	query?: IDataObject,
	uri?: string,
	// tslint:disable-next-line:no-any
): Promise<any> {
	const credentials = await this.getCredentials('payPalApi');
	const env = getEnvironment(credentials.env as string);
	const tokenInfo = await getAccessToken.call(this);
	const headerWithAuthentication = Object.assign(
		{},
		{ Authorization: `Bearer ${tokenInfo.access_token}`, 'Content-Type': 'application/json' },
	);
	const options = {
		headers: headerWithAuthentication,
		method,
		qs: query || {},
		uri: uri || `${env}/v1${endpoint}`,
		body,
		json: true,
	};
	try {
		return await this.helpers.request!(options);
	} catch (error) {
		throw new NodeApiError(this.getNode(), error);
	}
}

function getEnvironment(env: string): string {
	// @ts-ignore
	return {
		sanbox: 'https://api-m.sandbox.paypal.com',
		live: 'https://api-m.paypal.com',
	}[env];
}

async function getAccessToken(
	this:
		| IHookFunctions
		| IExecuteFunctions
		| IExecuteSingleFunctions
		| ILoadOptionsFunctions
		| IWebhookFunctions,
	// tslint:disable-next-line:no-any
): Promise<any> {
	const credentials = await this.getCredentials('payPalApi');
	const env = getEnvironment(credentials!.env as string);
<<<<<<< HEAD
	const data = Buffer.from(`${credentials!.clientId}:${credentials!.secret}`).toString(BINARY_ENCODING);
	const headerWithAuthentication = Object.assign({},
		{ Authorization: `Basic ${data}`, 'Content-Type': 'application/x-www-form-urlencoded' });
		const options: IHttpRequestOptions = {
			headers: headerWithAuthentication,
			method: 'POST',
			form: {
				grant_type: 'client_credentials',
			},
			uri: `${env}/v1/oauth2/token`,
			json: true,
		};
=======
	const data = Buffer.from(`${credentials!.clientId}:${credentials!.secret}`).toString(
		BINARY_ENCODING,
	);
	const headerWithAuthentication = Object.assign(
		{},
		{ Authorization: `Basic ${data}`, 'Content-Type': 'application/x-www-form-urlencoded' },
	);
	const options: OptionsWithUri = {
		headers: headerWithAuthentication,
		method: 'POST',
		form: {
			grant_type: 'client_credentials',
		},
		uri: `${env}/v1/oauth2/token`,
		json: true,
	};
>>>>>>> 9017fd46
	try {
		return await this.helpers.request!(options);
	} catch (error) {
		throw new NodeOperationError(this.getNode(), error);
	}
}

/**
 * Make an API request to paginated paypal endpoint
 * and return all results
 */
<<<<<<< HEAD
export async function payPalApiRequestAllItems(this: IHookFunctions | IExecuteFunctions | IExecuteSingleFunctions | ILoadOptionsFunctions, propertyName: string, endpoint: string, method: IHttpRequestMethods, body: any = {}, query?: IDataObject, uri?: string): Promise<any> { // tslint:disable-line:no-any

=======
export async function payPalApiRequestAllItems(
	this: IHookFunctions | IExecuteFunctions | IExecuteSingleFunctions | ILoadOptionsFunctions,
	propertyName: string,
	endpoint: string,
	method: string,
	// tslint:disable-next-line:no-any
	body: any = {},
	query?: IDataObject,
	uri?: string,
	// tslint:disable-next-line:no-any
): Promise<any> {
>>>>>>> 9017fd46
	const returnData: IDataObject[] = [];

	let responseData;

	query!.page_size = 1000;

	do {
		responseData = await payPalApiRequest.call(this, endpoint, method, body, query, uri);
		uri = getNext(responseData.links);
		returnData.push.apply(returnData, responseData[propertyName]);
	} while (getNext(responseData.links) !== undefined);

	return returnData;
}

function getNext(links: IDataObject[]): string | undefined {
	for (const link of links) {
		if (link.rel === 'next') {
			return link.href as string;
		}
	}
	return undefined;
}

// tslint:disable-next-line:no-any
export function validateJSON(json: string | undefined): any {
	let result;
	try {
		result = JSON.parse(json!);
	} catch (exception) {
		result = '';
	}
	return result;
}

export function upperFist(s: string): string {
	return s
		.split('.')
		.map((e) => {
			return e.toLowerCase().charAt(0).toUpperCase() + e.toLowerCase().slice(1);
		})
		.join(' ');
}<|MERGE_RESOLUTION|>--- conflicted
+++ resolved
@@ -9,15 +9,13 @@
 	IWebhookFunctions,
 } from 'n8n-core';
 
-<<<<<<< HEAD
 import {
-	IDataObject, IHttpRequestMethods, IHttpRequestOptions, NodeApiError, NodeOperationError,
+	IDataObject,
+	IHttpRequestMethods,
+	IHttpRequestOptions,
+	NodeApiError,
+	NodeOperationError,
 } from 'n8n-workflow';
-
-export async function payPalApiRequest(this: IHookFunctions | IExecuteFunctions | IExecuteSingleFunctions | ILoadOptionsFunctions | IWebhookFunctions, endpoint: string, method: IHttpRequestMethods, body: any = {}, query?: IDataObject, uri?: string): Promise<any> { // tslint:disable-line:no-any
-=======
-import { IDataObject, NodeApiError, NodeOperationError } from 'n8n-workflow';
->>>>>>> 9017fd46
 
 export async function payPalApiRequest(
 	this:
@@ -27,7 +25,7 @@
 		| ILoadOptionsFunctions
 		| IWebhookFunctions,
 	endpoint: string,
-	method: string,
+	method: IHttpRequestMethods,
 	// tslint:disable-next-line:no-any
 	body: any = {},
 	query?: IDataObject,
@@ -75,20 +73,6 @@
 ): Promise<any> {
 	const credentials = await this.getCredentials('payPalApi');
 	const env = getEnvironment(credentials!.env as string);
-<<<<<<< HEAD
-	const data = Buffer.from(`${credentials!.clientId}:${credentials!.secret}`).toString(BINARY_ENCODING);
-	const headerWithAuthentication = Object.assign({},
-		{ Authorization: `Basic ${data}`, 'Content-Type': 'application/x-www-form-urlencoded' });
-		const options: IHttpRequestOptions = {
-			headers: headerWithAuthentication,
-			method: 'POST',
-			form: {
-				grant_type: 'client_credentials',
-			},
-			uri: `${env}/v1/oauth2/token`,
-			json: true,
-		};
-=======
 	const data = Buffer.from(`${credentials!.clientId}:${credentials!.secret}`).toString(
 		BINARY_ENCODING,
 	);
@@ -96,7 +80,7 @@
 		{},
 		{ Authorization: `Basic ${data}`, 'Content-Type': 'application/x-www-form-urlencoded' },
 	);
-	const options: OptionsWithUri = {
+	const options: IHttpRequestOptions = {
 		headers: headerWithAuthentication,
 		method: 'POST',
 		form: {
@@ -105,7 +89,6 @@
 		uri: `${env}/v1/oauth2/token`,
 		json: true,
 	};
->>>>>>> 9017fd46
 	try {
 		return await this.helpers.request!(options);
 	} catch (error) {
@@ -117,22 +100,17 @@
  * Make an API request to paginated paypal endpoint
  * and return all results
  */
-<<<<<<< HEAD
-export async function payPalApiRequestAllItems(this: IHookFunctions | IExecuteFunctions | IExecuteSingleFunctions | ILoadOptionsFunctions, propertyName: string, endpoint: string, method: IHttpRequestMethods, body: any = {}, query?: IDataObject, uri?: string): Promise<any> { // tslint:disable-line:no-any
-
-=======
 export async function payPalApiRequestAllItems(
 	this: IHookFunctions | IExecuteFunctions | IExecuteSingleFunctions | ILoadOptionsFunctions,
 	propertyName: string,
 	endpoint: string,
-	method: string,
+	method: IHttpRequestMethods,
 	// tslint:disable-next-line:no-any
 	body: any = {},
 	query?: IDataObject,
 	uri?: string,
 	// tslint:disable-next-line:no-any
 ): Promise<any> {
->>>>>>> 9017fd46
 	const returnData: IDataObject[] = [];
 
 	let responseData;
