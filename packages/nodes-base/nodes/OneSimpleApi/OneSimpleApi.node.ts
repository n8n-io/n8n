import {
	IExecuteFunctions,
} from 'n8n-core';

import {
	IDataObject,
	INodeExecutionData,
	INodeType,
	INodeTypeDescription,
} from 'n8n-workflow';

import {
	oneSimpleApiRequest,
} from './GenericFunctions';

export class OneSimpleApi implements INodeType {
	description: INodeTypeDescription = {
		displayName: 'One Simple API',
		name: 'oneSimpleApi',
		icon: 'file:onesimpleapi.svg',
		group: ['transform'],
		version: 1,
		description: 'A toolbox of no-code utilities',
		defaults: {
			name: 'One Simple API',
		},
		inputs: ['main'],
		outputs: ['main'],
		credentials: [
			{
				name: 'oneSimpleApi',
				required: true,
			},
		],
		properties: [
			{
				displayName: 'Resource',
				name: 'resource',
				type: 'options',
				options: [
					{
						name: 'Information',
						value: 'information',
					},
					{
						name: 'Social Profile',
						value: 'socialProfile',
					},
					{
						name: 'Utility',
						value: 'utility',
					},
					{
						name: 'Website',
						value: 'website',
					},
				],
				default: 'website',
				required: true,
			},
			// website
			{
				displayName: 'Operation',
				name: 'operation',
				type: 'options',
				displayOptions: {
					show: {
						resource: [
							'website',
						],
					},
				},
				options: [
					{
						name: 'Generate PDF',
						value: 'pdf',
						description: 'Generate a PDF from a webpage',
					},
					{
						name: 'Get SEO Data',
						value: 'seo',
						description: 'Get SEO information from website',
					},
					{
						name: 'Take Screenshot',
						value: 'screenshot',
						description: 'Create a screenshot from a webpage',
					},
				],
				default: 'pdf',
			},
			// socialProfile
			{
				displayName: 'Operation',
				name: 'operation',
				type: 'options',
				displayOptions: {
					show: {
						resource: [
							'socialProfile',
						],
					},
				},
				options: [
					{
						name: 'Instagram',
						value: 'instagramProfile',
						description: 'Get details about an Instagram profile',
					},
					{
						name: 'Spotify',
						value: 'spotifyArtistProfile',
						description: 'Get details about a Spotify Artist',
					},
				],
				default: 'instagramProfile',
			},
			// Information
			{
				displayName: 'Operation',
				name: 'operation',
				type: 'options',
				displayOptions: {
					show: {
						resource: [
							'information',
						],
					},
				},
				options: [
					{
						name: 'Exchange Rate',
						value: 'exchangeRate',
						description: 'Convert a value between currencies',
					},
					{
						name: 'Image Metadata',
						value: 'imageMetadata',
						description: 'Retrieve image metadata from a URL',
					},
				],
				default: 'exchangeRate',
				description: 'The operation to perform.',
			},
			// Utility
			{
				displayName: 'Operation',
				name: 'operation',
				type: 'options',
				displayOptions: {
					show: {
						resource: [
							'utility',
						],
					},
				},
				options: [
					{
						name: 'Expand URL',
						value: 'expandURL',
						description: 'Expand a shortened url',
					},
					{
						name: 'Generate QR Code',
						value: 'qrCode',
						description: 'Generate a QR Code',
					},
					{
						name: 'Validate Email',
						value: 'validateEmail',
						description: 'Validate an email address',
					},
				],
				default: 'validateEmail',
				description: 'The operation to perform.',
			},
			// website: pdf
			{
				displayName: 'Webpage URL',
				name: 'link',
				type: 'string',
				required: true,
				displayOptions: {
					show: {
						operation: [
							'pdf',
						],
						resource: [
							'website',
						],
					},
				},
				default: '',
				description: 'Link to webpage to convert',
			},
			{
				displayName: 'Download PDF?',
				name: 'download',
				type: 'boolean',
				required: true,
				displayOptions: {
					show: {
						operation: [
							'pdf',
						],
						resource: [
							'website',
						],
					},
				},
				default: false,
				description: 'Whether to download the PDF or return a link to it',
			},
			{
				displayName: 'Put Output In Field',
				name: 'output',
				type: 'string',
				required: true,
				displayOptions: {
					show: {
						operation: [
							'pdf',
						],
						resource: [
							'website',
						],
						download: [
							true,
						],
					},
				},
				default: 'data',
				description: 'The name of the output field to put the binary file data in',
			},
			{
				displayName: 'Options',
				name: 'options',
				type: 'collection',
				placeholder: 'Add Option',
				default: {},
				displayOptions: {
					show: {
						resource: [
							'website',
						],
						operation: [
							'pdf',
						],
					},
				},
				options: [
					{
						displayName: 'Page Size',
						name: 'page',
						type: 'options',
						options: [
							{
								name: 'A0',
								value: 'A0',
							},
							{
								name: 'A1',
								value: 'A1',
							},
							{
								name: 'A2',
								value: 'A2',
							},
							{
								name: 'A3',
								value: 'A3',
							},
							{
								name: 'A4',
								value: 'A4',
							},
							{
								name: 'A5',
								value: 'A5',
							},
							{
								name: 'A6',
								value: 'A6',
							},
							{
								name: 'Legal',
								value: 'Legal',
							},
							{
								name: 'Ledger',
								value: 'Ledger',
							},
							{
								name: 'Letter',
								value: 'Letter',
							},
							{
								name: 'Tabloid',
								value: 'Tabloid',
							},
						],
						default: '',
					},
					{
						displayName: 'Force Refresh',
						name: 'force',
						type: 'boolean',
						default: false,
<<<<<<< HEAD
						description: 'Normally the API will reuse a previously taken screenshot of the URL to give a faster response. This option allows you to retake the screenshot at that exact time, for those times when it\'s necessary',
=======
						description: 'Normally the API will reuse a previously taken screenshot of the URL to give a faster response. This option allows you to retake the screenshot at that exact time, for those times when it\'s necessary.',
>>>>>>> b48e9203
					},
				],
			},
			// website: qrCode
			{
				displayName: 'QR Content',
				name: 'message',
				type: 'string',
				required: true,
				displayOptions: {
					show: {
						operation: [
							'qrCode',
						],
						resource: [
							'utility',
						],
					},
				},
				default: '',
				description: 'The text that should be turned into a QR code - like a website URL',
			},
			{
				displayName: 'Download Image?',
				name: 'download',
				type: 'boolean',
				required: true,
				displayOptions: {
					show: {
						operation: [
							'qrCode',
						],
						resource: [
							'utility',
						],
					},
				},
				default: false,
				description: 'Whether to download the QR code or return a link to it',
			},
			{
				displayName: 'Put Output In Field',
				name: 'output',
				type: 'string',
				required: true,
				displayOptions: {
					show: {
						operation: [
							'qrCode',
						],
						resource: [
							'utility',
						],
						download: [
							true,
						],
					},
				},
				default: 'data',
				description: 'The name of the output field to put the binary file data in',
			},
			{
				displayName: 'Options',
				name: 'options',
				type: 'collection',
				placeholder: 'Add Option',
				default: {},
				displayOptions: {
					show: {
						resource: [
							'utility',
						],
						operation: [
							'qrCode',
						],
					},
				},
				options: [
					{
						displayName: 'Size',
						name: 'size',
						type: 'options',
						options: [
							{
								name: 'Small',
								value: 'Small',
							},
							{
								name: 'Medium',
								value: 'Medium',
							},
							{
								name: 'Large',
								value: 'Large',
							},
						],
						default: 'Small',
						description: 'The QR Code size',
					},
					{
						displayName: 'Format',
						name: 'format',
						type: 'options',
						options: [
							{
								name: 'PNG',
								value: 'PNG',
							},
							{
								name: 'SVG',
								value: 'SVG',
							},
						],
						default: 'PNG',
						description: 'The QR Code format',
					},
				],
			},
			// website: screenshot
			{
				displayName: 'Webpage URL',
				name: 'link',
				type: 'string',
				required: true,
				displayOptions: {
					show: {
						operation: [
							'screenshot',
						],
						resource: [
							'website',
						],
					},
				},
				default: '',
				description: 'Link to webpage to convert',
			},
			{
				displayName: 'Download Screenshot?',
				name: 'download',
				type: 'boolean',
				required: true,
				displayOptions: {
					show: {
						operation: [
							'screenshot',
						],
						resource: [
							'website',
						],
					},
				},
				default: false,
				description: 'Whether to download the screenshot or return a link to it',
			},
			{
				displayName: 'Put Output In Field',
				name: 'output',
				type: 'string',
				required: true,
				displayOptions: {
					show: {
						operation: [
							'screenshot',
						],
						resource: [
							'website',
						],
						download: [
							true,
						],
					},
				},
				default: 'data',
				description: 'The name of the output field to put the binary file data in',
			},
			{
				displayName: 'Options',
				name: 'options',
				type: 'collection',
				placeholder: 'Add Option',
				default: {},
				displayOptions: {
					show: {
						resource: [
							'website',
						],
						operation: [
							'screenshot',
						],
					},
				},
				options: [
					{
						displayName: 'Screen Size',
						name: 'screen',
						type: 'options',
						options: [
							{
								name: 'Phone',
								value: 'phone',
							},
							{
								name: 'Phone Landscape',
								value: 'phone-landscape',
							},
							{
								name: 'Retina',
								value: 'retina',
							},
							{
								name: 'Tablet',
								value: 'tablet',
							},
							{
								name: 'Tablet Landscape',
								value: 'tablet-landscape',
							},
						],
						default: '',
					},
					{
						displayName: 'Force Refresh',
						name: 'force',
						type: 'boolean',
						default: false,
<<<<<<< HEAD
						description: 'Normally the API will reuse a previously taken screenshot of the URL to give a faster response. This option allows you to retake the screenshot at that exact time, for those times when it\'s necessary',
=======
						description: 'Normally the API will reuse a previously taken screenshot of the URL to give a faster response. This option allows you to retake the screenshot at that exact time, for those times when it\'s necessary.',
>>>>>>> b48e9203
					},
					{
						displayName: 'Full Page',
						name: 'fullpage',
						type: 'boolean',
						default: false,
						description: 'The API takes a screenshot of the viewable area for the desired screen size. If you need a screenshot of the whole length of the page, use this option.',
					},
				],
			},
			// socialProfile: instagramProfile
			{
				displayName: 'Profile Name',
				name: 'profileName',
				type: 'string',
				required: true,
				displayOptions: {
					show: {
						operation: [
							'instagramProfile',
						],
						resource: [
							'socialProfile',
						],
					},
				},
				default: '',
				description: 'Profile name to get details of',
			},
			// socialProfile: spotifyArtistProfile
			{
				displayName: 'Artist Name',
				name: 'artistName',
				type: 'string',
				required: true,
				displayOptions: {
					show: {
						operation: [
							'spotifyArtistProfile',
						],
						resource: [
							'socialProfile',
						],
					},
				},
				default: '',
				description: 'Artist name to get details for',
			},
			// information: exchangeRate
			{
				displayName: 'Value',
				name: 'value',
				type: 'string',
				required: true,
				displayOptions: {
					show: {
						operation: [
							'exchangeRate',
						],
						resource: [
							'information',
						],
					},
				},
				default: '',
				description: 'Value to convert',
			},
			{
				displayName: 'From Currency',
				name: 'fromCurrency',
				type: 'string',
				required: true,
				placeholder: 'USD',
				displayOptions: {
					show: {
						operation: [
							'exchangeRate',
						],
						resource: [
							'information',
						],
					},
				},
				default: '',
			},
			{
				displayName: 'To Currency',
				name: 'toCurrency',
				type: 'string',
				placeholder: 'EUR',
				required: true,
				displayOptions: {
					show: {
						operation: [
							'exchangeRate',
						],
						resource: [
							'information',
						],
					},
				},
				default: '',
			},
			// information: imageMetadata
			{
				displayName: 'Link To Image',
				name: 'link',
				type: 'string',
				required: true,
				displayOptions: {
					show: {
						operation: [
							'imageMetadata',
						],
						resource: [
							'information',
						],
					},
				},
				default: '',
				description: 'Image to get metadata from',
			},
			// website: seo
			{
				displayName: 'Webpage URL',
				name: 'link',
				type: 'string',
				required: true,
				displayOptions: {
					show: {
						operation: [
							'seo',
						],
						resource: [
							'website',
						],
					},
				},
				default: '',
				description: 'Webpage to get SEO information for',
			},
			{
				displayName: 'Options',
				name: 'options',
				type: 'collection',
				placeholder: 'Add Option',
				default: {},
				displayOptions: {
					show: {
						resource: [
							'website',
						],
						operation: [
							'seo',
						],
					},
				},
				options: [
					{
						displayName: 'Include Headers?',
						name: 'headers',
						type: 'boolean',
						default: false,
					},
				],
			},
			// utility: validateEmail
			{
				displayName: 'Email Address',
				name: 'emailAddress',
				type: 'string',
				required: true,
				displayOptions: {
					show: {
						operation: [
							'validateEmail',
						],
						resource: [
							'utility',
						],
					},
				},
				default: '',
			},
			// utility: expandURL
			{
				displayName: 'URL',
				name: 'link',
				type: 'string',
				required: true,
				displayOptions: {
					show: {
						operation: [
							'expandURL',
						],
						resource: [
							'utility',
						],
					},
				},
				default: '',
				description: 'URL to unshorten',
			},
		],
	};

	async execute(this: IExecuteFunctions): Promise<INodeExecutionData[][]> {
		const items = this.getInputData();
		const returnData: IDataObject[] = [];
		const length = items.length;
		const qs: IDataObject = {};
		let responseData;
		let download;
		for (let i = 0; i < length; i++) {
			try {
				const resource = this.getNodeParameter('resource', 0) as string;
				const operation = this.getNodeParameter('operation', 0) as string;

				if (resource === 'website') {
					if (operation === 'pdf') {
						const link = this.getNodeParameter('link', i) as string;
						const options = this.getNodeParameter('options', i) as IDataObject;
						download = this.getNodeParameter('download', i) as boolean;
						qs.url = link;

						if (options.page) {
							qs.page = options.page as string;
						}

						if (options.force) {
							qs.force = 'yes';
						} else {
							qs.force = 'no';
						}

						const response = await oneSimpleApiRequest.call(this, 'GET', '/pdf', {}, qs);

						if (download) {
							const output = this.getNodeParameter('output', i) as string;
							const buffer = await oneSimpleApiRequest.call(this, 'GET', '', {}, {}, response.url, { json: false, encoding: null }) as Buffer;
							responseData = {
								json: response,
								binary: {
									[output]: await this.helpers.prepareBinaryData(buffer),
								},
							};
						} else {
							responseData = response;
						}
					}

					if (operation === 'screenshot') {
						const link = this.getNodeParameter('link', i) as string;
						const options = this.getNodeParameter('options', i) as IDataObject;
						download = this.getNodeParameter('download', i) as boolean;

						qs.url = link;

						if (options.screen) {
							qs.screen = options.screen as string;
						}

						if (options.fullpage) {
							qs.fullpage = 'yes';
						} else {
							qs.fullpage = 'no';
						}

						if (options.force) {
							qs.force = 'yes';
						} else {
							qs.force = 'no';
						}

						const response = await oneSimpleApiRequest.call(this, 'GET', '/screenshot', {}, qs);

						if (download) {
							const output = this.getNodeParameter('output', i) as string;
							const buffer = await oneSimpleApiRequest.call(this, 'GET', '', {}, {}, response.url, { json: false, encoding: null }) as Buffer;
							responseData = {
								json: response,
								binary: {
									[output]: await this.helpers.prepareBinaryData(buffer),
								},
							};
						} else {
							responseData = response;
						}
					}

					if (operation === 'seo') {
						const link = this.getNodeParameter('link', i) as string;
						const options = this.getNodeParameter('options', i) as IDataObject;
						qs.url = link;

						if (options.headers) {
							qs.headers = 'yes';
						}

						responseData = await oneSimpleApiRequest.call(this, 'GET', '/page_info', {}, qs);
					}
				}

				if (resource === 'socialProfile') {
					if (operation === 'instagramProfile') {
						const profileName = this.getNodeParameter('profileName', i) as string;
						qs.profile = profileName;
						responseData = await oneSimpleApiRequest.call(this, 'GET', '/instagram_profile', {}, qs);
					}

					if (operation === 'spotifyArtistProfile') {
						const artistName = this.getNodeParameter('artistName', i) as string;
						qs.profile = artistName;
						responseData = await oneSimpleApiRequest.call(this, 'GET', '/spotify_profile', {}, qs);
					}
				}

				if (resource === 'information') {
					if (operation === 'exchangeRate') {
						const value = this.getNodeParameter('value', i) as string;
						const fromCurrency = this.getNodeParameter('fromCurrency', i) as string;
						const toCurrency = this.getNodeParameter('toCurrency', i) as string;
						qs.from_currency = fromCurrency;
						qs.to_currency = toCurrency;
						qs.from_value = value;
						responseData = await oneSimpleApiRequest.call(this, 'GET', '/exchange_rate', {}, qs);
					}

					if (operation === 'imageMetadata') {
						const link = this.getNodeParameter('link', i) as string;
						qs.url = link;
						qs.raw = true;
						responseData = await oneSimpleApiRequest.call(this, 'GET', '/image_info', {}, qs);
					}
				}

				if (resource === 'utility') {
					// validateEmail
					if (operation === 'validateEmail') {
						const emailAddress = this.getNodeParameter('emailAddress', i) as string;
						qs.email = emailAddress;
						responseData = await oneSimpleApiRequest.call(this, 'GET', '/email', {}, qs);
					}
					// expandURL
					if (operation === 'expandURL') {
						const url = this.getNodeParameter('link', i) as string;
						qs.url = url;
						responseData = await oneSimpleApiRequest.call(this, 'GET', '/unshorten', {}, qs);
					}

					if (operation === 'qrCode') {
						const message = this.getNodeParameter('message', i) as string;
						const options = this.getNodeParameter('options', i) as IDataObject;
						download = this.getNodeParameter('download', i) as boolean;

						qs.message = message;

						if (options.size) {
							qs.size = options.size as string;
						}

						if (options.format) {
							qs.format = options.format as string;
						}

						const response = await oneSimpleApiRequest.call(this, 'GET', '/qr_code', {}, qs);

						if (download) {
							const output = this.getNodeParameter('output', i) as string;
							const buffer = await oneSimpleApiRequest.call(this, 'GET', '', {}, {}, response.url, { json: false, encoding: null }) as Buffer;
							responseData = {
								json: response,
								binary: {
									[output]: await this.helpers.prepareBinaryData(buffer),
								},
							};
						} else {
							responseData = response;
						}
					}
				}

				if (Array.isArray(responseData)) {
					returnData.push.apply(returnData, responseData as IDataObject[]);
				} else {
					returnData.push(responseData as IDataObject);
				}

			} catch (error) {
				if (this.continueOnFail()) {
					returnData.push({ error: error.message });
					continue;
				}
				throw error;
			}
		}

		if (download) {
			return this.prepareOutputData(returnData as unknown as INodeExecutionData[]);
		}

		return [this.helpers.returnJsonArray(returnData)];
	}
}
<|MERGE_RESOLUTION|>--- conflicted
+++ resolved
@@ -306,11 +306,7 @@
 						name: 'force',
 						type: 'boolean',
 						default: false,
-<<<<<<< HEAD
-						description: 'Normally the API will reuse a previously taken screenshot of the URL to give a faster response. This option allows you to retake the screenshot at that exact time, for those times when it\'s necessary',
-=======
 						description: 'Normally the API will reuse a previously taken screenshot of the URL to give a faster response. This option allows you to retake the screenshot at that exact time, for those times when it\'s necessary.',
->>>>>>> b48e9203
 					},
 				],
 			},
@@ -537,11 +533,7 @@
 						name: 'force',
 						type: 'boolean',
 						default: false,
-<<<<<<< HEAD
-						description: 'Normally the API will reuse a previously taken screenshot of the URL to give a faster response. This option allows you to retake the screenshot at that exact time, for those times when it\'s necessary',
-=======
 						description: 'Normally the API will reuse a previously taken screenshot of the URL to give a faster response. This option allows you to retake the screenshot at that exact time, for those times when it\'s necessary.',
->>>>>>> b48e9203
 					},
 					{
 						displayName: 'Full Page',
