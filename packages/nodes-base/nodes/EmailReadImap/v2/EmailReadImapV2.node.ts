--- conflicted
+++ resolved
@@ -325,22 +325,13 @@
 			const attachmentPromises = [];
 			let attachmentPromise;
 			for (const attachmentPart of attachmentParts) {
-<<<<<<< HEAD
-				attachmentPromise = connection
-=======
 				attachmentPromise = imapConnection
->>>>>>> ee582cc3
 					.getPartData(message, attachmentPart)
 					.then(async (partData) => {
 						// Return it in the format n8n expects
 						return this.helpers.prepareBinaryData(
-<<<<<<< HEAD
-							partData,
-							attachmentPart.disposition.params.filename,
-=======
 							partData as Buffer,
 							attachmentPart.disposition.params.filename as string,
->>>>>>> ee582cc3
 						);
 					});
 
@@ -511,11 +502,7 @@
 			if (postProcessAction === 'read') {
 				const uidList = results.map((e) => e.attributes.uid);
 				if (uidList.length > 0) {
-<<<<<<< HEAD
-					await connection.addFlags(uidList, '\\SEEN');
-=======
 					await imapConnection.addFlags(uidList, '\\SEEN');
->>>>>>> ee582cc3
 				}
 			}
 			return newEmails;
