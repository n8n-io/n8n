import { DateTime } from 'luxon';
import type {
	IExecuteFunctions,
	INodeExecutionData,
	INodeTypeDescription,
	INodeProperties,
	IDisplayOptions,
	IWebhookFunctions,
} from 'n8n-workflow';
import { WAIT_TIME_UNLIMITED, NodeOperationError, NodeConnectionType } from 'n8n-workflow';

import {
	authenticationProperty,
	credentialsProperty,
	defaultWebhookDescription,
	httpMethodsProperty,
	optionsProperty,
	responseBinaryPropertyNameProperty,
	responseCodeProperty,
	responseDataProperty,
	responseModeProperty,
} from '../Webhook/description';

import {
	formDescription,
	formFields,
	respondWithOptions,
	formRespondMode,
	formTitle,
	appendAttributionToForm,
} from '../Form/common.descriptions';
import { formWebhook } from '../Form/utils';
import { updateDisplayOptions } from '../../utils/utilities';
import { Webhook } from '../Webhook/Webhook.node';

const toWaitAmount: INodeProperties = {
	displayName: 'Wait Amount',
	name: 'amount',
	type: 'number',
	typeOptions: {
		minValue: 0,
		numberPrecision: 2,
	},
	default: 1,
	description: 'The time to wait',
};

const unitSelector: INodeProperties = {
	displayName: 'Wait Unit',
	name: 'unit',
	type: 'options',
	options: [
		{
			name: 'Seconds',
			value: 'seconds',
		},
		{
			name: 'Minutes',
			value: 'minutes',
		},
		{
			name: 'Hours',
			value: 'hours',
		},
		{
			name: 'Days',
			value: 'days',
		},
	],
	default: 'hours',
	description: 'The time unit of the Wait Amount value',
};

const waitTimeProperties: INodeProperties[] = [
	{
		displayName: 'Limit Wait Time',
		name: 'limitWaitTime',
		type: 'boolean',
		default: false,
		description:
			'Whether the workflow will automatically resume execution after the specified limit type',
		displayOptions: {
			show: {
				resume: ['webhook', 'form'],
			},
		},
	},
	{
		displayName: 'Limit Type',
		name: 'limitType',
		type: 'options',
		default: 'afterTimeInterval',
		description:
			'Sets the condition for the execution to resume. Can be a specified date or after some time.',
		displayOptions: {
			show: {
				limitWaitTime: [true],
				resume: ['webhook', 'form'],
			},
		},
		options: [
			{
				name: 'After Time Interval',
				description: 'Waits for a certain amount of time',
				value: 'afterTimeInterval',
			},
			{
				name: 'At Specified Time',
				description: 'Waits until the set date and time to continue',
				value: 'atSpecifiedTime',
			},
		],
	},
	{
		displayName: 'Amount',
		name: 'resumeAmount',
		type: 'number',
		displayOptions: {
			show: {
				limitType: ['afterTimeInterval'],
				limitWaitTime: [true],
				resume: ['webhook', 'form'],
			},
		},
		typeOptions: {
			minValue: 0,
			numberPrecision: 2,
		},
		default: 1,
		description: 'The time to wait',
	},
	{
		displayName: 'Unit',
		name: 'resumeUnit',
		type: 'options',
		displayOptions: {
			show: {
				limitType: ['afterTimeInterval'],
				limitWaitTime: [true],
				resume: ['webhook', 'form'],
			},
		},
		options: [
			{
				name: 'Seconds',
				value: 'seconds',
			},
			{
				name: 'Minutes',
				value: 'minutes',
			},
			{
				name: 'Hours',
				value: 'hours',
			},
			{
				name: 'Days',
				value: 'days',
			},
		],
		default: 'hours',
		description: 'Unit of the interval value',
	},
	{
		displayName: 'Max Date and Time',
		name: 'maxDateAndTime',
		type: 'dateTime',
		displayOptions: {
			show: {
				limitType: ['atSpecifiedTime'],
				limitWaitTime: [true],
				resume: ['webhook', 'form'],
			},
		},
		default: '',
		description: 'Continue execution after the specified date and time',
	},
];

const webhookSuffix: INodeProperties = {
	displayName: 'Webhook Suffix',
	name: 'webhookSuffix',
	type: 'string',
	default: '',
	placeholder: 'webhook',
	noDataExpression: true,
	description:
		'This suffix path will be appended to the restart URL. Helpful when using multiple wait nodes.',
};

const displayOnWebhook: IDisplayOptions = {
	show: {
		resume: ['webhook'],
	},
};

const displayOnFormSubmission = {
	show: {
		resume: ['form'],
	},
};

const onFormSubmitProperties = updateDisplayOptions(displayOnFormSubmission, [
	formTitle,
	formDescription,
	formFields,
	formRespondMode,
]);

const onWebhookCallProperties = updateDisplayOptions(displayOnWebhook, [
	{
		...httpMethodsProperty,
		description: 'The HTTP method of the Webhook call',
	},
	responseCodeProperty,
	responseModeProperty,
	responseDataProperty,
	responseBinaryPropertyNameProperty,
]);

const webhookPath = '={{$parameter["options"]["webhookSuffix"] || ""}}';

export class Wait extends Webhook {
	authPropertyName = 'incomingAuthentication';

	description: INodeTypeDescription = {
		displayName: 'Wait',
		name: 'wait',
		icon: 'fa:pause-circle',
		iconColor: 'crimson',
		group: ['organization'],
		version: [1, 1.1],
		description: 'Wait before continue with execution',
		defaults: {
			name: 'Wait',
			color: '#804050',
		},
		inputs: [NodeConnectionType.Main],
		outputs: [NodeConnectionType.Main],
		credentials: credentialsProperty(this.authPropertyName),
<<<<<<< HEAD
		hints: [
			{
				message:
					"When testing your workflow using the Editor UI, you can't see the rest of the execution following the Wait node. To inspect the execution results, enable Save Manual Executions in your Workflow settings so you can review the execution results there.",
				location: 'outputPane',
				whenToDisplay: 'beforeExecution',
				displayCondition:
					'={{$parameter["resume"] === "webhook" || $parameter["resume"] === "form"}}',
			},
		],
=======
>>>>>>> 4b0187e7
		webhooks: [
			{
				...defaultWebhookDescription,
				responseData: '={{$parameter["responseData"]}}',
				path: webhookPath,
				restartWebhook: true,
			},
			{
				name: 'default',
				httpMethod: 'GET',
				responseMode: 'onReceived',
				path: webhookPath,
				restartWebhook: true,
				isFullPath: true,
				isForm: true,
			},
			{
				name: 'default',
				httpMethod: 'POST',
				responseMode: '={{$parameter["responseMode"]}}',
				responseData: '={{$parameter["responseMode"] === "lastNode" ? "noData" : undefined}}',
				path: webhookPath,
				restartWebhook: true,
				isFullPath: true,
				isForm: true,
			},
		],
		properties: [
			{
				displayName: 'Resume',
				name: 'resume',
				type: 'options',
				options: [
					{
						name: 'After Time Interval',
						value: 'timeInterval',
						description: 'Waits for a certain amount of time',
					},
					{
						name: 'At Specified Time',
						value: 'specificTime',
						description: 'Waits until a specific date and time to continue',
					},
					{
						name: 'On Webhook Call',
						value: 'webhook',
						description: 'Waits for a webhook call before continuing',
					},
					{
						name: 'On Form Submitted',
						value: 'form',
						description: 'Waits for a form submission before continuing',
					},
				],
				default: 'timeInterval',
				description: 'Determines the waiting mode to use before the workflow continues',
			},
			{
				displayName: 'Authentication',
				name: 'incomingAuthentication',
				type: 'options',
				options: [
					{
						name: 'Basic Auth',
						value: 'basicAuth',
					},
					{
						name: 'None',
						value: 'none',
					},
				],
				default: 'none',
				description:
					'If and how incoming resume-webhook-requests to $execution.resumeFormUrl should be authenticated for additional security',
				displayOptions: {
					show: {
						resume: ['form'],
					},
				},
			},
			{
				...authenticationProperty(this.authPropertyName),
				description:
					'If and how incoming resume-webhook-requests to $execution.resumeUrl should be authenticated for additional security',
				displayOptions: displayOnWebhook,
			},

			// ----------------------------------
			//         resume:specificTime
			// ----------------------------------
			{
				displayName: 'Date and Time',
				name: 'dateTime',
				type: 'dateTime',
				displayOptions: {
					show: {
						resume: ['specificTime'],
					},
				},
				default: '',
				description: 'The date and time to wait for before continuing',
				required: true,
			},

			// ----------------------------------
			//         resume:timeInterval
			// ----------------------------------
			{
				...toWaitAmount,
				displayOptions: {
					show: {
						resume: ['timeInterval'],
						'@version': [1],
					},
				},
			},
			{
				...toWaitAmount,
				default: 5,
				displayOptions: {
					show: {
						resume: ['timeInterval'],
					},
					hide: {
						'@version': [1],
					},
				},
			},
			{
				...unitSelector,
				displayOptions: {
					show: {
						resume: ['timeInterval'],
						'@version': [1],
					},
				},
			},
			{
				...unitSelector,
				default: 'seconds',
				displayOptions: {
					show: {
						resume: ['timeInterval'],
					},
					hide: {
						'@version': [1],
					},
				},
			},

			// ----------------------------------
			//         resume:webhook & form
			// ----------------------------------
			{
				displayName:
					'The webhook URL will be generated at run time. It can be referenced with the <strong>$execution.resumeUrl</strong> variable. Send it somewhere before getting to this node. <a href="https://docs.n8n.io/integrations/builtin/core-nodes/n8n-nodes-base.wait/?utm_source=n8n_app&utm_medium=node_settings_modal-credential_link&utm_campaign=n8n-nodes-base.wait" target="_blank">More info</a>',
				name: 'webhookNotice',
				type: 'notice',
				displayOptions: displayOnWebhook,
				default: '',
			},
			{
				displayName:
					'The form url will be generated at run time. It can be referenced with the <strong>$execution.resumeFormUrl</strong> variable. Send it somewhere before getting to this node. <a href="https://docs.n8n.io/integrations/builtin/core-nodes/n8n-nodes-base.wait/?utm_source=n8n_app&utm_medium=node_settings_modal-credential_link&utm_campaign=n8n-nodes-base.wait" target="_blank">More info</a>',
				name: 'formNotice',
				type: 'notice',
				displayOptions: displayOnFormSubmission,
				default: '',
			},
			...onFormSubmitProperties,
			...onWebhookCallProperties,
			...waitTimeProperties,
			{
				...optionsProperty,
				displayOptions: displayOnWebhook,
				options: [...(optionsProperty.options as INodeProperties[]), webhookSuffix],
			},
			{
				displayName: 'Options',
				name: 'options',
				type: 'collection',
				placeholder: 'Add option',
				default: {},
				displayOptions: {
					show: {
						resume: ['form'],
					},
					hide: {
						responseMode: ['responseNode'],
					},
				},
				options: [appendAttributionToForm, respondWithOptions, webhookSuffix],
			},
			{
				displayName: 'Options',
				name: 'options',
				type: 'collection',
				placeholder: 'Add option',
				default: {},
				displayOptions: {
					show: {
						resume: ['form'],
					},
					hide: {
						responseMode: ['onReceived', 'lastNode'],
					},
				},
				options: [appendAttributionToForm, webhookSuffix],
			},
		],
	};

	async webhook(context: IWebhookFunctions) {
		const resume = context.getNodeParameter('resume', 0) as string;
		if (resume === 'form') return await formWebhook(context, this.authPropertyName);
		return await super.webhook(context);
	}

	async execute(context: IExecuteFunctions): Promise<INodeExecutionData[][]> {
		const resume = context.getNodeParameter('resume', 0) as string;

		if (['webhook', 'form'].includes(resume)) {
			return await this.configureAndPutToWait(context);
		}

		let waitTill: Date;
		if (resume === 'timeInterval') {
			const unit = context.getNodeParameter('unit', 0) as string;

			let waitAmount = context.getNodeParameter('amount', 0) as number;
			if (unit === 'minutes') {
				waitAmount *= 60;
			}
			if (unit === 'hours') {
				waitAmount *= 60 * 60;
			}
			if (unit === 'days') {
				waitAmount *= 60 * 60 * 24;
			}

			waitAmount *= 1000;

			// Timezone does not change relative dates, since they are just
			// a number of seconds added to the current timestamp
			waitTill = new Date(new Date().getTime() + waitAmount);
		} else {
			const dateTimeStr = context.getNodeParameter('dateTime', 0) as string;

			if (isNaN(Date.parse(dateTimeStr))) {
				throw new NodeOperationError(
					context.getNode(),
					'[Wait node] Cannot put execution to wait because `dateTime` parameter is not a valid date. Please pick a specific date and time to wait until.',
				);
			}

			waitTill = DateTime.fromFormat(dateTimeStr, "yyyy-MM-dd'T'HH:mm:ss", {
				zone: context.getTimezone(),
			})
				.toUTC()
				.toJSDate();
		}

		const waitValue = Math.max(waitTill.getTime() - new Date().getTime(), 0);

		if (waitValue < 65000) {
			// If wait time is shorter than 65 seconds leave execution active because
			// we just check the database every 60 seconds.
			return await new Promise((resolve) => {
				const timer = setTimeout(() => resolve([context.getInputData()]), waitValue);
				context.onExecutionCancellation(() => clearTimeout(timer));
			});
		}

		// If longer than 65 seconds put execution to wait
		return await this.putToWait(context, waitTill);
	}

	private async configureAndPutToWait(context: IExecuteFunctions) {
		let waitTill = new Date(WAIT_TIME_UNLIMITED);
		const limitWaitTime = context.getNodeParameter('limitWaitTime', 0);

		if (limitWaitTime === true) {
			const limitType = context.getNodeParameter('limitType', 0);

			if (limitType === 'afterTimeInterval') {
				let waitAmount = context.getNodeParameter('resumeAmount', 0) as number;
				const resumeUnit = context.getNodeParameter('resumeUnit', 0);

				if (resumeUnit === 'minutes') {
					waitAmount *= 60;
				}
				if (resumeUnit === 'hours') {
					waitAmount *= 60 * 60;
				}
				if (resumeUnit === 'days') {
					waitAmount *= 60 * 60 * 24;
				}

				waitAmount *= 1000;
				waitTill = new Date(new Date().getTime() + waitAmount);
			} else {
				waitTill = new Date(context.getNodeParameter('maxDateAndTime', 0) as string);
			}
		}

		return await this.putToWait(context, waitTill);
	}

	private async putToWait(context: IExecuteFunctions, waitTill: Date) {
		await context.putExecutionToWait(waitTill);
		return [context.getInputData()];
	}
}<|MERGE_RESOLUTION|>--- conflicted
+++ resolved
@@ -238,19 +238,6 @@
 		inputs: [NodeConnectionType.Main],
 		outputs: [NodeConnectionType.Main],
 		credentials: credentialsProperty(this.authPropertyName),
-<<<<<<< HEAD
-		hints: [
-			{
-				message:
-					"When testing your workflow using the Editor UI, you can't see the rest of the execution following the Wait node. To inspect the execution results, enable Save Manual Executions in your Workflow settings so you can review the execution results there.",
-				location: 'outputPane',
-				whenToDisplay: 'beforeExecution',
-				displayCondition:
-					'={{$parameter["resume"] === "webhook" || $parameter["resume"] === "form"}}',
-			},
-		],
-=======
->>>>>>> 4b0187e7
 		webhooks: [
 			{
 				...defaultWebhookDescription,
