--- conflicted
+++ resolved
@@ -82,11 +82,7 @@
 				default: '',
 				placeholder: 'Rundeck Job Id',
 				required: true,
-<<<<<<< HEAD
-				description: 'The job ID to execute.',
-=======
 				description: 'The job Id to execute',
->>>>>>> cf530d0c
 			},
 			{
 				displayName: 'Arguments',
@@ -150,11 +146,7 @@
 				default: '',
 				placeholder: 'Rundeck Job Id',
 				required: true,
-<<<<<<< HEAD
-				description: 'The job ID to get metadata off.',
-=======
 				description: 'The job Id to get metadata off',
->>>>>>> cf530d0c
 			},
 		],
 
