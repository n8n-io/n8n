import { OptionsWithUri } from 'request';
import { IExecuteFunctions } from 'n8n-core';
import { IDataObject, NodeApiError, NodeOperationError } from 'n8n-workflow';

export interface RundeckCredentials {
	url: string;
	token: string;
}

export class RundeckApi {
	private credentials?: RundeckCredentials;
	private executeFunctions: IExecuteFunctions;

	constructor(executeFunctions: IExecuteFunctions) {
		this.executeFunctions = executeFunctions;
	}

	protected async request(method: string, endpoint: string, body: IDataObject, query: object) {
<<<<<<< HEAD
		let credentialType = "rundeckApi"

=======
>>>>>>> 349826e8
		const options: OptionsWithUri = {
			rejectUnauthorized: false,
			method,
			qs: query,
			uri: this.credentials?.url + endpoint,
			body,
			json: true,
		};

		try {
			return this.executeFunctions.helpers.requestWithAuthentication.call(this.executeFunctions, credentialType, options)
		} catch (error) {
			throw new NodeApiError(this.executeFunctions.getNode(), error);
		}
	}

	async init() {
		const credentials = await this.executeFunctions.getCredentials('rundeckApi');

		if (credentials === undefined) {
			throw new NodeOperationError(this.executeFunctions.getNode(), 'No credentials got returned!');
		}

		this.credentials = credentials as unknown as RundeckCredentials;
	}

	executeJob(jobId: string, args: IDataObject[]): Promise<IDataObject> {
		let params = '';

		if (args) {
			for (const arg of args) {
				params += '-' + arg.name + ' ' + arg.value + ' ';
			}
		}

		const body = {
			argString: params,
		};

		return this.request('POST', `/api/14/job/${jobId}/run`, body, {});
	}

	getJobMetadata(jobId: string): Promise<IDataObject> {
		return this.request('GET', `/api/18/job/${jobId}/info`, {}, {});
	}
}<|MERGE_RESOLUTION|>--- conflicted
+++ resolved
@@ -16,11 +16,8 @@
 	}
 
 	protected async request(method: string, endpoint: string, body: IDataObject, query: object) {
-<<<<<<< HEAD
 		let credentialType = "rundeckApi"
-
-=======
->>>>>>> 349826e8
+    
 		const options: OptionsWithUri = {
 			rejectUnauthorized: false,
 			method,
