<<<<<<< HEAD

=======
import { OptionsWithUri } from 'request';
>>>>>>> 9017fd46

import {
	IExecuteFunctions,
	IHookFunctions,
	ILoadOptionsFunctions,
	IWebhookFunctions,
} from 'n8n-core';

<<<<<<< HEAD
import {
	IDataObject, IHttpRequestMethods, IHttpRequestOptions, NodeApiError
} from 'n8n-workflow';
=======
import { IDataObject, NodeApiError } from 'n8n-workflow';
>>>>>>> 9017fd46

import { snakeCase } from 'change-case';

<<<<<<< HEAD
export async function keapApiRequest(this: IWebhookFunctions | IHookFunctions | IExecuteFunctions | ILoadOptionsFunctions, method: IHttpRequestMethods, resource: string, body: any = {}, qs: IDataObject = {}, uri?: string, headers: IDataObject = {}, option: IDataObject = {}): Promise<any> { // tslint:disable-line:no-any
	let options: IHttpRequestOptions ={
=======
export async function keapApiRequest(
	this: IWebhookFunctions | IHookFunctions | IExecuteFunctions | ILoadOptionsFunctions,
	method: string,
	resource: string,
	// tslint:disable-next-line:no-any
	body: any = {},
	qs: IDataObject = {},
	uri?: string,
	headers: IDataObject = {},
	option: IDataObject = {},
	// tslint:disable-next-line:no-any
): Promise<any> {
	let options: OptionsWithUri = {
>>>>>>> 9017fd46
		headers: {
			'Content-Type': 'application/json',
		},
		method,
		body,
		qs,
		uri: uri || `https://api.infusionsoft.com/crm/rest/v1${resource}`,
		json: true,
	};
	try {
		options = Object.assign({}, options, option);
		if (Object.keys(headers).length !== 0) {
			options.headers = Object.assign({}, options.headers, headers);
		}
		if (Object.keys(body).length === 0) {
			delete options.body;
		}
		//@ts-ignore
		return await this.helpers.requestOAuth2.call(this, 'keapOAuth2Api', options);
	} catch (error) {
		throw new NodeApiError(this.getNode(), error);
	}
}

<<<<<<< HEAD
export async function keapApiRequestAllItems(this: IHookFunctions | IExecuteFunctions | ILoadOptionsFunctions, propertyName: string, method: IHttpRequestMethods, endpoint: string, body: any = {}, query: IDataObject = {}): Promise<any> { // tslint:disable-line:no-any

=======
export async function keapApiRequestAllItems(
	this: IHookFunctions | IExecuteFunctions | ILoadOptionsFunctions,
	propertyName: string,
	method: string,
	endpoint: string,
	// tslint:disable-next-line:no-any
	body: any = {},
	query: IDataObject = {},
	// tslint:disable-next-line:no-any
): Promise<any> {
>>>>>>> 9017fd46
	const returnData: IDataObject[] = [];

	let responseData;
	let uri: string | undefined;
	query.limit = 50;

	do {
		responseData = await keapApiRequest.call(this, method, endpoint, body, query, uri);
		uri = responseData.next;
		returnData.push.apply(returnData, responseData[propertyName]);
	} while (returnData.length < responseData.count);

	return returnData;
}

export function keysToSnakeCase(elements: IDataObject[] | IDataObject): IDataObject[] {
	if (!Array.isArray(elements)) {
		elements = [elements];
	}
	for (const element of elements) {
		for (const key of Object.keys(element)) {
			if (key !== snakeCase(key)) {
				element[snakeCase(key)] = element[key];
				delete element[key];
			}
		}
	}
	return elements;
}<|MERGE_RESOLUTION|>--- conflicted
+++ resolved
@@ -1,9 +1,3 @@
-<<<<<<< HEAD
-
-=======
-import { OptionsWithUri } from 'request';
->>>>>>> 9017fd46
-
 import {
 	IExecuteFunctions,
 	IHookFunctions,
@@ -11,23 +5,13 @@
 	IWebhookFunctions,
 } from 'n8n-core';
 
-<<<<<<< HEAD
-import {
-	IDataObject, IHttpRequestMethods, IHttpRequestOptions, NodeApiError
-} from 'n8n-workflow';
-=======
-import { IDataObject, NodeApiError } from 'n8n-workflow';
->>>>>>> 9017fd46
+import { IDataObject, IHttpRequestMethods, IHttpRequestOptions, NodeApiError } from 'n8n-workflow';
 
 import { snakeCase } from 'change-case';
 
-<<<<<<< HEAD
-export async function keapApiRequest(this: IWebhookFunctions | IHookFunctions | IExecuteFunctions | ILoadOptionsFunctions, method: IHttpRequestMethods, resource: string, body: any = {}, qs: IDataObject = {}, uri?: string, headers: IDataObject = {}, option: IDataObject = {}): Promise<any> { // tslint:disable-line:no-any
-	let options: IHttpRequestOptions ={
-=======
 export async function keapApiRequest(
 	this: IWebhookFunctions | IHookFunctions | IExecuteFunctions | ILoadOptionsFunctions,
-	method: string,
+	method: IHttpRequestMethods,
 	resource: string,
 	// tslint:disable-next-line:no-any
 	body: any = {},
@@ -37,8 +21,7 @@
 	option: IDataObject = {},
 	// tslint:disable-next-line:no-any
 ): Promise<any> {
-	let options: OptionsWithUri = {
->>>>>>> 9017fd46
+	let options: IHttpRequestOptions = {
 		headers: {
 			'Content-Type': 'application/json',
 		},
@@ -63,21 +46,16 @@
 	}
 }
 
-<<<<<<< HEAD
-export async function keapApiRequestAllItems(this: IHookFunctions | IExecuteFunctions | ILoadOptionsFunctions, propertyName: string, method: IHttpRequestMethods, endpoint: string, body: any = {}, query: IDataObject = {}): Promise<any> { // tslint:disable-line:no-any
-
-=======
 export async function keapApiRequestAllItems(
 	this: IHookFunctions | IExecuteFunctions | ILoadOptionsFunctions,
 	propertyName: string,
-	method: string,
+	method: IHttpRequestMethods,
 	endpoint: string,
 	// tslint:disable-next-line:no-any
 	body: any = {},
 	query: IDataObject = {},
 	// tslint:disable-next-line:no-any
 ): Promise<any> {
->>>>>>> 9017fd46
 	const returnData: IDataObject[] = [];
 
 	let responseData;
