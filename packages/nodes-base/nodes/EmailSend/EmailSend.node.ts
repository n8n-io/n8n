--- conflicted
+++ resolved
@@ -1,238 +1,3 @@
-<<<<<<< HEAD
-import { IExecuteFunctions } from 'n8n-core';
-import {
-	IDataObject,
-	INodeExecutionData,
-	INodeType,
-	INodeTypeDescription,
-	NodeApiError,
-} from 'n8n-workflow';
-
-import { createTransport } from 'nodemailer';
-import SMTPTransport from 'nodemailer/lib/smtp-transport';
-
-export class EmailSend implements INodeType {
-	description: INodeTypeDescription = {
-		displayName: 'Send Email',
-		name: 'emailSend',
-		icon: 'fa:envelope',
-		group: ['output'],
-		version: 1,
-		description: 'Sends an Email',
-		defaults: {
-			name: 'Send Email',
-			color: '#00bb88',
-		},
-		inputs: ['main'],
-		outputs: ['main'],
-		credentials: [
-			{
-				name: 'smtp',
-				required: true,
-			},
-		],
-		properties: [
-			// TODO: Add choice for text as text or html  (maybe also from name)
-			{
-				displayName: 'From Email',
-				name: 'fromEmail',
-				type: 'string',
-				default: '',
-				required: true,
-				placeholder: 'admin@example.com',
-				description: 'Email address of the sender optional with name',
-			},
-			{
-				displayName: 'To Email',
-				name: 'toEmail',
-				type: 'string',
-				default: '',
-				required: true,
-				placeholder: 'info@example.com',
-				description: 'Email address of the recipient',
-			},
-			{
-				displayName: 'CC Email',
-				name: 'ccEmail',
-				type: 'string',
-				default: '',
-				placeholder: 'cc@example.com',
-				description: 'Email address of CC recipient',
-			},
-			{
-				displayName: 'BCC Email',
-				name: 'bccEmail',
-				type: 'string',
-				default: '',
-				placeholder: 'bcc@example.com',
-				description: 'Email address of BCC recipient',
-			},
-			{
-				displayName: 'Subject',
-				name: 'subject',
-				type: 'string',
-				default: '',
-				placeholder: 'My subject line',
-				description: 'Subject line of the email',
-			},
-			{
-				displayName: 'Text',
-				name: 'text',
-				type: 'string',
-				typeOptions: {
-					alwaysOpenEditWindow: true,
-					rows: 5,
-				},
-				default: '',
-				description: 'Plain text message of email',
-			},
-			{
-				displayName: 'HTML',
-				name: 'html',
-				type: 'string',
-				typeOptions: {
-					rows: 5,
-				},
-				default: '',
-				description: 'HTML text message of email',
-			},
-			{
-				displayName: 'Attachments',
-				name: 'attachments',
-				type: 'string',
-				default: '',
-				description: 'Name of the binary properties that contain data to add to email as attachment. Multiple ones can be comma-separated.',
-			},
-			{
-				displayName: 'Options',
-				name: 'options',
-				type: 'collection',
-				placeholder: 'Add Option',
-				default: {},
-				options: [
-					{
-						displayName: 'Ignore SSL Issues',
-						name: 'allowUnauthorizedCerts',
-						type: 'boolean',
-						default: false,
-						description: 'Whether to connect even if SSL certificate validation is not possible',
-					},
-				],
-			},
-		],
-	};
-
-
-	async execute(this: IExecuteFunctions): Promise<INodeExecutionData[][]> {
-		const items = this.getInputData();
-
-		const returnData: INodeExecutionData[] = [];
-		const length = items.length;
-		let item: INodeExecutionData;
-
-		for (let itemIndex = 0; itemIndex < length; itemIndex++) {
-			try {
-
-				item = items[itemIndex];
-
-				const fromEmail = this.getNodeParameter('fromEmail', itemIndex) as string;
-				const toEmail = this.getNodeParameter('toEmail', itemIndex) as string;
-				const ccEmail = this.getNodeParameter('ccEmail', itemIndex) as string;
-				const bccEmail = this.getNodeParameter('bccEmail', itemIndex) as string;
-				const subject = this.getNodeParameter('subject', itemIndex) as string;
-				const text = this.getNodeParameter('text', itemIndex) as string;
-				const html = this.getNodeParameter('html', itemIndex) as string;
-				const attachmentPropertyString = this.getNodeParameter('attachments', itemIndex) as string;
-				const options = this.getNodeParameter('options', itemIndex, {}) as IDataObject;
-
-				const credentials = await this.getCredentials('smtp');
-
-				const connectionOptions: SMTPTransport.Options = {
-					host: credentials.host as string,
-					port: credentials.port as number,
-					secure: credentials.secure as boolean,
-				};
-
-				if (credentials.user || credentials.password) {
-					// @ts-ignore
-					connectionOptions.auth = {
-						user: credentials.user as string,
-						pass: credentials.password as string,
-					};
-				}
-
-				if (options.allowUnauthorizedCerts === true) {
-					connectionOptions.tls = {
-						rejectUnauthorized: false,
-					};
-				}
-
-				const transporter = createTransport(connectionOptions);
-
-				// setup email data with unicode symbols
-				const mailOptions = {
-					from: fromEmail,
-					to: toEmail,
-					cc: ccEmail,
-					bcc: bccEmail,
-					subject,
-					text,
-					html,
-				};
-
-				if (attachmentPropertyString && item.binary) {
-					const attachments = [];
-					const attachmentProperties: string[] = attachmentPropertyString.split(',').map((propertyName) => {
-						return propertyName.trim();
-					});
-
-					for (const propertyName of attachmentProperties) {
-						if (!item.binary.hasOwnProperty(propertyName)) {
-							continue;
-						}
-						attachments.push({
-							filename: item.binary[propertyName].fileName || 'unknown',
-							content: await this.helpers.getBinaryDataBuffer(itemIndex, propertyName),
-							cid: propertyName,
-						});
-					}
-
-					if (attachments.length) {
-						// @ts-ignore
-						mailOptions.attachments = attachments;
-					}
-				}
-
-				// Send the email
-				const info = await transporter.sendMail(mailOptions);
-
-				returnData.push({
-					json: info as unknown as IDataObject,
-					pairedItem: {
-						item: itemIndex,
-					},
-				});
-
-			} catch (error) {
-				if (this.continueOnFail()) {
-					returnData.push({
-						json: {
-							error: error.message,
-						},
-						pairedItem: {
-							item: itemIndex,
-						},
-					});
-					continue;
-				}
-				// Remove object that creates circular reference
-				delete error.cert;
-				throw new NodeApiError(this.getNode(), error );
-			}
-		}
-
-		return this.prepareOutputData(returnData);
-=======
 import type { INodeTypeBaseDescription, IVersionedNodeType } from 'n8n-workflow';
 import { VersionedNodeType } from 'n8n-workflow';
 
@@ -256,6 +21,5 @@
 		};
 
 		super(nodeVersions, baseDescription);
->>>>>>> 401cffde
 	}
 }