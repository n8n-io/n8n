--- conflicted
+++ resolved
@@ -89,11 +89,7 @@
 			maxValue: 100,
 		},
 		default: 100,
-<<<<<<< HEAD
-		description: 'Max number of results to return',
-=======
 		description: 'How many results to return',
->>>>>>> 3d528da0
 	},
 	{
 		displayName: 'Filters',
