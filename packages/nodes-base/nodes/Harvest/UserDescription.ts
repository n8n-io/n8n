--- conflicted
+++ resolved
@@ -74,11 +74,7 @@
 			},
 		},
 		default: false,
-<<<<<<< HEAD
-		description: 'Returns a list of your users',
-=======
 		description: 'Whether to return all results or only up to a given limit',
->>>>>>> 7f933919
 	},
 	{
 		displayName: 'Limit',
