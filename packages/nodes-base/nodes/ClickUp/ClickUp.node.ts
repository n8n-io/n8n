import {
	IExecuteFunctions,
} from 'n8n-core';

import {
	IDataObject,
	ILoadOptionsFunctions,
	INodeExecutionData,
	INodePropertyOptions,
	INodeType,
	INodeTypeDescription,
} from 'n8n-workflow';

import {
	clickupApiRequest,
	clickupApiRequestAllItems,
	validateJSON,
} from './GenericFunctions';

import {
	checklistFields,
	checklistOperations,
} from './ChecklistDescription';

import {
	checklistItemFields,
	checklistItemOperations,
} from './ChecklistItemDescription';

import {
	commentFields,
	commentOperations,
} from './CommentDescription';

import {
	folderFields,
	folderOperations,
} from './FolderDescription';

import {
	goalFields,
	goalOperations,
} from './GoalDescription';

import {
	goalKeyResultFields,
	goalKeyResultOperations,
} from './GoalKeyResultDescription';

// import {
// 	guestFields,
// 	guestOperations,
// } from './guestDescription';

import {
	taskFields,
	taskOperations,
} from './TaskDescription';

import {
	taskDependencyFields,
	taskDependencyOperations,
} from './TaskDependencyDescription';

import {
	timeTrackingFields,
	timeTrackingOperations,
} from './TimeTrackingDescription';

import {
	listFields,
	listOperations,
} from './ListDescription';

import {
	ITask,
 } from './TaskInterface';

 import {
	IList,
 } from './ListInterface';

export class ClickUp implements INodeType {
	description: INodeTypeDescription = {
		displayName: 'ClickUp',
		name: 'clickUp',
		icon: 'file:clickup.png',
		group: ['output'],
		version: 1,
		subtitle: '={{$parameter["operation"] + ":" + $parameter["resource"]}}',
		description: 'Consume ClickUp API (Beta)',
		defaults: {
			name: 'ClickUp',
			color: '#7B68EE',
		},
		inputs: ['main'],
		outputs: ['main'],
		credentials: [
			{
				name: 'clickUpApi',
				required: true,
<<<<<<< HEAD
				displayOptions: {
					show: {
						authentication: [
							'accessToken',
						],
					},
				},
			},
			{
				name: 'clickUpOAuth2Api',
				required: true,
				displayOptions: {
					show: {
						authentication: [
							'oAuth2',
						],
					},
				},
=======
>>>>>>> 313c8c14
			},
		],
		properties: [
			{
				displayName: 'Authentication',
				name: 'authentication',
				type: 'options',
				options: [
					{
						name: 'Access Token',
						value: 'accessToken',
					},
					{
						name: 'OAuth2',
						value: 'oAuth2',
					},
				],
				default: 'accessToken',
			},
			{
				displayName: 'Resource',
				name: 'resource',
				type: 'options',
				options: [
					{
						name: 'Checklist',
						value: 'checklist',
					},
					{
						name: 'Checklist Item',
						value: 'checklistItem',
					},
					{
						name: 'Comment',
						value: 'comment',
					},
					{
						name: 'Folder',
						value: 'folder',
					},
					{
						name: 'Goal',
						value: 'goal',
					},
					{
						name: 'Goal Key Result',
						value: 'goalKeyResult',
					},
					// {
					// 	name: 'Guest',
					// 	value: 'guest',
					// },
					{
						name: 'List',
						value: 'list',
					},
					{
						name: 'Task',
						value: 'task',
					},
					{
						name: 'Task Dependency',
						value: 'taskDependency',
					},
					{
						name: 'Time Traking',
						value: 'timeTracking',
					},
				],
				default: 'task',
				description: 'Resource to consume.',
			},
			// CHECKLIST
			...checklistOperations,
			...checklistFields,
			// CHECKLIST ITEM
			...checklistItemOperations,
			...checklistItemFields,
			// COMMENT
			...commentOperations,
			...commentFields,
			// FOLDER
			...folderOperations,
			...folderFields,
			// GOAL
			...goalOperations,
			...goalFields,
			// GOAL kEY RESULT
			...goalKeyResultOperations,
			...goalKeyResultFields,
			// GUEST
			// ...guestOperations,
			// ...guestFields,
			// TASK
			...taskOperations,
			...taskFields,
			// TASK DEPENDENCY
			...taskDependencyOperations,
			...taskDependencyFields,
			// TIME TRACKING
			...timeTrackingOperations,
			...timeTrackingFields,
			// LIST
			...listOperations,
			...listFields,
		],
	};

	methods = {
		loadOptions: {
			// Get all the available teams to display them to user so that he can
			// select them easily
			async getTeams(this: ILoadOptionsFunctions): Promise<INodePropertyOptions[]> {
				const returnData: INodePropertyOptions[] = [];
				const { teams } = await clickupApiRequest.call(this, 'GET', '/team');
				for (const team of teams) {
					const teamName = team.name;
					const teamId = team.id;
					returnData.push({
						name: teamName,
						value: teamId,
					});
				}
				return returnData;
			},
			// Get all the available spaces to display them to user so that he can
			// select them easily
			async getSpaces(this: ILoadOptionsFunctions): Promise<INodePropertyOptions[]> {
				const teamId = this.getCurrentNodeParameter('team') as string;
				const returnData: INodePropertyOptions[] = [];
				const { spaces } = await clickupApiRequest.call(this, 'GET', `/team/${teamId}/space`);
				for (const space of spaces) {
					const spaceName = space.name;
					const spaceId = space.id;
					returnData.push({
						name: spaceName,
						value: spaceId,
					});
				}
				return returnData;
			},
			// Get all the available folders to display them to user so that he can
			// select them easily
			async getFolders(this: ILoadOptionsFunctions): Promise<INodePropertyOptions[]> {
				const spaceId = this.getCurrentNodeParameter('space') as string;
				const returnData: INodePropertyOptions[] = [];
				const { folders } = await clickupApiRequest.call(this, 'GET', `/space/${spaceId}/folder`);
				for (const folder of folders) {
					const folderName = folder.name;
					const folderId = folder.id;
					returnData.push({
						name: folderName,
						value: folderId,
					});
				}
				return returnData;
			},
			// Get all the available lists to display them to user so that he can
			// select them easily
			async getLists(this: ILoadOptionsFunctions): Promise<INodePropertyOptions[]> {
				const folderId = this.getCurrentNodeParameter('folder') as string;
				const returnData: INodePropertyOptions[] = [];
				const { lists } = await clickupApiRequest.call(this, 'GET', `/folder/${folderId}/list`);
				for (const list of lists) {
					const listName = list.name;
					const listId = list.id;
					returnData.push({
						name: listName,
						value: listId,
					});
				}
				return returnData;
			},
			// Get all the available lists without a folder to display them to user so that he can
			// select them easily
			async getFolderlessLists(this: ILoadOptionsFunctions): Promise<INodePropertyOptions[]> {
				const spaceId = this.getCurrentNodeParameter('space') as string;
				const returnData: INodePropertyOptions[] = [];
				const { lists } = await clickupApiRequest.call(this, 'GET', `/space/${spaceId}/list`);
				for (const list of lists) {
					const listName = list.name;
					const listId = list.id;
					returnData.push({
						name: listName,
						value: listId,
					});
				}
				return returnData;
			},
			// Get all the available assignees to display them to user so that he can
			// select them easily
			async getAssignees(this: ILoadOptionsFunctions): Promise<INodePropertyOptions[]> {
				const listId = this.getCurrentNodeParameter('list') as string;
				const returnData: INodePropertyOptions[] = [];
				const { members } = await clickupApiRequest.call(this, 'GET', `/list/${listId}/member`);
				for (const member of members) {
					const memberName = member.username;
					const menberId = member.id;
					returnData.push({
						name: memberName,
						value: menberId,
					});
				}
				return returnData;
			},
			// Get all the available tags to display them to user so that he can
			// select them easily
			async getTags(this: ILoadOptionsFunctions): Promise<INodePropertyOptions[]> {
				const spaceId = this.getCurrentNodeParameter('space') as string;
				const returnData: INodePropertyOptions[] = [];
				const { tags } = await clickupApiRequest.call(this, 'GET', `/space/${spaceId}/tag`);
				for (const tag of tags) {
					const tagName = tag.name;
					const tagId = tag.name;
					returnData.push({
						name: tagName,
						value: tagId,
					});
				}
				return returnData;
			},
			// Get all the available tags to display them to user so that he can
			// select them easily
			async getStatuses(this: ILoadOptionsFunctions): Promise<INodePropertyOptions[]> {
				const listId = this.getCurrentNodeParameter('list') as string;
				const returnData: INodePropertyOptions[] = [];
				const { statuses } = await clickupApiRequest.call(this, 'GET', `/list/${listId}`);
				for (const status of statuses) {
					const statusName = status.status;
					const statusId = status.status;
					returnData.push({
						name: statusName,
						value: statusId,
					});
				}
				return returnData;
			},

			// Get all the custom fields to display them to user so that he can
			// select them easily
			async getCustomFields(this: ILoadOptionsFunctions): Promise<INodePropertyOptions[]> {
				const listId = this.getCurrentNodeParameter('list') as string;
				const returnData: INodePropertyOptions[] = [];
				const { fields } = await clickupApiRequest.call(this, 'GET', `/list/${listId}/field`);
				for (const field of fields) {
					const fieldName = field.name;
					const fieldId = field.id;
					returnData.push({
						name: fieldName,
						value: fieldId,
					});
				}
				return returnData;
			},
		},
	};

	async execute(this: IExecuteFunctions): Promise<INodeExecutionData[][]> {
		const items = this.getInputData();
		const returnData: IDataObject[] = [];
		const length = items.length as unknown as number;
		const qs: IDataObject = {};
		let responseData;

		const resource = this.getNodeParameter('resource', 0) as string;
		const operation = this.getNodeParameter('operation', 0) as string;

		for (let i = 0; i < length; i++) {
			if (resource === 'checklist') {
				if (operation === 'create') {
					const taskId = this.getNodeParameter('task', i) as string;
					const name = this.getNodeParameter('name', i) as string;
					const body: IDataObject = {
						name,
					};
					responseData = await clickupApiRequest.call(this, 'POST', `/task/${taskId}/checklist`, body);
					responseData = responseData.checklist;
				}
				if (operation === 'delete') {
					const checklistId = this.getNodeParameter('checklist', i) as string;
					responseData = await clickupApiRequest.call(this, 'DELETE', `/checklist/${checklistId}`);
					responseData = { success: true };
				}
				if (operation === 'update') {
					const checklistId = this.getNodeParameter('checklist', i) as string;
					const updateFields = this.getNodeParameter('updateFields', i) as IDataObject;
					const body: IDataObject = {};
					if (updateFields.name) {
						body.name = updateFields.name as string;
					}
					if (updateFields.position) {
						body.position = updateFields.position as number;
					}
					responseData = await clickupApiRequest.call(this, 'PUT', `/checklist/${checklistId}`, body);
					responseData = responseData.checklist;
				}
			}
			if (resource === 'checklistItem') {
				if (operation === 'create') {
					const checklistId = this.getNodeParameter('checklist', i) as string;
					const name = this.getNodeParameter('name', i) as string;
					const additionalFields = this.getNodeParameter('additionalFields', i) as IDataObject;
					const body: IDataObject = {
						name,
					};
					if (additionalFields.assignee) {
						body.assignee = parseInt(additionalFields.assignee as string, 10);
					}
					responseData = await clickupApiRequest.call(this, 'POST', `/checklist/${checklistId}/checklist_item`, body);
					responseData = responseData.checklist;
				}
				if (operation === 'delete') {
					const checklistId = this.getNodeParameter('checklist', i) as string;
					const checklistItemId = this.getNodeParameter('checklistItem', i) as string;
					responseData = await clickupApiRequest.call(this, 'DELETE', `/checklist/${checklistId}/checklist_item/${checklistItemId}`);
					responseData = { success: true };
				}
				if (operation === 'update') {
					const checklistId = this.getNodeParameter('checklist', i) as string;
					const checklistItemId = this.getNodeParameter('checklistItem', i) as string;
					const updateFields = this.getNodeParameter('updateFields', i) as IDataObject;
					const body: IDataObject = {};
					if (updateFields.name) {
						body.name = updateFields.name as string;
					}
					if (updateFields.parent) {
						body.parent = updateFields.parent as string;
					}
					if (updateFields.assignee) {
						body.assignee = parseInt(updateFields.assignee as string, 10);
					}
					if (updateFields.resolved) {
						body.resolved = updateFields.resolved as boolean;
					}
					responseData = await clickupApiRequest.call(this, 'PUT', `/checklist/${checklistId}/checklist_item/${checklistItemId}`, body);
					responseData = responseData.checklist;
				}
			}
			if (resource === 'comment') {
				if (operation === 'create') {
					const resource = this.getNodeParameter('commentOn', i) as string;
					const id = this.getNodeParameter('id', i) as string;
					const commentText = this.getNodeParameter('commentText', i) as string;
					const additionalFields = this.getNodeParameter('additionalFields', i) as IDataObject;
					const body: IDataObject = {
						comment_text: commentText,
					};
					if (additionalFields.assignee) {
						body.assignee = parseInt(additionalFields.assignee as string, 10);
					}
					if (additionalFields.notifyAll) {
						body.notify_all = additionalFields.notifyAll as boolean;
					}
					responseData = await clickupApiRequest.call(this, 'POST', `/${resource}/${id}/comment`, body);
				}
				if (operation === 'delete') {
					const commentId = this.getNodeParameter('comment', i) as string;
					responseData = await clickupApiRequest.call(this, 'DELETE', `/comment/${commentId}`);
					responseData = { success: true };
				}
				if (operation === 'getAll') {
					const resource = this.getNodeParameter('commentsOn', i) as string;
					const id = this.getNodeParameter('id', i) as string;
					qs.limit = this.getNodeParameter('limit', i) as number;
					responseData = await clickupApiRequest.call(this, 'GET', `/${resource}/${id}/comment`, {}, qs);
					responseData = responseData.comments;
					responseData = responseData.splice(0, qs.limit);
				}
				if (operation === 'update') {
					const commentId = this.getNodeParameter('comment', i) as string;
					const updateFields = this.getNodeParameter('updateFields', i) as IDataObject;
					const body: IDataObject = {};
					if (updateFields.commentText) {
						body.comment_text = updateFields.commentText as string;
					}
					if (updateFields.assignee) {
						body.assignee = parseInt(updateFields.assignee as string, 10);
					}
					if (updateFields.resolved) {
						body.resolved = updateFields.resolved as boolean;
					}
					responseData = await clickupApiRequest.call(this, 'PUT', `/comment/${commentId}`, body);
					responseData = { success: true };
				}
			}
			if (resource === 'folder') {
				if (operation === 'create') {
					const spaceId = this.getNodeParameter('space', i) as string;
					const name = this.getNodeParameter('name', i) as string;
					const body: IDataObject = {
						name,
					};
					responseData = await clickupApiRequest.call(this, 'POST', `/space/${spaceId}/folder`, body);
				}
				if (operation === 'delete') {
					const folderId = this.getNodeParameter('folder', i) as string;
					responseData = await clickupApiRequest.call(this, 'DELETE', `/folder/${folderId}`);
					responseData = { success: true };
				}
				if (operation === 'get') {
					const folderId = this.getNodeParameter('folder', i) as string;
					responseData = await clickupApiRequest.call(this, 'GET', `/folder/${folderId}`);
				}
				if (operation === 'getAll') {
					const filters = this.getNodeParameter('filters', i) as IDataObject;
					const spaceId = this.getNodeParameter('space', i) as string;
					if (filters.archived) {
						qs.archived = filters.archived as boolean;
					}
					qs.limit = this.getNodeParameter('limit', i) as number;
					responseData = await clickupApiRequest.call(this, 'GET', `/space/${spaceId}/folder`, {}, qs);
					responseData = responseData.folders;
					responseData = responseData.splice(0, qs.limit);
				}
				if (operation === 'update') {
					const folderId = this.getNodeParameter('folder', i) as string;
					const updateFields = this.getNodeParameter('updateFields', i) as IDataObject;
					const body: IDataObject = {};
					if (updateFields.name) {
						body.name = updateFields.name as string;
					}
					responseData = await clickupApiRequest.call(this, 'PUT', `/folder/${folderId}`, body);
				}
			}
			if (resource === 'goal') {
				if (operation === 'create') {
					const teamId = this.getNodeParameter('team', i) as string;
					const name = this.getNodeParameter('name', i) as string;
					const additionalFields = this.getNodeParameter('additionalFields', i) as IDataObject;
					const body: IDataObject = {
						name,
					};
					if (additionalFields.dueDate) {
						body.due_date = new Date(additionalFields.dueDate as string).getTime();
					}
					if (additionalFields.description) {
						body.description = additionalFields.description as string;
					}
					if (additionalFields.multipleOwners) {
						body.multiple_owners = additionalFields.multipleOwners as boolean;
					}
					if (additionalFields.color) {
						body.color = additionalFields.color as string;
					}
					if (additionalFields.owners) {
						body.owners = ((additionalFields.owners as string).split(',') as string[]).map((e: string) => parseInt(e, 10));
					}
					responseData = await clickupApiRequest.call(this, 'POST', `/team/${teamId}/goal`, body);
					responseData = responseData.goal;
				}
				if (operation === 'delete') {
					const goalId = this.getNodeParameter('goal', i) as string;
					responseData = await clickupApiRequest.call(this, 'DELETE', `/goal/${goalId}`);
					responseData = { success: true };
				}
				if (operation === 'get') {
					const goalId = this.getNodeParameter('goal', i) as string;
					responseData = await clickupApiRequest.call(this, 'GET', `/goal/${goalId}`);
					responseData = responseData.goal;
				}
				if (operation === 'getAll') {
					const teamId = this.getNodeParameter('team', i) as string;
					qs.limit = this.getNodeParameter('limit', i) as number;
					responseData = await clickupApiRequest.call(this, 'GET', `/team/${teamId}/goal`, {}, qs);
					responseData = responseData.goals;
					responseData = responseData.splice(0, qs.limit);

				}
				if (operation === 'update') {
					const goalId = this.getNodeParameter('goal', i) as string;
					const updateFields = this.getNodeParameter('updateFields', i) as IDataObject;
					const body: IDataObject = {};
					if (updateFields.name) {
						body.name = updateFields.name as string;
					}
					if (updateFields.dueDate) {
						body.due_date = new Date(updateFields.dueDate as string).getTime();
					}
					if (updateFields.description) {
						body.description = updateFields.description as string;
					}
					if (updateFields.color) {
						body.color = updateFields.color as string;
					}
					if (updateFields.addOwners) {
						body.add_owners = ((updateFields.addOwners as string).split(',') as string[]).map((e: string) => parseInt(e, 10)) as number[];
					}
					if (updateFields.removeOwners) {
						body.rem_owners = ((updateFields.removeOwners as string).split(',') as string[]).map((e: string) => parseInt(e, 10)) as number[];
					}
					responseData = await clickupApiRequest.call(this, 'PUT', `/goal/${goalId}`, body);
					responseData = responseData.goal;
				}
			}
			if (resource === 'goalKeyResult') {
				if (operation === 'create') {
					const goalId = this.getNodeParameter('goal', i) as string;
					const name = this.getNodeParameter('name', i) as string;
					const type = this.getNodeParameter('type', i) as string;
					const additionalFields = this.getNodeParameter('additionalFields', i) as IDataObject;
					const body: IDataObject = {
						name,
						type,
					};
					if (type === 'number' || type === 'currency') {
						if (!additionalFields.unit) {
							throw new Error('Unit field must be set');
						}
					}
					if (type === 'number' || type === 'percentaje'
					|| type === 'automatic' || type === 'currency' ) {
						if (additionalFields.stepsStart  === undefined
						|| !additionalFields.stepsEnd === undefined) {
							throw new Error('Steps start and steps end fields must be set');
						}
					}
					if (additionalFields.unit) {
						body.unit = additionalFields.unit as string;
					}
					if (additionalFields.stepsStart) {
						body.steps_start = additionalFields.stepsStart as number;
					}
					if (additionalFields.stepsEnd) {
						body.steps_end = additionalFields.stepsEnd as number;
					}
					if (additionalFields.taskIds) {
						body.task_ids = (additionalFields.taskIds as string).split(',');
					}
					if (additionalFields.listIds) {
						body.list_ids = (additionalFields.listIds as string).split(',');
					}
					if (additionalFields.owners) {
						body.owners = ((additionalFields.owners as string).split(',') as string[]).map((e: string) => parseInt(e, 10));
					}
					responseData = await clickupApiRequest.call(this, 'POST', `/goal/${goalId}/key_result`, body);
					responseData = responseData.key_result;
				}
				if (operation === 'delete') {
					const keyResultId = this.getNodeParameter('keyResult', i) as string;
					responseData = await clickupApiRequest.call(this, 'DELETE', `/key_result/${keyResultId}`);
					responseData = { success: true };
				}
				if (operation === 'update') {
					const keyResultId = this.getNodeParameter('keyResult', i) as string;
					const updateFields = this.getNodeParameter('updateFields', i) as IDataObject;
					const body: IDataObject = {};
					if (updateFields.name) {
						body.name = updateFields.name as string;
					}
					if (updateFields.note) {
						body.note = updateFields.note as string;
					}
					if (updateFields.stepsCurrent) {
						body.steps_current = updateFields.stepsCurrent as number;
					}
					if (updateFields.stepsStart) {
						body.steps_start = updateFields.stepsStart as number;
					}
					if (updateFields.stepsEnd) {
						body.steps_end = updateFields.stepsEnd as number;
					}
					if (updateFields.unit) {
						body.unit = updateFields.unit as string;
					}
					responseData = await clickupApiRequest.call(this, 'PUT', `/key_result/${keyResultId}`, body);
					responseData = responseData.key_result;
				}
			}
			if (resource === 'guest') {
				if (operation === 'create') {
					const teamId = this.getNodeParameter('team', i) as string;
					const email = this.getNodeParameter('email', i) as string;
					const additionalFields = this.getNodeParameter('additionalFields', i) as IDataObject;
					const body: IDataObject = {
						email,
					};
					if (additionalFields.canEditTags) {
						body.can_edit_tags = additionalFields.canEditTags as boolean;
					}
					if (additionalFields.canSeeTimeSpend) {
						body.can_see_time_spend = additionalFields.canSeeTimeSpend as boolean;
					}
					if (additionalFields.canSeeTimeEstimated) {
						body.can_see_time_estimated = additionalFields.canSeeTimeEstimated as boolean;
					}
					responseData = await clickupApiRequest.call(this, 'POST', `/team/${teamId}/guest`, body);
					responseData = responseData.team;
				}
				if (operation === 'delete') {
					const teamId = this.getNodeParameter('team', i) as string;
					const guestId = this.getNodeParameter('guest', i) as string;
					responseData = await clickupApiRequest.call(this, 'DELETE', `/team/${teamId}/guest/${guestId}`);
					responseData = { success: true };
				}
				if (operation === 'get') {
					const teamId = this.getNodeParameter('team', i) as string;
					const guestId = this.getNodeParameter('guest', i) as string;
					responseData = await clickupApiRequest.call(this, 'GET', `/team/${teamId}/guest/${guestId}`);
					responseData = responseData.team;
				}
				if (operation === 'update') {
					const teamId = this.getNodeParameter('team', i) as string;
					const guestId = this.getNodeParameter('guest', i) as string;
					const updateFields = this.getNodeParameter('updateFields', i) as IDataObject;
					const body: IDataObject = {};
					if (updateFields.username) {
						body.username = updateFields.username as string;
					}
					if (updateFields.canEditTags) {
						body.can_edit_tags = updateFields.canEditTags as boolean;
					}
					if (updateFields.canSeeTimeSpend) {
						body.can_see_time_spend = updateFields.canSeeTimeSpend as boolean;
					}
					if (updateFields.canSeeTimeEstimated) {
						body.can_see_time_estimated = updateFields.canSeeTimeEstimated as boolean;
					}
					responseData = await clickupApiRequest.call(this, 'PUT', `/team/${teamId}/guest/${guestId}`, body);
					responseData = responseData.team;
				}
			}
			if (resource === 'task') {
				if (operation === 'create') {
					const listId = this.getNodeParameter('list', i) as string;
					const name = this.getNodeParameter('name', i) as string;
					const additionalFields = this.getNodeParameter('additionalFields', i) as IDataObject;
					const body: ITask = {
							name,
					};
					if (additionalFields.customFieldsJson) {
						const customFields = validateJSON(additionalFields.customFieldsJson as string);
						if (customFields === undefined) {
							throw new Error('Custom Fields: Invalid JSON');
						}
						body.custom_fields = customFields;
					}
					if (additionalFields.content) {
						body.content = additionalFields.content as string;
					}
					if (additionalFields.assignees) {
						body.assignees = additionalFields.assignees as string[];
					}
					if (additionalFields.tags) {
						body.tags = additionalFields.tags as string[];
					}
					if (additionalFields.status) {
						body.status = additionalFields.status as string;
					}
					if (additionalFields.priority) {
						body.priority = additionalFields.priority as number;
					}
					if (additionalFields.dueDate) {
						body.due_date = new Date(additionalFields.dueDate as string).getTime();
					}
					if (additionalFields.dueDateTime) {
						body.due_date_time = additionalFields.dueDateTime as boolean;
					}
					if (additionalFields.timeEstimate) {
						body.time_estimate = (additionalFields.timeEstimate as number) * 6000;
					}
					if (additionalFields.startDate) {
						body.start_date = new Date(additionalFields.startDate as string).getTime();
					}
					if (additionalFields.startDateTime) {
						body.start_date_time = additionalFields.startDateTime as boolean;
					}
					if (additionalFields.notifyAll) {
						body.notify_all = additionalFields.notifyAll as boolean;
					}
					if (additionalFields.parentId) {
						body.parent = additionalFields.parentId as string;
					}
					if (additionalFields.markdownContent) {
						delete body.content;
						body.markdown_content = additionalFields.content as string;
					}
					responseData = await clickupApiRequest.call(this, 'POST', `/list/${listId}/task`, body);
				}
				if (operation === 'update') {
					const taskId = this.getNodeParameter('id', i) as string;
					const updateFields = this.getNodeParameter('updateFields', i) as IDataObject;
					const body: ITask = {
						assignees: {
							add: [],
							rem: [],
						},
					};
					if (updateFields.content) {
						body.content = updateFields.content as string;
					}
					if (updateFields.priority) {
						body.priority = updateFields.priority as number;
					}
					if (updateFields.dueDate) {
						body.due_date = new Date(updateFields.dueDate as string).getTime();
					}
					if (updateFields.dueDateTime) {
						body.due_date_time = updateFields.dueDateTime as boolean;
					}
					if (updateFields.timeEstimate) {
						body.time_estimate = (updateFields.timeEstimate as number) * 6000;
					}
					if (updateFields.startDate) {
						body.start_date = new Date(updateFields.startDate as string).getTime();
					}
					if (updateFields.startDateTime) {
						body.start_date_time = updateFields.startDateTime as boolean;
					}
					if (updateFields.notifyAll) {
						body.notify_all = updateFields.notifyAll as boolean;
					}
					if (updateFields.name) {
						body.name = updateFields.name as string;
					}
					if (updateFields.parentId) {
						body.parent = updateFields.parentId as string;
					}
					if (updateFields.addAssignees) {
						//@ts-ignore
						body.assignees.add = ((updateFields.addAssignees as string).split(',') as string[]).map((e: string) => parseInt(e, 10));
					}
					if (updateFields.removeAssignees) {
						//@ts-ignore
						body.assignees.rem = ((updateFields.removeAssignees as string).split(',') as string[]).map((e: string) => parseInt(e, 10));
					}
					if (updateFields.status) {
						body.status = updateFields.status as string;
					}
					if (updateFields.markdownContent) {
						delete body.content;
						body.markdown_content = updateFields.content as string;
					}
					responseData = await clickupApiRequest.call(this, 'PUT', `/task/${taskId}`, body);
				}
				if (operation === 'get') {
					const taskId = this.getNodeParameter('id', i) as string;
					responseData = await clickupApiRequest.call(this, 'GET', `/task/${taskId}`);
				}
				if (operation === 'getAll') {
					const returnAll = this.getNodeParameter('returnAll', i) as boolean;
					const filters = this.getNodeParameter('filters', i) as IDataObject;
					if (filters.archived) {
						qs.archived = filters.archived as boolean;
					}
					if (filters.subtasks) {
						qs.subtasks = filters.subtasks as boolean;
					}
					if (filters.includeClosed) {
						qs.include_closed = filters.includeClosed as boolean;
					}
					if (filters.orderBy) {
						qs.order_by = filters.orderBy as string;
					}
					if (filters.statuses) {
						qs.statuses = filters.statuses as string[];
					}
					if (filters.assignees) {
						qs.assignees = filters.assignees as string[];
					}
					if (filters.tags) {
						qs.tags = filters.tags as string[];
					}
					if (filters.dueDateGt) {
						qs.due_date_gt = new Date(filters.dueDateGt as string).getTime();
					}
					if (filters.dueDateLt) {
						qs.due_date_lt = new Date(filters.dueDateLt as string).getTime();
					}
					if (filters.dateCreatedGt) {
						qs.date_created_gt = new Date(filters.dateCreatedGt as string).getTime();
					}
					if (filters.dateCreatedLt) {
						qs.date_created_lt = new Date(filters.dateCreatedLt as string).getTime();
					}
					if (filters.dateUpdatedGt) {
						qs.date_updated_gt = new Date(filters.dateUpdatedGt as string).getTime();
					}
					if (filters.dateUpdatedLt) {
						qs.date_updated_lt = new Date(filters.dateUpdatedLt as string).getTime();
					}
					if (filters.customFieldsUi) {
						const customFieldsValues = (filters.customFieldsUi as IDataObject).customFieldsValues as IDataObject[];
						if (customFieldsValues) {
							const customFields: IDataObject[] = [];
							for (const customFieldValue of customFieldsValues) {
								customFields.push({
									field_id: customFieldValue.fieldId,
									operator: (customFieldValue.operator === 'equal') ? '=' : customFieldValue.operator,
									value: customFieldValue.value as string,
								});
							}

							qs.custom_fields = JSON.stringify(customFields);
						}
					}

					const listId = this.getNodeParameter('list', i) as string;
					if (returnAll === true) {
						responseData = await clickupApiRequestAllItems.call(this, 'tasks', 'GET', `/list/${listId}/task`, {}, qs);
					} else {
						qs.limit = this.getNodeParameter('limit', i) as number;
						responseData = await clickupApiRequestAllItems.call(this, 'tasks', 'GET', `/list/${listId}/task`, {}, qs);
						responseData = responseData.splice(0, qs.limit);
					}
				}
				if (operation === 'member') {
					const taskId = this.getNodeParameter('id', i) as string;
					const returnAll = this.getNodeParameter('returnAll', i) as boolean;
					if (returnAll === true) {
						responseData = await clickupApiRequest.call(this, 'GET', `/task/${taskId}/member`, {}, qs);
						responseData = responseData.members;
					} else {
						qs.limit = this.getNodeParameter('limit', i) as number;
						responseData = await clickupApiRequest.call(this, 'GET', `/task/${taskId}/member`, {}, qs);
						responseData = responseData.members;
						responseData = responseData.splice(0, qs.limit);
					}
				}
				if (operation === 'setCustomField') {
					const taskId = this.getNodeParameter('task', i) as string;
					const fieldId = this.getNodeParameter('field', i) as string;
					const value = this.getNodeParameter('value', i) as string;
					const jsonParse = this.getNodeParameter('jsonParse', i) as boolean;

					const body: IDataObject = {};
					body.value = value;
					if (jsonParse === true) {
						body.value = validateJSON(body.value);
						if (body.value === undefined) {
							throw new Error('Value is invalid JSON!');
						}
					} else {
						//@ts-ignore
						if (!isNaN(body.value)) {
							body.value = parseInt(body.value, 10);
						}
					}
					responseData = await clickupApiRequest.call(this, 'POST', `/task/${taskId}/field/${fieldId}`, body);
				}
				if (operation === 'delete') {
					const taskId = this.getNodeParameter('id', i) as string;
					responseData = await clickupApiRequest.call(this, 'DELETE', `/task/${taskId}`, {});
					responseData = { success: true };
				}
			}
			if (resource === 'taskDependency') {
				if (operation === 'create') {
					const taskId = this.getNodeParameter('task', i) as string;
					const dependsOnTaskId = this.getNodeParameter('dependsOnTask', i) as string;
					const body: IDataObject = {};

					body.depends_on = dependsOnTaskId;

					responseData = await clickupApiRequest.call(this, 'POST', `/task/${taskId}/dependency`, body);
					responseData = { success: true };
				}
				if (operation === 'delete') {
					const taskId = this.getNodeParameter('task', i) as string;
					const dependsOnTaskId = this.getNodeParameter('dependsOnTask', i) as string;

					qs.depends_on = dependsOnTaskId;

					responseData = await clickupApiRequest.call(this, 'DELETE', `/task/${taskId}/dependency`, {}, qs);
					responseData = { success: true };
				}
			}
			if (resource === 'timeTracking') {
				if (operation === 'log') {
					const taskId = this.getNodeParameter('task', i) as string;
					const type = this.getNodeParameter('type', i) as string;
					const body: IDataObject = {};
					if (type === 'fromTo') {
						const from = new Date(this.getNodeParameter('from', i) as string).getTime();
						const to = new Date(this.getNodeParameter('to', i) as string).getTime();
						body.from = from;
						body.to = to;
					} else {
						const minutes = this.getNodeParameter('minutes', i) as number;
						body.time = minutes * 60000;
					}
					responseData = await clickupApiRequest.call(this, 'POST', `/task/${taskId}/time`, body);
				}
				if (operation === 'delete') {
					const taskId = this.getNodeParameter('task', i) as string;
					const intervalId = this.getNodeParameter('interval', i) as string;
					responseData = await clickupApiRequest.call(this, 'DELETE', `/task/${taskId}/time/${intervalId}`);
					responseData = { success: true };
				}
				if (operation === 'getAll') {
					const taskId = this.getNodeParameter('task', i) as string;
					qs.limit = this.getNodeParameter('limit', i) as number;
					responseData = await clickupApiRequest.call(this, 'GET', `/task/${taskId}/time`, {}, qs);
					responseData = responseData.data;
					responseData = responseData.splice(0, qs.limit);
				}
				if (operation === 'update') {
					const taskId = this.getNodeParameter('task', i) as string;
					const intervalId = this.getNodeParameter('interval', i) as string;
					const type = this.getNodeParameter('type', i) as string;
					const body: IDataObject = {};
					if (type === 'fromTo') {
						const from = new Date(this.getNodeParameter('from', i) as string).getTime();
						const to = new Date(this.getNodeParameter('to', i) as string).getTime();
						body.from = from;
						body.to = to;
					} else {
						const minutes = this.getNodeParameter('minutes', i) as number;
						body.time = minutes * 60000;
					}
					responseData = await clickupApiRequest.call(this, 'PUT', `/task/${taskId}/time/${intervalId}`, body);
					responseData = { success: true };
				}
			}
			if (resource === 'list') {
				if (operation === 'create') {
					const spaceId = this.getNodeParameter('space', i) as string;
					const folderless = this.getNodeParameter('folderless', i) as string;
					const name = this.getNodeParameter('name', i) as string;
					const additionalFields = this.getNodeParameter('additionalFields', i) as IDataObject;
					const body: IList = {
						name,
					};
					if (additionalFields.content) {
						body.content = additionalFields.content as string;
					}
					if (additionalFields.dueDate) {
						body.due_date = new Date(additionalFields.dueDate as string).getTime();
					}
					if (additionalFields.dueDateTime) {
						body.due_date_time = additionalFields.dueDateTime as boolean;
					}
					if (additionalFields.priority) {
						body.priority = additionalFields.priority as number;
					}
					if (additionalFields.assignee) {
						body.assignee = parseInt(additionalFields.assignee as string, 10);
					}
					if (additionalFields.status) {
						body.status = additionalFields.status as string;
					}
					if (folderless) {
						responseData = await clickupApiRequest.call(this, 'POST', `/space/${spaceId}/list`, body);
					} else {
						const folderId = this.getNodeParameter('folder', i) as string;
						responseData = await clickupApiRequest.call(this, 'POST', `/folder/${folderId}/list`, body);
					}
				}
				if (operation === 'member') {
					const listId = this.getNodeParameter('id', i) as string;
					const returnAll = this.getNodeParameter('returnAll', i) as boolean;
					if (returnAll === true) {
						responseData = await clickupApiRequest.call(this, 'GET', `/list/${listId}/member`, {}, qs);
						responseData = responseData.members;
					} else {
						qs.limit = this.getNodeParameter('limit', i) as number;
						responseData = await clickupApiRequest.call(this, 'GET', `/list/${listId}/member`, {}, qs);
						responseData = responseData.members;
						responseData = responseData.splice(0, qs.limit);
					}
				}
				if (operation === 'customFields') {
					const listId = this.getNodeParameter('list', i) as string;
					responseData = await clickupApiRequest.call(this, 'GET', `/list/${listId}/field`);
					responseData = responseData.fields;
				}
				if (operation === 'delete') {
					const listId = this.getNodeParameter('list', i) as string;
					responseData = await clickupApiRequest.call(this, 'DELETE', `/list/${listId}`);
					responseData = { success: true };
				}
				if (operation === 'get') {
					const listId = this.getNodeParameter('list', i) as string;
					responseData = await clickupApiRequest.call(this, 'GET', `/list/${listId}`);
				}
				if (operation === 'getAll') {
					const filters = this.getNodeParameter('filters', i) as IDataObject;
					const spaceId = this.getNodeParameter('space', i) as string;
					const folderless = this.getNodeParameter('folderless', i) as boolean;
					if (filters.archived) {
						qs.archived = filters.archived as boolean;
					}
					let endpoint = `/space/${spaceId}/list`;
					if (!folderless) {
						const folderId = this.getNodeParameter('folder', i) as string;
						endpoint = `/folder/${folderId}/list`;
					}

					qs.limit = this.getNodeParameter('limit', i) as number;
					responseData = await clickupApiRequest.call(this, 'GET', endpoint, {}, qs);
					responseData = responseData.lists;
					responseData = responseData.splice(0, qs.limit);
				}
				if (operation === 'update') {
					const listId = this.getNodeParameter('list', i) as string;
					const updateFields = this.getNodeParameter('updateFields', i) as IDataObject;
					const body: IList = {};
					if (updateFields.name) {
						body.name = updateFields.name as string;
					}
					if (updateFields.content) {
						body.content = updateFields.content as string;
					}
					if (updateFields.dueDate) {
						body.due_date = new Date(updateFields.dueDate as string).getTime();
					}
					if (updateFields.dueDateTime) {
						body.due_date_time = updateFields.dueDateTime as boolean;
					}
					if (updateFields.priority) {
						body.priority = updateFields.priority as number;
					}
					if (updateFields.assignee) {
						body.assignee = parseInt(updateFields.assignee as string, 10);
					}
					if (updateFields.unsetStatus) {
						body.unset_status = updateFields.unsetStatus as boolean;
					}
					responseData = await clickupApiRequest.call(this, 'PUT', `/list/${listId}`, body);
				}
			}
			if (Array.isArray(responseData)) {
				returnData.push.apply(returnData, responseData as IDataObject[]);
			} else {
				returnData.push(responseData as IDataObject);
			}
		}
		return [this.helpers.returnJsonArray(returnData)];
	}
}<|MERGE_RESOLUTION|>--- conflicted
+++ resolved
@@ -99,7 +99,6 @@
 			{
 				name: 'clickUpApi',
 				required: true,
-<<<<<<< HEAD
 				displayOptions: {
 					show: {
 						authentication: [
@@ -118,8 +117,6 @@
 						],
 					},
 				},
-=======
->>>>>>> 313c8c14
 			},
 		],
 		properties: [
