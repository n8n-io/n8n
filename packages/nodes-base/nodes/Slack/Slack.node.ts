import {
	BINARY_ENCODING,
	IExecuteFunctions,
} from 'n8n-core';

import {
	IDataObject,
	ILoadOptionsFunctions,
	INodeExecutionData,
	INodePropertyOptions,
	INodeType,
	INodeTypeDescription,
} from 'n8n-workflow';

import {
	channelFields,
	channelOperations,
} from './ChannelDescription';

import {
	messageFields,
	messageOperations,
} from './MessageDescription';

import {
	starFields,
	starOperations,
} from './StarDescription';

import {
	fileFields,
	fileOperations,
} from './FileDescription';

import {
	reactionFields,
	reactionOperations,
} from './ReactionDescription';

import {
	userFields,
	userOperations,
} from './UserDescription';

import {
	userProfileFields,
	userProfileOperations,
} from './UserProfileDescription';

import {
	slackApiRequest,
	slackApiRequestAllItems,
	validateJSON,
} from './GenericFunctions';

import {
	IAttachment,
} from './MessageInterface';

import moment = require('moment');

interface Attachment {
	fields: {
		item?: object[];
	};
}

interface Text {
	type?: string;
	text?: string;
	emoji?: boolean;
	verbatim?: boolean;
}

interface Confirm {
	title?: Text;
	text?: Text;
	confirm?: Text;
	deny?: Text;
	style?: string;
}

interface Element {
	type?: string;
	text?: Text;
	action_id?: string;
	url?: string;
	value?: string;
	style?: string;
	confirm?: Confirm;
}

interface Block {
	type?: string;
	elements?: Element[];
	block_id?: string;
	text?: Text;
	fields?: Text[];
	accessory?: Element;
}

export class Slack implements INodeType {
	description: INodeTypeDescription = {
		displayName: 'Slack',
		name: 'slack',
		icon: 'file:slack.svg',
		group: ['output'],
		version: 1,
		subtitle: '={{$parameter["operation"] + ": " + $parameter["resource"]}}',
		description: 'Consume Slack API',
		defaults: {
			name: 'Slack',
			color: '#E01E5A',
		},
		inputs: ['main'],
		outputs: ['main'],
		credentials: [
			{
				name: 'slackApi',
				required: true,
				displayOptions: {
					show: {
						authentication: [
							'accessToken',
						],
					},
				},
			},
			{
				name: 'slackOAuth2Api',
				required: true,
				displayOptions: {
					show: {
						authentication: [
							'oAuth2',
						],
					},
				},
			},
		],
		properties: [
			{
				displayName: 'Authentication',
				name: 'authentication',
				type: 'options',
				options: [
					{
						name: 'Access Token',
						value: 'accessToken',
					},
					{
						name: 'OAuth2',
						value: 'oAuth2',
					},
				],
				default: 'accessToken',
				description: 'The resource to operate on.',
			},

			{
				displayName: 'Resource',
				name: 'resource',
				type: 'options',
				options: [
					{
						name: 'Channel',
						value: 'channel',
					},
					{
						name: 'File',
						value: 'file',
					},
					{
						name: 'Message',
						value: 'message',
					},
					{
						name: 'Reaction',
						value: 'reaction',
					},
					{
						name: 'Star',
						value: 'star',
					},
					{
						name: 'User',
						value: 'user',
					},
					{
						name: 'User Profile',
						value: 'userProfile',
					},
				],
				default: 'message',
				description: 'The resource to operate on.',
			},

			...channelOperations,
			...channelFields,
			...messageOperations,
			...messageFields,
			...starOperations,
			...starFields,
			...fileOperations,
			...fileFields,
			...reactionOperations,
			...reactionFields,
			...userOperations,
			...userFields,
			...userProfileOperations,
			...userProfileFields,
		],
	};

	methods = {
		loadOptions: {
			// Get all the users to display them to user so that he can
			// select them easily
			async getUsers(this: ILoadOptionsFunctions): Promise<INodePropertyOptions[]> {
				const returnData: INodePropertyOptions[] = [];
				const users = await slackApiRequestAllItems.call(this, 'members', 'GET', '/users.list');
				for (const user of users) {
					const userName = user.name;
					const userId = user.id;
					returnData.push({
						name: userName,
						value: userId,
					});
				}

				returnData.sort((a, b) => {
					if (a.name < b.name) { return -1; }
					if (a.name > b.name) { return 1; }
					return 0;
				});

				return returnData;
			},
			// Get all the users to display them to user so that he can
			// select them easily
			async getChannels(this: ILoadOptionsFunctions): Promise<INodePropertyOptions[]> {
				const returnData: INodePropertyOptions[] = [];
				const qs = { types: 'public_channel,private_channel', limit: 1000 };
				const channels = await slackApiRequestAllItems.call(this, 'channels', 'GET', '/conversations.list', {}, qs);
				for (const channel of channels) {
					const channelName = channel.name;
					const channelId = channel.id;
					returnData.push({
						name: channelName,
						value: channelId,
					});
				}

				returnData.sort((a, b) => {
					if (a.name < b.name) { return -1; }
					if (a.name > b.name) { return 1; }
					return 0;
				});

				return returnData;
			},
			// Get all the team fields to display them to user so that he can
			// select them easily
			async getTeamFields(this: ILoadOptionsFunctions): Promise<INodePropertyOptions[]> {
				const returnData: INodePropertyOptions[] = [];
				const { profile: { fields } } = await slackApiRequest.call(this, 'GET', '/team.profile.get');
				for (const field of fields) {
					const fieldName = field.label;
					const fieldId = field.id;
					returnData.push({
						name: fieldName,
						value: fieldId,
					});
				}
				return returnData;
			},
		},
	};

	async execute(this: IExecuteFunctions): Promise<INodeExecutionData[][]> {
		const items = this.getInputData();
		const returnData: IDataObject[] = [];
		const length = items.length as unknown as number;
		let qs: IDataObject;
		let responseData;
		const authentication = this.getNodeParameter('authentication', 0) as string;
		const resource = this.getNodeParameter('resource', 0) as string;
		const operation = this.getNodeParameter('operation', 0) as string;

		for (let i = 0; i < length; i++) {
			responseData = { error: 'Resource ' + resource + ' / operation ' + operation + ' not found!' };
			qs = {};
			if (resource === 'channel') {
				//https://api.slack.com/methods/conversations.archive
				if (operation === 'archive') {
					const channel = this.getNodeParameter('channelId', i) as string;
					const body: IDataObject = {
						channel,
					};
					responseData = await slackApiRequest.call(this, 'POST', '/conversations.archive', body, qs);
				}
				//https://api.slack.com/methods/conversations.close
				if (operation === 'close') {
					const channel = this.getNodeParameter('channelId', i) as string;
					const body: IDataObject = {
						channel,
					};
					responseData = await slackApiRequest.call(this, 'POST', '/conversations.close', body, qs);
				}
				//https://api.slack.com/methods/conversations.create
				if (operation === 'create') {
					const channel = this.getNodeParameter('channelId', i) as string;
					const additionalFields = this.getNodeParameter('additionalFields', i) as IDataObject;
					const body: IDataObject = {
						name: channel,
					};
					if (additionalFields.isPrivate) {
						body.is_private = additionalFields.isPrivate as boolean;
					}
					responseData = await slackApiRequest.call(this, 'POST', '/conversations.create', body, qs);
					responseData = responseData.channel;
				}
				//https://api.slack.com/methods/conversations.kick
				if (operation === 'kick') {
					const channel = this.getNodeParameter('channelId', i) as string;
					const userId = this.getNodeParameter('userId', i) as string;
					const body: IDataObject = {
						name: channel,
						user: userId,
					};
					responseData = await slackApiRequest.call(this, 'POST', '/conversations.kick', body, qs);
				}
				//https://api.slack.com/methods/conversations.join
				if (operation === 'join') {
					const channel = this.getNodeParameter('channelId', i) as string;
					const body: IDataObject = {
						channel,
					};
					responseData = await slackApiRequest.call(this, 'POST', '/conversations.join', body, qs);
					responseData = responseData.channel;
				}
				//https://api.slack.com/methods/conversations.info
				if (operation === 'get') {
					const channel = this.getNodeParameter('channelId', i) as string;
<<<<<<< HEAD
					qs.channel = channel,
						responseData = await slackApiRequest.call(this, 'POST', '/conversations.info', {}, qs);
=======
					qs.channel = channel;
					responseData = await slackApiRequest.call(this, 'POST', '/conversations.info', {}, qs);
>>>>>>> 928059c4
					responseData = responseData.channel;
				}
				//https://api.slack.com/methods/conversations.list
				if (operation === 'getAll') {
					const returnAll = this.getNodeParameter('returnAll', i) as boolean;
					const filters = this.getNodeParameter('filters', i) as IDataObject;
					if (filters.types) {
						qs.types = (filters.types as string[]).join(',');
					}
					if (filters.excludeArchived) {
						qs.exclude_archived = filters.excludeArchived as boolean;
					}
					if (returnAll === true) {
						responseData = await slackApiRequestAllItems.call(this, 'channels', 'GET', '/conversations.list', {}, qs);
					} else {
						qs.limit = this.getNodeParameter('limit', i) as number;
						responseData = await slackApiRequest.call(this, 'GET', '/conversations.list', {}, qs);
						responseData = responseData.channels;
					}
				}
				//https://api.slack.com/methods/conversations.history
				if (operation === 'history') {
					const channel = this.getNodeParameter('channelId', i) as string;
					const returnAll = this.getNodeParameter('returnAll', i) as boolean;
					const filters = this.getNodeParameter('filters', i) as IDataObject;
					qs.channel = channel;
					if (filters.inclusive) {
						qs.inclusive = filters.inclusive as boolean;
					}
					if (filters.latest) {
						qs.latest = filters.latest as string;
					}
					if (filters.oldest) {
						qs.oldest = filters.oldest as string;
					}
					if (returnAll === true) {
						responseData = await slackApiRequestAllItems.call(this, 'messages', 'GET', '/conversations.history', {}, qs);
					} else {
						qs.limit = this.getNodeParameter('limit', i) as number;
						responseData = await slackApiRequest.call(this, 'GET', '/conversations.history', {}, qs);
						responseData = responseData.messages;
					}
				}
				//https://api.slack.com/methods/conversations.invite
				if (operation === 'invite') {
					const channel = this.getNodeParameter('channelId', i) as string;
					const userIds = (this.getNodeParameter('userIds', i) as string[]).join(',');
					const body: IDataObject = {
						channel,
						users: userIds,
					};
					responseData = await slackApiRequest.call(this, 'POST', '/conversations.invite', body, qs);
					responseData = responseData.channel;
				}
				//https://api.slack.com/methods/conversations.leave
				if (operation === 'leave') {
					const channel = this.getNodeParameter('channelId', i) as string;
					const body: IDataObject = {
						channel,
					};
					responseData = await slackApiRequest.call(this, 'POST', '/conversations.leave', body, qs);
				}
				//https://api.slack.com/methods/conversations.members
				if (operation === 'member') {
					const returnAll = this.getNodeParameter('returnAll', 0) as boolean;
					const resolveData = this.getNodeParameter('resolveData', 0) as boolean;
					qs.channel = this.getNodeParameter('channelId', i) as string;
					if (returnAll) {
						responseData = await slackApiRequestAllItems.call(this, 'members', 'GET', '/conversations.members', {}, qs);
						responseData = responseData.map((member: string) => ({ member }));
					} else {
						qs.limit = this.getNodeParameter('limit', i) as number;
						responseData = await slackApiRequest.call(this, 'GET', '/conversations.members', {}, qs);
						responseData = responseData.members.map((member: string) => ({ member }));
					}

					if (resolveData) {
						const data: IDataObject[] = [];
						for (const { member } of responseData) {
							const { user } = await slackApiRequest.call(this, 'GET', '/users.info', {}, { user: member });
							data.push(user);
						}
						responseData = data;
					}
				}
				//https://api.slack.com/methods/conversations.open
				if (operation === 'open') {
					const options = this.getNodeParameter('options', i) as IDataObject;
					const body: IDataObject = {};
					if (options.channelId) {
						body.channel = options.channelId as string;
					}
					if (options.returnIm) {
						body.return_im = options.returnIm as boolean;
					}
					if (options.users) {
						body.users = (options.users as string[]).join(',');
					}
					responseData = await slackApiRequest.call(this, 'POST', '/conversations.open', body, qs);
					responseData = responseData.channel;
				}
				//https://api.slack.com/methods/conversations.rename
				if (operation === 'rename') {
					const channel = this.getNodeParameter('channelId', i) as IDataObject;
					const name = this.getNodeParameter('name', i) as IDataObject;
					const body: IDataObject = {
						channel,
						name,
					};
					responseData = await slackApiRequest.call(this, 'POST', '/conversations.rename', body, qs);
					responseData = responseData.channel;
				}
				//https://api.slack.com/methods/conversations.replies
				if (operation === 'replies') {
					const channel = this.getNodeParameter('channelId', i) as string;
					const ts = this.getNodeParameter('ts', i) as string;
					const returnAll = this.getNodeParameter('returnAll', i) as boolean;
					const filters = this.getNodeParameter('filters', i) as IDataObject;
					qs.channel = channel;
					qs.ts = ts;
					if (filters.inclusive) {
						qs.inclusive = filters.inclusive as boolean;
					}
					if (filters.latest) {
						qs.latest = filters.latest as string;
					}
					if (filters.oldest) {
						qs.oldest = filters.oldest as string;
					}
					if (returnAll === true) {
						responseData = await slackApiRequestAllItems.call(this, 'messages', 'GET', '/conversations.replies', {}, qs);
					} else {
						qs.limit = this.getNodeParameter('limit', i) as number;
						responseData = await slackApiRequest.call(this, 'GET', '/conversations.replies', {}, qs);
						responseData = responseData.messages;
					}
				}
				//https://api.slack.com/methods/conversations.setPurpose
				if (operation === 'setPurpose') {
					const channel = this.getNodeParameter('channelId', i) as IDataObject;
					const purpose = this.getNodeParameter('purpose', i) as IDataObject;
					const body: IDataObject = {
						channel,
						purpose,
					};
					responseData = await slackApiRequest.call(this, 'POST', '/conversations.setPurpose', body, qs);
					responseData = responseData.channel;
				}
				//https://api.slack.com/methods/conversations.setTopic
				if (operation === 'setTopic') {
					const channel = this.getNodeParameter('channelId', i) as IDataObject;
					const topic = this.getNodeParameter('topic', i) as IDataObject;
					const body: IDataObject = {
						channel,
						topic,
					};
					responseData = await slackApiRequest.call(this, 'POST', '/conversations.setTopic', body, qs);
					responseData = responseData.channel;
				}
				//https://api.slack.com/methods/conversations.unarchive
				if (operation === 'unarchive') {
					const channel = this.getNodeParameter('channelId', i) as string;
					const body: IDataObject = {
						channel,
					};
					responseData = await slackApiRequest.call(this, 'POST', '/conversations.unarchive', body, qs);
				}
			}
			if (resource === 'message') {
				//https://api.slack.com/methods/chat.postMessage
				if (['post', 'postEphemeral'].includes(operation)) {
					const channel = this.getNodeParameter('channel', i) as string;
					const { sendAsUser } = this.getNodeParameter('otherOptions', i) as IDataObject;
					const text = this.getNodeParameter('text', i) as string;
					const body: IDataObject = {
						channel,
						text,
					};

					let action = 'postMessage';

<<<<<<< HEAD
					if (authentication === 'accessToken') {
						body.as_user = this.getNodeParameter('as_user', i) as boolean;
					}
					if (body.as_user === false) {
						body.username = this.getNodeParameter('username', i) as string;
						delete body.as_user;
					}

=======
					if (operation === 'postEphemeral') {
						body.user = this.getNodeParameter('user', i) as string;
						action = 'postEphemeral';
					}

					const jsonParameters = this.getNodeParameter('jsonParameters', i) as boolean;

					if (authentication === 'accessToken' && sendAsUser !== '') {
						body.username = sendAsUser;
					}

>>>>>>> 928059c4
					if (!jsonParameters) {
						const attachments = this.getNodeParameter('attachments', i, []) as unknown as Attachment[];
						const blocksUi = (this.getNodeParameter('blocksUi', i, []) as IDataObject).blocksValues as IDataObject[];

						// The node does save the fields data differently than the API
						// expects so fix the data befre we send the request
						for (const attachment of attachments) {
							if (attachment.fields !== undefined) {
								if (attachment.fields.item !== undefined) {
									// Move the field-content up
									// @ts-ignore
									attachment.fields = attachment.fields.item;
								} else {
									// If it does not have any items set remove it
									delete attachment.fields;
								}
							}
						}
						body['attachments'] = attachments;

						if (blocksUi) {
							const blocks: Block[] = [];
							for (const blockUi of blocksUi) {
								const block: Block = {};
								const elements: Element[] = [];
								block.block_id = blockUi.blockId as string;
								block.type = blockUi.type as string;
								if (block.type === 'actions') {
									const elementsUi = (blockUi.elementsUi as IDataObject).elementsValues as IDataObject[];
									if (elementsUi) {
										for (const elementUi of elementsUi) {
											const element: Element = {};
											if (elementUi.actionId === '') {
												throw new Error('Action ID must be set');
											}
											if (elementUi.text === '') {
												throw new Error('Text must be set');
											}
											element.action_id = elementUi.actionId as string;
											element.type = elementUi.type as string;
											element.text = {
												text: elementUi.text as string,
												type: 'plain_text',
												emoji: elementUi.emoji as boolean,
											};
											if (elementUi.url) {
												element.url = elementUi.url as string;
											}
											if (elementUi.value) {
												element.value = elementUi.value as string;
											}
											if (elementUi.style !== 'default') {
												element.style = elementUi.style as string;
											}
											const confirmUi = (elementUi.confirmUi as IDataObject).confirmValue as IDataObject;
											if (confirmUi) {
												const confirm: Confirm = {};
												const titleUi = (confirmUi.titleUi as IDataObject).titleValue as IDataObject;
												const textUi = (confirmUi.textUi as IDataObject).textValue as IDataObject;
												const confirmTextUi = (confirmUi.confirmTextUi as IDataObject).confirmValue as IDataObject;
												const denyUi = (confirmUi.denyUi as IDataObject).denyValue as IDataObject;
												const style = confirmUi.style as string;
												if (titleUi) {
													confirm.title = {
														type: 'plain_text',
														text: titleUi.text as string,
														emoji: titleUi.emoji as boolean,
													};
												}
												if (textUi) {
													confirm.text = {
														type: 'plain_text',
														text: textUi.text as string,
														emoji: textUi.emoji as boolean,
													};
												}
												if (confirmTextUi) {
													confirm.confirm = {
														type: 'plain_text',
														text: confirmTextUi.text as string,
														emoji: confirmTextUi.emoji as boolean,
													};
												}
												if (denyUi) {
													confirm.deny = {
														type: 'plain_text',
														text: denyUi.text as string,
														emoji: denyUi.emoji as boolean,
													};
												}
												if (style !== 'default') {
													confirm.style = style as string;
												}
												element.confirm = confirm;
											}
											elements.push(element);
										}
										block.elements = elements;
									}
								} else if (block.type === 'section') {
									const textUi = (blockUi.textUi as IDataObject).textValue as IDataObject;
									if (textUi) {
										const text: Text = {};
										if (textUi.type === 'plainText') {
											text.type = 'plain_text';
											text.emoji = textUi.emoji as boolean;
										} else {
											text.type = 'mrkdwn';
											text.verbatim = textUi.verbatim as boolean;
										}
										text.text = textUi.text as string;
										block.text = text;
									} else {
										throw new Error('Property text must be defined');
									}
									const fieldsUi = (blockUi.fieldsUi as IDataObject).fieldsValues as IDataObject[];
									if (fieldsUi) {
										const fields: Text[] = [];
										for (const fieldUi of fieldsUi) {
											const field: Text = {};
											if (fieldUi.type === 'plainText') {
												field.type = 'plain_text';
												field.emoji = fieldUi.emoji as boolean;
											} else {
												field.type = 'mrkdwn';
												field.verbatim = fieldUi.verbatim as boolean;
											}
											field.text = fieldUi.text as string;
											fields.push(field);
										}
										// If not fields were added then it's not needed to send the property
										if (fields.length > 0) {
											block.fields = fields;
										}
									}
									const accessoryUi = (blockUi.accessoryUi as IDataObject).accessoriesValues as IDataObject;
									if (accessoryUi) {
										const accessory: Element = {};
										if (accessoryUi.type === 'button') {
											accessory.type = 'button';
											accessory.text = {
												text: accessoryUi.text as string,
												type: 'plain_text',
												emoji: accessoryUi.emoji as boolean,
											};
											if (accessoryUi.url) {
												accessory.url = accessoryUi.url as string;
											}
											if (accessoryUi.value) {
												accessory.value = accessoryUi.value as string;
											}
											if (accessoryUi.style !== 'default') {
												accessory.style = accessoryUi.style as string;
											}
											const confirmUi = (accessoryUi.confirmUi as IDataObject).confirmValue as IDataObject;
											if (confirmUi) {
												const confirm: Confirm = {};
												const titleUi = (confirmUi.titleUi as IDataObject).titleValue as IDataObject;
												const textUi = (confirmUi.textUi as IDataObject).textValue as IDataObject;
												const confirmTextUi = (confirmUi.confirmTextUi as IDataObject).confirmValue as IDataObject;
												const denyUi = (confirmUi.denyUi as IDataObject).denyValue as IDataObject;
												const style = confirmUi.style as string;
												if (titleUi) {
													confirm.title = {
														type: 'plain_text',
														text: titleUi.text as string,
														emoji: titleUi.emoji as boolean,
													};
												}
												if (textUi) {
													confirm.text = {
														type: 'plain_text',
														text: textUi.text as string,
														emoji: textUi.emoji as boolean,
													};
												}
												if (confirmTextUi) {
													confirm.confirm = {
														type: 'plain_text',
														text: confirmTextUi.text as string,
														emoji: confirmTextUi.emoji as boolean,
													};
												}
												if (denyUi) {
													confirm.deny = {
														type: 'plain_text',
														text: denyUi.text as string,
														emoji: denyUi.emoji as boolean,
													};
												}
												if (style !== 'default') {
													confirm.style = style as string;
												}
												accessory.confirm = confirm;
											}
										}
										block.accessory = accessory;
									}
								}
								blocks.push(block);
							}
							body.blocks = blocks;
						}

					} else {
						const attachmentsJson = this.getNodeParameter('attachmentsJson', i, '') as string;
						const blocksJson = this.getNodeParameter('blocksJson', i, []) as string;
						if (attachmentsJson !== '' && validateJSON(attachmentsJson) === undefined) {
							throw new Error('Attachments it is not a valid json');
						}
						if (blocksJson !== '' && validateJSON(blocksJson) === undefined) {
							throw new Error('Blocks it is not a valid json');
						}
						if (attachmentsJson !== '') {
							body.attachments = attachmentsJson;
						}
						if (blocksJson !== '') {
							body.blocks = blocksJson;
						}
					}

					// Add all the other options to the request
					const otherOptions = this.getNodeParameter('otherOptions', i) as IDataObject;
					Object.assign(body, otherOptions);
					responseData = await slackApiRequest.call(this, 'POST', `/chat.${action}`, body, qs);
				}
				//https://api.slack.com/methods/chat.update
				if (operation === 'update') {
					const channel = this.getNodeParameter('channelId', i) as string;
					const text = this.getNodeParameter('text', i) as string;
					const ts = this.getNodeParameter('ts', i) as string;
					const attachments = this.getNodeParameter('attachments', i, []) as unknown as IAttachment[];
					const body: IDataObject = {
						channel,
						text,
						ts,
					};

					// The node does save the fields data differently than the API
					// expects so fix the data befre we send the request
					for (const attachment of attachments) {
						if (attachment.fields !== undefined) {
							if (attachment.fields.item !== undefined) {
								// Move the field-content up
								// @ts-ignore
								attachment.fields = attachment.fields.item;
							} else {
								// If it does not have any items set remove it
								delete attachment.fields;
							}
						}
					}
					body['attachments'] = attachments;

					// Add all the other options to the request
					const updateFields = this.getNodeParameter('updateFields', i) as IDataObject;
					Object.assign(body, updateFields);
					responseData = await slackApiRequest.call(this, 'POST', '/chat.update', body, qs);
				}
				//https://api.slack.com/methods/chat.delete
				if (operation === 'delete') {
					const channel = this.getNodeParameter('channelId', i) as string;
					const timestamp = this.getNodeParameter('timestamp', i) as string;
					const body: IDataObject = {
						channel,
						ts: timestamp,
					};
					// Add all the other options to the request
					responseData = await slackApiRequest.call(this, 'POST', '/chat.delete', body, qs);
				}
				//https://api.slack.com/methods/chat.getPermalink
				if (operation === 'getPermalink') {
					const channel = this.getNodeParameter('channelId', i) as string;
					const timestamp = this.getNodeParameter('timestamp', i) as string;
					const qs = {
						channel,
						message_ts: timestamp,
					};
					responseData = await slackApiRequest.call(this, 'GET', '/chat.getPermalink', {}, qs);
				}
			}
			if (resource === 'reaction') {
				const channel = this.getNodeParameter('channelId', i) as string;
				const timestamp = this.getNodeParameter('timestamp', i) as string;
				//https://api.slack.com/methods/reactions.add
				if (operation === 'add') {
					const name = this.getNodeParameter('name', i) as string;
					const body: IDataObject = {
						channel,
						name,
						timestamp,
					};
					responseData = await slackApiRequest.call(this, 'POST', '/reactions.add', body, qs);
				}
				//https://api.slack.com/methods/reactions.remove
				if (operation === 'remove') {
					const name = this.getNodeParameter('name', i) as string;
					const body: IDataObject = {
						channel,
						name,
						timestamp,
					};
					responseData = await slackApiRequest.call(this, 'POST', '/reactions.remove', body, qs);
				}
				//https://api.slack.com/methods/reactions.get
				if (operation === 'get') {
					qs.channel = channel;
					qs.timestamp = timestamp;
					responseData = await slackApiRequest.call(this, 'GET', '/reactions.get', {}, qs);
				}
			}
			if (resource === 'star') {
				//https://api.slack.com/methods/stars.add
				if (operation === 'add') {
					const options = this.getNodeParameter('options', i) as IDataObject;
					const body: IDataObject = {};
					if (options.channelId) {
						body.channel = options.channelId as string;
					}
					if (options.fileId) {
						body.file = options.fileId as string;
					}
					if (options.fileComment) {
						body.file_comment = options.fileComment as string;
					}
					if (options.timestamp) {
						body.timestamp = options.timestamp as string;
					}
					responseData = await slackApiRequest.call(this, 'POST', '/stars.add', body, qs);
				}
				//https://api.slack.com/methods/stars.remove
				if (operation === 'delete') {
					const options = this.getNodeParameter('options', i) as IDataObject;
					const body: IDataObject = {};
					if (options.channelId) {
						body.channel = options.channelId as string;
					}
					if (options.fileId) {
						body.file = options.fileId as string;
					}
					if (options.fileComment) {
						body.file_comment = options.fileComment as string;
					}
					if (options.timestamp) {
						body.timestamp = options.timestamp as string;
					}
					responseData = await slackApiRequest.call(this, 'POST', '/stars.remove', body, qs);
				}
				//https://api.slack.com/methods/stars.list
				if (operation === 'getAll') {
					const returnAll = this.getNodeParameter('returnAll', i) as boolean;
					if (returnAll === true) {
						responseData = await slackApiRequestAllItems.call(this, 'items', 'GET', '/stars.list', {}, qs);
					} else {
						qs.limit = this.getNodeParameter('limit', i) as number;
						responseData = await slackApiRequest.call(this, 'GET', '/stars.list', {}, qs);
						responseData = responseData.items;
					}
				}
			}
			if (resource === 'file') {
				//https://api.slack.com/methods/files.upload
				if (operation === 'upload') {
					const options = this.getNodeParameter('options', i) as IDataObject;
					const binaryData = this.getNodeParameter('binaryData', i) as boolean;
					const body: IDataObject = {};
					if (options.channelIds) {
						body.channels = (options.channelIds as string[]).join(',');
					}
					if (options.fileName) {
						body.filename = options.fileName as string;
					}
					if (options.initialComment) {
						body.initial_comment = options.initialComment as string;
					}
					if (options.threadTs) {
						body.thread_ts = options.threadTs as string;
					}
					if (options.title) {
						body.title = options.title as string;
					}
					if (binaryData) {
						const binaryPropertyName = this.getNodeParameter('binaryPropertyName', i) as string;
						if (items[i].binary === undefined
							//@ts-ignore
							|| items[i].binary[binaryPropertyName] === undefined) {
							throw new Error(`No binary data property "${binaryPropertyName}" does not exists on item!`);
						}
						body.file = {
							//@ts-ignore
							value: Buffer.from(items[i].binary[binaryPropertyName].data, BINARY_ENCODING),
							options: {
								//@ts-ignore
								filename: items[i].binary[binaryPropertyName].fileName,
								//@ts-ignore
								contentType: items[i].binary[binaryPropertyName].mimeType,
							},
						};
						responseData = await slackApiRequest.call(this, 'POST', '/files.upload', {}, qs, { 'Content-Type': 'multipart/form-data' }, { formData: body });
						responseData = responseData.file;
					} else {
						const fileContent = this.getNodeParameter('fileContent', i) as string;
						body.content = fileContent;
						responseData = await slackApiRequest.call(this, 'POST', '/files.upload', body, qs, { 'Content-Type': 'application/x-www-form-urlencoded' }, { form: body });
						responseData = responseData.file;
					}
				}
				//https://api.slack.com/methods/files.list
				if (operation === 'getAll') {
					const returnAll = this.getNodeParameter('returnAll', i) as boolean;
					const filters = this.getNodeParameter('filters', i) as IDataObject;
					if (filters.channelId) {
						qs.channel = filters.channelId as string;
					}
					if (filters.showFilesHidden) {
						qs.show_files_hidden_by_limit = filters.showFilesHidden as boolean;
					}
					if (filters.tsFrom) {
						qs.ts_from = filters.tsFrom as string;
					}
					if (filters.tsTo) {
						qs.ts_to = filters.tsTo as string;
					}
					if (filters.types) {
						qs.types = (filters.types as string[]).join(',') as string;
					}
					if (filters.userId) {
						qs.user = filters.userId as string;
					}
					if (returnAll === true) {
						responseData = await slackApiRequestAllItems.call(this, 'files', 'GET', '/files.list', {}, qs);
					} else {
						qs.count = this.getNodeParameter('limit', i) as number;
						responseData = await slackApiRequest.call(this, 'GET', '/files.list', {}, qs);
						responseData = responseData.files;
					}
				}
				//https://api.slack.com/methods/files.info
				if (operation === 'get') {
					const fileId = this.getNodeParameter('fileId', i) as string;
					qs.file = fileId;
					responseData = await slackApiRequest.call(this, 'GET', '/files.info', {}, qs);
					responseData = responseData.file;
				}
			}
			if (resource === 'user') {
				//https://api.slack.com/methods/users.info
				if (operation === 'info') {
					qs.user = this.getNodeParameter('user', i) as string;
					responseData = await slackApiRequest.call(this, 'GET', '/users.info', {}, qs);
					responseData = responseData.user;
				}
				//https://api.slack.com/methods/users.getPresence
				if (operation === 'getPresence') {
					qs.user = this.getNodeParameter('user', i) as string;
					responseData = await slackApiRequest.call(this, 'GET', '/users.getPresence', {}, qs);
				}
			}
			if (resource === 'userProfile') {
				//https://api.slack.com/methods/users.profile.set
				if (operation === 'update') {
					const additionalFields = this.getNodeParameter('additionalFields', i) as IDataObject;

					const timezone = this.getTimezone();

					const body: IDataObject = {};

					Object.assign(body, additionalFields);

					if (body.status_expiration === undefined) {
						body.status_expiration = 0;

					} else {
						body.status_expiration = moment.tz(body.status_expiration as string, timezone).unix();
					}

					if (body.customFieldUi) {
						const customFields = (body.customFieldUi as IDataObject).customFieldValues as IDataObject[];

						body.fields = {};

						for (const customField of customFields) {
							//@ts-ignore
							body.fields[customField.id] = {
								value: customField.value,
								alt: customField.alt,
							};
						}
					}

					responseData = await slackApiRequest.call(this, 'POST', '/users.profile.set', { profile: body }, qs);

					responseData = responseData.profile;
				}
				//https://api.slack.com/methods/users.profile.get
				if (operation === 'get') {
					const additionalFields = this.getNodeParameter('additionalFields', i) as IDataObject;

					const body: IDataObject = {};

					Object.assign(body, additionalFields);

					responseData = await slackApiRequest.call(this, 'POST', '/users.profile.get', body);

					responseData = responseData.profile;
				}
			}
			if (Array.isArray(responseData)) {
				returnData.push.apply(returnData, responseData as IDataObject[]);
			} else {
				returnData.push(responseData as IDataObject);
			}
		}
		return [this.helpers.returnJsonArray(returnData)];
	}
}<|MERGE_RESOLUTION|>--- conflicted
+++ resolved
@@ -342,13 +342,8 @@
 				//https://api.slack.com/methods/conversations.info
 				if (operation === 'get') {
 					const channel = this.getNodeParameter('channelId', i) as string;
-<<<<<<< HEAD
-					qs.channel = channel,
-						responseData = await slackApiRequest.call(this, 'POST', '/conversations.info', {}, qs);
-=======
 					qs.channel = channel;
 					responseData = await slackApiRequest.call(this, 'POST', '/conversations.info', {}, qs);
->>>>>>> 928059c4
 					responseData = responseData.channel;
 				}
 				//https://api.slack.com/methods/conversations.list
@@ -530,16 +525,6 @@
 
 					let action = 'postMessage';
 
-<<<<<<< HEAD
-					if (authentication === 'accessToken') {
-						body.as_user = this.getNodeParameter('as_user', i) as boolean;
-					}
-					if (body.as_user === false) {
-						body.username = this.getNodeParameter('username', i) as string;
-						delete body.as_user;
-					}
-
-=======
 					if (operation === 'postEphemeral') {
 						body.user = this.getNodeParameter('user', i) as string;
 						action = 'postEphemeral';
@@ -551,7 +536,6 @@
 						body.username = sendAsUser;
 					}
 
->>>>>>> 928059c4
 					if (!jsonParameters) {
 						const attachments = this.getNodeParameter('attachments', i, []) as unknown as Attachment[];
 						const blocksUi = (this.getNodeParameter('blocksUi', i, []) as IDataObject).blocksValues as IDataObject[];
