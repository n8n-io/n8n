import {
	OptionsWithUri,
 } from 'request';

import {
	IExecuteFunctions,
	IExecuteSingleFunctions,
	ILoadOptionsFunctions,
} from 'n8n-core';
import {
	IDataObject
 } from 'n8n-workflow';
 import * as _ from 'lodash';

export async function slackApiRequest(this: IExecuteFunctions | IExecuteSingleFunctions | ILoadOptionsFunctions, method: string, resource: string, body: object = {}, query: object = {}, headers: {} | undefined = undefined, option: {} = {}): Promise<any> { // tslint:disable-line:no-any
	const authenticationMethod = this.getNodeParameter('authentication', 0, 'accessToken') as string;
	let options: OptionsWithUri = {
		method,
		headers: headers || {
			'Content-Type': 'application/json; charset=utf-8'
		},
		body,
		qs: query,
		uri: `https://slack.com/api${resource}`,
		json: true
	};
	options = Object.assign({}, options, option);
	if (Object.keys(body).length === 0) {
		delete options.body;
	}
	if (Object.keys(query).length === 0) {
		delete options.qs;
	}
	try {
		if (authenticationMethod === 'accessToken') {
			const credentials = this.getCredentials('slackApi');
			if (credentials === undefined) {
				throw new Error('No credentials got returned!');
			}
			options.headers!.Authorization = `Bearer ${credentials.accessToken}`;
			//@ts-ignore
			return await this.helpers.request(options);
		} else {
			//@ts-ignore
			return await this.helpers.requestOAuth.call(this, 'slackOAuth2Api', options, 'bearer', 'authed_user.access_token');
		}
	} catch (error) {
		if (error.statusCode === 401) {
			// Return a clear error
			throw new Error('The Slack credentials are not valid!');
		}

		if (error.response && error.response.body && error.response.body.message) {
			// Try to return the error prettier
			throw new Error(`Slack error response [${error.statusCode}]: ${error.response.body.message}`);
		}

		// If that data does not exist for some reason return the actual error
		throw error;
	}
}

export async function slackApiRequestAllItems(this: IExecuteFunctions | ILoadOptionsFunctions, propertyName: string ,method: string, endpoint: string, body: any = {}, query: IDataObject = {}): Promise<any> { // tslint:disable-line:no-any
	const returnData: IDataObject[] = [];
	let responseData;
	query.page = 1;
	query.count = 100;
	do {
		responseData = await slackApiRequest.call(this, method, endpoint, body, query);
		query.cursor = encodeURIComponent(_.get(responseData, 'response_metadata.next_cursor'));
		query.page++;
		returnData.push.apply(returnData, responseData[propertyName]);
	} while (
		(responseData.response_metadata !== undefined &&
		responseData.response_metadata.mext_cursor !== undefined &&
<<<<<<< HEAD
		responseData.response_metadata.next_cursor !== "" &&
=======
		responseData.response_metadata.next_cursor !== '' &&
>>>>>>> db89e9ea
		responseData.response_metadata.next_cursor !== null) ||
		(responseData.paging !== undefined &&
		responseData.paging.pages !== undefined &&
		responseData.paging.page !== undefined &&
		responseData.paging.page < responseData.paging.pages
		)
	);

	return returnData;
}<|MERGE_RESOLUTION|>--- conflicted
+++ resolved
@@ -73,11 +73,7 @@
 	} while (
 		(responseData.response_metadata !== undefined &&
 		responseData.response_metadata.mext_cursor !== undefined &&
-<<<<<<< HEAD
-		responseData.response_metadata.next_cursor !== "" &&
-=======
 		responseData.response_metadata.next_cursor !== '' &&
->>>>>>> db89e9ea
 		responseData.response_metadata.next_cursor !== null) ||
 		(responseData.paging !== undefined &&
 		responseData.paging.pages !== undefined &&
