--- conflicted
+++ resolved
@@ -88,11 +88,7 @@
 				],
 			},
 		},
-<<<<<<< HEAD
-		description: 'Timestamp of the message to get permanent link',
-=======
 		description: 'Timestamp of the message to get permanent link.',
->>>>>>> 7f933919
 	},
 
 	/* -------------------------------------------------------------------------- */
@@ -521,11 +517,7 @@
 				],
 			},
 		},
-<<<<<<< HEAD
-		description: 'Timestamp of the message to be updated',
-=======
 		description: 'Timestamp of the message to be updated.',
->>>>>>> 7f933919
 	},
 	{
 		displayName: 'JSON parameters',
@@ -874,11 +866,7 @@
 																],
 															},
 														],
-<<<<<<< HEAD
-														description: 'Defines the dialog\'s title',
-=======
 														description: 'Defines the dialog\'s title.',
->>>>>>> 7f933919
 													},
 													{
 														displayName: 'Text',
@@ -911,11 +899,7 @@
 																],
 															},
 														],
-<<<<<<< HEAD
-														description: 'Defines the explanatory text that appears in the confirm dialog',
-=======
 														description: 'Defines the explanatory text that appears in the confirm dialog.',
->>>>>>> 7f933919
 													},
 													{
 														displayName: 'Confirm',
@@ -936,11 +920,7 @@
 																		name: 'text',
 																		type: 'string',
 																		default: '',
-<<<<<<< HEAD
-																		description: 'Defines the explanatory text that appears in the confirm dialog',
-=======
 																		description: 'Defines the explanatory text that appears in the confirm dialog.',
->>>>>>> 7f933919
 																	},
 																	{
 																		displayName: 'Emoji',
@@ -1404,11 +1384,7 @@
 																],
 															},
 														],
-<<<<<<< HEAD
-														description: 'Defines the explanatory text that appears in the confirm dialog',
-=======
 														description: 'Defines the explanatory text that appears in the confirm dialog.',
->>>>>>> 7f933919
 													},
 													{
 														displayName: 'Confirm',
@@ -1429,11 +1405,7 @@
 																		name: 'text',
 																		type: 'string',
 																		default: '',
-<<<<<<< HEAD
-																		description: 'Defines the explanatory text that appears in the confirm dialog',
-=======
 																		description: 'Defines the explanatory text that appears in the confirm dialog.',
->>>>>>> 7f933919
 																	},
 																	{
 																		displayName: 'Emoji',
@@ -1445,11 +1417,7 @@
 																],
 															},
 														],
-<<<<<<< HEAD
-														description: 'Defines the explanatory text that appears in the confirm dialog',
-=======
 														description: 'Defines the explanatory text that appears in the confirm dialog.',
->>>>>>> 7f933919
 													},
 													{
 														displayName: 'Deny',
@@ -1805,10 +1773,6 @@
 				],
 			},
 		},
-<<<<<<< HEAD
-		description: 'Timestamp of the message to be deleted',
-=======
 		description: 'Timestamp of the message to be deleted.',
->>>>>>> 7f933919
 	},
 ];