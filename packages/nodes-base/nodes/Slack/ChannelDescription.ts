--- conflicted
+++ resolved
@@ -43,11 +43,7 @@
 			{
 				name: 'History',
 				value: 'history',
-<<<<<<< HEAD
-				description: 'Get a conversation\'s history of messages and events',
-=======
 				description: 'Get a conversation\'s history of messages and events.',
->>>>>>> 7f933919
 			},
 			{
 				name: 'Invite',
@@ -392,11 +388,7 @@
 			},
 		},
 		default: false,
-<<<<<<< HEAD
-		description: 'If all results should be returned or only up to a given limit',
-=======
 		description: 'Whether to return all results or only up to a given limit',
->>>>>>> 7f933919
 	},
 	{
 		displayName: 'Limit',
@@ -514,11 +506,7 @@
 			},
 		},
 		default: false,
-<<<<<<< HEAD
-		description: 'If all results should be returned or only up to a given limit',
-=======
 		description: 'Whether to return all results or only up to a given limit',
->>>>>>> 7f933919
 	},
 	{
 		displayName: 'Limit',
@@ -648,11 +636,7 @@
 			},
 		},
 		default: false,
-<<<<<<< HEAD
-		description: 'If all results should be returned or only up to a given limit',
-=======
 		description: 'Whether to return all results or only up to a given limit',
->>>>>>> 7f933919
 	},
 	{
 		displayName: 'Limit',
@@ -825,11 +809,7 @@
 			},
 		},
 		required: true,
-<<<<<<< HEAD
-		description: 'Unique identifier of a thread\'s parent message',
-=======
 		description: 'Unique identifier of a thread\'s parent message.',
->>>>>>> 7f933919
 	},
 	{
 		displayName: 'Return All',
@@ -846,11 +826,7 @@
 			},
 		},
 		default: false,
-<<<<<<< HEAD
-		description: 'If all results should be returned or only up to a given limit',
-=======
 		description: 'Whether to return all results or only up to a given limit',
->>>>>>> 7f933919
 	},
 	{
 		displayName: 'Limit',
