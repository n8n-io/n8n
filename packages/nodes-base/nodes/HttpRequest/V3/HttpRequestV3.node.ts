<<<<<<< HEAD
import type { Readable } from 'stream';
import type { IExecuteFunctions } from 'n8n-core';
import { BINARY_ENCODING } from 'n8n-core';

=======
>>>>>>> 5eb0d524
import type {
	IBinaryKeyData,
	IDataObject,
	IExecuteFunctions,
	INodeExecutionData,
	INodeType,
	INodeTypeBaseDescription,
	INodeTypeDescription,
	JsonObject,
} from 'n8n-workflow';
import { jsonParse, NodeApiError, NodeOperationError, sleep } from 'n8n-workflow';

import type { OptionsWithUri } from 'request-promise-native';

import type { IAuthDataSanitizeKeys } from '../GenericFunctions';
import {
	binaryContentTypes,
	getOAuth2AdditionalParameters,
	replaceNullValues,
	sanitizeUiMessage,
} from '../GenericFunctions';

function toText<T>(data: T) {
	if (typeof data === 'object' && data !== null) {
		return JSON.stringify(data);
	}
	return data;
}
export class HttpRequestV3 implements INodeType {
	description: INodeTypeDescription;

	constructor(baseDescription: INodeTypeBaseDescription) {
		this.description = {
			...baseDescription,
			subtitle: '={{$parameter["method"] + ": " + $parameter["url"]}}',
			version: 3,
			defaults: {
				name: 'HTTP Request',
				color: '#2200DD',
			},
			inputs: ['main'],
			outputs: ['main'],
			credentials: [],
			properties: [
				{
					displayName: '',
					name: 'curlImport',
					type: 'curlImport',
					default: '',
				},
				{
					displayName: 'Method',
					name: 'method',
					type: 'options',
					options: [
						{
							name: 'DELETE',
							value: 'DELETE',
						},
						{
							name: 'GET',
							value: 'GET',
						},
						{
							name: 'HEAD',
							value: 'HEAD',
						},
						{
							name: 'OPTIONS',
							value: 'OPTIONS',
						},
						{
							name: 'PATCH',
							value: 'PATCH',
						},
						{
							name: 'POST',
							value: 'POST',
						},
						{
							name: 'PUT',
							value: 'PUT',
						},
					],
					default: 'GET',
					description: 'The request method to use',
				},
				{
					displayName: 'URL',
					name: 'url',
					type: 'string',
					default: '',
					placeholder: 'http://example.com/index.html',
					description: 'The URL to make the request to',
					required: true,
				},
				{
					displayName: 'Authentication',
					name: 'authentication',
					noDataExpression: true,
					type: 'options',
					options: [
						{
							name: 'None',
							value: 'none',
						},
						{
							name: 'Predefined Credential Type',
							value: 'predefinedCredentialType',
							description:
								"We've already implemented auth for many services so that you don't have to set it up manually",
						},
						{
							name: 'Generic Credential Type',
							value: 'genericCredentialType',
							description: 'Fully customizable. Choose between basic, header, OAuth2, etc.',
						},
					],
					default: 'none',
				},
				{
					displayName: 'Credential Type',
					name: 'nodeCredentialType',
					type: 'credentialsSelect',
					noDataExpression: true,
					required: true,
					default: '',
					credentialTypes: ['extends:oAuth2Api', 'extends:oAuth1Api', 'has:authenticate'],
					displayOptions: {
						show: {
							authentication: ['predefinedCredentialType'],
						},
					},
				},
				{
					displayName: 'Generic Auth Type',
					name: 'genericAuthType',
					type: 'credentialsSelect',
					required: true,
					default: '',
					credentialTypes: ['has:genericAuth'],
					displayOptions: {
						show: {
							authentication: ['genericCredentialType'],
						},
					},
				},
				{
					displayName: 'Send Query Parameters',
					name: 'sendQuery',
					type: 'boolean',
					default: false,
					noDataExpression: true,
					description: 'Whether the request has query params or not',
				},
				{
					displayName: 'Specify Query Parameters',
					name: 'specifyQuery',
					type: 'options',
					displayOptions: {
						show: {
							sendQuery: [true],
						},
					},
					options: [
						{
							name: 'Using Fields Below',
							value: 'keypair',
						},
						{
							name: 'Using JSON',
							value: 'json',
						},
					],
					default: 'keypair',
				},
				{
					displayName: 'Query Parameters',
					name: 'queryParameters',
					type: 'fixedCollection',
					displayOptions: {
						show: {
							sendQuery: [true],
							specifyQuery: ['keypair'],
						},
					},
					typeOptions: {
						multipleValues: true,
					},
					placeholder: 'Add Parameter',
					default: {
						parameters: [
							{
								name: '',
								value: '',
							},
						],
					},
					options: [
						{
							name: 'parameters',
							displayName: 'Parameter',
							values: [
								{
									displayName: 'Name',
									name: 'name',
									type: 'string',
									default: '',
								},
								{
									displayName: 'Value',
									name: 'value',
									type: 'string',
									default: '',
								},
							],
						},
					],
				},
				{
					displayName: 'JSON',
					name: 'jsonQuery',
					type: 'json',
					displayOptions: {
						show: {
							sendQuery: [true],
							specifyQuery: ['json'],
						},
					},
					default: '',
				},
				{
					displayName: 'Send Headers',
					name: 'sendHeaders',
					type: 'boolean',
					default: false,
					noDataExpression: true,
					description: 'Whether the request has headers or not',
				},
				{
					displayName: 'Specify Headers',
					name: 'specifyHeaders',
					type: 'options',
					displayOptions: {
						show: {
							sendHeaders: [true],
						},
					},
					options: [
						{
							name: 'Using Fields Below',
							value: 'keypair',
						},
						{
							name: 'Using JSON',
							value: 'json',
						},
					],
					default: 'keypair',
				},
				{
					displayName: 'Header Parameters',
					name: 'headerParameters',
					type: 'fixedCollection',
					displayOptions: {
						show: {
							sendHeaders: [true],
							specifyHeaders: ['keypair'],
						},
					},
					typeOptions: {
						multipleValues: true,
					},
					placeholder: 'Add Parameter',
					default: {
						parameters: [
							{
								name: '',
								value: '',
							},
						],
					},
					options: [
						{
							name: 'parameters',
							displayName: 'Parameter',
							values: [
								{
									displayName: 'Name',
									name: 'name',
									type: 'string',
									default: '',
								},
								{
									displayName: 'Value',
									name: 'value',
									type: 'string',
									default: '',
								},
							],
						},
					],
				},
				{
					displayName: 'JSON',
					name: 'jsonHeaders',
					type: 'json',
					displayOptions: {
						show: {
							sendHeaders: [true],
							specifyHeaders: ['json'],
						},
					},
					default: '',
				},
				{
					displayName: 'Send Body',
					name: 'sendBody',
					type: 'boolean',
					default: false,
					noDataExpression: true,
					description: 'Whether the request has a body or not',
				},
				{
					displayName: 'Body Content Type',
					name: 'contentType',
					type: 'options',
					displayOptions: {
						show: {
							sendBody: [true],
						},
					},
					options: [
						{
							name: 'Form Urlencoded',
							value: 'form-urlencoded',
						},
						{
							name: 'Form-Data',
							value: 'multipart-form-data',
						},
						{
							name: 'JSON',
							value: 'json',
						},
						{
							// eslint-disable-next-line n8n-nodes-base/node-param-display-name-miscased
							name: 'n8n Binary Data',
							value: 'binaryData',
						},
						{
							name: 'Raw',
							value: 'raw',
						},
					],
					default: 'json',
					description: 'Content-Type to use to send body parameters',
				},
				{
					displayName: 'Specify Body',
					name: 'specifyBody',
					type: 'options',
					displayOptions: {
						show: {
							sendBody: [true],
							contentType: ['json'],
						},
					},
					options: [
						{
							name: 'Using Fields Below',
							value: 'keypair',
						},
						{
							name: 'Using JSON',
							value: 'json',
						},
					],
					default: 'keypair',
					description: 'Asasas',
				},
				{
					displayName: 'Body Parameters',
					name: 'bodyParameters',
					type: 'fixedCollection',
					displayOptions: {
						show: {
							sendBody: [true],
							contentType: ['json'],
							specifyBody: ['keypair'],
						},
					},
					typeOptions: {
						multipleValues: true,
					},
					placeholder: 'Add Parameter',
					default: {
						parameters: [
							{
								name: '',
								value: '',
							},
						],
					},
					options: [
						{
							name: 'parameters',
							displayName: 'Parameter',
							values: [
								{
									displayName: 'Name',
									name: 'name',
									type: 'string',
									default: '',
									description:
										'ID of the field to set. Choose from the list, or specify an ID using an <a href="https://docs.n8n.io/code-examples/expressions/">expression</a>.',
								},
								{
									displayName: 'Value',
									name: 'value',
									type: 'string',
									default: '',
									description: 'Value of the field to set',
								},
							],
						},
					],
				},
				{
					displayName: 'JSON',
					name: 'jsonBody',
					type: 'json',
					displayOptions: {
						show: {
							sendBody: [true],
							contentType: ['json'],
							specifyBody: ['json'],
						},
					},
					default: '',
				},
				{
					displayName: 'Body Parameters',
					name: 'bodyParameters',
					type: 'fixedCollection',
					displayOptions: {
						show: {
							sendBody: [true],
							contentType: ['multipart-form-data'],
						},
					},
					typeOptions: {
						multipleValues: true,
					},
					placeholder: 'Add Parameter',
					default: {
						parameters: [
							{
								name: '',
								value: '',
							},
						],
					},
					options: [
						{
							name: 'parameters',
							displayName: 'Parameter',
							values: [
								{
									displayName: 'Parameter Type',
									name: 'parameterType',
									type: 'options',
									options: [
										{
											// eslint-disable-next-line n8n-nodes-base/node-param-display-name-miscased
											name: 'n8n Binary Data',
											value: 'formBinaryData',
										},
										{
											name: 'Form Data',
											value: 'formData',
										},
									],
									default: 'formData',
								},
								{
									displayName: 'Name',
									name: 'name',
									type: 'string',
									default: '',
									description:
										'ID of the field to set. Choose from the list, or specify an ID using an <a href="https://docs.n8n.io/code-examples/expressions/">expression</a>.',
								},
								{
									displayName: 'Value',
									name: 'value',
									type: 'string',
									displayOptions: {
										show: {
											parameterType: ['formData'],
										},
									},
									default: '',
									description: 'Value of the field to set',
								},
								{
									displayName: 'Input Data Field Name',
									name: 'inputDataFieldName',
									type: 'string',
									noDataExpression: true,
									displayOptions: {
										show: {
											parameterType: ['formBinaryData'],
										},
									},
									default: '',
									description:
										'The name of the incoming field containing the binary file data to be processed',
								},
							],
						},
					],
				},
				{
					displayName: 'Specify Body',
					name: 'specifyBody',
					type: 'options',
					displayOptions: {
						show: {
							sendBody: [true],
							contentType: ['form-urlencoded'],
						},
					},
					options: [
						{
							name: 'Using Fields Below',
							value: 'keypair',
						},
						{
							name: 'Using Single Field',
							value: 'string',
						},
					],
					default: 'keypair',
				},
				{
					displayName: 'Body Parameters',
					name: 'bodyParameters',
					type: 'fixedCollection',
					displayOptions: {
						show: {
							sendBody: [true],
							contentType: ['form-urlencoded'],
							specifyBody: ['keypair'],
						},
					},
					typeOptions: {
						multipleValues: true,
					},
					placeholder: 'Add Parameter',
					default: {
						parameters: [
							{
								name: '',
								value: '',
							},
						],
					},
					options: [
						{
							name: 'parameters',
							displayName: 'Parameter',
							values: [
								{
									displayName: 'Name',
									name: 'name',
									type: 'string',
									default: '',
									description:
										'ID of the field to set. Choose from the list, or specify an ID using an <a href="https://docs.n8n.io/code-examples/expressions/">expression</a>.',
								},
								{
									displayName: 'Value',
									name: 'value',
									type: 'string',
									default: '',
									description: 'Value of the field to set',
								},
							],
						},
					],
				},
				{
					displayName: 'Body',
					name: 'body',
					type: 'string',
					displayOptions: {
						show: {
							sendBody: [true],
							specifyBody: ['string'],
						},
					},
					default: '',
					placeholder: 'field1=value1&field2=value2',
				},
				{
					displayName: 'Input Data Field Name',
					name: 'inputDataFieldName',
					type: 'string',
					noDataExpression: true,
					displayOptions: {
						show: {
							sendBody: [true],
							contentType: ['binaryData'],
						},
					},
					default: '',
					description:
						'The name of the incoming field containing the binary file data to be processed',
				},
				{
					displayName: 'Content Type',
					name: 'rawContentType',
					type: 'string',
					displayOptions: {
						show: {
							sendBody: [true],
							contentType: ['raw'],
						},
					},
					default: '',
					placeholder: 'text/html',
				},
				{
					displayName: 'Body',
					name: 'body',
					type: 'string',
					displayOptions: {
						show: {
							sendBody: [true],
							contentType: ['raw'],
						},
					},
					default: '',
					placeholder: '',
				},
				{
					displayName: 'Options',
					name: 'options',
					type: 'collection',
					placeholder: 'Add Option',
					default: {},
					options: [
						{
							displayName: 'Batching',
							name: 'batching',
							placeholder: 'Add Batching',
							type: 'fixedCollection',
							typeOptions: {
								multipleValues: false,
							},
							default: {
								batch: {},
							},
							options: [
								{
									displayName: 'Batching',
									name: 'batch',
									values: [
										{
											displayName: 'Items per Batch',
											name: 'batchSize',
											type: 'number',
											typeOptions: {
												minValue: -1,
											},
											default: 50,
											description:
												'Input will be split in batches to throttle requests. -1 for disabled. 0 will be treated as 1.',
										},
										{
											// eslint-disable-next-line n8n-nodes-base/node-param-display-name-miscased
											displayName: 'Batch Interval (ms)',
											name: 'batchInterval',
											type: 'number',
											typeOptions: {
												minValue: 0,
											},
											default: 1000,
											description:
												'Time (in milliseconds) between each batch of requests. 0 for disabled.',
										},
									],
								},
							],
						},
						{
							displayName: 'Ignore SSL Issues',
							name: 'allowUnauthorizedCerts',
							type: 'boolean',
							noDataExpression: true,
							default: false,
							// eslint-disable-next-line n8n-nodes-base/node-param-description-wrong-for-ignore-ssl-issues
							description:
								'Whether to download the response even if SSL certificate validation is not possible',
						},
						{
							displayName: 'Array Format in Query Parameters',
							name: 'queryParameterArrays',
							type: 'options',
							displayOptions: {
								show: {
									'/sendQuery': [true],
								},
							},
							options: [
								{
									name: 'No Brackets',
									value: 'repeat',
									// eslint-disable-next-line n8n-nodes-base/node-param-description-lowercase-first-char
									description: 'e.g. foo=bar&foo=qux',
								},
								{
									name: 'Brackets Only',
									value: 'brackets',
									// eslint-disable-next-line n8n-nodes-base/node-param-description-lowercase-first-char
									description: 'e.g. foo[]=bar&foo[]=qux',
								},
								{
									name: 'Brackets with Indices',
									value: 'indices',
									// eslint-disable-next-line n8n-nodes-base/node-param-description-lowercase-first-char
									description: 'e.g. foo[0]=bar&foo[1]=qux',
								},
							],
							default: 'brackets',
						},
						{
							displayName: 'Redirects',
							name: 'redirect',
							placeholder: 'Add Redirect',
							type: 'fixedCollection',
							typeOptions: {
								multipleValues: false,
							},
							default: {
								redirect: {},
							},
							options: [
								{
									displayName: 'Redirect',
									name: 'redirect',
									values: [
										{
											displayName: 'Follow Redirects',
											name: 'followRedirects',
											type: 'boolean',
											default: false,
											noDataExpression: true,
											description: 'Whether to follow all redirects',
										},
										{
											displayName: 'Max Redirects',
											name: 'maxRedirects',
											type: 'number',
											displayOptions: {
												show: {
													followRedirects: [true],
												},
											},
											default: 21,
											description: 'Max number of redirects to follow',
										},
									],
								},
							],
						},
						{
							displayName: 'Response',
							name: 'response',
							placeholder: 'Add response',
							type: 'fixedCollection',
							typeOptions: {
								multipleValues: false,
							},
							default: {
								response: {},
							},
							options: [
								{
									displayName: 'Response',
									name: 'response',
									values: [
										{
											displayName: 'Include Response Headers and Status',
											name: 'fullResponse',
											type: 'boolean',
											default: false,
											description:
												'Whether to return the full response (headers and response status code) data instead of only the body',
										},
										{
											displayName: 'Never Error',
											name: 'neverError',
											type: 'boolean',
											default: false,
											description: 'Whether to succeeds also when status code is not 2xx',
										},
										{
											displayName: 'Response Format',
											name: 'responseFormat',
											type: 'options',
											noDataExpression: true,
											options: [
												{
													name: 'Autodetect',
													value: 'autodetect',
												},
												{
													name: 'File',
													value: 'file',
												},
												{
													name: 'JSON',
													value: 'json',
												},
												{
													name: 'Text',
													value: 'text',
												},
											],
											default: 'autodetect',
											description: 'The format in which the data gets returned from the URL',
										},
										{
											displayName: 'Put Output in Field',
											name: 'outputPropertyName',
											type: 'string',
											default: 'data',
											required: true,
											displayOptions: {
												show: {
													responseFormat: ['file', 'text'],
												},
											},
											description:
												'Name of the binary property to which to write the data of the read file',
										},
									],
								},
							],
						},
						{
							displayName: 'Proxy',
							name: 'proxy',
							type: 'string',
							default: '',
							placeholder: 'e.g. http://myproxy:3128',
							description: 'HTTP proxy to use',
						},
						{
							displayName: 'Timeout',
							name: 'timeout',
							type: 'number',
							typeOptions: {
								minValue: 1,
							},
							default: 10000,
							description:
								'Time in ms to wait for the server to send response headers (and start the response body) before aborting the request',
						},
					],
				},
			],
		};
	}

	async execute(this: IExecuteFunctions): Promise<INodeExecutionData[][]> {
		const items = this.getInputData();

		const fullResponseProperties = ['body', 'headers', 'statusCode', 'statusMessage'];

		let authentication;

		try {
			authentication = this.getNodeParameter('authentication', 0) as
				| 'predefinedCredentialType'
				| 'genericCredentialType'
				| 'none';
		} catch {}

		let httpBasicAuth;
		let httpDigestAuth;
		let httpHeaderAuth;
		let httpQueryAuth;
		let oAuth1Api;
		let oAuth2Api;
		let nodeCredentialType;

		if (authentication === 'genericCredentialType') {
			const genericAuthType = this.getNodeParameter('genericAuthType', 0) as string;

			if (genericAuthType === 'httpBasicAuth') {
				try {
					httpBasicAuth = await this.getCredentials('httpBasicAuth');
				} catch {}
			} else if (genericAuthType === 'httpDigestAuth') {
				try {
					httpDigestAuth = await this.getCredentials('httpDigestAuth');
				} catch {}
			} else if (genericAuthType === 'httpHeaderAuth') {
				try {
					httpHeaderAuth = await this.getCredentials('httpHeaderAuth');
				} catch {}
			} else if (genericAuthType === 'httpQueryAuth') {
				try {
					httpQueryAuth = await this.getCredentials('httpQueryAuth');
				} catch {}
			} else if (genericAuthType === 'oAuth1Api') {
				try {
					oAuth1Api = await this.getCredentials('oAuth1Api');
				} catch {}
			} else if (genericAuthType === 'oAuth2Api') {
				try {
					oAuth2Api = await this.getCredentials('oAuth2Api');
				} catch {}
			}
		} else if (authentication === 'predefinedCredentialType') {
			try {
				nodeCredentialType = this.getNodeParameter('nodeCredentialType', 0) as string;
			} catch {}
		}

		type RequestOptions = OptionsWithUri & { useStream?: boolean };
		let requestOptions: RequestOptions = {
			uri: '',
		};

		let returnItems: INodeExecutionData[] = [];
		const requestPromises = [];

		let fullResponse = false;

		let autoDetectResponseFormat = false;

		for (let itemIndex = 0; itemIndex < items.length; itemIndex++) {
			const requestMethod = this.getNodeParameter('method', itemIndex) as string;

			const sendQuery = this.getNodeParameter('sendQuery', itemIndex, false) as boolean;
			const queryParameters = this.getNodeParameter(
				'queryParameters.parameters',
				itemIndex,
				[],
			) as [{ name: string; value: string }];
			const specifyQuery = this.getNodeParameter('specifyQuery', itemIndex, 'keypair') as string;
			const jsonQueryParameter = this.getNodeParameter('jsonQuery', itemIndex, '') as string;

			const sendBody = this.getNodeParameter('sendBody', itemIndex, false) as boolean;
			const bodyContentType = this.getNodeParameter('contentType', itemIndex, '') as string;
			const specifyBody = this.getNodeParameter('specifyBody', itemIndex, '') as string;
			const bodyParameters = this.getNodeParameter('bodyParameters.parameters', itemIndex, []) as [
				{ name: string; value: string },
			];
			const jsonBodyParameter = this.getNodeParameter('jsonBody', itemIndex, '') as string;
			const body = this.getNodeParameter('body', itemIndex, '') as string;

			const sendHeaders = this.getNodeParameter('sendHeaders', itemIndex, false) as boolean;
			const headerParameters = this.getNodeParameter(
				'headerParameters.parameters',
				itemIndex,
				[],
			) as [{ name: string; value: string }];
			const specifyHeaders = this.getNodeParameter(
				'specifyHeaders',
				itemIndex,
				'keypair',
			) as string;
			const jsonHeadersParameter = this.getNodeParameter('jsonHeaders', itemIndex, '') as string;

			const {
				redirect,
				batching,
				proxy,
				timeout,
				allowUnauthorizedCerts,
				queryParameterArrays,
				response,
			} = this.getNodeParameter('options', itemIndex, {}) as {
				batching: { batch: { batchSize: number; batchInterval: number } };
				proxy: string;
				timeout: number;
				allowUnauthorizedCerts: boolean;
				queryParameterArrays: 'indices' | 'brackets' | 'repeat';
				response: {
					response: { neverError: boolean; responseFormat: string; fullResponse: boolean };
				};
				redirect: { redirect: { maxRedirects: number; followRedirects: boolean } };
			};

			const url = this.getNodeParameter('url', itemIndex) as string;

			const responseFormat = response?.response?.responseFormat || 'autodetect';

			fullResponse = response?.response?.fullResponse || false;

			autoDetectResponseFormat = responseFormat === 'autodetect';

			// defaults batch size to 1 of it's set to 0
			const batchSize = batching?.batch?.batchSize > 0 ? batching?.batch?.batchSize : 1;
			const batchInterval = batching?.batch.batchInterval;

			if (itemIndex > 0 && batchSize >= 0 && batchInterval > 0) {
				if (itemIndex % batchSize === 0) {
					await sleep(batchInterval);
				}
			}

			requestOptions = {
				headers: {},
				method: requestMethod,
				uri: url,
				gzip: true,
				rejectUnauthorized: !allowUnauthorizedCerts || false,
				followRedirect: false,
			};

			// When response format is set to auto-detect,
			// we need to access to response header content-type
			// and the only way is using "resolveWithFullResponse"
			if (autoDetectResponseFormat || fullResponse) {
				requestOptions.resolveWithFullResponse = true;
			}

			if (redirect?.redirect?.followRedirects) {
				requestOptions.followRedirect = true;
				requestOptions.followAllRedirects = true;
			}

			if (redirect?.redirect?.maxRedirects) {
				requestOptions.maxRedirects = redirect?.redirect?.maxRedirects;
			}

			if (response?.response?.neverError) {
				requestOptions.simple = false;
			}

			if (proxy) {
				requestOptions.proxy = proxy;
			}

			if (timeout) {
				requestOptions.timeout = timeout;
			} else {
				// set default timeout to 1 hour
				requestOptions.timeout = 3600000;
			}

			if (sendQuery && queryParameterArrays) {
				Object.assign(requestOptions, {
					qsStringifyOptions: { arrayFormat: queryParameterArrays },
				});
			}

<<<<<<< HEAD
			const parametersToKeyValue = (
				accumulator: { [key: string]: any },
				cur: { name: string; value: string; parameterType?: string; inputDataFieldName?: string },
			) => {
				if (cur.parameterType === 'formBinaryData') {
					const binaryDataOnInput = items[itemIndex]?.binary;
					if (!cur.inputDataFieldName) return accumulator;

					if (!binaryDataOnInput?.[cur.inputDataFieldName]) {
						throw new NodeOperationError(
							this.getNode(),
							`Input Data Field Name '${cur.inputDataFieldName}' could not be found in input`,
							{
								runIndex: itemIndex,
							},
						);
					}

					if (!cur.inputDataFieldName) return accumulator;

					const binaryData = binaryDataOnInput[cur.inputDataFieldName];
					let uploadData: Buffer | Readable;
					const itemBinaryData = items[itemIndex].binary![cur.inputDataFieldName];
					if (itemBinaryData.id) {
						uploadData = this.helpers.getBinaryStream(itemBinaryData.id);
					} else {
						uploadData = Buffer.from(itemBinaryData.data, BINARY_ENCODING);
					}
					accumulator[cur.name] = {
						value: uploadData,
=======
			const parametersToKeyValue = async (
				acc: Promise<{ [key: string]: any }>,
				cur: { name: string; value: string; parameterType?: string; inputDataFieldName?: string },
			) => {
				const accumulator = await acc;
				if (cur.parameterType === 'formBinaryData') {
					if (!cur.inputDataFieldName) return accumulator;
					const binaryData = this.helpers.assertBinaryData(itemIndex, cur.inputDataFieldName);
					const buffer = await this.helpers.getBinaryDataBuffer(itemIndex, cur.inputDataFieldName);

					accumulator[cur.name] = {
						value: buffer,
>>>>>>> 5eb0d524
						options: {
							filename: binaryData.fileName,
							contentType: binaryData.mimeType,
						},
					};
					return accumulator;
				}
				accumulator[cur.name] = cur.value;
				return accumulator;
			};

			// Get parameters defined in the UI
			if (sendBody && bodyParameters) {
				if (specifyBody === 'keypair' || bodyContentType === 'multipart-form-data') {
<<<<<<< HEAD
					requestOptions.body = bodyParameters.reduce(parametersToKeyValue, {});
=======
					requestOptions.body = await bodyParameters.reduce(
						parametersToKeyValue,
						Promise.resolve({}),
					);
>>>>>>> 5eb0d524
				} else if (specifyBody === 'json') {
					// body is specified using JSON
					if (typeof jsonBodyParameter !== 'object' && jsonBodyParameter !== null) {
						try {
							JSON.parse(jsonBodyParameter);
						} catch {
							throw new NodeOperationError(
								this.getNode(),
								'JSON parameter need to be an valid JSON',
								{
									runIndex: itemIndex,
								},
							);
						}

						requestOptions.body = jsonParse(jsonBodyParameter);
					} else {
						requestOptions.body = jsonBodyParameter;
					}
				} else if (specifyBody === 'string') {
					//form urlencoded
					requestOptions.body = Object.fromEntries(new URLSearchParams(body));
				}
			}

			// Change the way data get send in case a different content-type than JSON got selected
			if (sendBody && ['PATCH', 'POST', 'PUT', 'GET'].includes(requestMethod)) {
				if (bodyContentType === 'multipart-form-data') {
					requestOptions.formData = requestOptions.body;
					delete requestOptions.body;
				} else if (bodyContentType === 'form-urlencoded') {
					requestOptions.form = requestOptions.body;
					delete requestOptions.body;
				} else if (bodyContentType === 'binaryData') {
					const inputDataFieldName = this.getNodeParameter(
						'inputDataFieldName',
						itemIndex,
					) as string;
<<<<<<< HEAD
					let uploadData: Buffer | Readable;
					const itemBinaryData = items[itemIndex].binary![inputDataFieldName];
					if (itemBinaryData.id) {
						uploadData = this.helpers.getBinaryStream(itemBinaryData.id);
					} else {
						uploadData = Buffer.from(itemBinaryData.data, BINARY_ENCODING);
					}
					requestOptions.body = uploadData;
=======
					this.helpers.assertBinaryData(itemIndex, inputDataFieldName);
					requestOptions.body = await this.helpers.getBinaryDataBuffer(
						itemIndex,
						inputDataFieldName,
					);
>>>>>>> 5eb0d524
				} else if (bodyContentType === 'raw') {
					requestOptions.body = body;
				}
			}

			// Get parameters defined in the UI
			if (sendQuery && queryParameters) {
				if (specifyQuery === 'keypair') {
<<<<<<< HEAD
					requestOptions.qs = queryParameters.reduce(parametersToKeyValue, {});
=======
					requestOptions.qs = await queryParameters.reduce(
						parametersToKeyValue,
						Promise.resolve({}),
					);
>>>>>>> 5eb0d524
				} else if (specifyQuery === 'json') {
					// query is specified using JSON
					try {
						JSON.parse(jsonQueryParameter);
					} catch {
						throw new NodeOperationError(
							this.getNode(),
							'JSON parameter need to be an valid JSON',
							{
								runIndex: itemIndex,
							},
						);
					}

					requestOptions.qs = jsonParse(jsonQueryParameter);
				}
			}

			// Get parameters defined in the UI
			if (sendHeaders && headerParameters) {
				if (specifyHeaders === 'keypair') {
<<<<<<< HEAD
					requestOptions.headers = headerParameters.reduce(parametersToKeyValue, {});
=======
					requestOptions.headers = await headerParameters.reduce(
						parametersToKeyValue,
						Promise.resolve({}),
					);
>>>>>>> 5eb0d524
				} else if (specifyHeaders === 'json') {
					// body is specified using JSON
					try {
						JSON.parse(jsonHeadersParameter);
					} catch {
						throw new NodeOperationError(
							this.getNode(),
							'JSON parameter need to be an valid JSON',
							{
								runIndex: itemIndex,
							},
						);
					}

					requestOptions.headers = jsonParse(jsonHeadersParameter);
				}
			}

			if (autoDetectResponseFormat || responseFormat === 'file') {
				requestOptions.encoding = null;
				requestOptions.json = false;
				requestOptions.useStream = true;
			} else if (bodyContentType === 'raw') {
				requestOptions.json = false;
				requestOptions.useStream = true;
			} else {
				requestOptions.json = true;
			}

			// // Add Content Type if any are set
			if (bodyContentType === 'raw') {
				if (requestOptions.headers === undefined) {
					requestOptions.headers = {};
				}
				const rawContentType = this.getNodeParameter('rawContentType', itemIndex) as string;
				requestOptions.headers['Content-Type'] = rawContentType;
			}

			const authDataKeys: IAuthDataSanitizeKeys = {};

			// Add credentials if any are set
			if (httpBasicAuth !== undefined) {
				requestOptions.auth = {
					user: httpBasicAuth.user as string,
					pass: httpBasicAuth.password as string,
				};
				authDataKeys.auth = ['pass'];
			}
			if (httpHeaderAuth !== undefined) {
				requestOptions.headers![httpHeaderAuth.name as string] = httpHeaderAuth.value;
				authDataKeys.headers = [httpHeaderAuth.name as string];
			}
			if (httpQueryAuth !== undefined) {
				if (!requestOptions.qs) {
					requestOptions.qs = {};
				}
				requestOptions.qs[httpQueryAuth.name as string] = httpQueryAuth.value;
				authDataKeys.qs = [httpQueryAuth.name as string];
			}
			if (httpDigestAuth !== undefined) {
				requestOptions.auth = {
					user: httpDigestAuth.user as string,
					pass: httpDigestAuth.password as string,
					sendImmediately: false,
				};
				authDataKeys.auth = ['pass'];
			}

			if (requestOptions.headers!.accept === undefined) {
				if (responseFormat === 'json') {
					requestOptions.headers!.accept = 'application/json,text/*;q=0.99';
				} else if (responseFormat === 'text') {
					requestOptions.headers!.accept =
						'application/json,text/html,application/xhtml+xml,application/xml,text/*;q=0.9, */*;q=0.1';
				} else {
					requestOptions.headers!.accept =
						'application/json,text/html,application/xhtml+xml,application/xml,text/*;q=0.9, image/*;q=0.8, */*;q=0.7';
				}
			}

			try {
				this.sendMessageToUI(sanitizeUiMessage(requestOptions, authDataKeys));
			} catch (e) {}

			if (authentication === 'genericCredentialType' || authentication === 'none') {
				if (oAuth1Api) {
					const requestOAuth1 = this.helpers.requestOAuth1.call(this, 'oAuth1Api', requestOptions);
					requestOAuth1.catch(() => {});
					requestPromises.push(requestOAuth1);
				} else if (oAuth2Api) {
					const requestOAuth2 = this.helpers.requestOAuth2.call(this, 'oAuth2Api', requestOptions, {
						tokenType: 'Bearer',
					});
					requestOAuth2.catch(() => {});
					requestPromises.push(requestOAuth2);
				} else {
					// bearerAuth, queryAuth, headerAuth, digestAuth, none
					const request = this.helpers.request(requestOptions);
					request.catch(() => {});
					requestPromises.push(request);
				}
			} else if (authentication === 'predefinedCredentialType' && nodeCredentialType) {
				const additionalOAuth2Options = getOAuth2AdditionalParameters(nodeCredentialType);

				// service-specific cred: OAuth1, OAuth2, plain

				const requestWithAuthentication = this.helpers.requestWithAuthentication.call(
					this,
					nodeCredentialType,
					requestOptions,
					additionalOAuth2Options && { oauth2: additionalOAuth2Options },
				);
				requestWithAuthentication.catch(() => {});
				requestPromises.push(requestWithAuthentication);
			}
		}

		const promisesResponses = await Promise.allSettled(requestPromises);

		let response: any;
		for (let itemIndex = 0; itemIndex < items.length; itemIndex++) {
			response = promisesResponses.shift();

			if (response!.status !== 'fulfilled') {
				if (!this.continueOnFail()) {
					if (autoDetectResponseFormat && response.reason.error instanceof Buffer) {
						response.reason.error = Buffer.from(response.reason.error as Buffer).toString();
					}
					throw new NodeApiError(this.getNode(), response as JsonObject);
				} else {
					// Return the actual reason as error
					returnItems.push({
						json: {
							error: response.reason,
						},
						pairedItem: {
							item: itemIndex,
						},
					});
					continue;
				}
			}

			response = response.value;

			const url = this.getNodeParameter('url', itemIndex) as string;

			let responseFormat = this.getNodeParameter(
				'options.response.response.responseFormat',
				0,
				'autodetect',
			) as string;

			fullResponse = this.getNodeParameter(
				'options.response.response.fullResponse',
				0,
				false,
			) as boolean;

			if (autoDetectResponseFormat) {
				const responseContentType = response.headers['content-type'] ?? '';
				if (responseContentType.includes('application/json')) {
					responseFormat = 'json';
					const neverError = this.getNodeParameter(
						'options.response.response.neverError',
						0,
						false,
					) as boolean;
					const data = Buffer.from(response.body as Buffer).toString();
					response.body = jsonParse(data, {
						...(neverError
							? { fallbackValue: {} }
							: { errorMessage: 'Invalid JSON in response body' }),
					});
				} else if (binaryContentTypes.some((e) => responseContentType.includes(e))) {
					responseFormat = 'file';
				} else {
					responseFormat = 'text';
					const data = Buffer.from(response.body as Buffer).toString();
					response.body = !data ? undefined : data;
				}
			}

			if (autoDetectResponseFormat && !fullResponse) {
				delete response.headers;
				delete response.statusCode;
				delete response.statusMessage;
				response = response.body;
				requestOptions.resolveWithFullResponse = false;
			}

			if (responseFormat === 'file') {
				const outputPropertyName = this.getNodeParameter(
					'options.response.response.outputPropertyName',
					0,
					'data',
				) as string;

				const newItem: INodeExecutionData = {
					json: {},
					binary: {},
					pairedItem: {
						item: itemIndex,
					},
				};

				if (items[itemIndex].binary !== undefined) {
					// Create a shallow copy of the binary data so that the old
					// data references which do not get changed still stay behind
					// but the incoming data does not get changed.
					Object.assign(newItem.binary as IBinaryKeyData, items[itemIndex].binary);
				}

				const fileName = url.split('/').pop();

				if (fullResponse) {
					const returnItem: IDataObject = {};
					for (const property of fullResponseProperties) {
						if (property === 'body') {
							continue;
						}
						returnItem[property] = response![property];
					}

					newItem.json = returnItem;

					newItem.binary![outputPropertyName] = await this.helpers.prepareBinaryData(
						response!.body as Buffer | Readable,
						fileName,
					);
				} else {
					newItem.json = items[itemIndex].json;

					newItem.binary![outputPropertyName] = await this.helpers.prepareBinaryData(
						response! as Buffer | Readable,
						fileName,
					);
				}

				returnItems.push(newItem);
			} else if (responseFormat === 'text') {
				const outputPropertyName = this.getNodeParameter(
					'options.response.response.outputPropertyName',
					0,
					'data',
				) as string;
				if (fullResponse) {
					const returnItem: IDataObject = {};
					for (const property of fullResponseProperties) {
						if (property === 'body') {
							returnItem[outputPropertyName] = toText(response![property]);
							continue;
						}

						returnItem[property] = response![property];
					}
					returnItems.push({
						json: returnItem,
						pairedItem: {
							item: itemIndex,
						},
					});
				} else {
					returnItems.push({
						json: {
							[outputPropertyName]: toText(response),
						},
						pairedItem: {
							item: itemIndex,
						},
					});
				}
			} else {
				// responseFormat: 'json'
				if (requestOptions.resolveWithFullResponse === true) {
					const returnItem: IDataObject = {};
					for (const property of fullResponseProperties) {
						returnItem[property] = response![property];
					}

					if (responseFormat === 'json' && typeof returnItem.body === 'string') {
						try {
							returnItem.body = JSON.parse(returnItem.body);
						} catch (error) {
							throw new NodeOperationError(
								this.getNode(),
								'Response body is not valid JSON. Change "Response Format" to "Text"',
								{ itemIndex },
							);
						}
					}

					returnItems.push({
						json: returnItem,
						pairedItem: {
							item: itemIndex,
						},
					});
				} else {
					if (responseFormat === 'json' && typeof response === 'string') {
						try {
							response = JSON.parse(response);
						} catch (error) {
							throw new NodeOperationError(
								this.getNode(),
								'Response body is not valid JSON. Change "Response Format" to "Text"',
								{ itemIndex },
							);
						}
					}

					if (Array.isArray(response)) {
						// eslint-disable-next-line @typescript-eslint/no-loop-func
						response.forEach((item) =>
							returnItems.push({
								json: item,
								pairedItem: {
									item: itemIndex,
								},
							}),
						);
					} else {
						returnItems.push({
							json: response,
							pairedItem: {
								item: itemIndex,
							},
						});
					}
				}
			}
		}

		returnItems = returnItems.map(replaceNullValues);

		return this.prepareOutputData(returnItems);
	}
}<|MERGE_RESOLUTION|>--- conflicted
+++ resolved
@@ -1,10 +1,6 @@
-<<<<<<< HEAD
 import type { Readable } from 'stream';
-import type { IExecuteFunctions } from 'n8n-core';
 import { BINARY_ENCODING } from 'n8n-core';
 
-=======
->>>>>>> 5eb0d524
 import type {
 	IBinaryKeyData,
 	IDataObject,
@@ -1068,38 +1064,6 @@
 				});
 			}
 
-<<<<<<< HEAD
-			const parametersToKeyValue = (
-				accumulator: { [key: string]: any },
-				cur: { name: string; value: string; parameterType?: string; inputDataFieldName?: string },
-			) => {
-				if (cur.parameterType === 'formBinaryData') {
-					const binaryDataOnInput = items[itemIndex]?.binary;
-					if (!cur.inputDataFieldName) return accumulator;
-
-					if (!binaryDataOnInput?.[cur.inputDataFieldName]) {
-						throw new NodeOperationError(
-							this.getNode(),
-							`Input Data Field Name '${cur.inputDataFieldName}' could not be found in input`,
-							{
-								runIndex: itemIndex,
-							},
-						);
-					}
-
-					if (!cur.inputDataFieldName) return accumulator;
-
-					const binaryData = binaryDataOnInput[cur.inputDataFieldName];
-					let uploadData: Buffer | Readable;
-					const itemBinaryData = items[itemIndex].binary![cur.inputDataFieldName];
-					if (itemBinaryData.id) {
-						uploadData = this.helpers.getBinaryStream(itemBinaryData.id);
-					} else {
-						uploadData = Buffer.from(itemBinaryData.data, BINARY_ENCODING);
-					}
-					accumulator[cur.name] = {
-						value: uploadData,
-=======
 			const parametersToKeyValue = async (
 				acc: Promise<{ [key: string]: any }>,
 				cur: { name: string; value: string; parameterType?: string; inputDataFieldName?: string },
@@ -1108,11 +1072,16 @@
 				if (cur.parameterType === 'formBinaryData') {
 					if (!cur.inputDataFieldName) return accumulator;
 					const binaryData = this.helpers.assertBinaryData(itemIndex, cur.inputDataFieldName);
-					const buffer = await this.helpers.getBinaryDataBuffer(itemIndex, cur.inputDataFieldName);
+					let uploadData: Buffer | Readable;
+					const itemBinaryData = items[itemIndex].binary![cur.inputDataFieldName];
+					if (itemBinaryData.id) {
+						uploadData = this.helpers.getBinaryStream(itemBinaryData.id);
+					} else {
+						uploadData = Buffer.from(itemBinaryData.data, BINARY_ENCODING);
+					}
 
 					accumulator[cur.name] = {
-						value: buffer,
->>>>>>> 5eb0d524
+						value: uploadData,
 						options: {
 							filename: binaryData.fileName,
 							contentType: binaryData.mimeType,
@@ -1127,14 +1096,10 @@
 			// Get parameters defined in the UI
 			if (sendBody && bodyParameters) {
 				if (specifyBody === 'keypair' || bodyContentType === 'multipart-form-data') {
-<<<<<<< HEAD
-					requestOptions.body = bodyParameters.reduce(parametersToKeyValue, {});
-=======
-					requestOptions.body = await bodyParameters.reduce(
+					requestOptions.headers = await headerParameters.reduce(
 						parametersToKeyValue,
 						Promise.resolve({}),
 					);
->>>>>>> 5eb0d524
 				} else if (specifyBody === 'json') {
 					// body is specified using JSON
 					if (typeof jsonBodyParameter !== 'object' && jsonBodyParameter !== null) {
@@ -1173,7 +1138,7 @@
 						'inputDataFieldName',
 						itemIndex,
 					) as string;
-<<<<<<< HEAD
+					this.helpers.assertBinaryData(itemIndex, inputDataFieldName);
 					let uploadData: Buffer | Readable;
 					const itemBinaryData = items[itemIndex].binary![inputDataFieldName];
 					if (itemBinaryData.id) {
@@ -1182,13 +1147,6 @@
 						uploadData = Buffer.from(itemBinaryData.data, BINARY_ENCODING);
 					}
 					requestOptions.body = uploadData;
-=======
-					this.helpers.assertBinaryData(itemIndex, inputDataFieldName);
-					requestOptions.body = await this.helpers.getBinaryDataBuffer(
-						itemIndex,
-						inputDataFieldName,
-					);
->>>>>>> 5eb0d524
 				} else if (bodyContentType === 'raw') {
 					requestOptions.body = body;
 				}
@@ -1197,14 +1155,10 @@
 			// Get parameters defined in the UI
 			if (sendQuery && queryParameters) {
 				if (specifyQuery === 'keypair') {
-<<<<<<< HEAD
-					requestOptions.qs = queryParameters.reduce(parametersToKeyValue, {});
-=======
 					requestOptions.qs = await queryParameters.reduce(
 						parametersToKeyValue,
 						Promise.resolve({}),
 					);
->>>>>>> 5eb0d524
 				} else if (specifyQuery === 'json') {
 					// query is specified using JSON
 					try {
@@ -1226,14 +1180,10 @@
 			// Get parameters defined in the UI
 			if (sendHeaders && headerParameters) {
 				if (specifyHeaders === 'keypair') {
-<<<<<<< HEAD
-					requestOptions.headers = headerParameters.reduce(parametersToKeyValue, {});
-=======
 					requestOptions.headers = await headerParameters.reduce(
 						parametersToKeyValue,
 						Promise.resolve({}),
 					);
->>>>>>> 5eb0d524
 				} else if (specifyHeaders === 'json') {
 					// body is specified using JSON
 					try {
