import { OptionsWithUri } from 'request';
import {
	IExecuteFunctions,
	IExecuteSingleFunctions,
	IHookFunctions,
	ILoadOptionsFunctions,
} from 'n8n-core';
<<<<<<< HEAD
import { IDataObject, IHttpRequestMethods, IHttpRequestOptions, NodeApiError, NodeOperationError, } from 'n8n-workflow';

export async function hunterApiRequest(this: IHookFunctions | IExecuteFunctions | IExecuteSingleFunctions | ILoadOptionsFunctions, method: IHttpRequestMethods, resource: string, body: any = {}, qs: IDataObject = {}, uri?: string, option: IDataObject = {}): Promise<any> { // tslint:disable-line:no-any
=======
import { IDataObject, NodeApiError, NodeOperationError } from 'n8n-workflow';

export async function hunterApiRequest(
	this: IHookFunctions | IExecuteFunctions | IExecuteSingleFunctions | ILoadOptionsFunctions,
	method: string,
	resource: string,
	// tslint:disable-next-line:no-any
	body: any = {},
	qs: IDataObject = {},
	uri?: string,
	option: IDataObject = {},
	// tslint:disable-next-line:no-any
): Promise<any> {
>>>>>>> 9017fd46
	const credentials = await this.getCredentials('hunterApi');
	qs = Object.assign({ api_key: credentials.apiKey }, qs);
	let options: IHttpRequestOptions ={
		method,
		qs,
		body,
		uri: uri || `https://api.hunter.io/v2${resource}`,
		json: true,
	};
	options = Object.assign({}, options, option);
	if (Object.keys(options.body!).length === 0) {
		delete options.body;
	}
	try {
		return await this.helpers.request!(options);
	} catch (error) {
		throw new NodeApiError(this.getNode(), error);
	}
}

/**
 * Make an API request to paginated flow endpoint
 * and return all results
 */
<<<<<<< HEAD
export async function hunterApiRequestAllItems(this: IHookFunctions | IExecuteFunctions| ILoadOptionsFunctions, propertyName: string, method: IHttpRequestMethods, resource: string, body: any = {}, query: IDataObject = {}): Promise<any> { // tslint:disable-line:no-any

=======
export async function hunterApiRequestAllItems(
	this: IHookFunctions | IExecuteFunctions | ILoadOptionsFunctions,
	propertyName: string,
	method: string,
	resource: string,
	// tslint:disable-next-line:no-any
	body: any = {},
	query: IDataObject = {},
	// tslint:disable-next-line:no-any
): Promise<any> {
>>>>>>> 9017fd46
	const returnData: IDataObject[] = [];

	let responseData;
	query.offset = 0;
	query.limit = 100;

	do {
		responseData = await hunterApiRequest.call(this, method, resource, body, query);
		returnData.push(responseData[propertyName]);
		query.offset += query.limit;
	} while (
		responseData.meta !== undefined &&
		responseData.meta.results !== undefined &&
		responseData.meta.offset <= responseData.meta.results
	);
	return returnData;
}<|MERGE_RESOLUTION|>--- conflicted
+++ resolved
@@ -5,16 +5,17 @@
 	IHookFunctions,
 	ILoadOptionsFunctions,
 } from 'n8n-core';
-<<<<<<< HEAD
-import { IDataObject, IHttpRequestMethods, IHttpRequestOptions, NodeApiError, NodeOperationError, } from 'n8n-workflow';
-
-export async function hunterApiRequest(this: IHookFunctions | IExecuteFunctions | IExecuteSingleFunctions | ILoadOptionsFunctions, method: IHttpRequestMethods, resource: string, body: any = {}, qs: IDataObject = {}, uri?: string, option: IDataObject = {}): Promise<any> { // tslint:disable-line:no-any
-=======
-import { IDataObject, NodeApiError, NodeOperationError } from 'n8n-workflow';
+import {
+	IDataObject,
+	IHttpRequestMethods,
+	IHttpRequestOptions,
+	NodeApiError,
+	NodeOperationError,
+} from 'n8n-workflow';
 
 export async function hunterApiRequest(
 	this: IHookFunctions | IExecuteFunctions | IExecuteSingleFunctions | ILoadOptionsFunctions,
-	method: string,
+	method: IHttpRequestMethods,
 	resource: string,
 	// tslint:disable-next-line:no-any
 	body: any = {},
@@ -23,10 +24,9 @@
 	option: IDataObject = {},
 	// tslint:disable-next-line:no-any
 ): Promise<any> {
->>>>>>> 9017fd46
 	const credentials = await this.getCredentials('hunterApi');
 	qs = Object.assign({ api_key: credentials.apiKey }, qs);
-	let options: IHttpRequestOptions ={
+	let options: IHttpRequestOptions = {
 		method,
 		qs,
 		body,
@@ -48,21 +48,16 @@
  * Make an API request to paginated flow endpoint
  * and return all results
  */
-<<<<<<< HEAD
-export async function hunterApiRequestAllItems(this: IHookFunctions | IExecuteFunctions| ILoadOptionsFunctions, propertyName: string, method: IHttpRequestMethods, resource: string, body: any = {}, query: IDataObject = {}): Promise<any> { // tslint:disable-line:no-any
-
-=======
 export async function hunterApiRequestAllItems(
 	this: IHookFunctions | IExecuteFunctions | ILoadOptionsFunctions,
 	propertyName: string,
-	method: string,
+	method: IHttpRequestMethods,
 	resource: string,
 	// tslint:disable-next-line:no-any
 	body: any = {},
 	query: IDataObject = {},
 	// tslint:disable-next-line:no-any
 ): Promise<any> {
->>>>>>> 9017fd46
 	const returnData: IDataObject[] = [];
 
 	let responseData;
