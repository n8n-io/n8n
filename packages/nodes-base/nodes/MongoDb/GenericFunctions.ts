import type { IExecuteFunctions } from 'n8n-core';

import type { ICredentialDataDecryptedObject, IDataObject, INodeExecutionData } from 'n8n-workflow';
import { NodeOperationError } from 'n8n-workflow';

import type {
	IMongoCredentials,
	IMongoCredentialsType,
	IMongoParametricCredentials,
} from './mongoDb.types';

<<<<<<< HEAD
import { get, set } from 'lodash';
import { ObjectId } from 'mongodb';
=======
import get from 'lodash.get';
import set from 'lodash.set';
>>>>>>> 5eb0d524

/**
 * Standard way of building the MongoDB connection string, unless overridden with a provided string
 *
 * @param {ICredentialDataDecryptedObject} credentials MongoDB credentials to use, unless conn string is overridden
 */
export function buildParameterizedConnString(credentials: IMongoParametricCredentials): string {
	if (credentials.port) {
		return `mongodb://${credentials.user}:${credentials.password}@${credentials.host}:${credentials.port}`;
	} else {
		return `mongodb+srv://${credentials.user}:${credentials.password}@${credentials.host}`;
	}
}

/**
 * Build mongoDb connection string and resolve database name.
 * If a connection string override value is provided, that will be used in place of individual args
 *
 * @param {ICredentialDataDecryptedObject} credentials raw/input MongoDB credentials to use
 */
export function buildMongoConnectionParams(
	self: IExecuteFunctions,
	credentials: IMongoCredentialsType,
): IMongoCredentials {
	const sanitizedDbName =
		credentials.database && credentials.database.trim().length > 0
			? credentials.database.trim()
			: '';
	if (credentials.configurationType === 'connectionString') {
		if (credentials.connectionString && credentials.connectionString.trim().length > 0) {
			return {
				connectionString: credentials.connectionString.trim(),
				database: sanitizedDbName,
			};
		} else {
			throw new NodeOperationError(
				self.getNode(),
				'Cannot override credentials: valid MongoDB connection string not provided ',
			);
		}
	} else {
		return {
			connectionString: buildParameterizedConnString(credentials),
			database: sanitizedDbName,
		};
	}
}

/**
 * Verify credentials. If ok, build mongoDb connection string and resolve database name.
 *
 * @param {ICredentialDataDecryptedObject} credentials raw/input MongoDB credentials to use
 */
export function validateAndResolveMongoCredentials(
	self: IExecuteFunctions,
	credentials?: ICredentialDataDecryptedObject,
): IMongoCredentials {
	if (credentials === undefined) {
		throw new NodeOperationError(self.getNode(), 'No credentials got returned!');
	} else {
		return buildMongoConnectionParams(self, credentials as unknown as IMongoCredentialsType);
	}
}

export function prepareItems(
	items: INodeExecutionData[],
	fields: string[],
	updateKey = '',
	useDotNotation = false,
	dateFields: string[] = [],
	oidFields: string[] = [],
) {
	let data = items;

	if (updateKey) {
		if (!fields.includes(updateKey)) {
			fields.push(updateKey);
		}
		data = items.filter((item) => item.json[updateKey] !== undefined);
	}

	const preperedItems = data.map(({ json }) => {
		const updateItem: IDataObject = {};

		for (const field of fields) {
			let fieldData;

			if (useDotNotation) {
				fieldData = get(json, field, null);
			} else {
				fieldData = json[field] !== undefined ? json[field] : null;
			}

			if (fieldData){
				if(dateFields.includes(field)) {
					fieldData = new Date(fieldData as string);
				}
				if(oidFields.includes(field)) {
					fieldData = new ObjectId(fieldData as string);
				}
			}

			if (useDotNotation) {
				set(updateItem, field, fieldData);
			} else {
				updateItem[field] = fieldData;
			}
		}

		return updateItem;
	});

	return preperedItems;
}

export function prepareFields(fields: string) {
	return fields
		.split(',')
		.map((field) => field.trim())
		.filter((field) => !!field);
}<|MERGE_RESOLUTION|>--- conflicted
+++ resolved
@@ -9,13 +9,9 @@
 	IMongoParametricCredentials,
 } from './mongoDb.types';
 
-<<<<<<< HEAD
-import { get, set } from 'lodash';
-import { ObjectId } from 'mongodb';
-=======
 import get from 'lodash.get';
 import set from 'lodash.set';
->>>>>>> 5eb0d524
+import { ObjectId } from 'mongodb';
 
 /**
  * Standard way of building the MongoDB connection string, unless overridden with a provided string
