--- conflicted
+++ resolved
@@ -13,21 +13,6 @@
 
 import { nodeDescription } from './MongoDbDescription';
 
-<<<<<<< HEAD
-import { buildParameterizedConnString, prepareFields, prepareItems } from './GenericFunctions';
-
-import {
-	FindOneAndReplaceOptions,
-	FindOneAndUpdateOptions,
-	MongoClient,
-	ObjectId,
-	UpdateOptions,
-} from 'mongodb';
-
-import { validateAndResolveMongoCredentials } from './GenericFunctions';
-
-import { IMongoParametricCredentials } from './mongoDb.types';
-=======
 import {
 	buildParameterizedConnString,
 	prepareFields,
@@ -44,7 +29,6 @@
 import { MongoClient, ObjectId } from 'mongodb';
 
 import type { IMongoParametricCredentials } from './mongoDb.types';
->>>>>>> ee582cc3
 
 export class MongoDb implements INodeType {
 	description: INodeTypeDescription = nodeDescription;
