import { DateTime } from 'luxon';
import type {
	IDataObject,
	INode,
	DataTableFilter,
	IDataTableProjectAggregateService,
	IDataTableProjectService,
	IExecuteFunctions,
	ILoadOptionsFunctions,
	DataTableColumnJsType,
<<<<<<< HEAD
=======
	DataTableColumnType,
>>>>>>> 50d63718
} from 'n8n-workflow';
import { NodeOperationError } from 'n8n-workflow';

import type { FieldEntry, FilterType } from './constants';
import { ALL_CONDITIONS, ANY_CONDITION } from './constants';
import { DATA_TABLE_ID_FIELD, DRY_RUN } from './fields';

type DateLike = { toISOString: () => string };

function isDateLike(v: unknown): v is DateLike {
	return (
		v !== null && typeof v === 'object' && 'toISOString' in v && typeof v.toISOString === 'function'
	);
}

// We need two functions here since the available getNodeParameter
// overloads vary with the index
export async function getDataTableProxyExecute(
	ctx: IExecuteFunctions,
	index: number = 0,
): Promise<IDataTableProjectService> {
	if (ctx.helpers.getDataTableProxy === undefined)
		throw new NodeOperationError(
			ctx.getNode(),
			'Attempted to use Data table node but the module is disabled',
		);

	const dataTableId = ctx.getNodeParameter(DATA_TABLE_ID_FIELD, index, undefined, {
		extractValue: true,
	}) as string;

	return await ctx.helpers.getDataTableProxy(dataTableId);
}

export async function getDataTableProxyLoadOptions(
	ctx: ILoadOptionsFunctions,
): Promise<IDataTableProjectService | undefined> {
	if (ctx.helpers.getDataTableProxy === undefined)
		throw new NodeOperationError(
			ctx.getNode(),
			'Attempted to use Data table node but the module is disabled',
		);

	const dataTableId = ctx.getNodeParameter(DATA_TABLE_ID_FIELD, undefined, {
		extractValue: true,
	}) as string;

	if (!dataTableId) {
		return;
	}

	return await ctx.helpers.getDataTableProxy(dataTableId);
}

export async function getDataTableAggregateProxy(
	ctx: IExecuteFunctions | ILoadOptionsFunctions,
): Promise<IDataTableProjectAggregateService> {
	if (ctx.helpers.getDataTableAggregateProxy === undefined)
		throw new NodeOperationError(
			ctx.getNode(),
			'Attempted to use Data table node but the module is disabled',
		);

	return await ctx.helpers.getDataTableAggregateProxy();
}

export function isFieldEntry(obj: unknown): obj is FieldEntry {
	if (obj === null || typeof obj !== 'object') return false;
	return 'keyName' in obj; // keyValue and condition are optional
}

export function isMatchType(obj: unknown): obj is FilterType {
	return typeof obj === 'string' && (obj === ANY_CONDITION || obj === ALL_CONDITIONS);
}

export function buildGetManyFilter(
	fieldEntries: FieldEntry[],
	matchType: FilterType,
	columnTypeMap: Record<string, DataTableColumnType>,
	node: INode,
): DataTableFilter {
	const filters = fieldEntries.map((x) => {
		switch (x.condition) {
			case 'isEmpty':
				return {
					columnName: x.keyName,
					condition: 'eq' as const,
					value: null,
				};
			case 'isNotEmpty':
				return {
					columnName: x.keyName,
					condition: 'neq' as const,
					value: null,
				};
			case 'isTrue':
				return {
					columnName: x.keyName,
					condition: 'eq' as const,
					value: true,
				};
			case 'isFalse':
				return {
					columnName: x.keyName,
					condition: 'eq' as const,
					value: false,
				};
			default: {
				let value = x.keyValue;
				const columnType = columnTypeMap[x.keyName];

				// Convert ISO date strings to Date objects for date columns
				if (columnType === 'date' && typeof value === 'string') {
					const parsed = new Date(value);
					if (isNaN(parsed.getTime())) {
						throw new NodeOperationError(
							node,
							`Invalid date string '${value}' for column '${x.keyName}'`,
						);
					}
					value = parsed;
				}
				return {
					columnName: x.keyName,
					condition: x.condition ?? 'eq',
					value,
				};
			}
		}
	});
	return { type: matchType === ALL_CONDITIONS ? 'and' : 'or', filters };
}

export function isFieldArray(value: unknown): value is FieldEntry[] {
	return (
		value !== null && typeof value === 'object' && Array.isArray(value) && value.every(isFieldEntry)
	);
}

export function dataObjectToApiInput(
	data: IDataObject,
	node: INode,
	row: number,
): Record<string, DataTableColumnJsType> {
	return Object.fromEntries(
		Object.entries(data).map(([k, v]): [string, DataTableColumnJsType] => {
			if (v === undefined || v === null) return [k, null];

			if (Array.isArray(v)) {
				throw new NodeOperationError(
					node,
					`unexpected array input '${JSON.stringify(v)}' in row ${row}`,
				);
			}

			if (v instanceof Date) {
				return [k, v];
			}

			if (typeof v === 'object') {
				// Luxon DateTime
				if (DateTime.isDateTime(v)) {
					return [k, v.toJSDate()];
				}

				if (isDateLike(v)) {
					try {
						const dateObj = new Date(v.toISOString());
						if (isNaN(dateObj.getTime())) {
							throw new Error('Invalid date');
						}
						return [k, dateObj];
					} catch {
						// Fall through
					}
				}

				throw new NodeOperationError(
					node,
					`unexpected object input '${JSON.stringify(v)}' in row ${row}`,
				);
			}

			return [k, v];
		}),
	);
}

export function getDryRunParameter(ctx: IExecuteFunctions, index: number): boolean {
	const dryRun = ctx.getNodeParameter(`options.${DRY_RUN.name}`, index, false);

	if (typeof dryRun !== 'boolean') {
		throw new NodeOperationError(
			ctx.getNode(),
			`unexpected input ${JSON.stringify(dryRun)} for boolean dryRun`,
		);
	}

	return dryRun;
}<|MERGE_RESOLUTION|>--- conflicted
+++ resolved
@@ -8,10 +8,7 @@
 	IExecuteFunctions,
 	ILoadOptionsFunctions,
 	DataTableColumnJsType,
-<<<<<<< HEAD
-=======
 	DataTableColumnType,
->>>>>>> 50d63718
 } from 'n8n-workflow';
 import { NodeOperationError } from 'n8n-workflow';
 
