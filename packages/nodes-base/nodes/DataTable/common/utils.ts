import { DateTime } from 'luxon';
import type {
	IDataObject,
	INode,
	ListDataStoreContentFilter,
	IDataStoreProjectAggregateService,
	IDataStoreProjectService,
	IExecuteFunctions,
	ILoadOptionsFunctions,
	DataStoreColumnJsType,
} from 'n8n-workflow';
import { NodeOperationError } from 'n8n-workflow';

import type { FieldEntry, FilterType } from './constants';
import { ALL_CONDITIONS, ANY_CONDITION } from './constants';
import { DATA_TABLE_ID_FIELD } from './fields';

type DateLike = { toISOString: () => string };

function isDateLike(v: unknown): v is DateLike {
	return (
		v !== null && typeof v === 'object' && 'toISOString' in v && typeof v.toISOString === 'function'
	);
}

// We need two functions here since the available getNodeParameter
// overloads vary with the index
export async function getDataTableProxyExecute(
	ctx: IExecuteFunctions,
	index: number = 0,
): Promise<IDataStoreProjectService> {
	if (ctx.helpers.getDataStoreProxy === undefined)
		throw new NodeOperationError(
			ctx.getNode(),
			'Attempted to use Data Table node but the module is disabled',
		);

	const dataStoreId = ctx.getNodeParameter(DATA_TABLE_ID_FIELD, index, undefined, {
		extractValue: true,
	}) as string;

	return await ctx.helpers.getDataStoreProxy(dataStoreId);
}

export async function getDataTableProxyLoadOptions(
	ctx: ILoadOptionsFunctions,
): Promise<IDataStoreProjectService> {
	if (ctx.helpers.getDataStoreProxy === undefined)
		throw new NodeOperationError(
			ctx.getNode(),
			'Attempted to use Data Table node but the module is disabled',
		);

	const dataStoreId = ctx.getNodeParameter(DATA_TABLE_ID_FIELD, undefined, {
		extractValue: true,
	}) as string;

	return await ctx.helpers.getDataStoreProxy(dataStoreId);
}

export async function getDataTableAggregateProxy(
	ctx: IExecuteFunctions | ILoadOptionsFunctions,
): Promise<IDataStoreProjectAggregateService> {
	if (ctx.helpers.getDataStoreAggregateProxy === undefined)
		throw new NodeOperationError(
			ctx.getNode(),
			'Attempted to use Data Table node but the module is disabled',
		);

	return await ctx.helpers.getDataStoreAggregateProxy();
}

export function isFieldEntry(obj: unknown): obj is FieldEntry {
	if (obj === null || typeof obj !== 'object') return false;
	return 'keyName' in obj && 'condition' in obj; // keyValue is optional
}

export function isMatchType(obj: unknown): obj is FilterType {
	return typeof obj === 'string' && (obj === ANY_CONDITION || obj === ALL_CONDITIONS);
}

export function buildGetManyFilter(
	fieldEntries: FieldEntry[],
	matchType: FilterType,
): ListDataStoreContentFilter {
<<<<<<< HEAD
	const filters = fieldEntries.map((x) => ({
		columnName: x.keyName,
		condition: x.condition,
		value: x.keyValue,
	}));
	return { type: matchType === ALL_CONDITIONS ? 'and' : 'or', filters };
=======
	const filters = fieldEntries.map((x) => {
		switch (x.condition) {
			case 'isEmpty':
				return {
					columnName: x.keyName,
					condition: 'eq' as const,
					value: null,
				};
			case 'isNotEmpty':
				return {
					columnName: x.keyName,
					condition: 'neq' as const,
					value: null,
				};
			default:
				return {
					columnName: x.keyName,
					condition: x.condition,
					value: x.keyValue,
				};
		}
	});
	return { type: matchType === 'allFilters' ? 'and' : 'or', filters };
>>>>>>> b527edb5
}

export function isFieldArray(value: unknown): value is FieldEntry[] {
	return (
		value !== null && typeof value === 'object' && Array.isArray(value) && value.every(isFieldEntry)
	);
}

export function dataObjectToApiInput(
	data: IDataObject,
	node: INode,
	row: number,
): Record<string, DataStoreColumnJsType> {
	return Object.fromEntries(
		Object.entries(data).map(([k, v]): [string, DataStoreColumnJsType] => {
			if (v === undefined || v === null) return [k, null];

			if (Array.isArray(v)) {
				throw new NodeOperationError(
					node,
					`unexpected array input '${JSON.stringify(v)}' in row ${row}`,
				);
			}

			if (v instanceof Date) {
				return [k, v];
			}

			if (typeof v === 'object') {
				// Luxon DateTime
				if (DateTime.isDateTime(v)) {
					return [k, v.toJSDate()];
				}

				if (isDateLike(v)) {
					try {
						const dateObj = new Date(v.toISOString());
						if (isNaN(dateObj.getTime())) {
							throw new Error('Invalid date');
						}
						return [k, dateObj];
					} catch {
						// Fall through
					}
				}

				throw new NodeOperationError(
					node,
					`unexpected object input '${JSON.stringify(v)}' in row ${row}`,
				);
			}

			return [k, v];
		}),
	);
}<|MERGE_RESOLUTION|>--- conflicted
+++ resolved
@@ -83,14 +83,6 @@
 	fieldEntries: FieldEntry[],
 	matchType: FilterType,
 ): ListDataStoreContentFilter {
-<<<<<<< HEAD
-	const filters = fieldEntries.map((x) => ({
-		columnName: x.keyName,
-		condition: x.condition,
-		value: x.keyValue,
-	}));
-	return { type: matchType === ALL_CONDITIONS ? 'and' : 'or', filters };
-=======
 	const filters = fieldEntries.map((x) => {
 		switch (x.condition) {
 			case 'isEmpty':
@@ -113,8 +105,7 @@
 				};
 		}
 	});
-	return { type: matchType === 'allFilters' ? 'and' : 'or', filters };
->>>>>>> b527edb5
+	return { type: matchType === ALL_CONDITIONS ? 'and' : 'or', filters };
 }
 
 export function isFieldArray(value: unknown): value is FieldEntry[] {
