--- conflicted
+++ resolved
@@ -34,15 +34,8 @@
 
 	const filter = getSelectFilter(this, index);
 
-<<<<<<< HEAD
-	// insert
-	if (matches.length === 0) {
-		const result = await dataStoreProxy.insertRows([row], 'all');
-		return result.map((json) => ({ json }));
-=======
 	if (filter.filters.length === 0) {
 		throw new NodeOperationError(this.getNode(), 'At least one condition is required');
->>>>>>> 3c57dc48
 	}
 
 	const result = await dataStoreProxy.upsertRow({
