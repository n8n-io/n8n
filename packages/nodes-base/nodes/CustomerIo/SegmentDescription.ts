--- conflicted
+++ resolved
@@ -68,10 +68,6 @@
 				],
 			},
 		},
-<<<<<<< HEAD
-		description: 'A list of customer IDs to add to the segment.',
-=======
 		description: 'A list of customer ids to add to the segment',
->>>>>>> cf530d0c
 	},
 ];