--- conflicted
+++ resolved
@@ -65,11 +65,7 @@
 				],
 			},
 		},
-<<<<<<< HEAD
-		description: 'The unique ID of the list whose list entries are to be retrieved.',
-=======
 		description: 'The unique id of the list whose list entries are to be retrieved',
->>>>>>> cf530d0c
 	},
 	{
 		displayName: 'Entity ID',
@@ -87,11 +83,7 @@
 				],
 			},
 		},
-<<<<<<< HEAD
-		description: 'The unique ID of the entity (person, organization, or opportunity) to add to this list.',
-=======
 		description: 'The unique id of the entity (person, organization, or opportunity) to add to this list',
->>>>>>> cf530d0c
 	},
 	{
 		displayName: 'Additional Fields',
@@ -141,11 +133,7 @@
 				],
 			},
 		},
-<<<<<<< HEAD
-		description: 'The unique ID of the list that contains the specified list_entry_id.',
-=======
 		description: 'The unique id of the list that contains the specified list_entry_id',
->>>>>>> cf530d0c
 	},
 	{
 		displayName: 'List Entry ID',
@@ -163,11 +151,7 @@
 				],
 			},
 		},
-<<<<<<< HEAD
-		description: 'The unique ID of the list entry object to be retrieved.',
-=======
 		description: 'The unique id of the list entry object to be retrieved',
->>>>>>> cf530d0c
 	},
 	/* -------------------------------------------------------------------------- */
 	/*                                 listEntry:getAll                           */
@@ -190,11 +174,7 @@
 			},
 		},
 		default: '',
-<<<<<<< HEAD
-		description: 'The unique ID of the list whose list entries are to be retrieved.',
-=======
 		description: 'The unique id of the list whose list entries are to be retrieved',
->>>>>>> cf530d0c
 	},
 	{
 		displayName: 'Return All',
@@ -259,11 +239,7 @@
 				],
 			},
 		},
-<<<<<<< HEAD
-		description: 'The unique ID of the list that contains the specified list_entry_id.',
-=======
 		description: 'The unique id of the list that contains the specified list_entry_id',
->>>>>>> cf530d0c
 	},
 	{
 		displayName: 'List Entry ID',
@@ -281,10 +257,6 @@
 				],
 			},
 		},
-<<<<<<< HEAD
-		description: 'The unique ID of the list entry object to be deleted.',
-=======
 		description: 'The unique id of the list entry object to be deleted',
->>>>>>> cf530d0c
 	},
 ];