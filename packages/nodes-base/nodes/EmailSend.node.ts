import {
	BINARY_ENCODING,
	IExecuteFunctions
} from 'n8n-core';
import {
	IDataObject,
	INodeExecutionData,
	INodeType,
	INodeTypeDescription,
	NodeOperationError,
} from 'n8n-workflow';

import { createTransport } from 'nodemailer';
import SMTPTransport = require('nodemailer/lib/smtp-transport');

export class EmailSend implements INodeType {
	description: INodeTypeDescription = {
		displayName: 'Send Email',
		name: 'emailSend',
		icon: 'fa:envelope',
		group: ['output'],
		version: 1,
		description: 'Sends an Email',
		defaults: {
			name: 'Send Email',
			color: '#00bb88',
		},
		inputs: ['main'],
		outputs: ['main'],
		credentials: [
			{
				name: 'smtp',
				required: true,
			},
		],
		properties: [
			// TODO: Add choice for text as text or html  (maybe also from name)
			{
				displayName: 'From Email',
				name: 'fromEmail',
				type: 'string',
				default: '',
				required: true,
				placeholder: 'admin@example.com',
				description: 'Email address of the sender optional with name.',
			},
			{
				displayName: 'To Email',
				name: 'toEmail',
				type: 'string',
				default: '',
				required: true,
				placeholder: 'info@example.com',
				description: 'Email address of the recipient.',
			},
			{
				displayName: 'CC Email',
				name: 'ccEmail',
				type: 'string',
				default: '',
				placeholder: 'cc@example.com',
				description: 'Email address of CC recipient.',
			},
			{
				displayName: 'BCC Email',
				name: 'bccEmail',
				type: 'string',
				default: '',
				placeholder: 'bcc@example.com',
				description: 'Email address of BCC recipient.',
			},
			{
				displayName: 'Subject',
				name: 'subject',
				type: 'string',
				default: '',
				placeholder: 'My subject line',
				description: 'Subject line of the email.',
			},
			{
				displayName: 'Text',
				name: 'text',
				type: 'string',
				typeOptions: {
					alwaysOpenEditWindow: true,
					rows: 5,
				},
				default: '',
				description: 'Plain text message of email.',
			},
			{
				displayName: 'HTML',
				name: 'html',
				type: 'string',
				typeOptions: {
					rows: 5,
				},
				default: '',
				description: 'HTML text message of email.',
			},
			{
				displayName: 'Attachments',
				name: 'attachments',
				type: 'string',
				default: '',
				description: 'Name of the binary properties which contain<br />data which should be added to email as attachment.<br />Multiple ones can be comma separated.',
			},
			{
				displayName: 'Options',
				name: 'options',
				type: 'collection',
				placeholder: 'Add Option',
				default: {},
				options: [
					{
						displayName: 'Ignore SSL Issues',
						name: 'allowUnauthorizedCerts',
						type: 'boolean',
						default: false,
						description: 'Do connect even if SSL certificate validation is not possible.',
					},
				],
			},
		],
	};


	async execute(this: IExecuteFunctions): Promise<INodeExecutionData[][]> {
		const items = this.getInputData();

		const returnData: INodeExecutionData[] = [];
		const length = items.length as unknown as number;
		let item: INodeExecutionData;

		for (let itemIndex = 0; itemIndex < length; itemIndex++) {

<<<<<<< HEAD
		if (credentials === undefined) {
			throw new NodeOperationError(this.getNode(), 'No credentials got returned!');
		}
=======
			item = items[itemIndex];

			const fromEmail = this.getNodeParameter('fromEmail', itemIndex) as string;
			const toEmail = this.getNodeParameter('toEmail', itemIndex) as string;
			const ccEmail = this.getNodeParameter('ccEmail', itemIndex) as string;
			const bccEmail = this.getNodeParameter('bccEmail', itemIndex) as string;
			const subject = this.getNodeParameter('subject', itemIndex) as string;
			const text = this.getNodeParameter('text', itemIndex) as string;
			const html = this.getNodeParameter('html', itemIndex) as string;
			const attachmentPropertyString = this.getNodeParameter('attachments', itemIndex) as string;
			const options = this.getNodeParameter('options', itemIndex, {}) as IDataObject;

			const credentials = this.getCredentials('smtp');
>>>>>>> bea8ad37

			if (credentials === undefined) {
				throw new Error('No credentials got returned!');
			}

			const connectionOptions: SMTPTransport.Options = {
				host: credentials.host as string,
				port: credentials.port as number,
				secure: credentials.secure as boolean,
			};

			if (credentials.user || credentials.password) {
				// @ts-ignore
				connectionOptions.auth = {
					user: credentials.user as string,
					pass: credentials.password as string,
				};
			}

			if (options.allowUnauthorizedCerts === true) {
				connectionOptions.tls = {
					rejectUnauthorized: false,
				};
			}

			const transporter = createTransport(connectionOptions);

			// setup email data with unicode symbols
			const mailOptions = {
				from: fromEmail,
				to: toEmail,
				cc: ccEmail,
				bcc: bccEmail,
				subject,
				text,
				html,
			};

			if (attachmentPropertyString && item.binary) {
				const attachments = [];
				const attachmentProperties: string[] = attachmentPropertyString.split(',').map((propertyName) => {
					return propertyName.trim();
				});

				for (const propertyName of attachmentProperties) {
					if (!item.binary.hasOwnProperty(propertyName)) {
						continue;
					}
					attachments.push({
						filename: item.binary[propertyName].fileName || 'unknown',
						content: Buffer.from(item.binary[propertyName].data, BINARY_ENCODING),
					});
				}

				if (attachments.length) {
					// @ts-ignore
					mailOptions.attachments = attachments;
				}
			}

			// Send the email
			const info = await transporter.sendMail(mailOptions);

			returnData.push({ json: info });
		}

		return this.prepareOutputData(returnData);
	}

}<|MERGE_RESOLUTION|>--- conflicted
+++ resolved
@@ -134,11 +134,6 @@
 
 		for (let itemIndex = 0; itemIndex < length; itemIndex++) {
 
-<<<<<<< HEAD
-		if (credentials === undefined) {
-			throw new NodeOperationError(this.getNode(), 'No credentials got returned!');
-		}
-=======
 			item = items[itemIndex];
 
 			const fromEmail = this.getNodeParameter('fromEmail', itemIndex) as string;
@@ -152,7 +147,6 @@
 			const options = this.getNodeParameter('options', itemIndex, {}) as IDataObject;
 
 			const credentials = this.getCredentials('smtp');
->>>>>>> bea8ad37
 
 			if (credentials === undefined) {
 				throw new Error('No credentials got returned!');
