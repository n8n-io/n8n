
import {
	IExecuteFunctions,
} from 'n8n-core';

import {
	IDataObject,
	ILoadOptionsFunctions,
	INodeExecutionData,
	INodePropertyOptions,
	INodeType,
	INodeTypeDescription,
} from 'n8n-workflow';

import {
	egoiApiRequest,
	egoiApiRequestAllItems,
	simplify,
} from './GenericFunctions';

import {
	ICreateMemberBody,
} from './Interfaces';

import moment from 'moment-timezone';

export class Egoi implements INodeType {
	description: INodeTypeDescription = {
		displayName: 'E-goi',
		name: 'egoi',
		icon: 'file:egoi.png',
		group: ['output'],
		version: 1,
		subtitle: '={{$parameter["operation"] + ": " + $parameter["resource"]}}',
		description: 'Consume E-goi API',
		defaults: {
			name: 'E-goi',
		},
		inputs: ['main'],
		outputs: ['main'],
		credentials: [
			{
				name: 'egoiApi',
				required: true,
			},
		],
		properties: [
			{
				displayName: 'Resource',
				name: 'resource',
				type: 'options',
				required: true,
				options: [
					{
						name: 'Contact',
						value: 'contact',
					},
				],
				default: 'contact',
				description: 'The resource to operate on.',
			},
			{
				displayName: 'Operation',
				name: 'operation',
				type: 'options',
				required: true,
				options: [
					{
						name: 'Create',
						value: 'create',
						description: 'Create a member',
					},
					{
						name: 'Get',
						value: 'get',
						description: 'Get a member',
					},
					{
						name: 'Get All',
						value: 'getAll',
						description: 'Get all members',
					},
					{
						name: 'Update',
						value: 'update',
						description: 'Update a member',
					},
				],
				default: 'create',
				description: 'The operation to perform.',
			},
			{
				displayName: 'List ID',
				name: 'list',
				type: 'options',
				typeOptions: {
					loadOptionsMethod: 'getLists',
				},
				displayOptions: {
					show: {
						operation: [
							'getAll',
							'create',
							'update',
							'get',
						],
					},
				},
				default: '',
				description: 'ID of list to operate on',
			},
			{
				displayName: 'Email',
				name: 'email',
				type: 'string',
				displayOptions: {
					show: {
						operation: [
							'create',
						],
					},
				},
				default: '',
				description: 'Email address for a subscriber',
			},
			{
				displayName: 'Contact ID',
				name: 'contactId',
				type: 'string',
				displayOptions: {
					show: {
						resource: [
							'contact',
						],
						operation: [
							'update',
						],
					},
				},
				default: '',
				description: 'Contact ID of the subscriber',
			},
			{
				displayName: 'Resolve Data',
				name: 'resolveData',
				type: 'boolean',
				displayOptions: {
					show: {
						operation: [
							'create',
							'update',
						],
					},
				},
				default: true,
				description: 'By default the response just includes the contact id. If this option gets activated, it will resolve the data automatically.',
			},
			{
				displayName: 'Additional Fields',
				name: 'additionalFields',
				type: 'collection',
				placeholder: 'Add Field',
				displayOptions: {
					show: {
						operation: [
							'create',
						],
						resource: [
							'contact',
						],
					},
				},
				default: {},
				options: [
					{
						displayName: 'Birth Date',
						name: 'birth_date',
						type: 'dateTime',
						default: '',
						description: 'Birth date of a subscriber',
					},
					{
						displayName: 'Cellphone',
						name: 'cellphone',
						type: 'string',
						default: '',
						description: 'Cellphone of a subscriber',
					},
					{
						displayName: 'Extra Fields',
						name: 'extraFieldsUi',
						type: 'fixedCollection',
						placeholder: 'Add Field',
						default: {},
						typeOptions: {
							multipleValues: true,
						},
						options: [
							{
								displayName: 'Extra Field',
								name: 'extraFieldValues',
								typeOptions: {
									multipleValueButtonText: 'Add Field',
								},
								values: [
									{
										displayName: 'Field ID',
										name: 'field_id',
										type: 'options',
										typeOptions: {
											loadOptionsMethod: 'getExtraFields',
											loadOptionsDependsOn: [
												'list',
											],
										},
										default: '',
									},
									{
										displayName: 'Value',
										name: 'value',
										type: 'string',
										default: '',
									},
								],
							},
						],
					},
					{
						displayName: 'First Name',
						name: 'first_name',
						type: 'string',
						default: '',
						description: 'Name of a subscriber',
					},
					{
						displayName: 'Last Name',
						name: 'last_name',
						type: 'string',
						default: '',
						description: 'Name of a subscriber',
					},
					{
						displayName: 'Status',
						name: 'status',
						type: 'options',
						options: [
							{
								name: 'Unconfirmed',
								value: 'unconfirmed',
							},
							{
								name: 'Active',
								value: 'active',
							},
							{
								name: 'Inactive',
								value: 'inactive',
							},
							{
								name: 'Removed',
								value: 'removed',
							},
						],
						default: 'active',
<<<<<<< HEAD
						description: 'Subscriber\'s current status',
=======
						description: 'Subscriber\'s current status.',
>>>>>>> 7f933919
					},
					{
						displayName: 'Tags IDs',
						name: 'tagIds',
						type: 'multiOptions',
						typeOptions: {
							loadOptionsMethod: 'getListTags',
						},
						default: [],
						description: 'List of tag ids to be added',
					},
				],
			},
			//--------------------
			//----UPDATE MEMBER---
			//--------------------
			{
				displayName: 'Update Fields',
				name: 'updateFields',
				type: 'collection',
				placeholder: 'Add Field',
				default: {},
				displayOptions: {
					show: {
						operation: [
							'update',
						],
					},
				},
				options: [
					{
						displayName: 'Birth Date',
						name: 'birth_date',
						type: 'dateTime',
						default: '',
						description: 'Birth date of subscriber',
					},
					{
						displayName: 'Cellphone',
						name: 'cellphone',
						type: 'string',
						default: '',
						description: 'Cellphone of subscriber',
					},
					{
						displayName: 'Email',
						name: 'email',
						type: 'string',
						default: '',
						description: 'Email address for subscriber',
					},
					{
						displayName: 'Extra Fields',
						name: 'extraFieldsUi',
						type: 'fixedCollection',
						placeholder: 'Add Field',
						default: {},
						typeOptions: {
							multipleValues: true,
						},
						options: [
							{
								displayName: 'Extra Field',
								name: 'extraFieldValues',
								typeOptions: {
									multipleValueButtonText: 'Add Field',
								},
								values: [
									{
										displayName: 'Field ID',
										name: 'field_id',
										type: 'options',
										typeOptions: {
											loadOptionsMethod: 'getExtraFields',
											loadOptionsDependsOn: [
												'list',
											],
										},
										default: '',
									},
									{
										displayName: 'Value',
										name: 'value',
										type: 'string',
										default: '',
									},
								],
							},
						],
					},
					{
						displayName: 'First Name',
						name: 'first_name',
						type: 'string',
						default: '',
						description: 'Name of subscriber',
					},
					{
						displayName: 'Last Name',
						name: 'last_name',
						type: 'string',
						default: '',
						description: 'Name of subscriber',
					},
					{
						displayName: 'Status',
						name: 'status',
						type: 'options',
						options: [
							{
								name: 'Unconfirmed',
								value: 'unconfirmed',
							},
							{
								name: 'Active',
								value: 'active',
							},
							{
								name: 'Inactive',
								value: 'inactive',
							},
							{
								name: 'Removed',
								value: 'removed',
							},

						],
						default: 'active',
<<<<<<< HEAD
						description: 'Subscriber\'s current status',
=======
						description: 'Subscriber\'s current status.',
>>>>>>> 7f933919
					},
					{
						displayName: 'Tags IDs',
						name: 'tagIds',
						type: 'multiOptions',
						typeOptions: {
							loadOptionsMethod: 'getListTags',
						},
						default: [],
						description: 'List of tag ids to be added',
					},
				],
			},
			{
				displayName: 'By',
				name: 'by',
				type: 'options',
				options: [
					{
						name: 'Contact ID',
						value: 'id',
					},
					{
						name: 'Email',
						value: 'email',
					},
				],
				displayOptions: {
					show: {
						operation: [
							'get',
						],
						resource: [
							'contact',
						],
					},
				},
				default: 'id',
				description: 'Search by',
			},
			{
				displayName: 'Contact ID',
				name: 'contactId',
				type: 'string',
				displayOptions: {
					show: {
						resource: [
							'contact',
						],
						operation: [
							'get',
						],
						by: [
							'id',
						],
					},
				},
				default: '',
				description: 'Contact ID of the subscriber',
			},
			{
				displayName: 'Email',
				name: 'email',
				type: 'string',
				displayOptions: {
					show: {
						resource: [
							'contact',
						],
						operation: [
							'get',
						],
						by: [
							'email',
						],
					},
				},
				default: '',
				description: 'Email address for subscriber',
			},
			{
				displayName: 'Return All',
				name: 'returnAll',
				type: 'boolean',
				displayOptions: {
					show: {
						operation: [
							'getAll',
						],
						resource: [
							'contact',
						],
					},
				},
				default: false,
<<<<<<< HEAD
				description: 'If all results should be returned or only up to a given limit',
=======
				description: 'Whether to return all results or only up to a given limit',
>>>>>>> 7f933919
			},
			{
				displayName: 'Limit',
				name: 'limit',
				type: 'number',
				displayOptions: {
					show: {
						operation: [
							'getAll',
						],
						resource: [
							'contact',
						],
						returnAll: [
							false,
						],
					},
				},
				typeOptions: {
					minValue: 1,
					maxValue: 500,
				},
				default: 100,
				description: 'How many results to return',
			},
			{
				displayName: 'Simplify Response',
				name: 'simple',
				type: 'boolean',
				displayOptions: {
					show: {
						operation: [
							'get',
							'getAll',
						],
						resource: [
							'contact',
						],
					},
				},
				default: true,
				description: 'Return a simplified version of the response instead of the raw data',
			},
		],
	};

	methods = {
		loadOptions: {
			async getLists(this: ILoadOptionsFunctions): Promise<INodePropertyOptions[]> {
				const returnData: INodePropertyOptions[] = [];
				const lists = await egoiApiRequestAllItems.call(this, 'items', 'GET', '/lists');
				for (const list of lists) {
					const listName = list.internal_name;
					const listId = list.list_id;
					returnData.push({
						name: listName,
						value: listId,
					});
				}
				return returnData;
			},

			async getExtraFields(this: ILoadOptionsFunctions): Promise<INodePropertyOptions[]> {
				const returnData: INodePropertyOptions[] = [];
				const listId = this.getCurrentNodeParameter('list');
				const extraFields = await egoiApiRequest.call(this, 'GET', `/lists/${listId}/fields`);
				for (const field of extraFields) {
					if (field.type === 'extra') {
						const fieldName = field.name;
						const fieldId = field.field_id;
						returnData.push({
							name: fieldName,
							value: fieldId,
						});
					}
				}
				return returnData;
			},

			async getListTags(this: ILoadOptionsFunctions): Promise<INodePropertyOptions[]> {
				const returnData: INodePropertyOptions[] = [];
				const tagList = await egoiApiRequestAllItems.call(this, 'items', 'GET', '/tags');
				for (const tag of tagList) {
					const tagName = tag.name;
					const tagId = tag.tag_id;
					returnData.push({
						name: tagName,
						value: tagId,
					});
				}
				return returnData;
			},
		},
	};

	async execute(this: IExecuteFunctions): Promise<INodeExecutionData[][]> {

		let responseData;
		const returnData: IDataObject[] = [];
		const items = this.getInputData();
		const length = items.length;
		const operation = this.getNodeParameter('operation', 0) as string;
		const resource = this.getNodeParameter('resource', 0) as string;
		for (let i = 0; i < length; i++) {
			try {
				if (resource === 'contact') {
					if (operation === 'create') {
						const listId = this.getNodeParameter('list', i) as string;

						const email = this.getNodeParameter('email', i) as string;

						const resolveData = this.getNodeParameter('resolveData', i) as boolean;

						const additionalFields = this.getNodeParameter('additionalFields', i) as IDataObject;

						const body: ICreateMemberBody = {
							base: {
								email,
							},
							extra: [],
						};

						if (additionalFields.birth_date) {
							additionalFields.birth_date = moment(additionalFields.birth_date as string).format('YYYY-MM-DD');
						}

						if (additionalFields.extraFieldsUi) {
							const extraFields = (additionalFields.extraFieldsUi as IDataObject).extraFieldValues as IDataObject[];
							if (extraFields) {
								body.extra = extraFields as unknown as [];
							}
						}

						Object.assign(body.base, additionalFields);

						responseData = await egoiApiRequest.call(this, 'POST', `/lists/${listId}/contacts`, body);

						const contactId = responseData.contact_id;

						if (additionalFields.tagIds) {
							const tags = additionalFields.tagIds as string[];
							for (const tag of tags) {
								await egoiApiRequest.call(this, 'POST', `/lists/${listId}/contacts/actions/attach-tag`, { tag_id: tag, contacts: [contactId] });
							}
						}

						if (resolveData) {
							responseData = await egoiApiRequest.call(this, 'GET', `/lists/${listId}/contacts/${contactId}`);
						}
					}

					if (operation === 'get') {

						const listId = this.getNodeParameter('list', i) as string;

						const simple = this.getNodeParameter('simple', i) as boolean;

						const by = this.getNodeParameter('by', 0) as string;

						let endpoint = '';

						if (by === 'id') {
							const contactId = this.getNodeParameter('contactId', i) as string;
							endpoint = `/lists/${listId}/contacts/${contactId}`;
						} else {
							const email = this.getNodeParameter('email', i) as string;
							endpoint = `/lists/${listId}/contacts?email=${email}`;
						}

						responseData = await egoiApiRequest.call(this, 'GET', endpoint, {});

						if (responseData.items) {
							responseData = responseData.items;
						}

						if (simple === true) {
							const data = (await simplify.call(this, [responseData], listId))[0];

							responseData = {
								...data,
								email_stats: responseData.email_stats,
								sms_stats: responseData.sms_stats,
								push_stats: responseData.push_stats,
								webpush_stats: responseData.webpush_stats,
								voice_stats: responseData.voice_stats,
							};
						}
					}

					if (operation === 'getAll') {

						const listId = this.getNodeParameter('list', i) as string;

						const returnAll = this.getNodeParameter('returnAll', 0) as boolean;

						const simple = this.getNodeParameter('simple', i) as boolean;

						if (returnAll) {

							responseData = await egoiApiRequestAllItems.call(this, 'items', 'GET', `/lists/${listId}/contacts`, {});

						} else {
							const limit = this.getNodeParameter('limit', i) as number;

							responseData = await egoiApiRequest.call(this, 'GET', `/lists/${listId}/contacts`, {}, { limit });

							responseData = responseData.items;
						}

						if (simple === true) {
							responseData = await simplify.call(this, responseData, listId);
						}
					}

					if (operation === 'update') {
						const listId = this.getNodeParameter('list', i) as string;
						const contactId = this.getNodeParameter('contactId', i) as string;
						const resolveData = this.getNodeParameter('resolveData', i) as boolean;

						const updateFields = this.getNodeParameter('updateFields', i) as IDataObject;
						const body: ICreateMemberBody = {
							base: {
							},
							extra: [],
						};

						if (updateFields.birth_date) {
							updateFields.birth_date = moment(updateFields.birth_date as string).format('YYYY-MM-DD');
						}

						if (updateFields.extraFieldsUi) {
							const extraFields = (updateFields.extraFieldsUi as IDataObject).extraFieldValues as IDataObject[];
							if (extraFields) {
								body.extra = extraFields as unknown as [];
							}
						}

						Object.assign(body.base, updateFields);

						responseData = await egoiApiRequest.call(this, 'PATCH', `/lists/${listId}/contacts/${contactId}`, body);

						if (updateFields.tagIds) {
							const tags = updateFields.tagIds as string[];
							for (const tag of tags) {
								await egoiApiRequest.call(this, 'POST', `/lists/${listId}/contacts/actions/attach-tag`, { tag_id: tag, contacts: [contactId] });
							}
						}

						if (resolveData) {
							responseData = await egoiApiRequest.call(this, 'GET', `/lists/${listId}/contacts/${contactId}`);
						}
					}
				}
			} catch (error) {
				if (this.continueOnFail() !== true) {
					throw error;
				} else {
					// Return the actual reason as error
					returnData.push(
						{
							error: error.message,
						},
					);
					continue;
				}
			}

			if (Array.isArray(responseData)) {
				returnData.push.apply(returnData, responseData as IDataObject[]);
			} else {
				returnData.push(responseData as IDataObject);
			}
		}
		return [this.helpers.returnJsonArray(returnData)];
	}
}<|MERGE_RESOLUTION|>--- conflicted
+++ resolved
@@ -262,11 +262,7 @@
 							},
 						],
 						default: 'active',
-<<<<<<< HEAD
-						description: 'Subscriber\'s current status',
-=======
 						description: 'Subscriber\'s current status.',
->>>>>>> 7f933919
 					},
 					{
 						displayName: 'Tags IDs',
@@ -395,11 +391,7 @@
 
 						],
 						default: 'active',
-<<<<<<< HEAD
-						description: 'Subscriber\'s current status',
-=======
 						description: 'Subscriber\'s current status.',
->>>>>>> 7f933919
 					},
 					{
 						displayName: 'Tags IDs',
@@ -495,11 +487,7 @@
 					},
 				},
 				default: false,
-<<<<<<< HEAD
-				description: 'If all results should be returned or only up to a given limit',
-=======
 				description: 'Whether to return all results or only up to a given limit',
->>>>>>> 7f933919
 			},
 			{
 				displayName: 'Limit',
