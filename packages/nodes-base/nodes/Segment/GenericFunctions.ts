import { OptionsWithUri } from 'request';
import {
	IExecuteFunctions,
	IExecuteSingleFunctions,
	IHookFunctions,
	ILoadOptionsFunctions,
	IWebhookFunctions,
} from 'n8n-core';
import { IDataObject, NodeApiError, NodeOperationError } from 'n8n-workflow';

<<<<<<< HEAD
export async function segmentApiRequest(this: IHookFunctions | IExecuteFunctions | IExecuteSingleFunctions | ILoadOptionsFunctions | IWebhookFunctions, method: string, resource: string, body: any = {}, qs: IDataObject = {}, uri?: string, option: IDataObject = {}): Promise<any> { // tslint:disable-line:no-any
		const options: OptionsWithUri = {
=======
export async function segmentApiRequest(
	this:
		| IHookFunctions
		| IExecuteFunctions
		| IExecuteSingleFunctions
		| ILoadOptionsFunctions
		| IWebhookFunctions,
	method: string,
	resource: string,
	// tslint:disable-next-line:no-any
	body: any = {},
	qs: IDataObject = {},
	uri?: string,
	option: IDataObject = {},
	// tslint:disable-next-line:no-any
): Promise<any> {
	const credentials = await this.getCredentials('segmentApi');
	const base64Key = Buffer.from(`${credentials.writekey}:`).toString('base64');
	const options: OptionsWithUri = {
>>>>>>> 63e3ecfa
		headers: {
			'Content-Type': 'application/json',
		},
		method,
		qs,
		body,
		uri: uri || `https://api.segment.io/v1${resource}`,
		json: true,
	};
	if (!Object.keys(body).length) {
		delete options.body;
	}
	try {
		return await this.helpers.requestWithAuthentication.call(this,'segmentApi',options);
	} catch (error) {
		throw new NodeApiError(this.getNode(), error);
	}
}<|MERGE_RESOLUTION|>--- conflicted
+++ resolved
@@ -8,10 +8,6 @@
 } from 'n8n-core';
 import { IDataObject, NodeApiError, NodeOperationError } from 'n8n-workflow';
 
-<<<<<<< HEAD
-export async function segmentApiRequest(this: IHookFunctions | IExecuteFunctions | IExecuteSingleFunctions | ILoadOptionsFunctions | IWebhookFunctions, method: string, resource: string, body: any = {}, qs: IDataObject = {}, uri?: string, option: IDataObject = {}): Promise<any> { // tslint:disable-line:no-any
-		const options: OptionsWithUri = {
-=======
 export async function segmentApiRequest(
 	this:
 		| IHookFunctions
@@ -21,17 +17,13 @@
 		| IWebhookFunctions,
 	method: string,
 	resource: string,
-	// tslint:disable-next-line:no-any
-	body: any = {},
+	body: any = {}, // tslint:disable-line:no-any
 	qs: IDataObject = {},
 	uri?: string,
 	option: IDataObject = {},
 	// tslint:disable-next-line:no-any
 ): Promise<any> {
-	const credentials = await this.getCredentials('segmentApi');
-	const base64Key = Buffer.from(`${credentials.writekey}:`).toString('base64');
 	const options: OptionsWithUri = {
->>>>>>> 63e3ecfa
 		headers: {
 			'Content-Type': 'application/json',
 		},
@@ -45,7 +37,7 @@
 		delete options.body;
 	}
 	try {
-		return await this.helpers.requestWithAuthentication.call(this,'segmentApi',options);
+		return await this.helpers.requestWithAuthentication.call(this, 'segmentApi', options);
 	} catch (error) {
 		throw new NodeApiError(this.getNode(), error);
 	}
