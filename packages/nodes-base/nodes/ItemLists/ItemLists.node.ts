--- conflicted
+++ resolved
@@ -191,7 +191,7 @@
 						value: 'aggregateIndividualFields',
 					},
 					{
-						name: 'All Item Data (into a single list)',
+						name: 'All Item Data (Into a Single List)',
 						value: 'aggregateAllItemData',
 					},
 				],
@@ -969,28 +969,20 @@
 						}
 					}
 
-<<<<<<< HEAD
+
 					let newItem: INodeExecutionData;
-					newItem = { json: {} };
+					newItem = {
+						json: {},
+						pairedItem: Array.from({length}, (_, i) => i).map(index => {
+							return {
+								item: index,
+							};
+						}),
+					};
+
 					// tslint:disable-next-line: no-any
 					const values: { [key: string]: any } = {};
 					const outputFields: string[] = [];
-=======
-
-				let newItem: INodeExecutionData;
-				newItem = {
-					json: {},
-					pairedItem: Array.from({length}, (_, i) => i).map(index => {
-						return {
-							item: index,
-						};
-					}),
-				};
-
-				// tslint:disable-next-line: no-any
-				const values: { [key: string]: any } = {};
-				const outputFields: string[] = [];
->>>>>>> 44b64fb6
 
 					for (const { fieldToAggregate, outputFieldName, renameField } of fieldsToAggregate) {
 
