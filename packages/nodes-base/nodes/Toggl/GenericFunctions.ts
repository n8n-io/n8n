import { OptionsWithUri } from 'request';

import {
	IExecuteFunctions,
	IExecuteSingleFunctions,
	IHookFunctions,
	ILoadOptionsFunctions,
	IPollFunctions,
	ITriggerFunctions,
} from 'n8n-core';

<<<<<<< HEAD
import {
	IDataObject, IHttpRequestMethods, IHttpRequestOptions, NodeApiError, NodeOperationError,
} from 'n8n-workflow';

export async function togglApiRequest(this: ITriggerFunctions | IPollFunctions | IHookFunctions | IExecuteFunctions | IExecuteSingleFunctions | ILoadOptionsFunctions, method: IHttpRequestMethods, resource: string, body: any = {}, query?: IDataObject, uri?: string): Promise<any> { // tslint:disable-line:no-any
=======
import { IDataObject, NodeApiError, NodeOperationError } from 'n8n-workflow';

export async function togglApiRequest(
	this:
		| ITriggerFunctions
		| IPollFunctions
		| IHookFunctions
		| IExecuteFunctions
		| IExecuteSingleFunctions
		| ILoadOptionsFunctions,
	method: string,
	resource: string,
	// tslint:disable-next-line:no-any
	body: any = {},
	query?: IDataObject,
	uri?: string,
	// tslint:disable-next-line:no-any
): Promise<any> {
>>>>>>> 9017fd46
	const credentials = await this.getCredentials('togglApi');
	const headerWithAuthentication = Object.assign(
		{},
		{
			Authorization: ` Basic ${Buffer.from(
				`${credentials.username}:${credentials.password}`,
			).toString('base64')}`,
		},
	);

	const options: IHttpRequestOptions = {
		headers: headerWithAuthentication,
		method,
		qs: query,
		uri: uri || `https://api.track.toggl.com/api/v8${resource}`,
		body,
		json: true,
	};
	if (Object.keys(options.body!).length === 0) {
		delete options.body;
	}
	try {
		return await this.helpers.request!(options);
	} catch (error) {
		throw new NodeApiError(this.getNode(), error);
	}
}<|MERGE_RESOLUTION|>--- conflicted
+++ resolved
@@ -9,14 +9,13 @@
 	ITriggerFunctions,
 } from 'n8n-core';
 
-<<<<<<< HEAD
 import {
-	IDataObject, IHttpRequestMethods, IHttpRequestOptions, NodeApiError, NodeOperationError,
+	IDataObject,
+	IHttpRequestMethods,
+	IHttpRequestOptions,
+	NodeApiError,
+	NodeOperationError,
 } from 'n8n-workflow';
-
-export async function togglApiRequest(this: ITriggerFunctions | IPollFunctions | IHookFunctions | IExecuteFunctions | IExecuteSingleFunctions | ILoadOptionsFunctions, method: IHttpRequestMethods, resource: string, body: any = {}, query?: IDataObject, uri?: string): Promise<any> { // tslint:disable-line:no-any
-=======
-import { IDataObject, NodeApiError, NodeOperationError } from 'n8n-workflow';
 
 export async function togglApiRequest(
 	this:
@@ -26,7 +25,7 @@
 		| IExecuteFunctions
 		| IExecuteSingleFunctions
 		| ILoadOptionsFunctions,
-	method: string,
+	method: IHttpRequestMethods,
 	resource: string,
 	// tslint:disable-next-line:no-any
 	body: any = {},
@@ -34,7 +33,6 @@
 	uri?: string,
 	// tslint:disable-next-line:no-any
 ): Promise<any> {
->>>>>>> 9017fd46
 	const credentials = await this.getCredentials('togglApi');
 	const headerWithAuthentication = Object.assign(
 		{},
