import {
	OptionsWithUri,
 } from 'request';

import {
	IExecuteFunctions,
	IExecuteSingleFunctions,
	IHookFunctions,
	ILoadOptionsFunctions,
} from 'n8n-core';

import {
	IDataObject, JsonObject, NodeApiError, NodeOperationError,
 } from 'n8n-workflow';

export async function zendeskApiRequest(this: IHookFunctions | IExecuteFunctions | IExecuteSingleFunctions | ILoadOptionsFunctions, method: string, resource: string, body: any = {}, qs: IDataObject = {}, uri?: string, option: IDataObject = {}): Promise<any> { // tslint:disable-line:no-any
	const authenticationMethod = this.getNodeParameter('authentication', 0);

	let options: OptionsWithUri = {
		headers: {},
		method,
		qs,
		body,
		//@ts-ignore
		uri,
		json: true,
		qsStringifyOptions: {
			arrayFormat: 'brackets',
		},
	};

	options = Object.assign({}, options, option);
	if (Object.keys(options.body).length === 0) {
		delete options.body;
	}
	try {
		if (authenticationMethod === 'apiToken') {
			const credentials = await this.getCredentials('zendeskApi');

			const base64Key =  Buffer.from(`${credentials.email}/token:${credentials.apiToken}`).toString('base64');

			if (resource.includes('webhooks')) {
				options.uri = uri || `https://${credentials.subdomain}.zendesk.com/api/v2${resource}`;
			} else {
				options.uri = uri || `https://${credentials.subdomain}.zendesk.com/api/v2${resource}.json`;
			}

			options.headers!['Authorization'] = `Basic ${base64Key}`;
			return await this.helpers.request!(options);
		} else {
			const credentials = await this.getCredentials('zendeskOAuth2Api');

<<<<<<< HEAD
			if (credentials === undefined) {
				throw new NodeOperationError(this.getNode(), 'No credentials got returned!');
			}

			if (resource.includes('webhooks')) {
				options.uri = uri || `https://${credentials.subdomain}.zendesk.com/api/v2${resource}`;
			} else {
				options.uri = uri || `https://${credentials.subdomain}.zendesk.com/api/v2${resource}.json`;
			}
=======
			options.uri = uri || `https://${credentials.subdomain}.zendesk.com/api/v2${resource}.json`;
>>>>>>> 7fc8c53f

			return await this.helpers.requestOAuth2!.call(this, 'zendeskOAuth2Api', options);
		}
	} catch(error) {
		throw new NodeApiError(this.getNode(), error as JsonObject);
	}
}

/**
 * Make an API request to paginated flow endpoint
 * and return all results
 */
export async function zendeskApiRequestAllItems(this: IHookFunctions | IExecuteFunctions| ILoadOptionsFunctions, propertyName: string, method: string, resource: string, body: any = {}, query: IDataObject = {}): Promise<any> { // tslint:disable-line:no-any

	const returnData: IDataObject[] = [];

	let responseData;

	let uri: string | undefined;

	do {
		responseData = await zendeskApiRequest.call(this, method, resource, body, query, uri);
		uri = responseData.next_page;
		returnData.push.apply(returnData, responseData[propertyName]);
		if (query.limit && query.limit <= returnData.length) {
			return returnData;
		}
	} while (
		responseData.next_page !== undefined &&
		responseData.next_page !== null
	);

	return returnData;
}

export function validateJSON(json: string | undefined): any { // tslint:disable-line:no-any
	let result;
	try {
		result = JSON.parse(json!);
	} catch (exception) {
		result = undefined;
	}
	return result;
}<|MERGE_RESOLUTION|>--- conflicted
+++ resolved
@@ -50,7 +50,6 @@
 		} else {
 			const credentials = await this.getCredentials('zendeskOAuth2Api');
 
-<<<<<<< HEAD
 			if (credentials === undefined) {
 				throw new NodeOperationError(this.getNode(), 'No credentials got returned!');
 			}
@@ -60,9 +59,6 @@
 			} else {
 				options.uri = uri || `https://${credentials.subdomain}.zendesk.com/api/v2${resource}.json`;
 			}
-=======
-			options.uri = uri || `https://${credentials.subdomain}.zendesk.com/api/v2${resource}.json`;
->>>>>>> 7fc8c53f
 
 			return await this.helpers.requestOAuth2!.call(this, 'zendeskOAuth2Api', options);
 		}
