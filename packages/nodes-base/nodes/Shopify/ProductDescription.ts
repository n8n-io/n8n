import {
	INodeProperties,
} from 'n8n-workflow';

export const productOperations: INodeProperties[] = [
	{
		displayName: 'Operation',
		name: 'operation',
		type: 'options',
		displayOptions: {
			show: {
				resource: [
					'product',
				],
			},
		},
		options: [
			{
				name: 'Create',
				value: 'create',
				description: 'Create a product',
			},
			{
				name: 'Delete',
				value: 'delete',
				description: 'Delete a product',
			},
			{
				name: 'Get',
				value: 'get',
				description: 'Get a product',
			},
			{
				name: 'Get All',
				value: 'getAll',
				description: 'Get all products',
			},
			{
				name: 'Update',
				value: 'update',
				description: 'Update a product',
			},
		],
		default: 'create',
		description: 'The operation to perform.',
	},
];

export const productFields: INodeProperties[] = [

	/* -------------------------------------------------------------------------- */
	/*                                product:create/update                       */
	/* -------------------------------------------------------------------------- */
	{
		displayName: 'Title',
		name: 'title',
		type: 'string',
		placeholder: '',
		displayOptions: {
			show: {
				operation: [
					'create',
				],
				resource: [
					'product',
				],
			},
		},
		default: '',
		description: 'The name of the product.',
		required: true,
	},
	{
		displayName: 'Product ID',
		name: 'productId',
		type: 'string',
		default: '',
		displayOptions: {
			show: {
				resource: [
					'product',
				],
				operation: [
					'update',
				],
			},
		},
		required: true,
	},
	{
		displayName: 'Additional Fields',
		name: 'additionalFields',
		type: 'collection',
		placeholder: 'Add Field',
		displayOptions: {
			show: {
				operation: [
					'create',
				],
				resource: [
					'product',
				],
			},
		},
		default: {},
		options: [
			{
				displayName: 'Body HTML',
				name: 'body_html',
				type: 'string',
				default: '',
				description: 'A description of the product. Supports HTML formatting.',
			},
			{
				displayName: 'Handle',
				name: 'handle',
				type: 'string',
				default: '',
				description: `A unique human-friendly string for the product. Automatically generated from the product's title. Used by the Liquid templating language to refer to objects.`,
			},
			{
				displayName: 'Images',
				name: 'images',
				type: 'collection',
				placeholder: 'Add Image Field',
				typeOptions: {
					multipleValues: true,
				},
				default: {},
				description: 'A list of product image objects, each one representing an image associated with the product.',
				options: [
					{
						displayName: 'Created At',
						name: 'created_at',
						type: 'dateTime',
						default: '',
						description: 'The date and time when the product image was created.',
					},
					{
						displayName: 'ID',
						name: 'id',
						type: 'number',
						default: '',
						description: 'A unique numeric identifier for the product image.',
					},
					{
						displayName: 'Position',
						name: 'position',
						type: 'number',
						default: '',
						description: `The order of the product image in the list. The first product image is at position 1 and is the "main" image for the product.`,
					},
					{
						displayName: 'Product ID',
						name: 'product_id',
						type: 'number',
						default: '',
						description: 'The id of the product associated with the image.',
					},
					{
						displayName: 'Variant IDs',
						name: 'variant_ids',
						type: 'number',
						typeOptions: {
							multipleValues: true,
						},
						default: '',
						description: 'An array of variant ids associated with the image.',
					},
					{
						displayName: 'Source',
						name: 'src',
						type: 'string',
						default: '',
						description: '<p>Specifies the location of the product image. This parameter supports URL filters that you can use to retrieve modified copies of the image.</p><p>For example, add _small, to the filename to retrieve a scaled copy of the image at 100 x 100 px (for example, ipod-nano_small.png), or add _2048x2048 to retrieve a copy of the image constrained at 2048 x 2048 px resolution (for example, ipod-nano_2048x2048.png).</p>.',
					},
					{
						displayName: 'Width',
						name: 'width',
						type: 'number',
						default: '',
						description: 'Width dimension of the image which is determined on upload.',
					},
					{
						displayName: 'Height',
						name: 'height',
						type: 'number',
						default: '',
						description: 'Height dimension of the image which is determined on upload.',
					},
					{
						displayName: 'Updated At',
						name: 'updated_at',
						type: 'dateTime',
						default: '',
						description: 'The date and time when the product image was last modified.',
					},
				],
			},
			{
				displayName: 'Options',
				name: 'productOptions',
				type: 'fixedCollection',
				placeholder: 'Add Option',
				typeOptions: {
					multipleValues: true,
				},
				default: {},
				description: `The custom product property names like Size, Color, and Material. You can add up to 3 options of up to 255 characters each.`,
				options: [
					{
						displayName: 'Option',
						name: 'option',
						values: [
							{
								displayName: 'Name',
								name: 'name',
								type: 'string',
								default: '',
								description: `Option\'s name.`,
							},
							{
								displayName: 'Value',
								name: 'value',
								type: 'string',
								default: '',
								description: `Option\'s values.`,
							},
						],
					},
				],
			},
			{
				displayName: 'Product Type',
				name: 'product_type',
				type: 'string',
				default: '',
				description: 'A categorization for the product used for filtering and searching products.',
			},
			{
				displayName: 'Published At',
				name: 'published_at',
				type: 'dateTime',
				default: '',
				description: 'The date and time (ISO 8601 format) when the product was published. Can be set to null to unpublish the product from the Online Store channel.',
			},
			{
				displayName: 'Published Scope',
				name: 'published_scope',
				type: 'options',
				default: '',
				options: [
					{
						name: 'Global',
						value: 'global',
						description: 'The product is published to both the Online Store channel and the Point of Sale channel.',
					},
					{
						name: 'Web',
						value: 'web',
						description: 'The product is published to the Online Store channel but not published to the Point of Sale channel.',
					},
				],
			},
			{
				displayName: 'Tags',
				name: 'tags',
				type: 'string',
				default: '',
				description: 'A string of comma-separated tags that are used for filtering and search. A product can have up to 250 tags. Each tag can have up to 255 characters.',
			},
			{
				displayName: 'Template Suffix',
				name: 'template_suffix',
				type: 'string',
				default: '',
				description: 'The suffix of the Liquid template used for the product page. If this property is specified, then the product page uses a template called "product.suffix.liquid", where "suffix" is the value of this property. If this property is "" or null, then the product page uses the default template "product.liquid". (default: null)',
			},
			// {
			// 	displayName: 'Variants',
			// 	name: 'variants',
			// 	type: 'collection',
			// 	placeholder: 'Add Variant Field',
			// 	typeOptions: {
			// 		multipleValues: true,
			// 	},
			// 	default: {},
			// 	description: 'A list of product variants, each representing a different version of the product.',
			// 	options: [
			// 		{
			// 			displayName: 'Created At',
			// 			name: 'created_at',
			// 			type: 'dateTime',
			// 			default: '',
			// 			description: 'The date and time when the product image was created.',
			// 		},
			// 	],
			// },
			{
				displayName: 'Vendor',
				name: 'vendor',
				type: 'string',
				default: '',
				description: 'The name of the product\'s vendor.',
			},
		],
	},
	{
		displayName: 'Update Fields',
		name: 'updateFields',
		type: 'collection',
		placeholder: 'Add Field',
		displayOptions: {
			show: {
				operation: [
					'update',
				],
				resource: [
					'product',
				],
			},
		},
		default: {},
		options: [
			{
				displayName: 'Body HTML',
				name: 'body_html',
				type: 'string',
				default: '',
				description: 'A description of the product. Supports HTML formatting.',
			},
			{
				displayName: 'Handle',
				name: 'handle',
				type: 'string',
				default: '',
				description: `A unique human-friendly string for the product. Automatically generated from the product's title. Used by the Liquid templating language to refer to objects.`,
			},
			{
				displayName: 'Images',
				name: 'images',
				type: 'collection',
				placeholder: 'Add Image Field',
				typeOptions: {
					multipleValues: true,
				},
				default: {},
				description: 'A list of product image objects, each one representing an image associated with the product.',
				options: [
					{
						displayName: 'Created At',
						name: 'created_at',
						type: 'dateTime',
						default: '',
						description: 'The date and time when the product image was created.',
					},
					{
						displayName: 'ID',
						name: 'id',
						type: 'number',
						default: '',
						description: 'A unique numeric identifier for the product image.',
					},
					{
						displayName: 'Position',
						name: 'position',
						type: 'number',
						default: '',
						description: `The order of the product image in the list. The first product image is at position 1 and is the "main" image for the product.`,
					},
					{
						displayName: 'Product ID',
						name: 'product_id',
						type: 'number',
						default: '',
						description: 'The id of the product associated with the image.',
					},
					{
						displayName: 'Variant IDs',
						name: 'variant_ids',
						type: 'number',
						typeOptions: {
							multipleValues: true,
						},
						default: '',
						description: 'An array of variant ids associated with the image.',
					},
					{
						displayName: 'Source',
						name: 'src',
						type: 'string',
						default: '',
						description: '<p>Specifies the location of the product image. This parameter supports URL filters that you can use to retrieve modified copies of the image.</p><p>For example, add _small, to the filename to retrieve a scaled copy of the image at 100 x 100 px (for example, ipod-nano_small.png), or add _2048x2048 to retrieve a copy of the image constrained at 2048 x 2048 px resolution (for example, ipod-nano_2048x2048.png).</p>.',
					},
					{
						displayName: 'Width',
						name: 'width',
						type: 'number',
						default: '',
						description: 'Width dimension of the image which is determined on upload.',
					},
					{
						displayName: 'Height',
						name: 'height',
						type: 'number',
						default: '',
						description: 'Height dimension of the image which is determined on upload.',
					},
					{
						displayName: 'Updated At',
						name: 'updated_at',
						type: 'dateTime',
						default: '',
						description: 'The date and time when the product image was last modified.',
					},
				],
			},
			{
				displayName: 'Options',
				name: 'productOptions',
				type: 'fixedCollection',
				placeholder: 'Add Option',
				typeOptions: {
					multipleValues: true,
				},
				default: {},
				description: `The custom product property names like Size, Color, and Material. You can add up to 3 options of up to 255 characters each.`,
				options: [
					{
						displayName: 'Option',
						name: 'option',
						values: [
							{
								displayName: 'Name',
								name: 'name',
								type: 'string',
								default: '',
								description: `Option\'s name.`,
							},
							{
								displayName: 'Value',
								name: 'value',
								type: 'string',
								default: '',
								description: `Option\'s values.`,
							},
						],
					},
				],
			},
			{
				displayName: 'Product Type',
				name: 'product_type',
				type: 'string',
				default: '',
				description: 'A categorization for the product used for filtering and searching products.',
			},
			{
				displayName: 'Published At',
				name: 'published_at',
				type: 'dateTime',
				default: '',
				description: 'The date and time (ISO 8601 format) when the product was published. Can be set to null to unpublish the product from the Online Store channel.',
			},
			{
				displayName: 'Published Scope',
				name: 'published_scope',
				type: 'options',
				default: '',
				options: [
					{
						name: 'Global',
						value: 'global',
						description: 'The product is published to both the Online Store channel and the Point of Sale channel.',
					},
					{
						name: 'Web',
						value: 'web',
						description: 'The product is published to the Online Store channel but not published to the Point of Sale channel.',
					},
				],
			},
			{
				displayName: 'Tags',
				name: 'tags',
				type: 'string',
				default: '',
				description: 'A string of comma-separated tags that are used for filtering and search. A product can have up to 250 tags. Each tag can have up to 255 characters.',
			},
			{
				displayName: 'Template Suffix',
				name: 'template_suffix',
				type: 'string',
				default: '',
				description: 'The suffix of the Liquid template used for the product page. If this property is specified, then the product page uses a template called "product.suffix.liquid", where "suffix" is the value of this property. If this property is "" or null, then the product page uses the default template "product.liquid". (default: null)',
			},
			{
				displayName: 'Title',
				name: 'title',
				type: 'string',
				default: '',
				description: 'The name of the product.',
			},
			// {
			// 	displayName: 'Variants',
			// 	name: 'variants',
			// 	type: 'collection',
			// 	placeholder: 'Add Variant Field',
			// 	typeOptions: {
			// 		multipleValues: true,
			// 	},
			// 	default: {},
			// 	description: 'A list of product variants, each representing a different version of the product.',
			// 	options: [
			// 		{
			// 			displayName: 'Created At',
			// 			name: 'created_at',
			// 			type: 'dateTime',
			// 			default: '',
			// 			description: 'The date and time when the product image was created.',
			// 		},
			// 	],
			// },
			{
				displayName: 'Vendor',
				name: 'vendor',
				type: 'string',
				default: '',
				description: 'The name of the product\'s vendor.',
			},
		],
	},
	/* -------------------------------------------------------------------------- */
	/*                                product:delete                              */
	/* -------------------------------------------------------------------------- */
	{
		displayName: 'Product ID',
		name: 'productId',
		type: 'string',
		default: '',
		displayOptions: {
			show: {
				resource: [
					'product',
				],
				operation: [
					'delete',
				],
			},
		},
		required: true,
	},
	/* -------------------------------------------------------------------------- */
	/*                                product:get                                 */
	/* -------------------------------------------------------------------------- */
	{
		displayName: 'Product ID',
		name: 'productId',
		type: 'string',
		default: '',
		displayOptions: {
			show: {
				resource: [
					'product',
				],
				operation: [
					'get',
				],
			},
		},
		required: true,
	},
	{
		displayName: 'Additional Fields',
		name: 'additionalFields',
		type: 'collection',
		placeholder: 'Add Field',
		displayOptions: {
			show: {
				operation: [
					'get',
				],
				resource: [
					'product',
				],
			},
		},
		default: {},
		options: [
			{
				displayName: 'Fields',
				name: 'fields',
				type: 'string',
				default: '',
<<<<<<< HEAD
				description: 'Fields the product will return, formatted as a string of comma-separated values. By default all the fields are returned',
=======
				description: 'Fields the product will return, formatted as a string of comma-separated values. By default all the fields are returned.',
>>>>>>> b48e9203
			},
		],
	},
	/* -------------------------------------------------------------------------- */
	/*                                product:getAll                              */
	/* -------------------------------------------------------------------------- */
	{
		displayName: 'Return All',
		name: 'returnAll',
		type: 'boolean',
		displayOptions: {
			show: {
				resource: [
					'product',
				],
				operation: [
					'getAll',
				],
			},
		},
		default: false,
		description: 'If all results should be returned or only up to a given limit.',
	},
	{
		displayName: 'Limit',
		name: 'limit',
		type: 'number',
		displayOptions: {
			show: {
				resource: [
					'product',
				],
				operation: [
					'getAll',
				],
				returnAll: [
					false,
				],
			},
		},
		typeOptions: {
			minValue: 1,
			maxValue: 250,
		},
		default: 50,
		description: 'How many results to return.',
	},
	{
		displayName: 'Additional Fields',
		name: 'additionalFields',
		type: 'collection',
		placeholder: 'Add Field',
		default: {},
		displayOptions: {
			show: {
				operation: [
					'getAll',
				],
				resource: [
					'product',
				],
			},
		},
		options: [
			{
				displayName: 'Collection ID',
				name: 'collection_id',
				type: 'string',
				default: '',
				description: 'Filter results by product collection ID.',
			},
			{
				displayName: 'Created At Max',
				name: 'created_at_max',
				type: 'dateTime',
				default: '',
				description: 'Show products created before date.',
			},
			{
				displayName: 'Created At Min',
				name: 'created_at_min',
				type: 'dateTime',
				default: '',
				description: 'Show products created after date',
			},
			{
				displayName: 'Fields',
				name: 'fields',
				type: 'string',
				default: '',
				description: 'Show only certain fields, specified by a comma-separated list of field names.',
			},
			{
				displayName: 'Handle',
				name: 'handle',
				type: 'string',
				default: '',
				description: 'Filter results by product handle.',
			},
			{
				displayName: 'IDs',
				name: 'ids',
				type: 'string',
				default: '',
				description: 'Return only products specified by a comma-separated list of product IDs.',
			},
			{
				displayName: 'Presentment Currencies',
				name: 'presentment_currencies',
				type: 'string',
				default: '',
				description: 'Return presentment prices in only certain currencies, specified by a comma-separated list of ISO 4217 currency codes.',
			},
			{
				displayName: 'Product Type',
				name: 'product_type',
				type: 'string',
				default: '',
				description: 'Filter results by product type.',
			},
			{
				displayName: 'Published At Max',
				name: 'published_at_max',
				type: 'dateTime',
				default: '',
				description: 'Show products published before date.',
			},
			{
				displayName: 'Published At Min',
				name: 'published_at_min',
				type: 'dateTime',
				default: '',
				description: 'Show products published after date.',
			},
			{
				displayName: 'Published Status',
				name: 'published_status',
				type: 'options',
				options: [
					{
						name: 'Any',
						value: 'any',
						description: 'Show all products.',
					},
					{
						name: 'Published',
						value: 'published',
						description: 'Show only published products.',
					},
					{
						name: 'Unpublished',
						value: 'unpublished',
						description: 'Show only unpublished products.',
					},
				],
				default: 'any',
				description: 'Return products by their published status.',
			},
			{
				displayName: 'Title',
				name: 'title',
				type: 'string',
				default: '',
				description: 'Filter results by product title.',
			},
			{
				displayName: 'Updated At Max',
				name: 'updated_at_max',
				type: 'dateTime',
				default: '',
				description: 'Show products last updated before date.',
			},
			{
				displayName: 'Updated At Min',
				name: 'updated_at_min',
				type: 'dateTime',
				default: '',
				description: 'Show products last updated after date.',
			},
			{
				displayName: 'Vendor',
				name: 'vendor',
				type: 'string',
				default: '',
				description: 'Filter results by product vendor.',
			},
		],
	},
];<|MERGE_RESOLUTION|>--- conflicted
+++ resolved
@@ -592,11 +592,7 @@
 				name: 'fields',
 				type: 'string',
 				default: '',
-<<<<<<< HEAD
-				description: 'Fields the product will return, formatted as a string of comma-separated values. By default all the fields are returned',
-=======
 				description: 'Fields the product will return, formatted as a string of comma-separated values. By default all the fields are returned.',
->>>>>>> b48e9203
 			},
 		],
 	},
