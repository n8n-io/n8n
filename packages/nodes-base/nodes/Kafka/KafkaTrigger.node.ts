import { SchemaRegistry } from '@kafkajs/confluent-schema-registry';
import type { KafkaConfig, SASLOptions } from 'kafkajs';
import { Kafka as apacheKafka, logLevel } from 'kafkajs';
<<<<<<< HEAD

import { ConnectionOptions } from 'tls';

import { SchemaRegistry } from '@kafkajs/confluent-schema-registry';

=======
>>>>>>> 024ada82
import type {
	ITriggerFunctions,
	IDataObject,
	INodeType,
	INodeTypeDescription,
	ITriggerResponse,
	IRun,
} from 'n8n-workflow';
import { NodeConnectionType, NodeOperationError } from 'n8n-workflow';

export class KafkaTrigger implements INodeType {
	description: INodeTypeDescription = {
		displayName: 'Kafka Trigger',
		name: 'kafkaTrigger',
		icon: { light: 'file:kafka.svg', dark: 'file:kafka.dark.svg' },
		group: ['trigger'],
		version: [1, 1.1],
		description: 'Consume messages from a Kafka topic',
		defaults: {
			name: 'Kafka Trigger',
		},
		inputs: [],
		outputs: [NodeConnectionType.Main],
		credentials: [
			{
				name: 'kafka',
				required: true,
			},
		],
		properties: [
			{
				displayName: 'Topic',
				name: 'topic',
				type: 'string',
				default: '',
				required: true,
				placeholder: 'topic-name',
				description: 'Name of the queue of topic to consume from',
			},
			{
				displayName: 'Group ID',
				name: 'groupId',
				type: 'string',
				default: '',
				required: true,
				placeholder: 'n8n-kafka',
				description: 'ID of the consumer group',
			},
			{
				displayName: 'Use Schema Registry',
				name: 'useSchemaRegistry',
				type: 'boolean',
				default: false,
				description: 'Whether to use Confluent Schema Registry',
			},
			{
				displayName: 'Schema Registry URL',
				name: 'schemaRegistryUrl',
				type: 'string',
				required: true,
				displayOptions: {
					show: {
						useSchemaRegistry: [true],
					},
				},
				placeholder: 'https://schema-registry-domain:8081',
				default: '',
				description: 'URL of the schema registry',
			},
			{
				displayName: 'Options',
				name: 'options',
				type: 'collection',
				default: {},
				placeholder: 'Add option',
				options: [
					{
						displayName: 'Allow Topic Creation',
						name: 'allowAutoTopicCreation',
						type: 'boolean',
						default: false,
						description: 'Whether to allow sending message to a previously non exisiting topic',
					},
					{
						displayName: 'Auto Commit Threshold',
						name: 'autoCommitThreshold',
						type: 'number',
						default: 0,
						description:
							'The consumer will commit offsets after resolving a given number of messages',
					},
					{
						displayName: 'Auto Commit Interval',
						name: 'autoCommitInterval',
						type: 'number',
						default: 0,
						description:
							'The consumer will commit offsets after a given period, for example, five seconds',
						hint: 'Value in milliseconds',
					},
					{
						displayName: 'Heartbeat Interval',
						name: 'heartbeatInterval',
						type: 'number',
						default: 3000,
						description: "Heartbeats are used to ensure that the consumer's session stays active",
						hint: 'The value must be set lower than Session Timeout',
					},
					{
						displayName: 'Max Number of Requests',
						name: 'maxInFlightRequests',
						type: 'number',
						default: 1,
						description:
							'The maximum number of unacknowledged requests the client will send on a single connection',
					},
					{
						displayName: 'Read Messages From Beginning',
						name: 'fromBeginning',
						type: 'boolean',
						default: true,
						description: 'Whether to read message from beginning',
					},
					{
						displayName: 'JSON Parse Message',
						name: 'jsonParseMessage',
						type: 'boolean',
						default: false,
						description: 'Whether to try to parse the message to an object',
					},
					{
						displayName: 'Parallel Processing',
						name: 'parallelProcessing',
						type: 'boolean',
						default: true,
						displayOptions: {
							hide: {
								'@version': [1],
							},
						},
						description:
							'Whether to process messages in parallel or by keeping the message in order',
					},
					{
						displayName: 'Only Message',
						name: 'onlyMessage',
						type: 'boolean',
						displayOptions: {
							show: {
								jsonParseMessage: [true],
							},
						},
						default: false,
						description: 'Whether to return only the message property',
					},
					{
						displayName: 'Return Headers',
						name: 'returnHeaders',
						type: 'boolean',
						default: false,
						description: 'Whether to return the headers received from Kafka',
					},
					{
						displayName: 'Session Timeout',
						name: 'sessionTimeout',
						type: 'number',
						default: 30000,
						description: 'The time to await a response in ms',
						hint: 'Value in milliseconds',
					},
				],
			},
		],
	};

	async trigger(this: ITriggerFunctions): Promise<ITriggerResponse> {
		const topic = this.getNodeParameter('topic') as string;

		const groupId = this.getNodeParameter('groupId') as string;

		const credentials = await this.getCredentials('kafka');

		const brokers = ((credentials.brokers as string) || '').split(',').map((item) => item.trim());

		const clientId = credentials.clientId as string;

		const ssl = credentials.ssl as boolean;

		let useSslConnectionOptions = false as boolean;
		let sslConnectionOptions: ConnectionOptions = {}

		if (ssl === true && (credentials.sslCa !== '' || credentials.sslCert !== ''  || credentials.sslKey !== '')) {
			useSslConnectionOptions = true;
			if (credentials.sslCa !== '') {
				sslConnectionOptions.ca = [credentials.sslCa] as string[];
			}
			if (credentials.sslCert !== '') {
				sslConnectionOptions.cert = credentials.sslCert as string;
			}
			if (credentials.sslKey !== '') {
				sslConnectionOptions.key = credentials.sslKey as string;
			}
			if (credentials.sslPassphrase !== '') {
				sslConnectionOptions.passphrase = credentials.sslPassphrase as string;
			}
		};
		
		const options = this.getNodeParameter('options', {}) as IDataObject;

		options.nodeVersion = this.getNode().typeVersion;

		const config: KafkaConfig = {
			clientId,
			brokers,
			ssl: useSslConnectionOptions ? sslConnectionOptions : ssl,
			logLevel: logLevel.ERROR,
		};

		if (credentials.authentication === true) {
			if (!(credentials.username && credentials.password)) {
				throw new NodeOperationError(
					this.getNode(),
					'Username and password are required for authentication',
				);
			}
			config.sasl = {
				username: credentials.username as string,
				password: credentials.password as string,
				mechanism: credentials.saslMechanism as string,
			} as SASLOptions;
		}

		const kafka = new apacheKafka(config);

		const maxInFlightRequests = (
			this.getNodeParameter('options.maxInFlightRequests', null) === 0
				? null
				: this.getNodeParameter('options.maxInFlightRequests', null)
		) as number;

		const consumer = kafka.consumer({
			groupId,
			maxInFlightRequests,
			sessionTimeout: this.getNodeParameter('options.sessionTimeout', 30000) as number,
			heartbeatInterval: this.getNodeParameter('options.heartbeatInterval', 3000) as number,
		});

		const parallelProcessing = options.parallelProcessing as boolean;

		await consumer.connect();

		await consumer.subscribe({ topic, fromBeginning: options.fromBeginning ? true : false });

		const useSchemaRegistry = this.getNodeParameter('useSchemaRegistry', 0) as boolean;

		const schemaRegistryUrl = this.getNodeParameter('schemaRegistryUrl', 0) as string;

		const startConsumer = async () => {
			await consumer.run({
				autoCommitInterval: (options.autoCommitInterval as number) || null,
				autoCommitThreshold: (options.autoCommitThreshold as number) || null,
				eachMessage: async ({ topic: messageTopic, message }) => {
					let data: IDataObject = {};
					let value = message.value?.toString() as string;

					if (options.jsonParseMessage) {
						try {
							value = JSON.parse(value);
						} catch (error) {}
					}

					if (useSchemaRegistry) {
						try {
							const registry = new SchemaRegistry({ host: schemaRegistryUrl });
							value = await registry.decode(message.value as Buffer);
						} catch (error) {}
					}

					if (options.returnHeaders && message.headers) {
						const headers: { [key: string]: string } = {};
						for (const key of Object.keys(message.headers)) {
							const header = message.headers[key];
							headers[key] = header?.toString('utf8') || '';
						}

						data.headers = headers;
					}

					data.message = value;
					data.topic = messageTopic;

					if (options.onlyMessage) {
						//@ts-ignore
						data = value;
					}
					let responsePromise = undefined;
					if (!parallelProcessing && (options.nodeVersion as number) > 1) {
						responsePromise = this.helpers.createDeferredPromise<IRun>();
						this.emit([this.helpers.returnJsonArray([data])], undefined, responsePromise);
					} else {
						this.emit([this.helpers.returnJsonArray([data])]);
					}
					if (responsePromise) {
						await responsePromise.promise;
					}
				},
			});
		};

		await startConsumer();

		// The "closeFunction" function gets called by n8n whenever
		// the workflow gets deactivated and can so clean up.
		async function closeFunction() {
			await consumer.disconnect();
		}

		// The "manualTriggerFunction" function gets called by n8n
		// when a user is in the workflow editor and starts the
		// workflow manually. So the function has to make sure that
		// the emit() gets called with similar data like when it
		// would trigger by itself so that the user knows what data
		// to expect.
		async function manualTriggerFunction() {
			await startConsumer();
		}

		return {
			closeFunction,
			manualTriggerFunction,
		};
	}
}<|MERGE_RESOLUTION|>--- conflicted
+++ resolved
@@ -1,14 +1,7 @@
 import { SchemaRegistry } from '@kafkajs/confluent-schema-registry';
 import type { KafkaConfig, SASLOptions } from 'kafkajs';
 import { Kafka as apacheKafka, logLevel } from 'kafkajs';
-<<<<<<< HEAD
-
 import { ConnectionOptions } from 'tls';
-
-import { SchemaRegistry } from '@kafkajs/confluent-schema-registry';
-
-=======
->>>>>>> 024ada82
 import type {
 	ITriggerFunctions,
 	IDataObject,
