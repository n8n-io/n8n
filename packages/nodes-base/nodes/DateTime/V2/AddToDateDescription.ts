import type { INodeProperties } from 'n8n-workflow';

import { includeInputFields } from './common.descriptions';

export const AddToDateDescription: INodeProperties[] = [
	{
		displayName:
<<<<<<< HEAD
			"You can also do this using an expression, e.g. <code>{{your_date.plus(5, 'minutes')}}</code>. <a target='_blank' href='https://docs.n8n.io/code/cookbook/luxon/'>More info/a>",
=======
			"You can also do this using an expression, e.g. <code>{{your_date.plus(5, 'minutes')}}</code>. <a target='_blank' href='https://docs.n8n.io/code/cookbook/luxon/'>More info</a>",
>>>>>>> edc75bd9
		name: 'notice',
		type: 'notice',
		default: '',
		displayOptions: {
			show: {
				operation: ['addToDate'],
			},
		},
	},
	{
		displayName: 'Date to Add To',
		name: 'magnitude',
		type: 'string',
		description: 'The date that you want to change',
		default: '',
		displayOptions: {
			show: {
				operation: ['addToDate'],
			},
		},
		required: true,
	},
	{
		displayName: 'Time Unit to Add',
		name: 'timeUnit',
		description: 'Time unit for Duration parameter below',
		displayOptions: {
			show: {
				operation: ['addToDate'],
			},
		},
		type: 'options',
		// eslint-disable-next-line n8n-nodes-base/node-param-options-type-unsorted-items
		options: [
			{
				name: 'Years',
				value: 'years',
			},
			{
				name: 'Quarters',
				value: 'quarters',
			},
			{
				name: 'Months',
				value: 'months',
			},
			{
				name: 'Weeks',
				value: 'weeks',
			},
			{
				name: 'Days',
				value: 'days',
			},
			{
				name: 'Hours',
				value: 'hours',
			},
			{
				name: 'Minutes',
				value: 'minutes',
			},
			{
				name: 'Seconds',
				value: 'seconds',
			},
			{
				name: 'Milliseconds',
				value: 'milliseconds',
			},
		],
		default: 'days',
		required: true,
	},
	{
		displayName: 'Duration',
		name: 'duration',
		type: 'number',
		description: 'The number of time units to add to the date',
		default: 0,
		displayOptions: {
			show: {
				operation: ['addToDate'],
			},
		},
	},
	{
		displayName: 'Output Field Name',
		name: 'outputFieldName',
		type: 'string',
		default: 'newDate',
		description: 'Name of the field to put the output in',
		displayOptions: {
			show: {
				operation: ['addToDate'],
			},
		},
	},
	{
		displayName: 'Options',
		name: 'options',
		type: 'collection',
		placeholder: 'Add option',
		displayOptions: {
			show: {
				operation: ['addToDate'],
			},
		},
		default: {},
		options: [includeInputFields],
	},
];<|MERGE_RESOLUTION|>--- conflicted
+++ resolved
@@ -5,11 +5,7 @@
 export const AddToDateDescription: INodeProperties[] = [
 	{
 		displayName:
-<<<<<<< HEAD
-			"You can also do this using an expression, e.g. <code>{{your_date.plus(5, 'minutes')}}</code>. <a target='_blank' href='https://docs.n8n.io/code/cookbook/luxon/'>More info/a>",
-=======
 			"You can also do this using an expression, e.g. <code>{{your_date.plus(5, 'minutes')}}</code>. <a target='_blank' href='https://docs.n8n.io/code/cookbook/luxon/'>More info</a>",
->>>>>>> edc75bd9
 		name: 'notice',
 		type: 'notice',
 		default: '',
