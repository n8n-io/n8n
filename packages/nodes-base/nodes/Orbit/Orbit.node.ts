--- conflicted
+++ resolved
@@ -415,10 +415,12 @@
 						const additionalFields = this.getNodeParameter('additionalFields', i) as IDataObject;
 						const body: IDataObject = {
 							type: 'post',
+							activity_type: 'post',
 							url,
 						};
 						if (additionalFields.publishedAt) {
 							body.occurred_at = additionalFields.publishedAt as string;
+							delete body.publishedAt;
 						}
 
 						responseData = await orbitApiRequest.call(this, 'POST', `/${workspaceId}/members/${memberId}/activities/`, body);
@@ -446,29 +448,8 @@
 						const memberId = this.getNodeParameter('memberId', i) as string;
 						const postId = this.getNodeParameter('postId', i) as string;
 
-<<<<<<< HEAD
 						responseData = await orbitApiRequest.call(this, 'DELETE', `/${workspaceId}/members/${memberId}/activities/${postId}`);
 						responseData = { success: true };
-=======
-					responseData = await orbitApiRequest.call(this, 'PUT', `/${workspaceId}/members/${memberId}/notes/${noteId}`, { body: note });
-					responseData = { success: true };
-				}
-			}
-			if (resource === 'post') {
-				if (operation === 'create') {
-					const workspaceId = this.getNodeParameter('workspaceId', i) as string;
-					const memberId = this.getNodeParameter('memberId', i) as string;
-					const url = this.getNodeParameter('url', i) as string;
-					const additionalFields = this.getNodeParameter('additionalFields', i) as IDataObject;
-					const body: IDataObject = {
-						type: 'post',
-						activity_type: 'post',
-						url,
-					};
-					if (additionalFields.publishedAt) {
-						body.occurred_at = additionalFields.publishedAt as string;
-						delete body.publishedAt;
->>>>>>> ff7e035c
 					}
 				}
 				if (Array.isArray(responseData)) {
@@ -486,4 +467,14 @@
 		}
 		return [this.helpers.returnJsonArray(returnData)];
 	}
-}+}
+
+
+
+
+
+
+
+
+
+
