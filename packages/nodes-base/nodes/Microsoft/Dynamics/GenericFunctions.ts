--- conflicted
+++ resolved
@@ -1,12 +1,5 @@
-<<<<<<< HEAD
-
-=======
-import { OptionsWithUri } from 'request';
->>>>>>> 9017fd46
-
 import { IExecuteFunctions, IExecuteSingleFunctions, ILoadOptionsFunctions } from 'n8n-core';
 
-<<<<<<< HEAD
 import {
 	IDataObject,
 	IHttpRequestMethods,
@@ -16,14 +9,9 @@
 	NodeApiError,
 } from 'n8n-workflow';
 
-export async function microsoftApiRequest(this: IExecuteFunctions | IExecuteSingleFunctions | ILoadOptionsFunctions, method: IHttpRequestMethods, resource: string, body: any = {}, qs: IDataObject = {}, uri?: string, option: IDataObject = {}): Promise<any> { // tslint:disable-line:no-any
-	const credentials = await this.getCredentials('microsoftDynamicsOAuth2Api') as { subdomain: string, region: string };
-=======
-import { IDataObject, INodeProperties, INodePropertyOptions, NodeApiError } from 'n8n-workflow';
-
 export async function microsoftApiRequest(
 	this: IExecuteFunctions | IExecuteSingleFunctions | ILoadOptionsFunctions,
-	method: string,
+	method: IHttpRequestMethods,
 	resource: string,
 	// tslint:disable-next-line:no-any
 	body: any = {},
@@ -36,9 +24,8 @@
 		subdomain: string;
 		region: string;
 	};
->>>>>>> 9017fd46
-
-	let options: IHttpRequestOptions ={
+
+	let options: IHttpRequestOptions = {
 		headers: {
 			'Content-Type': 'application/json',
 			accept: 'application/json',
@@ -64,21 +51,16 @@
 	}
 }
 
-<<<<<<< HEAD
-export async function microsoftApiRequestAllItems(this: IExecuteFunctions | ILoadOptionsFunctions, propertyName: string, method: IHttpRequestMethods, endpoint: string, body: any = {}, query: IDataObject = {}): Promise<any> { // tslint:disable-line:no-any
-
-=======
 export async function microsoftApiRequestAllItems(
 	this: IExecuteFunctions | ILoadOptionsFunctions,
 	propertyName: string,
-	method: string,
+	method: IHttpRequestMethods,
 	endpoint: string,
 	// tslint:disable-next-line:no-any
 	body: any = {},
 	query: IDataObject = {},
 	// tslint:disable-next-line:no-any
 ): Promise<any> {
->>>>>>> 9017fd46
 	const returnData: IDataObject[] = [];
 
 	let responseData;
