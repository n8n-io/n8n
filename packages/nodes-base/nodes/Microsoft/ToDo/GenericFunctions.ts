--- conflicted
+++ resolved
@@ -2,7 +2,6 @@
 
 import { IExecuteFunctions } from 'n8n-core';
 
-<<<<<<< HEAD
 import {
 	IDataObject,
 	IHttpRequestMethods,
@@ -11,14 +10,9 @@
 	NodeApiError,
 } from 'n8n-workflow';
 
-export async function microsoftApiRequest(this: IExecuteFunctions | ILoadOptionsFunctions, method: IHttpRequestMethods, resource: string, body: IDataObject = {}, qs: IDataObject = {}, uri?: string, headers: IDataObject = {}, option: IDataObject = { json: true }) {
-	const options: IHttpRequestOptions = {
-=======
-import { IDataObject, ILoadOptionsFunctions, NodeApiError } from 'n8n-workflow';
-
 export async function microsoftApiRequest(
 	this: IExecuteFunctions | ILoadOptionsFunctions,
-	method: string,
+	method: IHttpRequestMethods,
 	resource: string,
 	body: IDataObject = {},
 	qs: IDataObject = {},
@@ -26,8 +20,7 @@
 	headers: IDataObject = {},
 	option: IDataObject = { json: true },
 ) {
-	const options: OptionsWithUri = {
->>>>>>> 9017fd46
+	const options: IHttpRequestOptions = {
 		headers: {
 			'Content-Type': 'application/json',
 		},
@@ -51,19 +44,14 @@
 	}
 }
 
-<<<<<<< HEAD
-export async function microsoftApiRequestAllItems(this: IExecuteFunctions | ILoadOptionsFunctions, propertyName: string, method: IHttpRequestMethods, endpoint: string, body: IDataObject = {}, query: IDataObject = {}) {
-
-=======
 export async function microsoftApiRequestAllItems(
 	this: IExecuteFunctions | ILoadOptionsFunctions,
 	propertyName: string,
-	method: string,
+	method: IHttpRequestMethods,
 	endpoint: string,
 	body: IDataObject = {},
 	query: IDataObject = {},
 ) {
->>>>>>> 9017fd46
 	const returnData: IDataObject[] = [];
 
 	let responseData;
@@ -79,19 +67,14 @@
 	return returnData;
 }
 
-<<<<<<< HEAD
-export async function microsoftApiRequestAllItemsSkip(this: IExecuteFunctions, propertyName: string, method: IHttpRequestMethods, endpoint: string, body: IDataObject = {}, query: IDataObject = {}) {
-
-=======
 export async function microsoftApiRequestAllItemsSkip(
 	this: IExecuteFunctions,
 	propertyName: string,
-	method: string,
+	method: IHttpRequestMethods,
 	endpoint: string,
 	body: IDataObject = {},
 	query: IDataObject = {},
 ) {
->>>>>>> 9017fd46
 	const returnData: IDataObject[] = [];
 
 	let responseData;
