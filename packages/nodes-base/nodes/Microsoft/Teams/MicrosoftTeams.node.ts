--- conflicted
+++ resolved
@@ -1,4 +1,3 @@
-<<<<<<< HEAD
 import type { INodeTypeBaseDescription, IVersionedNodeType } from 'n8n-workflow';
 import { VersionedNodeType } from 'n8n-workflow';
 
@@ -21,28 +20,6 @@
 			1.1: new MicrosoftTeamsV1(baseDescription),
 			2: new MicrosoftTeamsV2(baseDescription),
 		};
-
-		super(nodeVersions, baseDescription);
-=======
-import type {
-	IExecuteFunctions,
-	IDataObject,
-	ILoadOptionsFunctions,
-	INodeExecutionData,
-	INodePropertyOptions,
-	INodeType,
-	INodeTypeDescription,
-} from 'n8n-workflow';
-
-import {
-	microsoftApiRequest,
-	microsoftApiRequestAllItems,
-	prepareMessage,
-} from './GenericFunctions';
-
-import { channelFields, channelOperations } from './ChannelDescription';
-
-import { channelMessageFields, channelMessageOperations } from './ChannelMessageDescription';
 
 import { chatMessageFields, chatMessageOperations } from './ChatMessageDescription';
 
@@ -692,6 +669,5 @@
 			}
 		}
 		return [returnData];
->>>>>>> a7392453
 	}
 }