import type {
	IDataObject,
	IExecuteFunctions,
	ILoadOptionsFunctions,
	INodeExecutionData,
	INodePropertyOptions,
	INodeType,
	INodeTypeBaseDescription,
	INodeTypeDescription,
	JsonObject,
} from 'n8n-workflow';
import { NodeApiError, NodeConnectionType } from 'n8n-workflow';

<<<<<<< HEAD
=======
import { oldVersionNotice } from '@utils/descriptions';

>>>>>>> 1a915239
import {
	microsoftApiRequest,
	microsoftApiRequestAllItems,
	microsoftApiRequestAllItemsSkip,
} from './GenericFunctions';
import { tableFields, tableOperations } from './TableDescription';
import { workbookFields, workbookOperations } from './WorkbookDescription';
import { worksheetFields, worksheetOperations } from './WorksheetDescription';
import { generatePairedItemData } from '../../../../utils/utilities';

const versionDescription: INodeTypeDescription = {
	displayName: 'Microsoft Excel',
	name: 'microsoftExcel',
	icon: 'file:excel.svg',
	group: ['input'],
	version: 1,
	subtitle: '={{$parameter["operation"] + ": " + $parameter["resource"]}}',
	description: 'Consume Microsoft Excel API',
	defaults: {
		name: 'Microsoft Excel',
	},
	inputs: [NodeConnectionType.Main],
	outputs: [NodeConnectionType.Main],
	credentials: [
		{
			name: 'microsoftExcelOAuth2Api',
			required: true,
		},
	],
	properties: [
		oldVersionNotice,
		{
			displayName: 'Resource',
			name: 'resource',
			type: 'options',
			noDataExpression: true,
			options: [
				{
					name: 'Table',
					value: 'table',
					description: 'Represents an Excel table',
				},
				{
					name: 'Workbook',
					value: 'workbook',
					description:
						'Workbook is the top level object which contains related workbook objects such as worksheets, tables, ranges, etc',
				},
				{
					name: 'Worksheet',
					value: 'worksheet',
					description:
						'An Excel worksheet is a grid of cells. It can contain data, tables, charts, etc.',
				},
			],
			default: 'workbook',
		},
		...workbookOperations,
		...workbookFields,
		...worksheetOperations,
		...worksheetFields,
		...tableOperations,
		...tableFields,
	],
};
export class MicrosoftExcelV1 implements INodeType {
	description: INodeTypeDescription;

	constructor(baseDescription: INodeTypeBaseDescription) {
		this.description = {
			...baseDescription,
			...versionDescription,
		};
	}

	methods = {
		loadOptions: {
			// Get all the workbooks to display them to user so that he can
			// select them easily
			async getWorkbooks(this: ILoadOptionsFunctions): Promise<INodePropertyOptions[]> {
				const qs: IDataObject = {
					select: 'id,name',
				};
				const returnData: INodePropertyOptions[] = [];
				const workbooks = await microsoftApiRequestAllItems.call(
					this,
					'value',
					'GET',
					"/drive/root/search(q='.xlsx')",
					{},
					qs,
				);
				for (const workbook of workbooks) {
					const workbookName = workbook.name;
					const workbookId = workbook.id;
					returnData.push({
						name: workbookName,
						value: workbookId,
					});
				}
				return returnData;
			},
			// Get all the worksheets to display them to user so that he can
			// select them easily
			async getworksheets(this: ILoadOptionsFunctions): Promise<INodePropertyOptions[]> {
				const workbookId = this.getCurrentNodeParameter('workbook');
				const qs: IDataObject = {
					select: 'id,name',
				};
				const returnData: INodePropertyOptions[] = [];
				const worksheets = await microsoftApiRequestAllItems.call(
					this,
					'value',
					'GET',
					`/drive/items/${workbookId}/workbook/worksheets`,
					{},
					qs,
				);
				for (const worksheet of worksheets) {
					const worksheetName = worksheet.name;
					const worksheetId = worksheet.id;
					returnData.push({
						name: worksheetName,
						value: worksheetId,
					});
				}
				return returnData;
			},
			// Get all the tables to display them to user so that he can
			// select them easily
			async getTables(this: ILoadOptionsFunctions): Promise<INodePropertyOptions[]> {
				const workbookId = this.getCurrentNodeParameter('workbook');
				const worksheetId = this.getCurrentNodeParameter('worksheet');
				const qs: IDataObject = {
					select: 'id,name',
				};
				const returnData: INodePropertyOptions[] = [];
				const tables = await microsoftApiRequestAllItems.call(
					this,
					'value',
					'GET',
					`/drive/items/${workbookId}/workbook/worksheets/${worksheetId}/tables`,
					{},
					qs,
				);
				for (const table of tables) {
					const tableName = table.name;
					const tableId = table.id;
					returnData.push({
						name: tableName,
						value: tableId,
					});
				}
				return returnData;
			},
		},
	};

	async execute(this: IExecuteFunctions): Promise<INodeExecutionData[][]> {
		const items = this.getInputData();
		const returnData: INodeExecutionData[] = [];
		const length = items.length;
		let qs: IDataObject = {};
		const result: IDataObject[] = [];
		let responseData;
		const resource = this.getNodeParameter('resource', 0);
		const operation = this.getNodeParameter('operation', 0);

		if (resource === 'table') {
			//https://docs.microsoft.com/en-us/graph/api/table-post-rows?view=graph-rest-1.0&tabs=http
			if (operation === 'addRow') {
				try {
					// TODO: At some point it should be possible to use item dependent parameters.
					//       Is however important to then not make one separate request each.
					const workbookId = this.getNodeParameter('workbook', 0) as string;
					const worksheetId = this.getNodeParameter('worksheet', 0) as string;
					const tableId = this.getNodeParameter('table', 0) as string;
					const additionalFields = this.getNodeParameter('additionalFields', 0);
					const body: IDataObject = {};

					if (additionalFields.index) {
						body.index = additionalFields.index as number;
					}

					// Get table columns to eliminate any columns not needed on the input
					responseData = await microsoftApiRequest.call(
						this,
						'GET',
						`/drive/items/${workbookId}/workbook/worksheets/${worksheetId}/tables/${tableId}/columns`,
						{},
						qs,
					);
					const columns = responseData.value.map((column: IDataObject) => column.name);

					const rows: any[][] = [];

					// Bring the items into the correct format
					for (const item of items) {
						const row = [];
						for (const column of columns) {
							row.push(item.json[column]);
						}
						rows.push(row);
					}

					body.values = rows;
					const { id } = await microsoftApiRequest.call(
						this,
						'POST',
						`/drive/items/${workbookId}/workbook/createSession`,
						{ persistChanges: true },
					);
					responseData = await microsoftApiRequest.call(
						this,
						'POST',
						`/drive/items/${workbookId}/workbook/worksheets/${worksheetId}/tables/${tableId}/rows/add`,
						body,
						{},
						'',
						{ 'workbook-session-id': id },
					);
					await microsoftApiRequest.call(
						this,
						'POST',
						`/drive/items/${workbookId}/workbook/closeSession`,
						{},
						{},
						'',
						{ 'workbook-session-id': id },
					);

					const executionData = this.helpers.returnJsonArray(responseData as IDataObject[]);

					returnData.push(...executionData);
				} catch (error) {
					if (this.continueOnFail()) {
						const executionErrorData = this.helpers.returnJsonArray({ error: error.message });
						returnData.push(...executionErrorData);
					} else {
						throw error;
					}
				}
			}
			//https://docs.microsoft.com/en-us/graph/api/table-list-columns?view=graph-rest-1.0&tabs=http
			if (operation === 'getColumns') {
				for (let i = 0; i < length; i++) {
					try {
						qs = {};
						const workbookId = this.getNodeParameter('workbook', i) as string;
						const worksheetId = this.getNodeParameter('worksheet', i) as string;
						const tableId = this.getNodeParameter('table', i) as string;
						const returnAll = this.getNodeParameter('returnAll', i);
						const rawData = this.getNodeParameter('rawData', i);
						if (rawData) {
							const filters = this.getNodeParameter('filters', i);
							if (filters.fields) {
								qs.$select = filters.fields;
							}
						}
						if (returnAll) {
							responseData = await microsoftApiRequestAllItemsSkip.call(
								this,
								'value',
								'GET',
								`/drive/items/${workbookId}/workbook/worksheets/${worksheetId}/tables/${tableId}/columns`,
								{},
								qs,
							);
						} else {
							qs.$top = this.getNodeParameter('limit', i);
							responseData = await microsoftApiRequest.call(
								this,
								'GET',
								`/drive/items/${workbookId}/workbook/worksheets/${worksheetId}/tables/${tableId}/columns`,
								{},
								qs,
							);
							responseData = responseData.value;
						}
						if (!rawData) {
							responseData = responseData.map((column: IDataObject) => ({ name: column.name }));
						} else {
							const dataProperty = this.getNodeParameter('dataProperty', i) as string;
							responseData = { [dataProperty]: responseData };
						}

						const executionData = this.helpers.constructExecutionMetaData(
							this.helpers.returnJsonArray(responseData as IDataObject[]),
							{ itemData: { item: i } },
						);

						returnData.push(...executionData);
					} catch (error) {
						if (this.continueOnFail()) {
							const executionErrorData = this.helpers.constructExecutionMetaData(
								this.helpers.returnJsonArray({ error: error.message }),
								{ itemData: { item: i } },
							);
							returnData.push(...executionErrorData);
							continue;
						}
						throw error;
					}
				}
			}
			//https://docs.microsoft.com/en-us/graph/api/table-list-rows?view=graph-rest-1.0&tabs=http
			if (operation === 'getRows') {
				for (let i = 0; i < length; i++) {
					qs = {};
					try {
						const workbookId = this.getNodeParameter('workbook', i) as string;
						const worksheetId = this.getNodeParameter('worksheet', i) as string;
						const tableId = this.getNodeParameter('table', i) as string;
						const returnAll = this.getNodeParameter('returnAll', i);
						const rawData = this.getNodeParameter('rawData', i);
						if (rawData) {
							const filters = this.getNodeParameter('filters', i);
							if (filters.fields) {
								qs.$select = filters.fields;
							}
						}
						if (returnAll) {
							responseData = await microsoftApiRequestAllItemsSkip.call(
								this,
								'value',
								'GET',
								`/drive/items/${workbookId}/workbook/worksheets/${worksheetId}/tables/${tableId}/rows`,
								{},
								qs,
							);
						} else {
							const rowsQs = { ...qs };
							rowsQs.$top = this.getNodeParameter('limit', i);
							responseData = await microsoftApiRequest.call(
								this,
								'GET',
								`/drive/items/${workbookId}/workbook/worksheets/${worksheetId}/tables/${tableId}/rows`,
								{},
								rowsQs,
							);
							responseData = responseData.value;
						}
						if (!rawData) {
							const columnsQs = { ...qs };
							columnsQs.$select = 'name';
							// TODO: That should probably be cached in the future
							let columns = await microsoftApiRequestAllItemsSkip.call(
								this,
								'value',
								'GET',
								`/drive/items/${workbookId}/workbook/worksheets/${worksheetId}/tables/${tableId}/columns`,
								{},
								columnsQs,
							);

							columns = (columns as IDataObject[]).map((column) => column.name);
							for (let index = 0; index < responseData.length; index++) {
								const object: IDataObject = {};
								for (let y = 0; y < columns.length; y++) {
									object[columns[y]] = responseData[index].values[0][y];
								}
								const executionData = this.helpers.constructExecutionMetaData(
									this.helpers.returnJsonArray({ ...object }),
									{ itemData: { item: index } },
								);

								returnData.push(...executionData);
							}
						} else {
							const dataProperty = this.getNodeParameter('dataProperty', i) as string;
							const executionData = this.helpers.constructExecutionMetaData(
								this.helpers.returnJsonArray({ [dataProperty]: responseData }),
								{ itemData: { item: i } },
							);

							returnData.push(...executionData);
						}
					} catch (error) {
						if (this.continueOnFail()) {
							const executionErrorData = this.helpers.constructExecutionMetaData(
								this.helpers.returnJsonArray({ error: error.message }),
								{ itemData: { item: i } },
							);
							returnData.push(...executionErrorData);
							continue;
						}
						throw error;
					}
				}
			}
			if (operation === 'lookup') {
				for (let i = 0; i < length; i++) {
					qs = {};
					try {
						const workbookId = this.getNodeParameter('workbook', i) as string;
						const worksheetId = this.getNodeParameter('worksheet', i) as string;
						const tableId = this.getNodeParameter('table', i) as string;
						const lookupColumn = this.getNodeParameter('lookupColumn', i) as string;
						const lookupValue = this.getNodeParameter('lookupValue', i) as string;
						const options = this.getNodeParameter('options', i);

						responseData = await microsoftApiRequestAllItemsSkip.call(
							this,
							'value',
							'GET',
							`/drive/items/${workbookId}/workbook/worksheets/${worksheetId}/tables/${tableId}/rows`,
							{},
							{},
						);

						qs.$select = 'name';
						// TODO: That should probably be cached in the future
						let columns = await microsoftApiRequestAllItemsSkip.call(
							this,
							'value',
							'GET',
							`/drive/items/${workbookId}/workbook/worksheets/${worksheetId}/tables/${tableId}/columns`,
							{},
							qs,
						);
						columns = columns.map((column: IDataObject) => column.name);

						if (!columns.includes(lookupColumn)) {
							throw new NodeApiError(this.getNode(), responseData as JsonObject, {
								message: `Column ${lookupColumn} does not exist on the table selected`,
							});
						}

						result.length = 0;
						for (let index = 0; index < responseData.length; index++) {
							const object: IDataObject = {};
							for (let y = 0; y < columns.length; y++) {
								object[columns[y]] = responseData[index].values[0][y];
							}
							result.push({ ...object });
						}

						if (options.returnAllMatches) {
							responseData = result.filter((data: IDataObject) => {
								return data[lookupColumn]?.toString() === lookupValue;
							});
							const executionData = this.helpers.constructExecutionMetaData(
								this.helpers.returnJsonArray(responseData),
								{ itemData: { item: i } },
							);

							returnData.push(...executionData);
						} else {
							responseData = result.find((data: IDataObject) => {
								return data[lookupColumn]?.toString() === lookupValue;
							});
							const executionData = this.helpers.constructExecutionMetaData(
								this.helpers.returnJsonArray(responseData as IDataObject),
								{ itemData: { item: i } },
							);

							returnData.push(...executionData);
						}
					} catch (error) {
						if (this.continueOnFail()) {
							const executionErrorData = this.helpers.constructExecutionMetaData(
								this.helpers.returnJsonArray({ error: error.message }),
								{ itemData: { item: i } },
							);
							returnData.push(...executionErrorData);
							continue;
						}
						throw error;
					}
				}
			}
		}
		if (resource === 'workbook') {
			for (let i = 0; i < length; i++) {
				qs = {};
				try {
					//https://docs.microsoft.com/en-us/graph/api/worksheetcollection-add?view=graph-rest-1.0&tabs=http
					if (operation === 'addWorksheet') {
						const workbookId = this.getNodeParameter('workbook', i) as string;
						const additionalFields = this.getNodeParameter('additionalFields', i);
						const body: IDataObject = {};
						if (additionalFields.name) {
							body.name = additionalFields.name;
						}
						const { id } = await microsoftApiRequest.call(
							this,
							'POST',
							`/drive/items/${workbookId}/workbook/createSession`,
							{ persistChanges: true },
						);
						responseData = await microsoftApiRequest.call(
							this,
							'POST',
							`/drive/items/${workbookId}/workbook/worksheets/add`,
							body,
							{},
							'',
							{ 'workbook-session-id': id },
						);
						await microsoftApiRequest.call(
							this,
							'POST',
							`/drive/items/${workbookId}/workbook/closeSession`,
							{},
							{},
							'',
							{ 'workbook-session-id': id },
						);
					}
					if (operation === 'getAll') {
						const returnAll = this.getNodeParameter('returnAll', i);
						const filters = this.getNodeParameter('filters', i);
						if (filters.fields) {
							qs.$select = filters.fields;
						}
						if (returnAll) {
							responseData = await microsoftApiRequestAllItems.call(
								this,
								'value',
								'GET',
								"/drive/root/search(q='.xlsx')",
								{},
								qs,
							);
						} else {
							qs.$top = this.getNodeParameter('limit', i);
							responseData = await microsoftApiRequest.call(
								this,
								'GET',
								"/drive/root/search(q='.xlsx')",
								{},
								qs,
							);
							responseData = responseData.value;
						}
					}

					if (Array.isArray(responseData)) {
						const executionData = this.helpers.constructExecutionMetaData(
							this.helpers.returnJsonArray(responseData),
							{ itemData: { item: i } },
						);

						returnData.push(...executionData);
					} else if (responseData !== undefined) {
						const executionData = this.helpers.constructExecutionMetaData(
							this.helpers.returnJsonArray(responseData as IDataObject[]),
							{ itemData: { item: i } },
						);

						returnData.push(...executionData);
					}
				} catch (error) {
					if (this.continueOnFail()) {
						const executionErrorData = this.helpers.constructExecutionMetaData(
							this.helpers.returnJsonArray({ error: error.message }),
							{ itemData: { item: i } },
						);
						returnData.push(...executionErrorData);
						continue;
					}
					throw error;
				}
			}
		}
		if (resource === 'worksheet') {
			for (let i = 0; i < length; i++) {
				qs = {};
				try {
					//https://docs.microsoft.com/en-us/graph/api/workbook-list-worksheets?view=graph-rest-1.0&tabs=http
					if (operation === 'getAll') {
						const returnAll = this.getNodeParameter('returnAll', i);
						const workbookId = this.getNodeParameter('workbook', i) as string;
						const filters = this.getNodeParameter('filters', i);
						if (filters.fields) {
							qs.$select = filters.fields;
						}
						if (returnAll) {
							responseData = await microsoftApiRequestAllItems.call(
								this,
								'value',
								'GET',
								`/drive/items/${workbookId}/workbook/worksheets`,
								{},
								qs,
							);
						} else {
							qs.$top = this.getNodeParameter('limit', i);
							responseData = await microsoftApiRequest.call(
								this,
								'GET',
								`/drive/items/${workbookId}/workbook/worksheets`,
								{},
								qs,
							);
							responseData = responseData.value;
						}
					}
					//https://docs.microsoft.com/en-us/graph/api/worksheet-range?view=graph-rest-1.0&tabs=http
					if (operation === 'getContent') {
						const workbookId = this.getNodeParameter('workbook', i) as string;
						const worksheetId = this.getNodeParameter('worksheet', i) as string;
						const range = this.getNodeParameter('range', i) as string;
						const rawData = this.getNodeParameter('rawData', i);
						if (rawData) {
							const filters = this.getNodeParameter('filters', i);
							if (filters.fields) {
								qs.$select = filters.fields;
							}
						}

						responseData = await microsoftApiRequest.call(
							this,
							'GET',
							`/drive/items/${workbookId}/workbook/worksheets/${worksheetId}/range(address='${range}')`,
							{},
							qs,
						);

						if (!rawData) {
							const keyRow = this.getNodeParameter('keyRow', i) as number;
							const dataStartRow = this.getNodeParameter('dataStartRow', i) as number;
							if (responseData.values === null) {
								throw new NodeApiError(this.getNode(), responseData as JsonObject, {
									message: 'Range did not return data',
								});
							}
							const keyValues = responseData.values[keyRow];
							for (let index = dataStartRow; index < responseData.values.length; index++) {
								const object: IDataObject = {};
								for (let y = 0; y < keyValues.length; y++) {
									object[keyValues[y]] = responseData.values[index][y];
								}
								const executionData = this.helpers.constructExecutionMetaData(
									this.helpers.returnJsonArray({ ...object }),
									{ itemData: { item: index } },
								);

								returnData.push(...executionData);
							}
						} else {
							const dataProperty = this.getNodeParameter('dataProperty', i) as string;
							const executionData = this.helpers.constructExecutionMetaData(
								this.helpers.returnJsonArray({ [dataProperty]: responseData }),
								{ itemData: { item: i } },
							);

							returnData.push(...executionData);
						}
					}
				} catch (error) {
					if (this.continueOnFail()) {
						const executionErrorData = this.helpers.constructExecutionMetaData(
							this.helpers.returnJsonArray({ error: error.message }),
							{ itemData: { item: i } },
						);
						returnData.push(...executionErrorData);
						continue;
					}
					throw error;
				}
			}
		}

		return [returnData];
	}
}<|MERGE_RESOLUTION|>--- conflicted
+++ resolved
@@ -11,11 +11,8 @@
 } from 'n8n-workflow';
 import { NodeApiError, NodeConnectionType } from 'n8n-workflow';
 
-<<<<<<< HEAD
-=======
 import { oldVersionNotice } from '@utils/descriptions';
 
->>>>>>> 1a915239
 import {
 	microsoftApiRequest,
 	microsoftApiRequestAllItems,
@@ -24,7 +21,6 @@
 import { tableFields, tableOperations } from './TableDescription';
 import { workbookFields, workbookOperations } from './WorkbookDescription';
 import { worksheetFields, worksheetOperations } from './WorksheetDescription';
-import { generatePairedItemData } from '../../../../utils/utilities';
 
 const versionDescription: INodeTypeDescription = {
 	displayName: 'Microsoft Excel',
