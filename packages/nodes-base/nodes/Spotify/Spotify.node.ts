import {
	IExecuteFunctions,
} from 'n8n-core';

import {
	IDataObject,
	INodeExecutionData,
	INodeType,
	INodeTypeDescription,
} from 'n8n-workflow';

import {
	spotifyApiRequest,
	spotifyApiRequestAllItems,
} from './GenericFunctions';

import {
	isoCountryCodes
} from './IsoCountryCodes';

export class Spotify implements INodeType {
	description: INodeTypeDescription = {
		displayName: 'Spotify',
		name: 'spotify',
		icon: 'file:spotify.svg',
		group: ['input'],
		version: 1,
		description: 'Access public song data via the Spotify API.',
		subtitle: '={{$parameter["operation"] + ": " + $parameter["resource"]}}',
		defaults: {
			name: 'Spotify',
			color: '#1DB954',
		},
		inputs: ['main'],
		outputs: ['main'],
		credentials: [
			{
				name: 'spotifyOAuth2Api',
				required: true,
			},
		],
		properties: [
			// ----------------------------------------------------------
			//         Resource to Operate on
			//		   Player, Album, Artisits, Playlists, Tracks
			// ----------------------------------------------------------
			{
				displayName: 'Resource',
				name: 'resource',
				type: 'options',
				options: [
					{
						name: 'Album',
						value: 'album',
					},
					{
						name: 'Artist',
						value: 'artist',
					},
					{
						name: 'Library',
						value: 'library',
					},
					{
						name: 'Player',
						value: 'player',
					},
					{
						name: 'Playlist',
						value: 'playlist',
					},
					{
						name: 'Track',
						value: 'track',
					},
				],
				default: 'player',
				description: 'The resource to operate on.',
			},
			// --------------------------------------------------------------------------------------------------------
			//         Player Operations
			//		   Pause, Play, Get Recently Played, Get Currently Playing, Next Song, Previous Song, Add to Queue
			// --------------------------------------------------------------------------------------------------------
			{
				displayName: 'Operation',
				name: 'operation',
				type: 'options',
				displayOptions: {
					show: {
						resource: [
							'player',
						],
					},
				},
				options: [
					{
						name: 'Add Song to Queue',
						value: 'addSongToQueue',
						description: 'Add a song to your queue.',
					},
					{
						name: 'Currently Playing',
						value: 'currentlyPlaying',
						description: 'Get your currently playing track.',
					},
					{
						name: 'Next Song',
						value: 'nextSong',
						description: 'Skip to your next track.',
					},
					{
						name: 'Pause',
						value: 'pause',
						description: 'Pause your music.',
					},
					{
						name: 'Previous Song',
						value: 'previousSong',
						description: 'Skip to your previous song.',
					},
					{
						name: 'Recently Played',
						value: 'recentlyPlayed',
						description: 'Get your recently played tracks.',
					},
					{
						name: 'Start Music',
						value: 'startMusic',
						description: 'Start playing a playlist, artist, or album.',
					},
				],
				default: 'addSongToQueue',
				description: 'The operation to perform.',
			},
			{
				displayName: 'Resource ID',
				name: 'id',
				type: 'string',
				default: '',
				required: true,
				displayOptions: {
					show: {
						resource: [
							'player',
						],
						operation: [
							'startMusic',
						],
					},
				},
				placeholder: 'spotify:album:1YZ3k65Mqw3G8FzYlW1mmp',
				description: `Enter a playlist, artist, or album URI or ID.`,
			},
			{
				displayName: 'Track ID',
				name: 'id',
				type: 'string',
				default: '',
				required: true,
				displayOptions: {
					show: {
						resource: [
							'player',
						],
						operation: [
							'addSongToQueue',
						],
					},
				},
				placeholder: 'spotify:track:0xE4LEFzSNGsz1F6kvXsHU',
				description: `Enter a track URI or ID.`,
			},
			// -----------------------------------------------
			//         Album Operations
			//		   Get an Album, Get an Album's Tracks
			// -----------------------------------------------
			{
				displayName: 'Operation',
				name: 'operation',
				type: 'options',
				displayOptions: {
					show: {
						resource: [
							'album',
						],
					},
				},
				options: [
					{
						name: 'Get',
						value: 'get',
						description: 'Get an album by URI or ID.',
					},
					{
						name: 'Get New Releases',
						value: 'getNewReleases',
						description: 'Get a list of new album releases.',
					},
					{
						name: `Get Tracks`,
						value: 'getTracks',
						description: `Get an album's tracks by URI or ID.`,
					},
				],
				default: 'get',
				description: 'The operation to perform.',
			},
			{
				displayName: 'Album ID',
				name: 'id',
				type: 'string',
				default: '',
				required: true,
				displayOptions: {
					show: {
						resource: [
							'album',
						],
						operation: [
							'get',
							'getTracks',
						],
					},
				},
				placeholder: 'spotify:album:1YZ3k65Mqw3G8FzYlW1mmp',
				description: `The album's Spotify URI or ID.`,
			},
			// -------------------------------------------------------------------------------------------------------------
			//         Artist Operations
			//		   Get an Artist, Get an Artist's Related Artists, Get an Artist's Top Tracks, Get an Artist's Albums
			// -------------------------------------------------------------------------------------------------------------
			{
				displayName: 'Operation',
				name: 'operation',
				type: 'options',
				displayOptions: {
					show: {
						resource: [
							'artist',
						],
					},
				},
				options: [
					{
						name: 'Get',
						value: 'get',
						description: 'Get an artist by URI or ID.',
					},
					{
						name: `Get Albums`,
						value: 'getAlbums',
						description: `Get an artist's albums by URI or ID.`,
					},
					{
						name: `Get Related Artists`,
						value: 'getRelatedArtists',
						description: `Get an artist's related artists by URI or ID.`,
					},
					{
						name: `Get Top Tracks`,
						value: 'getTopTracks',
						description: `Get an artist's top tracks by URI or ID.`,
					},
				],
				default: 'get',
				description: 'The operation to perform.',
			},
			{
				displayName: 'Artist ID',
				name: 'id',
				type: 'string',
				default: '',
				required: true,
				displayOptions: {
					show: {
						resource: [
							'artist',
						],
					},
				},
				placeholder: 'spotify:artist:4LLpKhyESsyAXpc4laK94U',
				description: `The artist's Spotify URI or ID.`,
			},
			{
				displayName: 'Country',
				name: 'country',
				type: 'string',
				default: 'US',
				required: true,
				displayOptions: {
					show: {
						resource: [
							'artist',
						],
						operation: [
							'getTopTracks',
						],
					},
				},
				placeholder: 'US',
				description: `Top tracks in which country? Enter the postal abbriviation.`,
			},
			// -------------------------------------------------------------------------------------------------------------
			//         Playlist Operations
			//		   Get a Playlist, Get a Playlist's Tracks, Add/Remove a Song from a Playlist, Get a User's Playlists
			// -------------------------------------------------------------------------------------------------------------
			{
				displayName: 'Operation',
				name: 'operation',
				type: 'options',
				displayOptions: {
					show: {
						resource: [
							'playlist',
						],
					},
				},
				options: [
					{
						name: 'Add an Item',
						value: 'add',
						description: 'Add tracks from a playlist by track and playlist URI or ID.',
					},
					{
						name: 'Create a Playlist',
						value: 'create',
						description: 'Create a new playlist.',
					},
					{
						name: 'Get',
						value: 'get',
						description: 'Get a playlist by URI or ID.',
					},
					{
						name: 'Get Tracks',
						value: 'getTracks',
						description: `Get a playlist's tracks by URI or ID.`,
					},
					{
						name: `Get the User's Playlists`,
						value: 'getUserPlaylists',
						description: `Get a user's playlists.`,
					},
					{
						name: 'Remove an Item',
						value: 'delete',
						description: 'Remove tracks from a playlist by track and playlist URI or ID.',
					},
				],
				default: 'add',
				description: 'The operation to perform.',
			},
			{
				displayName: 'Playlist ID',
				name: 'id',
				type: 'string',
				default: '',
				required: true,
				displayOptions: {
					show: {
						resource: [
							'playlist',
						],
						operation: [
							'add',
							'delete',
							'get',
							'getTracks',
						],
					},
				},
				placeholder: 'spotify:playlist:37i9dQZF1DWUhI3iC1khPH',
				description: `The playlist's Spotify URI or its ID.`,
			},
			{
				displayName: 'Name',
				name: 'name',
				type: 'string',
				default: '',
				required: true,
				displayOptions: {
					show: {
						resource: [
							'playlist',
						],
						operation: [
							'create',
						],
					},
				},
				placeholder: 'Favorite Songs',
				description: 'Name of the playlist to create.',
			},
			{
				displayName: 'Additional Fields',
				name: 'additionalFields',
				type: 'collection',
				placeholder: 'Add Field',
				default: {},
				displayOptions: {
					show: {
						resource: [
							'playlist',
						],
						operation: [
							'create',
						],
					},
				},
				options: [
					{
						displayName: 'Description',
						name: 'description',
						type: 'string',
						default: '',
						placeholder: 'These are all my favorite songs.',
						description: 'Description for the playlist to create.',
					},
					{
						displayName: 'Public',
						name: 'public',
						type: 'boolean',
						default: true,
						description: 'Whether the playlist is publicly accessible.',
					},
				],
			},
			{
				displayName: 'Track ID',
				name: 'trackID',
				type: 'string',
				default: '',
				required: true,
				displayOptions: {
					show: {
						resource: [
							'playlist',
						],
						operation: [
							'add',
							'delete',
						],
					},
				},
				placeholder: 'spotify:track:0xE4LEFzSNGsz1F6kvXsHU',
				description: `The track's Spotify URI or its ID. The track to add/delete from the playlist.`,
			},
			{
				displayName: 'Additional Fields',
				name: 'additionalFields',
				type: 'collection',
				placeholder: 'Add Field',
				default: {},
				displayOptions: {
					show: {
						resource: [
							'playlist',
						],
						operation: [
							'add',
						],
					},
				},
				options: [
					{
						displayName: 'Position',
						name: 'position',
						type: 'number',
						typeOptions: {
							minValue: 0,
						},
						default: 0,
						placeholder: '0',
						description: `The new track's position in the playlist.`,
					},
				],
			},

			// -----------------------------------------------------
			//         Track Operations
			//		   Get a Track, Get a Track's Audio Features
			// -----------------------------------------------------
			{
				displayName: 'Operation',
				name: 'operation',
				type: 'options',
				displayOptions: {
					show: {
						resource: [
							'track',
						],
					},
				},
				options: [
					{
						name: 'Get',
						value: 'get',
						description: 'Get a track by its URI or ID.',
					},
					{
						name: 'Get Audio Features',
						value: 'getAudioFeatures',
						description: 'Get audio features for a track by URI or ID.',
					},
				],
				default: 'track',
				description: 'The operation to perform.',
			},
			{
				displayName: 'Track ID',
				name: 'id',
				type: 'string',
				default: '',
				required: true,
				displayOptions: {
					show: {
						resource: [
							'track',
						],
					},
				},
				placeholder: 'spotify:track:0xE4LEFzSNGsz1F6kvXsHU',
				description: `The track's Spotify URI or ID.`,
			},
			// --------------------------------------------------------------------------------------------------------
			//         Library Operations
			//		   Get liked tracks
			// --------------------------------------------------------------------------------------------------------
			{
				displayName: 'Operation',
				name: 'operation',
				type: 'options',
				displayOptions: {
					show: {
						resource: [
							'library',
						],
					},
				},
				options: [
					{
						name: 'Get Liked Tracks',
						value: 'getLikedTracks',
						description: `Get the user's liked tracks.`,
					},
				],
				default: 'getLikedTracks',
			},
			{
				displayName: 'Return All',
				name: 'returnAll',
				type: 'boolean',
				default: false,
				required: true,
				displayOptions: {
					show: {
						resource: [
							'album',
							'artist',
							'library',
							'playlist',
						],
						operation: [
							'getTracks',
							'getAlbums',
							'getUserPlaylists',
							'getNewReleases',
							'getLikedTracks',
						],
					},
				},
				description: `The number of items to return.`,
			},
			{
				displayName: 'Limit',
				name: 'limit',
				type: 'number',
				default: 50,
				required: true,
				displayOptions: {
					show: {
						resource: [
							'album',
							'artist',
							'library',
							'playlist',
						],
						operation: [
							'getTracks',
							'getAlbums',
							'getUserPlaylists',
							'getNewReleases',
							'getLikedTracks',
						],
						returnAll: [
							false,
						],
					},
				},
				typeOptions: {
					minValue: 1,
					maxValue: 100,
				},
				description: `The number of items to return.`,
			},
			{
				displayName: 'Limit',
				name: 'limit',
				type: 'number',
				default: 50,
				required: true,
				displayOptions: {
					show: {
						resource: [
							'player',
						],
						operation: [
							'recentlyPlayed',
						],
					},
				},
				typeOptions: {
					minValue: 1,
					maxValue: 50,
				},
				description: `The number of items to return.`,
			},
			{
				displayName: 'Filters',
				name: 'filters',
				type: 'collection',
				placeholder: 'Add Filter',
				default: {},
				displayOptions: {
					show: {
						resource: [
							'album',
						],
						operation: [
							'getNewReleases',
						],
					},
				},
				options: [
					{
						displayName: 'Country',
						name: 'country',
						type: 'options',
						default: 'US',
						options: isoCountryCodes.map(({ name, alpha2 }) => ({ name, value: alpha2 })),
						description: 'Country to filter new releases by.',
					},
				],
			},
		],
	};


	async execute(this: IExecuteFunctions): Promise<INodeExecutionData[][]> {
		// Get all of the incoming input data to loop through
		const items = this.getInputData();
		const returnData: IDataObject[] = [];

		// For Post
		let body: IDataObject;
		// For Query string
		let qs: IDataObject;

		let requestMethod: string;
		let endpoint: string;
		let returnAll: boolean;
		let propertyName = '';
		let responseData;

		const operation = this.getNodeParameter('operation', 0) as string;
		const resource = this.getNodeParameter('resource', 0) as string;

		// Set initial values
		requestMethod = 'GET';
		endpoint = '';
		body = {};
		qs = {};
		returnAll = false;

		for (let i = 0; i < items.length; i++) {
			try {
				if (resource === 'player') {

					// -----------------------------
					//      Player Operations
					// -----------------------------

					if (operation === 'pause') {
						requestMethod = 'PUT';

						endpoint = `/me/player/pause`;

						responseData = await spotifyApiRequest.call(this, requestMethod, endpoint, body, qs);

						responseData = { success: true };

					} else if (operation === 'recentlyPlayed') {
						requestMethod = 'GET';

						endpoint = `/me/player/recently-played`;

						const limit = this.getNodeParameter('limit', i) as number;

						qs = {
							limit,
						};

						responseData = await spotifyApiRequest.call(this, requestMethod, endpoint, body, qs);

						responseData = responseData.items;

					} else if (operation === 'currentlyPlaying') {
						requestMethod = 'GET';

						endpoint = `/me/player/currently-playing`;

						responseData = await spotifyApiRequest.call(this, requestMethod, endpoint, body, qs);

					} else if (operation === 'nextSong') {
						requestMethod = 'POST';

						endpoint = `/me/player/next`;

						responseData = await spotifyApiRequest.call(this, requestMethod, endpoint, body, qs);

						responseData = { success: true };

					} else if (operation === 'previousSong') {
						requestMethod = 'POST';

						endpoint = `/me/player/previous`;

						responseData = await spotifyApiRequest.call(this, requestMethod, endpoint, body, qs);

						responseData = { success: true };

					} else if (operation === 'startMusic') {
						requestMethod = 'PUT';

						endpoint = `/me/player/play`;

						const id = this.getNodeParameter('id', i) as string;

						body.context_uri = id;

						responseData = await spotifyApiRequest.call(this, requestMethod, endpoint, body, qs);

						responseData = { success: true };

					} else if (operation === 'addSongToQueue') {
						requestMethod = 'POST';

						endpoint = `/me/player/queue`;

						const id = this.getNodeParameter('id', i) as string;

						qs = {
							uri: id,
						};

						responseData = await spotifyApiRequest.call(this, requestMethod, endpoint, body, qs);

						responseData = { success: true };
					}

				} else if (resource === 'album') {

					// -----------------------------
					//      Album Operations
					// -----------------------------

					if (operation === 'get') {
						const uri = this.getNodeParameter('id', i) as string;

						const id = uri.replace('spotify:album:', '');

						requestMethod = 'GET';

						endpoint = `/albums/${id}`;

						responseData = await spotifyApiRequest.call(this, requestMethod, endpoint, body, qs);

					} else if (operation === 'getNewReleases') {

						endpoint = '/browse/new-releases';
						requestMethod = 'GET';

						const filters = this.getNodeParameter('filters', i) as IDataObject;

						if (Object.keys(filters).length) {
							Object.assign(qs, filters);
						}

						returnAll = this.getNodeParameter('returnAll', i) as boolean;

						if (!returnAll) {
							qs.limit = this.getNodeParameter('limit', i);
							responseData = await spotifyApiRequest.call(this, requestMethod, endpoint, body, qs);
							responseData = responseData.albums.items;
						}

					} else if (operation === 'getTracks') {
						const uri = this.getNodeParameter('id', i) as string;

						const id = uri.replace('spotify:album:', '');

						requestMethod = 'GET';

						endpoint = `/albums/${id}/tracks`;

						propertyName = 'tracks';

						returnAll = this.getNodeParameter('returnAll', i) as boolean;

						propertyName = 'items';

						if (!returnAll) {
							const limit = this.getNodeParameter('limit', i) as number;

							qs = {
								limit,
							};

							responseData = await spotifyApiRequest.call(this, requestMethod, endpoint, body, qs);

							responseData = responseData.items;
						}
					}

				} else if (resource === 'artist') {

					// -----------------------------
					//      Artist Operations
					// -----------------------------

					const uri = this.getNodeParameter('id', i) as string;

					const id = uri.replace('spotify:artist:', '');

					if (operation === 'getAlbums') {

						endpoint = `/artists/${id}/albums`;

						returnAll = this.getNodeParameter('returnAll', i) as boolean;

						propertyName = 'items';

						if (!returnAll) {
							const limit = this.getNodeParameter('limit', i) as number;

							qs = {
								limit,
							};

							responseData = await spotifyApiRequest.call(this, requestMethod, endpoint, body, qs);

							responseData = responseData.items;
						}

					} else if (operation === 'getRelatedArtists') {

						endpoint = `/artists/${id}/related-artists`;

						responseData = await spotifyApiRequest.call(this, requestMethod, endpoint, body, qs);

						responseData = responseData.artists;

					} else if (operation === 'getTopTracks') {
						const country = this.getNodeParameter('country', i) as string;

						qs = {
							country,
						};

						endpoint = `/artists/${id}/top-tracks`;

						responseData = await spotifyApiRequest.call(this, requestMethod, endpoint, body, qs);

						responseData = responseData.tracks;

					} else if (operation === 'get') {

						requestMethod = 'GET';

						endpoint = `/artists/${id}`;

						responseData = await spotifyApiRequest.call(this, requestMethod, endpoint, body, qs);
					}

				} else if (resource === 'playlist') {

					// -----------------------------
					//      Playlist Operations
					// -----------------------------

					if (['delete', 'get', 'getTracks', 'add'].includes(operation)) {
						const uri = this.getNodeParameter('id', i) as string;

						const id = uri.replace('spotify:playlist:', '');

						if (operation === 'delete') {
							requestMethod = 'DELETE';
							const trackId = this.getNodeParameter('trackID', i) as string;

							body.tracks = [
								{
									uri: trackId,
								},
							];

							endpoint = `/playlists/${id}/tracks`;

							responseData = await spotifyApiRequest.call(this, requestMethod, endpoint, body, qs);

							responseData = { success: true };

						} else if (operation === 'get') {
							requestMethod = 'GET';

							endpoint = `/playlists/${id}`;

							responseData = await spotifyApiRequest.call(this, requestMethod, endpoint, body, qs);

						} else if (operation === 'getTracks') {
							requestMethod = 'GET';

							endpoint = `/playlists/${id}/tracks`;

							returnAll = this.getNodeParameter('returnAll', i) as boolean;

							propertyName = 'items';

							if (!returnAll) {
								const limit = this.getNodeParameter('limit', i) as number;

								qs = {
									'limit': limit,
								};

								responseData = await spotifyApiRequest.call(this, requestMethod, endpoint, body, qs);

								responseData = responseData.items;
							}
						} else if (operation === 'add') {
							requestMethod = 'POST';

							const trackId = this.getNodeParameter('trackID', i) as string;

							qs = {
								uris: trackId,
							};

							endpoint = `/playlists/${id}/tracks`;

							responseData = await spotifyApiRequest.call(this, requestMethod, endpoint, body, qs);

						}
					} else if (operation === 'getUserPlaylists') {
						requestMethod = 'GET';

						endpoint = '/me/playlists';

						returnAll = this.getNodeParameter('returnAll', i) as boolean;

						propertyName = 'items';

						if (!returnAll) {
							const limit = this.getNodeParameter('limit', i) as number;

							qs = {
								limit,
							};

							responseData = await spotifyApiRequest.call(this, requestMethod, endpoint, body, qs);

							responseData = responseData.items;
						}

<<<<<<< HEAD
					} else if (operation === 'create') {

						// https://developer.spotify.com/console/post-playlists/

						body.name = this.getNodeParameter('name', i) as string;

						const additionalFields = this.getNodeParameter('additionalFields', i) as IDataObject;
=======
						const trackId = this.getNodeParameter('trackID', i) as string;
						const additionalFields = this.getNodeParameter('additionalFields', i) as IDataObject;

						qs = {
							uris: trackId,
						};

						if (additionalFields.position !== undefined) {
							qs.position = additionalFields.position;
						}

						endpoint = `/playlists/${id}/tracks`;

						responseData = await spotifyApiRequest.call(this, requestMethod, endpoint, body, qs);
					}
				} else if (operation === 'getUserPlaylists') {
					requestMethod = 'GET';

					endpoint = '/me/playlists';

					returnAll = this.getNodeParameter('returnAll', i) as boolean;

					propertyName = 'items';

					if (!returnAll) {
						const limit = this.getNodeParameter('limit', i) as number;
>>>>>>> bf7800cb

						if (Object.keys(additionalFields).length) {
							Object.assign(body, additionalFields);
						}

						responseData = await spotifyApiRequest.call(this, 'POST', '/me/playlists', body, qs);
					}

				} else if (resource === 'track') {

					// -----------------------------
					//      Track Operations
					// -----------------------------

					const uri = this.getNodeParameter('id', i) as string;

					const id = uri.replace('spotify:track:', '');

					requestMethod = 'GET';

					if (operation === 'getAudioFeatures') {
						endpoint = `/audio-features/${id}`;
					} else if (operation === 'get') {
						endpoint = `/tracks/${id}`;
					}

					responseData = await spotifyApiRequest.call(this, requestMethod, endpoint, body, qs);

				} else if (resource === 'library') {

					// -----------------------------
					//      Library Operations
					// -----------------------------

					if (operation === 'getLikedTracks') {
						requestMethod = 'GET';

						endpoint = '/me/tracks';

						returnAll = this.getNodeParameter('returnAll', i) as boolean;

						propertyName = 'items';

						if (!returnAll) {
							const limit = this.getNodeParameter('limit', i) as number;

							qs = {
								limit,
							};

							responseData = await spotifyApiRequest.call(this, requestMethod, endpoint, body, qs);

							responseData = responseData.items;
						}
					}
				}

				if (returnAll) {
					responseData = await spotifyApiRequestAllItems.call(this, propertyName, requestMethod, endpoint, body, qs);
				}

				if (Array.isArray(responseData)) {
					returnData.push.apply(returnData, responseData as IDataObject[]);
				} else {
					returnData.push(responseData as IDataObject);
				}
			} catch (error) {
				if (this.continueOnFail()) {
					returnData.push({ error: error.message });
					continue;
				}
				throw error;
			}
		}

		return [this.helpers.returnJsonArray(returnData)];
	}
}<|MERGE_RESOLUTION|>--- conflicted
+++ resolved
@@ -950,15 +950,19 @@
 							requestMethod = 'POST';
 
 							const trackId = this.getNodeParameter('trackID', i) as string;
+							const additionalFields = this.getNodeParameter('additionalFields', i) as IDataObject;
 
 							qs = {
 								uris: trackId,
 							};
 
+							if (additionalFields.position !== undefined) {
+								qs.position = additionalFields.position;
+							}
+
 							endpoint = `/playlists/${id}/tracks`;
 
 							responseData = await spotifyApiRequest.call(this, requestMethod, endpoint, body, qs);
-
 						}
 					} else if (operation === 'getUserPlaylists') {
 						requestMethod = 'GET';
@@ -981,7 +985,6 @@
 							responseData = responseData.items;
 						}
 
-<<<<<<< HEAD
 					} else if (operation === 'create') {
 
 						// https://developer.spotify.com/console/post-playlists/
@@ -989,34 +992,6 @@
 						body.name = this.getNodeParameter('name', i) as string;
 
 						const additionalFields = this.getNodeParameter('additionalFields', i) as IDataObject;
-=======
-						const trackId = this.getNodeParameter('trackID', i) as string;
-						const additionalFields = this.getNodeParameter('additionalFields', i) as IDataObject;
-
-						qs = {
-							uris: trackId,
-						};
-
-						if (additionalFields.position !== undefined) {
-							qs.position = additionalFields.position;
-						}
-
-						endpoint = `/playlists/${id}/tracks`;
-
-						responseData = await spotifyApiRequest.call(this, requestMethod, endpoint, body, qs);
-					}
-				} else if (operation === 'getUserPlaylists') {
-					requestMethod = 'GET';
-
-					endpoint = '/me/playlists';
-
-					returnAll = this.getNodeParameter('returnAll', i) as boolean;
-
-					propertyName = 'items';
-
-					if (!returnAll) {
-						const limit = this.getNodeParameter('limit', i) as number;
->>>>>>> bf7800cb
 
 						if (Object.keys(additionalFields).length) {
 							Object.assign(body, additionalFields);
