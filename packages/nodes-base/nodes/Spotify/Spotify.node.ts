--- conflicted
+++ resolved
@@ -164,11 +164,7 @@
 					},
 				},
 				placeholder: 'spotify:album:1YZ3k65Mqw3G8FzYlW1mmp',
-<<<<<<< HEAD
-				description: 'Enter a playlist, artist, or album URI or ID',
-=======
 				description: 'Enter a playlist, artist, or album URI or ID.',
->>>>>>> 7f933919
 			},
 			{
 				displayName: 'Track ID',
@@ -187,11 +183,7 @@
 					},
 				},
 				placeholder: 'spotify:track:0xE4LEFzSNGsz1F6kvXsHU',
-<<<<<<< HEAD
-				description: 'Enter a track URI or ID',
-=======
 				description: 'Enter a track URI or ID.',
->>>>>>> 7f933919
 			},
 
 			// -----------------------------------------------
@@ -223,20 +215,12 @@
 					{
 						name: `Get Tracks`,
 						value: 'getTracks',
-<<<<<<< HEAD
-						description: 'Get an album\'s tracks by URI or ID',
-=======
 						description: 'Get an album\'s tracks by URI or ID.',
->>>>>>> 7f933919
 					},
 					{
 						name: `Search`,
 						value: 'search',
-<<<<<<< HEAD
-						description: 'Search albums by keyword',
-=======
 						description: 'Search albums by keyword.',
->>>>>>> 7f933919
 					},
 				],
 				default: 'get',
@@ -265,11 +249,7 @@
 					},
 				},
 				placeholder: 'spotify:album:1YZ3k65Mqw3G8FzYlW1mmp',
-<<<<<<< HEAD
-				description: 'The album\'s Spotify URI or ID',
-=======
 				description: 'The album\'s Spotify URI or ID.',
->>>>>>> 7f933919
 			},
 			{
 				displayName: 'Search Keyword',
@@ -314,38 +294,22 @@
 					{
 						name: `Get Albums`,
 						value: 'getAlbums',
-<<<<<<< HEAD
-						description: 'Get an artist\'s albums by URI or ID',
-=======
 						description: 'Get an artist\'s albums by URI or ID.',
->>>>>>> 7f933919
 					},
 					{
 						name: `Get Related Artists`,
 						value: 'getRelatedArtists',
-<<<<<<< HEAD
-						description: 'Get an artist\'s related artists by URI or ID',
-=======
 						description: 'Get an artist\'s related artists by URI or ID.',
->>>>>>> 7f933919
 					},
 					{
 						name: `Get Top Tracks`,
 						value: 'getTopTracks',
-<<<<<<< HEAD
-						description: 'Get an artist\'s top tracks by URI or ID',
-=======
 						description: 'Get an artist\'s top tracks by URI or ID.',
->>>>>>> 7f933919
 					},
 					{
 						name: `Search`,
 						value: 'search',
-<<<<<<< HEAD
-						description: 'Search artists by keyword',
-=======
 						description: 'Search artists by keyword.',
->>>>>>> 7f933919
 					},
 				],
 				default: 'get',
@@ -370,11 +334,7 @@
 					},
 				},
 				placeholder: 'spotify:artist:4LLpKhyESsyAXpc4laK94U',
-<<<<<<< HEAD
-				description: 'The artist\'s Spotify URI or ID',
-=======
 				description: 'The artist\'s Spotify URI or ID.',
->>>>>>> 7f933919
 			},
 			{
 				displayName: 'Country',
@@ -393,11 +353,7 @@
 					},
 				},
 				placeholder: 'US',
-<<<<<<< HEAD
-				description: 'Top tracks in which country? Enter the postal abbriviation',
-=======
 				description: 'Top tracks in which country? Enter the postal abbriviation.',
->>>>>>> 7f933919
 			},
 
 			{
@@ -453,20 +409,12 @@
 					{
 						name: 'Get Tracks',
 						value: 'getTracks',
-<<<<<<< HEAD
-						description: 'Get a playlist\'s tracks by URI or ID',
-=======
 						description: 'Get a playlist\'s tracks by URI or ID.',
->>>>>>> 7f933919
 					},
 					{
 						name: `Get the User's Playlists`,
 						value: 'getUserPlaylists',
-<<<<<<< HEAD
-						description: 'Get a user\'s playlists',
-=======
 						description: 'Get a user\'s playlists.',
->>>>>>> 7f933919
 					},
 					{
 						name: 'Remove an Item',
@@ -476,11 +424,7 @@
 					{
 						name: `Search`,
 						value: 'search',
-<<<<<<< HEAD
-						description: 'Search playlists by keyword',
-=======
 						description: 'Search playlists by keyword.',
->>>>>>> 7f933919
 					},
 				],
 				default: 'add',
@@ -506,11 +450,7 @@
 					},
 				},
 				placeholder: 'spotify:playlist:37i9dQZF1DWUhI3iC1khPH',
-<<<<<<< HEAD
-				description: 'The playlist\'s Spotify URI or its ID',
-=======
 				description: 'The playlist\'s Spotify URI or its ID.',
->>>>>>> 7f933919
 			},
 			{
 				displayName: 'Name',
@@ -611,11 +551,7 @@
 						},
 						default: 0,
 						placeholder: '0',
-<<<<<<< HEAD
-						description: 'The new track\'s position in the playlist',
-=======
 						description: 'The new track\'s position in the playlist.',
->>>>>>> 7f933919
 					},
 				],
 			},
@@ -667,11 +603,7 @@
 					{
 						name: 'Search',
 						value: 'search',
-<<<<<<< HEAD
-						description: 'Search tracks by keyword',
-=======
 						description: 'Search tracks by keyword.',
->>>>>>> 7f933919
 					},
 				],
 				default: 'track',
@@ -696,11 +628,7 @@
 					},
 				},
 				placeholder: 'spotify:track:0xE4LEFzSNGsz1F6kvXsHU',
-<<<<<<< HEAD
-				description: 'The track\'s Spotify URI or ID',
-=======
 				description: 'The track\'s Spotify URI or ID.',
->>>>>>> 7f933919
 			},
 			{
 				displayName: 'Search Keyword',
@@ -740,11 +668,7 @@
 					{
 						name: 'Get Liked Tracks',
 						value: 'getLikedTracks',
-<<<<<<< HEAD
-						description: 'Get the user\'s liked tracks',
-=======
 						description: 'Get the user\'s liked tracks.',
->>>>>>> 7f933919
 					},
 				],
 				default: 'getLikedTracks',
@@ -804,11 +728,7 @@
 						],
 					},
 				},
-<<<<<<< HEAD
-				description: 'The number of items to return',
-=======
 				description: 'Whether to return all results or only up to a given limit',
->>>>>>> 7f933919
 			},
 			{
 				displayName: 'Limit',
@@ -842,11 +762,7 @@
 					minValue: 1,
 					maxValue: 100,
 				},
-<<<<<<< HEAD
-				description: 'The number of items to return',
-=======
 				description: 'The number of items to return.',
->>>>>>> 7f933919
 			},
 			{
 				displayName: 'Limit',
@@ -873,11 +789,7 @@
 					minValue: 1,
 					maxValue: 50,
 				},
-<<<<<<< HEAD
-				description: 'The number of items to return',
-=======
 				description: 'The number of items to return.',
->>>>>>> 7f933919
 			},
 			{
 				displayName: 'Volume',
@@ -899,11 +811,7 @@
 					minValue: 0,
 					maxValue: 100,
 				},
-<<<<<<< HEAD
-				description: 'The volume percentage to set',
-=======
 				description: 'The volume percentage to set.',
->>>>>>> 7f933919
 			},
 			{
 				displayName: 'Filters',
@@ -958,11 +866,7 @@
 						type: 'options',
 						options: isoCountryCodes.map(({ name, alpha2 }) => ({ name, value: alpha2 })),
 						default: '',
-<<<<<<< HEAD
-						description: 'If a country code is specified, only content that is playable in that market is returned',
-=======
 						description: 'If a country code is specified, only content that is playable in that market is returned.',
->>>>>>> 7f933919
 					},
 				],
 			},
