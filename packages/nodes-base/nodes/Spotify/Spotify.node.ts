--- conflicted
+++ resolved
@@ -762,11 +762,7 @@
 					minValue: 1,
 					maxValue: 100,
 				},
-<<<<<<< HEAD
-				description: 'Max number of results to return',
-=======
 				description: 'The number of items to return',
->>>>>>> 3d528da0
 			},
 			{
 				displayName: 'Limit',
@@ -793,11 +789,7 @@
 					minValue: 1,
 					maxValue: 50,
 				},
-<<<<<<< HEAD
-				description: 'Max number of results to return',
-=======
 				description: 'The number of items to return',
->>>>>>> 3d528da0
 			},
 			{
 				displayName: 'Volume',
