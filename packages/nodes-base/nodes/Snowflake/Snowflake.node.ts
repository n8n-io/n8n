--- conflicted
+++ resolved
@@ -118,11 +118,7 @@
 				},
 				default: '',
 				placeholder: 'id,name,description',
-<<<<<<< HEAD
-				description: 'Comma-separated list of the properties which should used as columns for the new rows',
-=======
 				description: 'Comma-separated list of the properties which should used as columns for the new rows.',
->>>>>>> 49d0e3e8
 			},
 
 
@@ -172,11 +168,7 @@
 				},
 				default: '',
 				placeholder: 'name,description',
-<<<<<<< HEAD
-				description: 'Comma-separated list of the properties which should used as columns for rows to update',
-=======
 				description: 'Comma-separated list of the properties which should used as columns for rows to update.',
->>>>>>> 49d0e3e8
 			},
 
 		],
