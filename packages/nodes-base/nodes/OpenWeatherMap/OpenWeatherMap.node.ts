import type { IExecuteFunctions } from 'n8n-core';
import type {
	IDataObject,
	INodeExecutionData,
	INodeType,
	INodeTypeDescription,
<<<<<<< HEAD
	JsonObject,
	NodeApiError,
	NodeOperationError,
=======
>>>>>>> 7d741814
} from 'n8n-workflow';
import { NodeApiError, NodeOperationError } from 'n8n-workflow';

import type { OptionsWithUri } from 'request';

export class OpenWeatherMap implements INodeType {
	description: INodeTypeDescription = {
		displayName: 'OpenWeatherMap',
		name: 'openWeatherMap',
		icon: 'fa:sun',
		group: ['input'],
		version: 1,
		description: 'Gets current and future weather information',
		defaults: {
			name: 'OpenWeatherMap',
			color: '#554455',
		},
		inputs: ['main'],
		outputs: ['main'],
		credentials: [
			{
				name: 'openWeatherMapApi',
				required: true,
			},
		],
		properties: [
			{
				displayName: 'Operation',
				name: 'operation',
				type: 'options',
				noDataExpression: true,
				options: [
					{
						name: 'Current Weather',
						value: 'currentWeather',
						description: 'Returns the current weather data',
						action: 'Return current weather data',
					},
					{
						name: '5 Day Forecast',
						value: '5DayForecast',
						description: 'Returns the weather data for the next 5 days',
						action: 'Return weather data for the next 5 days',
					},
				],
				default: 'currentWeather',
			},
			{
				displayName: 'Format',
				name: 'format',
				type: 'options',
				options: [
					{
						name: 'Imperial',
						value: 'imperial',
						description: 'Fahrenheit | miles/hour',
					},
					{
						name: 'Metric',
						value: 'metric',
						description: 'Celsius | meter/sec',
					},
					{
						name: 'Scientific',
						value: 'standard',
						description: 'Kelvin | meter/sec',
					},
				],
				default: 'metric',
				description: 'The format in which format the data should be returned',
			},

			// ----------------------------------
			//         Location Information
			// ----------------------------------
			{
				displayName: 'Location Selection',
				name: 'locationSelection',
				type: 'options',
				options: [
					{
						name: 'City Name',
						value: 'cityName',
					},
					{
						name: 'City ID',
						value: 'cityId',
					},
					{
						name: 'Coordinates',
						value: 'coordinates',
					},
					{
						name: 'Zip Code',
						value: 'zipCode',
					},
				],
				default: 'cityName',
				description: 'How to define the location for which to return the weather',
			},

			{
				displayName: 'City',
				name: 'cityName',
				type: 'string',
				default: '',
				placeholder: 'berlin,de',
				required: true,
				displayOptions: {
					show: {
						locationSelection: ['cityName'],
					},
				},
				description: 'The name of the city to return the weather of',
			},

			{
				displayName: 'City ID',
				name: 'cityId',
				type: 'number',
				default: 160001123,
				required: true,
				displayOptions: {
					show: {
						locationSelection: ['cityId'],
					},
				},
				description:
					'The ID of city to return the weather of. List can be downloaded here: http://bulk.openweathermap.org/sample/.',
			},

			{
				displayName: 'Latitude',
				name: 'latitude',
				type: 'string',
				default: '',
				placeholder: '13.39',
				required: true,
				displayOptions: {
					show: {
						locationSelection: ['coordinates'],
					},
				},
				description: 'The latitude of the location to return the weather of',
			},

			{
				displayName: 'Longitude',
				name: 'longitude',
				type: 'string',
				default: '',
				placeholder: '52.52',
				required: true,
				displayOptions: {
					show: {
						locationSelection: ['coordinates'],
					},
				},
				description: 'The longitude of the location to return the weather of',
			},

			{
				displayName: 'Zip Code',
				name: 'zipCode',
				type: 'string',
				default: '',
				placeholder: '10115,de',
				required: true,
				displayOptions: {
					show: {
						locationSelection: ['zipCode'],
					},
				},
				description:
					'The ID of city to return the weather of. List can be downloaded here: http://bulk.openweathermap.org/sample/.',
			},

			{
				displayName: 'Language',
				name: 'language',
				type: 'string',
				default: '',
				placeholder: 'en',
				description: 'The two letter language code to get your output in (eg. en, de, ...).',
			},
		],
	};

	async execute(this: IExecuteFunctions): Promise<INodeExecutionData[][]> {
		const items = this.getInputData();
		const returnData: INodeExecutionData[] = [];

		const credentials = await this.getCredentials('openWeatherMapApi');

		const operation = this.getNodeParameter('operation', 0);

		let endpoint = '';
		let locationSelection;
		let language;

		let qs: IDataObject;

		for (let i = 0; i < items.length; i++) {
			try {
				// Set base data
				qs = {
					APPID: credentials.accessToken,
					units: this.getNodeParameter('format', i) as string,
				};

				// Get the location
				locationSelection = this.getNodeParameter('locationSelection', i) as string;
				if (locationSelection === 'cityName') {
					qs.q = this.getNodeParameter('cityName', i) as string;
				} else if (locationSelection === 'cityId') {
					qs.id = this.getNodeParameter('cityId', i) as number;
				} else if (locationSelection === 'coordinates') {
					qs.lat = this.getNodeParameter('latitude', i) as string;
					qs.lon = this.getNodeParameter('longitude', i) as string;
				} else if (locationSelection === 'zipCode') {
					qs.zip = this.getNodeParameter('zipCode', i) as string;
				} else {
					throw new NodeOperationError(
						this.getNode(),
						`The locationSelection "${locationSelection}" is not known!`,
						{ itemIndex: i },
					);
				}

				// Get the language
				language = this.getNodeParameter('language', i) as string;
				if (language) {
					qs.lang = language;
				}

				if (operation === 'currentWeather') {
					// ----------------------------------
					//         currentWeather
					// ----------------------------------

					endpoint = 'weather';
				} else if (operation === '5DayForecast') {
					// ----------------------------------
					//         5DayForecast
					// ----------------------------------

					endpoint = 'forecast';
				} else {
					throw new NodeOperationError(
						this.getNode(),
						`The operation "${operation}" is not known!`,
						{ itemIndex: i },
					);
				}

				const options: OptionsWithUri = {
					method: 'GET',
					qs,
					uri: `https://api.openweathermap.org/data/2.5/${endpoint}`,
					json: true,
				};

				let responseData;
				try {
					responseData = await this.helpers.request(options);
				} catch (error) {
					throw new NodeApiError(this.getNode(), error as JsonObject);
				}

				const executionData = this.helpers.constructExecutionMetaData(
					this.helpers.returnJsonArray(responseData as IDataObject),
					{ itemData: { item: i } },
				);
				returnData.push(...executionData);
			} catch (error) {
				if (this.continueOnFail()) {
					returnData.push({ json: { error: error.message } });
					continue;
				}
				throw error;
			}
		}

		return this.prepareOutputData(returnData);
	}
}<|MERGE_RESOLUTION|>--- conflicted
+++ resolved
@@ -4,12 +4,7 @@
 	INodeExecutionData,
 	INodeType,
 	INodeTypeDescription,
-<<<<<<< HEAD
 	JsonObject,
-	NodeApiError,
-	NodeOperationError,
-=======
->>>>>>> 7d741814
 } from 'n8n-workflow';
 import { NodeApiError, NodeOperationError } from 'n8n-workflow';
 
