import { IExecuteFunctions } from 'n8n-core';
import {
	IDataObject,
	INodeExecutionData,
	INodeType,
	INodeTypeDescription,
	NodeApiError,
	NodeOperationError,
} from 'n8n-workflow';

import { OptionsWithUri } from 'request';

export class OpenWeatherMap implements INodeType {
	description: INodeTypeDescription = {
		displayName: 'OpenWeatherMap',
		name: 'openWeatherMap',
		icon: 'fa:sun',
		group: ['input'],
		version: 1,
		description: 'Gets current and future weather information',
		defaults: {
			name: 'OpenWeatherMap',
			color: '#554455',
		},
		inputs: ['main'],
		outputs: ['main'],
		credentials: [
			{
				name: 'openWeatherMapApi',
				required: true,
			},
		],
		properties: [
			{
				displayName: 'Operation',
				name: 'operation',
				type: 'options',
				noDataExpression: true,
				options: [
					{
						name: 'Current Weather',
						value: 'currentWeather',
						description: 'Returns the current weather data',
						action: 'Return current weather data',
					},
					{
						name: '5 Day Forecast',
						value: '5DayForecast',
						description: 'Returns the weather data for the next 5 days',
						action: 'Return weather data for the next 5 days',
					},
				],
				default: 'currentWeather',
			},
			{
				displayName: 'Format',
				name: 'format',
				type: 'options',
				options: [
					{
						name: 'Imperial',
						value: 'imperial',
						description: 'Fahrenheit | miles/hour',
					},
					{
						name: 'Metric',
						value: 'metric',
						description: 'Celsius | meter/sec',
					},
					{
						name: 'Scientific',
						value: 'standard',
						description: 'Kelvin | meter/sec',
					},
				],
				default: 'metric',
				description: 'The format in which format the data should be returned',
			},

			// ----------------------------------
			//         Location Information
			// ----------------------------------
			{
				displayName: 'Location Selection',
				name: 'locationSelection',
				type: 'options',
				options: [
					{
						name: 'City Name',
						value: 'cityName',
					},
					{
						name: 'City ID',
						value: 'cityId',
					},
					{
						name: 'Coordinates',
						value: 'coordinates',
					},
					{
						name: 'Zip Code',
						value: 'zipCode',
					},
				],
				default: 'cityName',
				description: 'How to define the location for which to return the weather',
			},

			{
				displayName: 'City',
				name: 'cityName',
				type: 'string',
				default: '',
				placeholder: 'berlin,de',
				required: true,
				displayOptions: {
					show: {
						locationSelection: ['cityName'],
					},
				},
				description: 'The name of the city to return the weather of',
			},

			{
				displayName: 'City ID',
				name: 'cityId',
				type: 'number',
				default: 160001123,
				required: true,
				displayOptions: {
					show: {
						locationSelection: ['cityId'],
					},
				},
				description:
					'The ID of city to return the weather of. List can be downloaded here: http://bulk.openweathermap.org/sample/.',
			},

			{
				displayName: 'Latitude',
				name: 'latitude',
				type: 'string',
				default: '',
				placeholder: '13.39',
				required: true,
				displayOptions: {
					show: {
						locationSelection: ['coordinates'],
					},
				},
				description: 'The latitude of the location to return the weather of',
			},

			{
				displayName: 'Longitude',
				name: 'longitude',
				type: 'string',
				default: '',
				placeholder: '52.52',
				required: true,
				displayOptions: {
					show: {
						locationSelection: ['coordinates'],
					},
				},
				description: 'The longitude of the location to return the weather of',
			},

			{
				displayName: 'Zip Code',
				name: 'zipCode',
				type: 'string',
				default: '',
				placeholder: '10115,de',
				required: true,
				displayOptions: {
					show: {
						locationSelection: ['zipCode'],
					},
				},
				description:
					'The ID of city to return the weather of. List can be downloaded here: http://bulk.openweathermap.org/sample/.',
			},

			{
				displayName: 'Language',
				name: 'language',
				type: 'string',
				default: '',
				placeholder: 'en',
				description: 'The two letter language code to get your output in (eg. en, de, ...).',
			},
		],
	};

	async execute(this: IExecuteFunctions): Promise<INodeExecutionData[][]> {
		const items = this.getInputData();
		const returnData: INodeExecutionData[] = [];

		const credentials = await this.getCredentials('openWeatherMapApi');

		const operation = this.getNodeParameter('operation', 0) as string;

		let endpoint = '';
		let locationSelection;
		let language;

		let qs: IDataObject;

		for (let i = 0; i < items.length; i++) {
			try {
				// Set base data
				qs = {
					APPID: credentials.accessToken,
					units: this.getNodeParameter('format', i) as string,
				};

				// Get the location
				locationSelection = this.getNodeParameter('locationSelection', i) as string;
				if (locationSelection === 'cityName') {
					qs.q = this.getNodeParameter('cityName', i) as string;
				} else if (locationSelection === 'cityId') {
					qs.id = this.getNodeParameter('cityId', i) as number;
				} else if (locationSelection === 'coordinates') {
					qs.lat = this.getNodeParameter('latitude', i) as string;
					qs.lon = this.getNodeParameter('longitude', i) as string;
				} else if (locationSelection === 'zipCode') {
					qs.zip = this.getNodeParameter('zipCode', i) as string;
				} else {
					throw new NodeOperationError(
						this.getNode(),
						`The locationSelection "${locationSelection}" is not known!`,
						{ itemIndex: i },
					);
				}

				// Get the language
				language = this.getNodeParameter('language', i) as string;
				if (language) {
					qs.lang = language;
				}

				if (operation === 'currentWeather') {
					// ----------------------------------
					//         currentWeather
					// ----------------------------------

					endpoint = 'weather';
				} else if (operation === '5DayForecast') {
					// ----------------------------------
					//         5DayForecast
					// ----------------------------------

					endpoint = 'forecast';
				} else {
					throw new NodeOperationError(
						this.getNode(),
						`The operation "${operation}" is not known!`,
						{ itemIndex: i },
					);
				}

				const options: OptionsWithUri = {
					method: 'GET',
					qs,
					uri: `https://api.openweathermap.org/data/2.5/${endpoint}`,
					json: true,
				};

				let responseData;
				try {
					responseData = await this.helpers.request(options);
				} catch (error) {
					throw new NodeApiError(this.getNode(), error);
				}

<<<<<<< HEAD
				const executionData = this.helpers.constructExecutionMetaData(
					{item: i},
					this.helpers.returnJsonArray(responseData)
				);
				returnData.push(...executionData);
=======
				returnData.push(responseData as IDataObject);
>>>>>>> 9bf71e73
			} catch (error) {
				if (this.continueOnFail()) {
					returnData.push({ json: { error: error.message } });
					continue;
				}
				throw error;
			}
		}

		return this.prepareOutputData(returnData);
	}
}<|MERGE_RESOLUTION|>--- conflicted
+++ resolved
@@ -274,15 +274,11 @@
 					throw new NodeApiError(this.getNode(), error);
 				}
 
-<<<<<<< HEAD
 				const executionData = this.helpers.constructExecutionMetaData(
 					{item: i},
 					this.helpers.returnJsonArray(responseData)
 				);
 				returnData.push(...executionData);
-=======
-				returnData.push(responseData as IDataObject);
->>>>>>> 9bf71e73
 			} catch (error) {
 				if (this.continueOnFail()) {
 					returnData.push({ json: { error: error.message } });
