--- conflicted
+++ resolved
@@ -111,11 +111,7 @@
 				name: 'approved',
 				type: 'boolean',
 				default: true,
-<<<<<<< HEAD
-				description: 'An optional approval status',
-=======
 				description: 'An optional approval status.',
->>>>>>> 7f933919
 			},
 			{
 				displayName: 'Coupon',
@@ -291,11 +287,7 @@
 			},
 		},
 		default: false,
-<<<<<<< HEAD
-		description: 'If set to true, all the results will be returned',
-=======
 		description: 'Whether to return all results or only up to a given limit',
->>>>>>> 7f933919
 	},
 	{
 		displayName: 'Limit',
