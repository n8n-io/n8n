import type { Response } from 'express';
import isbot from 'isbot';
import { DateTime } from 'luxon';
import type {
	INodeExecutionData,
	MultiPartFormData,
	IDataObject,
	IWebhookFunctions,
	FormFieldsParameter,
	NodeTypeAndVersion,
} from 'n8n-workflow';
import {
	FORM_NODE_TYPE,
	FORM_TRIGGER_NODE_TYPE,
	NodeOperationError,
	WAIT_NODE_TYPE,
	WorkflowConfigurationError,
	jsonParse,
} from 'n8n-workflow';
import * as a from 'node:assert';
import sanitize from 'sanitize-html';

import { getResolvables } from '../../../utils/utilities';
import { WebhookAuthorizationError } from '../../Webhook/error';
import { validateWebhookAuthentication } from '../../Webhook/utils';
import { FORM_TRIGGER_AUTHENTICATION_PROPERTY } from '../interfaces';
import type { FormTriggerData, FormField } from '../interfaces';

export function sanitizeHtml(text: string) {
	return sanitize(text, {
		allowedTags: [
			'b',
			'div',
			'i',
			'iframe',
			'img',
			'video',
			'source',
			'em',
			'strong',
			'a',
			'h1',
			'h2',
			'h3',
			'h4',
			'h5',
			'h6',
			'u',
			'sub',
			'sup',
			'code',
			'pre',
			'span',
			'br',
			'ul',
			'ol',
			'li',
			'p',
			'table',
			'thead',
			'tbody',
			'tfoot',
			'td',
			'tr',
			'th',
			'br',
		],
		allowedAttributes: {
			a: ['href', 'target', 'rel'],
			img: ['src', 'alt', 'width', 'height'],
			video: ['controls', 'autoplay', 'loop', 'muted', 'poster', 'width', 'height'],
			iframe: [
				'src',
				'width',
				'height',
				'frameborder',
				'allow',
				'allowfullscreen',
				'referrerpolicy',
			],
			source: ['src', 'type'],
			td: ['colspan', 'rowspan', 'scope', 'headers'],
			th: ['colspan', 'rowspan', 'scope', 'headers'],
		},
		allowedSchemes: ['https', 'http'],
		allowedSchemesByTag: {
			source: ['https', 'http'],
			iframe: ['https', 'http'],
		},
		allowProtocolRelative: false,
		transformTags: {
			iframe: sanitize.simpleTransform('iframe', {
				sandbox: '',
				referrerpolicy: 'strict-origin-when-cross-origin',
				allow: 'fullscreen; autoplay; encrypted-media',
			}),
		},
	});
}

export const prepareFormFields = (context: IWebhookFunctions, fields: FormFieldsParameter) => {
	return fields.map((field) => {
		if (field.fieldType === 'html') {
			let { html } = field;

			if (!html) return field;

			for (const resolvable of getResolvables(html)) {
				html = html.replace(resolvable, context.evaluateExpression(resolvable) as string);
			}

			field.html = sanitizeHtml(html);
		}

		if (field.fieldType === 'hiddenField') {
			field.fieldLabel = field.fieldName as string;
		}

		return field;
	});
};

export function sanitizeCustomCss(css: string | undefined): string | undefined {
	if (!css) return undefined;

	// Use sanitize-html with custom settings for CSS
	return sanitize(css, {
		allowedTags: [], // No HTML tags allowed
		allowedAttributes: {}, // No attributes allowed
		// This ensures we're only keeping the text content
		// which should be the CSS, while removing any HTML/script tags
	});
}

export function createDescriptionMetadata(description: string) {
	return description === ''
		? 'n8n form'
		: description.replace(/^\s*\n+|<\/?[^>]+(>|$)/g, '').slice(0, 150);
}

/**
 * Gets the field identifier to use based on node version.
 * For v2.4+, uses fieldName as the primary identifier.
 * For earlier versions, falls back to fieldLabel.
 */
function getFieldIdentifier(field: FormFieldsParameter[number], nodeVersion?: number): string {
	if (nodeVersion && nodeVersion >= 2.4 && field.fieldName) {
		return field.fieldName;
	}

	return field.fieldLabel ?? field.fieldName ?? '';
}

export function prepareFormData({
	formTitle,
	formDescription,
	formSubmittedHeader,
	formSubmittedText,
	redirectUrl,
	formFields,
	testRun,
	query,
	instanceId,
	useResponseData,
	appendAttribution = true,
	buttonLabel,
	customCss,
	nodeVersion,
}: {
	formTitle: string;
	formDescription: string;
	formSubmittedText: string | undefined;
	redirectUrl: string | undefined;
	formFields: FormFieldsParameter;
	testRun: boolean;
	query: IDataObject;
	instanceId?: string;
	useResponseData?: boolean;
	appendAttribution?: boolean;
	buttonLabel?: string;
	formSubmittedHeader?: string;
	customCss?: string;
	nodeVersion?: number;
}) {
	const utm_campaign = instanceId ? `&utm_campaign=${instanceId}` : '';
	const n8nWebsiteLink = `https://n8n.io/?utm_source=n8n-internal&utm_medium=form-trigger${utm_campaign}`;

	if (formSubmittedText === undefined) {
		formSubmittedText = 'Your response has been recorded';
	}

	const formData: FormTriggerData = {
		testRun,
		formTitle,
		formDescription,
		formDescriptionMetadata: createDescriptionMetadata(formDescription),
		formSubmittedHeader,
		formSubmittedText,
		n8nWebsiteLink,
		formFields: [],
		useResponseData,
		appendAttribution,
		buttonLabel,
		dangerousCustomCss: sanitizeCustomCss(customCss),
	};

	if (redirectUrl) {
		if (!redirectUrl.includes('://')) {
			redirectUrl = `http://${redirectUrl}`;
		}
		formData.redirectUrl = redirectUrl;
	}

	for (const [index, field] of formFields.entries()) {
<<<<<<< HEAD
		const { fieldType, requiredField, multiselect, placeholder } = field;
		const queryParam = getFieldIdentifier(field, nodeVersion);
=======
		const { fieldType, requiredField, multiselect, placeholder, defaultValue } = field;
>>>>>>> 6ceef139

		const input: FormField = {
			id: `field-${index}`,
			errorId: `error-field-${index}`,
			label: field.fieldLabel,
			inputRequired: requiredField ? 'form-required' : '',
<<<<<<< HEAD
			defaultValue: query[queryParam] ?? '',
=======
			defaultValue: query[field.fieldLabel] ?? defaultValue ?? '',
>>>>>>> 6ceef139
			placeholder,
		};

		if (multiselect || (fieldType && ['radio', 'checkbox'].includes(fieldType))) {
			input.isMultiSelect = true;
			input.multiSelectOptions =
				field.fieldOptions?.values.map((e, i) => ({
					id: `option${i}_${input.id}`,
					label: e.option,
				})) ?? [];

			if (fieldType === 'radio') {
				input.radioSelect = 'radio';
			} else if (field.limitSelection === 'exact') {
				input.exactSelectedOptions = field.numberOfSelections;
			} else if (field.limitSelection === 'range') {
				input.minSelectedOptions = field.minSelections;
				input.maxSelectedOptions = field.maxSelections;
			}
		} else if (fieldType === 'file') {
			input.isFileInput = true;
			input.acceptFileTypes = field.acceptFileTypes;
			input.multipleFiles = field.multipleFiles ? 'multiple' : '';
		} else if (fieldType === 'dropdown') {
			input.isSelect = true;
			const fieldOptions = field.fieldOptions?.values ?? [];
			input.selectOptions = fieldOptions.map((e) => e.option);
		} else if (fieldType === 'textarea') {
			input.isTextarea = true;
		} else if (fieldType === 'html') {
			input.isHtml = true;
			input.html = field.html as string;
		} else if (fieldType === 'hiddenField') {
			input.isHidden = true;
			input.hiddenName = field.fieldName as string;
			input.hiddenValue =
				input.defaultValue === '' ? (field.fieldValue as string) : input.defaultValue;
		} else {
			input.isInput = true;
			input.type = fieldType as 'text' | 'number' | 'date' | 'email';
		}

		formData.formFields.push(input);
	}

	return formData;
}

export const validateResponseModeConfiguration = (context: IWebhookFunctions) => {
	const responseMode = context.getNodeParameter('responseMode', 'onReceived') as string;
	const connectedNodes = context.getChildNodes(context.getNode().name);
	const nodeVersion = context.getNode().typeVersion;

	const isRespondToWebhookConnected = connectedNodes.some(
		(node) => node.type === 'n8n-nodes-base.respondToWebhook',
	);

	if (!isRespondToWebhookConnected && responseMode === 'responseNode') {
		throw new NodeOperationError(
			context.getNode(),
			new Error('No Respond to Webhook node found in the workflow'),
			{
				description:
					'Insert a Respond to Webhook node to your workflow to respond to the form submission or choose another option for the “Respond When” parameter',
			},
		);
	}

	if (isRespondToWebhookConnected && responseMode !== 'responseNode' && nodeVersion <= 2.1) {
		throw new WorkflowConfigurationError(
			context.getNode(),
			new Error('Unused Respond to Webhook node found in the workflow'),
			{
				description:
					'Set the “Respond When” parameter to “Using Respond to Webhook Node” or remove the Respond to Webhook node',
			},
		);
	}

	if (isRespondToWebhookConnected && nodeVersion > 2.1) {
		throw new NodeOperationError(
			context.getNode(),
			new Error(
				'The "Respond to Webhook" node is not supported in workflows initiated by the "n8n Form Trigger"',
			),
			{
				description:
					'To configure your response, add an "n8n Form" node and set the "Page Type" to "Form Ending"',
			},
		);
	}
};

export function addFormResponseDataToReturnItem(
	returnItem: INodeExecutionData,
	formFields: FormFieldsParameter,
	bodyData: IDataObject,
	nodeVersion?: number,
) {
	for (const [index, field] of formFields.entries()) {
		const key = `field-${index}`;
		const name = getFieldIdentifier(field, nodeVersion);
		let value = bodyData[key] ?? null;

		if (value === null) {
			returnItem.json[name] = null;
			continue;
		}

		if (field.fieldType === 'html') {
			if (field.elementName) {
				returnItem.json[field.elementName] = value;
			}
			continue;
		}

		if (field.fieldType === 'number') {
			value = Number(value);
		}
		if (field.fieldType === 'text') {
			value = String(value).trim();
		}
		if (
			(field.multiselect || field.fieldType === 'checkbox' || field.fieldType === 'radio') &&
			typeof value === 'string'
		) {
			value = jsonParse(value);

			if (field.fieldType === 'radio' && Array.isArray(value)) {
				value = value[0];
			}
		}
		if (field.fieldType === 'date' && value && field.formatDate) {
			const datetime = DateTime.fromFormat(String(value), 'yyyy-mm-dd');
			value = datetime.toFormat(field.formatDate as string);
		}
		if (field.fieldType === 'file' && field.multipleFiles && !Array.isArray(value)) {
			value = [value];
		}

		returnItem.json[name] = value;
	}
}

export async function prepareFormReturnItem(
	context: IWebhookFunctions,
	formFields: FormFieldsParameter,
	mode: 'test' | 'production',
	useWorkflowTimezone: boolean = false,
) {
	const req = context.getRequestObject() as MultiPartFormData.Request;
	a.ok(req.contentType === 'multipart/form-data', 'Expected multipart/form-data');
	const bodyData = (context.getBodyData().data as IDataObject) ?? {};
	const files = (context.getBodyData().files as IDataObject) ?? {};

	const returnItem: INodeExecutionData = {
		json: {},
	};
	if (files && Object.keys(files).length) {
		returnItem.binary = {};
	}

	for (const key of Object.keys(files)) {
		const processFiles: MultiPartFormData.File[] = [];
		let multiFile = false;
		const filesInput = files[key] as MultiPartFormData.File[] | MultiPartFormData.File;

		if (Array.isArray(filesInput)) {
			bodyData[key] = filesInput.map((file) => ({
				filename: file.originalFilename,
				mimetype: file.mimetype,
				size: file.size,
			}));
			processFiles.push(...filesInput);
			multiFile = true;
		} else {
			bodyData[key] = {
				filename: filesInput.originalFilename,
				mimetype: filesInput.mimetype,
				size: filesInput.size,
			};
			processFiles.push(filesInput);
		}

		const entryIndex = Number(key.replace(/field-/g, ''));
		const field = isNaN(entryIndex) ? null : formFields[entryIndex];
		const fieldLabel = field ? getFieldIdentifier(field, context.getNode().typeVersion) : key;

		let fileCount = 0;
		for (const file of processFiles) {
			let binaryPropertyName = fieldLabel.replace(/\W/g, '_');

			if (multiFile) {
				binaryPropertyName += `_${fileCount++}`;
			}

			returnItem.binary![binaryPropertyName] = await context.nodeHelpers.copyBinaryFile(
				file.filepath,
				file.originalFilename ?? file.newFilename,
				file.mimetype,
			);
		}
	}

	addFormResponseDataToReturnItem(returnItem, formFields, bodyData, context.getNode().typeVersion);

	const timezone = useWorkflowTimezone ? context.getTimezone() : 'UTC';
	returnItem.json.submittedAt = DateTime.now().setZone(timezone).toISO();

	returnItem.json.formMode = mode;

	if (
		context.getNode().type === FORM_TRIGGER_NODE_TYPE &&
		Object.keys(context.getRequestObject().query || {}).length
	) {
		returnItem.json.formQueryParameters = context.getRequestObject().query;
	}

	return returnItem;
}

export function renderForm({
	context,
	res,
	formTitle,
	formDescription,
	formFields,
	responseMode,
	mode,
	formSubmittedText,
	redirectUrl,
	appendAttribution,
	buttonLabel,
	customCss,
}: {
	context: IWebhookFunctions;
	res: Response;
	formTitle: string;
	formDescription: string;
	formFields: FormFieldsParameter;
	responseMode: string;
	mode: 'test' | 'production';
	formSubmittedText?: string;
	redirectUrl?: string;
	appendAttribution?: boolean;
	buttonLabel?: string;
	customCss?: string;
}) {
	formDescription = (formDescription || '').replace(/\\n/g, '\n').replace(/<br>/g, '\n');
	const instanceId = context.getInstanceId();

	const useResponseData = responseMode === 'responseNode';

	let query: IDataObject = {};

	if (context.getNode().type === FORM_TRIGGER_NODE_TYPE) {
		query = context.getRequestObject().query as IDataObject;
	} else if (context.getNode().type === FORM_NODE_TYPE) {
		const parentNodes = context.getParentNodes(context.getNode().name);
		const trigger = parentNodes.find(
			(node) => node.type === FORM_TRIGGER_NODE_TYPE,
		) as NodeTypeAndVersion;
		try {
			const triggerQueryParameters = context.evaluateExpression(
				`{{ $('${trigger?.name}').first().json.formQueryParameters }}`,
			) as IDataObject;

			if (triggerQueryParameters) {
				query = triggerQueryParameters;
			}
		} catch (error) {}
	}

	formFields = prepareFormFields(context, formFields);

	const data = prepareFormData({
		formTitle,
		formDescription,
		formSubmittedText,
		redirectUrl,
		formFields,
		testRun: mode === 'test',
		query,
		instanceId,
		useResponseData,
		appendAttribution,
		buttonLabel,
		customCss,
		nodeVersion: context.getNode().typeVersion,
	});

	res.render('form-trigger', data);
}

export const isFormConnected = (nodes: NodeTypeAndVersion[]) => {
	return nodes.some(
		(n) =>
			n.type === FORM_NODE_TYPE || (n.type === WAIT_NODE_TYPE && n.parameters?.resume === 'form'),
	);
};

export async function formWebhook(
	context: IWebhookFunctions,
	authProperty = FORM_TRIGGER_AUTHENTICATION_PROPERTY,
) {
	const node = context.getNode();
	const options = context.getNodeParameter('options', {}) as {
		ignoreBots?: boolean;
		respondWithOptions?: {
			values: {
				respondWith: 'text' | 'redirect';
				formSubmittedText: string;
				redirectUrl: string;
			};
		};
		formSubmittedText?: string;
		useWorkflowTimezone?: boolean;
		appendAttribution?: boolean;
		buttonLabel?: string;
		customCss?: string;
	};
	const res = context.getResponseObject();
	const req = context.getRequestObject();

	try {
		if (options.ignoreBots && isbot(req.headers['user-agent'])) {
			throw new WebhookAuthorizationError(403);
		}
		if (node.typeVersion > 1) {
			await validateWebhookAuthentication(context, authProperty);
		}
	} catch (error) {
		if (error instanceof WebhookAuthorizationError) {
			res.setHeader('WWW-Authenticate', 'Basic realm="Enter credentials"');
			res.status(401).send();
			return { noWebhookResponse: true };
		}
		throw error;
	}

	const mode = context.getMode() === 'manual' ? 'test' : 'production';
	const formFields = context.getNodeParameter('formFields.values', []) as FormFieldsParameter;

	const method = context.getRequestObject().method;

	validateResponseModeConfiguration(context);

	//Show the form on GET request
	if (method === 'GET') {
		const formTitle = context.getNodeParameter('formTitle', '') as string;
		const formDescription = sanitizeHtml(context.getNodeParameter('formDescription', '') as string);
		let responseMode = context.getNodeParameter('responseMode', '') as string;

		let formSubmittedText;
		let redirectUrl;
		let appendAttribution = true;

		if (options.respondWithOptions) {
			const values = (options.respondWithOptions as IDataObject).values as IDataObject;
			if (values.respondWith === 'text') {
				formSubmittedText = values.formSubmittedText as string;
			}
			if (values.respondWith === 'redirect') {
				redirectUrl = values.redirectUrl as string;
			}
		} else {
			formSubmittedText = options.formSubmittedText as string;
		}

		if (options.appendAttribution === false) {
			appendAttribution = false;
		}

		let buttonLabel = 'Submit';

		if (options.buttonLabel) {
			buttonLabel = options.buttonLabel;
		}

		const connectedNodes = context.getChildNodes(context.getNode().name, {
			includeNodeParameters: true,
		});
		const hasNextPage = isFormConnected(connectedNodes);

		if (hasNextPage) {
			redirectUrl = undefined;
			responseMode = 'responseNode';
		}

		renderForm({
			context,
			res,
			formTitle,
			formDescription,
			formFields,
			responseMode,
			mode,
			formSubmittedText,
			redirectUrl,
			appendAttribution,
			buttonLabel,
			customCss: options.customCss,
		});

		return {
			noWebhookResponse: true,
		};
	}

	let { useWorkflowTimezone } = options;

	if (useWorkflowTimezone === undefined && node.typeVersion > 2) {
		useWorkflowTimezone = true;
	}

	const returnItem = await prepareFormReturnItem(context, formFields, mode, useWorkflowTimezone);

	return {
		webhookResponse: { status: 200 },
		workflowData: [[returnItem]],
	};
}

export function resolveRawData(context: IWebhookFunctions, rawData: string) {
	const resolvables = getResolvables(rawData);
	let returnData: string = rawData;

	if (returnData.startsWith('=')) {
		returnData = returnData.replace(/^=+/, '');
	} else {
		return returnData;
	}

	if (resolvables.length) {
		for (const resolvable of resolvables) {
			const resolvedValue = context.evaluateExpression(`${resolvable}`);

			if (typeof resolvedValue === 'object' && resolvedValue !== null) {
				returnData = returnData.replace(resolvable, JSON.stringify(resolvedValue));
			} else {
				returnData = returnData.replace(resolvable, resolvedValue as string);
			}
		}
	}
	return returnData;
}<|MERGE_RESOLUTION|>--- conflicted
+++ resolved
@@ -212,23 +212,15 @@
 	}
 
 	for (const [index, field] of formFields.entries()) {
-<<<<<<< HEAD
-		const { fieldType, requiredField, multiselect, placeholder } = field;
+		const { fieldType, requiredField, multiselect, placeholder, defaultValue } = field;
 		const queryParam = getFieldIdentifier(field, nodeVersion);
-=======
-		const { fieldType, requiredField, multiselect, placeholder, defaultValue } = field;
->>>>>>> 6ceef139
 
 		const input: FormField = {
 			id: `field-${index}`,
 			errorId: `error-field-${index}`,
 			label: field.fieldLabel,
 			inputRequired: requiredField ? 'form-required' : '',
-<<<<<<< HEAD
-			defaultValue: query[queryParam] ?? '',
-=======
-			defaultValue: query[field.fieldLabel] ?? defaultValue ?? '',
->>>>>>> 6ceef139
+			defaultValue: query[queryParam] ?? defaultValue ?? '',
 			placeholder,
 		};
 
