--- conflicted
+++ resolved
@@ -2063,7 +2063,6 @@
 		addFormResponseDataToReturnItem(returnItem, formFields, bodyData);
 		expect(returnItem.json['File Field']).toEqual(['file1.pdf']);
 	});
-<<<<<<< HEAD
 
 	describe('Version 2.4+ fieldName support', () => {
 		it('should use fieldName for output data keys in v2.4+', () => {
@@ -2145,7 +2144,7 @@
 			expect(returnItem.json['Last Name']).toBeUndefined();
 			expect(returnItem.json['Email Address']).toBeUndefined();
 		});
-=======
+	});
 });
 
 describe('FormTrigger, prepareFormData - Default Value', () => {
@@ -2226,6 +2225,5 @@
 		});
 
 		expect(result.formFields[0].defaultValue).toBe('');
->>>>>>> 6ceef139
 	});
 });