import type { Response } from 'express';
import isbot from 'isbot';
import { DateTime } from 'luxon';
import type {
	INodeExecutionData,
	MultiPartFormData,
	IDataObject,
	IWebhookFunctions,
	FormFieldsParameter,
	NodeTypeAndVersion,
} from 'n8n-workflow';
import {
	FORM_NODE_TYPE,
	FORM_TRIGGER_NODE_TYPE,
	NodeOperationError,
	WAIT_NODE_TYPE,
	jsonParse,
} from 'n8n-workflow';
import sanitize from 'sanitize-html';

import type { FormTriggerData, FormTriggerInput } from './interfaces';
import { FORM_TRIGGER_AUTHENTICATION_PROPERTY } from './interfaces';
import { getResolvables } from '../../utils/utilities';
import { WebhookAuthorizationError } from '../Webhook/error';
import { validateWebhookAuthentication } from '../Webhook/utils';

export function sanitizeHtml(text: string) {
	return sanitize(text, {
		allowedTags: [
			'b',
			'div',
			'i',
			'iframe',
			'img',
			'video',
			'source',
			'em',
			'strong',
			'a',
			'h1',
			'h2',
			'h3',
			'h4',
			'h5',
			'h6',
			'u',
			'sub',
			'sup',
			'code',
			'pre',
			'span',
			'br',
			'ul',
			'ol',
			'li',
			'p',
		],
		allowedAttributes: {
			a: ['href', 'target', 'rel'],
			img: ['src', 'alt', 'width', 'height'],
			video: ['*'],
			iframe: ['*'],
			source: ['*'],
		},
		transformTags: {
			iframe: sanitize.simpleTransform('iframe', {
				sandbox: '',
				referrerpolicy: 'strict-origin-when-cross-origin',
				allow: 'fullscreen; autoplay; encrypted-media',
			}),
		},
	});
}

export function createDescriptionMetadata(description: string) {
	return description === ''
		? 'n8n form'
		: description.replace(/^\s*\n+|<\/?[^>]+(>|$)/g, '').slice(0, 150);
}

export function prepareFormData({
	formTitle,
	formDescription,
	formSubmittedHeader,
	formSubmittedText,
	redirectUrl,
	formFields,
	testRun,
	query,
	instanceId,
	useResponseData,
	appendAttribution = true,
	buttonLabel,
	customCss,
}: {
	formTitle: string;
	formDescription: string;
	formSubmittedText: string | undefined;
	redirectUrl: string | undefined;
	formFields: FormFieldsParameter;
	testRun: boolean;
	query: IDataObject;
	instanceId?: string;
	useResponseData?: boolean;
	appendAttribution?: boolean;
	buttonLabel?: string;
	formSubmittedHeader?: string;
	customCss?: string;
}) {
	const validForm = formFields.length > 0;
	const utm_campaign = instanceId ? `&utm_campaign=${instanceId}` : '';
	const n8nWebsiteLink = `https://n8n.io/?utm_source=n8n-internal&utm_medium=form-trigger${utm_campaign}`;

	if (formSubmittedText === undefined) {
		formSubmittedText = 'Your response has been recorded';
	}

	const formData: FormTriggerData = {
		testRun,
		validForm,
		formTitle,
		formDescription,
		formDescriptionMetadata: createDescriptionMetadata(formDescription),
		formSubmittedHeader,
		formSubmittedText,
		n8nWebsiteLink,
		formFields: [],
		useResponseData,
		appendAttribution,
		buttonLabel,
		customCss,
	};

	if (redirectUrl) {
		if (!redirectUrl.includes('://')) {
			redirectUrl = `http://${redirectUrl}`;
		}
		formData.redirectUrl = redirectUrl;
	}

	if (!validForm) {
		return formData;
	}

	for (const [index, field] of formFields.entries()) {
		const { fieldType, requiredField, multiselect, placeholder } = field;

		const input: IDataObject = {
			id: `field-${index}`,
			errorId: `error-field-${index}`,
			label: field.fieldLabel,
			inputRequired: requiredField ? 'form-required' : '',
			defaultValue: query[field.fieldLabel] ?? '',
			placeholder,
		};

		if (multiselect) {
			input.isMultiSelect = true;
			input.multiSelectOptions =
				field.fieldOptions?.values.map((e, i) => ({
					id: `option${i}_${input.id}`,
					label: e.option,
				})) ?? [];
		} else if (fieldType === 'file') {
			input.isFileInput = true;
			input.acceptFileTypes = field.acceptFileTypes;
			input.multipleFiles = field.multipleFiles ? 'multiple' : '';
		} else if (fieldType === 'dropdown') {
			input.isSelect = true;
			const fieldOptions = field.fieldOptions?.values ?? [];
			input.selectOptions = fieldOptions.map((e) => e.option);
		} else if (fieldType === 'textarea') {
			input.isTextarea = true;
		} else if (fieldType === 'html') {
			input.isHtml = true;
			input.html = field.html as string;
		} else if (fieldType === 'hiddenField') {
			input.isHidden = true;
			input.hiddenName = field.fieldName as string;
			input.hiddenValue =
				input.defaultValue === '' ? (field.fieldValue as string) : input.defaultValue;
		} else {
			input.isInput = true;
			input.type = fieldType as 'text' | 'number' | 'date' | 'email';
		}

		formData.formFields.push(input as FormTriggerInput);
	}

	return formData;
}

export const validateResponseModeConfiguration = (context: IWebhookFunctions) => {
	const responseMode = context.getNodeParameter('responseMode', 'onReceived') as string;
	const connectedNodes = context.getChildNodes(context.getNode().name);
	const nodeVersion = context.getNode().typeVersion;

	const isRespondToWebhookConnected = connectedNodes.some(
		(node) => node.type === 'n8n-nodes-base.respondToWebhook',
	);

	if (!isRespondToWebhookConnected && responseMode === 'responseNode') {
		throw new NodeOperationError(
			context.getNode(),
			new Error('No Respond to Webhook node found in the workflow'),
			{
				description:
					'Insert a Respond to Webhook node to your workflow to respond to the form submission or choose another option for the “Respond When” parameter',
			},
		);
	}

	if (isRespondToWebhookConnected && responseMode !== 'responseNode' && nodeVersion <= 2.1) {
		throw new NodeOperationError(
			context.getNode(),
			new Error(`${context.getNode().name} node not correctly configured`),
			{
				description:
					'Set the “Respond When” parameter to “Using Respond to Webhook Node” or remove the Respond to Webhook node',
			},
		);
	}

	if (isRespondToWebhookConnected && nodeVersion > 2.1) {
		throw new NodeOperationError(
			context.getNode(),
			new Error(
				'The "Respond to Webhook" node is not supported in workflows initiated by the "n8n Form Trigger"',
			),
			{
				description:
					'To configure your response, add an "n8n Form" node and set the "Page Type" to "Form Ending"',
			},
		);
	}
};

export async function prepareFormReturnItem(
	context: IWebhookFunctions,
	formFields: FormFieldsParameter,
	mode: 'test' | 'production',
	useWorkflowTimezone: boolean = false,
) {
	const bodyData = (context.getBodyData().data as IDataObject) ?? {};
	const files = (context.getBodyData().files as IDataObject) ?? {};

	const returnItem: INodeExecutionData = {
		json: {},
	};
	if (files && Object.keys(files).length) {
		returnItem.binary = {};
	}

	for (const key of Object.keys(files)) {
		const processFiles: MultiPartFormData.File[] = [];
		let multiFile = false;
		const filesInput = files[key] as MultiPartFormData.File[] | MultiPartFormData.File;

		if (Array.isArray(filesInput)) {
			bodyData[key] = filesInput.map((file) => ({
				filename: file.originalFilename,
				mimetype: file.mimetype,
				size: file.size,
			}));
			processFiles.push(...filesInput);
			multiFile = true;
		} else {
			bodyData[key] = {
				filename: filesInput.originalFilename,
				mimetype: filesInput.mimetype,
				size: filesInput.size,
			};
			processFiles.push(filesInput);
		}

		const entryIndex = Number(key.replace(/field-/g, ''));
		const fieldLabel = isNaN(entryIndex) ? key : formFields[entryIndex].fieldLabel;

		let fileCount = 0;
		for (const file of processFiles) {
			let binaryPropertyName = fieldLabel.replace(/\W/g, '_');

			if (multiFile) {
				binaryPropertyName += `_${fileCount++}`;
			}

			returnItem.binary![binaryPropertyName] = await context.nodeHelpers.copyBinaryFile(
				file.filepath,
				file.originalFilename ?? file.newFilename,
				file.mimetype,
			);
		}
	}

	for (const [index, field] of formFields.entries()) {
		const key = `field-${index}`;
		let value = bodyData[key] ?? null;

		if (value === null) {
			returnItem.json[field.fieldLabel] = null;
			continue;
		}

		if (field.fieldType === 'html') {
			if (field.elementName) {
				returnItem.json[field.elementName as string] = value;
			}
			continue;
		}

		if (field.fieldType === 'number') {
			value = Number(value);
		}
		if (field.fieldType === 'text') {
			value = String(value).trim();
		}
		if (field.multiselect && typeof value === 'string') {
			value = jsonParse(value);
		}
		if (field.fieldType === 'date' && value && field.formatDate !== '') {
			value = DateTime.fromFormat(String(value), 'yyyy-mm-dd').toFormat(field.formatDate as string);
		}
		if (field.fieldType === 'file' && field.multipleFiles && !Array.isArray(value)) {
			value = [value];
		}

		returnItem.json[field.fieldLabel] = value;
	}

	const timezone = useWorkflowTimezone ? context.getTimezone() : 'UTC';
	returnItem.json.submittedAt = DateTime.now().setZone(timezone).toISO();

	returnItem.json.formMode = mode;

	const workflowStaticData = context.getWorkflowStaticData('node');
	if (
		Object.keys(workflowStaticData || {}).length &&
		context.getNode().type === FORM_TRIGGER_NODE_TYPE
	) {
		returnItem.json.formQueryParameters = workflowStaticData;
	}

	return returnItem;
}

export function renderForm({
	context,
	res,
	formTitle,
	formDescription,
	formFields,
	responseMode,
	mode,
	formSubmittedText,
	redirectUrl,
	appendAttribution,
	buttonLabel,
	customCss,
}: {
	context: IWebhookFunctions;
	res: Response;
	formTitle: string;
	formDescription: string;
	formFields: FormFieldsParameter;
	responseMode: string;
	mode: 'test' | 'production';
	formSubmittedText?: string;
	redirectUrl?: string;
	appendAttribution?: boolean;
	buttonLabel?: string;
	customCss?: string;
}) {
	formDescription = (formDescription || '').replace(/\\n/g, '\n').replace(/<br>/g, '\n');
	const instanceId = context.getInstanceId();

	const useResponseData = responseMode === 'responseNode';

	let query: IDataObject = {};

	if (context.getNode().type === FORM_TRIGGER_NODE_TYPE) {
		query = context.getRequestObject().query as IDataObject;
		const workflowStaticData = context.getWorkflowStaticData('node');
		for (const key of Object.keys(query)) {
			workflowStaticData[key] = query[key];
		}
	} else if (context.getNode().type === FORM_NODE_TYPE) {
		const parentNodes = context.getParentNodes(context.getNode().name);
		const trigger = parentNodes.find(
			(node) => node.type === FORM_TRIGGER_NODE_TYPE,
		) as NodeTypeAndVersion;
		try {
			const triggerQueryParameters = context.evaluateExpression(
				`{{ $('${trigger?.name}').first().json.formQueryParameters }}`,
			) as IDataObject;

			if (triggerQueryParameters) {
				query = triggerQueryParameters;
			}
		} catch (error) {}
	}

	const data = prepareFormData({
		formTitle,
		formDescription,
		formSubmittedText,
		redirectUrl,
		formFields,
		testRun: mode === 'test',
		query,
		instanceId,
		useResponseData,
		appendAttribution,
		buttonLabel,
		customCss,
	});

	res.render('form-trigger', data);
}

export const isFormConnected = (nodes: NodeTypeAndVersion[]) => {
	return nodes.some(
		(n) =>
			n.type === FORM_NODE_TYPE || (n.type === WAIT_NODE_TYPE && n.parameters?.resume === 'form'),
	);
};

export async function formWebhook(
	context: IWebhookFunctions,
	authProperty = FORM_TRIGGER_AUTHENTICATION_PROPERTY,
) {
	const node = context.getNode();
	const options = context.getNodeParameter('options', {}) as {
		ignoreBots?: boolean;
		respondWithOptions?: {
			values: {
				respondWith: 'text' | 'redirect';
				formSubmittedText: string;
				redirectUrl: string;
			};
		};
		formSubmittedText?: string;
		useWorkflowTimezone?: boolean;
		appendAttribution?: boolean;
		buttonLabel?: string;
		customCss?: string;
	};
	const res = context.getResponseObject();
	const req = context.getRequestObject();

	try {
		if (options.ignoreBots && isbot(req.headers['user-agent'])) {
			throw new WebhookAuthorizationError(403);
		}
		if (node.typeVersion > 1) {
			await validateWebhookAuthentication(context, authProperty);
		}
	} catch (error) {
		if (error instanceof WebhookAuthorizationError) {
			res.setHeader('WWW-Authenticate', 'Basic realm="Enter credentials"');
			res.status(401).send();
			return { noWebhookResponse: true };
		}
		throw error;
	}

	const mode = context.getMode() === 'manual' ? 'test' : 'production';
	const formFields = (context.getNodeParameter('formFields.values', []) as FormFieldsParameter).map(
		(field) => {
			if (field.fieldType === 'html') {
				field.html = sanitizeHtml(field.html as string);
			}
			if (field.fieldType === 'hiddenField') {
				field.fieldLabel = field.fieldName as string;
			}
			return field;
		},
	);
	const method = context.getRequestObject().method;

	validateResponseModeConfiguration(context);

	//Show the form on GET request
	if (method === 'GET') {
		const formTitle = context.getNodeParameter('formTitle', '') as string;
		const formDescription = sanitizeHtml(context.getNodeParameter('formDescription', '') as string);
<<<<<<< HEAD
		const responseMode = context.getNodeParameter('responseMode', '') as string;
=======
		let responseMode = context.getNodeParameter('responseMode', '') as string;

>>>>>>> 288cce63
		let formSubmittedText;
		let redirectUrl;
		let appendAttribution = true;

		if (options.respondWithOptions) {
			const values = (options.respondWithOptions as IDataObject).values as IDataObject;
			if (values.respondWith === 'text') {
				formSubmittedText = values.formSubmittedText as string;
			}
			if (values.respondWith === 'redirect') {
				redirectUrl = values.redirectUrl as string;
			}
		} else {
			formSubmittedText = options.formSubmittedText as string;
		}

		if (options.appendAttribution === false) {
			appendAttribution = false;
		}

		let buttonLabel = 'Submit';

		if (options.buttonLabel) {
			buttonLabel = options.buttonLabel;
		}

		const connectedNodes = context.getChildNodes(context.getNode().name, {
			includeNodeParameters: true,
		});
		const hasNextPage = isFormConnected(connectedNodes);

		if (hasNextPage) {
			redirectUrl = undefined;
			responseMode = 'responseNode';
		}

		renderForm({
			context,
			res,
			formTitle,
			formDescription,
			formFields,
			responseMode,
			mode,
			formSubmittedText,
			redirectUrl,
			appendAttribution,
			buttonLabel,
			customCss: options.customCss,
		});

		return {
			noWebhookResponse: true,
		};
	}

	let { useWorkflowTimezone } = options;

	if (useWorkflowTimezone === undefined && node.typeVersion > 2) {
		useWorkflowTimezone = true;
	}

	const returnItem = await prepareFormReturnItem(context, formFields, mode, useWorkflowTimezone);

	return {
		webhookResponse: { status: 200 },
		workflowData: [[returnItem]],
	};
}

export function resolveRawData(context: IWebhookFunctions, rawData: string) {
	const resolvables = getResolvables(rawData);
	let returnData: string = rawData;

	if (returnData.startsWith('=')) {
		returnData = returnData.replace(/^=+/, '');
	} else {
		return returnData;
	}

	if (resolvables.length) {
		for (const resolvable of resolvables) {
			const resolvedValue = context.evaluateExpression(`${resolvable}`);

			if (typeof resolvedValue === 'object' && resolvedValue !== null) {
				returnData = returnData.replace(resolvable, JSON.stringify(resolvedValue));
			} else {
				returnData = returnData.replace(resolvable, resolvedValue as string);
			}
		}
	}
	return returnData;
}<|MERGE_RESOLUTION|>--- conflicted
+++ resolved
@@ -483,12 +483,8 @@
 	if (method === 'GET') {
 		const formTitle = context.getNodeParameter('formTitle', '') as string;
 		const formDescription = sanitizeHtml(context.getNodeParameter('formDescription', '') as string);
-<<<<<<< HEAD
-		const responseMode = context.getNodeParameter('responseMode', '') as string;
-=======
 		let responseMode = context.getNodeParameter('responseMode', '') as string;
 
->>>>>>> 288cce63
 		let formSubmittedText;
 		let redirectUrl;
 		let appendAttribution = true;
