--- conflicted
+++ resolved
@@ -120,11 +120,7 @@
 				},
 				default: '',
 				placeholder: 'id,name,description',
-<<<<<<< HEAD
-				description: 'Comma-separated list of the properties which should used as columns for the new rows',
-=======
 				description: `Comma-separated list of the properties which should used as columns for the new rows.`,
->>>>>>> 49d0e3e8
 			},
 			{
 				displayName: 'Return Fields',
@@ -187,11 +183,7 @@
 						},
 						default: '',
 						placeholder: 'quantity,price',
-<<<<<<< HEAD
-						description: 'Comma-separated list of properties which should be used as query parameters',
-=======
 						description: 'Comma-separated list of properties which should be used as query parameters.',
->>>>>>> 49d0e3e8
 					},
 				],
 			},
