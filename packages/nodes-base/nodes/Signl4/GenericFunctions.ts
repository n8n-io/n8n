--- conflicted
+++ resolved
@@ -1,16 +1,6 @@
 import { IExecuteFunctions } from 'n8n-core';
 
-<<<<<<< HEAD
-import {
-	IDataObject, IHttpRequestMethods, IHttpRequestOptions, NodeApiError,
-} from 'n8n-workflow';
-
-
-=======
-import { IDataObject, NodeApiError } from 'n8n-workflow';
-
-import { OptionsWithUri } from 'request';
->>>>>>> 9017fd46
+import { IDataObject, IHttpRequestMethods, IHttpRequestOptions, NodeApiError } from 'n8n-workflow';
 
 /**
  * Make an API request to SIGNL4
@@ -26,23 +16,19 @@
  *
  */
 
-<<<<<<< HEAD
-export async function SIGNL4ApiRequest(this: IExecuteFunctions, method: IHttpRequestMethods, body: string, query: IDataObject = {}, option: IDataObject = {}): Promise<any> { // tslint:disable-line:no-any
-=======
 export async function SIGNL4ApiRequest(
 	this: IExecuteFunctions,
-	method: string,
+	method: IHttpRequestMethods,
 	body: string,
 	query: IDataObject = {},
 	option: IDataObject = {},
 	// tslint:disable-next-line:no-any
 ): Promise<any> {
->>>>>>> 9017fd46
 	const credentials = await this.getCredentials('signl4Api');
 
 	const teamSecret = credentials?.teamSecret as string;
 
-	let options: IHttpRequestOptions ={
+	let options: IHttpRequestOptions = {
 		headers: {
 			Accept: '*/*',
 		},
