<<<<<<< HEAD
import {
	Credentials,
	IExecuteFunctions,
} from 'n8n-core';

import {
	IDataObject,
	IHttpRequestMethods,
	IHttpRequestOptions,
	ILoadOptionsFunctions,
	NodeApiError,
	NodeOperationError,
} from 'n8n-workflow';



import {
	LoaderGetResponse,
} from './types';
=======
import { Credentials, IExecuteFunctions } from 'n8n-core';

import { IDataObject, ILoadOptionsFunctions, NodeApiError, NodeOperationError } from 'n8n-workflow';

import { OptionsWithUri } from 'request';

import { LoaderGetResponse } from './types';
>>>>>>> 9017fd46

export async function monicaCrmApiRequest(
	this: IExecuteFunctions | ILoadOptionsFunctions,
	method: IHttpRequestMethods,
	endpoint: string,
	body: IDataObject = {},
	qs: IDataObject = {},
) {
	const credentials = (await this.getCredentials('monicaCrmApi')) as {
		apiToken: string;
		environment: string;
		domain: string;
	};

	if (credentials === undefined) {
		throw new NodeOperationError(this.getNode(), 'No credentials got returned!');
	}

	let baseUrl = `https://app.monicahq.com`;

	if (credentials.environment === 'selfHosted') {
		baseUrl = credentials.domain;
	}

	const options: IHttpRequestOptions = {
		headers: {
			Authorization: `Bearer ${credentials.apiToken}`,
		},
		method,
		body,
		qs,
		uri: `${baseUrl}/api${endpoint}`,
		json: true,
	};

	if (!Object.keys(body).length) {
		delete options.body;
	}

	if (!Object.keys(qs).length) {
		delete options.qs;
	}

	try {
		return await this.helpers.request!(options);
	} catch (error) {
		throw new NodeApiError(this.getNode(), error);
	}
}

export async function monicaCrmApiRequestAllItems(
	this: IExecuteFunctions | ILoadOptionsFunctions,
	method: IHttpRequestMethods,
	endpoint: string,
	body: IDataObject = {},
	qs: IDataObject = {},
	{ forLoader }: { forLoader: boolean } = { forLoader: false },
) {
	const returnAll = this.getNodeParameter('returnAll', 0, false) as boolean;
	const limit = this.getNodeParameter('limit', 0, 0) as number;

	let totalItems = 0;

	let responseData;
	const returnData: IDataObject[] = [];

	do {
		responseData = await monicaCrmApiRequest.call(this, method, endpoint, body, qs);
		returnData.push(...responseData.data);

		if (!forLoader && !returnAll && returnData.length > limit) {
			return returnData.slice(0, limit);
		}

		totalItems = responseData.meta.total;
	} while (totalItems > returnData.length);

	return returnData;
}

/**
 * Get day, month, and year from the n8n UI datepicker.
 */
export const getDateParts = (date: string) => date.split('T')[0].split('-').map(Number).reverse();

export const toOptions = (response: LoaderGetResponse) =>
	response.data.map(({ id, name }) => ({ value: id, name }));<|MERGE_RESOLUTION|>--- conflicted
+++ resolved
@@ -1,8 +1,4 @@
-<<<<<<< HEAD
-import {
-	Credentials,
-	IExecuteFunctions,
-} from 'n8n-core';
+import { Credentials, IExecuteFunctions } from 'n8n-core';
 
 import {
 	IDataObject,
@@ -13,20 +9,7 @@
 	NodeOperationError,
 } from 'n8n-workflow';
 
-
-
-import {
-	LoaderGetResponse,
-} from './types';
-=======
-import { Credentials, IExecuteFunctions } from 'n8n-core';
-
-import { IDataObject, ILoadOptionsFunctions, NodeApiError, NodeOperationError } from 'n8n-workflow';
-
-import { OptionsWithUri } from 'request';
-
 import { LoaderGetResponse } from './types';
->>>>>>> 9017fd46
 
 export async function monicaCrmApiRequest(
 	this: IExecuteFunctions | ILoadOptionsFunctions,
