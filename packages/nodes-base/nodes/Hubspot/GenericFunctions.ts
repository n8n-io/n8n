--- conflicted
+++ resolved
@@ -1,8 +1,3 @@
-<<<<<<< HEAD
-=======
-import { OptionsWithUri } from 'request';
-
->>>>>>> 9017fd46
 import {
 	IExecuteFunctions,
 	IExecuteSingleFunctions,
@@ -22,13 +17,9 @@
 
 import moment from 'moment';
 
-<<<<<<< HEAD
-export async function hubspotApiRequest(this: IHookFunctions | IExecuteFunctions | IExecuteSingleFunctions | ILoadOptionsFunctions, method: IHttpRequestMethods, endpoint: string, body: any = {}, query: IDataObject = {}, uri?: string): Promise<any> { // tslint:disable-line:no-any
-
-=======
 export async function hubspotApiRequest(
 	this: IHookFunctions | IExecuteFunctions | IExecuteSingleFunctions | ILoadOptionsFunctions,
-	method: string,
+	method: IHttpRequestMethods,
 	endpoint: string,
 	// tslint:disable-next-line:no-any
 	body: any = {},
@@ -36,7 +27,6 @@
 	uri?: string,
 	// tslint:disable-next-line:no-any
 ): Promise<any> {
->>>>>>> 9017fd46
 	let authenticationMethod = this.getNodeParameter('authentication', 0);
 
 	if (this.getNode().type.includes('Trigger')) {
@@ -89,21 +79,16 @@
  * Make an API request to paginated hubspot endpoint
  * and return all results
  */
-<<<<<<< HEAD
-export async function hubspotApiRequestAllItems(this: IHookFunctions | IExecuteFunctions | ILoadOptionsFunctions, propertyName: string, method: IHttpRequestMethods, endpoint: string, body: any = {}, query: IDataObject = {}): Promise<any> { // tslint:disable-line:no-any
-
-=======
 export async function hubspotApiRequestAllItems(
 	this: IHookFunctions | IExecuteFunctions | ILoadOptionsFunctions,
 	propertyName: string,
-	method: string,
+	method: IHttpRequestMethods,
 	endpoint: string,
 	// tslint:disable-next-line:no-any
 	body: any = {},
 	query: IDataObject = {},
 	// tslint:disable-next-line:no-any
 ): Promise<any> {
->>>>>>> 9017fd46
 	const returnData: IDataObject[] = [];
 
 	let responseData;
