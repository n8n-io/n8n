import {
	INodeProperties,
} from 'n8n-workflow';

export const ticketOperations: INodeProperties[] = [
	{
		displayName: 'Operation',
		name: 'operation',
		type: 'options',
		displayOptions: {
			show: {
				resource: [
					'ticket',
				],
			},
		},
		options: [
			{
				name: 'Create',
				value: 'create',
				description: 'Create a ticket',
			},
			{
				name: 'Delete',
				value: 'delete',
				description: 'Delete a ticket',
			},
			{
				name: 'Get',
				value: 'get',
				description: 'Get a ticket',
			},
			{
				name: 'Get All',
				value: 'getAll',
				description: 'Get all tickets',
			},
			{
				name: 'Update',
				value: 'update',
				description: 'Update a ticket',
			},
		],
		default: 'create',
		description: 'The operation to perform.',
	},
];

export const ticketFields: INodeProperties[] = [

	/* -------------------------------------------------------------------------- */
	/*                                ticket:create                               */
	/* -------------------------------------------------------------------------- */
	{
		displayName: 'Pipeline ID',
		name: 'pipelineId',
		type: 'options',
		required: true,
		typeOptions: {
			loadOptionsMethod: 'getTicketPipelines',
		},
		displayOptions: {
			show: {
				resource: [
					'ticket',
				],
				operation: [
					'create',
				],
			},
		},
		default: '',
		description: 'The ID of the pipeline the ticket is in',
	},
	{
		displayName: 'Stage ID',
		name: 'stageId',
		type: 'options',
		required: true,
		typeOptions: {
			loadOptionsMethod: 'getTicketStages',
			loadOptionsDependsOn: [
				'pipelineId',
			],
		},
		displayOptions: {
			show: {
				resource: [
					'ticket',
				],
				operation: [
					'create',
				],
			},
		},
		default: '',
		description: 'The ID of the pipeline the ticket is in',
	},
	{
		displayName: 'Ticket Name',
		name: 'ticketName',
		type: 'string',
		required: true,
		displayOptions: {
			show: {
				resource: [
					'ticket',
				],
				operation: [
					'create',
				],
			},
		},
		default: '',
		description: 'The ID of the pipeline the ticket is in',
	},
	{
		displayName: 'Additional Fields',
		name: 'additionalFields',
		type: 'collection',
		placeholder: 'Add Field',
		default: {},
		displayOptions: {
			show: {
				resource: [
					'ticket',
				],
				operation: [
					'create',
				],
			},
		},
		options: [
			{
				displayName: 'Company Ids',
				name: 'associatedCompanyIds',
				type: 'multiOptions',
				typeOptions: {
					loadOptionsMethod: 'getCompanies',
				},
				default: [],
				description: 'Companies associated with the ticket',
			},
			{
				displayName: 'Contact Ids',
				name: 'associatedContactIds',
				type: 'multiOptions',
				typeOptions: {
					loadOptionsMethod: 'getContacts',
				},
				default: [],
				description: 'Contacts associated with the ticket',
			},
			{
				displayName: 'Category',
				name: 'category',
				type: 'options',
				typeOptions: {
					loadOptionsMethod: 'getTicketCategories',
				},
				default: '',
				description: 'Main reason customer reached out for help',
			},
			{
				displayName: 'Close Date',
				name: 'closeDate',
				type: 'dateTime',
				default: '',
				description: 'The date the ticket was closed',
			},
			{
				displayName: 'Create Date',
				name: 'createDate',
				type: 'dateTime',
				default: '',
				description: 'the date the ticket was created',
			},
			{
				displayName: 'Description',
				name: 'description',
				type: 'string',
				typeOptions: {
					alwaysOpenEditWindow: true,
				},
				default: '',
				description: 'Description of the ticket',
			},
			{
				displayName: 'Priority',
				name: 'priority',
				type: 'options',
				typeOptions: {
					loadOptionsMethod: 'getTicketPriorities',
				},
				default: '',
				description: 'The level of attention needed on the ticket',
			},
			{
				displayName: 'Resolution',
				name: 'resolution',
				type: 'options',
				typeOptions: {
					loadOptionsMethod: 'getTicketResolutions',
				},
				default: '',
				description: 'The action taken to resolve the ticket',
			},
			{
				displayName: 'Source',
				name: 'source',
				type: 'options',
				typeOptions: {
					loadOptionsMethod: 'getTicketSources',
				},
				default: '',
				description: 'Channel where ticket was originally submitted',
			},
			{
				displayName: 'Ticket Owner ID',
				name: 'ticketOwnerId',
				type: 'options',
				typeOptions: {
					loadOptionsMethod: 'getOwners',
				},
				default: '',
				description: 'The user from your team that the ticket is assigned to. You can assign additional users to a ticket record by creating a custom HubSpot user property.',
			},
		],
	},
	/* -------------------------------------------------------------------------- */
	/*                                 ticket:update                              */
	/* -------------------------------------------------------------------------- */
	{
		displayName: 'Ticket ID',
		name: 'ticketId',
		type: 'string',
		required: true,
		displayOptions: {
			show: {
				resource: [
					'ticket',
				],
				operation: [
					'update',
				],
			},
		},
		default: '',
		description: 'Unique identifier for a particular ticket',
	},
	{
		displayName: 'Update Fields',
		name: 'updateFields',
		type: 'collection',
		placeholder: 'Add Field',
		default: {},
		displayOptions: {
			show: {
				resource: [
					'ticket',
				],
				operation: [
					'update',
				],
			},
		},
		options: [
			{
				displayName: 'Company Ids',
				name: 'associatedCompanyIds',
				type: 'multiOptions',
				typeOptions: {
					loadOptionsMethod: 'getCompanies',
				},
				default: [],
				description: 'Companies associated with the ticket',
			},
			{
				displayName: 'Contact Ids',
				name: 'associatedContactIds',
				type: 'multiOptions',
				typeOptions: {
					loadOptionsMethod: 'getContacts',
				},
				default: [],
				description: 'Contact associated with the ticket',
			},
			{
				displayName: 'Category',
				name: 'category',
				type: 'options',
				typeOptions: {
					loadOptionsMethod: 'getTicketCategories',
				},
				default: '',
				description: 'Main reason customer reached out for help',
			},
			{
				displayName: 'Close Date',
				name: 'closeDate',
				type: 'dateTime',
				default: '',
				description: 'The date the ticket was closed',
			},
			{
				displayName: 'Create Date',
				name: 'createDate',
				type: 'dateTime',
				default: '',
				description: 'The date the ticket was created',
			},
			{
				displayName: 'Description',
				name: 'description',
				type: 'string',
				typeOptions: {
					alwaysOpenEditWindow: true,
				},
				default: '',
				description: 'Description of the ticket',
			},
			{
				displayName: 'Pipeline ID',
				name: 'pipelineId',
				type: 'options',
				typeOptions: {
					loadOptionsMethod: 'getTicketPipelines',
				},
				default: '',
				description: 'The ID of the pipeline the ticket is in',
			},
			{
				displayName: 'Priority',
				name: 'priority',
				type: 'options',
				typeOptions: {
					loadOptionsMethod: 'getTicketPriorities',
				},
				default: '',
				description: 'The level of attention needed on the ticket',
			},
			{
				displayName: 'Resolution',
				name: 'resolution',
				type: 'options',
				typeOptions: {
					loadOptionsMethod: 'getTicketResolutions',
				},
				default: '',
				description: 'The action taken to resolve the ticket',
			},
			{
				displayName: 'Source',
				name: 'source',
				type: 'options',
				typeOptions: {
					loadOptionsMethod: 'getTicketSources',
				},
				default: '',
				description: 'Channel where ticket was originally submitted',
			},
			{
				displayName: 'Ticket Name',
				name: 'ticketName',
				type: 'string',
				default: '',
				description: 'The ID of the pipeline the ticket is in',
			},
			{
				displayName: 'Ticket Owner ID',
				name: 'ticketOwnerId',
				type: 'options',
				typeOptions: {
					loadOptionsMethod: 'getOwners',
				},
				default: '',
				description: 'The user from your team that the ticket is assigned to. You can assign additional users to a ticket record by creating a custom HubSpot user property.',
			},
		],
	},

	/* -------------------------------------------------------------------------- */
	/*                                  ticket:get                                */
	/* -------------------------------------------------------------------------- */
	{
		displayName: 'Ticket ID',
		name: 'ticketId',
		type: 'string',
		required: true,
		displayOptions: {
			show: {
				resource: [
					'ticket',
				],
				operation: [
					'get',
				],
			},
		},
		default: '',
		description: 'Unique identifier for a particular ticket',
	},
	{
		displayName: 'Additional Fields',
		name: 'additionalFields',
		type: 'collection',
		placeholder: 'Add Field',
		default: {},
		displayOptions: {
			show: {
				resource: [
					'ticket',
				],
				operation: [
					'get',
				],
			},
		},
		options: [
			{
				displayName: 'Include Deleted',
				name: 'includeDeleted',
				type: 'boolean',
				default: false,
			},
			{
				displayName: 'Properties',
				name: 'properties',
				type: 'multiOptions',
				typeOptions: {
					loadOptionsMethod: 'getTicketProperties',
				},
				default: [],
				description: '<p>Used to include specific ticket properties in the results. By default, the results will only include ticket ID and will not include the values for any properties for your tickets.</p><p>Including this parameter will include the data for the specified property in the results. You can include this parameter multiple times to request multiple properties separated by a comma: <code>,</code>.</p>',
			},
			{
				displayName: 'Properties With History',
				name: 'propertiesWithHistory',
				type: 'string',
				default: '',
				description: 'Works similarly to properties=, but this parameter will include the history for the specified property, instead of just including the current value. Use this parameter when you need the full history of changes to a property\'s value.',
			},
		],
	},

	/* -------------------------------------------------------------------------- */
	/*                                 ticket:getAll                              */
	/* -------------------------------------------------------------------------- */
	{
		displayName: 'Return All',
		name: 'returnAll',
		type: 'boolean',
		displayOptions: {
			show: {
				resource: [
					'ticket',
				],
				operation: [
					'getAll',
				],
			},
		},
		default: false,
		description: 'Whether to return all results or only up to a given limit',
	},
	{
		displayName: 'Limit',
		name: 'limit',
		type: 'number',
		displayOptions: {
			show: {
				resource: [
					'ticket',
				],
				operation: [
					'getAll',
				],
				returnAll: [
					false,
				],
			},
		},
		typeOptions: {
			minValue: 1,
			maxValue: 250,
		},
		default: 100,
<<<<<<< HEAD
		description: 'Max number of results to return',
=======
		description: 'How many results to return',
>>>>>>> 3d528da0
	},
	{
		displayName: 'Additional Fields',
		name: 'additionalFields',
		type: 'collection',
		placeholder: 'Add Field',
		default: {},
		displayOptions: {
			show: {
				resource: [
					'ticket',
				],
				operation: [
					'getAll',
				],
			},
		},
		options: [
			{
				displayName: 'Properties',
				name: 'properties',
				type: 'multiOptions',
				typeOptions: {
					loadOptionsMethod: 'getTicketProperties',
				},
				default: [],
				description: '<p>Used to include specific ticket properties in the results. By default, the results will only include ticket ID and will not include the values for any properties for your company.</p><p>Including this parameter will include the data for the specified property in the results. You can include this parameter multiple times to request multiple properties separated by a comma: <code>,</code>.</p>',
			},
			{
				displayName: 'Properties With History',
				name: 'propertiesWithHistory',
				type: 'string',
				default: '',
				description: 'Works similarly to properties=, but this parameter will include the history for the specified property, instead of just including the current value. Use this parameter when you need the full history of changes to a property\'s value.',
			},
		],
	},

	/* -------------------------------------------------------------------------- */
	/*                                 ticket:delete                              */
	/* -------------------------------------------------------------------------- */
	{
		displayName: 'Ticket ID',
		name: 'ticketId',
		type: 'string',
		required: true,
		displayOptions: {
			show: {
				resource: [
					'ticket',
				],
				operation: [
					'delete',
				],
			},
		},
		default: '',
		description: 'Unique identifier for a particular ticket',
	},
];<|MERGE_RESOLUTION|>--- conflicted
+++ resolved
@@ -485,11 +485,7 @@
 			maxValue: 250,
 		},
 		default: 100,
-<<<<<<< HEAD
-		description: 'Max number of results to return',
-=======
 		description: 'How many results to return',
->>>>>>> 3d528da0
 	},
 	{
 		displayName: 'Additional Fields',
