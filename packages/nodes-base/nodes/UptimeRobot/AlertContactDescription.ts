--- conflicted
+++ resolved
@@ -238,11 +238,7 @@
 				name: 'alert_contacts',
 				type: 'string',
 				default: '',
-<<<<<<< HEAD
-				description: 'Alert contact IDs separated with dash, e.g. 236-1782-4790.',
-=======
 				description: 'Alert contact ids separated with dash, e.g. 236-1782-4790',
->>>>>>> cf530d0c
 			},
 		],
 	},
