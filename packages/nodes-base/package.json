--- conflicted
+++ resolved
@@ -68,12 +68,9 @@
             "dist/credentials/IntercomApi.credentials.js",
             "dist/credentials/InvoiceNinjaApi.credentials.js",
             "dist/credentials/JiraSoftwareCloudApi.credentials.js",
-<<<<<<< HEAD
             "dist/credentials/JiraSoftwareServerApi.credentials.js",
             "dist/credentials/JotFormApi.credentials.js",
-=======
             "dist/credentials/KeapOAuth2Api.credentials.js",
->>>>>>> a13e2f01
             "dist/credentials/LinkFishApi.credentials.js",
             "dist/credentials/MailchimpApi.credentials.js",
             "dist/credentials/MailgunApi.credentials.js",
@@ -193,12 +190,9 @@
             "dist/nodes/InvoiceNinja/InvoiceNinja.node.js",
             "dist/nodes/InvoiceNinja/InvoiceNinjaTrigger.node.js",
             "dist/nodes/Jira/JiraSoftwareCloud.node.js",
-<<<<<<< HEAD
             "dist/nodes/JotForm/JotFormTrigger.node.js",
-=======
             "dist/nodes/Keap/Keap.node.js",
             "dist/nodes/Keap/KeapTrigger.node.js",
->>>>>>> a13e2f01
             "dist/nodes/LinkFish/LinkFish.node.js",
             "dist/nodes/Mailchimp/Mailchimp.node.js",
             "dist/nodes/Mailchimp/MailchimpTrigger.node.js",
