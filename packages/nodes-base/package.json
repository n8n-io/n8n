{
  "name": "n8n-nodes-base",
  "version": "0.169.0",
  "description": "Base nodes of n8n",
  "license": "SEE LICENSE IN LICENSE.md",
  "homepage": "https://n8n.io",
  "author": {
    "name": "Jan Oberhauser",
    "email": "jan@n8n.io"
  },
  "repository": {
    "type": "git",
    "url": "git+https://github.com/n8n-io/n8n.git"
  },
  "main": "dist/src/index",
  "types": "dist/src/index.d.ts",
  "scripts": {
    "dev": "npm run watch",
    "build": "tsc && gulp build:icons && gulp build:translations",
    "build:translations": "gulp build:translations",
    "format": "cd ../.. && node_modules/prettier/bin-prettier.js packages/nodes-base/**/**.ts --write",
    "lint": "tslint -p tsconfig.json -c tslint.json",
    "lintfix": "tslint --fix -p tsconfig.json -c tslint.json",
    "nodelinter": "nodelinter",
    "watch": "tsc --watch",
    "test": "jest"
  },
  "files": [
    "dist"
  ],
  "n8n": {
    "credentials": [
      "dist/credentials/ActionNetworkApi.credentials.js",
      "dist/credentials/ActiveCampaignApi.credentials.js",
      "dist/credentials/AcuitySchedulingApi.credentials.js",
      "dist/credentials/AcuitySchedulingOAuth2Api.credentials.js",
      "dist/credentials/AffinityApi.credentials.js",
      "dist/credentials/AgileCrmApi.credentials.js",
      "dist/credentials/AirtableApi.credentials.js",
      "dist/credentials/Amqp.credentials.js",
      "dist/credentials/ApiTemplateIoApi.credentials.js",
      "dist/credentials/AsanaApi.credentials.js",
      "dist/credentials/AsanaOAuth2Api.credentials.js",
      "dist/credentials/AutomizyApi.credentials.js",
      "dist/credentials/AutopilotApi.credentials.js",
      "dist/credentials/Aws.credentials.js",
      "dist/credentials/BambooHrApi.credentials.js",
      "dist/credentials/BannerbearApi.credentials.js",
      "dist/credentials/BaserowApi.credentials.js",
      "dist/credentials/BeeminderApi.credentials.js",
      "dist/credentials/BitbucketApi.credentials.js",
      "dist/credentials/BitlyApi.credentials.js",
      "dist/credentials/BitlyOAuth2Api.credentials.js",
      "dist/credentials/BitwardenApi.credentials.js",
      "dist/credentials/BoxOAuth2Api.credentials.js",
      "dist/credentials/BrandfetchApi.credentials.js",
      "dist/credentials/BubbleApi.credentials.js",
      "dist/credentials/CalendlyApi.credentials.js",
      "dist/credentials/ChargebeeApi.credentials.js",
      "dist/credentials/CircleCiApi.credentials.js",
      "dist/credentials/CiscoWebexOAuth2Api.credentials.js",
      "dist/credentials/ClearbitApi.credentials.js",
      "dist/credentials/ClickUpApi.credentials.js",
      "dist/credentials/ClickUpOAuth2Api.credentials.js",
      "dist/credentials/ClockifyApi.credentials.js",
      "dist/credentials/CockpitApi.credentials.js",
      "dist/credentials/CodaApi.credentials.js",
      "dist/credentials/ContentfulApi.credentials.js",
      "dist/credentials/ConvertKitApi.credentials.js",
      "dist/credentials/CopperApi.credentials.js",
      "dist/credentials/CortexApi.credentials.js",
      "dist/credentials/CrateDb.credentials.js",
      "dist/credentials/CustomerIoApi.credentials.js",
      "dist/credentials/DeepLApi.credentials.js",
      "dist/credentials/DemioApi.credentials.js",
      "dist/credentials/DhlApi.credentials.js",
      "dist/credentials/DiscourseApi.credentials.js",
      "dist/credentials/DisqusApi.credentials.js",
      "dist/credentials/DriftApi.credentials.js",
      "dist/credentials/DriftOAuth2Api.credentials.js",
      "dist/credentials/DropboxApi.credentials.js",
      "dist/credentials/DropboxOAuth2Api.credentials.js",
      "dist/credentials/DropcontactApi.credentials.js",
      "dist/credentials/EgoiApi.credentials.js",
      "dist/credentials/ElasticsearchApi.credentials.js",
      "dist/credentials/ElasticSecurityApi.credentials.js",
      "dist/credentials/EmeliaApi.credentials.js",
      "dist/credentials/ERPNextApi.credentials.js",
      "dist/credentials/EventbriteApi.credentials.js",
      "dist/credentials/EventbriteOAuth2Api.credentials.js",
      "dist/credentials/FacebookGraphApi.credentials.js",
      "dist/credentials/FacebookGraphAppApi.credentials.js",
      "dist/credentials/FigmaApi.credentials.js",
      "dist/credentials/FileMaker.credentials.js",
      "dist/credentials/FlowApi.credentials.js",
      "dist/credentials/FormIoApi.credentials.js",
      "dist/credentials/FormstackApi.credentials.js",
      "dist/credentials/FormstackOAuth2Api.credentials.js",
      "dist/credentials/FreshdeskApi.credentials.js",
      "dist/credentials/FreshserviceApi.credentials.js",
      "dist/credentials/FreshworksCrmApi.credentials.js",
      "dist/credentials/Ftp.credentials.js",
      "dist/credentials/GetResponseApi.credentials.js",
      "dist/credentials/GetResponseOAuth2Api.credentials.js",
      "dist/credentials/GhostAdminApi.credentials.js",
      "dist/credentials/GhostContentApi.credentials.js",
      "dist/credentials/GithubApi.credentials.js",
      "dist/credentials/GithubOAuth2Api.credentials.js",
      "dist/credentials/GitlabApi.credentials.js",
      "dist/credentials/GitlabOAuth2Api.credentials.js",
      "dist/credentials/GitPassword.credentials.js",
      "dist/credentials/GmailOAuth2Api.credentials.js",
      "dist/credentials/GoogleAnalyticsOAuth2Api.credentials.js",
      "dist/credentials/GoogleApi.credentials.js",
      "dist/credentials/GoogleBigQueryOAuth2Api.credentials.js",
      "dist/credentials/GoogleBooksOAuth2Api.credentials.js",
      "dist/credentials/GoogleCalendarOAuth2Api.credentials.js",
      "dist/credentials/GoogleCloudNaturalLanguageOAuth2Api.credentials.js",
      "dist/credentials/GoogleContactsOAuth2Api.credentials.js",
      "dist/credentials/GoogleDocsOAuth2Api.credentials.js",
      "dist/credentials/GoogleDriveOAuth2Api.credentials.js",
      "dist/credentials/GoogleFirebaseCloudFirestoreOAuth2Api.credentials.js",
      "dist/credentials/GoogleFirebaseRealtimeDatabaseOAuth2Api.credentials.js",
      "dist/credentials/GoogleOAuth2Api.credentials.js",
      "dist/credentials/GooglePerspectiveOAuth2Api.credentials.js",
      "dist/credentials/GoogleSheetsOAuth2Api.credentials.js",
      "dist/credentials/GoogleSlidesOAuth2Api.credentials.js",
      "dist/credentials/GoogleTasksOAuth2Api.credentials.js",
      "dist/credentials/GoogleTranslateOAuth2Api.credentials.js",
      "dist/credentials/GotifyApi.credentials.js",
      "dist/credentials/GoToWebinarOAuth2Api.credentials.js",
      "dist/credentials/GristApi.credentials.js",
      "dist/credentials/GrafanaApi.credentials.js",
      "dist/credentials/GSuiteAdminOAuth2Api.credentials.js",
      "dist/credentials/GumroadApi.credentials.js",
      "dist/credentials/HaloPSAApi.credentials.js",
      "dist/credentials/HarvestApi.credentials.js",
      "dist/credentials/HarvestOAuth2Api.credentials.js",
      "dist/credentials/HelpScoutOAuth2Api.credentials.js",
      "dist/credentials/HomeAssistantApi.credentials.js",
      "dist/credentials/HttpBasicAuth.credentials.js",
      "dist/credentials/HttpDigestAuth.credentials.js",
      "dist/credentials/HttpHeaderAuth.credentials.js",
      "dist/credentials/HttpQueryAuth.credentials.js",
      "dist/credentials/HubspotApi.credentials.js",
      "dist/credentials/HubspotAppToken.credentials.js",
      "dist/credentials/HubspotDeveloperApi.credentials.js",
      "dist/credentials/HubspotOAuth2Api.credentials.js",
      "dist/credentials/HumanticAiApi.credentials.js",
      "dist/credentials/HunterApi.credentials.js",
      "dist/credentials/Imap.credentials.js",
      "dist/credentials/IntercomApi.credentials.js",
      "dist/credentials/InvoiceNinjaApi.credentials.js",
      "dist/credentials/IterableApi.credentials.js",
      "dist/credentials/JenkinsApi.credentials.js",
      "dist/credentials/JiraSoftwareCloudApi.credentials.js",
      "dist/credentials/JiraSoftwareServerApi.credentials.js",
      "dist/credentials/JotFormApi.credentials.js",
      "dist/credentials/Kafka.credentials.js",
      "dist/credentials/KeapOAuth2Api.credentials.js",
      "dist/credentials/KitemakerApi.credentials.js",
      "dist/credentials/KoBoToolboxApi.credentials.js",
      "dist/credentials/LemlistApi.credentials.js",
      "dist/credentials/LinearApi.credentials.js",
      "dist/credentials/LineNotifyOAuth2Api.credentials.js",
      "dist/credentials/LingvaNexApi.credentials.js",
      "dist/credentials/LinkedInOAuth2Api.credentials.js",
      "dist/credentials/Magento2Api.credentials.js",
      "dist/credentials/MailcheckApi.credentials.js",
      "dist/credentials/MailchimpApi.credentials.js",
      "dist/credentials/MailchimpOAuth2Api.credentials.js",
      "dist/credentials/MailerLiteApi.credentials.js",
      "dist/credentials/MailgunApi.credentials.js",
      "dist/credentials/MailjetEmailApi.credentials.js",
      "dist/credentials/MailjetSmsApi.credentials.js",
      "dist/credentials/MandrillApi.credentials.js",
      "dist/credentials/MarketstackApi.credentials.js",
      "dist/credentials/MatrixApi.credentials.js",
      "dist/credentials/MattermostApi.credentials.js",
      "dist/credentials/MauticApi.credentials.js",
      "dist/credentials/MauticOAuth2Api.credentials.js",
      "dist/credentials/MediumApi.credentials.js",
      "dist/credentials/MediumOAuth2Api.credentials.js",
      "dist/credentials/MessageBirdApi.credentials.js",
      "dist/credentials/MicrosoftDynamicsOAuth2Api.credentials.js",
      "dist/credentials/MicrosoftExcelOAuth2Api.credentials.js",
      "dist/credentials/MicrosoftGraphSecurityOAuth2Api.credentials.js",
      "dist/credentials/MicrosoftOAuth2Api.credentials.js",
      "dist/credentials/MicrosoftOneDriveOAuth2Api.credentials.js",
      "dist/credentials/MicrosoftOutlookOAuth2Api.credentials.js",
      "dist/credentials/MicrosoftSql.credentials.js",
      "dist/credentials/MicrosoftTeamsOAuth2Api.credentials.js",
      "dist/credentials/MicrosoftToDoOAuth2Api.credentials.js",
      "dist/credentials/MindeeInvoiceApi.credentials.js",
      "dist/credentials/MindeeReceiptApi.credentials.js",
      "dist/credentials/MispApi.credentials.js",
      "dist/credentials/MoceanApi.credentials.js",
      "dist/credentials/MondayComApi.credentials.js",
      "dist/credentials/MondayComOAuth2Api.credentials.js",
      "dist/credentials/MongoDb.credentials.js",
      "dist/credentials/MonicaCrmApi.credentials.js",
      "dist/credentials/Mqtt.credentials.js",
      "dist/credentials/Msg91Api.credentials.js",
      "dist/credentials/MySql.credentials.js",
      "dist/credentials/NasaApi.credentials.js",
      "dist/credentials/NetlifyApi.credentials.js",
      "dist/credentials/NextCloudApi.credentials.js",
      "dist/credentials/NextCloudOAuth2Api.credentials.js",
      "dist/credentials/NocoDb.credentials.js",
      "dist/credentials/NotionApi.credentials.js",
      "dist/credentials/NotionOAuth2Api.credentials.js",
      "dist/credentials/OAuth1Api.credentials.js",
      "dist/credentials/OAuth2Api.credentials.js",
      "dist/credentials/OdooApi.credentials.js",
      "dist/credentials/OneSimpleApi.credentials.js",
      "dist/credentials/OnfleetApi.credentials.js",
      "dist/credentials/OpenWeatherMapApi.credentials.js",
      "dist/credentials/OrbitApi.credentials.js",
      "dist/credentials/OuraApi.credentials.js",
      "dist/credentials/PaddleApi.credentials.js",
      "dist/credentials/PagerDutyApi.credentials.js",
      "dist/credentials/PagerDutyOAuth2Api.credentials.js",
      "dist/credentials/PayPalApi.credentials.js",
      "dist/credentials/PeekalinkApi.credentials.js",
      "dist/credentials/PhantombusterApi.credentials.js",
      "dist/credentials/PhilipsHueOAuth2Api.credentials.js",
      "dist/credentials/PipedriveApi.credentials.js",
      "dist/credentials/PipedriveOAuth2Api.credentials.js",
      "dist/credentials/PlivoApi.credentials.js",
      "dist/credentials/Postgres.credentials.js",
      "dist/credentials/PostHogApi.credentials.js",
      "dist/credentials/PostmarkApi.credentials.js",
      "dist/credentials/ProfitWellApi.credentials.js",
      "dist/credentials/PushbulletOAuth2Api.credentials.js",
      "dist/credentials/PushcutApi.credentials.js",
      "dist/credentials/PushoverApi.credentials.js",
      "dist/credentials/QuestDb.credentials.js",
      "dist/credentials/QuickBaseApi.credentials.js",
      "dist/credentials/QuickBooksOAuth2Api.credentials.js",
      "dist/credentials/RabbitMQ.credentials.js",
      "dist/credentials/RaindropOAuth2Api.credentials.js",
      "dist/credentials/RedditOAuth2Api.credentials.js",
      "dist/credentials/Redis.credentials.js",
      "dist/credentials/RocketchatApi.credentials.js",
      "dist/credentials/RundeckApi.credentials.js",
      "dist/credentials/S3.credentials.js",
      "dist/credentials/SalesforceJwtApi.credentials.js",
      "dist/credentials/SalesforceOAuth2Api.credentials.js",
      "dist/credentials/SalesmateApi.credentials.js",
      "dist/credentials/SalesmateApi.credentials.js",
      "dist/credentials/SeaTableApi.credentials.js",
      "dist/credentials/SecurityScorecardApi.credentials.js",
      "dist/credentials/SegmentApi.credentials.js",
      "dist/credentials/SegmentApi.credentials.js",
      "dist/credentials/SendGridApi.credentials.js",
      "dist/credentials/SendyApi.credentials.js",
      "dist/credentials/SentryIoApi.credentials.js",
      "dist/credentials/SentryIoOAuth2Api.credentials.js",
      "dist/credentials/SentryIoServerApi.credentials.js",
      "dist/credentials/ServiceNowOAuth2Api.credentials.js",
      "dist/credentials/ServiceNowBasicApi.credentials.js",
      "dist/credentials/Sftp.credentials.js",
      "dist/credentials/ShopifyApi.credentials.js",
      "dist/credentials/Signl4Api.credentials.js",
      "dist/credentials/Signl4Api.credentials.js",
      "dist/credentials/SlackApi.credentials.js",
      "dist/credentials/SlackOAuth2Api.credentials.js",
      "dist/credentials/Sms77Api.credentials.js",
      "dist/credentials/Smtp.credentials.js",
      "dist/credentials/Snowflake.credentials.js",
      "dist/credentials/SplunkApi.credentials.js",
      "dist/credentials/SpontitApi.credentials.js",
      "dist/credentials/SpotifyOAuth2Api.credentials.js",
      "dist/credentials/SpotifyOAuth2Api.credentials.js",
      "dist/credentials/SshPassword.credentials.js",
      "dist/credentials/SshPrivateKey.credentials.js",
      "dist/credentials/StackbyApi.credentials.js",
      "dist/credentials/StoryblokContentApi.credentials.js",
      "dist/credentials/StoryblokManagementApi.credentials.js",
      "dist/credentials/StrapiApi.credentials.js",
      "dist/credentials/StravaOAuth2Api.credentials.js",
      "dist/credentials/StripeApi.credentials.js",
      "dist/credentials/SupabaseApi.credentials.js",
      "dist/credentials/SurveyMonkeyApi.credentials.js",
      "dist/credentials/SurveyMonkeyOAuth2Api.credentials.js",
      "dist/credentials/SyncroMspApi.credentials.js",
      "dist/credentials/TaigaApi.credentials.js",
      "dist/credentials/TapfiliateApi.credentials.js",
      "dist/credentials/TelegramApi.credentials.js",
      "dist/credentials/TheHiveApi.credentials.js",
      "dist/credentials/TimescaleDb.credentials.js",
      "dist/credentials/TodoistApi.credentials.js",
      "dist/credentials/TodoistOAuth2Api.credentials.js",
      "dist/credentials/TogglApi.credentials.js",
      "dist/credentials/TravisCiApi.credentials.js",
      "dist/credentials/TrelloApi.credentials.js",
      "dist/credentials/TwakeCloudApi.credentials.js",
      "dist/credentials/TwakeServerApi.credentials.js",
      "dist/credentials/TwilioApi.credentials.js",
      "dist/credentials/TwistOAuth2Api.credentials.js",
      "dist/credentials/TwitterOAuth1Api.credentials.js",
      "dist/credentials/TypeformApi.credentials.js",
      "dist/credentials/TypeformOAuth2Api.credentials.js",
      "dist/credentials/UnleashedSoftwareApi.credentials.js",
      "dist/credentials/UpleadApi.credentials.js",
      "dist/credentials/UProcApi.credentials.js",
      "dist/credentials/UptimeRobotApi.credentials.js",
      "dist/credentials/UrlScanIoApi.credentials.js",
      "dist/credentials/VeroApi.credentials.js",
      "dist/credentials/VonageApi.credentials.js",
      "dist/credentials/WebflowApi.credentials.js",
      "dist/credentials/WebflowOAuth2Api.credentials.js",
      "dist/credentials/WekanApi.credentials.js",
      "dist/credentials/WiseApi.credentials.js",
      "dist/credentials/WooCommerceApi.credentials.js",
      "dist/credentials/WordpressApi.credentials.js",
      "dist/credentials/WorkableApi.credentials.js",
      "dist/credentials/WufooApi.credentials.js",
      "dist/credentials/XeroOAuth2Api.credentials.js",
      "dist/credentials/YourlsApi.credentials.js",
      "dist/credentials/YouTubeOAuth2Api.credentials.js",
      "dist/credentials/ZammadBasicAuthApi.credentials.js",
      "dist/credentials/ZammadTokenAuthApi.credentials.js",
      "dist/credentials/ZendeskApi.credentials.js",
      "dist/credentials/ZendeskOAuth2Api.credentials.js",
      "dist/credentials/ZohoOAuth2Api.credentials.js",
      "dist/credentials/ZoomApi.credentials.js",
      "dist/credentials/ZoomOAuth2Api.credentials.js",
      "dist/credentials/ZulipApi.credentials.js"
    ],
    "nodes": [
      "dist/nodes/ActionNetwork/ActionNetwork.node.js",
      "dist/nodes/ActiveCampaign/ActiveCampaign.node.js",
      "dist/nodes/ActiveCampaign/ActiveCampaignTrigger.node.js",
      "dist/nodes/AcuityScheduling/AcuitySchedulingTrigger.node.js",
      "dist/nodes/Affinity/Affinity.node.js",
      "dist/nodes/Affinity/AffinityTrigger.node.js",
      "dist/nodes/AgileCrm/AgileCrm.node.js",
      "dist/nodes/Airtable/Airtable.node.js",
      "dist/nodes/Airtable/AirtableTrigger.node.js",
      "dist/nodes/Amqp/Amqp.node.js",
      "dist/nodes/Amqp/AmqpTrigger.node.js",
      "dist/nodes/ApiTemplateIo/ApiTemplateIo.node.js",
      "dist/nodes/Asana/Asana.node.js",
      "dist/nodes/Asana/AsanaTrigger.node.js",
      "dist/nodes/Automizy/Automizy.node.js",
      "dist/nodes/Autopilot/Autopilot.node.js",
      "dist/nodes/Autopilot/AutopilotTrigger.node.js",
      "dist/nodes/Aws/AwsLambda.node.js",
      "dist/nodes/Aws/AwsSns.node.js",
      "dist/nodes/Aws/AwsSnsTrigger.node.js",
      "dist/nodes/Aws/Comprehend/AwsComprehend.node.js",
      "dist/nodes/Aws/DynamoDB/AwsDynamoDB.node.js",
      "dist/nodes/Aws/Rekognition/AwsRekognition.node.js",
      "dist/nodes/Aws/S3/AwsS3.node.js",
      "dist/nodes/Aws/SES/AwsSes.node.js",
      "dist/nodes/Aws/SQS/AwsSqs.node.js",
      "dist/nodes/Aws/Textract/AwsTextract.node.js",
      "dist/nodes/Aws/Transcribe/AwsTranscribe.node.js",
      "dist/nodes/BambooHr/BambooHr.node.js",
      "dist/nodes/Bannerbear/Bannerbear.node.js",
      "dist/nodes/Baserow/Baserow.node.js",
      "dist/nodes/Beeminder/Beeminder.node.js",
      "dist/nodes/Bitbucket/BitbucketTrigger.node.js",
      "dist/nodes/Bitly/Bitly.node.js",
      "dist/nodes/Bitwarden/Bitwarden.node.js",
      "dist/nodes/Box/Box.node.js",
      "dist/nodes/Box/BoxTrigger.node.js",
      "dist/nodes/Brandfetch/Brandfetch.node.js",
      "dist/nodes/Bubble/Bubble.node.js",
      "dist/nodes/Calendly/CalendlyTrigger.node.js",
      "dist/nodes/Chargebee/Chargebee.node.js",
      "dist/nodes/Chargebee/ChargebeeTrigger.node.js",
      "dist/nodes/CircleCi/CircleCi.node.js",
      "dist/nodes/Cisco/Webex/CiscoWebex.node.js",
      "dist/nodes/Cisco/Webex/CiscoWebexTrigger.node.js",
      "dist/nodes/Clearbit/Clearbit.node.js",
      "dist/nodes/ClickUp/ClickUp.node.js",
      "dist/nodes/ClickUp/ClickUpTrigger.node.js",
      "dist/nodes/Clockify/Clockify.node.js",
      "dist/nodes/Clockify/ClockifyTrigger.node.js",
      "dist/nodes/Cockpit/Cockpit.node.js",
      "dist/nodes/Coda/Coda.node.js",
      "dist/nodes/CoinGecko/CoinGecko.node.js",
      "dist/nodes/Compression/Compression.node.js",
      "dist/nodes/Contentful/Contentful.node.js",
      "dist/nodes/ConvertKit/ConvertKit.node.js",
      "dist/nodes/ConvertKit/ConvertKitTrigger.node.js",
      "dist/nodes/Copper/Copper.node.js",
      "dist/nodes/Copper/CopperTrigger.node.js",
      "dist/nodes/Cortex/Cortex.node.js",
      "dist/nodes/CrateDb/CrateDb.node.js",
      "dist/nodes/Cron/Cron.node.js",
      "dist/nodes/Crypto/Crypto.node.js",
      "dist/nodes/CustomerIo/CustomerIo.node.js",
      "dist/nodes/CustomerIo/CustomerIoTrigger.node.js",
      "dist/nodes/DateTime/DateTime.node.js",
      "dist/nodes/DeepL/DeepL.node.js",
      "dist/nodes/Demio/Demio.node.js",
      "dist/nodes/Dhl/Dhl.node.js",
      "dist/nodes/Discord/Discord.node.js",
      "dist/nodes/Discourse/Discourse.node.js",
      "dist/nodes/Disqus/Disqus.node.js",
      "dist/nodes/Drift/Drift.node.js",
      "dist/nodes/Dropbox/Dropbox.node.js",
      "dist/nodes/Dropcontact/Dropcontact.node.js",
      "dist/nodes/EditImage/EditImage.node.js",
      "dist/nodes/Egoi/Egoi.node.js",
      "dist/nodes/Elastic/Elasticsearch/Elasticsearch.node.js",
      "dist/nodes/Elastic/ElasticSecurity/ElasticSecurity.node.js",
      "dist/nodes/EmailReadImap/EmailReadImap.node.js",
      "dist/nodes/EmailSend/EmailSend.node.js",
      "dist/nodes/Emelia/Emelia.node.js",
      "dist/nodes/Emelia/EmeliaTrigger.node.js",
      "dist/nodes/ERPNext/ERPNext.node.js",
      "dist/nodes/ErrorTrigger/ErrorTrigger.node.js",
      "dist/nodes/Eventbrite/EventbriteTrigger.node.js",
      "dist/nodes/ExecuteCommand/ExecuteCommand.node.js",
      "dist/nodes/ExecuteWorkflow/ExecuteWorkflow.node.js",
      "dist/nodes/Facebook/FacebookGraphApi.node.js",
      "dist/nodes/Facebook/FacebookTrigger.node.js",
      "dist/nodes/Figma/FigmaTrigger.node.js",
      "dist/nodes/FileMaker/FileMaker.node.js",
      "dist/nodes/Flow/Flow.node.js",
      "dist/nodes/Flow/FlowTrigger.node.js",
      "dist/nodes/FormIo/FormIoTrigger.node.js",
      "dist/nodes/Formstack/FormstackTrigger.node.js",
      "dist/nodes/Freshdesk/Freshdesk.node.js",
      "dist/nodes/Freshservice/Freshservice.node.js",
      "dist/nodes/FreshworksCrm/FreshworksCrm.node.js",
      "dist/nodes/Ftp/Ftp.node.js",
      "dist/nodes/Function/Function.node.js",
      "dist/nodes/FunctionItem/FunctionItem.node.js",
      "dist/nodes/GetResponse/GetResponse.node.js",
      "dist/nodes/GetResponse/GetResponseTrigger.node.js",
      "dist/nodes/Ghost/Ghost.node.js",
      "dist/nodes/Git/Git.node.js",
      "dist/nodes/Github/Github.node.js",
      "dist/nodes/Github/GithubTrigger.node.js",
      "dist/nodes/Gitlab/Gitlab.node.js",
      "dist/nodes/Gitlab/GitlabTrigger.node.js",
      "dist/nodes/Google/Analytics/GoogleAnalytics.node.js",
      "dist/nodes/Google/BigQuery/GoogleBigQuery.node.js",
      "dist/nodes/Google/Books/GoogleBooks.node.js",
      "dist/nodes/Google/Calendar/GoogleCalendar.node.js",
      "dist/nodes/Google/Calendar/GoogleCalendarTrigger.node.js",
      "dist/nodes/Google/Chat/GoogleChat.node.js",
      "dist/nodes/Google/CloudNaturalLanguage/GoogleCloudNaturalLanguage.node.js",
      "dist/nodes/Google/Contacts/GoogleContacts.node.js",
      "dist/nodes/Google/Docs/GoogleDocs.node.js",
      "dist/nodes/Google/Drive/GoogleDrive.node.js",
      "dist/nodes/Google/Drive/GoogleDriveTrigger.node.js",
      "dist/nodes/Google/Firebase/CloudFirestore/CloudFirestore.node.js",
      "dist/nodes/Google/Firebase/RealtimeDatabase/RealtimeDatabase.node.js",
      "dist/nodes/Google/Gmail/Gmail.node.js",
      "dist/nodes/Google/GSuiteAdmin/GSuiteAdmin.node.js",
      "dist/nodes/Google/Perspective/GooglePerspective.node.js",
      "dist/nodes/Google/Sheet/GoogleSheets.node.js",
      "dist/nodes/Google/Slides/GoogleSlides.node.js",
      "dist/nodes/Google/Task/GoogleTasks.node.js",
      "dist/nodes/Google/Translate/GoogleTranslate.node.js",
      "dist/nodes/Google/YouTube/YouTube.node.js",
      "dist/nodes/Gotify/Gotify.node.js",
      "dist/nodes/GoToWebinar/GoToWebinar.node.js",
      "dist/nodes/Grafana/Grafana.node.js",
      "dist/nodes/GraphQL/GraphQL.node.js",
      "dist/nodes/Grist/Grist.node.js",
      "dist/nodes/Gumroad/GumroadTrigger.node.js",
      "dist/nodes/HackerNews/HackerNews.node.js",
      "dist/nodes/HaloPSA/HaloPSA.node.js",
      "dist/nodes/Harvest/Harvest.node.js",
      "dist/nodes/HelpScout/HelpScout.node.js",
      "dist/nodes/HelpScout/HelpScoutTrigger.node.js",
      "dist/nodes/HomeAssistant/HomeAssistant.node.js",
      "dist/nodes/HtmlExtract/HtmlExtract.node.js",
      "dist/nodes/HttpRequest/HttpRequest.node.js",
      "dist/nodes/Hubspot/Hubspot.node.js",
      "dist/nodes/Hubspot/HubspotTrigger.node.js",
      "dist/nodes/HumanticAI/HumanticAi.node.js",
      "dist/nodes/Hunter/Hunter.node.js",
      "dist/nodes/ICalendar/ICalendar.node.js",
      "dist/nodes/If/If.node.js",
      "dist/nodes/Intercom/Intercom.node.js",
      "dist/nodes/Interval/Interval.node.js",
      "dist/nodes/InvoiceNinja/InvoiceNinja.node.js",
      "dist/nodes/InvoiceNinja/InvoiceNinjaTrigger.node.js",
      "dist/nodes/ItemLists/ItemLists.node.js",
      "dist/nodes/Iterable/Iterable.node.js",
      "dist/nodes/Jenkins/Jenkins.node.js",
      "dist/nodes/Jira/Jira.node.js",
      "dist/nodes/Jira/JiraTrigger.node.js",
      "dist/nodes/JotForm/JotFormTrigger.node.js",
      "dist/nodes/Kafka/Kafka.node.js",
      "dist/nodes/Kafka/KafkaTrigger.node.js",
      "dist/nodes/Keap/Keap.node.js",
      "dist/nodes/Keap/KeapTrigger.node.js",
      "dist/nodes/Kitemaker/Kitemaker.node.js",
      "dist/nodes/KoBoToolbox/KoBoToolbox.node.js",
      "dist/nodes/KoBoToolbox/KoBoToolboxTrigger.node.js",
      "dist/nodes/Lemlist/Lemlist.node.js",
      "dist/nodes/Lemlist/LemlistTrigger.node.js",
      "dist/nodes/Line/Line.node.js",
      "dist/nodes/Linear/Linear.node.js",
      "dist/nodes/Linear/LinearTrigger.node.js",
      "dist/nodes/LingvaNex/LingvaNex.node.js",
      "dist/nodes/LinkedIn/LinkedIn.node.js",
      "dist/nodes/LocalFileTrigger/LocalFileTrigger.node.js",
      "dist/nodes/Magento/Magento2.node.js",
      "dist/nodes/Mailcheck/Mailcheck.node.js",
      "dist/nodes/Mailchimp/Mailchimp.node.js",
      "dist/nodes/Mailchimp/MailchimpTrigger.node.js",
      "dist/nodes/MailerLite/MailerLite.node.js",
      "dist/nodes/MailerLite/MailerLiteTrigger.node.js",
      "dist/nodes/Mailgun/Mailgun.node.js",
      "dist/nodes/Mailjet/Mailjet.node.js",
      "dist/nodes/Mailjet/MailjetTrigger.node.js",
      "dist/nodes/Mandrill/Mandrill.node.js",
      "dist/nodes/Markdown/Markdown.node.js",
      "dist/nodes/Marketstack/Marketstack.node.js",
      "dist/nodes/Matrix/Matrix.node.js",
      "dist/nodes/Mattermost/Mattermost.node.js",
      "dist/nodes/Mautic/Mautic.node.js",
      "dist/nodes/Mautic/MauticTrigger.node.js",
      "dist/nodes/Medium/Medium.node.js",
      "dist/nodes/Merge/Merge.node.js",
      "dist/nodes/MessageBird/MessageBird.node.js",
      "dist/nodes/Microsoft/Dynamics/MicrosoftDynamicsCrm.node.js",
      "dist/nodes/Microsoft/Excel/MicrosoftExcel.node.js",
      "dist/nodes/Microsoft/GraphSecurity/MicrosoftGraphSecurity.node.js",
      "dist/nodes/Microsoft/OneDrive/MicrosoftOneDrive.node.js",
      "dist/nodes/Microsoft/Outlook/MicrosoftOutlook.node.js",
      "dist/nodes/Microsoft/Sql/MicrosoftSql.node.js",
      "dist/nodes/Microsoft/Teams/MicrosoftTeams.node.js",
      "dist/nodes/Microsoft/ToDo/MicrosoftToDo.node.js",
      "dist/nodes/Mindee/Mindee.node.js",
      "dist/nodes/Misp/Misp.node.js",
      "dist/nodes/Mocean/Mocean.node.js",
      "dist/nodes/MondayCom/MondayCom.node.js",
      "dist/nodes/MongoDb/MongoDb.node.js",
      "dist/nodes/MonicaCrm/MonicaCrm.node.js",
      "dist/nodes/MoveBinaryData/MoveBinaryData.node.js",
      "dist/nodes/MQTT/Mqtt.node.js",
      "dist/nodes/MQTT/MqttTrigger.node.js",
      "dist/nodes/Msg91/Msg91.node.js",
      "dist/nodes/MySql/MySql.node.js",
      "dist/nodes/N8nTrainingCustomerDatastore/N8nTrainingCustomerDatastore.node.js",
      "dist/nodes/N8nTrainingCustomerMessenger/N8nTrainingCustomerMessenger.node.js",
      "dist/nodes/N8nTrigger/N8nTrigger.node.js",
      "dist/nodes/Nasa/Nasa.node.js",
      "dist/nodes/Netlify/Netlify.node.js",
      "dist/nodes/Netlify/NetlifyTrigger.node.js",
      "dist/nodes/NextCloud/NextCloud.node.js",
      "dist/nodes/NocoDB/NocoDB.node.js",
      "dist/nodes/NoOp/NoOp.node.js",
      "dist/nodes/Onfleet/Onfleet.node.js",
      "dist/nodes/Onfleet/OnfleetTrigger.node.js",
      "dist/nodes/Notion/Notion.node.js",
      "dist/nodes/Notion/NotionTrigger.node.js",
      "dist/nodes/Odoo/Odoo.node.js",
      "dist/nodes/OneSimpleApi/OneSimpleApi.node.js",
      "dist/nodes/OpenThesaurus/OpenThesaurus.node.js",
      "dist/nodes/OpenWeatherMap/OpenWeatherMap.node.js",
      "dist/nodes/Orbit/Orbit.node.js",
      "dist/nodes/Oura/Oura.node.js",
      "dist/nodes/Paddle/Paddle.node.js",
      "dist/nodes/PagerDuty/PagerDuty.node.js",
      "dist/nodes/PayPal/PayPal.node.js",
      "dist/nodes/PayPal/PayPalTrigger.node.js",
      "dist/nodes/Peekalink/Peekalink.node.js",
      "dist/nodes/Phantombuster/Phantombuster.node.js",
      "dist/nodes/PhilipsHue/PhilipsHue.node.js",
      "dist/nodes/Pipedrive/Pipedrive.node.js",
      "dist/nodes/Pipedrive/PipedriveTrigger.node.js",
      "dist/nodes/Plivo/Plivo.node.js",
      "dist/nodes/Postgres/Postgres.node.js",
      "dist/nodes/PostHog/PostHog.node.js",
      "dist/nodes/Postmark/PostmarkTrigger.node.js",
      "dist/nodes/ProfitWell/ProfitWell.node.js",
      "dist/nodes/Pushbullet/Pushbullet.node.js",
      "dist/nodes/Pushcut/Pushcut.node.js",
      "dist/nodes/Pushcut/PushcutTrigger.node.js",
      "dist/nodes/Pushover/Pushover.node.js",
      "dist/nodes/QuestDb/QuestDb.node.js",
      "dist/nodes/QuickBase/QuickBase.node.js",
      "dist/nodes/QuickBooks/QuickBooks.node.js",
      "dist/nodes/RabbitMQ/RabbitMQ.node.js",
      "dist/nodes/RabbitMQ/RabbitMQTrigger.node.js",
      "dist/nodes/Raindrop/Raindrop.node.js",
      "dist/nodes/ReadBinaryFile/ReadBinaryFile.node.js",
      "dist/nodes/ReadBinaryFiles/ReadBinaryFiles.node.js",
      "dist/nodes/ReadPdf/ReadPdf.node.js",
      "dist/nodes/Reddit/Reddit.node.js",
      "dist/nodes/Redis/Redis.node.js",
      "dist/nodes/Redis/RedisTrigger.node.js",
      "dist/nodes/RenameKeys/RenameKeys.node.js",
      "dist/nodes/RespondToWebhook/RespondToWebhook.node.js",
      "dist/nodes/Rocketchat/Rocketchat.node.js",
      "dist/nodes/RssFeedRead/RssFeedRead.node.js",
      "dist/nodes/Rundeck/Rundeck.node.js",
      "dist/nodes/S3/S3.node.js",
      "dist/nodes/Salesforce/Salesforce.node.js",
      "dist/nodes/Salesmate/Salesmate.node.js",
      "dist/nodes/SeaTable/SeaTable.node.js",
      "dist/nodes/SeaTable/SeaTableTrigger.node.js",
      "dist/nodes/SecurityScorecard/SecurityScorecard.node.js",
      "dist/nodes/Segment/Segment.node.js",
      "dist/nodes/SendGrid/SendGrid.node.js",
      "dist/nodes/Sendy/Sendy.node.js",
      "dist/nodes/SentryIo/SentryIo.node.js",
      "dist/nodes/ServiceNow/ServiceNow.node.js",
      "dist/nodes/Set/Set.node.js",
      "dist/nodes/Shopify/Shopify.node.js",
      "dist/nodes/Shopify/ShopifyTrigger.node.js",
      "dist/nodes/Signl4/Signl4.node.js",
      "dist/nodes/Slack/Slack.node.js",
      "dist/nodes/Sms77/Sms77.node.js",
      "dist/nodes/Snowflake/Snowflake.node.js",
      "dist/nodes/SplitInBatches/SplitInBatches.node.js",
      "dist/nodes/Splunk/Splunk.node.js",
      "dist/nodes/Spontit/Spontit.node.js",
      "dist/nodes/Spotify/Spotify.node.js",
      "dist/nodes/SpreadsheetFile/SpreadsheetFile.node.js",
      "dist/nodes/SseTrigger/SseTrigger.node.js",
      "dist/nodes/Ssh/Ssh.node.js",
      "dist/nodes/Stackby/Stackby.node.js",
      "dist/nodes/Start/Start.node.js",
      "dist/nodes/StopAndError/StopAndError.node.js",
      "dist/nodes/Storyblok/Storyblok.node.js",
      "dist/nodes/Strapi/Strapi.node.js",
      "dist/nodes/Strava/Strava.node.js",
      "dist/nodes/Strava/StravaTrigger.node.js",
      "dist/nodes/Stripe/Stripe.node.js",
      "dist/nodes/Stripe/StripeTrigger.node.js",
      "dist/nodes/Supabase/Supabase.node.js",
      "dist/nodes/SurveyMonkey/SurveyMonkeyTrigger.node.js",
      "dist/nodes/Switch/Switch.node.js",
      "dist/nodes/SyncroMSP/SyncroMsp.node.js",
      "dist/nodes/Taiga/Taiga.node.js",
      "dist/nodes/Taiga/TaigaTrigger.node.js",
      "dist/nodes/Tapfiliate/Tapfiliate.node.js",
      "dist/nodes/Telegram/Telegram.node.js",
      "dist/nodes/Telegram/TelegramTrigger.node.js",
      "dist/nodes/TheHive/TheHive.node.js",
      "dist/nodes/TheHive/TheHiveTrigger.node.js",
      "dist/nodes/TimescaleDb/TimescaleDb.node.js",
      "dist/nodes/Todoist/Todoist.node.js",
      "dist/nodes/Toggl/TogglTrigger.node.js",
      "dist/nodes/TravisCi/TravisCi.node.js",
      "dist/nodes/Trello/Trello.node.js",
      "dist/nodes/Trello/TrelloTrigger.node.js",
      "dist/nodes/Twake/Twake.node.js",
      "dist/nodes/Twilio/Twilio.node.js",
      "dist/nodes/Twist/Twist.node.js",
      "dist/nodes/Twitter/Twitter.node.js",
      "dist/nodes/Typeform/TypeformTrigger.node.js",
      "dist/nodes/UnleashedSoftware/UnleashedSoftware.node.js",
      "dist/nodes/Uplead/Uplead.node.js",
      "dist/nodes/UProc/UProc.node.js",
      "dist/nodes/UptimeRobot/UptimeRobot.node.js",
      "dist/nodes/UrlScanIo/UrlScanIo.node.js",
      "dist/nodes/Vero/Vero.node.js",
      "dist/nodes/Vonage/Vonage.node.js",
      "dist/nodes/Wait/Wait.node.js",
      "dist/nodes/Webflow/Webflow.node.js",
      "dist/nodes/Webflow/WebflowTrigger.node.js",
      "dist/nodes/Webhook/Webhook.node.js",
      "dist/nodes/Wekan/Wekan.node.js",
      "dist/nodes/Wise/Wise.node.js",
      "dist/nodes/Wise/WiseTrigger.node.js",
      "dist/nodes/WooCommerce/WooCommerce.node.js",
      "dist/nodes/WooCommerce/WooCommerceTrigger.node.js",
      "dist/nodes/Wordpress/Wordpress.node.js",
      "dist/nodes/Workable/WorkableTrigger.node.js",
      "dist/nodes/WorkflowTrigger/WorkflowTrigger.node.js",
      "dist/nodes/WriteBinaryFile/WriteBinaryFile.node.js",
      "dist/nodes/Wufoo/WufooTrigger.node.js",
      "dist/nodes/Xero/Xero.node.js",
      "dist/nodes/Xml/Xml.node.js",
      "dist/nodes/Yourls/Yourls.node.js",
      "dist/nodes/Zammad/Zammad.node.js",
      "dist/nodes/Zendesk/Zendesk.node.js",
      "dist/nodes/Zendesk/ZendeskTrigger.node.js",
      "dist/nodes/Zoho/ZohoCrm.node.js",
      "dist/nodes/Zoom/Zoom.node.js",
      "dist/nodes/Zulip/Zulip.node.js"
    ]
  },
  "devDependencies": {
    "@types/aws4": "^1.5.1",
    "@types/basic-auth": "^1.1.2",
    "@types/cheerio": "^0.22.15",
    "@types/cron": "~1.7.1",
    "@types/eventsource": "^1.1.2",
    "@types/express": "^4.17.6",
    "@types/formidable": "^1.0.31",
    "@types/gm": "^1.18.2",
    "@types/imap-simple": "^4.2.0",
    "@types/jest": "^27.4.0",
    "@types/jsonwebtoken": "^8.5.2",
    "@types/lodash.set": "^4.3.6",
    "@types/mailparser": "^2.7.3",
    "@types/mime-types": "^2.1.0",
    "@types/moment-timezone": "^0.5.12",
    "@types/mongodb": "^3.5.4",
    "@types/mqtt": "^2.5.0",
    "@types/mssql": "^6.0.2",
    "@types/node": "14.17.27",
    "@types/nodemailer": "^6.4.0",
    "@types/redis": "^2.8.11",
    "@types/request-promise-native": "~1.0.15",
    "@types/ssh2-sftp-client": "^5.1.0",
    "@types/tmp": "^0.2.0",
    "@types/uuid": "^8.3.2",
    "@types/xml2js": "^0.4.3",
    "gulp": "^4.0.0",
    "jest": "^27.4.7",
    "n8n-workflow": "~0.94.0",
    "nodelinter": "^0.1.9",
    "ts-jest": "^27.1.3",
    "tslint": "^6.1.2",
    "typescript": "~4.3.5"
  },
  "dependencies": {
    "@kafkajs/confluent-schema-registry": "1.0.6",
    "@types/lossless-json": "^1.0.0",
    "@types/promise-ftp": "^1.3.4",
    "@types/snowflake-sdk": "^1.5.1",
    "amqplib": "^0.8.0",
    "aws4": "^1.8.0",
    "basic-auth": "^2.0.1",
    "change-case": "^4.1.1",
    "cheerio": "1.0.0-rc.6",
    "chokidar": "3.5.2",
    "cron": "~1.7.2",
    "eventsource": "^1.0.7",
    "fast-glob": "^3.2.5",
    "fflate": "^0.7.0",
    "formidable": "^1.2.1",
    "get-system-fonts": "^2.0.2",
    "gm": "^1.23.1",
    "iconv-lite": "^0.6.2",
    "ics": "^2.27.0",
    "imap-simple": "^4.3.0",
    "isbot": "^3.3.4",
    "iso-639-1": "^2.1.3",
    "jsdom": "^16.5.3",
    "jsonwebtoken": "^8.5.1",
    "kafkajs": "^1.14.0",
    "lodash.get": "^4.4.2",
    "lodash.set": "^4.3.2",
    "lodash.unset": "^4.5.2",
    "lossless-json": "^1.0.4",
    "mailparser": "^3.2.0",
    "moment": "2.29.1",
    "moment-timezone": "^0.5.28",
    "mongodb": "^3.6.9",
    "mqtt": "4.2.6",
    "mssql": "^6.2.0",
    "mysql2": "~2.3.0",
    "n8n-core": "~0.112.0",
    "node-ssh": "^12.0.0",
    "nodemailer": "^6.5.0",
    "pdf-parse": "^1.1.1",
    "pg": "^8.3.0",
    "pg-promise": "^10.5.8",
    "promise-ftp": "^1.3.5",
    "redis": "^3.1.1",
    "request": "^2.88.2",
    "rhea": "^1.0.11",
    "rss-parser": "^3.7.0",
<<<<<<< HEAD
    "showdown": "^2.0.3",
    "simple-git": "^2.36.2",
=======
    "simple-git": "^3.5.0",
>>>>>>> 1b2e9be5
    "snowflake-sdk": "^1.5.3",
    "ssh2-sftp-client": "^7.0.0",
    "tmp-promise": "^3.0.2",
    "uuid": "^8.3.2",
    "vm2": "~3.9.5",
    "xlsx": "^0.17.0",
    "xml2js": "^0.4.23"
  },
  "jest": {
    "transform": {
      "^.+\\.tsx?$": "ts-jest"
    },
    "testURL": "http://localhost/",
    "testRegex": "(/__tests__/.*|(\\.|/)(test|spec))\\.(jsx?|tsx?)$",
    "testPathIgnorePatterns": [
      "/dist/",
      "/node_modules/"
    ],
    "moduleFileExtensions": [
      "ts",
      "tsx",
      "js",
      "json"
    ]
  }
}<|MERGE_RESOLUTION|>--- conflicted
+++ resolved
@@ -768,12 +768,8 @@
     "request": "^2.88.2",
     "rhea": "^1.0.11",
     "rss-parser": "^3.7.0",
-<<<<<<< HEAD
     "showdown": "^2.0.3",
-    "simple-git": "^2.36.2",
-=======
     "simple-git": "^3.5.0",
->>>>>>> 1b2e9be5
     "snowflake-sdk": "^1.5.3",
     "ssh2-sftp-client": "^7.0.0",
     "tmp-promise": "^3.0.2",
