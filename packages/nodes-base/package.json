--- conflicted
+++ resolved
@@ -212,11 +212,8 @@
       "dist/credentials/NotionOAuth2Api.credentials.js",
       "dist/credentials/OAuth1Api.credentials.js",
       "dist/credentials/OAuth2Api.credentials.js",
-<<<<<<< HEAD
       "dist/credentials/OneSaasApi.credentials.js",
-=======
       "dist/credentials/OdooApi.credentials.js",
->>>>>>> f16b550c
       "dist/credentials/OneSimpleApi.credentials.js",
       "dist/credentials/OnfleetApi.credentials.js",
       "dist/credentials/OpenWeatherMapApi.credentials.js",
@@ -559,11 +556,8 @@
       "dist/nodes/Onfleet/OnfleetTrigger.node.js",
       "dist/nodes/Notion/Notion.node.js",
       "dist/nodes/Notion/NotionTrigger.node.js",
-<<<<<<< HEAD
       "dist/nodes/OneSaas/OneSaas.node.js",
-=======
       "dist/nodes/Odoo/Odoo.node.js",
->>>>>>> f16b550c
       "dist/nodes/OneSimpleApi/OneSimpleApi.node.js",
       "dist/nodes/OpenThesaurus/OpenThesaurus.node.js",
       "dist/nodes/OpenWeatherMap/OpenWeatherMap.node.js",
