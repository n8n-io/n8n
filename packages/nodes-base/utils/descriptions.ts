--- conflicted
+++ resolved
@@ -31,8 +31,6 @@
 		default: 100,
 		description: 'Max number of results to return',
 	},
-<<<<<<< HEAD
-=======
 ];
 
 export const encodeDecodeOptions: INodePropertyOptions[] = [
@@ -444,5 +442,4 @@
 		name: 'windows874',
 		value: 'windows874',
 	},
->>>>>>> c2748802
 ];