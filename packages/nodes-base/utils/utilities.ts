--- conflicted
+++ resolved
@@ -294,7 +294,6 @@
 }
 
 /**
-<<<<<<< HEAD
  * Capitalizes the first letter of a string
  *
  * @param {string} string The string to capitalize
@@ -306,14 +305,10 @@
 	chars[0] = chars[0].toUpperCase();
 
 	return chars.join('');
-=======
- * Generate Paired Item Data by length of input array
- *
- * @param {number} length
- */
+}
+
 export function generatePairedItemData(length: number): IPairedItemData[] {
 	return Array.from({ length }, (_, item) => ({
 		item,
 	}));
->>>>>>> 3fa27647
 }