import * as communityNodesApi from '@/api/communityNodes';
import { getAvailableCommunityPackageCount } from '@/api/settings';
import { defineStore } from 'pinia';
import { useRootStore } from './root.store';
import type { PublicInstalledPackage } from 'n8n-workflow';
import type { CommunityPackageMap } from '@/Interface';
import { STORES } from '@/constants';
import { computed, ref } from 'vue';

const LOADER_DELAY = 300;

export const useCommunityNodesStore = defineStore(STORES.COMMUNITY_NODES, () => {
	const availablePackageCount = ref(-1);

	const installedPackages = ref<CommunityPackageMap>({});

	// ---------------------------------------------------------------------------
	// #region Computed
	// ---------------------------------------------------------------------------

	const getInstalledPackages = computed(() => {
		return Object.values(installedPackages.value).sort((a, b) =>
			a.packageName.localeCompare(b.packageName),
		);
	});

	// #endregion

	// ---------------------------------------------------------------------------
	// #region Methods
	// ---------------------------------------------------------------------------

	const fetchAvailableCommunityPackageCount = async (): Promise<void> => {
		if (availablePackageCount.value === -1) {
			availablePackageCount.value = await getAvailableCommunityPackageCount();
		}
	};

	const setInstalledPackages = (packages: PublicInstalledPackage[]) => {
		installedPackages.value = packages.reduce(
			(packageMap: CommunityPackageMap, pack: PublicInstalledPackage) => {
				packageMap[pack.packageName] = pack;
				return packageMap;
			},
			{},
		);
	};

	const fetchInstalledPackages = async (): Promise<void> => {
		const rootStore = useRootStore();
		const installedPackages = await communityNodesApi.getInstalledCommunityNodes(
			rootStore.getRestApiContext,
		);
		setInstalledPackages(installedPackages);
		const timeout = installedPackages.length > 0 ? 0 : LOADER_DELAY;
		setTimeout(() => {
			return;
		}, timeout);
	};

	const installPackage = async (packageName: string): Promise<void> => {
		try {
			const rootStore = useRootStore();
<<<<<<< HEAD
			const installedPackages = await getInstalledCommunityNodes(rootStore.restApiContext);
			this.setInstalledPackages(installedPackages);
			const timeout = installedPackages.length > 0 ? 0 : LOADER_DELAY;
			setTimeout(() => {
				return;
			}, timeout);
		},
		async installPackage(packageName: string): Promise<void> {
			try {
				const rootStore = useRootStore();
				await installNewPackage(rootStore.restApiContext, packageName);
				await this.fetchInstalledPackages();
			} catch (error) {
				throw error;
			}
		},
		async uninstallPackage(packageName: string): Promise<void> {
			try {
				const rootStore = useRootStore();
				await uninstallPackage(rootStore.restApiContext, packageName);
				this.removePackageByName(packageName);
			} catch (error) {
				throw error;
			}
		},
		async updatePackage(packageName: string): Promise<void> {
			try {
				const rootStore = useRootStore();
				const packageToUpdate: PublicInstalledPackage = this.getInstalledPackageByName(packageName);
				const updatedPackage: PublicInstalledPackage = await updatePackage(
					rootStore.restApiContext,
					packageToUpdate.packageName,
				);
				this.updatePackageObject(updatedPackage);
			} catch (error) {
				throw error;
			}
		},
		setInstalledPackages(packages: PublicInstalledPackage[]) {
			this.installedPackages = packages.reduce(
				(packageMap: CommunityPackageMap, pack: PublicInstalledPackage) => {
					packageMap[pack.packageName] = pack;
					return packageMap;
				},
				{},
=======
			await communityNodesApi.installNewPackage(rootStore.getRestApiContext, packageName);
			await fetchInstalledPackages();
		} catch (error) {
			throw error;
		}
	};

	const uninstallPackage = async (packageName: string): Promise<void> => {
		try {
			const rootStore = useRootStore();
			await communityNodesApi.uninstallPackage(rootStore.getRestApiContext, packageName);
			removePackageByName(packageName);
		} catch (error) {
			throw error;
		}
	};

	const removePackageByName = (name: string): void => {
		const { [name]: removedPackage, ...remainingPackages } = installedPackages.value;
		installedPackages.value = remainingPackages;
	};

	const updatePackageObject = (newPackage: PublicInstalledPackage) => {
		installedPackages.value[newPackage.packageName] = newPackage;
	};

	const updatePackage = async (packageName: string): Promise<void> => {
		try {
			const rootStore = useRootStore();
			const packageToUpdate: PublicInstalledPackage = getInstalledPackageByName.value(packageName);
			const updatedPackage: PublicInstalledPackage = await communityNodesApi.updatePackage(
				rootStore.getRestApiContext,
				packageToUpdate.packageName,
>>>>>>> 876bcbb0
			);
			updatePackageObject(updatedPackage);
		} catch (error) {
			throw error;
		}
	};

	// #endregion

	const getInstalledPackageByName = computed(() => {
		return (name: string): PublicInstalledPackage => installedPackages.value[name];
	});

	return {
		getInstalledPackageByName,
		getInstalledPackages,
		availablePackageCount,
		fetchAvailableCommunityPackageCount,
		fetchInstalledPackages,
		installPackage,
		uninstallPackage,
		updatePackage,
	};
});<|MERGE_RESOLUTION|>--- conflicted
+++ resolved
@@ -61,53 +61,6 @@
 	const installPackage = async (packageName: string): Promise<void> => {
 		try {
 			const rootStore = useRootStore();
-<<<<<<< HEAD
-			const installedPackages = await getInstalledCommunityNodes(rootStore.restApiContext);
-			this.setInstalledPackages(installedPackages);
-			const timeout = installedPackages.length > 0 ? 0 : LOADER_DELAY;
-			setTimeout(() => {
-				return;
-			}, timeout);
-		},
-		async installPackage(packageName: string): Promise<void> {
-			try {
-				const rootStore = useRootStore();
-				await installNewPackage(rootStore.restApiContext, packageName);
-				await this.fetchInstalledPackages();
-			} catch (error) {
-				throw error;
-			}
-		},
-		async uninstallPackage(packageName: string): Promise<void> {
-			try {
-				const rootStore = useRootStore();
-				await uninstallPackage(rootStore.restApiContext, packageName);
-				this.removePackageByName(packageName);
-			} catch (error) {
-				throw error;
-			}
-		},
-		async updatePackage(packageName: string): Promise<void> {
-			try {
-				const rootStore = useRootStore();
-				const packageToUpdate: PublicInstalledPackage = this.getInstalledPackageByName(packageName);
-				const updatedPackage: PublicInstalledPackage = await updatePackage(
-					rootStore.restApiContext,
-					packageToUpdate.packageName,
-				);
-				this.updatePackageObject(updatedPackage);
-			} catch (error) {
-				throw error;
-			}
-		},
-		setInstalledPackages(packages: PublicInstalledPackage[]) {
-			this.installedPackages = packages.reduce(
-				(packageMap: CommunityPackageMap, pack: PublicInstalledPackage) => {
-					packageMap[pack.packageName] = pack;
-					return packageMap;
-				},
-				{},
-=======
 			await communityNodesApi.installNewPackage(rootStore.getRestApiContext, packageName);
 			await fetchInstalledPackages();
 		} catch (error) {
@@ -141,7 +94,6 @@
 			const updatedPackage: PublicInstalledPackage = await communityNodesApi.updatePackage(
 				rootStore.getRestApiContext,
 				packageToUpdate.packageName,
->>>>>>> 876bcbb0
 			);
 			updatePackageObject(updatedPackage);
 		} catch (error) {
