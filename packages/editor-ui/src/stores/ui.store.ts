import {
	applyForOnboardingCall,
	fetchNextOnboardingPrompt,
	submitEmailOnSignup,
} from '@/api/workflow-webhooks';
import {
	ABOUT_MODAL_KEY,
<<<<<<< HEAD
	ASK_AI_MODAL_KEY,
	WORKFLOW_WITH_VERSION_MODAL_KEY,
=======
>>>>>>> c18ba370
	CHANGE_PASSWORD_MODAL_KEY,
	COMMUNITY_PACKAGE_CONFIRM_MODAL_KEY,
	COMMUNITY_PACKAGE_INSTALL_MODAL_KEY,
	COMMUNITY_PACKAGE_MANAGE_ACTIONS,
	CONTACT_PROMPT_MODAL_KEY,
	CREDENTIAL_EDIT_MODAL_KEY,
	CREDENTIAL_SELECT_MODAL_KEY,
	DELETE_USER_MODAL_KEY,
	DUPLICATE_MODAL_KEY,
	FAKE_DOOR_FEATURES,
	IMPORT_CURL_MODAL_KEY,
	INVITE_USER_MODAL_KEY,
	LOG_STREAM_MODAL_KEY,
	MFA_SETUP_MODAL_KEY,
	ONBOARDING_CALL_SIGNUP_MODAL_KEY,
	PERSONALIZATION_MODAL_KEY,
	STORES,
	TAGS_MANAGER_MODAL_KEY,
	VALUE_SURVEY_MODAL_KEY,
	VERSIONS_MODAL_KEY,
	VIEWS,
	WORKFLOW_ACTIVE_MODAL_KEY,
	WORKFLOW_SETTINGS_MODAL_KEY,
	WORKFLOW_SHARE_MODAL_KEY,
	EXTERNAL_SECRETS_PROVIDER_MODAL_KEY,
	SOURCE_CONTROL_PUSH_MODAL_KEY,
	SOURCE_CONTROL_PULL_MODAL_KEY,
	DEBUG_PAYWALL_MODAL_KEY,
} from '@/constants';
import type {
	CloudUpdateLinkSourceType,
	CurlToJSONResponse,
	IFakeDoorLocation,
	IMenuItem,
	INodeUi,
	IOnboardingCallPrompt,
	IUser,
	UIState,
	UTMCampaign,
	XYPosition,
	Modals,
	NewCredentialsModal,
} from '@/Interface';
import { defineStore } from 'pinia';
import { useRootStore } from './n8nRoot.store';
import { getCurlToJson } from '@/api/curlHelper';
import { useWorkflowsStore } from './workflows.store';
import { useSettingsStore } from '@/stores/settings.store';
import { useCloudPlanStore } from '@/stores/cloudPlan.store';
import type { BaseTextKey } from '@/plugins/i18n';
import { i18n as locale } from '@/plugins/i18n';
import { useTelemetryStore } from '@/stores/telemetry.store';
import { getStyleTokenValue } from '@/utils/htmlUtils';
import { dismissBannerPermanently } from '@/api/ui';
import type { BannerName } from 'n8n-workflow';

export const useUIStore = defineStore(STORES.UI, {
	state: (): UIState => ({
		activeActions: [],
		activeCredentialType: null,
		modals: {
			[ABOUT_MODAL_KEY]: {
				open: false,
			},
<<<<<<< HEAD
			[ASK_AI_MODAL_KEY]: {
				open: false,
			},
			[WORKFLOW_WITH_VERSION_MODAL_KEY]: {
				open: false,
			},
=======
>>>>>>> c18ba370
			[CHANGE_PASSWORD_MODAL_KEY]: {
				open: false,
			},
			[CONTACT_PROMPT_MODAL_KEY]: {
				open: false,
			},
			[CREDENTIAL_SELECT_MODAL_KEY]: {
				open: false,
			},
			[DELETE_USER_MODAL_KEY]: {
				open: false,
				activeId: null,
			},
			[DUPLICATE_MODAL_KEY]: {
				open: false,
			},
			[ONBOARDING_CALL_SIGNUP_MODAL_KEY]: {
				open: false,
			},
			[PERSONALIZATION_MODAL_KEY]: {
				open: false,
			},
			[INVITE_USER_MODAL_KEY]: {
				open: false,
			},
			[TAGS_MANAGER_MODAL_KEY]: {
				open: false,
			},
			[VALUE_SURVEY_MODAL_KEY]: {
				open: false,
			},
			[VERSIONS_MODAL_KEY]: {
				open: false,
			},
			[WORKFLOW_SETTINGS_MODAL_KEY]: {
				open: false,
			},
			[WORKFLOW_SHARE_MODAL_KEY]: {
				open: false,
			},
			[WORKFLOW_ACTIVE_MODAL_KEY]: {
				open: false,
			},
			[COMMUNITY_PACKAGE_INSTALL_MODAL_KEY]: {
				open: false,
			},
			[COMMUNITY_PACKAGE_CONFIRM_MODAL_KEY]: {
				open: false,
				mode: '',
				activeId: null,
			},
			[IMPORT_CURL_MODAL_KEY]: {
				open: false,
				curlCommand: '',
				httpNodeParameters: '',
			},
			[MFA_SETUP_MODAL_KEY]: {
				open: false,
			},
			[LOG_STREAM_MODAL_KEY]: {
				open: false,
				data: undefined,
			},
			[CREDENTIAL_EDIT_MODAL_KEY]: {
				open: false,
				mode: '',
				activeId: null,
				showAuthSelector: false,
			},
			[SOURCE_CONTROL_PUSH_MODAL_KEY]: {
				open: false,
			},
			[SOURCE_CONTROL_PULL_MODAL_KEY]: {
				open: false,
			},
			[EXTERNAL_SECRETS_PROVIDER_MODAL_KEY]: {
				open: false,
			},
			[DEBUG_PAYWALL_MODAL_KEY]: {
				open: false,
			},
		},
		modalStack: [],
		sidebarMenuCollapsed: true,
		isPageLoading: true,
		currentView: '',
		mainPanelPosition: 0.5,
		fakeDoorFeatures: [
			{
				id: FAKE_DOOR_FEATURES.SSO,
				featureName: 'fakeDoor.settings.sso.name',
				icon: 'key',
				actionBoxTitle: 'fakeDoor.settings.sso.actionBox.title',
				actionBoxDescription: 'fakeDoor.settings.sso.actionBox.description',
				linkURL: 'https://n8n-community.typeform.com/to/l7QOrERN#f=sso',
				uiLocations: ['settings/users'],
			},
		],
		draggable: {
			isDragging: false,
			type: '',
			data: '',
			canDrop: false,
			stickyPosition: null,
		},
		stateIsDirty: false,
		lastSelectedNode: null,
		lastSelectedNodeOutputIndex: null,
		nodeViewOffsetPosition: [0, 0],
		nodeViewMoveInProgress: false,
		selectedNodes: [],
		sidebarMenuItems: [],
		nodeViewInitialized: false,
		addFirstStepOnLoad: false,
		executionSidebarAutoRefresh: true,
		banners: {
			V1: { dismissed: true },
			TRIAL: { dismissed: true },
			TRIAL_OVER: { dismissed: true },
			NON_PRODUCTION_LICENSE: { dismissed: true },
		},
		bannersHeight: 0,
	}),
	getters: {
		contextBasedTranslationKeys() {
			const settingsStore = useSettingsStore();
			const deploymentType = settingsStore.deploymentType;

			let contextKey = '';
			if (deploymentType === 'cloud') {
				contextKey = '.cloud';
			} else if (deploymentType === 'desktop_mac' || deploymentType === 'desktop_win') {
				contextKey = '.desktop';
			}

			return {
				upgradeLinkUrl: `contextual.upgradeLinkUrl${contextKey}`,
				feature: {
					unavailable: {
						title: `contextual.feature.unavailable.title${contextKey}`,
					},
				},
				credentials: {
					sharing: {
						unavailable: {
							title: `contextual.credentials.sharing.unavailable.title${contextKey}`,
							description: `contextual.credentials.sharing.unavailable.description${contextKey}`,
							action: `contextual.credentials.sharing.unavailable.action${contextKey}`,
							button: `contextual.credentials.sharing.unavailable.button${contextKey}`,
						},
					},
				},
				workflows: {
					sharing: {
						title: 'contextual.workflows.sharing.title',
						unavailable: {
							title: `contextual.workflows.sharing.unavailable.title${contextKey}`,
							description: {
								modal: `contextual.workflows.sharing.unavailable.description.modal${contextKey}`,
								tooltip: `contextual.workflows.sharing.unavailable.description.tooltip${contextKey}`,
							},
							action: `contextual.workflows.sharing.unavailable.action${contextKey}`,
							button: `contextual.workflows.sharing.unavailable.button${contextKey}`,
						},
					},
				},
				variables: {
					unavailable: {
						title: `contextual.variables.unavailable.title${contextKey}`,
						description: 'contextual.variables.unavailable.description',
						action: `contextual.variables.unavailable.action${contextKey}`,
						button: `contextual.variables.unavailable.button${contextKey}`,
					},
				},
				users: {
					settings: {
						unavailable: {
							title: `contextual.users.settings.unavailable.title${contextKey}`,
							description: `contextual.users.settings.unavailable.description${contextKey}`,
							button: `contextual.users.settings.unavailable.button${contextKey}`,
						},
					},
				},
			};
		},
		getLastSelectedNode(): INodeUi | null {
			const workflowsStore = useWorkflowsStore();
			if (this.lastSelectedNode) {
				return workflowsStore.getNodeByName(this.lastSelectedNode);
			}
			return null;
		},
		getCurlCommand(): string | undefined {
			return this.modals[IMPORT_CURL_MODAL_KEY].curlCommand;
		},
		getHttpNodeParameters(): string | undefined {
			return this.modals[IMPORT_CURL_MODAL_KEY].httpNodeParameters;
		},
		areExpressionsDisabled(): boolean {
			return this.currentView === VIEWS.DEMO;
		},
		isVersionsOpen(): boolean {
			return this.modals[VERSIONS_MODAL_KEY].open;
		},
		isModalOpen() {
			return (name: string) => this.modals[name].open;
		},
		isModalActive() {
			return (name: string) => this.modalStack.length > 0 && name === this.modalStack[0];
		},
		getModalActiveId() {
			return (name: string) => this.modals[name].activeId;
		},
		getModalMode() {
			return (name: string) => this.modals[name].mode;
		},
		getModalData() {
			return (name: string) => this.modals[name].data;
		},
		getFakeDoorByLocation() {
			return (location: IFakeDoorLocation) =>
				this.fakeDoorFeatures.filter((fakeDoor) => fakeDoor.uiLocations.includes(location));
		},
		getFakeDoorById() {
			return (id: string) =>
				this.fakeDoorFeatures.find((fakeDoor) => fakeDoor.id.toString() === id);
		},
		isReadOnlyView(): boolean {
			return ![VIEWS.WORKFLOW, VIEWS.NEW_WORKFLOW, VIEWS.EXECUTION_DEBUG].includes(
				this.currentView as VIEWS,
			);
		},
		isNodeView(): boolean {
			return [
				VIEWS.NEW_WORKFLOW.toString(),
				VIEWS.WORKFLOW.toString(),
				VIEWS.WORKFLOW_EXECUTIONS.toString(),
			].includes(this.currentView);
		},
		isActionActive() {
			return (action: string) => this.activeActions.includes(action);
		},
		getSelectedNodes(): INodeUi[] {
			const seen = new Set();
			return this.selectedNodes.filter((node: INodeUi) => {
				// dedupe for instances when same node is selected in different ways
				if (!seen.has(node.id)) {
					seen.add(node.id);
					return true;
				}
				return false;
			});
		},
		isNodeSelected() {
			return (nodeName: string): boolean => {
				let index;
				for (index in this.selectedNodes) {
					if (this.selectedNodes[index].name === nodeName) {
						return true;
					}
				}
				return false;
			};
		},
		upgradeLinkUrl() {
			return (source: string, utm_campaign: string): string => {
				const linkUrlTranslationKey = this.contextBasedTranslationKeys
					.upgradeLinkUrl as BaseTextKey;
				let linkUrl = locale.baseText(linkUrlTranslationKey);

				if (linkUrlTranslationKey.endsWith('.upgradeLinkUrl')) {
					linkUrl = `${linkUrl}?ref=${source}`;
				} else if (linkUrlTranslationKey.endsWith('.desktop')) {
					linkUrl = `${linkUrl}&utm_campaign=${utm_campaign || source}`;
				}

				return linkUrl;
			};
		},
		headerHeight() {
			return Number(getStyleTokenValue('--header-height'));
		},
	},
	actions: {
		setMode(name: keyof Modals, mode: string): void {
			this.modals[name] = {
				...this.modals[name],
				mode,
			};
		},
		setActiveId(name: keyof Modals, activeId: string): void {
			this.modals[name] = {
				...this.modals[name],
				activeId,
			};
		},
		setShowAuthSelector(name: keyof Modals, showAuthSelector: boolean) {
			this.modals[name] = {
				...this.modals[name],
				showAuthSelector,
			} as NewCredentialsModal;
		},
		setModalData(payload: { name: keyof Modals; data: Record<string, unknown> }) {
			this.modals[payload.name] = {
				...this.modals[payload.name],
				data: payload.data,
			};
		},
		openModal(name: keyof Modals): void {
			this.modals[name] = {
				...this.modals[name],
				open: true,
			};
			this.modalStack = [name].concat(this.modalStack) as string[];
		},
		openModalWithData(payload: { name: keyof Modals; data: Record<string, unknown> }): void {
			this.setModalData(payload);
			this.openModal(payload.name);
		},
		closeModal(name: keyof Modals): void {
			this.modals[name] = {
				...this.modals[name],
				open: false,
			};
			this.modalStack = this.modalStack.filter((openModalName: string) => {
				return name !== openModalName;
			});
		},
		closeAllModals(): void {
			Object.keys(this.modals).forEach((name) => {
				if (this.modals[name].open) {
					this.modals[name] = {
						...this.modals[name],
						open: false,
					};
				}
			});
			this.modalStack = [];
		},
		draggableStartDragging(type: string, data: string): void {
			this.draggable = {
				isDragging: true,
				type,
				data,
				canDrop: false,
				stickyPosition: null,
			};
		},
		draggableStopDragging(): void {
			this.draggable = {
				isDragging: false,
				type: '',
				data: '',
				canDrop: false,
				stickyPosition: null,
			};
		},
		setDraggableStickyPos(position: XYPosition): void {
			this.draggable = {
				...this.draggable,
				stickyPosition: position,
			};
		},
		setDraggableCanDrop(canDrop: boolean): void {
			this.draggable = {
				...this.draggable,
				canDrop,
			};
		},
		openDeleteUserModal(id: string): void {
			this.setActiveId(DELETE_USER_MODAL_KEY, id);
			this.openModal(DELETE_USER_MODAL_KEY);
		},
		openExistingCredential(id: string): void {
			this.setActiveId(CREDENTIAL_EDIT_MODAL_KEY, id);
			this.setMode(CREDENTIAL_EDIT_MODAL_KEY, 'edit');
			this.openModal(CREDENTIAL_EDIT_MODAL_KEY);
		},
		openNewCredential(type: string, showAuthOptions = false): void {
			this.setActiveId(CREDENTIAL_EDIT_MODAL_KEY, type);
			this.setShowAuthSelector(CREDENTIAL_EDIT_MODAL_KEY, showAuthOptions);
			this.setMode(CREDENTIAL_EDIT_MODAL_KEY, 'new');
			this.openModal(CREDENTIAL_EDIT_MODAL_KEY);
		},
		async getNextOnboardingPrompt(): Promise<IOnboardingCallPrompt> {
			const rootStore = useRootStore();
			const instanceId = rootStore.instanceId;
			// TODO: current USER
			const currentUser = {} as IUser;
			return fetchNextOnboardingPrompt(instanceId, currentUser);
		},
		async applyForOnboardingCall(email: string): Promise<string> {
			const rootStore = useRootStore();
			const instanceId = rootStore.instanceId;
			// TODO: current USER
			const currentUser = {} as IUser;
			return applyForOnboardingCall(instanceId, currentUser, email);
		},
		async submitContactEmail(email: string, agree: boolean): Promise<string> {
			const rootStore = useRootStore();
			const instanceId = rootStore.instanceId;
			// TODO: current USER
			const currentUser = {} as IUser;
			return submitEmailOnSignup(instanceId, currentUser, email || currentUser.email, agree);
		},
		openCommunityPackageUninstallConfirmModal(packageName: string) {
			this.setActiveId(COMMUNITY_PACKAGE_CONFIRM_MODAL_KEY, packageName);
			this.setMode(COMMUNITY_PACKAGE_CONFIRM_MODAL_KEY, COMMUNITY_PACKAGE_MANAGE_ACTIONS.UNINSTALL);
			this.openModal(COMMUNITY_PACKAGE_CONFIRM_MODAL_KEY);
		},
		openCommunityPackageUpdateConfirmModal(packageName: string) {
			this.setActiveId(COMMUNITY_PACKAGE_CONFIRM_MODAL_KEY, packageName);
			this.setMode(COMMUNITY_PACKAGE_CONFIRM_MODAL_KEY, COMMUNITY_PACKAGE_MANAGE_ACTIONS.UPDATE);
			this.openModal(COMMUNITY_PACKAGE_CONFIRM_MODAL_KEY);
		},
		addActiveAction(action: string): void {
			if (!this.activeActions.includes(action)) {
				this.activeActions.push(action);
			}
		},
		removeActiveAction(action: string): void {
			const actionIndex = this.activeActions.indexOf(action);
			if (actionIndex !== -1) {
				this.activeActions.splice(actionIndex, 1);
			}
		},
		addSelectedNode(node: INodeUi): void {
			this.selectedNodes.push(node);
		},
		removeNodeFromSelection(node: INodeUi): void {
			let index;
			for (index in this.selectedNodes) {
				if (this.selectedNodes[index].name === node.name) {
					this.selectedNodes.splice(parseInt(index, 10), 1);
					break;
				}
			}
		},
		resetSelectedNodes(): void {
			this.selectedNodes = [];
		},
		addSidebarMenuItems(menuItems: IMenuItem[]) {
			const updated = this.sidebarMenuItems.concat(menuItems);
			this.sidebarMenuItems = updated;
		},
		setCurlCommand(payload: { name: string; command: string }): void {
			this.modals[payload.name] = {
				...this.modals[payload.name],
				curlCommand: payload.command,
			};
		},
		setHttpNodeParameters(payload: { name: string; parameters: string }): void {
			this.modals[payload.name] = {
				...this.modals[payload.name],
				httpNodeParameters: payload.parameters,
			};
		},
		toggleSidebarMenuCollapse(): void {
			this.sidebarMenuCollapsed = !this.sidebarMenuCollapsed;
		},
		async getCurlToJson(curlCommand: string): Promise<CurlToJSONResponse> {
			const rootStore = useRootStore();
			return getCurlToJson(rootStore.getRestApiContext, curlCommand);
		},
		goToUpgrade(
			source: CloudUpdateLinkSourceType,
			utm_campaign: UTMCampaign,
			mode: 'open' | 'redirect' = 'open',
		): void {
			const { usageLeft, trialDaysLeft, userIsTrialing } = useCloudPlanStore();
			const { executionsLeft, workflowsLeft } = usageLeft;
			useTelemetryStore().track('User clicked upgrade CTA', {
				source,
				isTrial: userIsTrialing,
				deploymentType: useSettingsStore().deploymentType,
				trialDaysLeft,
				executionsLeft,
				workflowsLeft,
			});
			if (mode === 'open') {
				window.open(this.upgradeLinkUrl(source, utm_campaign), '_blank');
			} else {
				location.href = this.upgradeLinkUrl(source, utm_campaign);
			}
		},
		async dismissBanner(
			name: BannerName,
			type: 'temporary' | 'permanent' = 'temporary',
		): Promise<void> {
			if (type === 'permanent') {
				await dismissBannerPermanently(useRootStore().getRestApiContext, {
					bannerName: name,
					dismissedBanners: useSettingsStore().permanentlyDismissedBanners,
				});
				this.banners[name].dismissed = true;
				this.banners[name].type = 'permanent';
				return;
			}
			this.banners[name].dismissed = true;
			this.banners[name].type = 'temporary';
		},
		showBanner(name: BannerName): void {
			this.banners[name].dismissed = false;
		},
		updateBannersHeight(newHeight: number): void {
			this.bannersHeight = newHeight;
		},
		async initBanners(): Promise<void> {
			const cloudPlanStore = useCloudPlanStore();
			if (cloudPlanStore.userIsTrialing) {
				await this.dismissBanner('V1', 'temporary');
				if (cloudPlanStore.trialExpired) {
					this.showBanner('TRIAL_OVER');
				} else {
					this.showBanner('TRIAL');
				}
			}
		},
		async dismissAllBanners() {
			return Promise.all([
				this.dismissBanner('TRIAL', 'temporary'),
				this.dismissBanner('TRIAL_OVER', 'temporary'),
				this.dismissBanner('V1', 'temporary'),
			]);
		},
	},
});<|MERGE_RESOLUTION|>--- conflicted
+++ resolved
@@ -5,11 +5,7 @@
 } from '@/api/workflow-webhooks';
 import {
 	ABOUT_MODAL_KEY,
-<<<<<<< HEAD
-	ASK_AI_MODAL_KEY,
 	WORKFLOW_WITH_VERSION_MODAL_KEY,
-=======
->>>>>>> c18ba370
 	CHANGE_PASSWORD_MODAL_KEY,
 	COMMUNITY_PACKAGE_CONFIRM_MODAL_KEY,
 	COMMUNITY_PACKAGE_INSTALL_MODAL_KEY,
@@ -74,15 +70,6 @@
 			[ABOUT_MODAL_KEY]: {
 				open: false,
 			},
-<<<<<<< HEAD
-			[ASK_AI_MODAL_KEY]: {
-				open: false,
-			},
-			[WORKFLOW_WITH_VERSION_MODAL_KEY]: {
-				open: false,
-			},
-=======
->>>>>>> c18ba370
 			[CHANGE_PASSWORD_MODAL_KEY]: {
 				open: false,
 			},
