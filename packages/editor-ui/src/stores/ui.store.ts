--- conflicted
+++ resolved
@@ -80,64 +80,6 @@
 	}
 } catch (e) {}
 
-<<<<<<< HEAD
-export type UiStore = ReturnType<typeof useUIStore>;
-
-export const useUIStore = defineStore(STORES.UI, {
-	state: (): UIState => ({
-		activeActions: [],
-		activeCredentialType: null,
-		theme: savedTheme,
-		modals: {
-			...Object.fromEntries(
-				[
-					ABOUT_MODAL_KEY,
-					CHAT_EMBED_MODAL_KEY,
-					CHANGE_PASSWORD_MODAL_KEY,
-					CONTACT_PROMPT_MODAL_KEY,
-					CREDENTIAL_SELECT_MODAL_KEY,
-					DUPLICATE_MODAL_KEY,
-					ONBOARDING_CALL_SIGNUP_MODAL_KEY,
-					PERSONALIZATION_MODAL_KEY,
-					INVITE_USER_MODAL_KEY,
-					TAGS_MANAGER_MODAL_KEY,
-					NPS_SURVEY_MODAL_KEY,
-					VERSIONS_MODAL_KEY,
-					WORKFLOW_LM_CHAT_MODAL_KEY,
-					WORKFLOW_SETTINGS_MODAL_KEY,
-					WORKFLOW_SHARE_MODAL_KEY,
-					WORKFLOW_ACTIVE_MODAL_KEY,
-					COMMUNITY_PACKAGE_INSTALL_MODAL_KEY,
-					MFA_SETUP_MODAL_KEY,
-					SOURCE_CONTROL_PUSH_MODAL_KEY,
-					SOURCE_CONTROL_PULL_MODAL_KEY,
-					EXTERNAL_SECRETS_PROVIDER_MODAL_KEY,
-					DEBUG_PAYWALL_MODAL_KEY,
-					WORKFLOW_HISTORY_VERSION_RESTORE,
-					SETUP_CREDENTIALS_MODAL_KEY,
-					PROJECT_MOVE_RESOURCE_MODAL,
-					PROJECT_MOVE_RESOURCE_CONFIRM_MODAL,
-				].map((modalKey) => [modalKey, { open: false }]),
-			),
-			[DELETE_USER_MODAL_KEY]: {
-				open: false,
-				activeId: null,
-			},
-			[COMMUNITY_PACKAGE_CONFIRM_MODAL_KEY]: {
-				open: false,
-				mode: '',
-				activeId: null,
-			},
-			[IMPORT_CURL_MODAL_KEY]: {
-				open: false,
-				data: {
-					curlCommand: '',
-				},
-			},
-			[LOG_STREAM_MODAL_KEY]: {
-				open: false,
-				data: undefined,
-=======
 type UiStore = ReturnType<typeof useUIStore>;
 
 type Draggable = {
@@ -196,14 +138,6 @@
 			open: false,
 			data: {
 				curlCommand: '',
->>>>>>> cef17745
-			},
-		},
-		[GENERATE_CURL_MODAL_KEY]: {
-			open: false,
-			data: {
-				service: '',
-				request: '',
 			},
 		},
 		[LOG_STREAM_MODAL_KEY]: {
