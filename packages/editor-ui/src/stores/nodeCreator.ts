--- conflicted
+++ resolved
@@ -1,105 +1,6 @@
 import { defineStore } from 'pinia';
-<<<<<<< HEAD
 import { STORES, TRIGGER_NODE_CREATOR_VIEW } from '@/constants';
-=======
 import type {
-	INodePropertyCollection,
-	INodePropertyOptions,
-	IDataObject,
-	INodeProperties,
-	INodeTypeDescription,
-	INodeParameters,
-	INodeActionTypeDescription,
-} from 'n8n-workflow';
-import { deepCopy } from 'n8n-workflow';
-import {
-	STORES,
-	MANUAL_TRIGGER_NODE_TYPE,
-	TRIGGER_NODE_FILTER,
-	STICKY_NODE_TYPE,
-	NODE_CREATOR_OPEN_SOURCES,
-} from '@/constants';
-import { useNodeTypesStore } from '@/stores/nodeTypes';
-import { useWorkflowsStore } from './workflows';
-import { CUSTOM_API_CALL_KEY } from '@/constants';
-import type { INodeCreatorState, INodeFilterType, IUpdateInformation } from '@/Interface';
-import { i18n } from '@/plugins/i18n';
-import type { Telemetry } from '@/plugins/telemetry';
-import { runExternalHook } from '@/utils';
-import { useWebhooksStore } from '@/stores/webhooks';
-
-const PLACEHOLDER_RECOMMENDED_ACTION_KEY = 'placeholder_recommended';
-
-const customNodeActionsParsers: {
-	[key: string]: (
-		matchedProperty: INodeProperties,
-		nodeTypeDescription: INodeTypeDescription,
-	) => INodeActionTypeDescription[] | undefined;
-} = {
-	['n8n-nodes-base.hubspotTrigger']: (matchedProperty, nodeTypeDescription) => {
-		const collection = matchedProperty?.options?.[0] as INodePropertyCollection;
-
-		return (collection?.values[0]?.options as INodePropertyOptions[])?.map(
-			(categoryItem): INodeActionTypeDescription => ({
-				...getNodeTypeBase(
-					nodeTypeDescription,
-					i18n.baseText('nodeCreator.actionsCategory.triggers'),
-				),
-				actionKey: categoryItem.value as string,
-				displayName: i18n.baseText('nodeCreator.actionsCategory.onEvent', {
-					interpolate: { event: startCase(categoryItem.name) },
-				}),
-				description: categoryItem.description || '',
-				displayOptions: matchedProperty.displayOptions,
-				values: { eventsUi: { eventValues: [{ name: categoryItem.value }] } },
-			}),
-		);
-	},
-};
-
-function filterActions(actions: INodeActionTypeDescription[]) {
-	// Do not show single action nodes
-	if (actions.length <= 1) return [];
-	return actions.filter(
-		(action: INodeActionTypeDescription, _: number, arr: INodeActionTypeDescription[]) => {
-			const isApiCall = action.actionKey === CUSTOM_API_CALL_KEY;
-			if (isApiCall) return false;
-
-			const isPlaceholderTriggerAction = action.actionKey === PLACEHOLDER_RECOMMENDED_ACTION_KEY;
-			return !isPlaceholderTriggerAction || (isPlaceholderTriggerAction && arr.length > 1);
-		},
-	);
-}
-
-function getNodeTypeBase(nodeTypeDescription: INodeTypeDescription, category: string) {
-	return {
-		name: nodeTypeDescription.name,
-		group: ['trigger'],
-		codex: {
-			categories: [category],
-			subcategories: {
-				[nodeTypeDescription.displayName]: [category],
-			},
-		},
-		iconUrl: nodeTypeDescription.iconUrl,
-		icon: nodeTypeDescription.icon,
-		version: [1],
-		defaults: {
-			...nodeTypeDescription.defaults,
-		},
-		inputs: [],
-		outputs: [],
-		properties: [],
-	};
-}
-
-function operationsCategory(
-	nodeTypeDescription: INodeTypeDescription,
-): INodeActionTypeDescription[] {
-	if (!!nodeTypeDescription.properties.find((property) => property.name === 'resource')) return [];
->>>>>>> 88724bb0
-
-import {
 	NodeFilterType,
 	NodeCreatorOpenSource,
 	SimplifiedNodeType,
