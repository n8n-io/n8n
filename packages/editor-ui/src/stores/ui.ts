import {
	applyForOnboardingCall,
	fetchNextOnboardingPrompt,
	submitEmailOnSignup,
} from '@/api/workflow-webhooks';
import {
	ABOUT_MODAL_KEY,
	CHANGE_PASSWORD_MODAL_KEY,
	COMMUNITY_PACKAGE_CONFIRM_MODAL_KEY,
	COMMUNITY_PACKAGE_INSTALL_MODAL_KEY,
	COMMUNITY_PACKAGE_MANAGE_ACTIONS,
	CONTACT_PROMPT_MODAL_KEY,
	CREDENTIAL_EDIT_MODAL_KEY,
	CREDENTIAL_SELECT_MODAL_KEY,
	DELETE_USER_MODAL_KEY,
	DUPLICATE_MODAL_KEY,
	EXECUTIONS_MODAL_KEY,
	FAKE_DOOR_FEATURES,
	IMPORT_CURL_MODAL_KEY,
	INVITE_USER_MODAL_KEY,
	LOG_STREAM_MODAL_KEY,
	ONBOARDING_CALL_SIGNUP_MODAL_KEY,
	PERSONALIZATION_MODAL_KEY,
	STORES,
	TAGS_MANAGER_MODAL_KEY,
	VALUE_SURVEY_MODAL_KEY,
	VERSIONS_MODAL_KEY,
	VIEWS,
	WORKFLOW_ACTIVE_MODAL_KEY,
	WORKFLOW_SETTINGS_MODAL_KEY,
	WORKFLOW_SHARE_MODAL_KEY,
} from '@/constants';
import {
	CurlToJSONResponse,
	IFakeDoorLocation,
	IMenuItem,
	INodeUi,
	IOnboardingCallPrompt,
	IUser,
	UIState,
	XYPosition,
} from '@/Interface';
import Vue from 'vue';
import { defineStore } from 'pinia';
import { useRootStore } from './n8nRootStore';
import { getCurlToJson } from '@/api/curlHelper';
import { useWorkflowsStore } from './workflows';
import { useSettingsStore } from './settings';

export const useUIStore = defineStore(STORES.UI, {
	state: (): UIState => ({
		activeActions: [],
		activeCredentialType: null,
		modals: {
			[ABOUT_MODAL_KEY]: {
				open: false,
			},
			[CHANGE_PASSWORD_MODAL_KEY]: {
				open: false,
			},
			[CONTACT_PROMPT_MODAL_KEY]: {
				open: false,
			},
			[CREDENTIAL_EDIT_MODAL_KEY]: {
				open: false,
				mode: '',
				activeId: null,
			},
			[CREDENTIAL_SELECT_MODAL_KEY]: {
				open: false,
			},
			[DELETE_USER_MODAL_KEY]: {
				open: false,
				activeId: null,
			},
			[DUPLICATE_MODAL_KEY]: {
				open: false,
			},
			[ONBOARDING_CALL_SIGNUP_MODAL_KEY]: {
				open: false,
			},
			[PERSONALIZATION_MODAL_KEY]: {
				open: false,
			},
			[INVITE_USER_MODAL_KEY]: {
				open: false,
			},
			[TAGS_MANAGER_MODAL_KEY]: {
				open: false,
			},
			[VALUE_SURVEY_MODAL_KEY]: {
				open: false,
			},
			[VERSIONS_MODAL_KEY]: {
				open: false,
			},
			[WORKFLOW_SETTINGS_MODAL_KEY]: {
				open: false,
			},
			[EXECUTIONS_MODAL_KEY]: {
				open: false,
			},
			[WORKFLOW_SHARE_MODAL_KEY]: {
				open: false,
			},
			[WORKFLOW_ACTIVE_MODAL_KEY]: {
				open: false,
			},
			[COMMUNITY_PACKAGE_INSTALL_MODAL_KEY]: {
				open: false,
			},
			[COMMUNITY_PACKAGE_CONFIRM_MODAL_KEY]: {
				open: false,
				mode: '',
				activeId: null,
			},
			[IMPORT_CURL_MODAL_KEY]: {
				open: false,
				curlCommand: '',
				httpNodeParameters: '',
			},
			[LOG_STREAM_MODAL_KEY]: {
				open: false,
				data: undefined,
			},
		},
		modalStack: [],
		sidebarMenuCollapsed: true,
		isPageLoading: true,
		currentView: '',
		mainPanelPosition: 0.5,
		fakeDoorFeatures: [
			{
				id: FAKE_DOOR_FEATURES.ENVIRONMENTS,
				featureName: 'fakeDoor.settings.environments.name',
				icon: 'server',
				infoText: 'fakeDoor.settings.environments.infoText',
				actionBoxTitle: 'fakeDoor.settings.environments.actionBox.title',
				actionBoxDescription: 'fakeDoor.settings.environments.actionBox.description',
				linkURL: 'https://n8n-community.typeform.com/to/l7QOrERN#f=environments',
				uiLocations: ['settings'],
			},
			{
<<<<<<< HEAD
				id: FAKE_DOOR_FEATURES.CREDENTIALS_SHARING,
				featureName: 'fakeDoor.credentialEdit.sharing.name',
				actionBoxTitle: 'fakeDoor.credentialEdit.sharing.actionBox.title',
				actionBoxDescription: 'fakeDoor.credentialEdit.sharing.actionBox.description',
				linkURL: 'https://n8n-community.typeform.com/to/l7QOrERN#f=sharing',
				uiLocations: ['credentialsModal'],
			},
			{
				id: FAKE_DOOR_FEATURES.WORKFLOWS_SHARING,
				featureName: 'fakeDoor.workflowsSharing.name',
				actionBoxTitle: 'workflows.shareModal.title', // Use this translation in modal title when removing fakeDoor
				actionBoxDescription: 'fakeDoor.workflowsSharing.description',
				actionBoxButtonLabel: 'fakeDoor.workflowsSharing.button',
				linkURL: 'https://n8n.cloud',
				uiLocations: ['workflowShareModal'],
=======
				id: FAKE_DOOR_FEATURES.LOGGING,
				featureName: 'fakeDoor.settings.logging.name',
				icon: 'sign-in-alt',
				infoText: 'fakeDoor.settings.logging.infoText',
				actionBoxTitle: 'fakeDoor.settings.logging.actionBox.title',
				actionBoxDescription: 'fakeDoor.settings.logging.actionBox.description',
				linkURL: 'https://n8n-community.typeform.com/to/l7QOrERN#f=logging',
				uiLocations: ['settings'],
>>>>>>> 7e3f3c50
			},
		],
		draggable: {
			isDragging: false,
			type: '',
			data: '',
			canDrop: false,
			stickyPosition: null,
		},
		stateIsDirty: false,
		lastSelectedNode: null,
		lastSelectedNodeOutputIndex: null,
		nodeViewOffsetPosition: [0, 0],
		nodeViewMoveInProgress: false,
		selectedNodes: [],
		sidebarMenuItems: [],
		nodeViewInitialized: false,
		addFirstStepOnLoad: false,
		executionSidebarAutoRefresh: true,
	}),
	getters: {
		contextBasedTranslationKeys() {
			const settingsStore = useSettingsStore();
			const deploymentType = settingsStore.deploymentType;

			let contextKey = '';
			if (deploymentType === 'cloud') {
				contextKey = '.cloud';
			} else if (deploymentType === 'desktop_mac' || deploymentType === 'desktop_win') {
				contextKey = '.desktop';
			}

			return {
				upgradeLinkUrl: `contextual.upgradeLinkUrl${contextKey}`,
				credentials: {
					sharing: {
						unavailable: {
							title: `contextual.credentials.sharing.unavailable.title${contextKey}`,
							description: `contextual.credentials.sharing.unavailable.description${contextKey}`,
							action: `contextual.credentials.sharing.unavailable.action${contextKey}`,
							button: `contextual.credentials.sharing.unavailable.button${contextKey}`,
						},
					},
				},
				workflows: {
					sharing: {
						title: 'contextual.workflows.sharing.title',
						unavailable: {
							title: `contextual.workflows.sharing.unavailable.title${contextKey}`,
							description: {
								modal: `contextual.workflows.sharing.unavailable.description.modal${contextKey}`,
								tooltip: `contextual.workflows.sharing.unavailable.description.tooltip${contextKey}`,
							},
							action: `contextual.workflows.sharing.unavailable.action${contextKey}`,
							button: `contextual.workflows.sharing.unavailable.button${contextKey}`,
						},
					},
				},
			};
		},
		getLastSelectedNode(): INodeUi | null {
			const workflowsStore = useWorkflowsStore();
			if (this.lastSelectedNode) {
				return workflowsStore.getNodeByName(this.lastSelectedNode);
			}
			return null;
		},
		getCurlCommand(): string | undefined {
			return this.modals[IMPORT_CURL_MODAL_KEY].curlCommand;
		},
		getHttpNodeParameters(): string | undefined {
			return this.modals[IMPORT_CURL_MODAL_KEY].httpNodeParameters;
		},
		areExpressionsDisabled(): boolean {
			return this.currentView === VIEWS.DEMO;
		},
		isVersionsOpen(): boolean {
			return this.modals[VERSIONS_MODAL_KEY].open;
		},
		isModalOpen() {
			return (name: string) => this.modals[name].open;
		},
		isModalActive() {
			return (name: string) => this.modalStack.length > 0 && name === this.modalStack[0];
		},
		getModalActiveId() {
			return (name: string) => this.modals[name].activeId;
		},
		getModalMode() {
			return (name: string) => this.modals[name].mode;
		},
		getModalData() {
			return (name: string) => this.modals[name].data;
		},
		getFakeDoorByLocation() {
			return (location: IFakeDoorLocation) =>
				this.fakeDoorFeatures.filter((fakeDoor) => fakeDoor.uiLocations.includes(location));
		},
		getFakeDoorById() {
			return (id: string) =>
				this.fakeDoorFeatures.find((fakeDoor) => fakeDoor.id.toString() === id);
		},
		isNodeView(): boolean {
			return [
				VIEWS.NEW_WORKFLOW.toString(),
				VIEWS.WORKFLOW.toString(),
				VIEWS.EXECUTION.toString(),
			].includes(this.currentView);
		},
		isActionActive() {
			return (action: string) => this.activeActions.includes(action);
		},
		getSelectedNodes(): INodeUi[] {
			const seen = new Set();
			return this.selectedNodes.filter((node: INodeUi) => {
				// dedupe for instances when same node is selected in different ways
				if (!seen.has(node.id)) {
					seen.add(node.id);
					return true;
				}
				return false;
			});
		},
		isNodeSelected() {
			return (nodeName: string): boolean => {
				let index;
				for (index in this.selectedNodes) {
					if (this.selectedNodes[index].name === nodeName) {
						return true;
					}
				}
				return false;
			};
		},
	},
	actions: {
		setMode(name: string, mode: string): void {
			Vue.set(this.modals[name], 'mode', mode);
		},
		setActiveId(name: string, id: string): void {
			Vue.set(this.modals[name], 'activeId', id);
		},
		setModalData(payload: { name: string; data: Record<string, unknown> }) {
			Vue.set(this.modals[payload.name], 'data', payload.data);
		},
		openModal(name: string): void {
			Vue.set(this.modals[name], 'open', true);
			this.modalStack = [name].concat(this.modalStack);
		},
		openModalWithData(payload: { name: string; data: Record<string, unknown> }): void {
			this.setModalData(payload);
			this.openModal(payload.name);
		},
		closeModal(name: string): void {
			Vue.set(this.modals[name], 'open', false);
			this.modalStack = this.modalStack.filter((openModalName: string) => {
				return name !== openModalName;
			});
		},
		closeAllModals(): void {
			Object.keys(this.modals).forEach((name: string) => {
				if (this.modals[name].open) {
					Vue.set(this.modals[name], 'open', false);
				}
			});
			this.modalStack = [];
		},
		draggableStartDragging(type: string, data: string): void {
			this.draggable = {
				isDragging: true,
				type,
				data,
				canDrop: false,
				stickyPosition: null,
			};
		},
		draggableStopDragging(): void {
			this.draggable = {
				isDragging: false,
				type: '',
				data: '',
				canDrop: false,
				stickyPosition: null,
			};
		},
		setDraggableStickyPos(position: XYPosition): void {
			Vue.set(this.draggable, 'stickyPosition', position);
		},
		setDraggableCanDrop(canDrop: boolean): void {
			Vue.set(this.draggable, 'canDrop', canDrop);
		},
		openDeleteUserModal(id: string): void {
			this.setActiveId(DELETE_USER_MODAL_KEY, id);
			this.openModal(DELETE_USER_MODAL_KEY);
		},
		openExistingCredential(id: string): void {
			this.setActiveId(CREDENTIAL_EDIT_MODAL_KEY, id);
			this.setMode(CREDENTIAL_EDIT_MODAL_KEY, 'edit');
			this.openModal(CREDENTIAL_EDIT_MODAL_KEY);
		},
		openNewCredential(type: string): void {
			this.setActiveId(CREDENTIAL_EDIT_MODAL_KEY, type);
			this.setMode(CREDENTIAL_EDIT_MODAL_KEY, 'new');
			this.openModal(CREDENTIAL_EDIT_MODAL_KEY);
		},
		async getNextOnboardingPrompt(): Promise<IOnboardingCallPrompt> {
			const rootStore = useRootStore();
			const instanceId = rootStore.instanceId;
			// TODO: current USER
			const currentUser = {} as IUser;
			return await fetchNextOnboardingPrompt(instanceId, currentUser);
		},
		async applyForOnboardingCall(email: string): Promise<string> {
			const rootStore = useRootStore();
			const instanceId = rootStore.instanceId;
			// TODO: current USER
			const currentUser = {} as IUser;
			return await applyForOnboardingCall(instanceId, currentUser, email);
		},
		async submitContactEmail(email: string, agree: boolean): Promise<string> {
			const rootStore = useRootStore();
			const instanceId = rootStore.instanceId;
			// TODO: current USER
			const currentUser = {} as IUser;
			return await submitEmailOnSignup(instanceId, currentUser, email || currentUser.email, agree);
		},
		openCommunityPackageUninstallConfirmModal(packageName: string) {
			this.setActiveId(COMMUNITY_PACKAGE_CONFIRM_MODAL_KEY, packageName);
			this.setMode(COMMUNITY_PACKAGE_CONFIRM_MODAL_KEY, COMMUNITY_PACKAGE_MANAGE_ACTIONS.UNINSTALL);
			this.openModal(COMMUNITY_PACKAGE_CONFIRM_MODAL_KEY);
		},
		openCommunityPackageUpdateConfirmModal(packageName: string) {
			this.setActiveId(COMMUNITY_PACKAGE_CONFIRM_MODAL_KEY, packageName);
			this.setMode(COMMUNITY_PACKAGE_CONFIRM_MODAL_KEY, COMMUNITY_PACKAGE_MANAGE_ACTIONS.UPDATE);
			this.openModal(COMMUNITY_PACKAGE_CONFIRM_MODAL_KEY);
		},
		addActiveAction(action: string): void {
			if (!this.activeActions.includes(action)) {
				this.activeActions.push(action);
			}
		},
		removeActiveAction(action: string): void {
			const actionIndex = this.activeActions.indexOf(action);
			if (actionIndex !== -1) {
				this.activeActions.splice(actionIndex, 1);
			}
		},
		addSelectedNode(node: INodeUi): void {
			this.selectedNodes.push(node);
		},
		removeNodeFromSelection(node: INodeUi): void {
			let index;
			for (index in this.selectedNodes) {
				if (this.selectedNodes[index].name === node.name) {
					this.selectedNodes.splice(parseInt(index, 10), 1);
					break;
				}
			}
		},
		resetSelectedNodes(): void {
			Vue.set(this, 'selectedNodes', []);
		},
		addSidebarMenuItems(menuItems: IMenuItem[]) {
			const updated = this.sidebarMenuItems.concat(menuItems);
			Vue.set(this, 'sidebarMenuItems', updated);
		},
		setCurlCommand(payload: { name: string; command: string }): void {
			Vue.set(this.modals[payload.name], 'curlCommand', payload.command);
		},
		setHttpNodeParameters(payload: { name: string; parameters: string }): void {
			Vue.set(this.modals[payload.name], 'httpNodeParameters', payload.parameters);
		},
		toggleSidebarMenuCollapse(): void {
			this.sidebarMenuCollapsed = !this.sidebarMenuCollapsed;
		},
		async getCurlToJson(curlCommand: string): Promise<CurlToJSONResponse> {
			const rootStore = useRootStore();
			return await getCurlToJson(rootStore.getRestApiContext, curlCommand);
		},
	},
});<|MERGE_RESOLUTION|>--- conflicted
+++ resolved
@@ -140,33 +140,7 @@
 				linkURL: 'https://n8n-community.typeform.com/to/l7QOrERN#f=environments',
 				uiLocations: ['settings'],
 			},
-			{
-<<<<<<< HEAD
-				id: FAKE_DOOR_FEATURES.CREDENTIALS_SHARING,
-				featureName: 'fakeDoor.credentialEdit.sharing.name',
-				actionBoxTitle: 'fakeDoor.credentialEdit.sharing.actionBox.title',
-				actionBoxDescription: 'fakeDoor.credentialEdit.sharing.actionBox.description',
-				linkURL: 'https://n8n-community.typeform.com/to/l7QOrERN#f=sharing',
-				uiLocations: ['credentialsModal'],
-			},
-			{
-				id: FAKE_DOOR_FEATURES.WORKFLOWS_SHARING,
-				featureName: 'fakeDoor.workflowsSharing.name',
-				actionBoxTitle: 'workflows.shareModal.title', // Use this translation in modal title when removing fakeDoor
-				actionBoxDescription: 'fakeDoor.workflowsSharing.description',
-				actionBoxButtonLabel: 'fakeDoor.workflowsSharing.button',
-				linkURL: 'https://n8n.cloud',
-				uiLocations: ['workflowShareModal'],
-=======
-				id: FAKE_DOOR_FEATURES.LOGGING,
-				featureName: 'fakeDoor.settings.logging.name',
-				icon: 'sign-in-alt',
-				infoText: 'fakeDoor.settings.logging.infoText',
-				actionBoxTitle: 'fakeDoor.settings.logging.actionBox.title',
-				actionBoxDescription: 'fakeDoor.settings.logging.actionBox.description',
-				linkURL: 'https://n8n-community.typeform.com/to/l7QOrERN#f=logging',
-				uiLocations: ['settings'],
->>>>>>> 7e3f3c50
+
 			},
 		],
 		draggable: {
