--- conflicted
+++ resolved
@@ -177,12 +177,10 @@
 	const isWaitingExecution = computed(() => {
 		return allNodes.value.some(
 			(node) =>
-<<<<<<< HEAD
-				(node.type === WAIT_NODE_TYPE || node.type === FORM_NODE_TYPE) && node.disabled !== true,
-=======
-				(node.type === WAIT_NODE_TYPE || node.parameters.operation === SEND_AND_WAIT_OPERATION) &&
+				(node.type === WAIT_NODE_TYPE ||
+					node.type === FORM_NODE_TYPE ||
+					node.parameters.operation === SEND_AND_WAIT_OPERATION) &&
 				node.disabled !== true,
->>>>>>> fce1233b
 		);
 	});
 
