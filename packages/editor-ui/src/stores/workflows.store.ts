--- conflicted
+++ resolved
@@ -1363,19 +1363,11 @@
 
 		async runWorkflow(startRunData: IStartRunData): Promise<IExecutionPushResponse> {
 			const rootStore = useRootStore();
-<<<<<<< HEAD
-			return await makeRestApiRequest(
-				rootStore.getRestApiContext,
-				'POST',
-				`/workflows/${startRunData.workflowData.id}/run`,
-				startRunData as unknown as IDataObject,
-			);
-=======
 			try {
 				return await makeRestApiRequest(
 					rootStore.getRestApiContext,
 					'POST',
-					'/workflows/run',
+					`/workflows/${startRunData.workflowData.id}/run`,
 					startRunData as unknown as IDataObject,
 				);
 			} catch (error) {
@@ -1387,7 +1379,6 @@
 				}
 				throw error;
 			}
->>>>>>> a0657ac0
 		},
 
 		async removeTestWebhook(workflowId: string): Promise<boolean> {
