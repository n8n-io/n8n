--- conflicted
+++ resolved
@@ -63,13 +63,7 @@
 	return {
 		getWorkflowHistory,
 		getWorkflowVersion,
-<<<<<<< HEAD
-		setActiveWorkflowVersion,
-		cloneIntoNewWorkflow,
-		workflowHistory,
-		activeWorkflowVersion,
-=======
->>>>>>> cd12a599
+        cloneIntoNewWorkflow,
 		evaluatedPruneTime,
 		shouldUpgrade,
 	};
