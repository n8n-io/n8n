import { defineStore } from 'pinia';
import * as aiApi from '@/api/ai';
import type { DebugErrorPayload, GenerateCurlPayload } from '@/api/ai';
import { useRootStore } from '@/stores/n8nRoot.store';
import { useSettingsStore } from '@/stores/settings.store';
import { computed, reactive, ref } from 'vue';
import type { Ref } from 'vue';
import type { AIAssistantConnectionInfo, XYPosition } from '@/Interface';

const CURRENT_POPUP_HEIGHT = 94;

/**
 * Calculates the position for the next step popup based on the specified element
 * so they are aligned vertically.
 */
const getPopupCenterPosition = (relativeElement: HTMLElement) => {
	const bounds = relativeElement.getBoundingClientRect();
	const rectMiddle = bounds.top + bounds.height / 2;
	const x = bounds.left + bounds.width + 22;
	const y = rectMiddle - CURRENT_POPUP_HEIGHT / 2;
	return [x, y] as XYPosition;
};

export const useAIStore = defineStore('ai', () => {
	const rootStore = useRootStore();
	const settingsStore = useSettingsStore();

<<<<<<< HEAD
	const assistantChatOpen = ref(false);
	const nextStepPopupConfig = reactive({
		open: false,
		title: '',
		position: [0, 0] as XYPosition,
	});
	const latestConnectionInfo: Ref<AIAssistantConnectionInfo | null> = ref(null);
	const isErrorDebuggingEnabled = computed(() => settingsStore.settings.ai.errorDebugging);
=======
	const isErrorDebuggingEnabled = computed(() => settingsStore.settings.ai.features.errorDebugging);
	const isGenerateCurlEnabled = computed(() => settingsStore.settings.ai.features.generateCurl);
>>>>>>> 0a2de093

	function openNextStepPopup(title: string, relativeElement: HTMLElement) {
		nextStepPopupConfig.open = true;
		nextStepPopupConfig.title = title;
		nextStepPopupConfig.position = getPopupCenterPosition(relativeElement);
	}

	function closeNextStepPopup() {
		nextStepPopupConfig.open = false;
	}

	async function debugError(payload: DebugErrorPayload) {
		return await aiApi.debugError(rootStore.getRestApiContext, payload);
	}

<<<<<<< HEAD
	return {
		isErrorDebuggingEnabled,
		debugError,
		assistantChatOpen,
		nextStepPopupConfig,
		openNextStepPopup,
		closeNextStepPopup,
		latestConnectionInfo,
	};
=======
	async function generateCurl(payload: GenerateCurlPayload) {
		return await aiApi.generateCurl(rootStore.getRestApiContext, payload);
	}

	return { isErrorDebuggingEnabled, isGenerateCurlEnabled, debugError, generateCurl };
>>>>>>> 0a2de093
});<|MERGE_RESOLUTION|>--- conflicted
+++ resolved
@@ -25,7 +25,6 @@
 	const rootStore = useRootStore();
 	const settingsStore = useSettingsStore();
 
-<<<<<<< HEAD
 	const assistantChatOpen = ref(false);
 	const nextStepPopupConfig = reactive({
 		open: false,
@@ -34,10 +33,8 @@
 	});
 	const latestConnectionInfo: Ref<AIAssistantConnectionInfo | null> = ref(null);
 	const isErrorDebuggingEnabled = computed(() => settingsStore.settings.ai.errorDebugging);
-=======
 	const isErrorDebuggingEnabled = computed(() => settingsStore.settings.ai.features.errorDebugging);
 	const isGenerateCurlEnabled = computed(() => settingsStore.settings.ai.features.generateCurl);
->>>>>>> 0a2de093
 
 	function openNextStepPopup(title: string, relativeElement: HTMLElement) {
 		nextStepPopupConfig.open = true;
@@ -53,7 +50,10 @@
 		return await aiApi.debugError(rootStore.getRestApiContext, payload);
 	}
 
-<<<<<<< HEAD
+	async function generateCurl(payload: GenerateCurlPayload) {
+		return await aiApi.generateCurl(rootStore.getRestApiContext, payload);
+	}
+
 	return {
 		isErrorDebuggingEnabled,
 		debugError,
@@ -62,12 +62,7 @@
 		openNextStepPopup,
 		closeNextStepPopup,
 		latestConnectionInfo,
+		generateCurl,
+		isGenerateCurlEnabled,
 	};
-=======
-	async function generateCurl(payload: GenerateCurlPayload) {
-		return await aiApi.generateCurl(rootStore.getRestApiContext, payload);
-	}
-
-	return { isErrorDebuggingEnabled, isGenerateCurlEnabled, debugError, generateCurl };
->>>>>>> 0a2de093
 });