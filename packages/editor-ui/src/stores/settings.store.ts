import { createApiKey, deleteApiKey, getApiKey } from '@/api/api-keys';
import {
	getLdapConfig,
	getLdapSynchronizations,
	runLdapSync,
	testLdapConnection,
	updateLdapConfig,
} from '@/api/ldap';
import { getPromptsData, getSettings, submitContactInfo, submitValueSurvey } from '@/api/settings';
import { testHealthEndpoint } from '@/api/templates';
import type { EnterpriseEditionFeature } from '@/constants';
import { BANNERS, CONTACT_PROMPT_MODAL_KEY, STORES, VALUE_SURVEY_MODAL_KEY } from '@/constants';
import type {
	ILdapConfig,
	IN8nPromptResponse,
	IN8nPrompts,
	IN8nValueSurveyData,
	ISettingsState,
} from '@/Interface';
import { UserManagementAuthenticationMethod } from '@/Interface';
import type {
	IDataObject,
	ILogLevel,
	IN8nUISettings,
	ITelemetrySettings,
	WorkflowSettings,
} from 'n8n-workflow';
import { defineStore } from 'pinia';
import { useRootStore } from './n8nRoot.store';
import { useUIStore } from './ui.store';
import { useUsersStore } from './users.store';
import { useVersionsStore } from './versions.store';
import { makeRestApiRequest } from '@/utils';
import { useCloudPlanStore } from './cloudPlan.store';

export const useSettingsStore = defineStore(STORES.SETTINGS, {
	state: (): ISettingsState => ({
		settings: {} as IN8nUISettings,
		promptsData: {} as IN8nPrompts,
		userManagement: {
			quota: -1,
			showSetupOnFirstLoad: false,
			smtpSetup: false,
			authenticationMethod: UserManagementAuthenticationMethod.Email,
		},
		templatesEndpointHealthy: false,
		api: {
			enabled: false,
			latestVersion: 0,
			path: '/',
			swaggerUi: {
				enabled: false,
			},
		},
		ldap: {
			loginLabel: '',
			loginEnabled: false,
		},
		saml: {
			loginLabel: '',
			loginEnabled: false,
		},
		onboardingCallPromptEnabled: false,
		saveDataErrorExecution: 'all',
		saveDataSuccessExecution: 'all',
		saveManualExecutions: false,
	}),
	getters: {
		isEnterpriseFeatureEnabled() {
			return (feature: EnterpriseEditionFeature): boolean => this.settings.enterprise[feature];
		},
		versionCli(): string {
			return this.settings.versionCli;
		},
		isPublicApiEnabled(): boolean {
			return this.api.enabled;
		},
		isSwaggerUIEnabled(): boolean {
			return this.api.swaggerUi.enabled;
		},
		publicApiLatestVersion(): number {
			return this.api.latestVersion;
		},
		publicApiPath(): string {
			return this.api.path;
		},
		isLdapLoginEnabled(): boolean {
			return this.ldap.loginEnabled;
		},
		ldapLoginLabel(): string {
			return this.ldap.loginLabel;
		},
		isSamlLoginEnabled(): boolean {
			return this.saml.loginEnabled;
		},
		samlLoginLabel(): string {
			return this.saml.loginLabel;
		},
		showSetupPage(): boolean {
			return this.userManagement.showSetupOnFirstLoad === true;
		},
		deploymentType(): string {
			return this.settings.deployment?.type || 'default';
		},
		isDesktopDeployment(): boolean {
			if (!this.settings.deployment) {
				return false;
			}
			return this.settings.deployment?.type.startsWith('desktop_');
		},
		isCloudDeployment(): boolean {
			if (!this.settings.deployment) {
				return false;
			}
			return this.settings.deployment.type === 'cloud';
		},
		isSmtpSetup(): boolean {
			return this.userManagement.smtpSetup;
		},
		isPersonalizationSurveyEnabled(): boolean {
			return (
				this.settings.telemetry &&
				this.settings.telemetry.enabled &&
				this.settings.personalizationSurveyEnabled
			);
		},
		telemetry(): ITelemetrySettings {
			return this.settings.telemetry;
		},
		logLevel(): ILogLevel {
			return this.settings.logLevel;
		},
		isTelemetryEnabled(): boolean {
			return this.settings.telemetry && this.settings.telemetry.enabled;
		},
		areTagsEnabled(): boolean {
			return this.settings.workflowTagsDisabled !== undefined
				? !this.settings.workflowTagsDisabled
				: true;
		},
		isHiringBannerEnabled(): boolean {
			return this.settings.hiringBannerEnabled;
		},
		isTemplatesEnabled(): boolean {
			return Boolean(this.settings.templates && this.settings.templates.enabled);
		},
		isTemplatesEndpointReachable(): boolean {
			return this.templatesEndpointHealthy;
		},
		templatesHost(): string {
			return this.settings.templates.host;
		},
		pushBackend(): IN8nUISettings['pushBackend'] {
			return this.settings.pushBackend;
		},
		isCommunityNodesFeatureEnabled(): boolean {
			return this.settings.communityNodesEnabled;
		},
		isNpmAvailable(): boolean {
			return this.settings.isNpmAvailable;
		},
		allowedModules(): { builtIn?: string[]; external?: string[] } {
			return this.settings.allowedModules;
		},
		isQueueModeEnabled(): boolean {
			return this.settings.executionMode === 'queue';
		},
		workflowCallerPolicyDefaultOption(): WorkflowSettings.CallerPolicy {
			return this.settings.workflowCallerPolicyDefaultOption;
		},
		isDefaultAuthenticationSaml(): boolean {
			return this.userManagement.authenticationMethod === UserManagementAuthenticationMethod.Saml;
		},
<<<<<<< HEAD
		permanentlyDismissedBanners(): string[] {
			return this.settings.banners?.permanentlyDismissed ?? [];
=======
		isBelowUserQuota(): boolean {
			const userStore = useUsersStore();
			return (
				this.userManagement.quota === -1 || this.userManagement.quota > userStore.allUsers.length
			);
>>>>>>> b701dcb8
		},
	},
	actions: {
		setSettings(settings: IN8nUISettings): void {
			this.settings = settings;
			this.userManagement = settings.userManagement;
			if (this.userManagement) {
				this.userManagement.showSetupOnFirstLoad = !!settings.userManagement.showSetupOnFirstLoad;
			}
			this.api = settings.publicApi;
			this.onboardingCallPromptEnabled = settings.onboardingCallPromptEnabled;
			if (settings.sso?.ldap) {
				this.ldap.loginEnabled = settings.sso.ldap.loginEnabled;
				this.ldap.loginLabel = settings.sso.ldap.loginLabel;
			}
			if (settings.sso?.saml) {
				this.saml.loginEnabled = settings.sso.saml.loginEnabled;
				this.saml.loginLabel = settings.sso.saml.loginLabel;
			}
		},
		async getSettings(): Promise<void> {
			const rootStore = useRootStore();
			const settings = await getSettings(rootStore.getRestApiContext);

			this.setSettings(settings);
			this.settings.communityNodesEnabled = settings.communityNodesEnabled;
			this.setAllowedModules(settings.allowedModules as { builtIn?: string; external?: string });
			this.setSaveDataErrorExecution(settings.saveDataErrorExecution);
			this.setSaveDataSuccessExecution(settings.saveDataSuccessExecution);
			this.setSaveManualExecutions(settings.saveManualExecutions);

			rootStore.setUrlBaseWebhook(settings.urlBaseWebhook);
			rootStore.setUrlBaseEditor(settings.urlBaseEditor);
			rootStore.setEndpointWebhook(settings.endpointWebhook);
			rootStore.setEndpointWebhookTest(settings.endpointWebhookTest);
			rootStore.setTimezone(settings.timezone);
			rootStore.setExecutionTimeout(settings.executionTimeout);
			rootStore.setMaxExecutionTimeout(settings.maxExecutionTimeout);
			rootStore.setVersionCli(settings.versionCli);
			rootStore.setInstanceId(settings.instanceId);
			rootStore.setOauthCallbackUrls(settings.oauthCallbackUrls);
			rootStore.setN8nMetadata(settings.n8nMetadata || {});
			rootStore.setDefaultLocale(settings.defaultLocale);
			rootStore.setIsNpmAvailable(settings.isNpmAvailable);

			const isV1BannerDismissedPermanently = settings.banners.permanentlyDismissed.includes(
				BANNERS.V1,
			);
			if (
				!isV1BannerDismissedPermanently &&
				useRootStore().versionCli.startsWith('1.') &&
				!useCloudPlanStore().userIsTrialing
			) {
				useUIStore().showBanner(BANNERS.V1);
			}

			useVersionsStore().setVersionNotificationSettings(settings.versionNotifications);
		},
		stopShowingSetupPage(): void {
			this.userManagement.showSetupOnFirstLoad = false;
		},
		disableTemplates(): void {
			this.settings = {
				...this.settings,
				templates: {
					...this.settings.templates,
					enabled: false,
				},
			};
		},
		setPromptsData(promptsData: IN8nPrompts): void {
			this.promptsData = promptsData;
		},
		setAllowedModules(allowedModules: { builtIn?: string[]; external?: string[] }): void {
			this.settings.allowedModules = allowedModules;
		},
		async fetchPromptsData(): Promise<void> {
			if (!this.isTelemetryEnabled) {
				return;
			}

			const uiStore = useUIStore();
			const usersStore = useUsersStore();
			const promptsData: IN8nPrompts = await getPromptsData(
				this.settings.instanceId,
				usersStore.currentUserId || '',
			);

			if (promptsData && promptsData.showContactPrompt) {
				uiStore.openModal(CONTACT_PROMPT_MODAL_KEY);
			} else if (promptsData && promptsData.showValueSurvey) {
				uiStore.openModal(VALUE_SURVEY_MODAL_KEY);
			}

			this.setPromptsData(promptsData);
		},
		async submitContactInfo(email: string): Promise<IN8nPromptResponse | undefined> {
			try {
				const usersStore = useUsersStore();
				return await submitContactInfo(
					this.settings.instanceId,
					usersStore.currentUserId || '',
					email,
				);
			} catch (error) {
				return;
			}
		},
		async submitValueSurvey(params: IN8nValueSurveyData): Promise<IN8nPromptResponse | undefined> {
			try {
				const usersStore = useUsersStore();
				return await submitValueSurvey(
					this.settings.instanceId,
					usersStore.currentUserId || '',
					params,
				);
			} catch (error) {
				return;
			}
		},
		async testTemplatesEndpoint(): Promise<void> {
			const timeout = new Promise((_, reject) => setTimeout(() => reject(), 2000));
			await Promise.race([testHealthEndpoint(this.templatesHost), timeout]);
			this.templatesEndpointHealthy = true;
		},
		async getApiKey(): Promise<string | null> {
			const rootStore = useRootStore();
			const { apiKey } = await getApiKey(rootStore.getRestApiContext);
			return apiKey;
		},
		async createApiKey(): Promise<string | null> {
			const rootStore = useRootStore();
			const { apiKey } = await createApiKey(rootStore.getRestApiContext);
			return apiKey;
		},
		async deleteApiKey(): Promise<void> {
			const rootStore = useRootStore();
			await deleteApiKey(rootStore.getRestApiContext);
		},
		async getLdapConfig() {
			const rootStore = useRootStore();
			return getLdapConfig(rootStore.getRestApiContext);
		},
		async getLdapSynchronizations(pagination: { page: number }) {
			const rootStore = useRootStore();
			return getLdapSynchronizations(rootStore.getRestApiContext, pagination);
		},
		async testLdapConnection() {
			const rootStore = useRootStore();
			return testLdapConnection(rootStore.getRestApiContext);
		},
		async updateLdapConfig(ldapConfig: ILdapConfig) {
			const rootStore = useRootStore();
			return updateLdapConfig(rootStore.getRestApiContext, ldapConfig);
		},
		async runLdapSync(data: IDataObject) {
			const rootStore = useRootStore();
			return runLdapSync(rootStore.getRestApiContext, data);
		},
		setSaveDataErrorExecution(newValue: string) {
			this.saveDataErrorExecution = newValue;
		},
		setSaveDataSuccessExecution(newValue: string) {
			this.saveDataSuccessExecution = newValue;
		},
		setSaveManualExecutions(saveManualExecutions: boolean) {
			this.saveManualExecutions = saveManualExecutions;
		},
		async getTimezones(): Promise<IDataObject> {
			const rootStore = useRootStore();
			return makeRestApiRequest(rootStore.getRestApiContext, 'GET', '/options/timezones');
		},
	},
});<|MERGE_RESOLUTION|>--- conflicted
+++ resolved
@@ -171,16 +171,14 @@
 		isDefaultAuthenticationSaml(): boolean {
 			return this.userManagement.authenticationMethod === UserManagementAuthenticationMethod.Saml;
 		},
-<<<<<<< HEAD
 		permanentlyDismissedBanners(): string[] {
 			return this.settings.banners?.permanentlyDismissed ?? [];
-=======
+		},
 		isBelowUserQuota(): boolean {
 			const userStore = useUsersStore();
 			return (
 				this.userManagement.quota === -1 || this.userManagement.quota > userStore.allUsers.length
 			);
->>>>>>> b701dcb8
 		},
 	},
 	actions: {
