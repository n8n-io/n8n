import type {
	INodeUi,
	IUsedCredential,
	ICredentialMap,
	ICredentialsDecryptedResponse,
	ICredentialsResponse,
	ICredentialsState,
	ICredentialTypeMap,
} from '@/Interface';
import * as credentialsApi from '@/api/credentials';
import * as credentialsEeApi from '@/api/credentials.ee';
import { makeRestApiRequest } from '@/utils/apiUtils';
import { getAppNameFromCredType } from '@/utils/nodeTypesUtils';
import { EnterpriseEditionFeature, STORES } from '@/constants';
import { i18n } from '@/plugins/i18n';
import type {
	ICredentialsDecrypted,
	ICredentialType,
	INodeCredentialTestResult,
	INodeTypeDescription,
} from 'n8n-workflow';
import { defineStore } from 'pinia';
import { useRootStore } from './root.store';
import { useNodeTypesStore } from './nodeTypes.store';
import { useSettingsStore } from './settings.store';
import { isEmpty } from '@/utils/typesUtils';
import type { ProjectSharingData } from '@/types/projects.types';
import { splitName } from '@/utils/projects.utils';
import { computed, ref } from 'vue';

const DEFAULT_CREDENTIAL_NAME = 'Unnamed credential';
const DEFAULT_CREDENTIAL_POSTFIX = 'account';
const TYPES_WITH_DEFAULT_NAME = ['httpBasicAuth', 'oAuth2Api', 'httpDigestAuth', 'oAuth1Api'];

export type CredentialsStore = ReturnType<typeof useCredentialsStore>;

export const useCredentialsStore = defineStore(STORES.CREDENTIALS, () => {
	const state = ref<ICredentialsState>({ credentialTypes: {}, credentials: {} });

	// ---------------------------------------------------------------------------
	// #region Computed
	// ---------------------------------------------------------------------------

	const credentialTypesById = computed(() => {
		return state.value.credentialTypes;
	});

	const allCredentialTypes = computed(() => {
		return Object.values(state.value.credentialTypes).sort((a, b) =>
			a.displayName.localeCompare(b.displayName),
		);
	});

	const allCredentials = computed(() => {
		return Object.values(state.value.credentials).sort((a, b) => a.name.localeCompare(b.name));
	});

	const allCredentialsByType = computed(() => {
		const credentials = allCredentials.value;
		const types = allCredentialTypes.value;
		return types.reduce(
			(accu: { [type: string]: ICredentialsResponse[] }, type: ICredentialType) => {
				accu[type.name] = credentials.filter(
					(cred: ICredentialsResponse) => cred.type === type.name,
				);
				return accu;
			},
			{},
		);
	});

	const allUsableCredentialsByType = computed(() => {
		const credentials = allCredentials.value;
		const types = allCredentialTypes.value;

		return types.reduce(
			(accu: { [type: string]: ICredentialsResponse[] }, type: ICredentialType) => {
				accu[type.name] = credentials.filter((cred: ICredentialsResponse) => {
					return cred.type === type.name;
				});

				return accu;
			},
			{},
		);
	});

	const allUsableCredentialsForNode = computed(() => {
		return (node: INodeUi): ICredentialsResponse[] => {
			let credentials: ICredentialsResponse[] = [];
			const nodeType = useNodeTypesStore().getNodeType(node.type, node.typeVersion);
			if (nodeType?.credentials) {
				nodeType.credentials.forEach((cred) => {
					credentials = credentials.concat(allUsableCredentialsByType.value[cred.name]);
				});
			}
			return credentials.sort((a, b) => {
				const aDate = new Date(a.updatedAt);
				const bDate = new Date(b.updatedAt);
				return aDate.getTime() - bDate.getTime();
			});
		};
	});

	const getCredentialTypeByName = computed(() => {
		return (type: string): ICredentialType | undefined => state.value.credentialTypes[type];
	});

	const getCredentialById = computed(() => {
		return (id: string): ICredentialsResponse => state.value.credentials[id];
	});

	const getCredentialByIdAndType = computed(() => {
		return (id: string, type: string): ICredentialsResponse | undefined => {
			const credential = state.value.credentials[id];
			return !credential || credential.type !== type ? undefined : credential;
		};
	});

	const getCredentialsByType = computed(() => {
		return (credentialType: string): ICredentialsResponse[] => {
			return allCredentialsByType.value[credentialType] || [];
		};
	});

	const getUsableCredentialByType = computed(() => {
		return (credentialType: string): ICredentialsResponse[] => {
			return allUsableCredentialsByType.value[credentialType] || [];
		};
	});

	const getNodesWithAccess = computed(() => {
		return (credentialTypeName: string) => {
			const nodeTypesStore = useNodeTypesStore();
			const allNodeTypes: INodeTypeDescription[] = nodeTypesStore.allNodeTypes;

			return allNodeTypes.filter((nodeType: INodeTypeDescription) => {
				if (!nodeType.credentials) {
					return false;
				}

				for (const credentialTypeDescription of nodeType.credentials) {
					if (credentialTypeDescription.name === credentialTypeName) {
						return true;
					}
				}

				return false;
			});
		};
	});

	const getScopesByCredentialType = computed(() => {
		return (credentialTypeName: string) => {
			const credentialType = getCredentialTypeByName.value(credentialTypeName);
			if (!credentialType) {
				return [];
			}

			const scopeProperty = credentialType.properties.find((p) => p.name === 'scope');

			if (
				!scopeProperty ||
				!scopeProperty.default ||
				typeof scopeProperty.default !== 'string' ||
				scopeProperty.default === ''
			) {
				return [];
			}
<<<<<<< HEAD
			const rootStore = useRootStore();
			const credentialTypes = await getCredentialTypes(rootStore.baseUrl);
			this.setCredentialTypes(credentialTypes);
		},
		async fetchAllCredentials(
			projectId?: string,
			includeScopes = true,
		): Promise<ICredentialsResponse[]> {
			const rootStore = useRootStore();
=======
>>>>>>> 876bcbb0

			let { default: scopeDefault } = scopeProperty;

<<<<<<< HEAD
			const credentials = await getAllCredentials(
				rootStore.restApiContext,
				isEmpty(filter) ? undefined : filter,
				includeScopes,
			);
			this.setCredentials(credentials);
			return credentials;
		},
		async fetchAllCredentialsForWorkflow(
			options: { workflowId: string } | { projectId: string },
		): Promise<ICredentialsResponse[]> {
			const rootStore = useRootStore();

			const credentials = await getAllCredentialsForWorkflow(rootStore.restApiContext, options);
			this.setCredentials(credentials);
			return credentials;
		},
		async getCredentialData({
			id,
		}: {
			id: string;
		}): Promise<ICredentialsResponse | ICredentialsDecryptedResponse | undefined> {
			const rootStore = useRootStore();
			return await getCredentialData(rootStore.restApiContext, id);
		},
		async createNewCredential(
			data: ICredentialsDecrypted,
			projectId?: string,
		): Promise<ICredentialsResponse> {
			const rootStore = useRootStore();
			const settingsStore = useSettingsStore();
			const credential = await createNewCredential(rootStore.restApiContext, data, projectId);

			if (settingsStore.isEnterpriseFeatureEnabled(EnterpriseEditionFeature.Sharing)) {
				this.upsertCredential(credential);
				if (data.sharedWithProjects) {
					await this.setCredentialSharedWith({
						credentialId: credential.id,
						sharedWithProjects: data.sharedWithProjects,
					});
				}
			} else {
				this.upsertCredential(credential);
			}
			return credential;
		},
		async updateCredential(params: {
			data: ICredentialsDecrypted;
			id: string;
		}): Promise<ICredentialsResponse> {
			const { id, data } = params;
			const rootStore = useRootStore();
			const credential = await updateCredential(rootStore.restApiContext, id, data);
=======
			// disregard expressions for display
			scopeDefault = scopeDefault.replace(/^=/, '').replace(/\{\{.*\}\}/, '');

			if (/ /.test(scopeDefault)) return scopeDefault.split(' ');
>>>>>>> 876bcbb0

			if (/,/.test(scopeDefault)) return scopeDefault.split(',');

<<<<<<< HEAD
			return credential;
		},
		async deleteCredential({ id }: { id: string }) {
			const rootStore = useRootStore();
			const deleted = await deleteCredential(rootStore.restApiContext, id);
			if (deleted) {
				const { [id]: deletedCredential, ...rest } = this.credentials;
				this.credentials = rest;
			}
		},
		async oAuth2Authorize(data: ICredentialsResponse): Promise<string> {
			const rootStore = useRootStore();
			return await oAuth2CredentialAuthorize(rootStore.restApiContext, data);
		},
		async oAuth1Authorize(data: ICredentialsResponse): Promise<string> {
			const rootStore = useRootStore();
			return await oAuth1CredentialAuthorize(rootStore.restApiContext, data);
		},
		async testCredential(data: ICredentialsDecrypted): Promise<INodeCredentialTestResult> {
			const rootStore = useRootStore();
			return await testCredential(rootStore.restApiContext, { credentials: data });
		},
		async getNewCredentialName(params: { credentialTypeName: string }): Promise<string> {
			try {
				const { credentialTypeName } = params;
				let newName = DEFAULT_CREDENTIAL_NAME;
				if (!TYPES_WITH_DEFAULT_NAME.includes(credentialTypeName)) {
					const cred = this.getCredentialTypeByName(credentialTypeName);
					newName = cred ? getAppNameFromCredType(cred.displayName) : '';
					newName =
						newName.length > 0
							? `${newName} ${DEFAULT_CREDENTIAL_POSTFIX}`
							: DEFAULT_CREDENTIAL_NAME;
				}
				const rootStore = useRootStore();
				const res = await getCredentialsNewName(rootStore.restApiContext, newName);
				return res.name;
			} catch (e) {
				return DEFAULT_CREDENTIAL_NAME;
			}
		},
		async setCredentialSharedWith(payload: {
			sharedWithProjects: ProjectSharingData[];
			credentialId: string;
		}): Promise<ICredentialsResponse> {
			if (useSettingsStore().isEnterpriseFeatureEnabled(EnterpriseEditionFeature.Sharing)) {
				await setCredentialSharedWith(useRootStore().restApiContext, payload.credentialId, {
					shareWithIds: payload.sharedWithProjects.map((project) => project.id),
=======
			return [scopeDefault];
		};
	});

	const getCredentialOwnerName = computed(() => {
		return (credential: ICredentialsResponse | IUsedCredential | undefined): string => {
			const { firstName, lastName, email } = splitName(credential?.homeProject?.name ?? '');

			return credential?.homeProject?.name
				? `${firstName} ${lastName} (${email})`
				: i18n.baseText('credentialEdit.credentialSharing.info.sharee.fallback');
		};
	});

	const getCredentialOwnerNameById = computed(() => {
		return (credentialId: string): string => {
			const credential = getCredentialById.value(credentialId);

			return getCredentialOwnerName.value(credential);
		};
	});

	const httpOnlyCredentialTypes = computed(() => {
		return allCredentialTypes.value.filter((credentialType) => credentialType.httpRequestNode);
	});

	// #endregion

	// ---------------------------------------------------------------------------
	// #region Methods
	// ---------------------------------------------------------------------------

	const setCredentialTypes = (credentialTypes: ICredentialType[]) => {
		state.value.credentialTypes = credentialTypes.reduce(
			(accu: ICredentialTypeMap, cred: ICredentialType) => {
				accu[cred.name] = cred;

				return accu;
			},
			{},
		);
	};

	const addCredentials = (credentials: ICredentialsResponse[]) => {
		credentials.forEach((cred: ICredentialsResponse) => {
			if (cred.id) {
				state.value.credentials[cred.id] = { ...state.value.credentials[cred.id], ...cred };
			}
		});
	};

	const setCredentials = (credentials: ICredentialsResponse[]) => {
		state.value.credentials = credentials.reduce(
			(accu: ICredentialMap, cred: ICredentialsResponse) => {
				if (cred.id) {
					accu[cred.id] = cred;
				}
				return accu;
			},
			{},
		);
	};

	const upsertCredential = (credential: ICredentialsResponse) => {
		if (credential.id) {
			state.value.credentials = {
				...state.value.credentials,
				[credential.id]: {
					...state.value.credentials[credential.id],
					...credential,
				},
			};
		}
	};

	const fetchCredentialTypes = async (forceFetch: boolean) => {
		if (allCredentialTypes.value.length > 0 && !forceFetch) {
			return;
		}
		const rootStore = useRootStore();
		const credentialTypes = await credentialsApi.getCredentialTypes(rootStore.getBaseUrl);
		setCredentialTypes(credentialTypes);
	};

	const fetchAllCredentials = async (
		projectId?: string,
		includeScopes = true,
	): Promise<ICredentialsResponse[]> => {
		const rootStore = useRootStore();

		const filter = {
			projectId,
		};

		const credentials = await credentialsApi.getAllCredentials(
			rootStore.getRestApiContext,
			isEmpty(filter) ? undefined : filter,
			includeScopes,
		);
		setCredentials(credentials);
		return credentials;
	};

	const fetchAllCredentialsForWorkflow = async (
		options: { workflowId: string } | { projectId: string },
	): Promise<ICredentialsResponse[]> => {
		const rootStore = useRootStore();

		const credentials = await credentialsApi.getAllCredentialsForWorkflow(
			rootStore.getRestApiContext,
			options,
		);
		setCredentials(credentials);
		return credentials;
	};

	const getCredentialData = async ({
		id,
	}: {
		id: string;
	}): Promise<ICredentialsResponse | ICredentialsDecryptedResponse | undefined> => {
		const rootStore = useRootStore();
		return await credentialsApi.getCredentialData(rootStore.getRestApiContext, id);
	};

	const createNewCredential = async (
		data: ICredentialsDecrypted,
		projectId?: string,
	): Promise<ICredentialsResponse> => {
		const rootStore = useRootStore();
		const settingsStore = useSettingsStore();
		const credential = await credentialsApi.createNewCredential(
			rootStore.getRestApiContext,
			data,
			projectId,
		);

		if (settingsStore.isEnterpriseFeatureEnabled(EnterpriseEditionFeature.Sharing)) {
			upsertCredential(credential);
			if (data.sharedWithProjects) {
				await setCredentialSharedWith({
					credentialId: credential.id,
					sharedWithProjects: data.sharedWithProjects,
>>>>>>> 876bcbb0
				});
			}
		} else {
			upsertCredential(credential);
		}
		return credential;
	};

	const updateCredential = async (params: {
		data: ICredentialsDecrypted;
		id: string;
	}): Promise<ICredentialsResponse> => {
		const { id, data } = params;
		const rootStore = useRootStore();
		const credential = await credentialsApi.updateCredential(rootStore.getRestApiContext, id, data);

		upsertCredential(credential);

		return credential;
	};

	const deleteCredential = async ({ id }: { id: string }) => {
		const rootStore = useRootStore();
		const deleted = await credentialsApi.deleteCredential(rootStore.getRestApiContext, id);
		if (deleted) {
			const { [id]: deletedCredential, ...rest } = state.value.credentials;
			state.value.credentials = rest;
		}
	};

	const oAuth2Authorize = async (data: ICredentialsResponse): Promise<string> => {
		const rootStore = useRootStore();
		return await credentialsApi.oAuth2CredentialAuthorize(rootStore.getRestApiContext, data);
	};

	const oAuth1Authorize = async (data: ICredentialsResponse): Promise<string> => {
		const rootStore = useRootStore();
		return await credentialsApi.oAuth1CredentialAuthorize(rootStore.getRestApiContext, data);
	};

	const testCredential = async (
		data: ICredentialsDecrypted,
	): Promise<INodeCredentialTestResult> => {
		const rootStore = useRootStore();
		return await credentialsApi.testCredential(rootStore.getRestApiContext, { credentials: data });
	};

	const getNewCredentialName = async (params: { credentialTypeName: string }): Promise<string> => {
		try {
			const { credentialTypeName } = params;
			let newName = DEFAULT_CREDENTIAL_NAME;
			if (!TYPES_WITH_DEFAULT_NAME.includes(credentialTypeName)) {
				const cred = getCredentialTypeByName.value(credentialTypeName);
				newName = cred ? getAppNameFromCredType(cred.displayName) : '';
				newName =
					newName.length > 0 ? `${newName} ${DEFAULT_CREDENTIAL_POSTFIX}` : DEFAULT_CREDENTIAL_NAME;
			}
			const rootStore = useRootStore();
<<<<<<< HEAD
			return await makeRestApiRequest(rootStore.restApiContext, 'GET', '/credential-translation', {
				credentialType,
			});
		},
	},
=======
			const res = await credentialsApi.getCredentialsNewName(rootStore.getRestApiContext, newName);
			return res.name;
		} catch (e) {
			return DEFAULT_CREDENTIAL_NAME;
		}
	};

	const setCredentialSharedWith = async (payload: {
		sharedWithProjects: ProjectSharingData[];
		credentialId: string;
	}): Promise<ICredentialsResponse> => {
		if (useSettingsStore().isEnterpriseFeatureEnabled(EnterpriseEditionFeature.Sharing)) {
			await credentialsEeApi.setCredentialSharedWith(
				useRootStore().getRestApiContext,
				payload.credentialId,
				{
					shareWithIds: payload.sharedWithProjects.map((project) => project.id),
				},
			);

			state.value.credentials[payload.credentialId] = {
				...state.value.credentials[payload.credentialId],
				sharedWithProjects: payload.sharedWithProjects,
			};
		}
		return state.value.credentials[payload.credentialId];
	};

	const getCredentialTranslation = async (credentialType: string): Promise<object> => {
		const rootStore = useRootStore();
		return await makeRestApiRequest(rootStore.getRestApiContext, 'GET', '/credential-translation', {
			credentialType,
		});
	};

	// #endregion

	return {
		getCredentialOwnerName,
		getCredentialsByType,
		getCredentialById,
		getCredentialTypeByName,
		getCredentialByIdAndType,
		getNodesWithAccess,
		getUsableCredentialByType,
		credentialTypesById,
		httpOnlyCredentialTypes,
		getScopesByCredentialType,
		getCredentialOwnerNameById,
		allUsableCredentialsForNode,
		allCredentials,
		allCredentialTypes,
		allUsableCredentialsByType,
		setCredentialTypes,
		addCredentials,
		setCredentials,
		deleteCredential,
		upsertCredential,
		fetchCredentialTypes,
		fetchAllCredentials,
		fetchAllCredentialsForWorkflow,
		createNewCredential,
		updateCredential,
		getCredentialData,
		oAuth1Authorize,
		oAuth2Authorize,
		getNewCredentialName,
		testCredential,
		getCredentialTranslation,
		setCredentialSharedWith,
	};
>>>>>>> 876bcbb0
});

/**
 * Helper function for listening to credential changes in the store
 */
export const listenForCredentialChanges = (opts: {
	store: CredentialsStore;
	onCredentialCreated?: (credential: ICredentialsResponse) => void;
	onCredentialUpdated?: (credential: ICredentialsResponse) => void;
	onCredentialDeleted?: (credentialId: string) => void;
}) => {
	const { store, onCredentialCreated, onCredentialDeleted, onCredentialUpdated } = opts;
	const listeningForActions = ['createNewCredential', 'updateCredential', 'deleteCredential'];

	return store.$onAction((result) => {
		const { name, after, args } = result;
		after(async (returnValue) => {
			if (!listeningForActions.includes(name)) {
				return;
			}

			switch (name) {
				case 'createNewCredential':
					const createdCredential = returnValue as unknown as ICredentialsResponse;
					onCredentialCreated?.(createdCredential);
					break;

				case 'updateCredential':
					const updatedCredential = returnValue as unknown as ICredentialsResponse;
					onCredentialUpdated?.(updatedCredential);
					break;

				case 'deleteCredential':
					const credentialId = args[0].id;
					onCredentialDeleted?.(credentialId);
					break;
			}
		});
	});
};<|MERGE_RESOLUTION|>--- conflicted
+++ resolved
@@ -167,134 +167,16 @@
 			) {
 				return [];
 			}
-<<<<<<< HEAD
-			const rootStore = useRootStore();
-			const credentialTypes = await getCredentialTypes(rootStore.baseUrl);
-			this.setCredentialTypes(credentialTypes);
-		},
-		async fetchAllCredentials(
-			projectId?: string,
-			includeScopes = true,
-		): Promise<ICredentialsResponse[]> {
-			const rootStore = useRootStore();
-=======
->>>>>>> 876bcbb0
 
 			let { default: scopeDefault } = scopeProperty;
 
-<<<<<<< HEAD
-			const credentials = await getAllCredentials(
-				rootStore.restApiContext,
-				isEmpty(filter) ? undefined : filter,
-				includeScopes,
-			);
-			this.setCredentials(credentials);
-			return credentials;
-		},
-		async fetchAllCredentialsForWorkflow(
-			options: { workflowId: string } | { projectId: string },
-		): Promise<ICredentialsResponse[]> {
-			const rootStore = useRootStore();
-
-			const credentials = await getAllCredentialsForWorkflow(rootStore.restApiContext, options);
-			this.setCredentials(credentials);
-			return credentials;
-		},
-		async getCredentialData({
-			id,
-		}: {
-			id: string;
-		}): Promise<ICredentialsResponse | ICredentialsDecryptedResponse | undefined> {
-			const rootStore = useRootStore();
-			return await getCredentialData(rootStore.restApiContext, id);
-		},
-		async createNewCredential(
-			data: ICredentialsDecrypted,
-			projectId?: string,
-		): Promise<ICredentialsResponse> {
-			const rootStore = useRootStore();
-			const settingsStore = useSettingsStore();
-			const credential = await createNewCredential(rootStore.restApiContext, data, projectId);
-
-			if (settingsStore.isEnterpriseFeatureEnabled(EnterpriseEditionFeature.Sharing)) {
-				this.upsertCredential(credential);
-				if (data.sharedWithProjects) {
-					await this.setCredentialSharedWith({
-						credentialId: credential.id,
-						sharedWithProjects: data.sharedWithProjects,
-					});
-				}
-			} else {
-				this.upsertCredential(credential);
-			}
-			return credential;
-		},
-		async updateCredential(params: {
-			data: ICredentialsDecrypted;
-			id: string;
-		}): Promise<ICredentialsResponse> {
-			const { id, data } = params;
-			const rootStore = useRootStore();
-			const credential = await updateCredential(rootStore.restApiContext, id, data);
-=======
 			// disregard expressions for display
 			scopeDefault = scopeDefault.replace(/^=/, '').replace(/\{\{.*\}\}/, '');
 
 			if (/ /.test(scopeDefault)) return scopeDefault.split(' ');
->>>>>>> 876bcbb0
 
 			if (/,/.test(scopeDefault)) return scopeDefault.split(',');
 
-<<<<<<< HEAD
-			return credential;
-		},
-		async deleteCredential({ id }: { id: string }) {
-			const rootStore = useRootStore();
-			const deleted = await deleteCredential(rootStore.restApiContext, id);
-			if (deleted) {
-				const { [id]: deletedCredential, ...rest } = this.credentials;
-				this.credentials = rest;
-			}
-		},
-		async oAuth2Authorize(data: ICredentialsResponse): Promise<string> {
-			const rootStore = useRootStore();
-			return await oAuth2CredentialAuthorize(rootStore.restApiContext, data);
-		},
-		async oAuth1Authorize(data: ICredentialsResponse): Promise<string> {
-			const rootStore = useRootStore();
-			return await oAuth1CredentialAuthorize(rootStore.restApiContext, data);
-		},
-		async testCredential(data: ICredentialsDecrypted): Promise<INodeCredentialTestResult> {
-			const rootStore = useRootStore();
-			return await testCredential(rootStore.restApiContext, { credentials: data });
-		},
-		async getNewCredentialName(params: { credentialTypeName: string }): Promise<string> {
-			try {
-				const { credentialTypeName } = params;
-				let newName = DEFAULT_CREDENTIAL_NAME;
-				if (!TYPES_WITH_DEFAULT_NAME.includes(credentialTypeName)) {
-					const cred = this.getCredentialTypeByName(credentialTypeName);
-					newName = cred ? getAppNameFromCredType(cred.displayName) : '';
-					newName =
-						newName.length > 0
-							? `${newName} ${DEFAULT_CREDENTIAL_POSTFIX}`
-							: DEFAULT_CREDENTIAL_NAME;
-				}
-				const rootStore = useRootStore();
-				const res = await getCredentialsNewName(rootStore.restApiContext, newName);
-				return res.name;
-			} catch (e) {
-				return DEFAULT_CREDENTIAL_NAME;
-			}
-		},
-		async setCredentialSharedWith(payload: {
-			sharedWithProjects: ProjectSharingData[];
-			credentialId: string;
-		}): Promise<ICredentialsResponse> {
-			if (useSettingsStore().isEnterpriseFeatureEnabled(EnterpriseEditionFeature.Sharing)) {
-				await setCredentialSharedWith(useRootStore().restApiContext, payload.credentialId, {
-					shareWithIds: payload.sharedWithProjects.map((project) => project.id),
-=======
 			return [scopeDefault];
 		};
 	});
@@ -438,7 +320,6 @@
 				await setCredentialSharedWith({
 					credentialId: credential.id,
 					sharedWithProjects: data.sharedWithProjects,
->>>>>>> 876bcbb0
 				});
 			}
 		} else {
@@ -497,13 +378,6 @@
 					newName.length > 0 ? `${newName} ${DEFAULT_CREDENTIAL_POSTFIX}` : DEFAULT_CREDENTIAL_NAME;
 			}
 			const rootStore = useRootStore();
-<<<<<<< HEAD
-			return await makeRestApiRequest(rootStore.restApiContext, 'GET', '/credential-translation', {
-				credentialType,
-			});
-		},
-	},
-=======
 			const res = await credentialsApi.getCredentialsNewName(rootStore.getRestApiContext, newName);
 			return res.name;
 		} catch (e) {
@@ -575,7 +449,6 @@
 		getCredentialTranslation,
 		setCredentialSharedWith,
 	};
->>>>>>> 876bcbb0
 });
 
 /**
