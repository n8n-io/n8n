--- conflicted
+++ resolved
@@ -39,7 +39,6 @@
 import SettingsSso from './views/SettingsSso.vue';
 import SignoutView from '@/views/SignoutView.vue';
 import SamlOnboarding from '@/views/SamlOnboarding.vue';
-import { useSSOStore } from '@/stores/sso';
 
 Vue.use(Router);
 
@@ -655,57 +654,6 @@
 						},
 					},
 				},
-<<<<<<< HEAD
-			],
-		},
-		{
-			path: '/saml/onboarding',
-			name: VIEWS.SAML_ONBOARDING,
-			components: {
-				default: SamlOnboarding,
-			},
-			meta: {
-				telemetry: {
-					pageCategory: 'auth',
-				},
-				permissions: {
-					allow: {
-						loginStatus: [LOGIN_STATUS.LoggedIn],
-					},
-					deny: {
-						shouldDeny: () => {
-							const settingsStore = useSettingsStore();
-							const ssoStore = useSSOStore();
-							return (
-								!ssoStore.isEnterpriseSamlEnabled ||
-								settingsStore.isCloudDeployment ||
-								settingsStore.isDesktopDeployment
-							);
-						},
-					},
-				},
-			},
-		},
-		{
-			path: '*',
-			name: VIEWS.NOT_FOUND,
-			component: ErrorView,
-			props: {
-				messageKey: 'error.pageNotFound',
-				errorCode: 404,
-				redirectTextKey: 'error.goBack',
-				redirectPage: VIEWS.HOMEPAGE,
-			},
-			meta: {
-				nodeView: true,
-				telemetry: {
-					disabled: true,
-				},
-				permissions: {
-					allow: {
-						// TODO: Once custom permissions are merged, this needs to be updated with index validation
-						loginStatus: [LOGIN_STATUS.LoggedIn, LOGIN_STATUS.LoggedOut],
-=======
 			},
 			{
 				path: 'ldap',
@@ -718,11 +666,38 @@
 						allow: {
 							role: [ROLE.Owner],
 						},
->>>>>>> a7217341
 					},
 				},
 			},
 		],
+	},
+	{
+		path: '/saml/onboarding',
+		name: VIEWS.SAML_ONBOARDING,
+		components: {
+			default: SamlOnboarding,
+		},
+		meta: {
+			telemetry: {
+				pageCategory: 'auth',
+			},
+			permissions: {
+				allow: {
+					loginStatus: [LOGIN_STATUS.LoggedIn],
+				},
+				deny: {
+					shouldDeny: () => {
+						const settingsStore = useSettingsStore();
+						const ssoStore = useSSOStore();
+						return (
+							!ssoStore.isEnterpriseSamlEnabled ||
+							settingsStore.isCloudDeployment ||
+							settingsStore.isDesktopDeployment
+						);
+					},
+				},
+			},
+		},
 	},
 	{
 		path: '*',
