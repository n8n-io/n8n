/* eslint-disable @typescript-eslint/no-redundant-type-constituents */
import type {
	ExecutionStatus,
	INodeConnections,
	IConnection,
	NodeConnectionType,
} from 'n8n-workflow';
import type { DefaultEdge, Node, NodeProps, Position } from '@vue-flow/core';
import type { IExecutionResponse, INodeUi } from '@/Interface';
import type { Ref } from 'vue';
import type { PartialBy } from '@/utils/typeHelpers';
import type { EventBus } from 'n8n-design-system';

export type CanvasConnectionPortType = NodeConnectionType;

export const enum CanvasConnectionMode {
	Input = 'inputs',
	Output = 'outputs',
}

export const canvasConnectionModes = [
	CanvasConnectionMode.Input,
	CanvasConnectionMode.Output,
] as const;

export type CanvasConnectionPort = {
	type: CanvasConnectionPortType;
	required?: boolean;
	index: number;
	label?: string;
};

export interface CanvasElementPortWithRenderData extends CanvasConnectionPort {
	handleId: string;
	isConnected: boolean;
	isConnecting: boolean;
	position: Position;
	offset?: { top?: string; left?: string };
}

export const enum CanvasNodeRenderType {
	Default = 'default',
	StickyNote = 'n8n-nodes-base.stickyNote',
	AddNodes = 'n8n-nodes-internal.addNodes',
}

export type CanvasNodeDefaultRenderLabelSize = 'small' | 'medium' | 'large';

export type CanvasNodeDefaultRender = {
	type: CanvasNodeRenderType.Default;
	options: Partial<{
		configurable: boolean;
		configuration: boolean;
		trigger: boolean;
		inputs: {
			labelSize: CanvasNodeDefaultRenderLabelSize;
		};
		outputs: {
			labelSize: CanvasNodeDefaultRenderLabelSize;
		};
	}>;
};

export type CanvasNodeAddNodesRender = {
	type: CanvasNodeRenderType.AddNodes;
	options: Record<string, never>;
};

export type CanvasNodeStickyNoteRender = {
	type: CanvasNodeRenderType.StickyNote;
	options: Partial<{
		width: number;
		height: number;
		color: number;
		content: string;
	}>;
};

export interface CanvasNodeData {
	id: INodeUi['id'];
	name: INodeUi['name'];
	subtitle: string;
	type: INodeUi['type'];
	typeVersion: INodeUi['typeVersion'];
	disabled: INodeUi['disabled'];
	inputs: CanvasConnectionPort[];
	outputs: CanvasConnectionPort[];
	connections: {
		[CanvasConnectionMode.Input]: INodeConnections;
		[CanvasConnectionMode.Output]: INodeConnections;
	};
	issues: {
		items: string[];
		visible: boolean;
	};
	pinnedData: {
		count: number;
		visible: boolean;
	};
	execution: {
		status?: ExecutionStatus;
		waiting?: string;
		running: boolean;
	};
	runData: {
		outputMap: ExecutionOutputMap;
		iterations: number;
		visible: boolean;
	};
	render: CanvasNodeDefaultRender | CanvasNodeStickyNoteRender | CanvasNodeAddNodesRender;
}

export type CanvasNode = Node<CanvasNodeData>;

export interface CanvasConnectionData {
	source: CanvasConnectionPort;
	target: CanvasConnectionPort;
	fromNodeName?: string;
	status?: 'success' | 'error' | 'pinned' | 'running';
}

export type CanvasConnection = DefaultEdge<CanvasConnectionData>;

export type CanvasConnectionCreateData = {
	source: string;
	target: string;
	data: {
		source: PartialBy<IConnection, 'node'>;
		target: PartialBy<IConnection, 'node'>;
	};
};

export interface CanvasInjectionData {
	connectingHandle: Ref<ConnectStartEvent | undefined>;
}

export type CanvasNodeEventBusEvents = {
	'update:sticky:color': never;
	'update:node:active': never;
};

export type CanvasEventBusEvents = {
	fitView: never;
	'saved:workflow': never;
	'open:execution': IExecutionResponse;
	'nodes:select': { ids: string[] };
	'nodes:action': {
		ids: string[];
		action: keyof CanvasNodeEventBusEvents;
		payload?: CanvasNodeEventBusEvents[keyof CanvasNodeEventBusEvents];
	};
};

export interface CanvasNodeInjectionData {
	id: Ref<string>;
	data: Ref<CanvasNodeData>;
	label: Ref<NodeProps['label']>;
	selected: Ref<NodeProps['selected']>;
	readOnly: Ref<boolean>;
	eventBus: Ref<EventBus<CanvasNodeEventBusEvents>>;
}

export interface CanvasNodeHandleInjectionData {
	label: Ref<string | undefined>;
	mode: Ref<CanvasConnectionMode>;
	type: Ref<NodeConnectionType>;
	index: Ref<number>;
	isConnected: Ref<boolean | undefined>;
	isConnecting: Ref<boolean | undefined>;
<<<<<<< HEAD
	runData: Ref<ExecutionOutputMapData | undefined>;
=======
	isReadOnly: Ref<boolean | undefined>;
>>>>>>> db6e8326
}

export type ConnectStartEvent = { handleId: string; handleType: string; nodeId: string };

export type CanvasNodeMoveEvent = { id: string; position: CanvasNode['position'] };

export type ExecutionOutputMapData = {
	total: number;
	iterations: number;
};

export type ExecutionOutputMap = {
	[connectionType: string]: {
		[outputIndex: string]: ExecutionOutputMapData;
	};
};<|MERGE_RESOLUTION|>--- conflicted
+++ resolved
@@ -167,11 +167,8 @@
 	index: Ref<number>;
 	isConnected: Ref<boolean | undefined>;
 	isConnecting: Ref<boolean | undefined>;
-<<<<<<< HEAD
+	isReadOnly: Ref<boolean | undefined>;
 	runData: Ref<ExecutionOutputMapData | undefined>;
-=======
-	isReadOnly: Ref<boolean | undefined>;
->>>>>>> db6e8326
 }
 
 export type ConnectStartEvent = { handleId: string; handleType: string; nodeId: string };
