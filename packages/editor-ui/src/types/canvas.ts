/* eslint-disable @typescript-eslint/no-redundant-type-constituents */
import type {
	ConnectionTypes,
	ExecutionStatus,
	INodeConnections,
	INodeTypeDescription,
} from 'n8n-workflow';
import type { BrowserJsPlumbInstance } from '@jsplumb/browser-ui';
import type { DefaultEdge, Node, NodeProps, Position } from '@vue-flow/core';
import type { INodeUi } from '@/Interface';
import type { ComputedRef, Ref } from 'vue';
import { INTERNAL_ADD_NODES_NODE_TYPE } from '@/constants';

export type CanvasElementType = 'node' | 'note';

export type CanvasConnectionPortType = ConnectionTypes;

export const enum CanvasConnectionMode {
	Input = 'inputs',
	Output = 'outputs',
}

export const canvasConnectionModes = [
	CanvasConnectionMode.Input,
	CanvasConnectionMode.Output,
] as const;

export type CanvasConnectionPort = {
	type: CanvasConnectionPortType;
	required?: boolean;
	index: number;
	label?: string;
};

export interface CanvasElementPortWithPosition extends CanvasConnectionPort {
	position: Position;
	offset?: { top?: string; left?: string };
}

export const enum CanvasNodeRenderType {
	Default = 'default',
	AddNodes = 'n8n-nodes-internal.addNodes',
}

export interface CanvasNodeData {
	id: INodeUi['id'];
	type: INodeUi['type'];
	typeVersion: INodeUi['typeVersion'];
	disabled: INodeUi['disabled'];
	inputs: CanvasConnectionPort[];
	outputs: CanvasConnectionPort[];
	connections: {
		input: INodeConnections;
		output: INodeConnections;
	};
	issues: {
		items: string[];
		visible: boolean;
	};
	pinnedData: {
		count: number;
		visible: boolean;
	};
	execution: {
		status?: ExecutionStatus;
		waiting?: string;
		running: boolean;
	};
	runData: {
		count: number;
		visible: boolean;
	};
	render: {
<<<<<<< HEAD
		type: CanvasNodeRenderType;
		options: Record<string, unknown>;
=======
		type: 'default';
		options: Partial<{ configurable: boolean; configuration: boolean; trigger: boolean }>;
>>>>>>> f9e9d274
	};
}

export type CanvasNode = Node<CanvasNodeData>;

export interface CanvasConnectionData {
	source: CanvasConnectionPort;
	target: CanvasConnectionPort;
	fromNodeName?: string;
	status?: 'success' | 'error' | 'pinned' | 'running';
}

export type CanvasConnection = DefaultEdge<CanvasConnectionData>;

export interface CanvasPluginContext {
	instance: BrowserJsPlumbInstance;
}

export interface CanvasPlugin {
	(ctx: CanvasPluginContext): void;
}

export interface CanvasNodeInjectionData {
	id: Ref<string>;
	data: Ref<CanvasNodeData>;
	label: Ref<NodeProps['label']>;
	selected: Ref<NodeProps['selected']>;
	nodeType: ComputedRef<INodeTypeDescription | null>;
}

export interface CanvasNodeHandleInjectionData {
	label: Ref<string | undefined>;
}

export type ConnectStartEvent = { handleId: string; handleType: string; nodeId: string };<|MERGE_RESOLUTION|>--- conflicted
+++ resolved
@@ -42,6 +42,20 @@
 	AddNodes = 'n8n-nodes-internal.addNodes',
 }
 
+export type CanvasNodeDefaultRender = {
+	type: CanvasNodeRenderType.Default;
+	options: Partial<{
+		configurable: boolean;
+		configuration: boolean;
+		trigger: boolean;
+	}>;
+};
+
+export type CanvasNodeAddNodesRender = {
+	type: CanvasNodeRenderType.AddNodes;
+	options: Record<string, never>;
+};
+
 export interface CanvasNodeData {
 	id: INodeUi['id'];
 	type: INodeUi['type'];
@@ -70,15 +84,7 @@
 		count: number;
 		visible: boolean;
 	};
-	render: {
-<<<<<<< HEAD
-		type: CanvasNodeRenderType;
-		options: Record<string, unknown>;
-=======
-		type: 'default';
-		options: Partial<{ configurable: boolean; configuration: boolean; trigger: boolean }>;
->>>>>>> f9e9d274
-	};
+	render: CanvasNodeDefaultRender | CanvasNodeAddNodesRender;
 }
 
 export type CanvasNode = Node<CanvasNodeData>;
