/* eslint-disable @typescript-eslint/no-redundant-type-constituents */
<<<<<<< HEAD
import type { ExecutionStatus, INodeConnections, NodeConnectionType } from 'n8n-workflow';
import type { BrowserJsPlumbInstance } from '@jsplumb/browser-ui';
import type { DefaultEdge, Node, NodeProps, Position } from '@vue-flow/core';
import type { INodeUi } from '@/Interface';
import type { Ref } from 'vue';
=======
import type {
	ConnectionTypes,
	ExecutionStatus,
	IConnection,
	INodeConnections,
	INodeTypeDescription,
} from 'n8n-workflow';
import type { DefaultEdge, Node, NodeProps, Position } from '@vue-flow/core';
import type { INodeUi } from '@/Interface';
import type { ComputedRef, Ref } from 'vue';
import type { PartialBy } from '@/utils/typeHelpers';
>>>>>>> 45affe5d

export type CanvasConnectionPortType = NodeConnectionType;

export const enum CanvasConnectionMode {
	Input = 'inputs',
	Output = 'outputs',
}

export const canvasConnectionModes = [
	CanvasConnectionMode.Input,
	CanvasConnectionMode.Output,
] as const;

export type CanvasConnectionPort = {
	type: CanvasConnectionPortType;
	required?: boolean;
	index: number;
	label?: string;
};

export interface CanvasElementPortWithRenderData extends CanvasConnectionPort {
	connected: boolean;
	position: Position;
	offset?: { top?: string; left?: string };
}

export const enum CanvasNodeRenderType {
	Default = 'default',
	StickyNote = 'n8n-nodes-base.stickyNote',
	AddNodes = 'n8n-nodes-internal.addNodes',
}

export type CanvasNodeDefaultRender = {
	type: CanvasNodeRenderType.Default;
	options: Partial<{
		configurable: boolean;
		configuration: boolean;
		trigger: boolean;
	}>;
};

export type CanvasNodeAddNodesRender = {
	type: CanvasNodeRenderType.AddNodes;
	options: Record<string, never>;
};

export type CanvasNodeStickyNoteRender = {
	type: CanvasNodeRenderType.StickyNote;
	options: Partial<{
		width: number;
		height: number;
		color: number;
		content: string;
	}>;
};

export interface CanvasNodeData {
	id: INodeUi['id'];
	name: INodeUi['name'];
	type: INodeUi['type'];
	typeVersion: INodeUi['typeVersion'];
	disabled: INodeUi['disabled'];
	inputs: CanvasConnectionPort[];
	outputs: CanvasConnectionPort[];
	connections: {
		[CanvasConnectionMode.Input]: INodeConnections;
		[CanvasConnectionMode.Output]: INodeConnections;
	};
	issues: {
		items: string[];
		visible: boolean;
	};
	pinnedData: {
		count: number;
		visible: boolean;
	};
	execution: {
		status?: ExecutionStatus;
		waiting?: string;
		running: boolean;
	};
	runData: {
		count: number;
		visible: boolean;
	};
	render: CanvasNodeDefaultRender | CanvasNodeStickyNoteRender | CanvasNodeAddNodesRender;
}

export type CanvasNode = Node<CanvasNodeData>;

export interface CanvasConnectionData {
	source: CanvasConnectionPort;
	target: CanvasConnectionPort;
	fromNodeName?: string;
	status?: 'success' | 'error' | 'pinned' | 'running';
}

export type CanvasConnection = DefaultEdge<CanvasConnectionData>;

export type CanvasConnectionCreateData = {
	source: string;
	target: string;
	data: {
		source: PartialBy<IConnection, 'node'>;
		target: PartialBy<IConnection, 'node'>;
	};
};

export interface CanvasNodeInjectionData {
	id: Ref<string>;
	data: Ref<CanvasNodeData>;
	label: Ref<NodeProps['label']>;
	selected: Ref<NodeProps['selected']>;
}

export interface CanvasNodeHandleInjectionData {
	label: Ref<string | undefined>;
	mode: Ref<CanvasConnectionMode>;
	type: Ref<NodeConnectionType>;
	connected: Ref<boolean | undefined>;
}

export type ConnectStartEvent = { handleId: string; handleType: string; nodeId: string };<|MERGE_RESOLUTION|>--- conflicted
+++ resolved
@@ -1,23 +1,14 @@
 /* eslint-disable @typescript-eslint/no-redundant-type-constituents */
-<<<<<<< HEAD
-import type { ExecutionStatus, INodeConnections, NodeConnectionType } from 'n8n-workflow';
-import type { BrowserJsPlumbInstance } from '@jsplumb/browser-ui';
+import type {
+	ExecutionStatus,
+	INodeConnections,
+	IConnection,
+	NodeConnectionType,
+} from 'n8n-workflow';
 import type { DefaultEdge, Node, NodeProps, Position } from '@vue-flow/core';
 import type { INodeUi } from '@/Interface';
 import type { Ref } from 'vue';
-=======
-import type {
-	ConnectionTypes,
-	ExecutionStatus,
-	IConnection,
-	INodeConnections,
-	INodeTypeDescription,
-} from 'n8n-workflow';
-import type { DefaultEdge, Node, NodeProps, Position } from '@vue-flow/core';
-import type { INodeUi } from '@/Interface';
-import type { ComputedRef, Ref } from 'vue';
 import type { PartialBy } from '@/utils/typeHelpers';
->>>>>>> 45affe5d
 
 export type CanvasConnectionPortType = NodeConnectionType;
 
