<<<<<<< HEAD
import { IInviteResponse, IPersonalizationLatestVersion, IRestApiContext, IUserResponse } from '@/Interface';
import { IDataObject } from 'n8n-workflow';
import { makeRestApiRequest } from './helpers';

export async function loginCurrentUser(context: IRestApiContext): Promise<IUserResponse | null> {
	return makeRestApiRequest(context, 'GET', '/login');
}

export async function getCurrentUser(context: IRestApiContext): Promise<IUserResponse | null> {
	return makeRestApiRequest(context, 'GET', '/me');
}

export async function login(context: IRestApiContext, params: {email: string, password: string}): Promise<IUserResponse> {
=======
import type {
	CurrentUserResponse,
	IInviteResponse,
	IPersonalizationLatestVersion,
	IRestApiContext,
	IUserResponse,
} from '@/Interface';
import type { IDataObject } from 'n8n-workflow';
import { makeRestApiRequest } from '@/utils/apiUtils';

export function loginCurrentUser(context: IRestApiContext): Promise<CurrentUserResponse | null> {
	return makeRestApiRequest(context, 'GET', '/login');
}

export function login(
	context: IRestApiContext,
	params: { email: string; password: string },
): Promise<CurrentUserResponse> {
>>>>>>> ee582cc3
	return makeRestApiRequest(context, 'POST', '/login', params);
}

export async function logout(context: IRestApiContext): Promise<void> {
	await makeRestApiRequest(context, 'POST', '/logout');
}

<<<<<<< HEAD
export async function setupOwner(context: IRestApiContext, params: { firstName: string; lastName: string; email: string; password: string;}): Promise<IUserResponse> {
	return makeRestApiRequest(context, 'POST', '/owner', params as unknown as IDataObject);
=======
export function preOwnerSetup(
	context: IRestApiContext,
): Promise<{ credentials: number; workflows: number }> {
	return makeRestApiRequest(context, 'GET', '/owner/pre-setup');
}

export function setupOwner(
	context: IRestApiContext,
	params: { firstName: string; lastName: string; email: string; password: string },
): Promise<IUserResponse> {
	return makeRestApiRequest(context, 'POST', '/owner/setup', params as unknown as IDataObject);
>>>>>>> ee582cc3
}

export async function skipOwnerSetup(context: IRestApiContext): Promise<void> {
	return makeRestApiRequest(context, 'POST', '/owner/skip-setup');
}

<<<<<<< HEAD
export async function validateSignupToken(context: IRestApiContext, params: {inviterId: string; inviteeId: string}): Promise<{inviter: {firstName: string, lastName: string}}> {
	return makeRestApiRequest(context, 'GET', '/resolve-signup-token', params);
}

export async function signup(context: IRestApiContext, params:  {inviterId: string; inviteeId: string; firstName: string; lastName: string; password: string}): Promise<IUserResponse> {
=======
export function validateSignupToken(
	context: IRestApiContext,
	params: { inviterId: string; inviteeId: string },
): Promise<{ inviter: { firstName: string; lastName: string } }> {
	return makeRestApiRequest(context, 'GET', '/resolve-signup-token', params);
}

export function signup(
	context: IRestApiContext,
	params: {
		inviterId: string;
		inviteeId: string;
		firstName: string;
		lastName: string;
		password: string;
	},
): Promise<CurrentUserResponse> {
>>>>>>> ee582cc3
	const { inviteeId, ...props } = params;
	return makeRestApiRequest(
		context,
		'POST',
		`/users/${params.inviteeId}`,
		props as unknown as IDataObject,
	);
}

export async function sendForgotPasswordEmail(
	context: IRestApiContext,
	params: { email: string },
): Promise<void> {
	await makeRestApiRequest(context, 'POST', '/forgot-password', params);
}

export async function validatePasswordToken(
	context: IRestApiContext,
	params: { token: string; userId: string },
): Promise<void> {
	await makeRestApiRequest(context, 'GET', '/resolve-password-token', params);
}

export async function changePassword(
	context: IRestApiContext,
	params: { token: string; password: string; userId: string },
): Promise<void> {
	await makeRestApiRequest(context, 'POST', '/change-password', params);
}

<<<<<<< HEAD
export async function updateCurrentUser(context: IRestApiContext, params: {id: string, firstName: string, lastName: string, email: string}): Promise<IUserResponse> {
	return makeRestApiRequest(context, 'PATCH', `/me`, params as unknown as IDataObject);
}

export async function updateCurrentUserPassword(context: IRestApiContext, params: {newPassword: string, currentPassword: string}): Promise<void> {
	return makeRestApiRequest(context, 'PATCH', `/me/password`, params);
=======
export function updateCurrentUser(
	context: IRestApiContext,
	params: {
		id?: string;
		firstName?: string;
		lastName?: string;
		email: string;
	},
): Promise<IUserResponse> {
	return makeRestApiRequest(context, 'PATCH', '/me', params as unknown as IDataObject);
}

export function updateCurrentUserSettings(
	context: IRestApiContext,
	settings: IUserResponse['settings'],
): Promise<IUserResponse['settings']> {
	return makeRestApiRequest(context, 'PATCH', '/me/settings', settings);
}

export function updateCurrentUserPassword(
	context: IRestApiContext,
	params: { newPassword: string; currentPassword: string },
): Promise<void> {
	return makeRestApiRequest(context, 'PATCH', '/me/password', params);
>>>>>>> ee582cc3
}

export async function deleteUser(
	context: IRestApiContext,
	{ id, transferId }: { id: string; transferId?: string },
): Promise<void> {
	await makeRestApiRequest(context, 'DELETE', `/users/${id}`, transferId ? { transferId } : {});
}

export async function getUsers(context: IRestApiContext): Promise<IUserResponse[]> {
	return makeRestApiRequest(context, 'GET', '/users');
}

<<<<<<< HEAD
export async function inviteUsers(context: IRestApiContext, params: Array<{email: string}>): Promise<IInviteResponse[]> {
=======
export function inviteUsers(
	context: IRestApiContext,
	params: Array<{ email: string }>,
): Promise<IInviteResponse[]> {
>>>>>>> ee582cc3
	return makeRestApiRequest(context, 'POST', '/users', params as unknown as IDataObject);
}

export async function reinvite(context: IRestApiContext, { id }: { id: string }): Promise<void> {
	await makeRestApiRequest(context, 'POST', `/users/${id}/reinvite`);
}

export async function getInviteLink(
	context: IRestApiContext,
	{ id }: { id: string },
): Promise<{ link: string }> {
	return await makeRestApiRequest(context, 'GET', `/users/${id}/invite-link`);
}

export async function submitPersonalizationSurvey(
	context: IRestApiContext,
	params: IPersonalizationLatestVersion,
): Promise<void> {
	await makeRestApiRequest(context, 'POST', '/me/survey', params as unknown as IDataObject);
}<|MERGE_RESOLUTION|>--- conflicted
+++ resolved
@@ -1,18 +1,3 @@
-<<<<<<< HEAD
-import { IInviteResponse, IPersonalizationLatestVersion, IRestApiContext, IUserResponse } from '@/Interface';
-import { IDataObject } from 'n8n-workflow';
-import { makeRestApiRequest } from './helpers';
-
-export async function loginCurrentUser(context: IRestApiContext): Promise<IUserResponse | null> {
-	return makeRestApiRequest(context, 'GET', '/login');
-}
-
-export async function getCurrentUser(context: IRestApiContext): Promise<IUserResponse | null> {
-	return makeRestApiRequest(context, 'GET', '/me');
-}
-
-export async function login(context: IRestApiContext, params: {email: string, password: string}): Promise<IUserResponse> {
-=======
 import type {
 	CurrentUserResponse,
 	IInviteResponse,
@@ -31,7 +16,6 @@
 	context: IRestApiContext,
 	params: { email: string; password: string },
 ): Promise<CurrentUserResponse> {
->>>>>>> ee582cc3
 	return makeRestApiRequest(context, 'POST', '/login', params);
 }
 
@@ -39,10 +23,6 @@
 	await makeRestApiRequest(context, 'POST', '/logout');
 }
 
-<<<<<<< HEAD
-export async function setupOwner(context: IRestApiContext, params: { firstName: string; lastName: string; email: string; password: string;}): Promise<IUserResponse> {
-	return makeRestApiRequest(context, 'POST', '/owner', params as unknown as IDataObject);
-=======
 export function preOwnerSetup(
 	context: IRestApiContext,
 ): Promise<{ credentials: number; workflows: number }> {
@@ -54,20 +34,12 @@
 	params: { firstName: string; lastName: string; email: string; password: string },
 ): Promise<IUserResponse> {
 	return makeRestApiRequest(context, 'POST', '/owner/setup', params as unknown as IDataObject);
->>>>>>> ee582cc3
 }
 
 export async function skipOwnerSetup(context: IRestApiContext): Promise<void> {
 	return makeRestApiRequest(context, 'POST', '/owner/skip-setup');
 }
 
-<<<<<<< HEAD
-export async function validateSignupToken(context: IRestApiContext, params: {inviterId: string; inviteeId: string}): Promise<{inviter: {firstName: string, lastName: string}}> {
-	return makeRestApiRequest(context, 'GET', '/resolve-signup-token', params);
-}
-
-export async function signup(context: IRestApiContext, params:  {inviterId: string; inviteeId: string; firstName: string; lastName: string; password: string}): Promise<IUserResponse> {
-=======
 export function validateSignupToken(
 	context: IRestApiContext,
 	params: { inviterId: string; inviteeId: string },
@@ -85,7 +57,6 @@
 		password: string;
 	},
 ): Promise<CurrentUserResponse> {
->>>>>>> ee582cc3
 	const { inviteeId, ...props } = params;
 	return makeRestApiRequest(
 		context,
@@ -116,14 +87,6 @@
 	await makeRestApiRequest(context, 'POST', '/change-password', params);
 }
 
-<<<<<<< HEAD
-export async function updateCurrentUser(context: IRestApiContext, params: {id: string, firstName: string, lastName: string, email: string}): Promise<IUserResponse> {
-	return makeRestApiRequest(context, 'PATCH', `/me`, params as unknown as IDataObject);
-}
-
-export async function updateCurrentUserPassword(context: IRestApiContext, params: {newPassword: string, currentPassword: string}): Promise<void> {
-	return makeRestApiRequest(context, 'PATCH', `/me/password`, params);
-=======
 export function updateCurrentUser(
 	context: IRestApiContext,
 	params: {
@@ -148,7 +111,6 @@
 	params: { newPassword: string; currentPassword: string },
 ): Promise<void> {
 	return makeRestApiRequest(context, 'PATCH', '/me/password', params);
->>>>>>> ee582cc3
 }
 
 export async function deleteUser(
@@ -162,14 +124,10 @@
 	return makeRestApiRequest(context, 'GET', '/users');
 }
 
-<<<<<<< HEAD
-export async function inviteUsers(context: IRestApiContext, params: Array<{email: string}>): Promise<IInviteResponse[]> {
-=======
 export function inviteUsers(
 	context: IRestApiContext,
 	params: Array<{ email: string }>,
 ): Promise<IInviteResponse[]> {
->>>>>>> ee582cc3
 	return makeRestApiRequest(context, 'POST', '/users', params as unknown as IDataObject);
 }
 
