--- conflicted
+++ resolved
@@ -64,20 +64,14 @@
 			throw new ResponseError('API-Server can not be reached. It is probably down.');
 		}
 
-<<<<<<< HEAD
 		if (error.response && error.response.data && error.response.data.message) {
-			const {message, code, statusCode, stack } = error.response.data;
-			throw new ResponseError(message, {errorCode: code, httpStatusCode: statusCode, stack});
-=======
-		const errorResponseData = error.response.data;
-		if (errorResponseData !== undefined && errorResponseData.message !== undefined) {
-			if (errorResponseData.name === 'NodeApiError') {
-				errorResponseData.httpStatusCode = error.response.status;
-				throw errorResponseData;
+			const errorData = error.response.data;
+			const {message, code, statusCode, stack, name, status } = errorData;
+			if (name === 'NodeApiError') {
+				errorData.httpStatusCode = error.response.status;
+				throw errorData;
 			}
-
-			throw new ResponseError(errorResponseData.message, {errorCode: errorResponseData.code, httpStatusCode: error.response.status, stack: errorResponseData.stack});
->>>>>>> 44c3e976
+			throw new ResponseError(message, {errorCode: code, httpStatusCode: statusCode || status, stack});
 		}
 
 		throw error;
