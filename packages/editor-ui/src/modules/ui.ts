--- conflicted
+++ resolved
@@ -1,8 +1,4 @@
-<<<<<<< HEAD
-import { DUPLICATE_MODAL_KEY, TAGS_MANAGER_MODAL_KEY, VERSIONS_MODAL_KEY, WORKFLOW_SETTINGS_MODAL_KEY, WORKLOW_OPEN_MODAL_KEY } from '@/constants';
-=======
-import { CREDENTIAL_EDIT_MODAL_KEY, DUPLICATE_MODAL_KEY, TAGS_MANAGER_MODAL_KEY, VERSIONS_MODAL_KEY, WORKLOW_OPEN_MODAL_KEY, CREDENTIAL_SELECT_MODAL_KEY } from '@/constants';
->>>>>>> cf62ec84
+import { CREDENTIAL_EDIT_MODAL_KEY, DUPLICATE_MODAL_KEY, TAGS_MANAGER_MODAL_KEY, VERSIONS_MODAL_KEY, WORKLOW_OPEN_MODAL_KEY, CREDENTIAL_SELECT_MODAL_KEY, WORKFLOW_SETTINGS_MODAL_KEY } from '@/constants';
 import Vue from 'vue';
 import { ActionContext, Module } from 'vuex';
 import {
@@ -31,11 +27,10 @@
 			[VERSIONS_MODAL_KEY]: {
 				open: false,
 			},
-<<<<<<< HEAD
 			[WORKFLOW_SETTINGS_MODAL_KEY]: {
-=======
+				open: false,
+			},
 			[CREDENTIAL_SELECT_MODAL_KEY]: {
->>>>>>> cf62ec84
 				open: false,
 			},
 		},
@@ -103,10 +98,9 @@
 		openUpdatesPanel: async (context: ActionContext<IUiState, IRootState>) => {
 			context.commit('openModal', VERSIONS_MODAL_KEY);
 		},
-<<<<<<< HEAD
 		openWorkflowSettingsModal: async (context: ActionContext<IUiState, IRootState>) => {
 			context.commit('openModal', WORKFLOW_SETTINGS_MODAL_KEY);
-=======
+		},
 		openExisitngCredential: async (context: ActionContext<IUiState, IRootState>, { id }: {id: string}) => {
 			context.commit('setActiveId', {name: CREDENTIAL_EDIT_MODAL_KEY, id});
 			context.commit('setMode', {name: CREDENTIAL_EDIT_MODAL_KEY, mode: 'edit'});
@@ -119,7 +113,6 @@
 		},
 		openCredentialsSelectModal: async (context: ActionContext<IUiState, IRootState>) => {
 			context.commit('openModal', CREDENTIAL_SELECT_MODAL_KEY);
->>>>>>> cf62ec84
 		},
 	},
 };
