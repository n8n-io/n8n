import {  ActionContext, Module } from 'vuex';
import {
	ILogLevel,
	IN8nPrompts,
	IN8nUISettings,
	IN8nValueSurveyData,
	IRootState,
	ISettingsState,
} from '../Interface';
import { getPromptsData, submitValueSurvey, submitContactInfo, getSettings } from '../api/settings';
import Vue from 'vue';
import { CONTACT_PROMPT_MODAL_KEY, VALUE_SURVEY_MODAL_KEY } from '@/constants';
import { ITelemetrySettings } from 'n8n-workflow';
import { testHealthEndpoint } from '@/api/templates';

const module: Module<ISettingsState, IRootState> = {
	namespaced: true,
	state: {
		settings: {} as IN8nUISettings,
		promptsData: {} as IN8nPrompts,
<<<<<<< HEAD
		userManagement: {
			enabled: false,
			showSetupOnFirstLoad: false,
			smtpSetup: false,
		},
=======
		templatesEndpointHealthy: false,
>>>>>>> ec6f4d72
	},
	getters: {
		versionCli(state: ISettingsState) {
			return state.settings.versionCli;
		},
		isUserManagementEnabled(state: ISettingsState): boolean {
			return state.userManagement.enabled;
		},
		showSetupPage(state: ISettingsState) {
			return state.userManagement.showSetupOnFirstLoad;
		},
		getPromptsData(state: ISettingsState) {
			return state.promptsData;
		},
		isSmtpSetup(state: ISettingsState) {
			return state.userManagement.smtpSetup;
		},
		isPersonalizationSurveyEnabled(state: ISettingsState) {
			return state.settings.telemetry.enabled && state.settings.personalizationSurveyEnabled;
		},
		telemetry: (state): ITelemetrySettings => {
			return state.settings.telemetry;
		},
		logLevel: (state): ILogLevel => {
			return state.settings.logLevel;
		},
		isTelemetryEnabled: (state) => {
			return state.settings.telemetry && state.settings.telemetry.enabled;
		},
<<<<<<< HEAD
		areTagsEnabled: (state) => {
			return state.settings.workflowTagsDisabled !== undefined ? !state.settings.workflowTagsDisabled : true;
=======
		isInternalUser: (state): boolean => {
			return state.settings.deploymentType === 'n8n-internal';
		},
		isTemplatesEnabled: (state): boolean => {
			return Boolean(state.settings.templates && state.settings.templates.enabled);
		},
		isTemplatesEndpointReachable: (state): boolean => {
			return state.templatesEndpointHealthy;
		},
		templatesHost: (state): string  => {
			return state.settings.templates.host;
>>>>>>> ec6f4d72
		},
	},
	mutations: {
		setSettings(state: ISettingsState, settings: IN8nUISettings) {
			state.settings = settings;
			state.userManagement.enabled = settings.userManagement.enabled;
			state.userManagement.showSetupOnFirstLoad = !!settings.userManagement.showSetupOnFirstLoad;
			state.userManagement.smtpSetup = settings.userManagement.smtpSetup;
		},
		stopShowingSetupPage(state: ISettingsState) {
			Vue.set(state.userManagement, 'showSetupOnFirstLoad', false);
		},
		setPromptsData(state: ISettingsState, promptsData: IN8nPrompts) {
			Vue.set(state, 'promptsData', promptsData);
		},
		setTemplatesEndpointHealthy(state: ISettingsState) {
			state.templatesEndpointHealthy = true;
		},
	},
	actions: {
		async fetchSettings(context: ActionContext<ISettingsState, IRootState>) {
			const settings = await getSettings(context.rootGetters.getRestApiContext);
			context.commit('setSettings', settings);

			// todo refactor to this store
			context.commit('setUrlBaseWebhook', settings.urlBaseWebhook, {root: true});
			context.commit('setEndpointWebhook', settings.endpointWebhook, {root: true});
			context.commit('setEndpointWebhookTest', settings.endpointWebhookTest, {root: true});
			context.commit('setSaveDataErrorExecution', settings.saveDataErrorExecution, {root: true});
			context.commit('setSaveDataSuccessExecution', settings.saveDataSuccessExecution, {root: true});
			context.commit('setSaveManualExecutions', settings.saveManualExecutions, {root: true});
			context.commit('setTimezone', settings.timezone, {root: true});
			context.commit('setExecutionTimeout', settings.executionTimeout, {root: true});
			context.commit('setMaxExecutionTimeout', settings.maxExecutionTimeout, {root: true});
			context.commit('setVersionCli', settings.versionCli, {root: true});
			context.commit('setInstanceId', settings.instanceId, {root: true});
			context.commit('setOauthCallbackUrls', settings.oauthCallbackUrls, {root: true});
			context.commit('setN8nMetadata', settings.n8nMetadata || {}, {root: true});
			context.commit('setDefaultLocale', settings.defaultLocale, {root: true});
			context.commit('versions/setVersionNotificationSettings', settings.versionNotifications, {root: true});
		},
		async fetchPromptsData(context: ActionContext<ISettingsState, IRootState>) {
			if (!context.getters.isTelemetryEnabled) {
				return;
			}

			try {
				const instanceId = context.state.settings.instanceId;
				const userId = context.rootGetters['users/currentUserId'];
				const promptsData: IN8nPrompts = await getPromptsData(instanceId, userId);

				if (promptsData && promptsData.showContactPrompt) {
					context.commit('ui/openModal', CONTACT_PROMPT_MODAL_KEY, {root: true});
				} else if (promptsData && promptsData.showValueSurvey) {
					context.commit('ui/openModal', VALUE_SURVEY_MODAL_KEY, {root: true});
				}

				context.commit('setPromptsData', promptsData);
			} catch (e) {
				return e;
			}

		},
		async submitContactInfo(context: ActionContext<ISettingsState, IRootState>, email: string) {
			try {
				const instanceId = context.state.settings.instanceId;
				const userId = context.rootGetters['users/currentUserId'];
				return await submitContactInfo(instanceId, userId, email);
			} catch (e) {
				return e;
			}
		},
		async submitValueSurvey(context: ActionContext<ISettingsState, IRootState>, params: IN8nValueSurveyData) {
			try {
				const instanceId = context.state.settings.instanceId;
				const userId = context.rootGetters['users/currentUserId'];
				return await submitValueSurvey(instanceId, userId, params);
			} catch (e) {
				return e;
			}
		},
		async testTemplatesEndpoint(context: ActionContext<ISettingsState, IRootState>) {
			const timeout = new Promise((_, reject) => setTimeout(() => reject(), 2000));
			await Promise.race([testHealthEndpoint(context.getters.templatesHost), timeout]);
			context.commit('setTemplatesEndpointHealthy', true);
		},
	},
};

export default module;<|MERGE_RESOLUTION|>--- conflicted
+++ resolved
@@ -18,15 +18,12 @@
 	state: {
 		settings: {} as IN8nUISettings,
 		promptsData: {} as IN8nPrompts,
-<<<<<<< HEAD
 		userManagement: {
 			enabled: false,
 			showSetupOnFirstLoad: false,
 			smtpSetup: false,
 		},
-=======
 		templatesEndpointHealthy: false,
->>>>>>> ec6f4d72
 	},
 	getters: {
 		versionCli(state: ISettingsState) {
@@ -56,10 +53,9 @@
 		isTelemetryEnabled: (state) => {
 			return state.settings.telemetry && state.settings.telemetry.enabled;
 		},
-<<<<<<< HEAD
 		areTagsEnabled: (state) => {
 			return state.settings.workflowTagsDisabled !== undefined ? !state.settings.workflowTagsDisabled : true;
-=======
+		},
 		isInternalUser: (state): boolean => {
 			return state.settings.deploymentType === 'n8n-internal';
 		},
@@ -71,7 +67,6 @@
 		},
 		templatesHost: (state): string  => {
 			return state.settings.templates.host;
->>>>>>> ec6f4d72
 		},
 	},
 	mutations: {
