import type { IDataObject, DocMetadata, NativeDoc } from 'n8n-workflow';
import { Expression, ExpressionExtensions, NativeMethods, validateFieldType } from 'n8n-workflow';
import { DateTime } from 'luxon';
import { i18n } from '@/plugins/i18n';
import { resolveParameter } from '@/composables/useWorkflowHelpers';
import {
	setRank,
	hasNoParams,
	prefixMatch,
	isAllowedInDotNotation,
	isSplitInBatchesAbsent,
	longestCommonPrefix,
	splitBaseTail,
	isPseudoParam,
	stripExcessParens,
	isCredentialsModalOpen,
	applyCompletion,
	sortCompletionsAlpha,
	hasRequiredArgs,
} from './utils';
import type {
	Completion,
	CompletionContext,
	CompletionResult,
	CompletionSection,
} from '@codemirror/autocomplete';
import type {
	AutocompleteInput,
	AutocompleteOptionType,
	ExtensionTypeName,
	FnToDoc,
	Resolved,
} from './types';
import { sanitizeHtml } from '@/utils/htmlUtils';
import { isFunctionOption } from './typeGuards';
import { luxonInstanceDocs } from './nativesAutocompleteDocs/luxon.instance.docs';
import { luxonStaticDocs } from './nativesAutocompleteDocs/luxon.static.docs';
import { useEnvironmentsStore } from '@/stores/environments.ee.store';
import { useExternalSecretsStore } from '@/stores/externalSecrets.ee.store';
import {
	ARRAY_NUMBER_ONLY_METHODS,
	ARRAY_RECOMMENDED_OPTIONS,
	DATE_RECOMMENDED_OPTIONS,
	FIELDS_SECTION,
	LUXON_RECOMMENDED_OPTIONS,
	LUXON_SECTIONS,
	METHODS_SECTION,
	METHOD_TYPE,
	OBJECT_RECOMMENDED_OPTIONS,
	OTHER_METHODS_SECTION,
	OTHER_SECTION,
	PROPERTIES_SECTION,
	RECOMMENDED_METHODS_SECTION,
	RECOMMENDED_SECTION,
	STRING_RECOMMENDED_OPTIONS,
	STRING_SECTIONS,
} from './constants';
import { VALID_EMAIL_REGEX } from '@/constants';
import { uniqBy } from 'lodash-es';

/**
 * Resolution-based completions offered according to datatype.
 */
export function datatypeCompletions(context: CompletionContext): CompletionResult | null {
	const word = context.matchBefore(DATATYPE_REGEX);

	if (!word) return null;

	if (word.from === word.to && !context.explicit) return null;

	const [base, tail] = splitBaseTail(word.text);

	let options: Completion[] = [];

	const isCredential = isCredentialsModalOpen();

	if (base === 'DateTime') {
		options = luxonStaticOptions().map(stripExcessParens(context));
	} else if (base === 'Object') {
		options = objectGlobalOptions().map(stripExcessParens(context));
	} else if (base === '$vars') {
		options = variablesOptions();
	} else if (/\$secrets\./.test(base) && isCredential) {
		options = secretOptions(base).map(stripExcessParens(context));
	} else if (base === '$secrets' && isCredential) {
		options = secretProvidersOptions();
	} else {
		let resolved: Resolved;

		try {
			resolved = resolveParameter(`={{ ${base} }}`);
		} catch {
			return null;
		}

		if (resolved === null) return null;

		try {
			options = datatypeOptions({ resolved, base, tail }).map(stripExcessParens(context));
		} catch {
			return null;
		}
	}

	if (tail !== '') {
		options = options.filter((o) => prefixMatch(o.label, tail) && o.label !== tail);
	}

	let from = word.to - tail.length;

	// When autocomplete is explicitely opened (by Ctrl+Space or programatically), add completions for the current word with '.' prefix
	// example: {{ $json.str| }} -> ['length', 'includes()'...] (would usually need a '.' suffix)
	if (context.explicit && !word.text.endsWith('.') && options.length === 0) {
		options = explicitDataTypeOptions(word.text);
		from = word.to;
	}

	if (options.length === 0) return null;

	return {
		from,
		options,
		filter: false,
		getMatch(completion: Completion) {
			const lcp = longestCommonPrefix(tail, completion.label);

			return [0, lcp.length];
		},
	};
}

function explicitDataTypeOptions(expression: string): Completion[] {
	try {
		const resolved = resolveParameter(`={{ ${expression} }}`);
		return datatypeOptions({
			resolved,
			base: expression,
			tail: '',
			transformLabel: (label) => '.' + label,
		});
	} catch {
		return [];
	}
}

function datatypeOptions(input: AutocompleteInput): Completion[] {
	const { resolved } = input;

	if (resolved === null) return [];

	if (typeof resolved === 'number') {
		return numberOptions(input as AutocompleteInput<number>);
	}

	if (typeof resolved === 'string') {
		return stringOptions(input as AutocompleteInput<string>);
	}

	if (resolved instanceof DateTime) {
		return luxonOptions(input as AutocompleteInput<DateTime>);
	}

	if (resolved instanceof Date) {
		return dateOptions(input as AutocompleteInput<Date>);
	}

	if (Array.isArray(resolved)) {
		return arrayOptions(input as AutocompleteInput<unknown[]>);
	}

	if (typeof resolved === 'object') {
		return objectOptions(input as AutocompleteInput<IDataObject>);
	}

	return [];
}

export const natives = (
	typeName: ExtensionTypeName,
	transformLabel: (label: string) => string = (label) => label,
): Completion[] => {
	const natives: NativeDoc = NativeMethods.find((ee) => ee.typeName.toLowerCase() === typeName);

	if (!natives) return [];

	const nativeProps = natives.properties
		? toOptions(natives.properties, typeName, 'keyword', false, transformLabel)
		: [];
	const nativeMethods = toOptions(
		natives.functions,
		typeName,
		'native-function',
		false,
		transformLabel,
	);

	return [...nativeProps, ...nativeMethods];
};

export const extensions = (
	typeName: ExtensionTypeName,
	includeHidden = false,
	transformLabel: (label: string) => string = (label) => label,
) => {
	const extensions = ExpressionExtensions.find((ee) => ee.typeName.toLowerCase() === typeName);

	if (!extensions) return [];

	const fnToDoc = Object.entries(extensions.functions).reduce<FnToDoc>((acc, [fnName, fn]) => {
		return { ...acc, [fnName]: { doc: fn.doc } };
	}, {});

	return toOptions(fnToDoc, typeName, 'extension-function', includeHidden, transformLabel);
};

export const getDetail = (type = 'unknown', isFunction = false): string => {
	if (isFunction) return METHOD_TYPE;
	return type.toLocaleLowerCase();
};

export const toOptions = (
	fnToDoc: FnToDoc,
	typeName: ExtensionTypeName,
	optionType: AutocompleteOptionType = 'native-function',
	includeHidden = false,
	transformLabel: (label: string) => string = (label) => label,
) => {
	return Object.entries(fnToDoc)
		.sort((a, b) => a[0].localeCompare(b[0]))
		.filter(([, docInfo]) => !docInfo.doc?.hidden || includeHidden)
		.map(([fnName, docInfo]) => {
			return createCompletionOption(typeName, fnName, optionType, docInfo, transformLabel);
		});
};

const createCompletionOption = (
	typeName: string,
	name: string,
	optionType: AutocompleteOptionType,
	docInfo: { doc?: DocMetadata | undefined },
	transformLabel: (label: string) => string = (label) => label,
): Completion => {
	const isFunction = isFunctionOption(optionType);
	const label = isFunction ? name + '()' : name;
	const option: Completion = {
		label,
		type: optionType,
		section: docInfo.doc?.section,
<<<<<<< HEAD
		detail: getDetail(docInfo.doc?.returnType, isFunction),
		apply: applyCompletion(hasRequiredArgs(docInfo?.doc)),
=======
		apply: applyCompletion(hasRequiredArgs(docInfo?.doc), transformLabel),
>>>>>>> a92d8bfc
	};

	option.info = () => {
		const tooltipContainer = document.createElement('div');
		tooltipContainer.classList.add('autocomplete-info-container');

		if (!docInfo.doc) return null;

		const header = isFunctionOption(optionType)
			? createFunctionHeader(typeName, docInfo)
			: createPropHeader(typeName, docInfo);
		header.classList.add('autocomplete-info-header');
		tooltipContainer.appendChild(header);

		if (docInfo.doc.description) {
			const descriptionBody = document.createElement('div');
			descriptionBody.classList.add('autocomplete-info-description');
			const descriptionText = document.createElement('p');
			descriptionText.innerHTML = sanitizeHtml(
				docInfo.doc.description.replace(/`(.*?)`/g, '<code>$1</code>'),
			);
			descriptionBody.appendChild(descriptionText);
			if (docInfo.doc.docURL) {
				const descriptionLink = document.createElement('a');
				descriptionLink.setAttribute('target', '_blank');
				descriptionLink.setAttribute('href', docInfo.doc.docURL);
				descriptionLink.innerText = i18n.autocompleteUIValues.docLinkLabel || 'Learn more';
				descriptionLink.addEventListener('mousedown', (event: MouseEvent) => {
					// This will prevent documentation popup closing before click
					// event gets to links
					event.preventDefault();
				});
				descriptionLink.classList.add('autocomplete-info-doc-link');
				descriptionBody.appendChild(descriptionLink);
			}
			tooltipContainer.appendChild(descriptionBody);
		}

		return tooltipContainer;
	};

	return option;
};

const createFunctionHeader = (typeName: string, fn: { doc?: DocMetadata | undefined }) => {
	const header = document.createElement('div');
	if (fn.doc) {
		const typeNameSpan = document.createElement('span');
		typeNameSpan.innerHTML = typeName.slice(0, 1).toUpperCase() + typeName.slice(1) + '.';
		header.appendChild(typeNameSpan);

		const functionNameSpan = document.createElement('span');
		functionNameSpan.classList.add('autocomplete-info-name');
		functionNameSpan.innerHTML = `${fn.doc.name}`;
		header.appendChild(functionNameSpan);
		let functionArgs = '(';
		if (fn.doc.args) {
			functionArgs += fn.doc.args
				.map((arg) => {
					let argString = `${arg.name}`;
					if (arg.type) {
						argString += `: ${arg.type}`;
					}
					return argString;
				})
				.join(', ');
		}
		functionArgs += ')';
		const argsSpan = document.createElement('span');
		argsSpan.classList.add('autocomplete-info-name-args');
		argsSpan.innerText = functionArgs;
		header.appendChild(argsSpan);
		if (fn.doc.returnType) {
			const returnTypeSpan = document.createElement('span');
			returnTypeSpan.innerHTML = ': ' + fn.doc.returnType;
			header.appendChild(returnTypeSpan);
		}
	}
	return header;
};

const createPropHeader = (typeName: string, property: { doc?: DocMetadata | undefined }) => {
	const header = document.createElement('div');
	if (property.doc) {
		const typeNameSpan = document.createElement('span');
		typeNameSpan.innerHTML = typeName.slice(0, 1).toUpperCase() + typeName.slice(1) + '.';

		const propNameSpan = document.createElement('span');
		propNameSpan.classList.add('autocomplete-info-name');
		propNameSpan.innerText = property.doc.name;

		const returnTypeSpan = document.createElement('span');
		returnTypeSpan.innerHTML = ': ' + property.doc.returnType;

		header.appendChild(typeNameSpan);
		header.appendChild(propNameSpan);
		header.appendChild(returnTypeSpan);
	}
	return header;
};

const objectOptions = (input: AutocompleteInput<IDataObject>): Completion[] => {
	const { base, resolved, transformLabel } = input;
	const rank = setRank(['item', 'all', 'first', 'last']);
	const SKIP = new Set(['__ob__', 'pairedItem']);

	if (isSplitInBatchesAbsent()) SKIP.add('context');

	const name = /^\$\(.*\)$/.test(base) ? '$()' : base;

	if (['$input', '$()'].includes(name) && hasNoParams(base)) SKIP.add('params');

	let rawKeys = Object.keys(resolved);

	if (name === '$()') {
		rawKeys = Reflect.ownKeys(resolved) as string[];
	}

	if (base === 'Math') {
		const descriptors = Object.getOwnPropertyDescriptors(Math);
		rawKeys = Object.keys(descriptors).sort((a, b) => a.localeCompare(b));
	}

	const localKeys = rank(rawKeys)
		.filter((key) => !SKIP.has(key) && isAllowedInDotNotation(key) && !isPseudoParam(key))
		.map((key) => {
			ensureKeyCanBeResolved(resolved, key);
			const resolvedProp = resolved[key];

			const isFunction = typeof resolvedProp === 'function';
			const hasArgs = isFunction && resolvedProp.length > 0 && name !== '$()';

			const option: Completion = {
				label: isFunction ? key + '()' : key,
				type: isFunction ? 'function' : 'keyword',
				section: getObjectPropertySection({ name, key, isFunction }),
<<<<<<< HEAD
				detail: getDetail(typeof resolvedProp, isFunction),
				apply: applyCompletion(hasArgs),
=======
				apply: applyCompletion(hasArgs, transformLabel),
>>>>>>> a92d8bfc
			};

			const infoKey = [name, key].join('.');
			option.info = createCompletionOption(
				'',
				key,
				isFunction ? 'native-function' : 'keyword',
				{
					doc: {
						name: key,
						returnType: typeof resolvedProp,
						description: i18n.proxyVars[infoKey],
					},
				},
				transformLabel,
			).info;

			return option;
		});

	const skipObjectExtensions =
		resolved.isProxy ||
		resolved.json ||
		/json('])$/.test(base) ||
		base === '$execution' ||
		base.endsWith('params') ||
		base === 'Math';

	if (skipObjectExtensions) {
		return sortCompletionsAlpha([...localKeys, ...natives('object')]);
	}

	return applySections({
		options: sortCompletionsAlpha([...localKeys, ...natives('object'), ...extensions('object')]),
		recommended: OBJECT_RECOMMENDED_OPTIONS,
		recommendedSection: RECOMMENDED_METHODS_SECTION,
		methodsSection: OTHER_METHODS_SECTION,
		propSection: FIELDS_SECTION,
		excludeRecommended: true,
	});
};

const getObjectPropertySection = ({
	name,
	key,
	isFunction,
}: {
	name: string;
	key: string;
	isFunction: boolean;
}): CompletionSection => {
	if (name === '$input' || name === '$()') {
		if (key === 'item') return RECOMMENDED_SECTION;
		return OTHER_SECTION;
	}

	return isFunction ? METHODS_SECTION : FIELDS_SECTION;
};

const applySections = ({
	options,
	sections,
	recommended = [],
	excludeRecommended = false,
	methodsSection = METHODS_SECTION,
	propSection = PROPERTIES_SECTION,
	recommendedSection = RECOMMENDED_SECTION,
}: {
	options: Completion[];
	recommended?: string[];
	recommendedSection?: CompletionSection;
	methodsSection?: CompletionSection;
	propSection?: CompletionSection;
	sections?: Record<string, CompletionSection>;
	excludeRecommended?: boolean;
}) => {
	const recommendedSet = new Set(recommended);
	const optionByLabel = options.reduce(
		(acc, option) => {
			acc[option.label] = option;
			return acc;
		},
		{} as Record<string, Completion>,
	);
	return recommended
		.map(
			(reco): Completion => ({
				...optionByLabel[reco],
				section: recommendedSection,
			}),
		)
		.concat(
			options
				.filter((option) => !excludeRecommended || !recommendedSet.has(option.label))
				.map((option) => {
					if (sections) {
						option.section = sections[option.section as string] ?? OTHER_SECTION;
					} else {
						option.section = option.label.endsWith('()') ? methodsSection : propSection;
					}
					return option;
				}),
		);
};

const isUrl = (url: string): boolean => {
	try {
		new URL(url);
		return true;
	} catch (error) {
		return false;
	}
};

const stringOptions = (input: AutocompleteInput<string>): Completion[] => {
	const { resolved, transformLabel } = input;
	const options = sortCompletionsAlpha([
		...natives('string', transformLabel),
		...extensions('string', false, transformLabel),
	]);

	if (validateFieldType('string', resolved, 'number').valid) {
		return applySections({
			options,
			recommended: ['toInt()', 'toFloat()'],
			sections: STRING_SECTIONS,
		});
	}

	if (validateFieldType('string', resolved, 'dateTime').valid) {
		return applySections({
			options,
			recommended: ['toDate()'],
			sections: STRING_SECTIONS,
		});
	}

	if (VALID_EMAIL_REGEX.test(resolved) || isUrl(resolved)) {
		return applySections({
			options,
			recommended: ['extractDomain()', 'isEmail()', ...STRING_RECOMMENDED_OPTIONS],
			sections: STRING_SECTIONS,
		});
	}

	if (resolved.split(/\s/).find((token) => VALID_EMAIL_REGEX.test(token))) {
		return applySections({
			options,
			recommended: ['extractEmail()', ...STRING_RECOMMENDED_OPTIONS],
			sections: STRING_SECTIONS,
		});
	}

	return applySections({
		options,
		recommended: STRING_RECOMMENDED_OPTIONS,
		sections: STRING_SECTIONS,
	});
};

const numberOptions = (input: AutocompleteInput<number>): Completion[] => {
	const { resolved, transformLabel } = input;
	const options = sortCompletionsAlpha([
		...natives('number', transformLabel),
		...extensions('number', false, transformLabel),
	]);
	const ONLY_INTEGER = ['isEven()', 'isOdd()'];

	if (Number.isInteger(resolved)) {
		return applySections({
			options,
			recommended: ONLY_INTEGER,
		});
	} else {
		const exclude = new Set(ONLY_INTEGER);
		return applySections({
			options: options.filter((option) => !exclude.has(option.label)),
			recommended: ['round()', 'floor()', 'ceil()', 'toFixed()'],
		});
	}
};

const dateOptions = (input: AutocompleteInput<Date>): Completion[] => {
	return applySections({
		options: sortCompletionsAlpha([
			...natives('date', input.transformLabel),
			...extensions('date', true, input.transformLabel),
		]),
		recommended: DATE_RECOMMENDED_OPTIONS,
	});
};

const luxonOptions = (input: AutocompleteInput<DateTime>): Completion[] => {
	return applySections({
		options: sortCompletionsAlpha(
			uniqBy(
				[
					...extensions('date', false, input.transformLabel),
					...luxonInstanceOptions(false, input.transformLabel),
				],
				(option) => option.label,
			),
		),
		recommended: LUXON_RECOMMENDED_OPTIONS,
		sections: LUXON_SECTIONS,
	});
};

const arrayOptions = (input: AutocompleteInput<unknown[]>): Completion[] => {
	const { resolved, transformLabel } = input;
	const options = applySections({
		options: sortCompletionsAlpha([
			...natives('array', transformLabel),
			...extensions('array', false, transformLabel),
		]),
		recommended: ARRAY_RECOMMENDED_OPTIONS,
		methodsSection: OTHER_SECTION,
		propSection: OTHER_SECTION,
		excludeRecommended: true,
	});

	if (resolved.length > 0 && resolved.some((i) => typeof i !== 'number')) {
		const NUMBER_ONLY_ARRAY_EXTENSIONS = new Set(ARRAY_NUMBER_ONLY_METHODS);

		return options.filter((m) => !NUMBER_ONLY_ARRAY_EXTENSIONS.has(m.label));
	}
	return options;
};

function ensureKeyCanBeResolved(obj: IDataObject, key: string) {
	try {
		obj[key];
	} catch (error) {
		// e.g. attempt to access disconnected node with `$()`
		throw new Error('Cannot generate options', { cause: error });
	}
}

export const variablesOptions = () => {
	const environmentsStore = useEnvironmentsStore();
	const variables = environmentsStore.variables;

	return variables.map((variable) =>
		createCompletionOption('Object', variable.key, 'keyword', {
			doc: {
				name: variable.key,
				returnType: 'string',
				description: i18n.baseText('codeNodeEditor.completer.$vars.varName'),
				docURL: 'https://docs.n8n.io/environments/variables/',
			},
		}),
	);
};

export const secretOptions = (base: string) => {
	const externalSecretsStore = useExternalSecretsStore();
	let resolved: Resolved;

	try {
		resolved = Expression.resolveWithoutWorkflow(`{{ ${base} }}`, {
			$secrets: externalSecretsStore.secretsAsObject,
		});
	} catch {
		return [];
	}

	if (resolved === null) return [];

	try {
		if (typeof resolved !== 'object') {
			return [];
		}
		return Object.entries(resolved).map(([secret, value]) =>
			createCompletionOption('', secret, 'keyword', {
				doc: {
					name: secret,
					returnType: typeof value,
					description: i18n.baseText('codeNodeEditor.completer.$secrets.provider.varName'),
					docURL: i18n.baseText('settings.externalSecrets.docs'),
				},
			}),
		);
	} catch {
		return [];
	}
};

export const secretProvidersOptions = () => {
	const externalSecretsStore = useExternalSecretsStore();

	return Object.keys(externalSecretsStore.secretsAsObject).map((provider) =>
		createCompletionOption('Object', provider, 'keyword', {
			doc: {
				name: provider,
				returnType: 'object',
				description: i18n.baseText('codeNodeEditor.completer.$secrets.provider'),
				docURL: i18n.baseText('settings.externalSecrets.docs'),
			},
		}),
	);
};

/**
 * Methods and fields defined on a Luxon `DateTime` class instance.
 */
export const luxonInstanceOptions = (
	includeHidden = false,
	transformLabel: (label: string) => string = (label) => label,
) => {
	const SKIP = new Set(['constructor', 'get', 'invalidExplanation', 'invalidReason']);

	return Object.entries(Object.getOwnPropertyDescriptors(DateTime.prototype))
		.filter(([key]) => !SKIP.has(key))
		.sort(([a], [b]) => a.localeCompare(b))
		.map(([key, descriptor]) => {
			const isFunction = typeof descriptor.value === 'function';
			const optionType = isFunction ? 'native-function' : 'keyword';
			return createLuxonAutocompleteOption(
				key,
				optionType,
				luxonInstanceDocs,
				i18n.luxonInstance,
				includeHidden,
				transformLabel,
			) as Completion;
		})
		.filter(Boolean);
};

/**
 * Methods defined on a Luxon `DateTime` class.
 */
export const luxonStaticOptions = () => {
	const SKIP = new Set(['prototype', 'name', 'length', 'invalid']);

	return sortCompletionsAlpha(
		Object.keys(Object.getOwnPropertyDescriptors(DateTime))
			.filter((key) => !SKIP.has(key) && !key.includes('_'))
			.map((key) => {
				return createLuxonAutocompleteOption(
					key,
					'native-function',
					luxonStaticDocs,
					i18n.luxonStatic,
				) as Completion;
			})
			.filter(Boolean),
	);
};

const createLuxonAutocompleteOption = (
	name: string,
	type: AutocompleteOptionType,
	docDefinition: NativeDoc,
	translations: Record<string, string | undefined>,
	includeHidden = false,
	transformLabel: (label: string) => string = (label) => label,
): Completion | null => {
	const isFunction = isFunctionOption(type);
	const label = isFunction ? name + '()' : name;

	let doc: DocMetadata | undefined;
	if (docDefinition.properties && docDefinition.properties.hasOwnProperty(name)) {
		doc = docDefinition.properties[name].doc;
	} else if (docDefinition.functions.hasOwnProperty(name)) {
		doc = docDefinition.functions[name].doc;
	} else {
		// Use inferred/default values if docs are still not updated
		// This should happen when our doc specification becomes
		// out-od-date with Luxon implementation
		const optionType = typeof DateTime.prototype[name as keyof DateTime];
		doc = {
			name,
			returnType: !optionType || optionType === 'undefined' ? '' : optionType,
			docURL: 'https://moment.github.io/luxon/api-docs/index.html#datetime',
		};
	}

	if (doc?.hidden && !includeHidden) {
		return null;
	}

	const option: Completion = {
		label,
		type,
		section: doc?.section,
<<<<<<< HEAD
		detail: getDetail(doc?.returnType, isFunction),
		apply: applyCompletion(hasRequiredArgs(doc)),
=======
		apply: applyCompletion(hasRequiredArgs(doc), transformLabel),
>>>>>>> a92d8bfc
	};
	option.info = createCompletionOption(
		'DateTime',
		name,
		type,
		{
			// Add translated description
			doc: { ...doc, description: translations[name] } as DocMetadata,
		},
		transformLabel,
	).info;
	return option;
};

/**
 * Methods defined on the global `Object`.
 */
export const objectGlobalOptions = () => {
	return ['assign', 'entries', 'keys', 'values'].map((key) => {
		const option: Completion = {
			label: key + '()',
			type: 'function',
		};

		const info = i18n.globalObject[key];

		if (info) option.info = info;

		return option;
	});
};

const regexes = {
	generalRef: /\$[^$'"]+\.(.*)/, // $input. or $json. or similar ones
	selectorRef: /\$\(['"][\S\s]+['"]\)\.(.*)/, // $('nodeName').

	numberLiteral: /\((\d+)\.?(\d*)\)\.(.*)/, // (123). or (123.4).
	singleQuoteStringLiteral: /('.+')\.([^'{\s])*/, // 'abc'.
	doubleQuoteStringLiteral: /(".+")\.([^"{\s])*/, // "abc".
	dateLiteral: /\(?new Date\(\(?.*?\)\)?\.(.*)/, // new Date(). or (new Date()).
	arrayLiteral: /(\[.*\])\.(.*)/, // [1, 2, 3].
	indexedAccess: /([^"{\s]+\[.+\])\.(.*)/, // 'abc'[0]. or 'abc'.split('')[0] or similar ones
	objectLiteral: /\(\{.*\}\)\.(.*)/, // ({}).

	mathGlobal: /Math\.(.*)/, // Math.
	datetimeGlobal: /DateTime\.(.*)/, // DateTime.
	objectGlobal: /Object\.(.*)/, // Object. or Object.method(arg).
};

const DATATYPE_REGEX = new RegExp(
	Object.values(regexes)
		.map((regex) => regex.source)
		.join('|'),
);<|MERGE_RESOLUTION|>--- conflicted
+++ resolved
@@ -45,7 +45,6 @@
 	LUXON_RECOMMENDED_OPTIONS,
 	LUXON_SECTIONS,
 	METHODS_SECTION,
-	METHOD_TYPE,
 	OBJECT_RECOMMENDED_OPTIONS,
 	OTHER_METHODS_SECTION,
 	OTHER_SECTION,
@@ -213,9 +212,11 @@
 	return toOptions(fnToDoc, typeName, 'extension-function', includeHidden, transformLabel);
 };
 
-export const getDetail = (type = 'unknown', isFunction = false): string => {
-	if (isFunction) return METHOD_TYPE;
-	return type.toLocaleLowerCase();
+export const getDetail = (base: string, value: unknown): string | undefined => {
+	if (typeof value === 'function' || !base.startsWith('$json')) return undefined;
+	if (Array.isArray(value)) return 'array';
+	if (value === null) return 'null';
+	return (typeof value).toLocaleLowerCase();
 };
 
 export const toOptions = (
@@ -246,12 +247,7 @@
 		label,
 		type: optionType,
 		section: docInfo.doc?.section,
-<<<<<<< HEAD
-		detail: getDetail(docInfo.doc?.returnType, isFunction),
-		apply: applyCompletion(hasRequiredArgs(docInfo?.doc)),
-=======
 		apply: applyCompletion(hasRequiredArgs(docInfo?.doc), transformLabel),
->>>>>>> a92d8bfc
 	};
 
 	option.info = () => {
@@ -388,12 +384,8 @@
 				label: isFunction ? key + '()' : key,
 				type: isFunction ? 'function' : 'keyword',
 				section: getObjectPropertySection({ name, key, isFunction }),
-<<<<<<< HEAD
-				detail: getDetail(typeof resolvedProp, isFunction),
-				apply: applyCompletion(hasArgs),
-=======
+				detail: getDetail(name, resolvedProp),
 				apply: applyCompletion(hasArgs, transformLabel),
->>>>>>> a92d8bfc
 			};
 
 			const infoKey = [name, key].join('.');
@@ -780,12 +772,7 @@
 		label,
 		type,
 		section: doc?.section,
-<<<<<<< HEAD
-		detail: getDetail(doc?.returnType, isFunction),
-		apply: applyCompletion(hasRequiredArgs(doc)),
-=======
 		apply: applyCompletion(hasRequiredArgs(doc), transformLabel),
->>>>>>> a92d8bfc
 	};
 	option.info = createCompletionOption(
 		'DateTime',
