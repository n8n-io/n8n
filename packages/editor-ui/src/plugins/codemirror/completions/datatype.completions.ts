import type { IDataObject, DocMetadata, NativeDoc } from 'n8n-workflow';
import { Expression, ExpressionExtensions, NativeMethods, validateFieldType } from 'n8n-workflow';
import { DateTime } from 'luxon';
import { i18n } from '@/plugins/i18n';
import { resolveParameter } from '@/composables/useWorkflowHelpers';
import {
	setRank,
	hasNoParams,
	prefixMatch,
	isAllowedInDotNotation,
	isSplitInBatchesAbsent,
	longestCommonPrefix,
	splitBaseTail,
	isPseudoParam,
	stripExcessParens,
	isCredentialsModalOpen,
	applyCompletion,
	sortCompletionsAlpha,
	hasRequiredArgs,
} from './utils';
import type {
	Completion,
	CompletionContext,
	CompletionResult,
	CompletionSection,
} from '@codemirror/autocomplete';
import type {
	AutocompleteInput,
	AutocompleteOptionType,
	ExtensionTypeName,
	FnToDoc,
	Resolved,
} from './types';
import { sanitizeHtml } from '@/utils/htmlUtils';
import { isFunctionOption } from './typeGuards';
import { luxonInstanceDocs } from './nativesAutocompleteDocs/luxon.instance.docs';
import { luxonStaticDocs } from './nativesAutocompleteDocs/luxon.static.docs';
import { useEnvironmentsStore } from '@/stores/environments.ee.store';
import { useExternalSecretsStore } from '@/stores/externalSecrets.ee.store';
import {
	ARRAY_NUMBER_ONLY_METHODS,
	ARRAY_RECOMMENDED_OPTIONS,
	DATE_RECOMMENDED_OPTIONS,
	FIELDS_SECTION,
	LUXON_RECOMMENDED_OPTIONS,
	LUXON_SECTIONS,
	METHODS_SECTION,
	OBJECT_RECOMMENDED_OPTIONS,
	OTHER_METHODS_SECTION,
	OTHER_SECTION,
	PROPERTIES_SECTION,
	RECOMMENDED_METHODS_SECTION,
	RECOMMENDED_SECTION,
	STRING_RECOMMENDED_OPTIONS,
	STRING_SECTIONS,
} from './constants';
import { VALID_EMAIL_REGEX } from '@/constants';
import { uniqBy } from 'lodash-es';

/**
 * Resolution-based completions offered according to datatype.
 */
export function datatypeCompletions(context: CompletionContext): CompletionResult | null {
	const word = context.matchBefore(DATATYPE_REGEX);

	if (!word) return null;

	if (word.from === word.to && !context.explicit) return null;

	const [base, tail] = splitBaseTail(word.text);

	let options: Completion[] = [];

	const isCredential = isCredentialsModalOpen();

	if (base === 'DateTime') {
		options = luxonStaticOptions().map(stripExcessParens(context));
	} else if (base === 'Object') {
		options = objectGlobalOptions().map(stripExcessParens(context));
	} else if (base === '$vars') {
		options = variablesOptions();
	} else if (/\$secrets\./.test(base) && isCredential) {
		options = secretOptions(base).map(stripExcessParens(context));
	} else if (base === '$secrets' && isCredential) {
		options = secretProvidersOptions();
	} else {
		let resolved: Resolved;

		try {
			resolved = resolveParameter(`={{ ${base} }}`);
		} catch {
			return null;
		}

		if (resolved === null) return null;

		try {
			options = datatypeOptions({ resolved, base, tail }).map(stripExcessParens(context));
		} catch {
			return null;
		}
	}

	if (tail !== '') {
		options = options.filter((o) => prefixMatch(o.label, tail) && o.label !== tail);
	}

	let from = word.to - tail.length;

	// When autocomplete is explicitely opened (by Ctrl+Space or programatically), add completions for the current word with '.' prefix
	// example: {{ $json.str| }} -> ['length', 'includes()'...] (would usually need a '.' suffix)
	if (context.explicit && !word.text.endsWith('.') && options.length === 0) {
		options = explicitDataTypeOptions(word.text);
		from = word.to;
	}

	if (options.length === 0) return null;

	return {
		from,
		options,
		filter: false,
		getMatch(completion: Completion) {
			const lcp = longestCommonPrefix(tail, completion.label);

			return [0, lcp.length];
		},
	};
}

function explicitDataTypeOptions(expression: string): Completion[] {
	try {
		const resolved = resolveParameter(`={{ ${expression} }}`);
		return datatypeOptions({
			resolved,
			base: expression,
			tail: '',
			transformLabel: (label) => '.' + label,
		});
	} catch {
		return [];
	}
}

function datatypeOptions(input: AutocompleteInput): Completion[] {
	const { resolved } = input;

	if (resolved === null) return [];

	if (typeof resolved === 'number') {
		return numberOptions(input as AutocompleteInput<number>);
	}

	if (typeof resolved === 'string') {
		return stringOptions(input as AutocompleteInput<string>);
	}

	if (typeof resolved === 'boolean') {
		return booleanOptions();
	}

	if (resolved instanceof DateTime) {
		return luxonOptions(input as AutocompleteInput<DateTime>);
	}

	if (resolved instanceof Date) {
		return dateOptions(input as AutocompleteInput<Date>);
	}

	if (Array.isArray(resolved)) {
		return arrayOptions(input as AutocompleteInput<unknown[]>);
	}

	if (typeof resolved === 'object') {
		return objectOptions(input as AutocompleteInput<IDataObject>);
	}

	return [];
}

export const natives = (
	typeName: ExtensionTypeName,
	transformLabel: (label: string) => string = (label) => label,
): Completion[] => {
	const natives: NativeDoc = NativeMethods.find((ee) => ee.typeName.toLowerCase() === typeName);

	if (!natives) return [];

	const nativeProps = natives.properties
		? toOptions(natives.properties, typeName, 'keyword', false, transformLabel)
		: [];
	const nativeMethods = toOptions(
		natives.functions,
		typeName,
		'native-function',
		false,
		transformLabel,
	);

	return [...nativeProps, ...nativeMethods];
};

export const extensions = (
	typeName: ExtensionTypeName,
	includeHidden = false,
	transformLabel: (label: string) => string = (label) => label,
) => {
	const extensions = ExpressionExtensions.find((ee) => ee.typeName.toLowerCase() === typeName);

	if (!extensions) return [];

	const fnToDoc = Object.entries(extensions.functions).reduce<FnToDoc>((acc, [fnName, fn]) => {
		return { ...acc, [fnName]: { doc: fn.doc } };
	}, {});

	return toOptions(fnToDoc, typeName, 'extension-function', includeHidden, transformLabel);
};

export const toOptions = (
	fnToDoc: FnToDoc,
	typeName: ExtensionTypeName,
	optionType: AutocompleteOptionType = 'native-function',
	includeHidden = false,
	transformLabel: (label: string) => string = (label) => label,
) => {
	return Object.entries(fnToDoc)
		.sort((a, b) => a[0].localeCompare(b[0]))
		.filter(([, docInfo]) => (docInfo.doc && !docInfo.doc?.hidden) || includeHidden)
		.map(([fnName, docInfo]) => {
			return createCompletionOption(typeName, fnName, optionType, docInfo, transformLabel);
		});
};

const createCompletionOption = (
	typeName: string,
	name: string,
	optionType: AutocompleteOptionType,
	docInfo: { doc?: DocMetadata | undefined },
	transformLabel: (label: string) => string = (label) => label,
): Completion => {
	const isFunction = isFunctionOption(optionType);
	const label = isFunction ? name + '()' : name;
	const option: Completion = {
		label,
		type: optionType,
		section: docInfo.doc?.section,
		apply: applyCompletion(hasRequiredArgs(docInfo?.doc), transformLabel),
	};

	option.info = () => {
		const tooltipContainer = document.createElement('div');
		tooltipContainer.classList.add('autocomplete-info-container');

		if (!docInfo.doc) return null;

		const header = isFunctionOption(optionType)
			? createFunctionHeader(typeName, docInfo)
			: createPropHeader(typeName, docInfo);
		header.classList.add('autocomplete-info-header');
		tooltipContainer.appendChild(header);

		if (docInfo.doc.description) {
			const descriptionBody = document.createElement('div');
			descriptionBody.classList.add('autocomplete-info-description');
			const descriptionText = document.createElement('p');
			descriptionText.innerHTML = sanitizeHtml(
				docInfo.doc.description.replace(/`(.*?)`/g, '<code>$1</code>'),
			);
			descriptionBody.appendChild(descriptionText);
			if (docInfo.doc.docURL) {
				const descriptionLink = document.createElement('a');
				descriptionLink.setAttribute('target', '_blank');
				descriptionLink.setAttribute('href', docInfo.doc.docURL);
				descriptionLink.innerText = i18n.autocompleteUIValues.docLinkLabel || 'Learn more';
				descriptionLink.addEventListener('mousedown', (event: MouseEvent) => {
					// This will prevent documentation popup closing before click
					// event gets to links
					event.preventDefault();
				});
				descriptionLink.classList.add('autocomplete-info-doc-link');
				descriptionBody.appendChild(descriptionLink);
			}
			tooltipContainer.appendChild(descriptionBody);
		}

		return tooltipContainer;
	};

	return option;
};

const createFunctionHeader = (typeName: string, fn: { doc?: DocMetadata | undefined }) => {
	const header = document.createElement('div');
	if (fn.doc) {
		const typeNameSpan = document.createElement('span');
		typeNameSpan.innerHTML = typeName.slice(0, 1).toUpperCase() + typeName.slice(1) + '.';
		header.appendChild(typeNameSpan);

		const functionNameSpan = document.createElement('span');
		functionNameSpan.classList.add('autocomplete-info-name');
		functionNameSpan.innerHTML = `${fn.doc.name}`;
		header.appendChild(functionNameSpan);
		let functionArgs = '(';
		if (fn.doc.args) {
			functionArgs += fn.doc.args
				.map((arg) => {
					let argString = `${arg.name}`;
					if (arg.type) {
						argString += `: ${arg.type}`;
					}
					return argString;
				})
				.join(', ');
		}
		functionArgs += ')';
		const argsSpan = document.createElement('span');
		argsSpan.classList.add('autocomplete-info-name-args');
		argsSpan.innerText = functionArgs;
		header.appendChild(argsSpan);
		if (fn.doc.returnType) {
			const returnTypeSpan = document.createElement('span');
			returnTypeSpan.innerHTML = ': ' + fn.doc.returnType;
			header.appendChild(returnTypeSpan);
		}
	}
	return header;
};

const createPropHeader = (typeName: string, property: { doc?: DocMetadata | undefined }) => {
	const header = document.createElement('div');
	if (property.doc) {
		const typeNameSpan = document.createElement('span');
		typeNameSpan.innerHTML = typeName.slice(0, 1).toUpperCase() + typeName.slice(1) + '.';

		const propNameSpan = document.createElement('span');
		propNameSpan.classList.add('autocomplete-info-name');
		propNameSpan.innerText = property.doc.name;

		const returnTypeSpan = document.createElement('span');
		returnTypeSpan.innerHTML = ': ' + property.doc.returnType;

		header.appendChild(typeNameSpan);
		header.appendChild(propNameSpan);
		header.appendChild(returnTypeSpan);
	}
	return header;
};

const objectOptions = (input: AutocompleteInput<IDataObject>): Completion[] => {
	const { base, resolved, transformLabel } = input;
	const rank = setRank(['item', 'all', 'first', 'last']);
	const SKIP = new Set(['__ob__', 'pairedItem']);

	if (isSplitInBatchesAbsent()) SKIP.add('context');

	const name = /^\$\(.*\)$/.test(base) ? '$()' : base;

	if (['$input', '$()'].includes(name) && hasNoParams(base)) SKIP.add('params');

	let rawKeys = Object.keys(resolved);

	if (name === '$()') {
		rawKeys = Reflect.ownKeys(resolved) as string[];
	}

	if (base === 'Math') {
		const descriptors = Object.getOwnPropertyDescriptors(Math);
		rawKeys = Object.keys(descriptors).sort((a, b) => a.localeCompare(b));
	}

	const localKeys = rank(rawKeys)
		.filter((key) => !SKIP.has(key) && isAllowedInDotNotation(key) && !isPseudoParam(key))
		.map((key) => {
			ensureKeyCanBeResolved(resolved, key);
			const resolvedProp = resolved[key];

			const isFunction = typeof resolvedProp === 'function';
			const hasArgs = isFunction && resolvedProp.length > 0 && name !== '$()';

			const option: Completion = {
				label: isFunction ? key + '()' : key,
				type: isFunction ? 'function' : 'keyword',
				section: getObjectPropertySection({ name, key, isFunction }),
				apply: applyCompletion(hasArgs, transformLabel),
			};

			const infoKey = [name, key].join('.');
			option.info = createCompletionOption(
				'',
				key,
				isFunction ? 'native-function' : 'keyword',
				{
					doc: {
						name: key,
						returnType: typeof resolvedProp,
						description: i18n.proxyVars[infoKey],
					},
				},
				transformLabel,
			).info;

			return option;
		});

	const skipObjectExtensions =
		resolved.isProxy ||
		resolved.json ||
		/json('])$/.test(base) ||
		base === '$execution' ||
		base.endsWith('params') ||
		base === 'Math';

	if (skipObjectExtensions) {
		return sortCompletionsAlpha([...localKeys, ...natives('object')]);
	}

	return applySections({
		options: sortCompletionsAlpha([...localKeys, ...natives('object'), ...extensions('object')]),
		recommended: OBJECT_RECOMMENDED_OPTIONS,
		recommendedSection: RECOMMENDED_METHODS_SECTION,
		methodsSection: OTHER_METHODS_SECTION,
		propSection: FIELDS_SECTION,
		excludeRecommended: true,
	});
};

const getObjectPropertySection = ({
	name,
	key,
	isFunction,
}: {
	name: string;
	key: string;
	isFunction: boolean;
}): CompletionSection => {
	if (name === '$input' || name === '$()') {
		if (key === 'item') return RECOMMENDED_SECTION;
		return OTHER_SECTION;
	}

	return isFunction ? METHODS_SECTION : FIELDS_SECTION;
};

const applySections = ({
	options,
	sections,
	recommended = [],
	excludeRecommended = false,
	methodsSection = METHODS_SECTION,
	propSection = PROPERTIES_SECTION,
	recommendedSection = RECOMMENDED_SECTION,
}: {
	options: Completion[];
	recommended?: string[];
	recommendedSection?: CompletionSection;
	methodsSection?: CompletionSection;
	propSection?: CompletionSection;
	sections?: Record<string, CompletionSection>;
	excludeRecommended?: boolean;
}) => {
	const recommendedSet = new Set(recommended);
	const optionByLabel = options.reduce(
		(acc, option) => {
			acc[option.label] = option;
			return acc;
		},
		{} as Record<string, Completion>,
	);
	return recommended
		.map(
			(reco): Completion => ({
				...optionByLabel[reco],
				section: recommendedSection,
			}),
		)
		.concat(
			options
				.filter((option) => !excludeRecommended || !recommendedSet.has(option.label))
				.map((option) => {
					if (sections) {
						option.section = sections[option.section as string] ?? OTHER_SECTION;
					} else {
						option.section = option.label.endsWith('()') ? methodsSection : propSection;
					}
					return option;
				}),
		);
};

const isUrl = (url: string): boolean => {
	try {
		new URL(url);
		return true;
	} catch (error) {
		return false;
	}
};

const stringOptions = (input: AutocompleteInput<string>): Completion[] => {
<<<<<<< HEAD
	const { resolved } = input;
	const options = sortCompletionsAlpha([...natives('string'), ...extensions('string')]);
=======
	const { resolved, transformLabel } = input;
	const options = sortCompletionsAlpha([
		...natives('string', transformLabel),
		...extensions('string', false, transformLabel),
	]);
>>>>>>> a92d8bfc

	if (validateFieldType('string', resolved, 'number').valid) {
		return applySections({
			options,
			recommended: ['toInt()', 'toFloat()'],
			sections: STRING_SECTIONS,
		});
	}

	if (validateFieldType('string', resolved, 'dateTime').valid) {
		return applySections({
			options,
			recommended: ['toDateTime()'],
			sections: STRING_SECTIONS,
		});
	}

	if (VALID_EMAIL_REGEX.test(resolved) || isUrl(resolved)) {
		return applySections({
			options,
			recommended: ['extractDomain()', 'isEmail()', ...STRING_RECOMMENDED_OPTIONS],
			sections: STRING_SECTIONS,
		});
	}

	if (resolved.split(/\s/).find((token) => VALID_EMAIL_REGEX.test(token))) {
		return applySections({
			options,
			recommended: ['extractEmail()', ...STRING_RECOMMENDED_OPTIONS],
			sections: STRING_SECTIONS,
		});
	}

	return applySections({
		options,
		recommended: STRING_RECOMMENDED_OPTIONS,
		sections: STRING_SECTIONS,
	});
};

const booleanOptions = (): Completion[] => {
	return applySections({
		options: sortCompletionsAlpha([...natives('boolean'), ...extensions('boolean')]),
	});
};

const numberOptions = (input: AutocompleteInput<number>): Completion[] => {
	const { resolved, transformLabel } = input;
	const options = sortCompletionsAlpha([
		...natives('number', transformLabel),
		...extensions('number', false, transformLabel),
	]);
	const ONLY_INTEGER = ['isEven()', 'isOdd()'];

	if (Number.isInteger(resolved)) {
		return applySections({
			options,
			recommended: ONLY_INTEGER,
		});
	} else {
		const exclude = new Set(ONLY_INTEGER);
		return applySections({
			options: options.filter((option) => !exclude.has(option.label)),
			recommended: ['round()', 'floor()', 'ceil()'],
		});
	}
};

const dateOptions = (input: AutocompleteInput<Date>): Completion[] => {
	return applySections({
		options: sortCompletionsAlpha([
			...natives('date', input.transformLabel),
			...extensions('date', true, input.transformLabel),
		]),
		recommended: DATE_RECOMMENDED_OPTIONS,
	});
};

const luxonOptions = (input: AutocompleteInput<DateTime>): Completion[] => {
	return applySections({
		options: sortCompletionsAlpha(
			uniqBy(
				[
					...extensions('date', false, input.transformLabel),
					...luxonInstanceOptions(false, input.transformLabel),
				],
				(option) => option.label,
			),
		),
		recommended: LUXON_RECOMMENDED_OPTIONS,
		sections: LUXON_SECTIONS,
	});
};

const arrayOptions = (input: AutocompleteInput<unknown[]>): Completion[] => {
	const { resolved, transformLabel } = input;
	const options = applySections({
		options: sortCompletionsAlpha([
			...natives('array', transformLabel),
			...extensions('array', false, transformLabel),
		]),
		recommended: ARRAY_RECOMMENDED_OPTIONS,
		methodsSection: OTHER_SECTION,
		propSection: OTHER_SECTION,
		excludeRecommended: true,
	});

	if (resolved.length > 0 && resolved.some((i) => typeof i !== 'number')) {
		const NUMBER_ONLY_ARRAY_EXTENSIONS = new Set(ARRAY_NUMBER_ONLY_METHODS);

		return options.filter((m) => !NUMBER_ONLY_ARRAY_EXTENSIONS.has(m.label));
	}
	return options;
};

function ensureKeyCanBeResolved(obj: IDataObject, key: string) {
	try {
		obj[key];
	} catch (error) {
		// e.g. attempt to access disconnected node with `$()`
		throw new Error('Cannot generate options', { cause: error });
	}
}

export const variablesOptions = () => {
	const environmentsStore = useEnvironmentsStore();
	const variables = environmentsStore.variables;

	return variables.map((variable) =>
		createCompletionOption('Object', variable.key, 'keyword', {
			doc: {
				name: variable.key,
				returnType: 'string',
				description: i18n.baseText('codeNodeEditor.completer.$vars.varName'),
				docURL: 'https://docs.n8n.io/environments/variables/',
			},
		}),
	);
};

export const secretOptions = (base: string) => {
	const externalSecretsStore = useExternalSecretsStore();
	let resolved: Resolved;

	try {
		resolved = Expression.resolveWithoutWorkflow(`{{ ${base} }}`, {
			$secrets: externalSecretsStore.secretsAsObject,
		});
	} catch {
		return [];
	}

	if (resolved === null) return [];

	try {
		if (typeof resolved !== 'object') {
			return [];
		}
		return Object.entries(resolved).map(([secret, value]) =>
			createCompletionOption('Object', secret, 'keyword', {
				doc: {
					name: secret,
					returnType: typeof value,
					description: i18n.baseText('codeNodeEditor.completer.$secrets.provider.varName'),
					docURL: i18n.baseText('settings.externalSecrets.docs'),
				},
			}),
		);
	} catch {
		return [];
	}
};

export const secretProvidersOptions = () => {
	const externalSecretsStore = useExternalSecretsStore();

	return Object.keys(externalSecretsStore.secretsAsObject).map((provider) =>
		createCompletionOption('Object', provider, 'keyword', {
			doc: {
				name: provider,
				returnType: 'object',
				description: i18n.baseText('codeNodeEditor.completer.$secrets.provider'),
				docURL: i18n.baseText('settings.externalSecrets.docs'),
			},
		}),
	);
};

/**
 * Methods and fields defined on a Luxon `DateTime` class instance.
 */
export const luxonInstanceOptions = (
	includeHidden = false,
	transformLabel: (label: string) => string = (label) => label,
) => {
	const SKIP = new Set(['constructor', 'get', 'invalidExplanation', 'invalidReason']);

	return Object.entries(Object.getOwnPropertyDescriptors(DateTime.prototype))
		.filter(([key]) => !SKIP.has(key))
		.sort(([a], [b]) => a.localeCompare(b))
		.map(([key, descriptor]) => {
			const isFunction = typeof descriptor.value === 'function';
			const optionType = isFunction ? 'native-function' : 'keyword';
			return createLuxonAutocompleteOption(
				key,
				optionType,
				luxonInstanceDocs,
				i18n.luxonInstance,
				includeHidden,
				transformLabel,
			) as Completion;
		})
		.filter(Boolean);
};

/**
 * Methods defined on a Luxon `DateTime` class.
 */
export const luxonStaticOptions = () => {
	const SKIP = new Set(['prototype', 'name', 'length', 'invalid']);

	return sortCompletionsAlpha(
		Object.keys(Object.getOwnPropertyDescriptors(DateTime))
			.filter((key) => !SKIP.has(key) && !key.includes('_'))
			.map((key) => {
				return createLuxonAutocompleteOption(
					key,
					'native-function',
					luxonStaticDocs,
					i18n.luxonStatic,
				) as Completion;
			})
			.filter(Boolean),
	);
};

const createLuxonAutocompleteOption = (
	name: string,
	type: AutocompleteOptionType,
	docDefinition: NativeDoc,
	translations: Record<string, string | undefined>,
	includeHidden = false,
	transformLabel: (label: string) => string = (label) => label,
): Completion | null => {
	const isFunction = isFunctionOption(type);
	const label = isFunction ? name + '()' : name;

	let doc: DocMetadata | undefined;
	if (docDefinition.properties && docDefinition.properties.hasOwnProperty(name)) {
		doc = docDefinition.properties[name].doc;
	} else if (docDefinition.functions.hasOwnProperty(name)) {
		doc = docDefinition.functions[name].doc;
	} else {
		// Use inferred/default values if docs are still not updated
		// This should happen when our doc specification becomes
		// out-od-date with Luxon implementation
		const optionType = typeof DateTime.prototype[name as keyof DateTime];
		doc = {
			name,
			returnType: !optionType || optionType === 'undefined' ? '' : optionType,
			docURL: 'https://moment.github.io/luxon/api-docs/index.html#datetime',
		};
	}

	if (!doc || (doc?.hidden && !includeHidden)) {
		return null;
	}

	const option: Completion = {
		label,
		type,
		section: doc?.section,
		apply: applyCompletion(hasRequiredArgs(doc), transformLabel),
	};
	option.info = createCompletionOption(
		'DateTime',
		name,
		type,
		{
			// Add translated description
			doc: { ...doc, description: translations[name] } as DocMetadata,
		},
		transformLabel,
	).info;
	return option;
};

/**
 * Methods defined on the global `Object`.
 */
export const objectGlobalOptions = () => {
	return ['assign', 'entries', 'keys', 'values'].map((key) => {
		const option: Completion = {
			label: key + '()',
			type: 'function',
		};

		const info = i18n.globalObject[key];

		if (info) option.info = info;

		return option;
	});
};

const regexes = {
	generalRef: /\$[^$'"]+\.(.*)/, // $input. or $json. or similar ones
	selectorRef: /\$\(['"][\S\s]+['"]\)\.(.*)/, // $('nodeName').

	numberLiteral: /\((\d+)\.?(\d*)\)\.(.*)/, // (123). or (123.4).
	singleQuoteStringLiteral: /('.+')\.([^'{\s])*/, // 'abc'.
	doubleQuoteStringLiteral: /(".+")\.([^"{\s])*/, // "abc".
	dateLiteral: /\(?new Date\(\(?.*?\)\)?\.(.*)/, // new Date(). or (new Date()).
	arrayLiteral: /(\[.*\])\.(.*)/, // [1, 2, 3].
	indexedAccess: /([^"{\s]+\[.+\])\.(.*)/, // 'abc'[0]. or 'abc'.split('')[0] or similar ones
	objectLiteral: /\(\{.*\}\)\.(.*)/, // ({}).

	mathGlobal: /Math\.(.*)/, // Math.
	datetimeGlobal: /DateTime\.(.*)/, // DateTime.
	objectGlobal: /Object\.(.*)/, // Object. or Object.method(arg).
};

const DATATYPE_REGEX = new RegExp(
	Object.values(regexes)
		.map((regex) => regex.source)
		.join('|'),
);<|MERGE_RESOLUTION|>--- conflicted
+++ resolved
@@ -497,16 +497,11 @@
 };
 
 const stringOptions = (input: AutocompleteInput<string>): Completion[] => {
-<<<<<<< HEAD
-	const { resolved } = input;
-	const options = sortCompletionsAlpha([...natives('string'), ...extensions('string')]);
-=======
 	const { resolved, transformLabel } = input;
 	const options = sortCompletionsAlpha([
 		...natives('string', transformLabel),
 		...extensions('string', false, transformLabel),
 	]);
->>>>>>> a92d8bfc
 
 	if (validateFieldType('string', resolved, 'number').valid) {
 		return applySections({
