--- conflicted
+++ resolved
@@ -278,11 +278,8 @@
 		addIcon(faTree);
 		addIcon(faUserLock);
 		addIcon(faGem);
-<<<<<<< HEAD
+		addIcon(faXmark);
 		addIcon(faDownload);
-=======
-		addIcon(faXmark);
->>>>>>> 50b0dc21
 
 		app.component('font-awesome-icon', FontAwesomeIcon);
 	},
