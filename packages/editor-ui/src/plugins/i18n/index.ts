--- conflicted
+++ resolved
@@ -14,26 +14,17 @@
 } from 'n8n-design-system';
 
 import englishBaseText from './locales/en.json';
-<<<<<<< HEAD
 import { useUIStore } from "@/stores/ui";
-import { INodeProperties } from "n8n-workflow";
 import { useNDVStore } from "@/stores/ndv";
-=======
 import {INodeProperties, INodePropertyCollection, INodePropertyOptions} from "n8n-workflow";
->>>>>>> 78c024b2
 
 Vue.use(VueI18n);
 locale.use('en');
 
 export let i18n: I18nClass;
 
-<<<<<<< HEAD
-export function I18nPlugin(vue: typeof _Vue, store: Store<IRootState>): void {
+export function I18nPlugin(vue: typeof Vue, store: Store<IRootState>): void {
 	i18n = new I18nClass();
-=======
-export function I18nPlugin(vue: typeof Vue, store: Store<IRootState>): void {
-	i18n = new I18nClass(store);
->>>>>>> 78c024b2
 
 	Object.defineProperty(vue, '$locale', {
 		get() { return i18n; },
