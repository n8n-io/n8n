{
	"about": {
		"aboutN8n": "About n8n",
		"apacheWithCommons20Clause": "Apache 2.0 with Commons Clause",
		"close": "Close",
		"license": "License",
		"n8nVersion": "n8n Version",
		"sourceCode": "Source Code"
	},
	"binaryDataDisplay": {
		"backToList": "Back to list",
		"backToOverviewPage": "Back to overview page",
		"noDataFoundToDisplay": "No data found to display",
		"yourBrowserDoesNotSupport": "Your browser does not support the video element. Kindly update it to latest version."
	},
	"codeEdit": {
		"edit": "Edit"
	},
	"collectionParameter": {
		"choose": "Choose...",
		"noProperties": "No properties"
	},
	"credentialEdit": {
		"credentialConfig": {
			"accountConnected": "Account connected",
			"clickToCopy": "Click To Copy",
			"connectionTestedSuccessfully": "Connection tested successfully",
			"couldntConnectWithTheseSettings": "Couldn’t connect with these settings",
			"needHelpFillingOutTheseFields": "Need help filling out these fields?",
			"oAuthRedirectUrl": "OAuth Redirect URL",
			"openDocs": "Open docs",
			"pleaseCheckTheErrorsBelow": "Please check the errors below",
			"reconnect": "reconnect",
			"reconnectOAuth2Credential": "Reconnect OAuth2 Credential",
			"redirectUrlCopiedToClipboard": "Redirect URL copied to clipboard",
			"retry": "Retry",
			"retryCredentialTest": "Retry credential test",
			"retrying": "Retrying",
			"subtitle": "In {appName}, use the URL above when prompted to enter an OAuth callback or redirect URL",
			"theServiceYouReConnectingTo": "the service you're connecting to"
		},
		"credentialEdit": {
			"confirmMessage": {
				"beforeClose1": {
					"cancelButtonText": "Keep Editing",
					"confirmButtonText": "Close",
					"headline": "Close without saving?",
					"message": "Are you sure you want to throw away the changes you made to the {credentialDisplayName} credential?"
				},
				"beforeClose2": {
					"cancelButtonText": "Keep Editing",
					"confirmButtonText": "Close",
					"headline": "Close without connecting?",
					"message": "You need to connect your credential for it to work"
				},
				"deleteCredential": {
					"cancelButtonText": "",
					"confirmButtonText": "Yes, delete",
					"headline": "Delete Credential?",
					"message": "Are you sure you want to delete \"{savedCredentialName}\"?"
				}
			},
			"connection": "Connection",
			"couldNotFindCredentialOfType": "Could not find credential of type",
			"couldNotFindCredentialWithId": "Could not find credential with ID",
			"details": "Details",
			"delete": "Delete",
			"saving": "Saving",
			"showError": {
				"createCredential": {
					"title": "Problem creating credential"
				},
				"deleteCredential": {
					"title": "Problem deleting credential"
				},
				"generateAuthorizationUrl": {
					"message": "There was a problem generating the authorization URL",
					"title": "OAuth Authorization Error"
				},
				"loadCredential": {
					"title": "Problem loading credential"
				},
				"updateCredential": {
					"title": "Problem updating credential"
				}
			},
			"showMessage": {
				"title": "Credential deleted"
			},
			"testing": "Testing"
		},
		"credentialInfo": {
			"allowUseBy": "Allow use by",
			"created": "Created",
			"id": "ID",
			"lastModified": "Last modified"
		},
		"oAuthButton": {
			"connectMyAccount": "Connect my account",
			"signInWithGoogle": "Sign in with Google"
		}
	},
	"credentialSelectModal": {
		"addNewCredential": "Add new credential",
		"continue": "Continue",
		"searchForApp": "Search for app...",
		"selectAnAppOrServiceToConnectTo": "Select an app or service to connect to"
	},
	"credentialsList": {
		"addNew": "Add New",
		"confirmMessage": {
			"cancelButtonText": "",
			"confirmButtonText": "Yes, delete",
			"headline": "Delete Credential?",
			"message": "Are you sure you want to delete {credentialName}?"
		},
		"createNewCredential": "Create New Credential",
		"created": "Created",
		"credentials": "Credentials",
		"deleteCredential": "Delete Credential",
		"editCredential": "Edit Credential",
		"name": "@:reusableBaseText.name",
		"operations": "Operations",
		"showError": {
			"deleteCredential": {
				"title": "Problem deleting credential"
			}
		},
		"showMessage": {
			"title": "Credential deleted"
		},
		"type": "Type",
		"updated": "Updated",
		"yourSavedCredentials": "Your saved credentials",
		"errorLoadingCredentials": "Error loading credentials"
	},
	"dataDisplay": {
		"needHelp": "Need help?",
		"nodeDocumentation": "Node Documentation",
		"openDocumentationFor": "Open {nodeTypeDisplayName} documentation"
	},
	"displayWithChange": {
		"cancelEdit": "Cancel Edit",
		"clickToChange": "Click to Change",
		"setValue": "Set Value"
	},
	"duplicateWorkflowDialog": {
		"cancel": "@:reusableBaseText.cancel",
		"chooseOrCreateATag": "Choose or create a tag",
		"duplicateWorkflow": "Duplicate Workflow",
		"enterWorkflowName": "Enter workflow name",
		"save": "@:reusableBaseText.save",
		"showMessage": {
			"message": "Please enter a name.",
			"title": "Name missing"
		}
	},
	"executionDetails": {
		"executionFailed": "Execution failed",
		"executionId": "Execution ID",
		"executionWaiting": "Execution waiting",
		"executionWasSuccessful": "Execution was successful",
		"openWorkflow": "Open Workflow",
		"of": "of",
		"workflow": "workflow",
		"readOnly": {
			"readOnly": "Read only",
			"youreViewingTheLogOf": "You're viewing the log of a previous execution. You cannot<br />\n\t\tmake changes since this execution already occurred. Make changes<br />\n\t\tto this workflow by clicking on its name on the left."
		}
	},
	"executionsList": {
		"allWorkflows": "All Workflows",
		"anyStatus": "Any Status",
		"autoRefresh": "Auto refresh",
		"confirmMessage": {
			"cancelButtonText": "",
			"confirmButtonText": "Yes, delete",
			"headline": "Delete Executions?",
			"message": "Are you sure that you want to delete the {numSelected} selected execution(s)?"
		},
		"deleteSelected": "Delete Selected",
		"error": "Error",
		"filters": "Filters",
		"loadMore": "Load More",
		"mode": "Mode",
		"modes": {
			"error": "error",
			"integrated": "integrated",
			"manual": "manual",
			"retry": "retry",
			"trigger": "trigger",
			"webhook": "webhook"
		},
		"name": "@:reusableBaseText.name",
		"openPastExecution": "Open Past Execution",
		"retryExecution": "Retry execution",
		"retryOf": "Retry of",
		"retryWithCurrentlySavedWorkflow": "Retry with currently saved workflow",
		"retryWithOriginalworkflow": "Retry with original workflow",
		"running": "Running",
		"runningTime": "Running Time",
		"selectStatus": "Select Status",
		"selectWorkflow": "Select Workflow",
		"selected": "Selected",
		"showError": {
			"handleDeleteSelected": {
				"title": "Problem deleting executions"
			},
			"loadMore": {
				"title": "Problem loading workflows"
			},
			"loadWorkflows": {
				"title": "Problem loading workflows"
			},
			"refreshData": {
				"title": "Problem loading data"
			},
			"retryExecution": {
				"title": "Problem with retry"
			},
			"stopExecution": {
				"title": "Problem stopping execution"
			}
		},
		"showMessage": {
			"handleDeleteSelected": {
				"title": "Execution deleted"
			},
			"retrySuccessfulFalse": {
				"title": "Retry unsuccessful"
			},
			"retrySuccessfulTrue": {
				"title": "Retry successful"
			},
			"stopExecution": {
				"message": "Execution ID {activeExecutionId}",
				"title": "Execution stopped"
			}
		},
		"startedAtId": "Started At / ID",
		"status": "Status",
		"statusTooltipText": {
			"theWorkflowExecutionFailed": "The workflow execution failed.",
			"theWorkflowExecutionFailedButTheRetryWasSuccessful": "The workflow execution failed but the retry {entryRetrySuccessId} was successful.",
			"theWorkflowExecutionIsProbablyStillRunning": "The workflow execution is probably still running but it may have crashed and n8n cannot safely tell. ",
			"theWorkflowExecutionWasARetryOfAndFailed": "The workflow execution was a retry of {entryRetryOf} and failed.<br />New retries have to be started from the original execution.",
			"theWorkflowExecutionWasARetryOfAndItWasSuccessful": "The workflow execution was a retry of {entryRetryOf} and it was successful.",
			"theWorkflowExecutionWasSuccessful": "The worklow execution was successful.",
			"theWorkflowIsCurrentlyExecuting": "The worklow is currently executing.",
			"theWorkflowIsWaitingIndefinitely": "The workflow is waiting indefinitely for an incoming webhook call.",
			"theWorkflowIsWaitingTill": "The worklow is waiting till {waitDateDate} {waitDateTime}."
		},
		"stopExecution": "Stop Execution",
		"success": "Success",
		"successRetry": "Success retry",
		"unknown": "Unknown",
		"unsavedWorkflow": "[UNSAVED WORKFLOW]",
		"waiting": "Waiting",
		"workflowExecutions": "Workflow Executions"
	},
	"expressionEdit": {
		"editExpression": "Edit Expression",
		"expression": "Expression",
		"result": "Result",
		"variableSelector": "Variable Selector"
	},
	"fixedCollectionParameter": {
		"choose": "Choose...",
		"currentlyNoItemsExist": "Currently no items exist",
		"deleteItem": "Delete item",
		"moveDown": "Move down",
		"moveUp": "Move up"
	},
	"genericHelpers": {
		"loading": "Loading",
		"min": "min",
		"sec": "sec",
		"showMessage": {
			"message": "This is a read-only version of the workflow. To make changes, either open the original workflow or save it under a new name.",
			"title": "Workflow cannot be changed"
		}
	},
	"mainSidebar": {
		"aboutN8n": "About n8n",
		"confirmMessage": {
			"workflowDelete": {
				"cancelButtonText": "",
				"confirmButtonText": "Yes, delete",
				"headline": "Delete Workflow?",
				"message": "Are you sure that you want to delete '{workflowName}'?"
			},
			"workflowNew": {
				"cancelButtonText": "Leave without saving",
				"confirmButtonText": "Save",
				"headline": "Save changes before leaving?",
				"message": "If you don't save, you will lose your changes."
			}
		},
		"credentials": "Credentials",
		"delete": "Delete",
		"download": "Download",
		"duplicate": "Duplicate",
		"executions": "Executions",
		"help": "Help",
		"helpMenuItems": {
			"documentation": "Documentation",
			"forum": "Forum",
			"workflows": "Workflows"
		},
		"importFromFile": "Import from File",
		"importFromUrl": "Import from URL",
		"new": "New",
		"newTemplate": "New from template",
		"open": "Open",
		"prompt": {
			"cancel": "@:reusableBaseText.cancel",
			"import": "Import",
			"importWorkflowFromUrl": "Import Workflow from URL",
			"invalidUrl": "Invalid URL",
			"workflowUrl": "Workflow URL"
		},
		"save": "@:reusableBaseText.save",
		"settings": "Settings",
		"showError": {
			"stopExecution": {
				"title": "Problem stopping execution"
			}
		},
		"showMessage": {
			"handleFileImport": {
				"message": "The file does not contain valid JSON data",
				"title": "Could not import file"
			},
			"handleSelect1": {
				"title": "Workflow deleted"
			},
			"handleSelect2": {
				"title": "Workflow created"
			},
			"handleSelect3": {
				"title": "Workflow created"
			},
			"stopExecution": {
				"title": "Execution stopped"
			}
		},
		"templates": "Templates",
		"workflows": "Workflows"
	},
	"multipleParameter": {
		"addItem": "Add item",
		"currentlyNoItemsExist": "Currently no items exist",
		"deleteItem": "Delete item",
		"moveDown": "Move down",
		"moveUp": "Move up"
	},
	"noTagsView": {
		"readyToOrganizeYourWorkflows": "Ready to organize your workflows?",
		"withWorkflowTagsYouReFree": "With workflow tags, you're free to create the perfect tagging system for your flows"
	},
	"node": {
		"activateDeactivateNode": "Activate/Deactivate Node",
		"deleteNode": "Delete Node",
		"disabled": "Disabled",
		"duplicateNode": "Duplicate Node",
		"editNode": "Edit Node",
		"executeNode": "Execute Node",
		"issues": "Issues",
		"nodeIsExecuting": "Node is executing",
		"nodeIsWaitingTill": "Node is waiting until {date} {time}",
		"theNodeIsWaitingIndefinitelyForAnIncomingWebhookCall": "The node is waiting for an incoming webhook call (indefinitely)",
		"waitingForYouToCreateAnEventIn": "Waiting for you to create an event in {nodeType}"
	},
	"nodeCreator": {
		"categoryNames": {
			"analytics": "Analytics",
			"communication": "Communication",
			"coreNodes": "Core Nodes",
			"customNodes": "Custom Nodes",
			"dataStorage": "Data & Storage",
			"development": "Development",
			"financeAccounting": "Finance & Accounting",
			"marketingContent": "Marketing & Content",
			"miscellaneous": "Miscellaneous",
			"productivity": "Productivity",
			"sales": "Sales",
			"suggestedNodes": "Suggested Nodes ✨",
			"utility": "Utility"
		},
		"mainPanel": {
			"all": "All",
			"regular": "Regular",
			"trigger": "Trigger"
		},
		"noResults": {
			"dontWorryYouCanProbablyDoItWithThe": "Don’t worry, you can probably do it with the",
			"httpRequest": "HTTP Request",
			"node": "node",
			"or": "or",
			"requestTheNode": "Request the node",
			"wantUsToMakeItFaster": "Want us to make it faster?",
			"weDidntMakeThatYet": "We didn't make that... yet",
			"webhook": "Webhook"
		},
		"searchBar": {
			"searchNodes": "Search nodes..."
		},
		"subcategoryDescriptions": {
			"dataTransformation": "Manipulate data fields, run code",
			"files": "Work with CSV, XML, text, images etc.",
			"flow": "Branches, core triggers, merge data",
			"helpers": "HTTP Requests (API calls), date and time, scrape HTML"
		},
		"subcategoryNames": {
			"dataTransformation": "Data Transformation",
			"files": "Files",
			"flow": "Flow",
			"helpers": "Helpers"
		}
	},
	"nodeCredentials": {
		"createNew": "Create New",
		"credentialFor": "Credential for {credentialType}",
		"issues": "Issues",
		"selectCredential": "Select Credential",
		"showMessage": {
			"message": "Nodes that used credential \"{oldCredentialName}\" have been updated to use \"{newCredentialName}\"",
			"title": "Node credential updated"
		},
		"updateCredential": "Update Credential"
	},
	"nodeErrorView": {
		"cause": "Cause",
		"copyToClipboard": "Copy to Clipboard",
		"dataBelowMayContain": "Data below may contain sensitive information. Proceed with caution when sharing.",
		"details": "Details",
		"error": "ERROR",
		"httpCode": "HTTP Code",
		"showMessage": {
			"title": "Copied to clipboard"
		},
		"stack": "Stack",
		"theErrorCauseIsTooLargeToBeDisplayed": "The error cause is too large to be displayed",
		"time": "Time"
	},
	"nodeBase": {
		"clickToAddNodeOrDragToConnect": "Click to add node<br />or drag to connect"
	},
	"nodeSettings": {
		"alwaysOutputData": {
      "description": "If active, will output a single, empty item when the output would have been empty. Use to prevent the workflow finishing on this node.",
			"displayName": "Always Output Data"
		},
		"clickOnTheQuestionMarkIcon": "Click the '?' icon to open this node on n8n.io",
		"continueOnFail": {
			"description": "If active, the workflow continues even if this node's execution fails. When this occurs, the node passes along input data from previous nodes - so your workflow should account for unexpected output data.",
			"displayName": "Continue On Fail"
		},
		"executeOnce": {
			"description": "If active, the node executes only once, with data from the first item it receives",
			"displayName": "Execute Once"
		},
		"maxTries": {
			"description": "Number of times to attempt to execute the node before failing the execution",
			"displayName": "Max. Tries"
		},
		"noDescriptionFound": "No description found",
		"nodeDescription": "Node Description",
		"notes": {
			"description": "Optional note to save with the node",
			"displayName": "Notes"
		},
		"notesInFlow": {
			"description": "If active, the note above will display in the flow as a subtitle",
			"displayName": "Display note in flow?"
		},
		"parameters": "Parameters",
		"retryOnFail": {
			"description": "If active, the node tries to execute again when it fails",
			"displayName": "Retry On Fail"
		},
		"settings": "Settings",
		"theNodeIsNotValidAsItsTypeIsUnknown": "The node is not valid as its type ({nodeType}) is unknown",
		"thisNodeDoesNotHaveAnyParameters": "This node does not have any parameters",
		"waitBetweenTries": {
			"description": "How long to wait between each attempt (in milliseconds)",
			"displayName": "Wait Between Tries (ms)"
		}
	},
	"nodeView": {
		"addNode": "Add node",
		"confirmMessage": {
			"beforeRouteLeave": {
				"cancelButtonText": "Leave without saving",
				"confirmButtonText": "Save",
				"headline": "Save changes before leaving?",
				"message": "If you don't save, you will lose your changes."
			},
			"initView": {
				"cancelButtonText": "Leave without saving",
				"confirmButtonText": "Save",
				"headline": "Save changes before leaving?",
				"message": "If you don't save, you will lose your changes."
			},
			"receivedCopyPasteData": {
				"cancelButtonText": "",
				"confirmButtonText": "Yes, import",
				"headline": "Import Workflow?",
				"message": "Workflow will be imported from<br /><i>{plainTextData}<i>"
			}
		},
		"couldntImportWorkflow": "Could not import workflow",
		"deletesTheCurrentExecutionData": "Deletes the current execution data",
		"executesTheWorkflowFromTheStartOrWebhookNode": "Executes the workflow from the 'start' or 'webhook' node",
		"itLooksLikeYouHaveBeenEditingSomething": "It looks like you made some edits. If you leave before saving, your changes will be lost.",
		"loadingTemplate": "Loading template",
		"moreInfo": "More info",
		"noNodesGivenToAdd": "No nodes to add specified",
		"prompt": {
			"cancel": "@:reusableBaseText.cancel",
			"invalidName": "Invalid Name",
			"newName": "New Name",
			"rename": "Rename",
			"renameNode": "Rename Node"
		},
		"redirecting": "Redirecting",
		"refresh": "Refresh",
		"resetZoom": "Reset Zoom",
		"runButtonText": {
			"executeWorkflow": "Execute Workflow",
			"executingWorkflow": "Executing Workflow",
			"waitingForTriggerEvent": "Waiting for Trigger Event"
		},
		"showError": {
			"getWorkflowDataFromUrl": {
				"title": "Problem loading workflow"
			},
			"importWorkflowData": {
				"title": "Problem importing workflow"
			},
			"mounted1": {
				"message": "There was a problem loading init data",
				"title": "Init Problem"
			},
			"mounted2": {
				"message": "There was a problem initializing the workflow",
				"title": "Init Problem"
			},
			"openExecution": {
				"title": "Problem loading execution"
			},
			"openWorkflow": {
				"title": "Problem opening workflow"
			},
			"stopExecution": {
				"title": "Problem stopping execution"
			},
			"stopWaitingForWebhook": {
				"title": "Problem deleting test webhook"
			}
		},
		"showMessage": {
			"addNodeButton": {
				"message": "'{nodeTypeName}' is an unknown node type",
				"title": "Could not create node"
			},
			"keyDown": {
				"title": "Workflow created"
			},
			"showMaxNodeTypeError": {
				"message": {
					"plural": "Only {maxNodes} '{nodeTypeDataDisplayName}' nodes are allowed in a workflow",
					"singular": "Only {maxNodes} '{nodeTypeDataDisplayName}' node is allowed in a workflow"
				},
				"title": "Could not create node"
			},
			"stopExecutionCatch": {
				"message": "It completed before it could be stopped",
				"title": "Workflow finished executing"
			},
			"stopExecutionTry": {
				"title": "Execution stopped"
			},
			"stopWaitingForWebhook": {
				"title": "Webhook deleted"
			}
		},
		"stopCurrentExecution": "Stop current execution",
		"stopWaitingForWebhookCall": "Stop waiting for webhook call",
		"stoppingCurrentExecution": "Stopping current execution",
		"thereWasAProblemLoadingTheNodeParametersOfNode": "There was a problem loading the parameters of the node",
		"thisExecutionHasntFinishedYet": "This execution hasn't finished yet",
		"toSeeTheLatestStatus": "to see the latest status",
		"workflowTemplateWithIdCouldNotBeFound": "Workflow template with ID \"{templateId}\" could not be found",
		"workflowWithIdCouldNotBeFound": "Workflow with ID \"{workflowId}\" could not be found",
		"zoomIn": "Zoom In",
		"zoomOut": "Zoom Out",
		"zoomToFit": "Zoom to Fit"
	},
	"nodeWebhooks": {
		"clickToCopyWebhookUrls": "Click to copy webhook URLs",
		"clickToDisplayWebhookUrls": "Click to display webhook URLs",
		"clickToHideWebhookUrls": "Click to hide webhook URLs",
		"invalidExpression": "[INVALID EXPRESSION]",
		"productionUrl": "Production URL",
		"showMessage": {
			"title": "URL copied"
		},
		"testUrl": "Test URL",
		"webhookUrls": "Webhook URLs"
	},
	"parameterInput": {
		"addExpression": "Add Expression",
		"error": "ERROR",
		"issues": "Issues",
		"loadingOptions": "Loading options...",
		"openEditWindow": "Open Edit Window",
		"parameter": "Parameter: \"{shortPath}\"",
		"parameterHasExpression": "Parameter: \"{shortPath}\" has an expression",
		"parameterHasIssues": "Parameter: \"{shortPath}\" has issues",
		"parameterHasIssuesAndExpression": "Parameter: \"{shortPath}\" has issues and an expression",
		"parameterOptions": "Parameter Options",
		"refreshList": "Refresh List",
		"removeExpression": "Remove Expression",
		"resetValue": "Reset Value",
		"selectDateAndTime": "Select date and time",
		"select": "Select"
	},
	"parameterInputExpanded": {
		"openDocs": "Open docs",
		"thisFieldIsRequired": "This field is required"
	},
	"parameterInputList": {
		"delete": "Delete",
		"deleteParameter": "Delete Parameter",
		"parameterOptions": "Parameter Options"
	},
	"personalizationModal": {
		"automationConsulting": "Automation consulting",
		"continue": "Continue",
		"customizeN8n": "Customize n8n to you",
		"eCommerce": "eCommerce",
		"errorWhileSubmittingResults": "Error while submitting results",
		"executiveTeam": "Executive team",
		"financeOrInsurance": "Finance / Insurance",
		"getStarted": "Get started",
		"government": "Government",
		"healthcare": "Healthcare",
		"howAreYourCodingSkills": "How are your coding skills?",
		"howBigIsYourCompany": "How big is your company?",
		"hr": "HR",
		"it": "IT",
		"iCanCodeSomeUsefulThingsBut": "2. I can code some useful things, but I spend a lot of time stuck",
		"iCanDoAlmostAnythingIWant": "5. I can do almost anything I want, easily (pro coder)",
		"iCanFigureMostThingsOut": "4. I can figure most things out",
		"iGetStuckTooQuicklyToAchieveMuch": "1. I get stuck too quickly to achieve much",
		"iKnowEnoughToBeDangerousBut": "3. I know enough to be dangerous, but I'm no expert",
		"imNotUsingN8nForWork": "I'm not using n8n for work",
		"individualConsumers": "Customers are individual consumers",
		"smallBusinesses": "Customers are small businesses (under 20 employees)",
		"mediumBusinesses": "Customers are medium businesses (20-499 employees)",
		"largeBusinesses": "Customers are large businesses (500+ employees)",
		"whatKindOfCustomersDoYouServe": "What kind of customers do you serve?",
		"cloudInfrastructure": "Cloud infrastructure",
		"itSupport": "IT support",
		"networkingOrCommunication": "Networking / Communication",
		"itEngineering": "IT / Engineering",
		"legal": "Legal",
		"lessThan20People": "Less than 20 people",
		"lookOutForThingsMarked": "Look out for things marked with a ✨. They are personalized to make n8n more relevant to you.",
		"marketing": "Marketing",
		"media": "Media",
		"manufacturing": "Manufacturing",
		"managedServiceProvider": "Managed service provider",
		"digitalAgencyOrConsultant": "Digital agency/consultant",
		"automationAgencyOrConsultant": "Automation agency/consultant",
		"neverCoded": "0. Never coded",
		"operations": "Operations",
		"otherPleaseSpecify": "Other (please specify)",
		"other": "Other",
		"people": "people",
		"proCoder": "Pro coder",
		"physicalRetailOrServices": "Physical retail or services",
		"realEstateOrConstruction": "Real estate / Construction",
		"saas": "SaaS",
		"education": "Education",
		"salesBizDev": "Sales / Bizdev",
		"salesBusinessDevelopment": "Sales / Business Development",
		"security": "Security",
		"select": "Select...",
		"specifyYourCompanysIndustry": "Specify your company's industry",
		"specifyYourWorkArea": "Specify your work area",
		"support": "Support",
		"systemsIntegration": "Systems Integration",
		"systemsIntegrator": "Systems Integrator",
		"thanks": "Thanks!",
		"telecoms": "Telecoms",
		"theseQuestionsHelpUs": "These questions help us tailor n8n to you",
		"whichIndustriesIsYourCompanyIn": "Which industries is your company in?",
		"whatBestDescribesYourCompany": "What best describes your company?",
		"whatDoesYourCompanyFocusOn": "Which services does your company focus on?",
		"pleaseSpecifyYourCompanyFocus": "Please specify your company focus",
		"whatAreYouLookingToAutomate": "What are you looking to automate?",
		"customerIntegrations": "Customer integrations",
		"customerSupport": "Customer support",
		"financeOrAccounting": "Finance / Accounting",
		"product": "Product (e.g. fast prototyping)",
		"salesAndMarketing": "Sales and Marketing",
		"notSureYet": "Not sure yet",
		"specifyYourAutomationGoal": "Please specify your automation goal"
	},
	"pushConnection": {
		"showMessage": {
			"title": "Workflow executed successfully"
		}
	},
	"pushConnectionTracker": {
		"cannotConnectToServer": "You have a connection issue or the server is down. <br />n8n should reconnect automatically once the issue is resolved.",
		"connectionLost": "Connection lost"
	},
	"reusableBaseText": {
		"cancel": "Cancel",
		"name": "Name",
		"save": "Save"
	},
	"reusableDynamicText": {
		"oauth2": {
			"clientId": "Client ID",
			"clientSecret": "Client Secret"
		}
	},
	"runData": {
		"binary": "Binary",
		"copyItemPath": "Copy Item Path",
		"copyParameterPath": "Copy Parameter Path",
		"copyToClipboard": "Copy to Clipboard",
		"copyValue": "Copy Value",
		"dataOfExecution": "Data of Execution",
		"dataReturnedByThisNodeWillDisplayHere": "Data returned by this node will display here",
		"displayDataAnyway": "Display Data Anyway",
		"entriesExistButThey": "Entries exist but they do not contain any JSON data",
		"executeNode": "Execute Node",
		"executesThisNodeAfterExecuting": "Executes this {nodeName} node after executing any previous nodes that have not yet returned data",
		"executionTime": "Execution Time",
		"fileExtension": "File Extension",
		"fileName": "File Name",
		"items": "Items",
		"json": "JSON",
		"mimeType": "Mime Type",
		"ms": "ms",
		"noBinaryDataFound": "No binary data found",
		"noData": "No data",
		"noTextDataFound": "No text data found",
		"nodeReturnedALargeAmountOfData": "Node returned a large amount of data",
		"output": "Output",
		"showBinaryData": "Show Binary Data",
		"startTime": "Start Time",
		"table": "Table",
		"theNodeContains": "The node contains {numberOfKb} KB of data.<br />Displaying it could cause problems.<br /><br />If you do decide to display it, consider avoiding the JSON view."
	},
	"saveButton": {
		"save": "@:reusableBaseText.save",
		"saved": "Saved",
		"saving": "Saving"
	},
	"settings": {
		"errors": {
			"connectionError": {
				"title": "Error connecting to n8n",
				"message": "Could not connect to server. <a onclick='window.location.reload(false);'>Refresh</a> to try again"
			}
		}
	},
	"showMessage": {
		"cancel": "@:reusableBaseText.cancel",
		"ok": "OK",
		"showDetails": "Show Details"
	},
	"tagsDropdown": {
		"createTag": "Create tag \"{filter}\"",
		"manageTags": "Manage tags",
		"noMatchingTagsExist": "No matching tags exist",
		"noTagsExist": "No tags exist",
		"showError": {
			"message": "A problem occurred when trying to create the '{name}' tag",
			"title": "Could not create tag"
		},
		"typeToCreateATag": "Type to create a tag"
	},
	"tagsManager": {
		"couldNotDeleteTag": "Could not delete tag",
		"done": "Done",
		"manageTags": "Manage tags",
		"showError": {
			"onCreate": {
				"message": "A problem occurred when trying to create the tag '{escapedName}'",
				"title": "Could not create tag"
			},
			"onDelete": {
				"message": "A problem occurred when trying to delete the tag '{escapedName}'",
				"title": "Could not delete tag"
			},
			"onUpdate": {
				"message": "A problem occurred when trying to update the tag '{escapedName}'",
				"title": "Could not update tag"
			}
		},
		"showMessage": {
			"onDelete": {
				"title": "Tag deleted"
			},
			"onUpdate": {
				"title": "Tag updated"
			}
		},
		"tagNameCannotBeEmpty": "Tag name cannot be empty"
	},
	"tagsTable": {
		"areYouSureYouWantToDeleteThisTag": "Are you sure you want to delete this tag?",
		"cancel": "@:reusableBaseText.cancel",
		"createTag": "Create tag",
		"deleteTag": "Delete tag",
		"editTag": "Edit Tag",
		"name": "@:reusableBaseText.name",
		"noMatchingTagsExist": "No matching tags exist",
		"saveChanges": "Save changes?",
		"usage": "Usage"
	},
	"tagsTableHeader": {
		"addNew": "Add new",
		"searchTags": "Search Tags"
	},
	"tagsView": {
		"inUse": {
			"plural": "{count} workflows",
			"singular": "{count} workflow"
		},
		"notBeingUsed": "Not being used"
	},
	"template": {
		"buttons": {
			"goBackButton": "Go back",
			"useThisWorkflowButton": "Use this workflow"
		},
		"details": {
			"appsInTheWorkflow": "Apps in this workflow",
			"appsInTheCollection": "This collection features",
			"by": "by",
			"categories": "Categories",
			"created": "Created",
			"details": "Details",
			"times": "times",
			"viewed": "Viewed"
		}
	},
	"templates": {
		"allCategories": "All Categories",
		"categoriesHeading": "Categories",
		"collection": "Collection",
		"collections": "Collections",
		"collectionsNotFound": "Collection could not be found",
		"endResult": "Share your own useful workflows through your <a href='https://n8n.io/dashboard' target='_blank'>n8n.io account</a>",
		"heading": "Workflow templates",
		"newButton": "New blank workflow",
		"noSearchResults": "Nothing found. Try adjusting your search to see more.",
		"searchPlaceholder": "Search workflows",
		"workflow": "Workflow",
		"workflows": "Workflows",
		"workflowsNotFound": "Workflow could not be found",
		"connectionWarning": "⚠️ There was a problem fetching workflow templates. Check your internet connection."
	},
	"textEdit": {
		"edit": "Edit"
	},
	"timeAgo": {
		"daysAgo": "%s days ago",
		"hoursAgo": "%s hours ago",
		"inDays": "in %s days",
		"inHours": "in %s hours",
		"inMinutes": "in %s minutes",
		"inMonths": "in %s months",
		"inOneDay": "in 1 day",
		"inOneHour": "in 1 hour",
		"inOneMinute": "in 1 minute",
		"inOneMonth": "in 1 month",
		"inOneWeek": "in 1 week",
		"inOneYear": "in 1 year",
		"inWeeks": "in %s weeks",
		"inYears": "in %s years",
		"justNow": "Just now",
		"minutesAgo": "%s minutes ago",
		"monthsAgo": "%s months ago",
		"oneDayAgo": "1 day ago",
		"oneHourAgo": "1 hour ago",
		"oneMinuteAgo": "1 minute ago",
		"oneMonthAgo": "1 month ago",
		"oneWeekAgo": "1 week ago",
		"oneYearAgo": "1 year ago",
		"rightNow": "Right now",
		"weeksAgo": "%s weeks ago",
		"yearsAgo": "%s years ago"
	},
	"updatesPanel": {
		"andIs": "and is",
		"behindTheLatest": "behind the latest and greatest n8n",
		"howToUpdateYourN8nVersion": "How to update your n8n version",
		"version": "{numberOfVersions} version{howManySuffix}",
		"weVeBeenBusy": "We’ve been busy ✨",
		"youReOnVersion": "You’re on {currentVersionName}, which was released"
	},
	"variableSelector": {
		"context": "Context",
		"currentNode": "Current Node",
		"nodes": "Nodes",
		"outputData": "Output Data",
		"parameters": "Parameters",
		"variableFilter": "Variable filter..."
	},
	"variableSelectorItem": {
		"empty": "--- EMPTY ---",
		"selectItem": "Select Item"
	},
	"versionCard": {
		"breakingChanges": "Breaking changes",
		"released": "Released",
		"securityUpdate": "Security update",
		"thisVersionHasASecurityIssue": "This version has a security issue.<br />It is listed here for completeness.",
		"unknown": "unknown",
		"version": "Version"
	},
	"workflowActivator": {
		"activateWorkflow": "Activate workflow",
		"deactivateWorkflow": "Deactivate workflow",
		"showError": {
			"title": "Workflow could not be {newStateName}"
		},
		"showMessage": {
			"activeChangedNodesIssuesExistTrue": {
				"message": "Please resolve outstanding issues before you activate it",
				"title": "Problem activating workflow"
			},
			"activeChangedWorkflowIdUndefined": {
				"message": "Please save it before activating",
				"title": "Problem activating workflow"
			},
			"displayActivationError": {
				"message": {
					"catchBlock": "Sorry there was a problem requesting the error",
					"errorDataNotUndefined": "The following error occurred on workflow activation:<br /><i>{message}</i>",
					"errorDataUndefined": "Unknown error"
				},
				"title": "Problem activating workflow"
			}
		},
		"theWorkflowIsSetToBeActiveBut": "The workflow is activated but could not be started.<br />Click to display error message.",
		"thisWorkflowHasNoTriggerNodes": "This workflow has no trigger nodes that require activation"
	},
	"workflowDetails": {
		"active": "Active",
		"addTag": "Add tag",
		"showMessage": {
			"message": "Please enter a name, or press 'esc' to go back to the old one",
			"title": "Name missing"
		},
		"chooseOrCreateATag": "Choose or create a tag"
	},
	"workflowHelpers": {
		"showMessage": {
			"title": "Problem saving workflow"
		}
	},
	"workflowOpen": {
		"active": "Active",
		"confirmMessage": {
			"cancelButtonText": "Leave without saving",
			"confirmButtonText": "Save",
			"headline": "Save changes before leaving?",
			"message": "If you don't save, you will lose your changes."
		},
		"created": "Created",
		"name": "@:reusableBaseText.name",
		"openWorkflow": "Open Workflow",
		"filterWorkflows": "Filter by tags",
		"searchWorkflows": "Search workflows...",
		"showError": {
			"title": "Problem loading workflows"
		},
		"showMessage": {
			"message": "This is the current workflow",
			"title": "Workflow already open"
		},
		"updated": "Updated",
		"couldNotLoadActiveWorkflows": "Could not load active workflows"
	},
	"workflowRun": {
		"noActiveConnectionToTheServer": "Lost connection to the server",
		"showError": {
			"title": "Problem running workflow"
		},
		"showMessage": {
			"message": "Please fix them before executing",
			"title": "Workflow has issues"
		}
	},
	"workflowSettings": {
		"defaultTimezone": "Default - {defaultTimezoneValue}",
		"defaultTimezoneNotValid": "Default Timezone not valid",
		"errorWorkflow": "Error Workflow",
		"helpTexts": {
			"errorWorkflow": "A second workflow to run if the current one fails.<br />The second workflow should an 'Error Trigger' node.",
			"executionTimeout": "How long the workflow should wait before timing out",
			"executionTimeoutToggle": "Whether to cancel workflow execution after a defined time",
			"saveDataErrorExecution": "Whether to save data of executions that fail",
			"saveDataSuccessExecution": "Whether to save data of executions that finish successfully",
			"saveExecutionProgress": "Whether to save data after each node execution. This allows you to resume from where execution stopped if there is an error, but may increase latency.",
			"saveManualExecutions": "Whether to save data of executions that are started manually from the editor",
			"timezone": "The timezone in which the workflow should run. Used by 'cron' node, for example."
		},
		"hours": "hours",
		"minutes": "minutes",
		"noWorkflow": "- No Workflow -",
		"save": "@:reusableBaseText.save",
		"saveDataErrorExecution": "Save failed executions",
		"saveDataErrorExecutionOptions": {
			"defaultSave": "Default - {defaultValue}",
			"doNotSave": "Do not save",
			"save": "@:reusableBaseText.save"
		},
		"saveDataSuccessExecution": "Save successful executions",
		"saveDataSuccessExecutionOptions": {
			"defaultSave": "Default - {defaultValue}",
			"doNotSave": "Do not save",
			"save": "@:reusableBaseText.save"
		},
		"saveExecutionProgress": "Save execution progress",
		"saveExecutionProgressOptions": {
			"defaultSave": "Default - {defaultValue}",
			"no": "No",
			"yes": "Yes"
		},
		"saveManualExecutions": "Save manual executions",
		"saveManualOptions": {
			"defaultSave": "Default - {defaultValue}",
			"no": "No",
			"yes": "Yes"
		},
		"seconds": "seconds",
		"selectOption": "Select Option",
		"settingsFor": "Settings for {workflowName} (#{workflowId})",
		"showError": {
			"saveSettings1": {
				"errorMessage": "Timeout is activated but set to 0",
				"message": "There was a problem saving the settings",
				"title": "Problem saving settings"
			},
			"saveSettings2": {
				"errorMessage": "Maximum Timeout is: {hours} hours, {minutes} minutes, {seconds} seconds",
				"message": "The timeout is longer than allowed",
				"title": "Problem saving settings"
			},
			"saveSettings3": {
				"title": "Problem saving settings"
			}
		},
		"showMessage": {
			"saveSettings": {
				"title": "Workflow settings saved"
			}
		},
		"timeoutAfter": "Timeout After",
		"timeoutWorkflow": "Timeout Workflow",
		"timezone": "Timezone"
	},
	"activationModal": {
		"workflowActivated": "Workflow activated",
		"theseExecutionsWillNotShowUp": "These executions will not show up immediately in the editor,",
		"butYouCanSeeThem": "but you can see them in the",
		"executionList": "execution list",
		"ifYouChooseTo": "if you choose to",
		"saveExecutions": "save executions.",
		"dontShowAgain": "Don't show again",
		"yourTriggersWillNowFire": "Your triggers will now fire production executions automatically.",
		"yourTriggerWillNowFire": "Your trigger will now fire production executions automatically.",
		"yourWorkflowWillNowRegularlyCheck": "Your workflow will now regularly check {serviceName} for events and trigger executions for them.",
		"yourWorkflowWillNowListenForEvents": "Your workflow will now listen for events from {serviceName} and trigger executions.",
		"gotIt": "Got it"
	},
	"workflowPreview": {
		"showError": {
			"previewError": {
				"message": "Unable to preview workflow",
				"title": "Preview error"
			},
			"missingWorkflow": "Missing workflow",
			"arrayEmpty": "Must have an array of nodes"
		}
	},
	"BASIC_INFORMATION": "Basic Information",
	"CHANGE_PASSWORD": "Change Password",
<<<<<<< HEAD
	"CHECK_INBOX_AND_SPAM": "Please check your inbox (and perhaps your spam folder)",
=======
>>>>>>> 53ac2acc
	"CONFIRM_DATA_HANDLING_AFTER_DELETION": "What should we do with their data?",
	"CONFIRM_USER_DELETION": "Are you sure you want to delete this invited user?",
	"CURRENT_PASSWORD": "Current password",
	"DELETE": "Delete",
	"DELETE_CONFIRMATION_MESSAGE": "Type “delete all data” to confirm",
	"DELETE_CONFIRMATION_TEXT": "delete all data",
	"DELETE_USER": "Delete {user}",
	"DELETE_WORKFLOWS_AND_CREDENTIALS": "Delete their workflows and credentials",
	"EMAIL": "Email",
	"EMAIL_INVITES_SENT": "An invite email was sent to {emails}",
	"EMAIL_INVITES_SENT_ERROR": "Could not invite {emails}",
	"EMAIL_SENT_TO": "Email sent to {email}",
	"EMAIL_SENT_IF_EXISTS": "We’ve emailed {email} (if there’s a matching account)",
	"ERROR": "Error",
	"FINISH_ACCOUNT_SETUP": "Finish account setup",
	"FIRST_NAME": "First name",
	"FORGOT_MY_PASSWORD": "Forgot my password",
<<<<<<< HEAD
=======
	"FORGOT_PASSWORD_SUCCESS_MESSAGE": "We’ve emailed {email} (if there’s a matching account)",
>>>>>>> 53ac2acc
	"GET_RECOVERY_LINK": "Email me a recovery link",
	"GO_BACK": "Go back",
	"INVALID_EMAIL_ERROR": "{email} is not a valid email",
	"INVITE": "Invite",
	"INVITE_NEW_USERS": "Invite new users",
	"INVITE_RESENT": "Invite resent",
	"INVITE_USER": "Invite user",
<<<<<<< HEAD
	"INVITE_X_USER": "Invite {count} user",
=======
	"INVITE_X_USER": "Invite {count} users",
>>>>>>> 53ac2acc
	"LAST_NAME": "Last name",
	"LOADING": "Loading",
	"LOGIN_ERROR": "Problem logging in",
	"MEMBER_ROLE": "Member",
	"MISSING_INVITE_TOKEN_ERROR": "Missing invite token",
	"MISSING_TOKEN_ERROR": "Missing token",
	"MISSING_USERID_ERROR": "Missing user ID",
	"NEW_EMAILS_TO_INVITE": "New user email addresses",
	"NEW_PASSWORD": "New password",
	"NEXT": "Next",
	"NO_SMTP_TO_SEND_EMAIL_WARNING": "Please contact your admin. n8n isn’t set up to send email right now.",
	"NO_USERS_TO_INVITE": "No users to invite",
	"OWNER_ACCOUNT_BENEFITS_MESSAGE": "Setting up an owner account allows you to invite others, and prevents people using n8n without an account",
	"PASSWORD": "Password",
	"PASSWORDS_MUST_MATCH_ERROR": "Passwords must match",
	"DEFAULT_PASSWORD_REQUIREMENTS": "8+ characters, at least 1 number and 1 capital letter",
	"PAGE_NOT_FOUND_MESSAGE": "Oops, couldn’t find that",
	"PASSWORD_UPDATE_ERROR": "Problem changing the password",
	"PASSWORD_UPDATE_SUCCESS": "Password updated",
	"PASSWORD_UPDATE_SUCCESS_MESSAGE": "You can now sign in with your new password",
	"PERSONAL": "Personal",
	"PERSONAL_SETTINGS": "Personal Settings",
	"PERSONAL_SETTINGS_UPDATED_SUCCESS": "Personal details updated",
	"PERSONAL_SETTINGS_UPDATE_ERROR": "Problem updating your details",
	"RECOVERY_EMAIL_SENT": "Recovery email sent",
	"RECOVER_PASSWORD": "Recover password",
	"REENTER_NEW_PASSWORD": "Re-enter new password",
	"RETURN_TO_SIGN_IN": "Back to sign in",
	"ROLE": "Role",
	"SAVE": "Save",
	"SECURITY": "Security",
	"SENDING_EMAIL_ERROR": "Problem sending email",
	"SETTINGS": "Settings",
	"SETTING_UP_OWNER_ERROR": "Problem setting up owner",
	"SETUP_SMTP_TO_INVITE_USERS_MESSAGE": "Set up SMTP to invite users. <a href=\"https://docs.n8n.io/reference/user-management#smtp\" target=\"_blank\">Instructions</a>",
	"SET_UP_ACCOUNT_ERROR": "Problem setting up your account",
	"SET_UP_ACCOUNT": "Set up your account",
	"SET_UP_MY_ACCOUNT": "Set up my owner account",
	"SET_UP_OWNER": "Set up owner account",
	"SET_UP_TO_INVITE_USERS": "To invite users, set up your own account",
<<<<<<< HEAD
	"SET_UP_TO_INVITE_USERS_WARNING": "Invited users won’t be able to see workflows and credentials of other users. (As the owner of n8n, you will be able to see them though) <a href=\"https://docs.n8n.io/reference/user-management\" target=\"_blank\">More info</a>",
	"SET_UP_SMTP_TO_COMPLETE_SETUP": "You will need details of an <a href=\"https://docs.n8n.io/reference/user-management#smtp\" target=\"_blank\">SMTP server</a> to complete the setup.",
=======
	"SET_UP_TO_INVITE_USERS_INFO": "Invited users won’t be able to see workflows and credentials of other users. <a href=\"https://docs.n8n.io/reference/user-management\" target=\"_blank\">More info</a> <br /> You will need details of an <a href=\"https://docs.n8n.io/reference/user-management#smtp\" target=\"_blank\">SMTP server</a> to complete the setup.",
>>>>>>> 53ac2acc
	"SIGN_IN": "Sign in",
	"SIGN_OUT": "Sign out",
	"SIGN_OUT_ERROR": "Could not sign out",
	"SIGN_UP_INVITER_INFO": "{firstName} {lastName} has invited you to n8n",
	"SKIP_OWNER_SETUP_QUESTION": "Skip owner account setup?",
	"SKIP_SETUP": "Skip setup",
	"SKIP_SETUP_TEMPORARILY": "Skip setup for now",
	"SMTP_ERROR_CONTACT_ADMINISTRATOR": "Please contact your administrator (problem with your SMTP setup)",
	"SMTP_TO_ADD_USERS_WARNING": "Set up SMTP before adding users (so that n8n can send them invitation emails). <a target=\"_blank\" href=\"https://docs.n8n.io/reference/user-management#smtp\">Instructions</a>",
	"TOKEN_VALIDATION_ERROR": "Issue validating invite token",
<<<<<<< HEAD
	"TRANSFERRED_TO_USER": "Transferred to {user}",
=======
	"TRANSFERRED_TO_USER": "Data transferred to {user}",
>>>>>>> 53ac2acc
	"TRANSFER_WORKFLOWS_AND_CREDENTIALS": "Transfer their workflows and credentials to another user",
	"USERS": "Users",
	"USERS_INVITED_ERROR": "Could not invite users",
	"USERS_INVITED_SUCCESS": "Users invited",
	"USER_DELETE_ERROR": "Problem while deleting user",
	"USER_DELETE_SUCCESS": "User deleted",
	"USER_INVITED_ERROR": "User could not be invited",
	"USER_INVITED_SUCCESS": "User invited",
	"USER_REINVITE_ERROR": "Could not reinvite user",
	"USER_TO_TRANSFER_TO": "User to transfer to",
	"VERSION": "Version",
	"WORKFLOW_IMPORT_ERROR": "Could not import workflow",
	"WORKFLOW_NOT_FOUND_ERROR": "Could not find workflow"
}<|MERGE_RESOLUTION|>--- conflicted
+++ resolved
@@ -1097,10 +1097,6 @@
 	},
 	"BASIC_INFORMATION": "Basic Information",
 	"CHANGE_PASSWORD": "Change Password",
-<<<<<<< HEAD
-	"CHECK_INBOX_AND_SPAM": "Please check your inbox (and perhaps your spam folder)",
-=======
->>>>>>> 53ac2acc
 	"CONFIRM_DATA_HANDLING_AFTER_DELETION": "What should we do with their data?",
 	"CONFIRM_USER_DELETION": "Are you sure you want to delete this invited user?",
 	"CURRENT_PASSWORD": "Current password",
@@ -1118,10 +1114,7 @@
 	"FINISH_ACCOUNT_SETUP": "Finish account setup",
 	"FIRST_NAME": "First name",
 	"FORGOT_MY_PASSWORD": "Forgot my password",
-<<<<<<< HEAD
-=======
 	"FORGOT_PASSWORD_SUCCESS_MESSAGE": "We’ve emailed {email} (if there’s a matching account)",
->>>>>>> 53ac2acc
 	"GET_RECOVERY_LINK": "Email me a recovery link",
 	"GO_BACK": "Go back",
 	"INVALID_EMAIL_ERROR": "{email} is not a valid email",
@@ -1129,11 +1122,7 @@
 	"INVITE_NEW_USERS": "Invite new users",
 	"INVITE_RESENT": "Invite resent",
 	"INVITE_USER": "Invite user",
-<<<<<<< HEAD
-	"INVITE_X_USER": "Invite {count} user",
-=======
 	"INVITE_X_USER": "Invite {count} users",
->>>>>>> 53ac2acc
 	"LAST_NAME": "Last name",
 	"LOADING": "Loading",
 	"LOGIN_ERROR": "Problem logging in",
@@ -1174,12 +1163,7 @@
 	"SET_UP_MY_ACCOUNT": "Set up my owner account",
 	"SET_UP_OWNER": "Set up owner account",
 	"SET_UP_TO_INVITE_USERS": "To invite users, set up your own account",
-<<<<<<< HEAD
-	"SET_UP_TO_INVITE_USERS_WARNING": "Invited users won’t be able to see workflows and credentials of other users. (As the owner of n8n, you will be able to see them though) <a href=\"https://docs.n8n.io/reference/user-management\" target=\"_blank\">More info</a>",
-	"SET_UP_SMTP_TO_COMPLETE_SETUP": "You will need details of an <a href=\"https://docs.n8n.io/reference/user-management#smtp\" target=\"_blank\">SMTP server</a> to complete the setup.",
-=======
 	"SET_UP_TO_INVITE_USERS_INFO": "Invited users won’t be able to see workflows and credentials of other users. <a href=\"https://docs.n8n.io/reference/user-management\" target=\"_blank\">More info</a> <br /> You will need details of an <a href=\"https://docs.n8n.io/reference/user-management#smtp\" target=\"_blank\">SMTP server</a> to complete the setup.",
->>>>>>> 53ac2acc
 	"SIGN_IN": "Sign in",
 	"SIGN_OUT": "Sign out",
 	"SIGN_OUT_ERROR": "Could not sign out",
@@ -1190,11 +1174,7 @@
 	"SMTP_ERROR_CONTACT_ADMINISTRATOR": "Please contact your administrator (problem with your SMTP setup)",
 	"SMTP_TO_ADD_USERS_WARNING": "Set up SMTP before adding users (so that n8n can send them invitation emails). <a target=\"_blank\" href=\"https://docs.n8n.io/reference/user-management#smtp\">Instructions</a>",
 	"TOKEN_VALIDATION_ERROR": "Issue validating invite token",
-<<<<<<< HEAD
-	"TRANSFERRED_TO_USER": "Transferred to {user}",
-=======
 	"TRANSFERRED_TO_USER": "Data transferred to {user}",
->>>>>>> 53ac2acc
 	"TRANSFER_WORKFLOWS_AND_CREDENTIALS": "Transfer their workflows and credentials to another user",
 	"USERS": "Users",
 	"USERS_INVITED_ERROR": "Could not invite users",
