// @ts-nocheck

import Vue from "vue";
import Fragment from 'vue-fragment';

import "regenerator-runtime/runtime";

import VueAgile from 'vue-agile';

import {
<<<<<<< HEAD
	N8nActionBox,
	N8nAvatar,
	N8nActionToggle,
=======
	// element ui components
	Dialog,
	Drawer,
	Dropdown,
	DropdownMenu,
	DropdownItem,
	Submenu,
	Radio,
	RadioGroup,
	RadioButton,
	Checkbox,
	Switch,
	Select,
	Option,
	OptionGroup,
	ButtonGroup,
	Table,
	TableColumn,
	DatePicker,
	Tabs,
	TabPane,
	Tag,
	Row,
	Col,
	Badge,
	Card,
	ColorPicker,
	Container,
	Loading,
	MessageBox,
	Message,
	Notification,
	CollapseTransition,

	N8nIconButton,
>>>>>>> af09bf8e
	N8nButton,
	N8nHeading,
	N8nIcon,
	N8nIconButton,
	N8nInfoTip,
	N8nInput,
	N8nInputLabel,
	N8nInputNumber,
	N8nLink,
	N8nLoading,
	N8nHeading,
	N8nMarkdown,
	N8nMenu,
	N8nMenuItem,
	N8nOption,
	N8nSelect,
	N8nSpinner,
	N8nFormInputs,
	N8nFormBox,
	N8nSquareButton,
	N8nTags,
	N8nTag,
	N8nText,
	N8nTooltip,
	N8nOption,
} from 'n8n-design-system';
import { ElMessageBoxOptions } from "element-ui/types/message-box";

Vue.use(Fragment.Plugin);

// n8n design system
Vue.use(N8nActionBox);
Vue.use(N8nActionToggle);
Vue.use(N8nAvatar);
Vue.use(N8nButton);
Vue.component('n8n-form-box', N8nFormBox);
Vue.component('n8n-form-inputs', N8nFormInputs);
Vue.use('n8n-icon', N8nIcon);
Vue.use(N8nIconButton);
Vue.use(N8nInfoTip);
Vue.use(N8nInput);
Vue.use(N8nInputLabel);
Vue.use(N8nInputNumber);
Vue.component('n8n-loading', N8nLoading);
Vue.use(N8nHeading);
Vue.use(N8nLink);
Vue.component('n8n-markdown', N8nMarkdown);
Vue.use(N8nMenu);
Vue.use(N8nMenuItem);
Vue.use(N8nOption);
Vue.use(N8nSelect);
Vue.use(N8nSpinner);
Vue.component('n8n-square-button', N8nSquareButton);
Vue.use(N8nTags);
Vue.use(N8nTag);
Vue.component('n8n-text', N8nText);
Vue.use(N8nTooltip);
Vue.use(N8nOption);
Vue.use(N8nText);

// element io
Vue.use(Dialog);
Vue.use(Drawer);
Vue.use(Dropdown);
Vue.use(DropdownMenu);
Vue.use(DropdownItem);
Vue.use(Submenu);
Vue.use(Radio);
Vue.use(RadioGroup);
Vue.use(RadioButton);
Vue.use(Checkbox);
Vue.use(Switch);
Vue.use(Select);
Vue.use(Option);
Vue.use(OptionGroup);
Vue.use(ButtonGroup);
Vue.use(Table);
Vue.use(TableColumn);
Vue.use(DatePicker);
Vue.use(Tabs);
Vue.use(TabPane);
Vue.use(Tag);
Vue.use(Row);
Vue.use(Col);
Vue.use(Badge);
Vue.use(Card);
Vue.use(ColorPicker);
Vue.use(Container);
Vue.use(VueAgile);

Vue.component(CollapseTransition.name, CollapseTransition);

Vue.use(Loading.directive);

Vue.prototype.$loading = Loading.service;
Vue.prototype.$msgbox = MessageBox;

Vue.prototype.$alert = async (message: string, configOrTitle: string | ElMessageBoxOptions | undefined, config: ElMessageBoxOptions | undefined) => {
	let temp = config || (typeof configOrTitle === 'object' ? configOrTitle : {});
	temp = {
		...temp,
		roundButton: true,
		cancelButtonClass: 'btn--cancel',
		confirmButtonClass: 'btn--confirm',
	};

	if (typeof configOrTitle === 'string') {
		return await MessageBox.alert(message, configOrTitle, temp);
	}
	return await MessageBox.alert(message, temp);
};

Vue.prototype.$confirm = async (message: string, configOrTitle: string | ElMessageBoxOptions | undefined, config: ElMessageBoxOptions | undefined) => {
	let temp = config || (typeof configOrTitle === 'object' ? configOrTitle : {});
	temp = {
		...temp,
		roundButton: true,
		cancelButtonClass: 'btn--cancel',
		confirmButtonClass: 'btn--confirm',
		distinguishCancelAndClose: true,
		showClose: config.showClose || false,
		closeOnClickModal: false,
	};

	if (typeof configOrTitle === 'string') {
		return await MessageBox.confirm(message, configOrTitle, temp);
	}
	return await MessageBox.confirm(message, temp);
};

Vue.prototype.$prompt = async (message: string, configOrTitle: string | ElMessageBoxOptions | undefined, config: ElMessageBoxOptions | undefined) => {
	let temp = config || (typeof configOrTitle === 'object' ? configOrTitle : {});
	temp = {
		...temp,
		roundButton: true,
		cancelButtonClass: 'btn--cancel',
		confirmButtonClass: 'btn--confirm',
	};

	if (typeof configOrTitle === 'string') {
		return await MessageBox.prompt(message, configOrTitle, temp);
	}
	return await MessageBox.prompt(message, temp);
};

Vue.prototype.$notify = Notification;
Vue.prototype.$message = Message;<|MERGE_RESOLUTION|>--- conflicted
+++ resolved
@@ -8,11 +8,6 @@
 import VueAgile from 'vue-agile';
 
 import {
-<<<<<<< HEAD
-	N8nActionBox,
-	N8nAvatar,
-	N8nActionToggle,
-=======
 	// element ui components
 	Dialog,
 	Drawer,
@@ -47,8 +42,10 @@
 	Notification,
 	CollapseTransition,
 
+	N8nActionBox,
+	N8nAvatar,
+	N8nActionToggle,
 	N8nIconButton,
->>>>>>> af09bf8e
 	N8nButton,
 	N8nHeading,
 	N8nIcon,
