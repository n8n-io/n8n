import { isNumber, isValidNodeConnectionType } from '@/utils/typeGuards';
import { NODE_OUTPUT_DEFAULT_KEY, STICKY_NODE_TYPE } from '@/constants';
import type { EndpointMeta, EndpointStyle, IBounds, INodeUi, XYPosition } from '@/Interface';
import type { ArrayAnchorSpec, ConnectorSpec, OverlaySpec, PaintStyle } from '@jsplumb/common';
import type { Connection, Endpoint, SelectOptions } from '@jsplumb/core';
import { N8nConnector } from '@/plugins/connectors/N8nCustomConnector';
import type {
	ConnectionTypes,
	IConnection,
	INodeExecutionData,
	INodeTypeDescription,
	ITaskData,
	NodeInputConnections,
} from 'n8n-workflow';
import { NodeConnectionType } from 'n8n-workflow';
import type { BrowserJsPlumbInstance } from '@jsplumb/browser-ui';
import { EVENT_CONNECTION_MOUSEOUT, EVENT_CONNECTION_MOUSEOVER } from '@jsplumb/browser-ui';
import { useUIStore } from '@/stores/ui.store';
import type { StyleValue } from 'vue';

/*
	Canvas constants and functions.
	These utils are not exported with main `utils`package because they need to be used
	on-demand (when jsplumb instance is ready) by components (mainly the NodeView).
*/

export const OVERLAY_DROP_NODE_ID = 'drop-add-node';
export const OVERLAY_MIDPOINT_ARROW_ID = 'midpoint-arrow';
export const OVERLAY_ENDPOINT_ARROW_ID = 'endpoint-arrow';
export const OVERLAY_RUN_ITEMS_ID = 'run-items-label';
export const OVERLAY_CONNECTION_ACTIONS_ID = 'connection-actions';
export const JSPLUMB_FLOWCHART_STUB = 26;
export const OVERLAY_INPUT_NAME_LABEL = 'input-name-label';
export const OVERLAY_INPUT_NAME_MOVED_CLASS = 'node-input-endpoint-label--moved';
export const OVERLAY_OUTPUT_NAME_LABEL = 'output-name-label';
export const GRID_SIZE = 20;

const MIN_X_TO_SHOW_OUTPUT_LABEL = 90;
const MIN_Y_TO_SHOW_OUTPUT_LABEL = 100;

export const NODE_SIZE = 100;
export const PLACEHOLDER_TRIGGER_NODE_SIZE = 100;
export const DEFAULT_START_POSITION_X = 180;
export const DEFAULT_START_POSITION_Y = 240;
export const HEADER_HEIGHT = 65;
export const SIDEBAR_WIDTH = 65;
export const INNER_SIDEBAR_WIDTH = 310;
export const SIDEBAR_WIDTH_EXPANDED = 200;
export const MAX_X_TO_PUSH_DOWNSTREAM_NODES = 300;
export const PUSH_NODES_OFFSET = NODE_SIZE * 2 + GRID_SIZE;
const LOOPBACK_MINIMUM = 140;
export const INPUT_UUID_KEY = '-input';
export const OUTPUT_UUID_KEY = '-output';
export const PLACEHOLDER_BUTTON = 'PlaceholderTriggerButton';

export const DEFAULT_PLACEHOLDER_TRIGGER_BUTTON = {
	name: 'Choose a Trigger...',
	type: PLACEHOLDER_BUTTON,
	typeVersion: 1,
	position: [],
	parameters: {
		height: PLACEHOLDER_TRIGGER_NODE_SIZE,
		width: PLACEHOLDER_TRIGGER_NODE_SIZE,
	},
};

export const CONNECTOR_FLOWCHART_TYPE: ConnectorSpec = {
	type: N8nConnector.type,
	options: {
		cornerRadius: 12,
		stub: JSPLUMB_FLOWCHART_STUB + 10,
		targetGap: 4,
		alwaysRespectStubs: false,
		loopbackVerticalLength: NODE_SIZE + GRID_SIZE, // height of vertical segment when looping
		loopbackMinimum: LOOPBACK_MINIMUM, // minimum length before flowchart loops around
		getEndpointOffset(endpoint: Endpoint & EndpointMeta) {
			const indexOffset = 10; // stub offset between different endpoints of same node
			const index = endpoint?.__meta ? endpoint.__meta.index : 0;
			const totalEndpoints = endpoint?.__meta ? endpoint.__meta.totalEndpoints : 0;

			const outputOverlay = getOverlay(endpoint, OVERLAY_OUTPUT_NAME_LABEL);
			const outputOverlayLabel =
				outputOverlay && 'label' in outputOverlay ? `${outputOverlay?.label}` : '';
			const labelOffset = outputOverlayLabel.length > 1 ? 10 : 0;
			const outputsOffset = totalEndpoints > 3 ? 24 : 0; // avoid intersecting plus

			return index * indexOffset + labelOffset + outputsOffset;
		},
	},
};

export const CONNECTOR_PAINT_STYLE_DEFAULT: PaintStyle = {
	stroke: 'var(--color-foreground-dark)',
	strokeWidth: 2,
	outlineWidth: 12,
	outlineStroke: 'transparent',
};

export const CONNECTOR_PAINT_STYLE_PULL: PaintStyle = {
	...CONNECTOR_PAINT_STYLE_DEFAULT,
	stroke: 'var(--color-foreground-xdark)',
};

export const CONNECTOR_PAINT_STYLE_PRIMARY = {
	...CONNECTOR_PAINT_STYLE_DEFAULT,
	stroke: 'var(--color-primary)',
};

export const CONNECTOR_PAINT_STYLE_DATA: PaintStyle = {
	...CONNECTOR_PAINT_STYLE_DEFAULT,
	...{
		dashstyle: '5 3',
	},
	stroke: 'var(--color-foreground-dark)',
};

export function isCanvasAugmentedType<T>(overlay: T): overlay is T & { canvas: HTMLElement } {
	return typeof overlay === 'object' && overlay !== null && 'canvas' in overlay && !!overlay.canvas;
}

export const getConnectorColor = (type: ConnectionTypes, category?: string): string => {
	if (category === 'error') {
		return '--color-node-error-output-text-color';
	}

	if (type === NodeConnectionType.Main) {
		return '--node-type-main-color';
	}

	return '--node-type-supplemental-connector-color';
};

export const getConnectorPaintStylePull = (connection: Connection): PaintStyle => {
	const connectorColor = getConnectorColor(
		connection.parameters.type as ConnectionTypes,
		connection.parameters.category,
	);
	const additionalStyles: PaintStyle = {};
	if (connection.parameters.type !== NodeConnectionType.Main) {
		additionalStyles.dashstyle = '5 3';
	}
	return {
		...CONNECTOR_PAINT_STYLE_PULL,
		...(connectorColor ? { stroke: `var(${connectorColor})` } : {}),
		...additionalStyles,
	};
};

export const getConnectorPaintStyleDefault = (connection: Connection): PaintStyle => {
	const connectorColor = getConnectorColor(
		connection.parameters.type as ConnectionTypes,
		connection.parameters.category,
	);
	return {
		...CONNECTOR_PAINT_STYLE_DEFAULT,
		...(connectorColor ? { stroke: `var(${connectorColor})` } : {}),
	};
};

export const getConnectorPaintStyleData = (
	connection: Connection,
	category?: string,
): PaintStyle => {
	const connectorColor = getConnectorColor(connection.parameters.type as ConnectionTypes, category);
	return {
		...CONNECTOR_PAINT_STYLE_DATA,
		...(connectorColor ? { stroke: `var(${connectorColor})` } : {}),
	};
};

export const CONNECTOR_ARROW_OVERLAYS: OverlaySpec[] = [
	{
		type: 'Arrow',
		options: {
			id: OVERLAY_ENDPOINT_ARROW_ID,
			location: 1,
			width: 12,
			foldback: 1,
			length: 10,
			visible: true,
		},
	},
	{
		type: 'Arrow',
		options: {
			id: OVERLAY_MIDPOINT_ARROW_ID,
			location: 0.5,
			width: 12,
			foldback: 1,
			length: 10,
			visible: false,
		},
	},
];

export const getAnchorPosition = (
	connectionType: ConnectionTypes,
	type: 'input' | 'output',
	amount: number,
	spacerIndexes: number[] = [],
): ArrayAnchorSpec[] => {
	if (connectionType === NodeConnectionType.Main) {
		const anchors: ArrayAnchorSpec[] = [];
		const x = type === 'input' ? 0.01 : 0.99;
		const ox = type === 'input' ? -1 : 1;
		const oy = 0;
		const stepSize = 1 / (amount + 1); // +1 to not touch the node boundaries

		for (let i = 1; i <= amount; i++) {
			const y = stepSize * i; // Multiply by index to set position
			anchors.push([x, y, ox, oy]);
		}

		return anchors;
	}

	const y = type === 'input' ? 0.99 : 0.01;
	const oy = type === 'input' ? 1 : -1;
	const ox = 0;

	const spacedAmount = amount + spacerIndexes.length;
	const returnPositions: ArrayAnchorSpec[] = [];
	for (let i = 0; i < spacedAmount; i++) {
		const stepSize = 1 / (spacedAmount + 1);
		let x = stepSize * i;
		x += stepSize;

		if (spacerIndexes.includes(i)) {
			continue;
		}

		returnPositions.push([x, y, ox, oy]);
	}

	return returnPositions;
};

export const getScope = (type?: NodeConnectionType): NodeConnectionType | undefined => {
	if (!type || type === NodeConnectionType.Main) {
		return undefined;
	}

	return type;
};

export const getEndpointScope = (
	endpointType: NodeConnectionType | string,
): NodeConnectionType | undefined => {
	if (isValidNodeConnectionType(endpointType)) {
		return getScope(endpointType);
	}

	return undefined;
};

export const getInputEndpointStyle = (
	nodeTypeData: INodeTypeDescription,
	color: string,
	connectionType: ConnectionTypes = NodeConnectionType.Main,
): EndpointStyle => {
	let width = 8;
	let height = nodeTypeData && nodeTypeData.outputs.length > 2 ? 18 : 20;

	if (connectionType !== NodeConnectionType.Main) {
		const temp = width;
		width = height;
		height = temp;
	}

	return {
		width,
		height,
		fill: `var(${color})`,
		stroke: `var(${color})`,
		lineWidth: 0,
	};
};

export const getInputNameOverlay = (
	labelText: string,
	inputName: string,
	required?: boolean,
): OverlaySpec => ({
	type: 'Custom',
	options: {
		id: OVERLAY_INPUT_NAME_LABEL,
		visible: true,
		location: [-1, -1],
		create: (_: Endpoint) => {
			const label = document.createElement('div');
			label.innerHTML = labelText;
			if (required) {
				label.innerHTML += ' <strong style="color: var(--color-primary)">*</strong>';
			}
			label.classList.add('node-input-endpoint-label');
			label.classList.add(`node-connection-type-${inputName ?? 'main'}`);
			if (inputName !== NodeConnectionType.Main) {
				label.classList.add('node-input-endpoint-label--data');
			}
			return label;
		},
	},
});

export const getOutputEndpointStyle = (
	nodeTypeData: INodeTypeDescription,
	color: string,
): PaintStyle => ({
	strokeWidth: nodeTypeData && nodeTypeData.outputs.length > 2 ? 7 : 9,
	fill: `var(${color})`,
	outlineStroke: 'none',
});

export const getOutputNameOverlay = (
	labelText: string,
	outputName: NodeConnectionType,
	category?: string,
): OverlaySpec => ({
	type: 'Custom',
	options: {
		id: OVERLAY_OUTPUT_NAME_LABEL,
		visible: true,
		create: (ep: Endpoint & EndpointMeta) => {
			const label = document.createElement('div');
			label.innerHTML = labelText;
			label.classList.add('node-output-endpoint-label');

			if (ep?.__meta?.endpointLabelLength) {
				label.setAttribute('data-endpoint-label-length', `${ep?.__meta?.endpointLabelLength}`);
			}
			label.classList.add(`node-connection-type-${getScope(outputName) ?? 'main'}`);
			if (outputName !== NodeConnectionType.Main) {
				label.classList.add('node-output-endpoint-label--data');
			}
			if (category) {
				label.classList.add(`node-connection-category-${category}`);
			}
			return label;
		},
	},
});

export const addOverlays = (connection: Connection, overlays: OverlaySpec[]) => {
	overlays.forEach((overlay: OverlaySpec) => {
		connection.addOverlay(overlay);
	});
};

export const getLeftmostTopNode = <T extends { position: XYPosition }>(nodes: T[]): T => {
	return nodes.reduce((leftmostTop, node) => {
		if (node.position[0] > leftmostTop.position[0] || node.position[1] > leftmostTop.position[1]) {
			return leftmostTop;
		}

		return node;
	}, nodes[0]);
};

export const getWorkflowCorners = (nodes: INodeUi[]): IBounds => {
	return nodes.reduce(
		(accu: IBounds, node: INodeUi) => {
			const hasCustomDimensions = [STICKY_NODE_TYPE, PLACEHOLDER_BUTTON].includes(node.type);
			const xOffset =
				hasCustomDimensions && isNumber(node.parameters.width) ? node.parameters.width : NODE_SIZE;
			const yOffset =
				hasCustomDimensions && isNumber(node.parameters.height)
					? node.parameters.height
					: NODE_SIZE;

			const x = node.position[0];
			const y = node.position[1];

			if (x < accu.minX) {
				accu.minX = x;
			}
			if (y < accu.minY) {
				accu.minY = y;
			}
			if (x + xOffset > accu.maxX) {
				accu.maxX = x + xOffset;
			}
			if (y + yOffset > accu.maxY) {
				accu.maxY = y + yOffset;
			}

			return accu;
		},
		{
			minX: nodes[0].position[0],
			minY: nodes[0].position[1],
			maxX: nodes[0].position[0],
			maxY: nodes[0].position[1],
		},
	);
};

export const getOverlay = (item: Connection | Endpoint, overlayId: string) => {
	try {
		return item.getOverlay(overlayId); // handle when _jsPlumb element is deleted
	} catch (e) {
		return null;
	}
};

export const showOverlay = (item: Connection | Endpoint, overlayId: string) => {
	const overlay = getOverlay(item, overlayId);
	if (overlay) {
		overlay.setVisible(true);
	}
};

export const hideOverlay = (item: Connection | Endpoint, overlayId: string) => {
	const overlay = getOverlay(item, overlayId);
	if (overlay) {
		overlay.setVisible(false);
	}
};

export const showOrHideMidpointArrow = (connection: Connection) => {
	if (!connection?.endpoints || connection.endpoints.length !== 2) {
		return;
	}
	const hasItemsLabel = !!getOverlay(connection, OVERLAY_RUN_ITEMS_ID);

	const sourceEndpoint = connection.endpoints[0];
	const targetEndpoint = connection.endpoints[1];
	const sourcePosition = sourceEndpoint._anchor.computedPosition?.curX ?? 0;
	const targetPosition = targetEndpoint._anchor.computedPosition?.curX ?? sourcePosition + 1;

	const minimum = hasItemsLabel ? 150 : 0;
	const isBackwards = sourcePosition >= targetPosition;
	const isTooLong = Math.abs(sourcePosition - targetPosition) >= minimum;
	const isActionsOverlayHovered = getOverlay(
		connection,
		OVERLAY_CONNECTION_ACTIONS_ID,
	)?.component.isHover();
	const isConnectionHovered = connection.isHover();

	const arrow = getOverlay(connection, OVERLAY_MIDPOINT_ARROW_ID);
	const isArrowVisible =
		connection.parameters.type === NodeConnectionType.Main &&
		isBackwards &&
		isTooLong &&
		!isActionsOverlayHovered &&
		!isConnectionHovered &&
		!connection.instance.isConnectionBeingDragged;

	if (arrow) {
		arrow.setVisible(isArrowVisible);
		arrow.setLocation(hasItemsLabel ? 0.6 : 0.5);

		if (isCanvasAugmentedType(arrow)) {
			connection.instance.repaint(arrow.canvas);
		}
	}
};

export const getConnectorLengths = (connection: Connection): [number, number] => {
	if (!connection.connector) {
		return [0, 0];
	}
	const bounds = connection.connector.bounds;
	const diffX = Math.abs(bounds.xmax - bounds.xmin);
	const diffY = Math.abs(bounds.ymax - bounds.ymin);

	return [diffX, diffY];
};

const isLoopingBackwards = (connection: Connection) => {
	const sourceEndpoint = connection.endpoints[0];
	const targetEndpoint = connection.endpoints[1];

	const sourcePosition = sourceEndpoint._anchor.computedPosition?.curX ?? 0;
	const targetPosition = targetEndpoint._anchor.computedPosition?.curX ?? 0;

	return targetPosition - sourcePosition < -1 * LOOPBACK_MINIMUM;
};

export const showOrHideItemsLabel = (connection: Connection) => {
	if (!connection?.connector) return;

	const overlay = getOverlay(connection, OVERLAY_RUN_ITEMS_ID);
	if (!overlay) return;

	const actionsOverlay = getOverlay(connection, OVERLAY_CONNECTION_ACTIONS_ID);
	const isActionsOverlayHovered = actionsOverlay?.component.isHover();

	if (isActionsOverlayHovered) {
		overlay.setVisible(false);
		return;
	}

	const [diffX, diffY] = getConnectorLengths(connection);
	const isHidden = diffX < MIN_X_TO_SHOW_OUTPUT_LABEL && diffY < MIN_Y_TO_SHOW_OUTPUT_LABEL;

	overlay.setVisible(!isHidden);
	const innerElement = isCanvasAugmentedType(overlay)
		? overlay.canvas.querySelector('span')
		: undefined;
	if (innerElement) {
		if (diffY === 0 || isLoopingBackwards(connection)) {
			innerElement.classList.add('floating');
		} else {
			innerElement.classList.remove('floating');
		}
	}
};

export const getIcon = (name: string): string => {
	if (name === 'trash') {
		return '<svg aria-hidden="true" focusable="false" data-prefix="fas" data-icon="trash" role="img" xmlns="http://www.w3.org/2000/svg" viewBox="0 0 448 512" class="svg-inline--fa fa-trash fa-w-14 Icon__medium_ctPPJ"><path data-v-66d5c7e2="" fill="currentColor" d="M432 32H312l-9.4-18.7A24 24 0 0 0 281.1 0H166.8a23.72 23.72 0 0 0-21.4 13.3L136 32H16A16 16 0 0 0 0 48v32a16 16 0 0 0 16 16h416a16 16 0 0 0 16-16V48a16 16 0 0 0-16-16zM53.2 467a48 48 0 0 0 47.9 45h245.8a48 48 0 0 0 47.9-45L416 128H32z" class=""></path></svg>';
	}

	if (name === 'plus') {
		return '<svg aria-hidden="true" focusable="false" data-prefix="fas" data-icon="plus" role="img" xmlns="http://www.w3.org/2000/svg" viewBox="0 0 448 512" class="svg-inline--fa fa-plus fa-w-14 Icon__medium_ctPPJ"><path data-v-301ed208="" fill="currentColor" d="M416 208H272V64c0-17.67-14.33-32-32-32h-32c-17.67 0-32 14.33-32 32v144H32c-17.67 0-32 14.33-32 32v32c0 17.67 14.33 32 32 32h144v144c0 17.67 14.33 32 32 32h32c17.67 0 32-14.33 32-32V304h144c17.67 0 32-14.33 32-32v-32c0-17.67-14.33-32-32-32z" class=""></path></svg>';
	}

	return '';
};

const canUsePosition = (position1: XYPosition, position2: XYPosition) => {
	if (Math.abs(position1[0] - position2[0]) <= 100) {
		if (Math.abs(position1[1] - position2[1]) <= 50) {
			return false;
		}
	}

	return true;
};

const closestNumberDivisibleBy = (inputNumber: number, divisibleBy: number): number => {
	const quotient = Math.ceil(inputNumber / divisibleBy);

	// 1st possible closest number
	const inputNumber1 = divisibleBy * quotient;

	// 2nd possible closest number
	const inputNumber2 =
		inputNumber * divisibleBy > 0 ? divisibleBy * (quotient + 1) : divisibleBy * (quotient - 1);

	// if true, then inputNumber1 is the required closest number
	if (Math.abs(inputNumber - inputNumber1) < Math.abs(inputNumber - inputNumber2)) {
		return inputNumber1;
	}

	// else inputNumber2 is the required closest number
	return inputNumber2;
};

export const getNewNodePosition = (
	nodes: INodeUi[],
	newPosition: XYPosition,
	movePosition?: XYPosition,
): XYPosition => {
	const targetPosition: XYPosition = [...newPosition];

	targetPosition[0] = closestNumberDivisibleBy(targetPosition[0], GRID_SIZE);
	targetPosition[1] = closestNumberDivisibleBy(targetPosition[1], GRID_SIZE);

	if (!movePosition) {
		movePosition = [40, 40];
	}

	let conflictFound = false;
	let i, node;
	do {
		conflictFound = false;
		for (i = 0; i < nodes.length; i++) {
			node = nodes[i];
			if (!canUsePosition(node.position, targetPosition)) {
				conflictFound = true;
				break;
			}
		}

		if (conflictFound) {
			targetPosition[0] += movePosition[0];
			targetPosition[1] += movePosition[1];
		}
	} while (conflictFound);

	return targetPosition;
};

export const getMousePosition = (e: MouseEvent | TouchEvent): XYPosition => {
	// @ts-ignore
	const x = e.pageX !== undefined ? e.pageX : e.touches?.[0]?.pageX ? e.touches[0].pageX : 0;
	// @ts-ignore
	const y = e.pageY !== undefined ? e.pageY : e.touches?.[0]?.pageY ? e.touches[0].pageY : 0;

	return [x, y];
};

export const getRelativePosition = (
	x: number,
	y: number,
	scale: number,
	offset: XYPosition,
): XYPosition => {
	return [(x - offset[0]) / scale, (y - offset[1]) / scale];
};

export const getMidCanvasPosition = (scale: number, offset: XYPosition): XYPosition => {
	const { editorWidth, editorHeight } = getContentDimensions();

	return getRelativePosition(editorWidth / 2, (editorHeight - HEADER_HEIGHT) / 2, scale, offset);
};

export const getBackgroundStyles = (
	scale: number,
	offsetPosition: XYPosition,
	executionPreview: boolean,
): StyleValue => {
	const squareSize = GRID_SIZE * scale;
	const dotSize = 1 * scale;
	const dotPosition = (GRID_SIZE / 2) * scale;

	if (executionPreview) {
		return {
			'background-image':
				'linear-gradient(135deg, var(--color-canvas-read-only-line) 25%, var(--color-canvas-background) 25%, var(--color-canvas-background) 50%, var(--color-canvas-read-only-line) 50%, var(--color-canvas-read-only-line) 75%, var(--color-canvas-background) 75%, var(--color-canvas-background) 100%)',
			'background-size': `${squareSize}px ${squareSize}px`,
			'background-position': `left ${offsetPosition[0]}px top ${offsetPosition[1]}px`,
		};
	}

<<<<<<< HEAD
	const styles = {
=======
	const styles: StyleValue = {
>>>>>>> e23420d8
		'background-size': `${squareSize}px ${squareSize}px`,
		'background-position': `left ${offsetPosition[0]}px top ${offsetPosition[1]}px`,
	};
	if (squareSize > 10.5) {
		return {
			...styles,
			'background-image': `radial-gradient(circle at ${dotPosition}px ${dotPosition}px, var(--color-canvas-dot) ${dotSize}px, transparent 0)`,
		};
	}

	return styles;
};

export const hideConnectionActions = (connection: Connection) => {
	connection.instance.setSuspendDrawing(true);
	hideOverlay(connection, OVERLAY_CONNECTION_ACTIONS_ID);
	showOrHideMidpointArrow(connection);
	showOrHideItemsLabel(connection);
	connection.instance.setSuspendDrawing(false);
	(connection.endpoints || []).forEach((endpoint) => {
		connection.instance.repaint(endpoint.element);
	});
};

export const showConnectionActions = (connection: Connection) => {
	showOverlay(connection, OVERLAY_CONNECTION_ACTIONS_ID);
	hideOverlay(connection, OVERLAY_RUN_ITEMS_ID);
	if (!getOverlay(connection, OVERLAY_RUN_ITEMS_ID)) {
		hideOverlay(connection, OVERLAY_MIDPOINT_ARROW_ID);
	}

	(connection.endpoints || []).forEach((endpoint) => {
		connection.instance.repaint(endpoint.element);
	});
};

export const getOutputSummary = (
	data: ITaskData[],
	nodeConnections: NodeInputConnections,
	connectionType: ConnectionTypes,
) => {
	const outputMap: {
		[sourceOutputIndex: string]: {
			[targetNodeName: string]: {
				[targetInputIndex: string]: {
					total: number;
					iterations: number;
					isArtificialRecoveredEventItem?: boolean;
				};
			};
		};
	} = {};

	data.forEach((run: ITaskData) => {
		if (!run?.data?.[connectionType]) {
			return;
		}

		run.data[connectionType].forEach((output: INodeExecutionData[] | null, i: number) => {
			const sourceOutputIndex = i;

			// executionData that was recovered by recoverEvents in the CLI will have an isArtificialRecoveredEventItem property
			// to indicate that it was not part of the original executionData
			// we do not want to count these items in the summary
			// if (output?.[0]?.json?.isArtificialRecoveredEventItem) {
			// 	return outputMap;
			// }

			if (!outputMap[sourceOutputIndex]) {
				outputMap[sourceOutputIndex] = {};
			}

			if (!outputMap[sourceOutputIndex][NODE_OUTPUT_DEFAULT_KEY]) {
				outputMap[sourceOutputIndex][NODE_OUTPUT_DEFAULT_KEY] = {};
				outputMap[sourceOutputIndex][NODE_OUTPUT_DEFAULT_KEY][0] = {
					total: 0,
					iterations: 0,
				};
			}

			const defaultOutput = outputMap[sourceOutputIndex][NODE_OUTPUT_DEFAULT_KEY][0];
			defaultOutput.total += output ? output.length : 0;
			defaultOutput.iterations += output ? 1 : 0;

			if (!nodeConnections[sourceOutputIndex]) {
				return;
			}

			nodeConnections[sourceOutputIndex].map((connection: IConnection) => {
				const targetNodeName = connection.node;
				const targetInputIndex = connection.index;

				if (!outputMap[sourceOutputIndex][targetNodeName]) {
					outputMap[sourceOutputIndex][targetNodeName] = {};
				}

				if (!outputMap[sourceOutputIndex][targetNodeName][targetInputIndex]) {
					outputMap[sourceOutputIndex][targetNodeName][targetInputIndex] = {
						total: 0,
						iterations: 0,
					};
				}

				if (output?.[0]?.json?.isArtificialRecoveredEventItem) {
					outputMap[sourceOutputIndex][targetNodeName][
						targetInputIndex
					].isArtificialRecoveredEventItem = true;
					outputMap[sourceOutputIndex][targetNodeName][targetInputIndex].total = 0;
				} else {
					outputMap[sourceOutputIndex][targetNodeName][targetInputIndex].total += output
						? output.length
						: 0;
					outputMap[sourceOutputIndex][targetNodeName][targetInputIndex].iterations += output
						? 1
						: 0;
				}
			});
		});
	});

	return outputMap;
};

export const resetConnection = (connection: Connection) => {
	connection.removeOverlay(OVERLAY_RUN_ITEMS_ID);
	connection.removeClass('success');
	showOrHideMidpointArrow(connection);
	connection.setPaintStyle(getConnectorPaintStyleDefault(connection));
};

export const recoveredConnection = (connection: Connection) => {
	connection.removeOverlay(OVERLAY_RUN_ITEMS_ID);
	connection.addClass('success');
	showOrHideMidpointArrow(connection);
	connection.setPaintStyle(CONNECTOR_PAINT_STYLE_PRIMARY);
};

export const getRunItemsLabel = (output: { total: number; iterations: number }): string => {
	let label = `${output.total}`;
	label = output.total > 1 ? `${label} items` : `${label} item`;
	label = output.iterations > 1 ? `${label} total` : label;
	return label;
};

export const addConnectionOutputSuccess = (
	connection: Connection,
	output: { total: number; iterations: number; classNames?: string[] },
) => {
	const classNames: string[] = ['success'];

	if (output.classNames) {
		classNames.push(...output.classNames);
	}

	connection.addClass(classNames.join(' '));
	if (getOverlay(connection, OVERLAY_RUN_ITEMS_ID)) {
		connection.removeOverlay(OVERLAY_RUN_ITEMS_ID);
	}

	if (connection.parameters.type === NodeConnectionType.Main) {
		const overlay = connection.addOverlay({
			type: 'Custom',
			options: {
				id: OVERLAY_RUN_ITEMS_ID,
				create() {
					const container = document.createElement('div');
					const span = document.createElement('span');

					container.classList.add(...['connection-run-items-label', ...classNames]);
					span.classList.add('floating');
					span.innerHTML = getRunItemsLabel(output);
					container.appendChild(span);
					return container;
				},
				location: 0.5,
			},
		});
		overlay.setVisible(true);
	}

	showOrHideItemsLabel(connection);
	showOrHideMidpointArrow(connection);

	(connection.endpoints || []).forEach((endpoint) => {
		connection.instance.repaint(endpoint.element);
	});
};

export const addClassesToOverlays = ({
	connection,
	overlayIds,
	classNames,
	includeConnector,
}: {
	connection: Connection;
	overlayIds: string[];
	classNames: string[];
	includeConnector?: boolean;
}) => {
	overlayIds.forEach((overlayId) => {
		const overlay = getOverlay(connection, overlayId);

		if (overlay && isCanvasAugmentedType(overlay)) {
			overlay.canvas?.classList.add(...classNames);
		}

		if (includeConnector && isCanvasAugmentedType(connection.connector)) {
			connection.connector.canvas?.classList.add(...classNames);
		}
	});
};

const getContentDimensions = (): { editorWidth: number; editorHeight: number } => {
	let contentWidth = window.innerWidth;
	let contentHeight = window.innerHeight;
	const nodeViewRoot = document.getElementById('node-view-root');

	if (nodeViewRoot) {
		const contentBounds = nodeViewRoot.getBoundingClientRect();
		contentWidth = contentBounds.width;
		contentHeight = contentBounds.height;
	}
	return {
		editorWidth: contentWidth,
		editorHeight: contentHeight,
	};
};

export const getZoomToFit = (
	nodes: INodeUi[],
	addFooterPadding = true,
): { offset: XYPosition; zoomLevel: number } => {
	const { minX, minY, maxX, maxY } = getWorkflowCorners(nodes);
	const { editorWidth, editorHeight } = getContentDimensions();
	const footerHeight = addFooterPadding ? 200 : 100;
	const uiStore = useUIStore();

	const PADDING = NODE_SIZE * 4;

	const diffX = maxX - minX + PADDING;
	const scaleX = editorWidth / diffX;

	const diffY = maxY - minY + PADDING;
	const scaleY = editorHeight / diffY;

	const zoomLevel = Math.min(scaleX, scaleY, 1);

	let xOffset = minX * -1 * zoomLevel; // find top right corner
	xOffset += (editorWidth - (maxX - minX) * zoomLevel) / 2; // add padding to center workflow

	let yOffset = minY * -1 * zoomLevel; // find top right corner
	yOffset +=
		(editorHeight -
			(maxY - minY + footerHeight - uiStore.headerHeight + uiStore.bannersHeight) * zoomLevel) /
		2; // add padding to center workflow

	return {
		zoomLevel,
		offset: [
			closestNumberDivisibleBy(xOffset, GRID_SIZE),
			closestNumberDivisibleBy(yOffset, GRID_SIZE),
		],
	};
};

export const showDropConnectionState = (connection: Connection, targetEndpoint?: Endpoint) => {
	if (connection?.connector) {
		const connector = connection.connector as N8nConnector;
		if (targetEndpoint) {
			connector.setTargetEndpoint(targetEndpoint);
		}
		connection.setPaintStyle(CONNECTOR_PAINT_STYLE_PRIMARY);
		hideOverlay(connection, OVERLAY_DROP_NODE_ID);
	}
};

export const showPullConnectionState = (connection: Connection) => {
	if (connection?.connector) {
		const connector = connection.connector as N8nConnector;
		connector.resetTargetEndpoint();
		connection.setPaintStyle(getConnectorPaintStylePull(connection));
		showOverlay(connection, OVERLAY_DROP_NODE_ID);
	}
};

export const resetConnectionAfterPull = (connection: Connection) => {
	if (connection?.connector) {
		const connector = connection.connector as N8nConnector;
		connector.resetTargetEndpoint();
		connection.setPaintStyle(getConnectorPaintStyleDefault(connection));
	}
};

export const resetInputLabelPosition = (targetEndpoint: Connection | Endpoint) => {
	const inputNameOverlay = getOverlay(targetEndpoint, OVERLAY_INPUT_NAME_LABEL);
	if (inputNameOverlay) {
		targetEndpoint.instance.removeOverlayClass(inputNameOverlay, OVERLAY_INPUT_NAME_MOVED_CLASS);
	}
};

export const hideOutputNameLabel = (sourceEndpoint: Connection | Endpoint) => {
	hideOverlay(sourceEndpoint, OVERLAY_OUTPUT_NAME_LABEL);
};

export const showOutputNameLabel = (
	sourceEndpoint: Connection | Endpoint,
	connection: Connection,
) => {
	const outputNameOverlay = getOverlay(sourceEndpoint, OVERLAY_OUTPUT_NAME_LABEL);
	if (outputNameOverlay) {
		outputNameOverlay.setVisible(true);
		(connection.endpoints || []).forEach((endpoint) => {
			connection.instance.repaint(endpoint.element);
		});
	}
};

export const moveBackInputLabelPosition = (targetEndpoint: Endpoint) => {
	const inputNameOverlay = getOverlay(targetEndpoint, OVERLAY_INPUT_NAME_LABEL);
	if (inputNameOverlay) {
		targetEndpoint.instance.addOverlayClass(inputNameOverlay, OVERLAY_INPUT_NAME_MOVED_CLASS);
	}
};

export const addConnectionTestData = (
	source: HTMLElement,
	target: HTMLElement,
	el: HTMLElement | undefined,
) => {
	// TODO: Only do this if running in test mode
	const sourceNodeName = source.getAttribute('data-name')?.toString();
	const targetNodeName = target.getAttribute('data-name')?.toString();

	if (el && sourceNodeName && targetNodeName) {
		el.setAttribute('data-source-node', sourceNodeName);
		el.setAttribute('data-target-node', targetNodeName);
	}
};

export const addConnectionActionsOverlay = (
	connection: Connection,
	onDelete: Function,
	onAdd: Function,
) => {
	const overlay = connection.addOverlay({
		type: 'Custom',
		options: {
			id: OVERLAY_CONNECTION_ACTIONS_ID,
			create: (component: Connection) => {
				const div = document.createElement('div');
				const deleteButton = document.createElement('button');

				div.classList.add(OVERLAY_CONNECTION_ACTIONS_ID);
				addConnectionTestData(component.source, component.target, div);

				deleteButton.innerHTML = getIcon('trash');
				deleteButton.addEventListener('click', () => onDelete());
				// We have to manually trigger connection mouse events because the overlay
				// is not part of the connection element
				div.addEventListener('mouseout', () =>
					connection.instance.fire(EVENT_CONNECTION_MOUSEOUT, component),
				);
				div.addEventListener('mouseover', () =>
					connection.instance.fire(EVENT_CONNECTION_MOUSEOVER, component),
				);

				if (connection.parameters.type === NodeConnectionType.Main) {
					const addButton = document.createElement('button');
					addButton.classList.add('add');
					addButton.innerHTML = getIcon('plus');
					addButton.addEventListener('click', () => onAdd());
					div.appendChild(addButton);
					deleteButton.classList.add('delete');
				} else {
					deleteButton.classList.add('delete-single');
				}

				div.appendChild(deleteButton);
				return div;
			},
		},
	});

	overlay.setVisible(false);
};

export const getOutputEndpointUUID = (
	nodeId: string,
	connectionType: NodeConnectionType,
	outputIndex: number,
) => {
	return `${nodeId}${OUTPUT_UUID_KEY}${getScope(connectionType) ?? ''}${outputIndex}`;
};

export const getInputEndpointUUID = (
	nodeId: string,
	connectionType: NodeConnectionType,
	inputIndex: number,
) => {
	return `${nodeId}${INPUT_UUID_KEY}${getScope(connectionType) ?? ''}${inputIndex}`;
};

export const getFixedNodesList = <T extends { position: XYPosition }>(workflowNodes: T[]): T[] => {
	const nodes = [...workflowNodes];

	if (nodes.length) {
		const leftmostTop = getLeftmostTopNode(nodes);

		const diffX = DEFAULT_START_POSITION_X - leftmostTop.position[0];
		const diffY = DEFAULT_START_POSITION_Y - leftmostTop.position[1];

		nodes.forEach((node) => {
			node.position[0] += diffX + NODE_SIZE * 2;
			node.position[1] += diffY;
		});
	}

	return nodes;
};

/**
 * Calculates the intersecting distances of the mouse event coordinates with the given element's boundaries,
 * adjusted by the specified offset.
 *
 * @param {Element} element - The DOM element to check against.
 * @param {MouseEvent | TouchEvent} mouseEvent - The mouse or touch event with the coordinates.
 * @param {number} offset - Offset to adjust the element's boundaries.
 * @returns { {x: number | null, y: number | null} | null } Object containing intersecting distances along x and y axes or null if no intersection.
 */
export function calculateElementIntersection(
	element: Element,
	mouseEvent: MouseEvent | TouchEvent,
	offset: number,
): { x: number | null; y: number | null } | null {
	const { top, left, right, bottom } = element.getBoundingClientRect();
	const [x, y] = getMousePosition(mouseEvent);

	let intersectX: number | null = null;
	let intersectY: number | null = null;

	if (x >= left - offset && x <= right + offset) {
		intersectX = Math.min(x - (left - offset), right + offset - x);
	}
	if (y >= top - offset && y <= bottom + offset) {
		intersectY = Math.min(y - (top - offset), bottom + offset - y);
	}

	if (intersectX === null && intersectY === null) return null;

	return { x: intersectX, y: intersectY };
}

/**
 * Checks if the mouse event coordinates intersect with the given element's boundaries,
 * adjusted by the specified offset.
 *
 * @param {Element} element - The DOM element to check against.
 * @param {MouseEvent | TouchEvent} mouseEvent - The mouse or touch event with the coordinates.
 * @param {number} offset - Offset to adjust the element's boundaries.
 * @returns {boolean} True if the mouse coordinates intersect with the element.
 */
export function isElementIntersection(
	element: Element,
	mouseEvent: MouseEvent | TouchEvent,
	offset: number,
): boolean {
	const intersection = calculateElementIntersection(element, mouseEvent, offset);

	if (intersection === null) {
		return false;
	}

	const isWithinVerticalBounds = intersection.y !== null;
	const isWithinHorizontalBounds = intersection.x !== null;

	return isWithinVerticalBounds && isWithinHorizontalBounds;
}

export const getJSPlumbEndpoints = (
	node: INodeUi | null,
	instance: BrowserJsPlumbInstance,
): Endpoint[] => {
	if (!node) return [];

	const nodeEl = instance.getManagedElement(node?.id);
	return instance?.getEndpoints(nodeEl);
};

export const getPlusEndpoint = (
	node: INodeUi | null,
	outputIndex: number,
	instance: BrowserJsPlumbInstance,
): Endpoint | undefined => {
	const endpoints = getJSPlumbEndpoints(node, instance);
	return endpoints.find(
		(endpoint: Endpoint & EndpointMeta) =>
			endpoint.endpoint.type === 'N8nPlus' && endpoint?.__meta?.index === outputIndex,
	);
};

export const getJSPlumbConnection = (
	sourceNode: INodeUi | null,
	sourceOutputIndex: number,
	targetNode: INodeUi | null,
	targetInputIndex: number,
	connectionType: NodeConnectionType,
	sourceNodeType: INodeTypeDescription | null,
	instance: BrowserJsPlumbInstance,
): Connection | undefined => {
	if (!sourceNode || !targetNode) {
		return;
	}

	const sourceId = sourceNode.id;
	const targetId = targetNode.id;

	const sourceEndpoint = getOutputEndpointUUID(sourceId, connectionType, sourceOutputIndex);
	const targetEndpoint = getInputEndpointUUID(targetId, connectionType, targetInputIndex);

	const sourceNodeOutput = sourceNodeType?.outputs?.[sourceOutputIndex] ?? NodeConnectionType.Main;
	const sourceNodeOutputName =
		typeof sourceNodeOutput === 'string'
			? sourceNodeOutput
			: 'name' in sourceNodeOutput
				? `${sourceNodeOutput.name}`
				: '';
	const scope = getEndpointScope(sourceNodeOutputName);

	const connections = instance?.getConnections({
		scope,
		source: sourceId,
		target: targetId,
	} as SelectOptions<Element>);

	if (!Array.isArray(connections)) {
		return;
	}

	return connections.find((connection: Connection) => {
		const uuids = connection.getUuids();
		return uuids[0] === sourceEndpoint && uuids[1] === targetEndpoint;
	});
};<|MERGE_RESOLUTION|>--- conflicted
+++ resolved
@@ -624,11 +624,7 @@
 		};
 	}
 
-<<<<<<< HEAD
-	const styles = {
-=======
 	const styles: StyleValue = {
->>>>>>> e23420d8
 		'background-size': `${squareSize}px ${squareSize}px`,
 		'background-position': `left ${offsetPosition[0]}px top ${offsetPosition[1]}px`,
 	};
