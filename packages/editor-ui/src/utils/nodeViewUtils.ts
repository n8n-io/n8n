import { getStyleTokenValue } from '@/utils/htmlUtils';
import { isNumber, closestNumberDivisibleBy } from '@/utils';
import { NODE_OUTPUT_DEFAULT_KEY, STICKY_NODE_TYPE } from '@/constants';
import type { EndpointStyle, IBounds, INodeUi, XYPosition } from '@/Interface';
import type { ArrayAnchorSpec, ConnectorSpec, OverlaySpec, PaintStyle } from '@jsplumb/common';
import type { Endpoint, Connection } from '@jsplumb/core';
import { N8nConnector } from '@/plugins/connectors/N8nCustomConnector';
import type {
	ConnectionTypes,
	IConnection,
	INode,
	ITaskData,
	INodeExecutionData,
	NodeInputConnections,
	INodeTypeDescription,
} from 'n8n-workflow';
import { NodeConnectionType } from 'n8n-workflow';
import { EVENT_CONNECTION_MOUSEOUT, EVENT_CONNECTION_MOUSEOVER } from '@jsplumb/browser-ui';
import { useUIStore } from '@/stores';

/*
	Canvas constants and functions.
	These utils are not exported with main `utils`package because they need to be used
	on-demand (when jsplumb instance is ready) by components (mainly the NodeView).
*/

export const OVERLAY_DROP_NODE_ID = 'drop-add-node';
export const OVERLAY_MIDPOINT_ARROW_ID = 'midpoint-arrow';
export const OVERLAY_ENDPOINT_ARROW_ID = 'endpoint-arrow';
export const OVERLAY_RUN_ITEMS_ID = 'run-items-label';
export const OVERLAY_CONNECTION_ACTIONS_ID = 'connection-actions';
export const JSPLUMB_FLOWCHART_STUB = 26;
export const OVERLAY_INPUT_NAME_LABEL = 'input-name-label';
export const OVERLAY_INPUT_NAME_MOVED_CLASS = 'node-input-endpoint-label--moved';
export const OVERLAY_OUTPUT_NAME_LABEL = 'output-name-label';
export const GRID_SIZE = 20;

const MIN_X_TO_SHOW_OUTPUT_LABEL = 90;
const MIN_Y_TO_SHOW_OUTPUT_LABEL = 100;

export const NODE_SIZE = 100;
export const PLACEHOLDER_TRIGGER_NODE_SIZE = 100;
export const DEFAULT_START_POSITION_X = 180;
export const DEFAULT_START_POSITION_Y = 240;
export const HEADER_HEIGHT = 65;
export const SIDEBAR_WIDTH = 65;
export const INNER_SIDEBAR_WIDTH = 310;
export const SIDEBAR_WIDTH_EXPANDED = 200;
export const MAX_X_TO_PUSH_DOWNSTREAM_NODES = 300;
export const PUSH_NODES_OFFSET = NODE_SIZE * 2 + GRID_SIZE;
const LOOPBACK_MINIMUM = 140;
export const INPUT_UUID_KEY = '-input';
export const OUTPUT_UUID_KEY = '-output';
export const PLACEHOLDER_BUTTON = 'PlaceholderTriggerButton';

export const DEFAULT_PLACEHOLDER_TRIGGER_BUTTON = {
	name: 'Choose a Trigger...',
	type: PLACEHOLDER_BUTTON,
	typeVersion: 1,
	position: [],
	parameters: {
		height: PLACEHOLDER_TRIGGER_NODE_SIZE,
		width: PLACEHOLDER_TRIGGER_NODE_SIZE,
	},
};

export const CONNECTOR_FLOWCHART_TYPE: ConnectorSpec = {
	type: N8nConnector.type,
	options: {
		cornerRadius: 12,
		stub: JSPLUMB_FLOWCHART_STUB + 10,
		targetGap: 4,
		alwaysRespectStubs: false,
		loopbackVerticalLength: NODE_SIZE + GRID_SIZE, // height of vertical segment when looping
		loopbackMinimum: LOOPBACK_MINIMUM, // minimum length before flowchart loops around
		getEndpointOffset(endpoint: Endpoint) {
			const indexOffset = 10; // stub offset between different endpoints of same node
			const index = endpoint?.__meta ? endpoint.__meta.index : 0;
			const totalEndpoints = endpoint?.__meta ? endpoint.__meta.totalEndpoints : 0;

			const outputOverlay = getOverlay(endpoint, OVERLAY_OUTPUT_NAME_LABEL);
			const labelOffset = outputOverlay?.label && outputOverlay.label.length > 1 ? 10 : 0;
			const outputsOffset = totalEndpoints > 3 ? 24 : 0; // avoid intersecting plus

			return index * indexOffset + labelOffset + outputsOffset;
		},
	},
};

export const CONNECTOR_PAINT_STYLE_DEFAULT: PaintStyle = {
	stroke: getStyleTokenValue('--color-foreground-dark', true),
	strokeWidth: 2,
	outlineWidth: 12,
	outlineStroke: 'transparent',
};

export const CONNECTOR_PAINT_STYLE_PULL: PaintStyle = {
	...CONNECTOR_PAINT_STYLE_DEFAULT,
	stroke: getStyleTokenValue('--color-foreground-xdark', true),
};

export const CONNECTOR_PAINT_STYLE_PRIMARY = {
	...CONNECTOR_PAINT_STYLE_DEFAULT,
	stroke: getStyleTokenValue('--color-primary', true),
};

export const CONNECTOR_PAINT_STYLE_DATA: PaintStyle = {
	...CONNECTOR_PAINT_STYLE_DEFAULT,
	...{
		dashstyle: '5 3',
	},
	stroke: getStyleTokenValue('--color-foreground-dark', true),
};

export const getConnectorColor = (type: ConnectionTypes, category?: string): string => {
	if (category === 'error') {
		return '--node-error-output-color';
	}

	if (type === NodeConnectionType.Main) {
		return '--node-type-main-color';
	}

	return '--node-type-supplemental-connector-color';
};

export const getConnectorPaintStylePull = (connection: Connection): PaintStyle => {
	const connectorColor = getConnectorColor(
		connection.parameters.type as ConnectionTypes,
		connection.parameters.category,
	);
	const additionalStyles: PaintStyle = {};
	if (connection.parameters.type !== NodeConnectionType.Main) {
		additionalStyles.dashstyle = '5 3';
	}
	return {
		...CONNECTOR_PAINT_STYLE_PULL,
		...(connectorColor ? { stroke: getStyleTokenValue(connectorColor, true) } : {}),
		...additionalStyles,
	};
};

export const getConnectorPaintStyleDefault = (connection: Connection): PaintStyle => {
	const connectorColor = getConnectorColor(
		connection.parameters.type as ConnectionTypes,
		connection.parameters.category,
	);
	return {
		...CONNECTOR_PAINT_STYLE_DEFAULT,
		...(connectorColor ? { stroke: getStyleTokenValue(connectorColor, true) } : {}),
	};
};

export const getConnectorPaintStyleData = (
	connection: Connection,
	category?: string,
): PaintStyle => {
	const connectorColor = getConnectorColor(connection.parameters.type as ConnectionTypes, category);
	return {
		...CONNECTOR_PAINT_STYLE_DATA,
		...(connectorColor ? { stroke: getStyleTokenValue(connectorColor, true) } : {}),
	};
};

export const CONNECTOR_ARROW_OVERLAYS: OverlaySpec[] = [
	{
		type: 'Arrow',
		options: {
			id: OVERLAY_ENDPOINT_ARROW_ID,
			location: 1,
			width: 12,
			foldback: 1,
			length: 10,
			visible: true,
		},
	},
	{
		type: 'Arrow',
		options: {
			id: OVERLAY_MIDPOINT_ARROW_ID,
			location: 0.5,
			width: 12,
			foldback: 1,
			length: 10,
			visible: false,
		},
	},
];

export const getAnchorPosition = (
	connectionType: ConnectionTypes,
	type: 'input' | 'output',
	amount: number,
	spacerIndexes: number[] = [],
): ArrayAnchorSpec[] => {
	if (connectionType === NodeConnectionType.Main) {
		const anchors: ArrayAnchorSpec[] = [];
		const x = type === 'input' ? 0.01 : 0.99;
		const ox = type === 'input' ? -1 : 1;
		const oy = 0;
		const stepSize = 1 / (amount + 1); // +1 to not touch the node boundaries

		for (let i = 1; i <= amount; i++) {
			const y = stepSize * i; // Multiply by index to set position
			anchors.push([x, y, ox, oy]);
		}

		return anchors;
	}

	const y = type === 'input' ? 0.99 : 0.01;
	const oy = type === 'input' ? 1 : -1;
	const ox = 0;

	const spacedAmount = amount + spacerIndexes.length;
	const returnPositions: ArrayAnchorSpec[] = [];
	for (let i = 0; i < spacedAmount; i++) {
		const stepSize = 1 / (spacedAmount + 1);
		let x = stepSize * i;
		x += stepSize;

		if (spacerIndexes.includes(i)) {
			continue;
		}

		returnPositions.push([x, y, ox, oy]);
	}

	return returnPositions;
};

export const getScope = (type?: string) => {
	if (!type || type === NodeConnectionType.Main) {
		return undefined;
	}
	return type;
};

export const getEndpointScope = (endpointType: ConnectionTypes): string | undefined => {
	if (Object.values(NodeConnectionType).includes(endpointType)) {
		return getScope(endpointType);
	}

	return undefined;
};

export const getInputEndpointStyle = (
	nodeTypeData: INodeTypeDescription,
	color: string,
	connectionType: ConnectionTypes = NodeConnectionType.Main,
): EndpointStyle => {
	let width = 8;
	let height = nodeTypeData && nodeTypeData.outputs.length > 2 ? 18 : 20;

	if (connectionType !== NodeConnectionType.Main) {
		const temp = width;
		width = height;
		height = temp;
	}

	return {
		width,
		height,
		fill: getStyleTokenValue(color),
		stroke: getStyleTokenValue(color),
		lineWidth: 0,
	};
};

export const getInputNameOverlay = (
	labelText: string,
	inputName: string,
	required?: boolean,
): OverlaySpec => ({
	type: 'Custom',
	options: {
		id: OVERLAY_INPUT_NAME_LABEL,
		visible: true,
		location: [-1, -1],
		create: (component: Endpoint) => {
			const label = document.createElement('div');
			label.innerHTML = labelText;
			if (required) {
				label.innerHTML += ' <strong style="color: var(--color-primary)">*</strong>';
			}
			label.classList.add('node-input-endpoint-label');
			if (inputName !== NodeConnectionType.Main) {
				label.classList.add('node-input-endpoint-label--data');
				label.classList.add(`node-connection-type-${inputName}`);
			}
			return label;
		},
	},
});

export const getOutputEndpointStyle = (
	nodeTypeData: INodeTypeDescription,
	color: string,
): PaintStyle => ({
	strokeWidth: nodeTypeData && nodeTypeData.outputs.length > 2 ? 7 : 9,
	fill: getStyleTokenValue(color, true),
	outlineStroke: 'none',
});

export const getOutputNameOverlay = (
	labelText: string,
<<<<<<< HEAD
	outputName: string,
	category?: string,
=======
	outputName: ConnectionTypes,
>>>>>>> 742c8a85
): OverlaySpec => ({
	type: 'Custom',
	options: {
		id: OVERLAY_OUTPUT_NAME_LABEL,
		visible: true,
		create: (ep: Endpoint) => {
			const label = document.createElement('div');
			label.innerHTML = labelText;
			label.classList.add('node-output-endpoint-label');

			label.setAttribute('data-endpoint-node-type', ep?.__meta?.nodeType);
			if (outputName !== NodeConnectionType.Main) {
				label.classList.add('node-output-endpoint-label--data');
				label.classList.add(`node-connection-type-${getScope(outputName)}`);
			}
			if (category) {
				label.classList.add(`node-connection-category-${category}`);
			}
			return label;
		},
	},
});

export const addOverlays = (connection: Connection, overlays: OverlaySpec[]) => {
	overlays.forEach((overlay: OverlaySpec) => {
		connection.addOverlay(overlay);
	});
};

export const getLeftmostTopNode = (nodes: INodeUi[]): INodeUi => {
	return nodes.reduce((leftmostTop, node) => {
		if (node.position[0] > leftmostTop.position[0] || node.position[1] > leftmostTop.position[1]) {
			return leftmostTop;
		}

		return node;
	});
};

export const getWorkflowCorners = (nodes: INodeUi[]): IBounds => {
	return nodes.reduce(
		(accu: IBounds, node: INodeUi) => {
			const hasCustomDimensions = [STICKY_NODE_TYPE, PLACEHOLDER_BUTTON].includes(node.type);
			const xOffset =
				hasCustomDimensions && isNumber(node.parameters.width) ? node.parameters.width : NODE_SIZE;
			const yOffset =
				hasCustomDimensions && isNumber(node.parameters.height)
					? node.parameters.height
					: NODE_SIZE;

			const x = node.position[0];
			const y = node.position[1];

			if (x < accu.minX) {
				accu.minX = x;
			}
			if (y < accu.minY) {
				accu.minY = y;
			}
			if (x + xOffset > accu.maxX) {
				accu.maxX = x + xOffset;
			}
			if (y + yOffset > accu.maxY) {
				accu.maxY = y + yOffset;
			}

			return accu;
		},
		{
			minX: nodes[0].position[0],
			minY: nodes[0].position[1],
			maxX: nodes[0].position[0],
			maxY: nodes[0].position[1],
		},
	);
};

export const getOverlay = (item: Connection | Endpoint, overlayId: string) => {
	try {
		return item.getOverlay(overlayId); // handle when _jsPlumb element is deleted
	} catch (e) {
		return null;
	}
};

export const showOverlay = (item: Connection | Endpoint, overlayId: string) => {
	const overlay = getOverlay(item, overlayId);
	if (overlay) {
		overlay.setVisible(true);
	}
};

export const hideOverlay = (item: Connection | Endpoint, overlayId: string) => {
	const overlay = getOverlay(item, overlayId);
	if (overlay) {
		overlay.setVisible(false);
	}
};

export const showOrHideMidpointArrow = (connection: Connection) => {
	if (!connection?.endpoints || connection.endpoints.length !== 2) {
		return;
	}
	const hasItemsLabel = !!getOverlay(connection, OVERLAY_RUN_ITEMS_ID);

	const sourceEndpoint = connection.endpoints[0];
	const targetEndpoint = connection.endpoints[1];
	const sourcePosition = sourceEndpoint._anchor.computedPosition?.curX ?? 0;
	const targetPosition = targetEndpoint._anchor.computedPosition?.curX ?? sourcePosition + 1;

	const minimum = hasItemsLabel ? 150 : 0;
	const isBackwards = sourcePosition >= targetPosition;
	const isTooLong = Math.abs(sourcePosition - targetPosition) >= minimum;
	const isActionsOverlayHovered = getOverlay(
		connection,
		OVERLAY_CONNECTION_ACTIONS_ID,
	)?.component.isHover();
	const isConnectionHovered = connection.isHover();

	const arrow = getOverlay(connection, OVERLAY_MIDPOINT_ARROW_ID);
	const isArrowVisible =
		connection.parameters.type === NodeConnectionType.Main &&
		isBackwards &&
		isTooLong &&
		!isActionsOverlayHovered &&
		!isConnectionHovered &&
		!connection.instance.isConnectionBeingDragged;

	if (arrow) {
		arrow.setVisible(isArrowVisible);
		arrow.setLocation(hasItemsLabel ? 0.6 : 0.5);
		connection.instance.repaint(arrow.canvas);
	}
};

export const getConnectorLengths = (connection: Connection): [number, number] => {
	if (!connection.connector) {
		return [0, 0];
	}
	const bounds = connection.connector.bounds;
	const diffX = Math.abs(bounds.xmax - bounds.xmin);
	const diffY = Math.abs(bounds.ymax - bounds.ymin);

	return [diffX, diffY];
};

const isLoopingBackwards = (connection: Connection) => {
	const sourceEndpoint = connection.endpoints[0];
	const targetEndpoint = connection.endpoints[1];

	const sourcePosition = sourceEndpoint._anchor.computedPosition?.curX ?? 0;
	const targetPosition = targetEndpoint._anchor.computedPosition?.curX ?? 0;

	return targetPosition - sourcePosition < -1 * LOOPBACK_MINIMUM;
};

export const showOrHideItemsLabel = (connection: Connection) => {
	if (!connection?.connector) return;

	const overlay = getOverlay(connection, OVERLAY_RUN_ITEMS_ID);
	if (!overlay) return;

	const actionsOverlay = getOverlay(connection, OVERLAY_CONNECTION_ACTIONS_ID);
	const isActionsOverlayHovered = actionsOverlay?.component.isHover();

	if (isActionsOverlayHovered) {
		overlay.setVisible(false);
		return;
	}

	const [diffX, diffY] = getConnectorLengths(connection);
	const isHidden = diffX < MIN_X_TO_SHOW_OUTPUT_LABEL && diffY < MIN_Y_TO_SHOW_OUTPUT_LABEL;

	overlay.setVisible(!isHidden);
	const innerElement = overlay.canvas?.querySelector('span');
	if (innerElement) {
		if (diffY === 0 || isLoopingBackwards(connection)) {
			innerElement.classList.add('floating');
		} else {
			innerElement.classList.remove('floating');
		}
	}
};

export const getIcon = (name: string): string => {
	if (name === 'trash') {
		return '<svg aria-hidden="true" focusable="false" data-prefix="fas" data-icon="trash" role="img" xmlns="http://www.w3.org/2000/svg" viewBox="0 0 448 512" class="svg-inline--fa fa-trash fa-w-14 Icon__medium_ctPPJ"><path data-v-66d5c7e2="" fill="currentColor" d="M432 32H312l-9.4-18.7A24 24 0 0 0 281.1 0H166.8a23.72 23.72 0 0 0-21.4 13.3L136 32H16A16 16 0 0 0 0 48v32a16 16 0 0 0 16 16h416a16 16 0 0 0 16-16V48a16 16 0 0 0-16-16zM53.2 467a48 48 0 0 0 47.9 45h245.8a48 48 0 0 0 47.9-45L416 128H32z" class=""></path></svg>';
	}

	if (name === 'plus') {
		return '<svg aria-hidden="true" focusable="false" data-prefix="fas" data-icon="plus" role="img" xmlns="http://www.w3.org/2000/svg" viewBox="0 0 448 512" class="svg-inline--fa fa-plus fa-w-14 Icon__medium_ctPPJ"><path data-v-301ed208="" fill="currentColor" d="M416 208H272V64c0-17.67-14.33-32-32-32h-32c-17.67 0-32 14.33-32 32v144H32c-17.67 0-32 14.33-32 32v32c0 17.67 14.33 32 32 32h144v144c0 17.67 14.33 32 32 32h32c17.67 0 32-14.33 32-32V304h144c17.67 0 32-14.33 32-32v-32c0-17.67-14.33-32-32-32z" class=""></path></svg>';
	}

	return '';
};

const canUsePosition = (position1: XYPosition, position2: XYPosition) => {
	if (Math.abs(position1[0] - position2[0]) <= 100) {
		if (Math.abs(position1[1] - position2[1]) <= 50) {
			return false;
		}
	}

	return true;
};

export const getNewNodePosition = (
	nodes: INodeUi[],
	newPosition: XYPosition,
	movePosition?: XYPosition,
): XYPosition => {
	const targetPosition: XYPosition = [...newPosition];

	targetPosition[0] = closestNumberDivisibleBy(targetPosition[0], GRID_SIZE);
	targetPosition[1] = closestNumberDivisibleBy(targetPosition[1], GRID_SIZE);

	if (!movePosition) {
		movePosition = [40, 40];
	}

	let conflictFound = false;
	let i, node;
	do {
		conflictFound = false;
		for (i = 0; i < nodes.length; i++) {
			node = nodes[i];
			if (!canUsePosition(node.position, targetPosition)) {
				conflictFound = true;
				break;
			}
		}

		if (conflictFound) {
			targetPosition[0] += movePosition[0];
			targetPosition[1] += movePosition[1];
		}
	} while (conflictFound);

	return targetPosition;
};

export const getMousePosition = (e: MouseEvent | TouchEvent): XYPosition => {
	// @ts-ignore
	const x = e.pageX !== undefined ? e.pageX : e.touches?.[0]?.pageX ? e.touches[0].pageX : 0;
	// @ts-ignore
	const y = e.pageY !== undefined ? e.pageY : e.touches?.[0]?.pageY ? e.touches[0].pageY : 0;

	return [x, y];
};

export const getRelativePosition = (
	x: number,
	y: number,
	scale: number,
	offset: XYPosition,
): XYPosition => {
	return [(x - offset[0]) / scale, (y - offset[1]) / scale];
};

export const getMidCanvasPosition = (scale: number, offset: XYPosition): XYPosition => {
	const { editorWidth, editorHeight } = getContentDimensions();

	return getRelativePosition(editorWidth / 2, (editorHeight - HEADER_HEIGHT) / 2, scale, offset);
};

export const getBackgroundStyles = (
	scale: number,
	offsetPosition: XYPosition,
	executionPreview: boolean,
) => {
	const squareSize = GRID_SIZE * scale;
	const dotSize = 1 * scale;
	const dotPosition = (GRID_SIZE / 2) * scale;

	if (executionPreview) {
		return {
			'background-image':
				'linear-gradient(135deg, #f9f9fb 25%, #ffffff 25%, #ffffff 50%, #f9f9fb 50%, #f9f9fb 75%, #ffffff 75%, #ffffff 100%)',
			'background-size': `${squareSize}px ${squareSize}px`,
			'background-position': `left ${offsetPosition[0]}px top ${offsetPosition[1]}px`,
		};
	}

	const styles: object = {
		'background-size': `${squareSize}px ${squareSize}px`,
		'background-position': `left ${offsetPosition[0]}px top ${offsetPosition[1]}px`,
	};
	if (squareSize > 10.5) {
		const dotColor = getStyleTokenValue('--color-canvas-dot');
		return {
			...styles,
			'background-image': `radial-gradient(circle at ${dotPosition}px ${dotPosition}px, ${dotColor} ${dotSize}px, transparent 0)`,
		};
	}

	return styles;
};

export const hideConnectionActions = (connection: Connection) => {
	connection.instance.setSuspendDrawing(true);
	hideOverlay(connection, OVERLAY_CONNECTION_ACTIONS_ID);
	showOrHideMidpointArrow(connection);
	showOrHideItemsLabel(connection);
	connection.instance.setSuspendDrawing(false);
	(connection.endpoints || []).forEach((endpoint) => {
		connection.instance.repaint(endpoint.element);
	});
};

export const showConnectionActions = (connection: Connection) => {
	showOverlay(connection, OVERLAY_CONNECTION_ACTIONS_ID);
	hideOverlay(connection, OVERLAY_RUN_ITEMS_ID);
	if (!getOverlay(connection, OVERLAY_RUN_ITEMS_ID)) {
		hideOverlay(connection, OVERLAY_MIDPOINT_ARROW_ID);
	}

	(connection.endpoints || []).forEach((endpoint) => {
		connection.instance.repaint(endpoint.element);
	});
};

export const getOutputSummary = (
	data: ITaskData[],
	nodeConnections: NodeInputConnections,
	connectionType: ConnectionTypes,
) => {
	const outputMap: {
		[sourceOutputIndex: string]: {
			[targetNodeName: string]: {
				[targetInputIndex: string]: {
					total: number;
					iterations: number;
					isArtificialRecoveredEventItem?: boolean;
				};
			};
		};
	} = {};

	data.forEach((run: ITaskData) => {
		if (!run.data?.[connectionType]) {
			return;
		}

		run.data[connectionType].forEach((output: INodeExecutionData[] | null, i: number) => {
			const sourceOutputIndex = i;

			// executionData that was recovered by recoverEvents in the CLI will have an isArtificialRecoveredEventItem property
			// to indicate that it was not part of the original executionData
			// we do not want to count these items in the summary
			// if (output?.[0]?.json?.isArtificialRecoveredEventItem) {
			// 	return outputMap;
			// }

			if (!outputMap[sourceOutputIndex]) {
				outputMap[sourceOutputIndex] = {};
			}

			if (!outputMap[sourceOutputIndex][NODE_OUTPUT_DEFAULT_KEY]) {
				outputMap[sourceOutputIndex][NODE_OUTPUT_DEFAULT_KEY] = {};
				outputMap[sourceOutputIndex][NODE_OUTPUT_DEFAULT_KEY][0] = {
					total: 0,
					iterations: 0,
				};
			}

			const defaultOutput = outputMap[sourceOutputIndex][NODE_OUTPUT_DEFAULT_KEY][0];
			defaultOutput.total += output ? output.length : 0;
			defaultOutput.iterations += output ? 1 : 0;

			if (!nodeConnections[sourceOutputIndex]) {
				return;
			}

			nodeConnections[sourceOutputIndex].map((connection: IConnection) => {
				const targetNodeName = connection.node;
				const targetInputIndex = connection.index;

				if (!outputMap[sourceOutputIndex][targetNodeName]) {
					outputMap[sourceOutputIndex][targetNodeName] = {};
				}

				if (!outputMap[sourceOutputIndex][targetNodeName][targetInputIndex]) {
					outputMap[sourceOutputIndex][targetNodeName][targetInputIndex] = {
						total: 0,
						iterations: 0,
					};
				}

				if (output?.[0]?.json?.isArtificialRecoveredEventItem) {
					outputMap[sourceOutputIndex][targetNodeName][
						targetInputIndex
					].isArtificialRecoveredEventItem = true;
					outputMap[sourceOutputIndex][targetNodeName][targetInputIndex].total = 0;
				} else {
					outputMap[sourceOutputIndex][targetNodeName][targetInputIndex].total += output
						? output.length
						: 0;
					outputMap[sourceOutputIndex][targetNodeName][targetInputIndex].iterations += output
						? 1
						: 0;
				}
			});
		});
	});

	return outputMap;
};

export const resetConnection = (connection: Connection) => {
	connection.removeOverlay(OVERLAY_RUN_ITEMS_ID);
	connection.removeClass('success');
	showOrHideMidpointArrow(connection);
	connection.setPaintStyle(getConnectorPaintStyleDefault(connection));
};

export const recoveredConnection = (connection: Connection) => {
	connection.removeOverlay(OVERLAY_RUN_ITEMS_ID);
	connection.addClass('success');
	showOrHideMidpointArrow(connection);
	connection.setPaintStyle(CONNECTOR_PAINT_STYLE_PRIMARY);
};

export const getRunItemsLabel = (output: { total: number; iterations: number }): string => {
	let label = `${output.total}`;
	label = output.total > 1 ? `${label} items` : `${label} item`;
	label = output.iterations > 1 ? `${label} total` : label;
	return label;
};

export const addConnectionOutputSuccess = (
	connection: Connection,
	output: { total: number; iterations: number },
) => {
	connection.addClass('success');
	if (getOverlay(connection, OVERLAY_RUN_ITEMS_ID)) {
		connection.removeOverlay(OVERLAY_RUN_ITEMS_ID);
	}

	if (connection.parameters.type === NodeConnectionType.Main) {
		const overlay = connection.addOverlay({
			type: 'Custom',
			options: {
				id: OVERLAY_RUN_ITEMS_ID,
				create() {
					const container = document.createElement('div');
					const span = document.createElement('span');

					container.classList.add('connection-run-items-label');
					span.classList.add('floating');
					span.innerHTML = getRunItemsLabel(output);
					container.appendChild(span);
					return container;
				},
				location: 0.5,
			},
		});
		overlay.setVisible(true);
	}

	showOrHideItemsLabel(connection);
	showOrHideMidpointArrow(connection);

	(connection.endpoints || []).forEach((endpoint) => {
		connection.instance.repaint(endpoint.element);
	});
};

const getContentDimensions = (): { editorWidth: number; editorHeight: number } => {
	let contentWidth = window.innerWidth;
	let contentHeight = window.innerHeight;
	const nodeViewRoot = document.getElementById('node-view-root');

	if (nodeViewRoot) {
		const contentBounds = nodeViewRoot.getBoundingClientRect();
		contentWidth = contentBounds.width;
		contentHeight = contentBounds.height;
	}
	return {
		editorWidth: contentWidth,
		editorHeight: contentHeight,
	};
};

export const getZoomToFit = (
	nodes: INodeUi[],
	addFooterPadding = true,
): { offset: XYPosition; zoomLevel: number } => {
	const { minX, minY, maxX, maxY } = getWorkflowCorners(nodes);
	const { editorWidth, editorHeight } = getContentDimensions();
	const footerHeight = addFooterPadding ? 200 : 100;
	const uiStore = useUIStore();

	const PADDING = NODE_SIZE * 4;

	const diffX = maxX - minX + PADDING;
	const scaleX = editorWidth / diffX;

	const diffY = maxY - minY + PADDING;
	const scaleY = editorHeight / diffY;

	const zoomLevel = Math.min(scaleX, scaleY, 1);

	let xOffset = minX * -1 * zoomLevel; // find top right corner
	xOffset += (editorWidth - (maxX - minX) * zoomLevel) / 2; // add padding to center workflow

	let yOffset = minY * -1 * zoomLevel; // find top right corner
	yOffset +=
		(editorHeight -
			(maxY - minY + footerHeight - uiStore.headerHeight + uiStore.bannersHeight) * zoomLevel) /
		2; // add padding to center workflow

	return {
		zoomLevel,
		offset: [
			closestNumberDivisibleBy(xOffset, GRID_SIZE),
			closestNumberDivisibleBy(yOffset, GRID_SIZE),
		],
	};
};

export const showDropConnectionState = (connection: Connection, targetEndpoint?: Endpoint) => {
	if (connection?.connector) {
		const connector = connection.connector as N8nConnector;
		if (targetEndpoint) {
			connector.setTargetEndpoint(targetEndpoint);
		}
		connection.setPaintStyle(CONNECTOR_PAINT_STYLE_PRIMARY);
		hideOverlay(connection, OVERLAY_DROP_NODE_ID);
	}
};

export const showPullConnectionState = (connection: Connection) => {
	if (connection?.connector) {
		const connector = connection.connector as N8nConnector;
		connector.resetTargetEndpoint();
		connection.setPaintStyle(getConnectorPaintStylePull(connection));
		showOverlay(connection, OVERLAY_DROP_NODE_ID);
	}
};

export const resetConnectionAfterPull = (connection: Connection) => {
	if (connection?.connector) {
		const connector = connection.connector as N8nConnector;
		connector.resetTargetEndpoint();
		connection.setPaintStyle(getConnectorPaintStyleDefault(connection));
	}
};

export const resetInputLabelPosition = (targetEndpoint: Connection | Endpoint) => {
	const inputNameOverlay = getOverlay(targetEndpoint, OVERLAY_INPUT_NAME_LABEL);
	if (inputNameOverlay) {
		targetEndpoint.instance.removeOverlayClass(inputNameOverlay, OVERLAY_INPUT_NAME_MOVED_CLASS);
	}
};

export const hideOutputNameLabel = (sourceEndpoint: Connection | Endpoint) => {
	hideOverlay(sourceEndpoint, OVERLAY_OUTPUT_NAME_LABEL);
};

export const showOutputNameLabel = (
	sourceEndpoint: Connection | Endpoint,
	connection: Connection,
) => {
	const outputNameOverlay = getOverlay(sourceEndpoint, OVERLAY_OUTPUT_NAME_LABEL);
	if (outputNameOverlay) {
		outputNameOverlay.setVisible(true);
		(connection.endpoints || []).forEach((endpoint) => {
			connection.instance.repaint(endpoint.element);
		});
	}
};

export const moveBackInputLabelPosition = (targetEndpoint: Endpoint) => {
	const inputNameOverlay = getOverlay(targetEndpoint, OVERLAY_INPUT_NAME_LABEL);
	if (inputNameOverlay) {
		targetEndpoint.instance.addOverlayClass(inputNameOverlay, OVERLAY_INPUT_NAME_MOVED_CLASS);
	}
};

export const addConnectionTestData = (
	source: HTMLElement,
	target: HTMLElement,
	el: HTMLElement | undefined,
) => {
	// TODO: Only do this if running in test mode
	const sourceNodeName = source.getAttribute('data-name')?.toString();
	const targetNodeName = target.getAttribute('data-name')?.toString();

	if (el && sourceNodeName && targetNodeName) {
		el.setAttribute('data-source-node', sourceNodeName);
		el.setAttribute('data-target-node', targetNodeName);
	}
};

export const addConnectionActionsOverlay = (
	connection: Connection,
	onDelete: Function,
	onAdd: Function,
) => {
	const overlay = connection.addOverlay({
		type: 'Custom',
		options: {
			id: OVERLAY_CONNECTION_ACTIONS_ID,
			create: (component: Connection) => {
				const div = document.createElement('div');
				const deleteButton = document.createElement('button');

				div.classList.add(OVERLAY_CONNECTION_ACTIONS_ID);
				addConnectionTestData(component.source, component.target, div);

				deleteButton.innerHTML = getIcon('trash');
				deleteButton.addEventListener('click', () => onDelete());
				// We have to manually trigger connection mouse events because the overlay
				// is not part of the connection element
				div.addEventListener('mouseout', () =>
					connection.instance.fire(EVENT_CONNECTION_MOUSEOUT, component),
				);
				div.addEventListener('mouseover', () =>
					connection.instance.fire(EVENT_CONNECTION_MOUSEOVER, component),
				);

				if (connection.parameters.type === NodeConnectionType.Main) {
					const addButton = document.createElement('button');
					addButton.classList.add('add');
					addButton.innerHTML = getIcon('plus');
					addButton.addEventListener('click', () => onAdd());
					div.appendChild(addButton);
					deleteButton.classList.add('delete');
				} else {
					deleteButton.classList.add('delete-single');
				}

				div.appendChild(deleteButton);
				return div;
			},
		},
	});

	overlay.setVisible(false);
};

export const getOutputEndpointUUID = (
	nodeId: string,
	connectionType: ConnectionTypes,
	outputIndex: number,
) => {
	return `${nodeId}${OUTPUT_UUID_KEY}${getScope(connectionType) || ''}${outputIndex}`;
};

export const getInputEndpointUUID = (
	nodeId: string,
	connectionType: ConnectionTypes,
	inputIndex: number,
) => {
	return `${nodeId}${INPUT_UUID_KEY}${getScope(connectionType) || ''}${inputIndex}`;
};

export const getFixedNodesList = (workflowNodes: INode[]) => {
	const nodes = [...workflowNodes];

	const leftmostTop = getLeftmostTopNode(nodes);

	const diffX = DEFAULT_START_POSITION_X - leftmostTop.position[0];
	const diffY = DEFAULT_START_POSITION_Y - leftmostTop.position[1];

	nodes.map((node) => {
		node.position[0] += diffX + NODE_SIZE * 2;
		node.position[1] += diffY;
	});

	return nodes;
};<|MERGE_RESOLUTION|>--- conflicted
+++ resolved
@@ -304,12 +304,8 @@
 
 export const getOutputNameOverlay = (
 	labelText: string,
-<<<<<<< HEAD
-	outputName: string,
+	outputName: ConnectionTypes,
 	category?: string,
-=======
-	outputName: ConnectionTypes,
->>>>>>> 742c8a85
 ): OverlaySpec => ({
 	type: 'Custom',
 	options: {
