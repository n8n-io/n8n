--- conflicted
+++ resolved
@@ -1,16 +1,9 @@
 import { getStyleTokenValue } from '@/utils/htmlUtils';
 import { isNumber } from '@/utils';
-<<<<<<< HEAD
-import { NODE_OUTPUT_DEFAULT_KEY, STICKY_NODE_TYPE, QUICKSTART_NOTE_NAME } from '@/constants';
-import { EndpointStyle, IBounds, INodeUi, XYPosition } from '@/Interface';
-import { ArrayAnchorSpec, ConnectorSpec, OverlaySpec, PaintStyle } from '@jsplumb/common';
-import { Endpoint, Connection } from '@jsplumb/core';
-=======
 import { NODE_OUTPUT_DEFAULT_KEY, STICKY_NODE_TYPE } from '@/constants';
 import type { EndpointStyle, IBounds, INodeUi, XYPosition } from '@/Interface';
 import type { ArrayAnchorSpec, ConnectorSpec, OverlaySpec, PaintStyle } from '@jsplumb/common';
 import type { Endpoint, Connection } from '@jsplumb/core';
->>>>>>> 6335e093
 import { N8nConnector } from '@/plugins/connectors/N8nCustomConnector';
 import { closestNumberDivisibleBy } from '@/utils';
 import type {
