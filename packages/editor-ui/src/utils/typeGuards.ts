import type {
	INodeParameterResourceLocator,
	INodeTypeDescription,
	NodeConnectionType,
	TriggerPanelDefinition,
} from 'n8n-workflow';
import { nodeConnectionTypes } from 'n8n-workflow';
import type {
	IExecutionResponse,
	ICredentialsResponse,
	NewCredentialsModal,
	WorkflowListResourceDB,
	WorkflowResourceDB,
} from '@/Interface';
import type { Connection as VueFlowConnection } from '@vue-flow/core';
import type { RouteLocationRaw } from 'vue-router';
import type { CanvasConnectionMode } from '@/types';
import { canvasConnectionModes } from '@/types';
import type { ComponentPublicInstance } from 'vue';
import type {
	CredentialsResource,
	FolderResource,
	Resource,
	VariableResource,
	WorkflowResource,
} from '@/components/layouts/ResourcesListLayout.vue';

/*
	Type guards used in editor-ui project
*/

export const checkExhaustive = (value: never): never => {
	throw new Error(`Unhandled value: ${value}`);
};

export function isResourceLocatorValue(value: unknown): value is INodeParameterResourceLocator {
	return Boolean(typeof value === 'object' && value && 'mode' in value && 'value' in value);
}

export function isNotNull<T>(value: T | null): value is T {
	return value !== null;
}

export function isValidCredentialResponse(value: unknown): value is ICredentialsResponse {
	return typeof value === 'object' && value !== null && 'id' in value;
}

export const isObj = (obj: unknown): obj is object =>
	!!obj && Object.getPrototypeOf(obj) === Object.prototype;

export function isString(value: unknown): value is string {
	return typeof value === 'string';
}

export function isNumber(value: unknown): value is number {
	return typeof value === 'number';
}

export const isCredentialModalState = (value: unknown): value is NewCredentialsModal => {
	return typeof value === 'object' && value !== null && 'showAuthSelector' in value;
};

export const isResourceMapperValue = (value: unknown): value is string | number | boolean => {
	return ['string', 'number', 'boolean'].includes(typeof value);
};

export function isDateObject(date: unknown): date is Date {
	return (
		!!date && Object.prototype.toString.call(date) === '[object Date]' && !isNaN(date as number)
	);
}

export function isValidNodeConnectionType(
	connectionType: string | undefined,
): connectionType is NodeConnectionType {
	return nodeConnectionTypes.includes(connectionType as NodeConnectionType);
}

export function isValidCanvasConnectionMode(mode: string): mode is CanvasConnectionMode {
	return canvasConnectionModes.includes(mode as CanvasConnectionMode);
}

export function isVueFlowConnection(connection: object): connection is VueFlowConnection {
	return (
		'source' in connection &&
		'target' in connection &&
		'sourceHandle' in connection &&
		'targetHandle' in connection
	);
}

export function isTriggerPanelObject(
	triggerPanel: INodeTypeDescription['triggerPanel'],
): triggerPanel is TriggerPanelDefinition {
	return triggerPanel !== undefined && typeof triggerPanel === 'object' && triggerPanel !== null;
}

export function isFullExecutionResponse(
	execution: IExecutionResponse | null,
): execution is IExecutionResponse {
	return !!execution && 'status' in execution;
}

export function isRouteLocationRaw(value: unknown): value is RouteLocationRaw {
	return (
		typeof value === 'string' ||
		(typeof value === 'object' && value !== null && ('name' in value || 'path' in value))
	);
}

export function isComponentPublicInstance(value: unknown): value is ComponentPublicInstance {
	return value !== null && typeof value === 'object' && '$props' in value;
}

export function isWorkflowResource(value: Resource): value is WorkflowResource {
<<<<<<< HEAD
	return value.resourceType === 'workflows';
}

export function isFolderResource(value: Resource): value is FolderResource {
	return value.resourceType === 'folders';
}

export function isVariableResource(value: Resource): value is VariableResource {
	return value.resourceType === 'variables';
}

export function isCredentialsResource(value: Resource): value is CredentialsResource {
	return value.resourceType === 'credentials';
=======
	return value.resourceType === 'workflow';
}

export function isFolderResource(value: Resource): value is FolderResource {
	return value.resourceType === 'folder';
}

export function isVariableResource(value: Resource): value is VariableResource {
	return value.resourceType === 'variable';
}

export function isCredentialsResource(value: Resource): value is CredentialsResource {
	return value.resourceType === 'credential';
>>>>>>> 0eae14e2
}

export function isSharedResource(
	value: Resource,
): value is WorkflowResource | FolderResource | CredentialsResource {
	return isWorkflowResource(value) || isFolderResource(value) || isCredentialsResource(value);
}

export function isResourceSortableByDate(
	value: Resource,
): value is WorkflowResource | FolderResource | CredentialsResource {
	return isWorkflowResource(value) || isFolderResource(value) || isCredentialsResource(value);
<<<<<<< HEAD
}

export function isResponseWorkflowResource(
	value: WorkflowListResourceDB,
): value is WorkflowResourceDB {
	return value.resource === 'workflow';
=======
>>>>>>> 0eae14e2
}<|MERGE_RESOLUTION|>--- conflicted
+++ resolved
@@ -5,13 +5,7 @@
 	TriggerPanelDefinition,
 } from 'n8n-workflow';
 import { nodeConnectionTypes } from 'n8n-workflow';
-import type {
-	IExecutionResponse,
-	ICredentialsResponse,
-	NewCredentialsModal,
-	WorkflowListResourceDB,
-	WorkflowResourceDB,
-} from '@/Interface';
+import type { IExecutionResponse, ICredentialsResponse, NewCredentialsModal } from '@/Interface';
 import type { Connection as VueFlowConnection } from '@vue-flow/core';
 import type { RouteLocationRaw } from 'vue-router';
 import type { CanvasConnectionMode } from '@/types';
@@ -113,21 +107,6 @@
 }
 
 export function isWorkflowResource(value: Resource): value is WorkflowResource {
-<<<<<<< HEAD
-	return value.resourceType === 'workflows';
-}
-
-export function isFolderResource(value: Resource): value is FolderResource {
-	return value.resourceType === 'folders';
-}
-
-export function isVariableResource(value: Resource): value is VariableResource {
-	return value.resourceType === 'variables';
-}
-
-export function isCredentialsResource(value: Resource): value is CredentialsResource {
-	return value.resourceType === 'credentials';
-=======
 	return value.resourceType === 'workflow';
 }
 
@@ -141,7 +120,6 @@
 
 export function isCredentialsResource(value: Resource): value is CredentialsResource {
 	return value.resourceType === 'credential';
->>>>>>> 0eae14e2
 }
 
 export function isSharedResource(
@@ -154,13 +132,4 @@
 	value: Resource,
 ): value is WorkflowResource | FolderResource | CredentialsResource {
 	return isWorkflowResource(value) || isFolderResource(value) || isCredentialsResource(value);
-<<<<<<< HEAD
-}
-
-export function isResponseWorkflowResource(
-	value: WorkflowListResourceDB,
-): value is WorkflowResourceDB {
-	return value.resource === 'workflow';
-=======
->>>>>>> 0eae14e2
 }