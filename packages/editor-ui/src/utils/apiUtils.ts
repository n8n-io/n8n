--- conflicted
+++ resolved
@@ -1,9 +1,3 @@
-<<<<<<< HEAD
-import type { AxiosRequestConfig, Method } from 'axios';
-import axios from 'axios';
-import type { IDataObject } from 'n8n-workflow';
-import type { IRestApiContext } from '@/Interface';
-=======
 import axios, { AxiosRequestConfig, Method } from 'axios';
 import { IDataObject } from 'n8n-workflow';
 import type {
@@ -13,7 +7,6 @@
 	IWorkflowDb,
 } from '@/Interface';
 import { parse } from 'flatted';
->>>>>>> feb2ba09
 
 export const NO_NETWORK_ERROR_CODE = 999;
 
