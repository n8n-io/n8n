<template>
	<Modal
		:name="modalName"
		:customClass="$style.credentialModal"
		:eventBus="modalBus"
		:loading="loading"
		:beforeClose="beforeClose"
		width="70%"
		height="80%"
	>
		<template slot="header">
			<div v-if="credentialType" :class="$style.header">
				<div :class="$style.credInfo">
					<div :class="$style.credIcon">
						<CredentialIcon :credentialTypeName="credentialTypeName" />
					</div>
					<InlineNameEdit
						:name="credentialName"
						:subtitle="credentialType.displayName"
						type="Credential"
						@input="onNameEdit"
					/>
				</div>
				<div :class="$style.credActions">
					<n8n-icon-button
						v-if="currentCredential"
						:title="$locale.baseText('credentialEdit.credentialEdit.delete')"
						icon="trash"
						size="medium"
						type="tertiary"
						:disabled="isSaving"
						:loading="isDeleting"
						@click="deleteCredential"
					/>
					<SaveButton
						v-if="hasUnsavedChanges || credentialId"
						:saved="!hasUnsavedChanges && !isTesting"
						:isSaving="isSaving || isTesting"
						:savingLabel="isTesting
							? $locale.baseText('credentialEdit.credentialEdit.testing')
							: $locale.baseText('credentialEdit.credentialEdit.saving')"
						@click="saveCredential"
					/>
				</div>
			</div>
			<hr />
		</template>
		<template slot="content">
			<div :class="$style.container">
				<div :class="$style.sidebar">
					<n8n-menu
						type="secondary"
						@select="onTabSelect"
						defaultActive="connection"
						:light="true"
					>
<<<<<<< HEAD
						<n8n-menu-item index="connection">
							<span slot="title">{{ $locale.baseText('credentialEdit.credentialEdit.connection') }}</span>
						</n8n-menu-item>
						<enterprise-edition :features="[EnterpriseEditionFeature.CredentialsSharing]">
							<n8n-menu-item index="sharing">
								<span slot="title">{{ $locale.baseText('credentialEdit.credentialEdit.sharing') }}</span>
							</n8n-menu-item>
						</enterprise-edition>
						<n8n-menu-item index="details">
							<span slot="title">{{ $locale.baseText('credentialEdit.credentialEdit.details') }}</span>
						</n8n-menu-item>
=======
						<n8n-menu-item index="connection"
							><span slot="title">{{ $locale.baseText('credentialEdit.credentialEdit.connection') }}</span></n8n-menu-item
						>
						<n8n-menu-item
							v-for="fakeDoor in credentialsFakeDoorFeatures"
							v-bind:key="fakeDoor.featureName"
							:index="`coming-soon/${fakeDoor.id}`"
							:class="$style.tab"
						>
							<span slot="title">{{ $locale.baseText(fakeDoor.featureName) }}</span>
						</n8n-menu-item>
						<n8n-menu-item index="details"
							><span slot="title">{{ $locale.baseText('credentialEdit.credentialEdit.details') }}</span></n8n-menu-item
						>
>>>>>>> bcd0f91d
					</n8n-menu>
				</div>
				<div v-if="activeTab === 'connection'" :class="$style.mainContent" ref="content">
					<CredentialConfig
						:credentialType="credentialType"
						:credentialProperties="credentialProperties"
						:credentialData="credentialData"
						:showValidationWarning="showValidationWarning"
						:authError="authError"
						:testedSuccessfully="testedSuccessfully"
						:isOAuthType="isOAuthType"
						:isOAuthConnected="isOAuthConnected"
						:isRetesting="isRetesting"
						:parentTypes="parentTypes"
						:requiredPropertiesFilled="requiredPropertiesFilled"
						@change="onDataChange"
						@oauth="oAuthCredentialAuthorize"
						@retest="retestCredential"
						@scrollToTop="scrollToTop"
					/>
				</div>
				<enterprise-edition
					v-else-if="activeTab === 'sharing'"
					:class="$style.mainContent"
					:features="[EnterpriseEditionFeature.CredentialsSharing]"
				>
					<CredentialSharing
						:credential="currentCredential || credentialData"
						:temporary="!currentCredential"
						@change="onChangeSharedWith"
					/>
				</enterprise-edition>
				<div v-else-if="activeTab === 'details'" :class="$style.mainContent">
					<CredentialInfo
						:nodeAccess="nodeAccess"
						:nodesWithAccess="nodesWithAccess"
						:currentCredential="currentCredential"
						@accessChange="onNodeAccessChange"
					/>
				</div>
				<div v-if="activeTab.startsWith('coming-soon')" :class="$style.mainContent">
					<FeatureComingSoon :featureId="activeTab.split('/')[1]"></FeatureComingSoon>
				</div>
			</div>
		</template>
	</Modal>
</template>

<script lang="ts">
import Vue from 'vue';

import {
	ICredentialsDecryptedResponse,
<<<<<<< HEAD
	ICredentialsResponse, IUser,
=======
	ICredentialsResponse,
	IFakeDoor,
>>>>>>> bcd0f91d
} from '@/Interface';

import {
	CredentialInformation,
	ICredentialDataDecryptedObject,
	ICredentialNodeAccess,
	ICredentialsDecrypted,
	ICredentialType,
	INode,
	INodeCredentialTestResult,
	INodeParameters,
	INodeProperties,
	INodeTypeDescription,
	ITelemetryTrackProperties,
	NodeHelpers,
} from 'n8n-workflow';
import CredentialIcon from '../CredentialIcon.vue';

import mixins from 'vue-typed-mixins';
import { nodeHelpers } from '../mixins/nodeHelpers';
import { showMessage } from '../mixins/showMessage';

import CredentialConfig from './CredentialConfig.vue';
import CredentialInfo from './CredentialInfo.vue';
import CredentialSharing from "./CredentialSharing.ee.vue";
import SaveButton from '../SaveButton.vue';
import Modal from '../Modal.vue';
import InlineNameEdit from '../InlineNameEdit.vue';
<<<<<<< HEAD
import {EnterpriseEditionFeature} from "@/constants";
import {IDataObject} from "n8n-workflow";
=======
import FeatureComingSoon from '../FeatureComingSoon.vue';
>>>>>>> bcd0f91d

interface NodeAccessMap {
	[nodeType: string]: ICredentialNodeAccess | null;
}

export default mixins(showMessage, nodeHelpers).extend({
	name: 'CredentialsDetail',
	components: {
		CredentialSharing,
		CredentialConfig,
		CredentialIcon,
		CredentialInfo,
		InlineNameEdit,
		Modal,
		SaveButton,
		FeatureComingSoon,
	},
	props: {
		modalName: {
			type: String,
			required: true,
		},
		activeId: {
			type: String,
			required: true,
		},
		mode: {
			type: String,
		},
	},
	data() {
		return {
			activeTab: 'connection',
			authError: '',
			credentialId: '',
			credentialName: '',
			credentialData: {} as ICredentialDataDecryptedObject,
			modalBus: new Vue(),
			nodeAccess: {} as NodeAccessMap,
			isDeleting: false,
			isSaving: false,
			isTesting: false,
			hasUnsavedChanges: false,
			loading: true,
			showValidationWarning: false,
			testedSuccessfully: false,
			isRetesting: false,
			EnterpriseEditionFeature,
		};
	},
	async mounted() {
		this.nodeAccess = this.nodesWithAccess.reduce(
			(accu: NodeAccessMap, node: { name: string }) => {
				if (this.mode === 'new') {
					accu[node.name] = { nodeType: node.name }; // enable all nodes by default
				} else {
					accu[node.name] = null;
				}

				return accu;
			},
			{},
		);

		if (this.mode === 'new') {
			this.credentialName = await this.$store.dispatch(
				'credentials/getNewCredentialName',
				{ credentialTypeName: this.credentialTypeName },
			);
		} else {
			await this.loadCurrentCredential();
		}

		if (this.credentialType) {
			for (const property of this.credentialType.properties) {
				if (!this.credentialData.hasOwnProperty(property.name)) {
					Vue.set(this.credentialData, property.name, property.default as CredentialInformation);
				}
			}
		}

		this.$externalHooks().run('credentialsEdit.credentialModalOpened', {
			credentialType: this.credentialTypeName,
			isEditingCredential: this.mode === 'edit',
			activeNode: this.$store.getters.activeNode,
		});

		setTimeout(() => {
			if (this.credentialId) {
				if (!this.requiredPropertiesFilled) {
					this.showValidationWarning = true;
				}
				else {
					this.retestCredential();
				}
			}
		}, 0);

		this.loading = false;
	},
	computed: {
		currentCredential(): ICredentialsResponse | null {
			if (!this.credentialId) {
				return null;
			}

			return this.$store.getters['credentials/getCredentialById'](
				this.credentialId,
			);
		},
		credentialTypeName(): string | null {
			if (this.mode === 'edit') {
				if (this.currentCredential) {
					return this.currentCredential.type;
				}

				return null;
			}

			return this.activeId;
		},
		credentialType(): ICredentialType | null {
			if (!this.credentialTypeName) {
				return null;
			}

			const type = this.$store.getters['credentials/getCredentialTypeByName'](
				this.credentialTypeName,
			);

			return {
				...type,
				properties: this.getCredentialProperties(this.credentialTypeName),
			};
		},
		isCredentialTestable (): boolean {
			if (this.isOAuthType || !this.requiredPropertiesFilled) {
				return false;
			}

			const hasExpressions = Object.values(this.credentialData).reduce((accu: boolean, value: CredentialInformation) => accu || (typeof value === 'string' && value.startsWith('=')), false);
			if (hasExpressions) {
				return false;
			}

			const nodesThatCanTest = this.nodesWithAccess.filter(node => {
				if (node.credentials) {
					// Returns a list of nodes that can test this credentials
					const eligibleTesters = node.credentials.filter(credential => {
						return credential.name === this.credentialTypeName && credential.testedBy;
					});
					// If we have any node that can test, return true.
					return !!eligibleTesters.length;
				}
				return false;
			});

			return !!nodesThatCanTest.length || (!!this.credentialType && !!this.credentialType.test);
		},
		nodesWithAccess(): INodeTypeDescription[] {
			if (this.credentialTypeName) {
				return this.$store.getters['credentials/getNodesWithAccess'](
					this.credentialTypeName,
				);
			}

			return [];
		},
		parentTypes(): string[] {
			if (this.credentialTypeName) {
				return this.getParentTypes(this.credentialTypeName);
			}

			return [];
		},
		isOAuthType(): boolean {
			return !!this.credentialTypeName && (
				(
					(
						this.credentialTypeName === 'oAuth2Api' ||
						this.parentTypes.includes('oAuth2Api')
					) && this.credentialData.grantType === 'authorizationCode'
				)
				||
				(
					this.credentialTypeName === 'oAuth1Api' ||
					this.parentTypes.includes('oAuth1Api')
				)
			);
		},
		isOAuthConnected(): boolean {
			return this.isOAuthType && !!this.credentialData.oauthTokenData;
		},
		credentialProperties(): INodeProperties[] {
			if (!this.credentialType) {
				return [];
			}

			return this.credentialType.properties.filter(
				(propertyData: INodeProperties) => {
					if (!this.displayCredentialParameter(propertyData)) {
						return false;
					}
					return (
						!this.credentialType!.__overwrittenProperties ||
						!this.credentialType!.__overwrittenProperties.includes(
							propertyData.name,
						)
					);
				},
			);
		},
		requiredPropertiesFilled(): boolean {
			for (const property of this.credentialProperties) {
				if (property.required !== true) {
					continue;
				}

				if (property.type === 'string' && !this.credentialData[property.name]) {
					return false;
				}

				if (property.type === 'number' && typeof this.credentialData[property.name] !== 'number') {
					return false;
				}
			}
			return true;
		},
		credentialsFakeDoorFeatures(): IFakeDoor[] {
			return this.$store.getters['ui/getFakeDoorByLocation']('credentialsModal');
		},
	},
	methods: {
		async beforeClose() {
			let keepEditing = false;

			if (this.hasUnsavedChanges) {
				const displayName = this.credentialType ? this.credentialType.displayName : '';
				keepEditing = await this.confirmMessage(
					this.$locale.baseText('credentialEdit.credentialEdit.confirmMessage.beforeClose1.message', { interpolate: { credentialDisplayName: displayName } }),
					this.$locale.baseText('credentialEdit.credentialEdit.confirmMessage.beforeClose1.headline'),
					null,
					this.$locale.baseText('credentialEdit.credentialEdit.confirmMessage.beforeClose1.cancelButtonText'),
					this.$locale.baseText('credentialEdit.credentialEdit.confirmMessage.beforeClose1.confirmButtonText'),
				);
			}
			else if (this.isOAuthType && !this.isOAuthConnected) {
				keepEditing = await this.confirmMessage(
					this.$locale.baseText('credentialEdit.credentialEdit.confirmMessage.beforeClose2.message'),
					this.$locale.baseText('credentialEdit.credentialEdit.confirmMessage.beforeClose2.headline'),
					null,
					this.$locale.baseText('credentialEdit.credentialEdit.confirmMessage.beforeClose2.cancelButtonText'),
					this.$locale.baseText('credentialEdit.credentialEdit.confirmMessage.beforeClose2.confirmButtonText'),
				);
			}

			if (!keepEditing) {
				return true;
			}
			else if (!this.requiredPropertiesFilled) {
				this.showValidationWarning = true;
				this.scrollToTop();
			}
			else if (this.isOAuthType) {
				this.scrollToBottom();
			}

			return false;
		},

		displayCredentialParameter(parameter: INodeProperties): boolean {
			if (parameter.type === 'hidden') {
				return false;
			}

			if (parameter.displayOptions === undefined) {
				// If it is not defined no need to do a proper check
				return true;
			}

			return this.displayParameter(
				this.credentialData as INodeParameters,
				parameter,
				'',
				null,
			);
		},
		getCredentialProperties(name: string): INodeProperties[] {
			const credentialsData =
				this.$store.getters['credentials/getCredentialTypeByName'](name);

			if (!credentialsData) {
				throw new Error(
					this.$locale.baseText('credentialEdit.credentialEdit.couldNotFindCredentialOfType') + ':' + name,
				);
			}

			if (credentialsData.extends === undefined) {
				return credentialsData.properties;
			}

			const combineProperties = [] as INodeProperties[];
			for (const credentialsTypeName of credentialsData.extends) {
				const mergeCredentialProperties =
					this.getCredentialProperties(credentialsTypeName);
				NodeHelpers.mergeNodeProperties(
					combineProperties,
					mergeCredentialProperties,
				);
			}

			// The properties defined on the parent credentials take presidence
			NodeHelpers.mergeNodeProperties(
				combineProperties,
				credentialsData.properties,
			);

			return combineProperties;
		},

		async loadCurrentCredential() {
			this.credentialId = this.activeId;

			try {
				const currentCredentials: ICredentialsDecryptedResponse =
					await this.$store.dispatch('credentials/getCredentialData', {
						id: this.credentialId,
					});
				if (!currentCredentials) {
					throw new Error(
						this.$locale.baseText('credentialEdit.credentialEdit.couldNotFindCredentialWithId') + ':' + this.credentialId,
					);
				}

				this.credentialData = currentCredentials.data || {};
				this.credentialName = currentCredentials.name;
				currentCredentials.nodesAccess.forEach(
					(access: { nodeType: string }) => {
						// keep node access structure to keep dates when updating
						this.nodeAccess[access.nodeType] = access;
					},
				);
			} catch (error) {
				this.$showError(
					error,
					this.$locale.baseText('credentialEdit.credentialEdit.showError.loadCredential.title'),
				);
				this.closeDialog();

				return;
			}
		},
		onTabSelect(tab: string) {
			this.activeTab = tab;
			const tabName: string = tab.replaceAll('coming-soon/', '');
			const credType: string = this.credentialType ? this.credentialType.name : '';
			const activeNode: INode | null = this.$store.getters.activeNode;

			this.$telemetry.track('User viewed credential tab', {
				credential_type: credType,
				node_type: activeNode ? activeNode.type : null,
				tab: tabName,
			});
		},
		onNodeAccessChange({name, value}: {name: string, value: boolean}) {
			this.hasUnsavedChanges = true;

			if (value) {
				this.nodeAccess = {
					...this.nodeAccess,
					[name]: {
						nodeType: name,
					},
				};
			} else {
				this.nodeAccess = {
					...this.nodeAccess,
					[name]: null,
				};
			}
		},
		onChangeSharedWith(sharees: IDataObject[]) {
			Vue.set(this.credentialData, 'sharedWith', sharees);
			this.hasUnsavedChanges = true;
		},
		onDataChange({ name, value }: { name: string; value: any }) { // tslint:disable-line:no-any
			this.hasUnsavedChanges = true;

			const { oauthTokenData, ...credData } = this.credentialData;

			this.credentialData = {
				...credData,
				[name]: value,
			};
		},
		closeDialog() {
			this.modalBus.$emit('close');
		},

		getParentTypes(name: string): string[] {
			const credentialType =
				this.$store.getters['credentials/getCredentialTypeByName'](name);

			if (
				credentialType === undefined ||
				credentialType.extends === undefined
			) {
				return [];
			}

			const types: string[] = [];
			for (const typeName of credentialType.extends) {
				types.push(typeName);
				types.push.apply(types, this.getParentTypes(typeName));
			}

			return types;
		},

		onNameEdit(text: string) {
			this.hasUnsavedChanges = true;
			this.credentialName = text;
		},

		scrollToTop() {
			setTimeout(() => {
				const content = this.$refs.content as Element;
				if (content) {
					content.scrollTop = 0;
				}
			}, 0);
		},

		scrollToBottom() {
			setTimeout(() => {
				const content = this.$refs.content as Element;
				if (content) {
					content.scrollTop = content.scrollHeight;
				}
			}, 0);
		},

		async retestCredential() {
			if (!this.isCredentialTestable) {
				this.authError = '';
				this.testedSuccessfully = false;

				return;
			}

			const nodesAccess = Object.values(this.nodeAccess).filter(
				(access) => !!access,
			) as ICredentialNodeAccess[];

			const details: ICredentialsDecrypted = {
				id: this.credentialId,
				name: this.credentialName,
				type: this.credentialTypeName!,
				data: this.credentialData,
				nodesAccess,
			};

			this.isRetesting = true;
			await this.testCredential(details);
			this.isRetesting = false;
		},

		async testCredential(credentialDetails: ICredentialsDecrypted) {
			const result: INodeCredentialTestResult = await this.$store.dispatch('credentials/testCredential', credentialDetails);
			if (result.status === 'Error') {
				this.authError = result.message;
				this.testedSuccessfully = false;
			}
			else {
				this.authError = '';
				this.testedSuccessfully = true;
			}

			this.scrollToTop();
		},

		async saveCredential(): Promise<ICredentialsResponse | null> {
			if (!this.requiredPropertiesFilled) {
				this.showValidationWarning = true;
				this.scrollToTop();
			}
			else {
				this.showValidationWarning = false;
			}

			this.isSaving = true;
			const nodesAccess = Object.values(this.nodeAccess).filter(
				(access) => !!access,
			) as ICredentialNodeAccess[];

			// Save only the none default data
			const data = NodeHelpers.getNodeParameters(
				this.credentialType!.properties,
				this.credentialData as INodeParameters,
				false,
				false,
				null,
			);

			let sharedWith: IDataObject[] = [];
			if (this.$store.getters['settings/isEnterpriseFeatureEnabled'](EnterpriseEditionFeature.CredentialsSharing)) {
				sharedWith = this.credentialData.sharedWith as IDataObject[];
			}

			const credentialDetails: ICredentialsDecrypted = {
				id: this.credentialId,
				name: this.credentialName,
				type: this.credentialTypeName!,
				data: data as unknown as ICredentialDataDecryptedObject,
				nodesAccess,
				sharedWith,
			};

			let credential;

			const isNewCredential = this.mode === 'new' && !this.credentialId;

			if (isNewCredential) {
				credential = await this.createCredential(
					credentialDetails,
				);
			} else {
				credential = await this.updateCredential(
					credentialDetails,
				);
			}

			this.isSaving = false;
			if (credential) {
				this.credentialId = credential.id as string;

				if (this.isCredentialTestable) {
					this.isTesting = true;
					// Add the full data including defaults for testing
					credentialDetails.data = this.credentialData;

					credentialDetails.id = this.credentialId;

					await this.testCredential(credentialDetails);
					this.isTesting = false;
				}
				else {
					this.authError = '';
					this.testedSuccessfully = false;
				}

				const trackProperties: ITelemetryTrackProperties = {
					credential_type: credentialDetails.type,
					workflow_id: this.$store.getters.workflowId,
					credential_id: credential.id,
					is_complete: !!this.requiredPropertiesFilled,
					is_new: isNewCredential,
				};

				if (this.isOAuthType) {
					trackProperties.is_valid = !!this.isOAuthConnected;
				} else if (this.isCredentialTestable) {
					trackProperties.is_valid = !!this.testedSuccessfully;
				}

				if (this.$store.getters.activeNode) {
					trackProperties.node_type = this.$store.getters.activeNode.type;
				}

				if (this.authError && this.authError !== '') {
					trackProperties.authError = this.authError;
				}

				this.$telemetry.track('User saved credentials', trackProperties);
				this.$externalHooks().run('credentialEdit.saveCredential', trackProperties);
			}

			return credential;
		},

		async createCredential(
			credentialDetails: ICredentialsDecrypted,
		): Promise<ICredentialsResponse | null> {
			let credential;

			try {
				credential = (await this.$store.dispatch(
					'credentials/createNewCredential',
					credentialDetails,
				)) as ICredentialsResponse;
				this.hasUnsavedChanges = false;
			} catch (error) {
				this.$showError(
					error,
					this.$locale.baseText('credentialEdit.credentialEdit.showError.createCredential.title'),
				);

				return null;
			}

			this.$externalHooks().run('credentials.create', {
				credentialTypeData: this.credentialData,
			});

			this.$telemetry.track('User created credentials', { credential_type: credentialDetails.type, workflow_id: this.$store.getters.workflowId });

			return credential;
		},

		async updateCredential(
			credentialDetails: ICredentialsDecrypted,
		): Promise<ICredentialsResponse | null> {
			let credential;
			try {
				credential = (await this.$store.dispatch(
					'credentials/updateCredential',
					{ id: this.credentialId, data: credentialDetails },
				)) as ICredentialsResponse;
				this.hasUnsavedChanges = false;
			} catch (error) {
				this.$showError(
					error,
					this.$locale.baseText('credentialEdit.credentialEdit.showError.updateCredential.title'),
				);

				return null;
			}

			// Now that the credentials changed check if any nodes use credentials
			// which have now a different name
			this.updateNodesCredentialsIssues();

			return credential;
		},

		async deleteCredential() {
			if (!this.currentCredential) {
				return;
			}

			const savedCredentialName = this.currentCredential.name;

			const deleteConfirmed = await this.confirmMessage(
				this.$locale.baseText('credentialEdit.credentialEdit.confirmMessage.deleteCredential.message', { interpolate: { savedCredentialName } }),
				this.$locale.baseText('credentialEdit.credentialEdit.confirmMessage.deleteCredential.headline'),
				null,
				this.$locale.baseText('credentialEdit.credentialEdit.confirmMessage.deleteCredential.confirmButtonText'),
			);

			if (deleteConfirmed === false) {
				return;
			}

			try {
				this.isDeleting = true;
				await this.$store.dispatch('credentials/deleteCredential', {
					id: this.credentialId,
				});
				this.hasUnsavedChanges = false;
			} catch (error) {
				this.$showError(
					error,
					this.$locale.baseText('credentialEdit.credentialEdit.showError.deleteCredential.title'),
				);
				this.isDeleting = false;

				return;
			}

			this.isDeleting = false;
			// Now that the credentials were removed check if any nodes used them
			this.updateNodesCredentialsIssues();

			this.$showMessage({
				title: this.$locale.baseText('credentialEdit.credentialEdit.showMessage.title'),
				type: 'success',
			});
			this.closeDialog();
		},

		async oAuthCredentialAuthorize() {
			let url;

			const credential = await this.saveCredential();
			if (!credential) {
				return;
			}

			const types = this.parentTypes;

			try {
				if (
					this.credentialTypeName === 'oAuth2Api' ||
					types.includes('oAuth2Api')
				) {
					url = (await this.$store.dispatch('credentials/oAuth2Authorize', {
						...this.credentialData,
						id: credential.id,
					})) as string;
				} else if (
					this.credentialTypeName === 'oAuth1Api' ||
					types.includes('oAuth1Api')
				) {
					url = (await this.$store.dispatch('credentials/oAuth1Authorize', {
						...this.credentialData,
						id: credential.id,
					})) as string;
				}
			} catch (error) {
				this.$showError(
					error,
					this.$locale.baseText('credentialEdit.credentialEdit.showError.generateAuthorizationUrl.title'),
					this.$locale.baseText('credentialEdit.credentialEdit.showError.generateAuthorizationUrl.message'),
				);

				return;
			}

			const params = `scrollbars=no,resizable=yes,status=no,titlebar=noe,location=no,toolbar=no,menubar=no,width=500,height=700`;
			const oauthPopup = window.open(url, 'OAuth2 Authorization', params);
			Vue.set(this.credentialData, 'oauthTokenData', null);

			const receiveMessage = (event: MessageEvent) => {
				// // TODO: Add check that it came from n8n
				// if (event.origin !== 'http://example.org:8080') {
				// 	return;
				// }
				if (event.data === 'success') {
					window.removeEventListener('message', receiveMessage, false);

					// Set some kind of data that status changes.
					// As data does not get displayed directly it does not matter what data.
					Vue.set(this.credentialData, 'oauthTokenData', {});
					this.$store.commit('credentials/enableOAuthCredential', credential);

					// Close the window
					if (oauthPopup) {
						oauthPopup.close();
					}
				}
			};

			window.addEventListener('message', receiveMessage, false);
		},
	},

});
</script>

<style module lang="scss">
.credentialModal {
	max-width: 872px;
	--dialog-close-top: 28px;
}

.mainContent {
	flex: 1;
	overflow: auto;
	padding-bottom: 100px;
}

.sidebar {
	max-width: 170px;
	min-width: 170px;
	margin-right: var(--spacing-l);
	flex-grow: 1;
}

.header {
	display: flex;
}

.container {
	display: flex;
	height: 100%;
}

.credInfo {
	display: flex;
	flex-grow: 1;
	margin-bottom: var(--spacing-s);
}

.credActions {
	display: flex;
	align-items: flex-start;
	margin-right: var(--spacing-xl);
	> * {
		margin-left: var(--spacing-2xs);
	}
}

.credIcon {
	display: flex;
	align-items: center;
	margin-right: var(--spacing-xs);
}

</style><|MERGE_RESOLUTION|>--- conflicted
+++ resolved
@@ -54,7 +54,6 @@
 						defaultActive="connection"
 						:light="true"
 					>
-<<<<<<< HEAD
 						<n8n-menu-item index="connection">
 							<span slot="title">{{ $locale.baseText('credentialEdit.credentialEdit.connection') }}</span>
 						</n8n-menu-item>
@@ -63,13 +62,6 @@
 								<span slot="title">{{ $locale.baseText('credentialEdit.credentialEdit.sharing') }}</span>
 							</n8n-menu-item>
 						</enterprise-edition>
-						<n8n-menu-item index="details">
-							<span slot="title">{{ $locale.baseText('credentialEdit.credentialEdit.details') }}</span>
-						</n8n-menu-item>
-=======
-						<n8n-menu-item index="connection"
-							><span slot="title">{{ $locale.baseText('credentialEdit.credentialEdit.connection') }}</span></n8n-menu-item
-						>
 						<n8n-menu-item
 							v-for="fakeDoor in credentialsFakeDoorFeatures"
 							v-bind:key="fakeDoor.featureName"
@@ -78,10 +70,9 @@
 						>
 							<span slot="title">{{ $locale.baseText(fakeDoor.featureName) }}</span>
 						</n8n-menu-item>
-						<n8n-menu-item index="details"
-							><span slot="title">{{ $locale.baseText('credentialEdit.credentialEdit.details') }}</span></n8n-menu-item
-						>
->>>>>>> bcd0f91d
+						<n8n-menu-item index="details">
+							<span slot="title">{{ $locale.baseText('credentialEdit.credentialEdit.details') }}</span>
+						</n8n-menu-item>
 					</n8n-menu>
 				</div>
 				<div v-if="activeTab === 'connection'" :class="$style.mainContent" ref="content">
@@ -135,12 +126,8 @@
 
 import {
 	ICredentialsDecryptedResponse,
-<<<<<<< HEAD
-	ICredentialsResponse, IUser,
-=======
 	ICredentialsResponse,
 	IFakeDoor,
->>>>>>> bcd0f91d
 } from '@/Interface';
 
 import {
@@ -169,12 +156,9 @@
 import SaveButton from '../SaveButton.vue';
 import Modal from '../Modal.vue';
 import InlineNameEdit from '../InlineNameEdit.vue';
-<<<<<<< HEAD
 import {EnterpriseEditionFeature} from "@/constants";
 import {IDataObject} from "n8n-workflow";
-=======
 import FeatureComingSoon from '../FeatureComingSoon.vue';
->>>>>>> bcd0f91d
 
 interface NodeAccessMap {
 	[nodeType: string]: ICredentialNodeAccess | null;
