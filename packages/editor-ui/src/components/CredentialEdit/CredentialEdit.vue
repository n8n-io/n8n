--- conflicted
+++ resolved
@@ -17,7 +17,7 @@
 					<InlineNameEdit
 						:model-value="credentialName"
 						:subtitle="credentialType ? credentialType.displayName : ''"
-						:readonly="!credentialPermissions?.update || !credentialType"
+						:readonly="!credentialPermissions.update || !credentialType"
 						type="Credential"
 						data-test-id="credential-name"
 						@update:model-value="onNameEdit"
@@ -25,7 +25,7 @@
 				</div>
 				<div :class="$style.credActions">
 					<n8n-icon-button
-						v-if="currentCredential && credentialPermissions?.delete"
+						v-if="currentCredential && credentialPermissions.delete"
 						:title="$locale.baseText('credentialEdit.credentialEdit.delete')"
 						icon="trash"
 						type="tertiary"
@@ -145,20 +145,8 @@
 import { useNodeHelpers } from '@/composables/useNodeHelpers';
 import { useToast } from '@/composables/useToast';
 import { CREDENTIAL_EDIT_MODAL_KEY, EnterpriseEditionFeature, MODAL_CONFIRM } from '@/constants';
-<<<<<<< HEAD
-import FeatureComingSoon from '@/components/FeatureComingSoon.vue';
-import { getResourcePermissions } from '@/permissions';
-import type { IMenuItem } from 'n8n-design-system';
-import { createEventBus } from 'n8n-design-system/utils';
-import { useUIStore } from '@/stores/ui.store';
-import { useSettingsStore } from '@/stores/settings.store';
-import { useUsersStore } from '@/stores/users.store';
-import { useWorkflowsStore } from '@/stores/workflows.store';
-import { useNDVStore } from '@/stores/ndv.store';
-=======
 import type { PermissionsMap } from '@/permissions';
 import { getCredentialPermissions } from '@/permissions';
->>>>>>> e5c32475
 import { useCredentialsStore } from '@/stores/credentials.store';
 import { useNDVStore } from '@/stores/ndv.store';
 import { useNodeTypesStore } from '@/stores/nodeTypes.store';
@@ -180,15 +168,8 @@
 	getNodeCredentialForSelectedAuthType,
 	updateNodeAuthType,
 } from '@/utils/nodeTypesUtils';
-<<<<<<< HEAD
-import { isValidCredentialResponse, isCredentialModalState } from '@/utils/typeGuards';
-import { isExpression, isTestableExpression } from '@/utils/expressions';
-import { useExternalHooks } from '@/composables/useExternalHooks';
-import { useProjectsStore } from '@/stores/projects.store';
-=======
 import { isCredentialModalState, isValidCredentialResponse } from '@/utils/typeGuards';
 import type { CredentialScope } from '@n8n/permissions';
->>>>>>> e5c32475
 
 type Props = {
 	modalName: string;
@@ -396,81 +377,6 @@
 			continue;
 		}
 
-<<<<<<< HEAD
-			return properties;
-		},
-		requiredPropertiesFilled(): boolean {
-			for (const property of this.credentialProperties) {
-				if (property.required !== true) {
-					continue;
-				}
-
-				const credentialProperty = this.credentialData[property.name];
-
-				if (property.type === 'string' && !credentialProperty) {
-					return false;
-				}
-
-				if (property.type === 'number') {
-					const containsExpression =
-						typeof credentialProperty === 'string' && credentialProperty.startsWith('=');
-
-					if (typeof credentialProperty !== 'number' && !containsExpression) {
-						return false;
-					}
-				}
-			}
-			return true;
-		},
-		credentialPermissions() {
-			if (this.loading) {
-				return;
-			}
-
-			return getResourcePermissions(
-				((this.credentialId ? this.currentCredential : this.credentialData) as ICredentialsResponse)
-					.scopes,
-			).credential;
-		},
-		sidebarItems(): IMenuItem[] {
-			const menuItems: IMenuItem[] = [
-				{
-					id: 'connection',
-					label: this.$locale.baseText('credentialEdit.credentialEdit.connection'),
-					position: 'top',
-				},
-				{
-					id: 'sharing',
-					label: this.$locale.baseText('credentialEdit.credentialEdit.sharing'),
-					position: 'top',
-				},
-				{
-					id: 'details',
-					label: this.$locale.baseText('credentialEdit.credentialEdit.details'),
-					position: 'top',
-				},
-			];
-
-			return menuItems;
-		},
-		isSharingAvailable(): boolean {
-			return this.settingsStore.isEnterpriseFeatureEnabled(EnterpriseEditionFeature.Sharing);
-		},
-		defaultCredentialTypeName(): string {
-			let credentialTypeName = this.credentialTypeName;
-			if (!credentialTypeName || credentialTypeName === 'null') {
-				if (this.activeNodeType?.credentials) {
-					credentialTypeName = this.activeNodeType.credentials[0].name;
-				}
-			}
-			return credentialTypeName ?? '';
-		},
-		showSaveButton(): boolean {
-			return (
-				(this.hasUnsavedChanges || !!this.credentialId) &&
-				(this.credentialPermissions?.create || this.credentialPermissions?.update)
-			);
-=======
 		const credentialProperty = credentialData.value[property.name];
 
 		if (property.type === 'string' && !credentialProperty) {
@@ -505,7 +411,6 @@
 			id: 'connection',
 			label: i18n.baseText('credentialEdit.credentialEdit.connection'),
 			position: 'top',
->>>>>>> e5c32475
 		},
 		{
 			id: 'sharing',
@@ -551,69 +456,9 @@
 			credentialTypeName: defaultCredentialTypeName.value,
 		});
 
-<<<<<<< HEAD
-		setTimeout(async () => {
-			if (this.credentialId) {
-				if (!this.requiredPropertiesFilled && this.credentialPermissions?.update) {
-					// sharees can't see properties, so this check would always fail for them
-					// if the credential contains required fields.
-					this.showValidationWarning = true;
-				} else {
-					await this.retestCredential();
-				}
-			}
-		}, 0);
-
-		this.loading = false;
-	},
-	methods: {
-		async beforeClose() {
-			let keepEditing = false;
-
-			if (this.hasUnsavedChanges) {
-				const displayName = this.credentialType ? this.credentialType.displayName : '';
-				const confirmAction = await this.confirm(
-					this.$locale.baseText(
-						'credentialEdit.credentialEdit.confirmMessage.beforeClose1.message',
-						{ interpolate: { credentialDisplayName: displayName } },
-					),
-					this.$locale.baseText(
-						'credentialEdit.credentialEdit.confirmMessage.beforeClose1.headline',
-					),
-					{
-						cancelButtonText: this.$locale.baseText(
-							'credentialEdit.credentialEdit.confirmMessage.beforeClose1.cancelButtonText',
-						),
-						confirmButtonText: this.$locale.baseText(
-							'credentialEdit.credentialEdit.confirmMessage.beforeClose1.confirmButtonText',
-						),
-					},
-				);
-				keepEditing = confirmAction === MODAL_CONFIRM;
-			} else if (this.isOAuthType && !this.isOAuthConnected) {
-				const confirmAction = await this.confirm(
-					this.$locale.baseText(
-						'credentialEdit.credentialEdit.confirmMessage.beforeClose2.message',
-					),
-					this.$locale.baseText(
-						'credentialEdit.credentialEdit.confirmMessage.beforeClose2.headline',
-					),
-					{
-						cancelButtonText: this.$locale.baseText(
-							'credentialEdit.credentialEdit.confirmMessage.beforeClose2.cancelButtonText',
-						),
-						confirmButtonText: this.$locale.baseText(
-							'credentialEdit.credentialEdit.confirmMessage.beforeClose2.confirmButtonText',
-						),
-					},
-				);
-				keepEditing = confirmAction === MODAL_CONFIRM;
-			}
-=======
 		const { currentProject, personalProject } = projectsStore;
 		const scopes = currentProject?.scopes ?? personalProject?.scopes ?? [];
 		const homeProject = currentProject ?? personalProject ?? {};
->>>>>>> e5c32475
 
 		credentialData.value = {
 			...credentialData.value,
@@ -977,50 +822,8 @@
 				.sharedWithProjects as ProjectSharingData[];
 		}
 
-<<<<<<< HEAD
-		async updateCredential(
-			credentialDetails: ICredentialsDecrypted,
-		): Promise<ICredentialsResponse | null> {
-			let credential: ICredentialsResponse | null = null;
-			try {
-				if (this.credentialPermissions?.update) {
-					credential = await this.credentialsStore.updateCredential({
-						id: this.credentialId,
-						data: credentialDetails,
-					});
-				}
-				if (
-					this.credentialPermissions?.share &&
-					this.isSharedWithChanged &&
-					credentialDetails.sharedWithProjects
-				) {
-					credential = await this.credentialsStore.setCredentialSharedWith({
-						credentialId: credentialDetails.id,
-						sharedWithProjects: credentialDetails.sharedWithProjects,
-					});
-					this.isSharedWithChanged = false;
-				}
-				this.hasUnsavedChanges = false;
-
-				if (credential) {
-					await this.externalHooks.run('credential.saved', {
-						credential_type: credentialDetails.type,
-						credential_id: credential.id,
-						is_new: false,
-					});
-				}
-			} catch (error) {
-				this.showError(
-					error,
-					this.$locale.baseText('credentialEdit.credentialEdit.showError.updateCredential.title'),
-				);
-
-				return null;
-			}
-=======
 		credential = await updateCredential(credentialDetails);
 	}
->>>>>>> e5c32475
 
 	isSaving.value = false;
 	if (credential) {
