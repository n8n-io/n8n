<template>
	<div :class="$style.container">
		<banner
			v-show="showValidationWarning"
			theme="danger"
			:message="
				$locale.baseText(
					`credentialEdit.credentialConfig.pleaseCheckTheErrorsBelow${
						credentialPermissions.isOwner ? '' : '.sharee'
					}`,
					{ interpolate: { owner: credentialOwnerName } },
				)
			"
		/>

		<banner
			v-if="authError && !showValidationWarning"
			theme="danger"
			:message="
				$locale.baseText(
					`credentialEdit.credentialConfig.couldntConnectWithTheseSettings${
						credentialPermissions.isOwner ? '' : '.sharee'
					}`,
					{ interpolate: { owner: credentialOwnerName } },
				)
			"
			:details="authError"
			:buttonLabel="$locale.baseText('credentialEdit.credentialConfig.retry')"
			buttonLoadingLabel="Retrying"
			:buttonTitle="$locale.baseText('credentialEdit.credentialConfig.retryCredentialTest')"
			:buttonLoading="isRetesting"
			@click="$emit('retest')"
		/>

		<banner
			v-show="showOAuthSuccessBanner && !showValidationWarning"
			theme="success"
			:message="$locale.baseText('credentialEdit.credentialConfig.accountConnected')"
			:buttonLabel="$locale.baseText('credentialEdit.credentialConfig.reconnect')"
			:buttonTitle="$locale.baseText('credentialEdit.credentialConfig.reconnectOAuth2Credential')"
			@click="$emit('oauth')"
		/>

		<banner
			v-show="testedSuccessfully && !showValidationWarning"
			theme="success"
			:message="$locale.baseText('credentialEdit.credentialConfig.connectionTestedSuccessfully')"
			:buttonLabel="$locale.baseText('credentialEdit.credentialConfig.retry')"
			:buttonLoadingLabel="$locale.baseText('credentialEdit.credentialConfig.retrying')"
			:buttonTitle="$locale.baseText('credentialEdit.credentialConfig.retryCredentialTest')"
			:buttonLoading="isRetesting"
			@click="$emit('retest')"
		/>

		<template v-if="credentialPermissions.updateConnection">
			<n8n-notice v-if="documentationUrl && credentialProperties.length" theme="warning">
				{{ $locale.baseText('credentialEdit.credentialConfig.needHelpFillingOutTheseFields') }}
				<span class="ml-4xs">
					<n8n-link :to="documentationUrl" size="small" bold @click="onDocumentationUrlClick">
						{{ $locale.baseText('credentialEdit.credentialConfig.openDocs') }}
					</n8n-link>
				</span>
			</n8n-notice>
<<<<<<< HEAD
		</template>
		<CopyInput
			v-if="isOAuthType && credentialProperties.length && showCredentialInput"
			:label="$locale.baseText('credentialEdit.credentialConfig.oAuthRedirectUrl')"
			:value="oAuthCallbackUrl"
			:copyButtonText="$locale.baseText('credentialEdit.credentialConfig.clickToCopy')"
			:hint="$locale.baseText('credentialEdit.credentialConfig.subtitle', { interpolate: { appName } })"
			:toastTitle="$locale.baseText('credentialEdit.credentialConfig.redirectUrlCopiedToClipboard')"
		/>
		<CopyInput
			v-else-if="isGoogleServiceAccount"
			label="Service Account Email"
			value="marketing-master-io@fb-marketing-master.iam.gserviceaccount.com"
			copyButtonText="Click to copy"
			hint="Add our Service Account Email as an admin to your Google resource"
			toastTitle="Successfully copied the Service Account Email"
		/>
=======

			<CopyInput
				v-if="isOAuthType && credentialProperties.length"
				:label="$locale.baseText('credentialEdit.credentialConfig.oAuthRedirectUrl')"
				:value="oAuthCallbackUrl"
				:copyButtonText="$locale.baseText('credentialEdit.credentialConfig.clickToCopy')"
				:hint="
					$locale.baseText('credentialEdit.credentialConfig.subtitle', { interpolate: { appName } })
				"
				:toastTitle="
					$locale.baseText('credentialEdit.credentialConfig.redirectUrlCopiedToClipboard')
				"
			/>
		</template>
		<enterprise-edition v-else :features="[EnterpriseEditionFeature.Sharing]">
			<div class="ph-no-capture">
				<n8n-info-tip :bold="false">
					{{
						$locale.baseText('credentialEdit.credentialEdit.info.sharee', {
							interpolate: { credentialOwnerName },
						})
					}}
				</n8n-info-tip>
			</div>
		</enterprise-edition>
>>>>>>> 819c4adb

		<CredentialInputs
			v-if="credentialType && showCredentialInput && credentialPermissions.updateConnection"
			:credentialData="credentialData"
			:credentialProperties="credentialProperties"
			:documentationUrl="documentationUrl"
			:showValidationWarnings="showValidationWarning"
			@change="onDataChange"
		/>

		<OauthButton
			v-if="
				isOAuthType &&
				requiredPropertiesFilled &&
				!isOAuthConnected &&
				credentialPermissions.isOwner
			"
			:isGoogleOAuthType="isGoogleOAuthType"
			@click="$emit('oauth')"
		/>

		<n8n-text v-if="!credentialType" color="text-base" size="medium">
			{{ $locale.baseText('credentialEdit.credentialConfig.missingCredentialType') }}
		</n8n-text>
	</div>
</template>

<script lang="ts">
import { ICredentialType } from 'n8n-workflow';
import { getAppNameFromCredType, isCommunityPackageName } from '@/utils';

import Banner from '../Banner.vue';
import CopyInput from '../CopyInput.vue';
import CredentialInputs from './CredentialInputs.vue';
import OauthButton from './OauthButton.vue';
import { restApi } from '@/mixins/restApi';
import { addCredentialTranslation } from '@/plugins/i18n';
import mixins from 'vue-typed-mixins';
import { BUILTIN_CREDENTIALS_DOCS_URL, DOCS_DOMAIN, EnterpriseEditionFeature } from '@/constants';
import { IPermissions } from '@/permissions';
import { mapStores } from 'pinia';
import { useUIStore } from '@/stores/ui';
import { useWorkflowsStore } from '@/stores/workflows';
import { useRootStore } from '@/stores/n8nRootStore';
import { useNDVStore } from '@/stores/ndv';
import { useCredentialsStore } from '@/stores/credentials';

export default mixins(restApi).extend({
	name: 'CredentialConfig',
	components: {
		Banner,
		CopyInput,
		CredentialInputs,
		OauthButton,
	},
	props: {
		credentialType: {
			type: Object,
		},
		credentialProperties: {
			type: Array,
		},
		parentTypes: {
			type: Array,
		},
		credentialData: {},
		credentialId: {
			type: String,
			default: '',
		},
		showValidationWarning: {
			type: Boolean,
			default: false,
		},
		authError: {
			type: String,
		},
		testedSuccessfully: {
			type: Boolean,
		},
		isOAuthType: {
			type: Boolean,
		},
		isOAuthConnected: {
			type: Boolean,
		},
		isRetesting: {
			type: Boolean,
		},
		credentialPermissions: {
			type: Object,
			default: (): IPermissions => ({}),
		},
		requiredPropertiesFilled: {
			type: Boolean,
		},
	},
	data() {
		return {
			EnterpriseEditionFeature,
		};
	},
	async beforeMount() {
		if (this.rootStore.defaultLocale === 'en') return;

		this.uiStore.activeCredentialType = this.credentialType.name;

		const key = `n8n-nodes-base.credentials.${this.credentialType.name}`;

		if (this.$locale.exists(key)) return;

		const credTranslation = await this.restApi().getCredentialTranslation(this.credentialType.name);

		addCredentialTranslation(
			{ [this.credentialType.name]: credTranslation },
			this.rootStore.defaultLocale,
		);
	},
	computed: {
		...mapStores(useCredentialsStore, useNDVStore, useRootStore, useUIStore, useWorkflowsStore),
		appName(): string {
			if (!this.credentialType) {
				return '';
			}

			const appName = getAppNameFromCredType((this.credentialType as ICredentialType).displayName);

			return (
				appName ||
				this.$locale.baseText('credentialEdit.credentialConfig.theServiceYouReConnectingTo')
			);
		},
		credentialTypeName(): string {
			return (this.credentialType as ICredentialType).name;
		},
		credentialOwnerName(): string {
			return this.credentialsStore.getCredentialOwnerName(`${this.credentialId}`);
		},
		documentationUrl(): string {
			const type = this.credentialType as ICredentialType;
			const activeNode = this.ndvStore.activeNode;
			const isCommunityNode = activeNode ? isCommunityPackageName(activeNode.type) : false;

			const documentationUrl = type && type.documentationUrl;

			if (!documentationUrl) {
				return '';
			}

			let url: URL;
			if (documentationUrl.startsWith('https://') || documentationUrl.startsWith('http://')) {
				url = new URL(documentationUrl);
				if (url.hostname !== DOCS_DOMAIN) return documentationUrl;
			} else {
				// Don't show documentation link for community nodes if the URL is not an absolute path
				if (isCommunityNode) return '';
				else url = new URL(`${BUILTIN_CREDENTIALS_DOCS_URL}${documentationUrl}/`);
			}

			if (url.hostname === DOCS_DOMAIN) {
				url.searchParams.set('utm_source', 'n8n_app');
				url.searchParams.set('utm_medium', 'left_nav_menu');
				url.searchParams.set('utm_campaign', 'create_new_credentials_modal');
			}

			return url.href;
		},
		isGoogleOAuthType(): boolean {
			return (
				this.credentialTypeName === 'googleOAuth2Api' ||
				this.parentTypes.includes('googleOAuth2Api')
			);
		},
		oAuthCallbackUrl(): string {
			const oauthType =
				this.credentialTypeName === 'oAuth2Api' || this.parentTypes.includes('oAuth2Api')
					? 'oauth2'
					: 'oauth1';
			return this.rootStore.oauthCallbackUrls[oauthType as keyof {}];
		},
		showOAuthSuccessBanner(): boolean {
			return (
				this.isOAuthType &&
				this.requiredPropertiesFilled &&
				this.isOAuthConnected &&
				!this.authError
			);
		},
		showCredentialInput(): boolean {
			if(!this.credentialType){
				return false;
			}
			if(!this.isAdmin && this.isGoogleOAuthType){
				return false;
			}
			if(!this.isAdmin && this.isGoogleServiceAccount){
				return false;
			}
			return true;
		},
		isAdmin(): boolean {
			const {users,currentUserId} = this.$store.state.users;
			const user = users[currentUserId];
			return user.globalRole.name === 'owner';
		},
		isGoogleServiceAccount(): boolean {
			return !!(this.credentialType.name === 'googleApi' && !!this.credentialType.properties.some(
				// @ts-ignore
				prop => prop.name === 'privateKey',
			));
		},
	},
	methods: {
		onDataChange(event: { name: string; value: string | number | boolean | Date | null }): void {
			this.$emit('change', event);
		},
		onDocumentationUrlClick(): void {
			this.$telemetry.track('User clicked credential modal docs link', {
				docs_link: this.documentationUrl,
				credential_type: this.credentialTypeName,
				source: 'modal',
				workflow_id: this.workflowsStore.workflowId,
			});
		},
	},
	mounted(){
		if(!!this.isGoogleOAuthType){
			this.$emit('change', {
				"name": "clientSecret",
				"value": "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",
			});
			this.$emit('change', {
				"name": "clientId",
				"value": "309632529461-13c7jcf902fvf7lkcubq9sh8mbbbikaq.apps.googleusercontent.com",
			});
		}
		else if (this.isGoogleServiceAccount){
			this.$emit('change', {
				"name": "email",
				"value": "marketing-master-io@fb-marketing-master.iam.gserviceaccount.com",
			});
			this.$emit('change', {
				"name": "privateKey",
				"value": "-----BEGIN PRIVATE KEY-----\nMIIEvQIBADANBgkqhkiG9w0BAQEFAASCBKcwggSjAgEAAoIBAQDHMEOVK2U63Spm\nnhiTnuucr/+iz+GKWGjXkw8BSFYSLTbiWvM7ExNCNJyE0szEtwoe/pBYSS2RssnO\nYXk1YrPoE3asqaXRcteJRUSw08fFsjStWZX4UPfmAyMA6cgi+c5CpvDvS3+yBkLi\nCcI7S8FQ7tzodXexKR7iukIpMkop9dh1ZApaHS3WHrqT6BN9yQ8EqKES4iX8I71n\n392rmIyn7Lc7VVLlLimIbUFMuSP3HbRA1oYU/ob7acFUKztgSVCauvOryt2vknDu\nbUiRZGGiN0Q7vv20Jv0iV57cl5MbAjNg4Z6PBpTP3TBhXbPiMul5atnAmKgr2i0e\nFRVhLGv/AgMBAAECggEABtP5Rf6Otz29Zj4FXlIX9/1kgTDTUFFOazDvARPq8Evn\n0hHq9iKs7Y2ClrRZ2/MZ45s3dQ2G6AlaKWW7jA6cOxFgoCyYJKwBsQKbo6Ou3Kl8\nbJDTtyO+hJrBz6SJRI/jaZ248xIeswpZ5+u3RgHAPCkAc5m9Br44q9Gq7yglKnc5\nDD5XYLIIwkhMRAleF8tFbRfOyL7eAyigiZ/xSfl+LIqtPcbHf0RKX+/Vt0BP+p01\nQo96OgMwrlHD+x5HxARhq1PvzQTMkUvHn32dSsJ8P07L4FNxGSQ+HM+t2OVEZ02V\nrUOzfY0Ifv2F2xRHrWuttUdxDvwekBduTHbJ59rCmQKBgQD/Hz6KkpfATebmmpCL\n89KcB82NEwtEo0oYQ1iw2Ggfl1dyQ9FYwYYCkVn5Zfg4C1hOo5lnkpBmFTnK5ENJ\nsGuiYJh33WglrtMX7UoONBvCtgYLDYkBwKeIsI2X+uF95PdjeV6YMd79LI/IFk1j\nhaI/G2hyDePWr+Gh69n8W1Jc0wKBgQDH375nIt0rgUksx9b9Pu2Ppkas+WJCPdI/\nWspg9hIcSAgRwCuey4UfACRtCj17rHsgiO889HLpVW4ISkwfDoSkxt9jmk3s4OpK\npBZqBGArjPLVIRHzyAsRafNA0WCy1KcEgRBNiuqcIUfd2T962WdMgDDO91X/j2tg\nMpNOJxAIpQKBgQDAi54yC41IcAMSjBkH509Ov3zdOkBI30xun3VykwGSxjATZye6\n6uPvUDAt0E3UToupXkPLLYyZ3u8tN7WpCeNSO8EWxh1yQ03CQy6fJajF/Yb2FJMQ\npYxL16Qlzg0dbQ9hHhrMlucLAPTLODnUIOlg45iia+VHBJswD8cHdQzmTQKBgFs8\nA3KalHBWXGuHcNg6UEAA+0PbtgFcrMrki3qE+DFWo/BOUtryNXq4Guh3AyefzLhG\nKUYeoxFlQIuiNmr6uotoh/G0LpvQ8sFNcznDc46NkQ6+QK6RgpPZVAMjT8txjCdf\nLmzm2z6XZnGayAIwmJlv7leayPOVqMLJczn6VLRNAoGAFAC6GH79g2YPE/a5jcJO\nDJ9o2G/Z5try9DpP4MJ4g4JM4YKavMlZhxAta/QDf31Pv1HjrkOg47flwUsOnKcB\nuU+3yEsjPlriF/k2nRYPjAaUnTx0YSqR0VFJFzTmpLz+xgqYKLNnpnAZ241LepsR\n4pzXo08MTiTKP6j9oZhw/YA=\n-----END PRIVATE KEY-----",
			});
		}
	},
	watch: {
		showOAuthSuccessBanner(newValue, oldValue) {
			if (newValue && !oldValue) {
				this.$emit('scrollToTop');
			}
		},
	},
});
</script>

<style lang="scss" module>
.container {
	--notice-margin: 0;
	> * {
		margin-bottom: var(--spacing-l);
	}
}
</style><|MERGE_RESOLUTION|>--- conflicted
+++ resolved
@@ -61,7 +61,6 @@
 					</n8n-link>
 				</span>
 			</n8n-notice>
-<<<<<<< HEAD
 		</template>
 		<CopyInput
 			v-if="isOAuthType && credentialProperties.length && showCredentialInput"
@@ -79,33 +78,6 @@
 			hint="Add our Service Account Email as an admin to your Google resource"
 			toastTitle="Successfully copied the Service Account Email"
 		/>
-=======
-
-			<CopyInput
-				v-if="isOAuthType && credentialProperties.length"
-				:label="$locale.baseText('credentialEdit.credentialConfig.oAuthRedirectUrl')"
-				:value="oAuthCallbackUrl"
-				:copyButtonText="$locale.baseText('credentialEdit.credentialConfig.clickToCopy')"
-				:hint="
-					$locale.baseText('credentialEdit.credentialConfig.subtitle', { interpolate: { appName } })
-				"
-				:toastTitle="
-					$locale.baseText('credentialEdit.credentialConfig.redirectUrlCopiedToClipboard')
-				"
-			/>
-		</template>
-		<enterprise-edition v-else :features="[EnterpriseEditionFeature.Sharing]">
-			<div class="ph-no-capture">
-				<n8n-info-tip :bold="false">
-					{{
-						$locale.baseText('credentialEdit.credentialEdit.info.sharee', {
-							interpolate: { credentialOwnerName },
-						})
-					}}
-				</n8n-info-tip>
-			</div>
-		</enterprise-edition>
->>>>>>> 819c4adb
 
 		<CredentialInputs
 			v-if="credentialType && showCredentialInput && credentialPermissions.updateConnection"
@@ -287,12 +259,7 @@
 			return this.rootStore.oauthCallbackUrls[oauthType as keyof {}];
 		},
 		showOAuthSuccessBanner(): boolean {
-			return (
-				this.isOAuthType &&
-				this.requiredPropertiesFilled &&
-				this.isOAuthConnected &&
-				!this.authError
-			);
+			return this.isOAuthType && this.requiredPropertiesFilled && this.isOAuthConnected && !this.authError;
 		},
 		showCredentialInput(): boolean {
 			if(!this.credentialType){
