<template>
<<<<<<< HEAD
	<div :class="$style.container" data-test-id="node-credentials-config-container">
		<Banner
			v-show="showValidationWarning"
			theme="danger"
			:message="
				$locale.baseText(
					`credentialEdit.credentialConfig.pleaseCheckTheErrorsBelow${
						credentialPermissions?.update ? '' : '.sharee'
					}`,
					{ interpolate: { owner: credentialOwnerName } },
				)
			"
		/>

		<Banner
			v-if="authError && !showValidationWarning"
			theme="danger"
			:message="
				$locale.baseText(
					`credentialEdit.credentialConfig.couldntConnectWithTheseSettings${
						credentialPermissions?.update ? '' : '.sharee'
					}`,
					{ interpolate: { owner: credentialOwnerName } },
				)
			"
			:details="authError"
			:button-label="$locale.baseText('credentialEdit.credentialConfig.retry')"
			button-loading-label="Retrying"
			:button-title="$locale.baseText('credentialEdit.credentialConfig.retryCredentialTest')"
			:button-loading="isRetesting"
			@click="$emit('retest')"
		/>

		<Banner
			v-show="showOAuthSuccessBanner && !showValidationWarning"
			theme="success"
			:message="$locale.baseText('credentialEdit.credentialConfig.accountConnected')"
			:button-label="$locale.baseText('credentialEdit.credentialConfig.reconnect')"
			:button-title="$locale.baseText('credentialEdit.credentialConfig.reconnectOAuth2Credential')"
			data-test-id="oauth-connect-success-banner"
			@click="$emit('oauth')"
		>
			<template v-if="isGoogleOAuthType" #button>
				<p
					:class="$style.googleReconnectLabel"
					v-text="`${$locale.baseText('credentialEdit.credentialConfig.reconnect')}:`"
				/>
				<GoogleAuthButton @click="$emit('oauth')" />
			</template>
		</Banner>

		<Banner
			v-show="testedSuccessfully && !showValidationWarning"
			theme="success"
			:message="$locale.baseText('credentialEdit.credentialConfig.connectionTestedSuccessfully')"
			:button-label="$locale.baseText('credentialEdit.credentialConfig.retry')"
			:button-loading-label="$locale.baseText('credentialEdit.credentialConfig.retrying')"
			:button-title="$locale.baseText('credentialEdit.credentialConfig.retryCredentialTest')"
			:button-loading="isRetesting"
			data-test-id="credentials-config-container-test-success"
			@click="$emit('retest')"
		/>

		<template v-if="credentialPermissions?.update">
			<n8n-notice v-if="documentationUrl && credentialProperties.length" theme="warning">
				{{ $locale.baseText('credentialEdit.credentialConfig.needHelpFillingOutTheseFields') }}
				<span class="ml-4xs">
					<n8n-link :to="documentationUrl" size="small" bold @click="onDocumentationUrlClick">
						{{ $locale.baseText('credentialEdit.credentialConfig.openDocs') }}
					</n8n-link>
				</span>
			</n8n-notice>

			<AuthTypeSelector
				v-if="showAuthTypeSelector && isNewCredential"
				:credential-type="credentialType"
				@auth-type-changed="onAuthTypeChange"
=======
	<div>
		<div :class="$style.config" data-test-id="node-credentials-config-container">
			<Banner
				v-show="showValidationWarning"
				theme="danger"
				:message="
					$locale.baseText(
						`credentialEdit.credentialConfig.pleaseCheckTheErrorsBelow${
							credentialPermissions.update ? '' : '.sharee'
						}`,
						{ interpolate: { owner: credentialOwnerName } },
					)
				"
>>>>>>> e5c32475
			/>

			<Banner
				v-if="authError && !showValidationWarning"
				theme="danger"
				:message="
					$locale.baseText(
						`credentialEdit.credentialConfig.couldntConnectWithTheseSettings${
							credentialPermissions.update ? '' : '.sharee'
						}`,
						{ interpolate: { owner: credentialOwnerName } },
					)
				"
				:details="authError"
				:button-label="$locale.baseText('credentialEdit.credentialConfig.retry')"
				button-loading-label="Retrying"
				:button-title="$locale.baseText('credentialEdit.credentialConfig.retryCredentialTest')"
				:button-loading="isRetesting"
				@click="$emit('retest')"
			/>

			<Banner
				v-show="showOAuthSuccessBanner && !showValidationWarning"
				theme="success"
				:message="$locale.baseText('credentialEdit.credentialConfig.accountConnected')"
				:button-label="$locale.baseText('credentialEdit.credentialConfig.reconnect')"
				:button-title="
					$locale.baseText('credentialEdit.credentialConfig.reconnectOAuth2Credential')
				"
				data-test-id="oauth-connect-success-banner"
				@click="$emit('oauth')"
			>
				<template v-if="isGoogleOAuthType" #button>
					<p
						:class="$style.googleReconnectLabel"
						v-text="`${$locale.baseText('credentialEdit.credentialConfig.reconnect')}:`"
					/>
					<GoogleAuthButton @click="$emit('oauth')" />
				</template>
			</Banner>

			<Banner
				v-show="testedSuccessfully && !showValidationWarning"
				theme="success"
				:message="$locale.baseText('credentialEdit.credentialConfig.connectionTestedSuccessfully')"
				:button-label="$locale.baseText('credentialEdit.credentialConfig.retry')"
				:button-loading-label="$locale.baseText('credentialEdit.credentialConfig.retrying')"
				:button-title="$locale.baseText('credentialEdit.credentialConfig.retryCredentialTest')"
				:button-loading="isRetesting"
				data-test-id="credentials-config-container-test-success"
				@click="$emit('retest')"
			/>

			<template v-if="credentialPermissions.update">
				<n8n-notice v-if="documentationUrl && credentialProperties.length && !docs" theme="warning">
					{{ $locale.baseText('credentialEdit.credentialConfig.needHelpFillingOutTheseFields') }}
					<span class="ml-4xs">
						<n8n-link :to="documentationUrl" size="small" bold @click="onDocumentationUrlClick">
							{{ $locale.baseText('credentialEdit.credentialConfig.openDocs') }}
						</n8n-link>
					</span>
				</n8n-notice>

				<AuthTypeSelector
					v-if="showAuthTypeSelector && isNewCredential"
					:credential-type="credentialType"
					@auth-type-changed="onAuthTypeChange"
				/>

				<CopyInput
					v-if="isOAuthType && !allOAuth2BasePropertiesOverridden"
					:label="$locale.baseText('credentialEdit.credentialConfig.oAuthRedirectUrl')"
					:value="oAuthCallbackUrl"
					:copy-button-text="$locale.baseText('credentialEdit.credentialConfig.clickToCopy')"
					:hint="
						$locale.baseText('credentialEdit.credentialConfig.subtitle', {
							interpolate: { appName },
						})
<<<<<<< HEAD
					}}
				</n8n-info-tip>
			</div>
		</EnterpriseEdition>

		<CredentialInputs
			v-if="credentialType && credentialPermissions?.update"
			:credential-data="credentialData"
			:credential-properties="credentialProperties"
			:documentation-url="documentationUrl"
			:show-validation-warnings="showValidationWarning"
			@update="onDataChange"
		/>

		<OauthButton
			v-if="
				isOAuthType &&
				requiredPropertiesFilled &&
				!isOAuthConnected &&
				credentialPermissions?.update
			"
			:is-google-o-auth-type="isGoogleOAuthType"
			data-test-id="oauth-connect-button"
			@click="$emit('oauth')"
		/>

		<n8n-text v-if="isMissingCredentials" color="text-base" size="medium">
			{{ $locale.baseText('credentialEdit.credentialConfig.missingCredentialType') }}
		</n8n-text>

		<EnterpriseEdition :features="[EnterpriseEditionFeature.ExternalSecrets]">
			<template #fallback>
				<n8n-info-tip class="mt-s">
					{{ $locale.baseText('credentialEdit.credentialConfig.externalSecrets') }}
					<n8n-link bold :to="$locale.baseText('settings.externalSecrets.docs')" size="small">
						{{ $locale.baseText('credentialEdit.credentialConfig.externalSecrets.moreInfo') }}
					</n8n-link>
				</n8n-info-tip>
=======
					"
					:toast-title="
						$locale.baseText('credentialEdit.credentialConfig.redirectUrlCopiedToClipboard')
					"
					:redact-value="true"
				/>
>>>>>>> e5c32475
			</template>
			<EnterpriseEdition v-else :features="[EnterpriseEditionFeature.Sharing]">
				<div>
					<n8n-info-tip :bold="false">
						{{
							$locale.baseText('credentialEdit.credentialEdit.info.sharee', {
								interpolate: { credentialOwnerName },
							})
						}}
					</n8n-info-tip>
				</div>
			</EnterpriseEdition>

			<CredentialInputs
				v-if="credentialType && credentialPermissions.update"
				:credential-data="credentialData"
				:credential-properties="credentialProperties"
				:documentation-url="documentationUrl"
				:show-validation-warnings="showValidationWarning"
				@update="onDataChange"
			/>

			<OauthButton
				v-if="
					isOAuthType &&
					requiredPropertiesFilled &&
					!isOAuthConnected &&
					credentialPermissions.update
				"
				:is-google-o-auth-type="isGoogleOAuthType"
				data-test-id="oauth-connect-button"
				@click="$emit('oauth')"
			/>

			<n8n-text v-if="isMissingCredentials" color="text-base" size="medium">
				{{ $locale.baseText('credentialEdit.credentialConfig.missingCredentialType') }}
			</n8n-text>

			<EnterpriseEdition :features="[EnterpriseEditionFeature.ExternalSecrets]">
				<template #fallback>
					<n8n-info-tip class="mt-s">
						{{ $locale.baseText('credentialEdit.credentialConfig.externalSecrets') }}
						<n8n-link bold :to="$locale.baseText('settings.externalSecrets.docs')" size="small">
							{{ $locale.baseText('credentialEdit.credentialConfig.externalSecrets.moreInfo') }}
						</n8n-link>
					</n8n-info-tip>
				</template>
			</EnterpriseEdition>
		</div>
		<CredentialDocs
			v-if="docs"
			:credential-type="credentialType"
			:documentation-url="documentationUrl"
			:docs="docs"
			:class="$style.docs"
		>
		</CredentialDocs>
	</div>
</template>

<script setup lang="ts">
import { computed, onBeforeMount, watch } from 'vue';

import { getAppNameFromCredType, isCommunityPackageName } from '@/utils/nodeTypesUtils';
import type {
	ICredentialDataDecryptedObject,
	ICredentialType,
	INodeProperties,
} from 'n8n-workflow';

import type { IUpdateInformation } from '@/Interface';
import AuthTypeSelector from '@/components/CredentialEdit/AuthTypeSelector.vue';
import EnterpriseEdition from '@/components/EnterpriseEdition.ee.vue';
import { useI18n } from '@/composables/useI18n';
import { useTelemetry } from '@/composables/useTelemetry';
import { BUILTIN_CREDENTIALS_DOCS_URL, DOCS_DOMAIN, EnterpriseEditionFeature } from '@/constants';
<<<<<<< HEAD
import type { PermissionsRecord } from '@/permissions';
=======
import type { PermissionsMap } from '@/permissions';
import { addCredentialTranslation } from '@/plugins/i18n';
import { useCredentialsStore } from '@/stores/credentials.store';
import { useNDVStore } from '@/stores/ndv.store';
import { useRootStore } from '@/stores/root.store';
>>>>>>> e5c32475
import { useUIStore } from '@/stores/ui.store';
import { useWorkflowsStore } from '@/stores/workflows.store';
import type { CredentialScope } from '@n8n/permissions';
import Banner from '../Banner.vue';
import CopyInput from '../CopyInput.vue';
import CredentialInputs from './CredentialInputs.vue';
import GoogleAuthButton from './GoogleAuthButton.vue';
import OauthButton from './OauthButton.vue';
import CredentialDocs from './CredentialDocs.vue';
import { CREDENTIAL_MARKDOWN_DOCS } from './docs';

<<<<<<< HEAD
export default defineComponent({
	name: 'CredentialConfig',
	components: {
		EnterpriseEdition,
		AuthTypeSelector,
		Banner,
		CopyInput,
		CredentialInputs,
		OauthButton,
		GoogleAuthButton,
	},
	props: {
		credentialType: {
			type: Object as PropType<ICredentialType>,
			required: true,
		},
		credentialProperties: {
			type: Array as PropType<INodeProperties[]>,
			required: true,
		},
		parentTypes: {
			type: Array as PropType<string[]>,
			default: () => [],
		},
		credentialData: {
			type: Object as PropType<ICredentialDataDecryptedObject>,
			required: true,
		},
		credentialId: {
			type: String,
			default: '',
		},
		showValidationWarning: {
			type: Boolean,
			default: false,
		},
		authError: {
			type: String,
		},
		testedSuccessfully: {
			type: Boolean,
		},
		isOAuthType: {
			type: Boolean,
		},
		allOAuth2BasePropertiesOverridden: {
			type: Boolean,
		},
		isOAuthConnected: {
			type: Boolean,
		},
		isRetesting: {
			type: Boolean,
		},
		credentialPermissions: {
			type: Object as PropType<PermissionsRecord['credential']>,
			default: () => ({}) as PermissionsRecord['credential'],
		},
		requiredPropertiesFilled: {
			type: Boolean,
		},
		mode: {
			type: String,
			required: true,
		},
		showAuthTypeSelector: {
			type: Boolean,
		},
	},
	data() {
		return {
			EnterpriseEditionFeature,
		};
	},
	async beforeMount() {
		if (this.rootStore.defaultLocale === 'en') return;

		this.uiStore.activeCredentialType = this.credentialType.name;

		const key = `n8n-nodes-base.credentials.${this.credentialType.name}`;

		if (this.$locale.exists(key)) return;

		const credTranslation = await this.credentialsStore.getCredentialTranslation(
			this.credentialType.name,
		);

		addCredentialTranslation(
			{ [this.credentialType.name]: credTranslation },
			this.rootStore.defaultLocale,
		);
	},
	computed: {
		...mapStores(
			useCredentialsStore,
			useNDVStore,
			useNodeTypesStore,
			useRootStore,
			useUIStore,
			useWorkflowsStore,
		),
		activeNodeType(): INodeTypeDescription | null {
			const activeNode = this.ndvStore.activeNode;

			if (activeNode) {
				return this.nodeTypesStore.getNodeType(activeNode.type, activeNode.typeVersion);
			}
			return null;
		},
		appName(): string {
			if (!this.credentialType) {
				return '';
			}

			const appName = getAppNameFromCredType(this.credentialType.displayName);

			return (
				appName ||
				this.$locale.baseText('credentialEdit.credentialConfig.theServiceYouReConnectingTo')
			);
		},
		credentialTypeName(): string {
			return this.credentialType?.name;
		},
		credentialOwnerName(): string {
			return this.credentialsStore.getCredentialOwnerNameById(`${this.credentialId}`);
		},
		documentationUrl(): string {
			const type = this.credentialType;
			const activeNode = this.ndvStore.activeNode;
			const isCommunityNode = activeNode ? isCommunityPackageName(activeNode.type) : false;

			const documentationUrl = type?.documentationUrl;

			if (!documentationUrl) {
				return '';
			}

			let url: URL;
			if (documentationUrl.startsWith('https://') || documentationUrl.startsWith('http://')) {
				url = new URL(documentationUrl);
				if (url.hostname !== DOCS_DOMAIN) return documentationUrl;
			} else {
				// Don't show documentation link for community nodes if the URL is not an absolute path
				if (isCommunityNode) return '';
				else url = new URL(`${BUILTIN_CREDENTIALS_DOCS_URL}${documentationUrl}/`);
			}

			if (url.hostname === DOCS_DOMAIN) {
				url.searchParams.set('utm_source', 'n8n_app');
				url.searchParams.set('utm_medium', 'credential_settings');
				url.searchParams.set('utm_campaign', 'create_new_credentials_modal');
			}

			return url.href;
		},
		isGoogleOAuthType(): boolean {
			return (
				this.credentialTypeName === 'googleOAuth2Api' ||
				this.parentTypes.includes('googleOAuth2Api')
			);
		},
		oAuthCallbackUrl(): string {
			const oauthType =
				this.credentialTypeName === 'oAuth2Api' || this.parentTypes.includes('oAuth2Api')
					? 'oauth2'
					: 'oauth1';
			return this.rootStore.OAuthCallbackUrls[oauthType as keyof {}];
		},
		showOAuthSuccessBanner(): boolean {
			return (
				this.isOAuthType &&
				this.requiredPropertiesFilled &&
				this.isOAuthConnected &&
				!this.authError
			);
		},
		isMissingCredentials(): boolean {
			return this.credentialType === null;
		},
		isNewCredential(): boolean {
			return this.mode === 'new' && !this.credentialId;
		},
	},
	methods: {
		getCredentialOptions(type: string): ICredentialsResponse[] {
			return this.credentialsStore.allUsableCredentialsByType[type];
		},
		onDataChange(event: IUpdateInformation): void {
			this.$emit('update', event);
		},
		onDocumentationUrlClick(): void {
			this.$telemetry.track('User clicked credential modal docs link', {
				docs_link: this.documentationUrl,
				credential_type: this.credentialTypeName,
				source: 'modal',
				workflow_id: this.workflowsStore.workflowId,
			});
		},
		onAuthTypeChange(newType: string): void {
			this.$emit('authTypeChanged', newType);
		},
	},
	watch: {
		showOAuthSuccessBanner(newValue, oldValue) {
			if (newValue && !oldValue) {
				this.$emit('scrollToTop');
			}
		},
	},
=======
type Props = {
	mode: string;
	credentialType: ICredentialType;
	credentialProperties: INodeProperties[];
	credentialData: ICredentialDataDecryptedObject;
	credentialId?: string;
	credentialPermissions?: PermissionsMap<CredentialScope>;
	parentTypes?: string[];
	showValidationWarning?: boolean;
	authError?: string;
	testedSuccessfully?: boolean;
	isOAuthType?: boolean;
	allOAuth2BasePropertiesOverridden?: boolean;
	isOAuthConnected?: boolean;
	isRetesting?: boolean;
	requiredPropertiesFilled?: boolean;
	showAuthTypeSelector?: boolean;
};

const props = withDefaults(defineProps<Props>(), {
	parentTypes: () => [],
	credentialId: '',
	authError: '',
	showValidationWarning: false,
	credentialPermissions: () => ({}) as PermissionsMap<CredentialScope>,
});
const emit = defineEmits<{
	update: [value: IUpdateInformation];
	authTypeChanged: [value: string];
	scrollToTop: [];
	retest: [];
	oauth: [];
}>();

const credentialsStore = useCredentialsStore();
const ndvStore = useNDVStore();
const rootStore = useRootStore();
const uiStore = useUIStore();
const workflowsStore = useWorkflowsStore();

const i18n = useI18n();
const telemetry = useTelemetry();

onBeforeMount(async () => {
	if (rootStore.defaultLocale === 'en') return;

	uiStore.activeCredentialType = props.credentialType.name;

	const key = `n8n-nodes-base.credentials.${props.credentialType.name}`;

	if (i18n.exists(key)) return;

	const credTranslation = await credentialsStore.getCredentialTranslation(
		props.credentialType.name,
	);

	addCredentialTranslation(
		{ [props.credentialType.name]: credTranslation },
		rootStore.defaultLocale,
	);
});

const appName = computed(() => {
	if (!props.credentialType) {
		return '';
	}

	return (
		getAppNameFromCredType(props.credentialType.displayName) ||
		i18n.baseText('credentialEdit.credentialConfig.theServiceYouReConnectingTo')
	);
});
const credentialTypeName = computed(() => props.credentialType?.name);
const credentialOwnerName = computed(() =>
	credentialsStore.getCredentialOwnerNameById(`${props.credentialId}`),
);
const documentationUrl = computed(() => {
	const type = props.credentialType;
	const activeNode = ndvStore.activeNode;
	const isCommunityNode = activeNode ? isCommunityPackageName(activeNode.type) : false;

	const docUrl = type?.documentationUrl;

	if (!docUrl) {
		return '';
	}

	let url: URL;
	if (docUrl.startsWith('https://') || docUrl.startsWith('http://')) {
		url = new URL(docUrl);
		if (url.hostname !== DOCS_DOMAIN) return docUrl;
	} else {
		// Don't show documentation link for community nodes if the URL is not an absolute path
		if (isCommunityNode) return '';
		else url = new URL(`${BUILTIN_CREDENTIALS_DOCS_URL}${docUrl}/`);
	}

	if (url.hostname === DOCS_DOMAIN) {
		url.searchParams.set('utm_source', 'n8n_app');
		url.searchParams.set('utm_medium', 'credential_settings');
		url.searchParams.set('utm_campaign', 'create_new_credentials_modal');
	}

	return url.href;
});

const isGoogleOAuthType = computed(
	() =>
		credentialTypeName.value === 'googleOAuth2Api' || props.parentTypes.includes('googleOAuth2Api'),
);

const oAuthCallbackUrl = computed(() => {
	const oauthType =
		credentialTypeName.value === 'oAuth2Api' || props.parentTypes.includes('oAuth2Api')
			? 'oauth2'
			: 'oauth1';
	return rootStore.OAuthCallbackUrls[oauthType as keyof {}];
});

const showOAuthSuccessBanner = computed(() => {
	return (
		props.isOAuthType &&
		props.requiredPropertiesFilled &&
		props.isOAuthConnected &&
		!props.authError
	);
});

const isMissingCredentials = computed(() => props.credentialType === null);

const isNewCredential = computed(() => props.mode === 'new' && !props.credentialId);

const docs = computed(() => CREDENTIAL_MARKDOWN_DOCS[props.credentialType.name]);

function onDataChange(event: IUpdateInformation): void {
	emit('update', event);
}

function onDocumentationUrlClick(): void {
	telemetry.track('User clicked credential modal docs link', {
		docs_link: documentationUrl.value,
		credential_type: credentialTypeName.value,
		source: 'modal',
		workflow_id: workflowsStore.workflowId,
	});
}

function onAuthTypeChange(newType: string): void {
	emit('authTypeChanged', newType);
}

watch(showOAuthSuccessBanner, (newValue, oldValue) => {
	if (newValue && !oldValue) {
		emit('scrollToTop');
	}
>>>>>>> e5c32475
});
</script>

<style lang="scss" module>
.config {
	--notice-margin: 0;
	flex-grow: 1;

	> * {
		margin-bottom: var(--spacing-l);
	}

	&:has(+ .docs) {
		padding-right: 320px;
	}
}

.docs {
	position: absolute;
	right: 0;
	bottom: 0;
	top: 0;
	max-width: 320px;
}

.googleReconnectLabel {
	margin-right: var(--spacing-3xs);
}
</style><|MERGE_RESOLUTION|>--- conflicted
+++ resolved
@@ -1,83 +1,4 @@
 <template>
-<<<<<<< HEAD
-	<div :class="$style.container" data-test-id="node-credentials-config-container">
-		<Banner
-			v-show="showValidationWarning"
-			theme="danger"
-			:message="
-				$locale.baseText(
-					`credentialEdit.credentialConfig.pleaseCheckTheErrorsBelow${
-						credentialPermissions?.update ? '' : '.sharee'
-					}`,
-					{ interpolate: { owner: credentialOwnerName } },
-				)
-			"
-		/>
-
-		<Banner
-			v-if="authError && !showValidationWarning"
-			theme="danger"
-			:message="
-				$locale.baseText(
-					`credentialEdit.credentialConfig.couldntConnectWithTheseSettings${
-						credentialPermissions?.update ? '' : '.sharee'
-					}`,
-					{ interpolate: { owner: credentialOwnerName } },
-				)
-			"
-			:details="authError"
-			:button-label="$locale.baseText('credentialEdit.credentialConfig.retry')"
-			button-loading-label="Retrying"
-			:button-title="$locale.baseText('credentialEdit.credentialConfig.retryCredentialTest')"
-			:button-loading="isRetesting"
-			@click="$emit('retest')"
-		/>
-
-		<Banner
-			v-show="showOAuthSuccessBanner && !showValidationWarning"
-			theme="success"
-			:message="$locale.baseText('credentialEdit.credentialConfig.accountConnected')"
-			:button-label="$locale.baseText('credentialEdit.credentialConfig.reconnect')"
-			:button-title="$locale.baseText('credentialEdit.credentialConfig.reconnectOAuth2Credential')"
-			data-test-id="oauth-connect-success-banner"
-			@click="$emit('oauth')"
-		>
-			<template v-if="isGoogleOAuthType" #button>
-				<p
-					:class="$style.googleReconnectLabel"
-					v-text="`${$locale.baseText('credentialEdit.credentialConfig.reconnect')}:`"
-				/>
-				<GoogleAuthButton @click="$emit('oauth')" />
-			</template>
-		</Banner>
-
-		<Banner
-			v-show="testedSuccessfully && !showValidationWarning"
-			theme="success"
-			:message="$locale.baseText('credentialEdit.credentialConfig.connectionTestedSuccessfully')"
-			:button-label="$locale.baseText('credentialEdit.credentialConfig.retry')"
-			:button-loading-label="$locale.baseText('credentialEdit.credentialConfig.retrying')"
-			:button-title="$locale.baseText('credentialEdit.credentialConfig.retryCredentialTest')"
-			:button-loading="isRetesting"
-			data-test-id="credentials-config-container-test-success"
-			@click="$emit('retest')"
-		/>
-
-		<template v-if="credentialPermissions?.update">
-			<n8n-notice v-if="documentationUrl && credentialProperties.length" theme="warning">
-				{{ $locale.baseText('credentialEdit.credentialConfig.needHelpFillingOutTheseFields') }}
-				<span class="ml-4xs">
-					<n8n-link :to="documentationUrl" size="small" bold @click="onDocumentationUrlClick">
-						{{ $locale.baseText('credentialEdit.credentialConfig.openDocs') }}
-					</n8n-link>
-				</span>
-			</n8n-notice>
-
-			<AuthTypeSelector
-				v-if="showAuthTypeSelector && isNewCredential"
-				:credential-type="credentialType"
-				@auth-type-changed="onAuthTypeChange"
-=======
 	<div>
 		<div :class="$style.config" data-test-id="node-credentials-config-container">
 			<Banner
@@ -91,7 +12,6 @@
 						{ interpolate: { owner: credentialOwnerName } },
 					)
 				"
->>>>>>> e5c32475
 			/>
 
 			<Banner
@@ -170,53 +90,12 @@
 						$locale.baseText('credentialEdit.credentialConfig.subtitle', {
 							interpolate: { appName },
 						})
-<<<<<<< HEAD
-					}}
-				</n8n-info-tip>
-			</div>
-		</EnterpriseEdition>
-
-		<CredentialInputs
-			v-if="credentialType && credentialPermissions?.update"
-			:credential-data="credentialData"
-			:credential-properties="credentialProperties"
-			:documentation-url="documentationUrl"
-			:show-validation-warnings="showValidationWarning"
-			@update="onDataChange"
-		/>
-
-		<OauthButton
-			v-if="
-				isOAuthType &&
-				requiredPropertiesFilled &&
-				!isOAuthConnected &&
-				credentialPermissions?.update
-			"
-			:is-google-o-auth-type="isGoogleOAuthType"
-			data-test-id="oauth-connect-button"
-			@click="$emit('oauth')"
-		/>
-
-		<n8n-text v-if="isMissingCredentials" color="text-base" size="medium">
-			{{ $locale.baseText('credentialEdit.credentialConfig.missingCredentialType') }}
-		</n8n-text>
-
-		<EnterpriseEdition :features="[EnterpriseEditionFeature.ExternalSecrets]">
-			<template #fallback>
-				<n8n-info-tip class="mt-s">
-					{{ $locale.baseText('credentialEdit.credentialConfig.externalSecrets') }}
-					<n8n-link bold :to="$locale.baseText('settings.externalSecrets.docs')" size="small">
-						{{ $locale.baseText('credentialEdit.credentialConfig.externalSecrets.moreInfo') }}
-					</n8n-link>
-				</n8n-info-tip>
-=======
 					"
 					:toast-title="
 						$locale.baseText('credentialEdit.credentialConfig.redirectUrlCopiedToClipboard')
 					"
 					:redact-value="true"
 				/>
->>>>>>> e5c32475
 			</template>
 			<EnterpriseEdition v-else :features="[EnterpriseEditionFeature.Sharing]">
 				<div>
@@ -293,15 +172,11 @@
 import { useI18n } from '@/composables/useI18n';
 import { useTelemetry } from '@/composables/useTelemetry';
 import { BUILTIN_CREDENTIALS_DOCS_URL, DOCS_DOMAIN, EnterpriseEditionFeature } from '@/constants';
-<<<<<<< HEAD
-import type { PermissionsRecord } from '@/permissions';
-=======
 import type { PermissionsMap } from '@/permissions';
 import { addCredentialTranslation } from '@/plugins/i18n';
 import { useCredentialsStore } from '@/stores/credentials.store';
 import { useNDVStore } from '@/stores/ndv.store';
 import { useRootStore } from '@/stores/root.store';
->>>>>>> e5c32475
 import { useUIStore } from '@/stores/ui.store';
 import { useWorkflowsStore } from '@/stores/workflows.store';
 import type { CredentialScope } from '@n8n/permissions';
@@ -313,218 +188,6 @@
 import CredentialDocs from './CredentialDocs.vue';
 import { CREDENTIAL_MARKDOWN_DOCS } from './docs';
 
-<<<<<<< HEAD
-export default defineComponent({
-	name: 'CredentialConfig',
-	components: {
-		EnterpriseEdition,
-		AuthTypeSelector,
-		Banner,
-		CopyInput,
-		CredentialInputs,
-		OauthButton,
-		GoogleAuthButton,
-	},
-	props: {
-		credentialType: {
-			type: Object as PropType<ICredentialType>,
-			required: true,
-		},
-		credentialProperties: {
-			type: Array as PropType<INodeProperties[]>,
-			required: true,
-		},
-		parentTypes: {
-			type: Array as PropType<string[]>,
-			default: () => [],
-		},
-		credentialData: {
-			type: Object as PropType<ICredentialDataDecryptedObject>,
-			required: true,
-		},
-		credentialId: {
-			type: String,
-			default: '',
-		},
-		showValidationWarning: {
-			type: Boolean,
-			default: false,
-		},
-		authError: {
-			type: String,
-		},
-		testedSuccessfully: {
-			type: Boolean,
-		},
-		isOAuthType: {
-			type: Boolean,
-		},
-		allOAuth2BasePropertiesOverridden: {
-			type: Boolean,
-		},
-		isOAuthConnected: {
-			type: Boolean,
-		},
-		isRetesting: {
-			type: Boolean,
-		},
-		credentialPermissions: {
-			type: Object as PropType<PermissionsRecord['credential']>,
-			default: () => ({}) as PermissionsRecord['credential'],
-		},
-		requiredPropertiesFilled: {
-			type: Boolean,
-		},
-		mode: {
-			type: String,
-			required: true,
-		},
-		showAuthTypeSelector: {
-			type: Boolean,
-		},
-	},
-	data() {
-		return {
-			EnterpriseEditionFeature,
-		};
-	},
-	async beforeMount() {
-		if (this.rootStore.defaultLocale === 'en') return;
-
-		this.uiStore.activeCredentialType = this.credentialType.name;
-
-		const key = `n8n-nodes-base.credentials.${this.credentialType.name}`;
-
-		if (this.$locale.exists(key)) return;
-
-		const credTranslation = await this.credentialsStore.getCredentialTranslation(
-			this.credentialType.name,
-		);
-
-		addCredentialTranslation(
-			{ [this.credentialType.name]: credTranslation },
-			this.rootStore.defaultLocale,
-		);
-	},
-	computed: {
-		...mapStores(
-			useCredentialsStore,
-			useNDVStore,
-			useNodeTypesStore,
-			useRootStore,
-			useUIStore,
-			useWorkflowsStore,
-		),
-		activeNodeType(): INodeTypeDescription | null {
-			const activeNode = this.ndvStore.activeNode;
-
-			if (activeNode) {
-				return this.nodeTypesStore.getNodeType(activeNode.type, activeNode.typeVersion);
-			}
-			return null;
-		},
-		appName(): string {
-			if (!this.credentialType) {
-				return '';
-			}
-
-			const appName = getAppNameFromCredType(this.credentialType.displayName);
-
-			return (
-				appName ||
-				this.$locale.baseText('credentialEdit.credentialConfig.theServiceYouReConnectingTo')
-			);
-		},
-		credentialTypeName(): string {
-			return this.credentialType?.name;
-		},
-		credentialOwnerName(): string {
-			return this.credentialsStore.getCredentialOwnerNameById(`${this.credentialId}`);
-		},
-		documentationUrl(): string {
-			const type = this.credentialType;
-			const activeNode = this.ndvStore.activeNode;
-			const isCommunityNode = activeNode ? isCommunityPackageName(activeNode.type) : false;
-
-			const documentationUrl = type?.documentationUrl;
-
-			if (!documentationUrl) {
-				return '';
-			}
-
-			let url: URL;
-			if (documentationUrl.startsWith('https://') || documentationUrl.startsWith('http://')) {
-				url = new URL(documentationUrl);
-				if (url.hostname !== DOCS_DOMAIN) return documentationUrl;
-			} else {
-				// Don't show documentation link for community nodes if the URL is not an absolute path
-				if (isCommunityNode) return '';
-				else url = new URL(`${BUILTIN_CREDENTIALS_DOCS_URL}${documentationUrl}/`);
-			}
-
-			if (url.hostname === DOCS_DOMAIN) {
-				url.searchParams.set('utm_source', 'n8n_app');
-				url.searchParams.set('utm_medium', 'credential_settings');
-				url.searchParams.set('utm_campaign', 'create_new_credentials_modal');
-			}
-
-			return url.href;
-		},
-		isGoogleOAuthType(): boolean {
-			return (
-				this.credentialTypeName === 'googleOAuth2Api' ||
-				this.parentTypes.includes('googleOAuth2Api')
-			);
-		},
-		oAuthCallbackUrl(): string {
-			const oauthType =
-				this.credentialTypeName === 'oAuth2Api' || this.parentTypes.includes('oAuth2Api')
-					? 'oauth2'
-					: 'oauth1';
-			return this.rootStore.OAuthCallbackUrls[oauthType as keyof {}];
-		},
-		showOAuthSuccessBanner(): boolean {
-			return (
-				this.isOAuthType &&
-				this.requiredPropertiesFilled &&
-				this.isOAuthConnected &&
-				!this.authError
-			);
-		},
-		isMissingCredentials(): boolean {
-			return this.credentialType === null;
-		},
-		isNewCredential(): boolean {
-			return this.mode === 'new' && !this.credentialId;
-		},
-	},
-	methods: {
-		getCredentialOptions(type: string): ICredentialsResponse[] {
-			return this.credentialsStore.allUsableCredentialsByType[type];
-		},
-		onDataChange(event: IUpdateInformation): void {
-			this.$emit('update', event);
-		},
-		onDocumentationUrlClick(): void {
-			this.$telemetry.track('User clicked credential modal docs link', {
-				docs_link: this.documentationUrl,
-				credential_type: this.credentialTypeName,
-				source: 'modal',
-				workflow_id: this.workflowsStore.workflowId,
-			});
-		},
-		onAuthTypeChange(newType: string): void {
-			this.$emit('authTypeChanged', newType);
-		},
-	},
-	watch: {
-		showOAuthSuccessBanner(newValue, oldValue) {
-			if (newValue && !oldValue) {
-				this.$emit('scrollToTop');
-			}
-		},
-	},
-=======
 type Props = {
 	mode: string;
 	credentialType: ICredentialType;
@@ -680,7 +343,6 @@
 	if (newValue && !oldValue) {
 		emit('scrollToTop');
 	}
->>>>>>> e5c32475
 });
 </script>
 
