--- conflicted
+++ resolved
@@ -68,20 +68,12 @@
 				highlighter.removeColor(this.editor, this.plaintextSegments);
 				highlighter.addColor(this.editor, this.resolvableSegments);
 
-<<<<<<< HEAD
-				try {
-					this.trackCompletion(viewUpdate, this.path);
-				} catch {}
-
-				setTimeout(() => this.editor?.focus()); // prevent blur on paste
-=======
 				setTimeout(() => {
 					this.editor?.focus(); // prevent blur on paste
 					try {
 						this.trackCompletion(viewUpdate, this.path);
 					} catch {}
 				});
->>>>>>> 6d811f0d
 
 				this.$emit('change', {
 					value: this.unresolvedExpression,
