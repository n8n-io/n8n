--- conflicted
+++ resolved
@@ -36,11 +36,7 @@
 	},
 	methods: {
 		onResize() {
-<<<<<<< HEAD
-			void this.callDebounced("onResizeEnd", { debounceTime: 50 });
-=======
 			this.callDebounced('onResizeEnd', { debounceTime: 50 });
->>>>>>> ee582cc3
 		},
 		onResizeEnd() {
 			this.$data.width = window.innerWidth;
