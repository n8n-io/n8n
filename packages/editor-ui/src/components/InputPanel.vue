<template>
	<RunData
		:nodeUi="currentNode"
		:runIndex="runIndex"
		:linkedRuns="linkedRuns"
		:canLinkRuns="canLinkRuns"
		:tooMuchDataTitle="$locale.baseText('ndv.input.tooMuchData.title')"
		:noDataInBranchMessage="$locale.baseText('ndv.input.noOutputDataInBranch')"
		:isExecuting="isExecutingPrevious"
		:executingMessage="$locale.baseText('ndv.input.executingPrevious')"
		:sessionId="sessionId"
		:overrideOutputs="connectedCurrentNodeOutputs"
		:mappingEnabled="!readOnly"
		:isParentNode="currentNodeDepth === 1"
		paneType="input"
		@linkRun="onLinkRun"
		@unlinkRun="onUnlinkRun"
		@runChange="onRunIndexChange">
		<template v-slot:header>
			<div :class="$style.titleSection">
				<n8n-select v-if="parentNodes.length" :popper-append-to-body="true" size="small" :value="currentNodeName" @input="onSelect" :no-data-text="$locale.baseText('ndv.input.noNodesFound')" :placeholder="$locale.baseText('ndv.input.parentNodes')" filterable>
					<template slot="prepend">
						<span :class="$style.title">{{ $locale.baseText('ndv.input') }}</span>
					</template>
					<n8n-option v-for="node in parentNodes" :value="node.name" :key="node.name" class="node-option">
						{{ truncate(node.name) }}&nbsp;
						<span >{{ $locale.baseText('ndv.input.nodeDistance', {adjustToNumber: node.depth}) }}</span>
					</n8n-option>
				</n8n-select>
				<span v-else :class="$style.title">{{ $locale.baseText('ndv.input') }}</span>
			</div>
		</template>

		<template v-slot:node-not-run>
			<div :class="$style.noOutputData" v-if="parentNodes.length">
				<n8n-text tag="div" :bold="true" color="text-dark" size="large">{{ $locale.baseText('ndv.input.noOutputData.title') }}</n8n-text>
<<<<<<< HEAD
				<n8n-tooltip :manual="true" :value="showDraggableHint && showDraggableHintWithDelay">
					<div slot="content" v-html="$locale.baseText('dataMapping.dragFromPreviousHint',  { interpolate: { name: focusedMappableInput } })"></div>
					<NodeExecuteButton type="outline" :transparent="true" :nodeName="currentNodeName" :label="$locale.baseText('ndv.input.noOutputData.executePrevious')" @execute="onNodeExecute" telemetrySource="inputs" />
				</n8n-tooltip>
				<n8n-text tag="div" size="small">
=======
				<NodeExecuteButton v-if="!readOnly" type="outline" :transparent="true" :nodeName="currentNodeName" :label="$locale.baseText('ndv.input.noOutputData.executePrevious')" @execute="onNodeExecute" telemetrySource="inputs" />
				<n8n-text  v-if="!readOnly" tag="div" size="small">
>>>>>>> 68fb1c64
					{{ $locale.baseText('ndv.input.noOutputData.hint') }}
				</n8n-text>
			</div>
			<div :class="$style.notConnected" v-else>
				<div>
					<WireMeUp />
				</div>
				<n8n-text tag="div" :bold="true" color="text-dark" size="large">{{ $locale.baseText('ndv.input.notConnected.title') }}</n8n-text>
				<n8n-text tag="div">
					{{ $locale.baseText('ndv.input.notConnected.message') }}
					<a href="https://docs.n8n.io/workflows/connections/" target="_blank" @click="onConnectionHelpClick">
						{{$locale.baseText('ndv.input.notConnected.learnMore')}}
					</a>
				</n8n-text>
			</div>
		</template>

		<template v-slot:no-output-data>
			<n8n-text tag="div" :bold="true" color="text-dark" size="large">{{ $locale.baseText('ndv.input.noOutputData') }}</n8n-text>
		</template>
	</RunData>
</template>

<script lang="ts">
import { INodeUi } from '@/Interface';
import { IConnectedNode, Workflow } from 'n8n-workflow';
import RunData from './RunData.vue';
import { workflowHelpers } from '@/components/mixins/workflowHelpers';
import mixins from 'vue-typed-mixins';
import NodeExecuteButton from './NodeExecuteButton.vue';
import WireMeUp from './WireMeUp.vue';
import { LOCAL_STORAGE_MAPPING_FLAG } from '@/constants';

export default mixins(
	workflowHelpers,
).extend({
	name: 'InputPanel',
	components: { RunData, NodeExecuteButton, WireMeUp },
	props: {
		currentNodeName: {
			type: String,
		},
		runIndex: {
			type: Number,
		},
		linkedRuns: {
			type: Boolean,
		},
		workflow: {
		},
		canLinkRuns: {
			type: Boolean,
		},
		sessionId: {
			type: String,
		},
		readOnly: {
			type: Boolean,
		},
<<<<<<< HEAD
	},
	data() {
		return {
			showDraggableHintWithDelay: false,
		};
=======
>>>>>>> 68fb1c64
	},
	computed: {
		focusedMappableInput(): string {
			return this.$store.getters['ui/focusedMappableInput'];
		},
		isUserOnboarded(): boolean {
			return window.localStorage.getItem(LOCAL_STORAGE_MAPPING_FLAG) === 'true';
		},
		showDraggableHint(): boolean {
			return !!this.focusedMappableInput && !this.isUserOnboarded;
		},
		isExecutingPrevious(): boolean {
			if (!this.workflowRunning) {
				return false;
			}
			const triggeredNode = this.$store.getters.executedNode;
			const executingNode = this.$store.getters.executingNode;
			if (this.activeNode && triggeredNode === this.activeNode.name && this.activeNode.name !== executingNode) {
				return true;
			}

			if (executingNode || triggeredNode) {
				return !!this.parentNodes.find((node) => node.name === executingNode || node.name === triggeredNode);
			}
			return false;
		},
		workflowRunning (): boolean {
			return this.$store.getters.isActionActive('workflowRunning');
		},
		currentWorkflow(): Workflow {
			return this.workflow as Workflow;
		},
		activeNode (): INodeUi | null {
			return this.$store.getters.activeNode;
		},
		currentNode (): INodeUi {
			return this.$store.getters.getNodeByName(this.currentNodeName);
		},
		connectedCurrentNodeOutputs(): number[] | undefined {
			const search = this.parentNodes.find(({name}) => name === this.currentNodeName);
			if (search) {
				return search.indicies;
			}
			return undefined;
		},
		parentNodes (): IConnectedNode[] {
			if (!this.activeNode) {
				return [];
			}
			const nodes: IConnectedNode[] = (this.workflow as Workflow).getParentNodesByDepth(this.activeNode.name);

			return nodes.filter(({name}, i) => (this.activeNode && (name !== this.activeNode.name)) && nodes.findIndex((node) => node.name === name) === i);
		},
		currentNodeDepth (): number {
			const node = this.parentNodes.find((node) => node.name === this.currentNode.name);
			return node? node.depth: -1;
		},
	},
	methods: {
		onNodeExecute() {
			this.$emit('execute');
			if (this.activeNode) {
				this.$telemetry.track('User clicked ndv button', {
					node_type: this.activeNode.type,
					workflow_id: this.$store.getters.workflowId,
					session_id: this.sessionId,
					pane: 'input',
					type: 'executePrevious',
				});
			}
		},
		onRunIndexChange(run: number) {
			this.$emit('runChange', run);
		},
		onLinkRun() {
			this.$emit('linkRun');
		},
		onUnlinkRun() {
			this.$emit('unlinkRun');
		},
		onSelect(value: string) {
			const index = this.parentNodes.findIndex((node) => node.name === value) + 1;
			this.$emit('select', value, index);
		},
		onConnectionHelpClick() {
			if (this.activeNode) {
				this.$telemetry.track('User clicked ndv link', {
					node_type: this.activeNode.type,
					workflow_id: this.$store.getters.workflowId,
					session_id: this.sessionId,
					pane: 'input',
					type: 'not-connected-help',
				});
			}
		},
		truncate(nodeName: string) {
			const truncated = nodeName.substring(0, 30);
			if (truncated.length < nodeName.length) {
				return `${truncated}...`;
			}
			return truncated;
		},
	},
	watch: {
		showDraggableHint(curr: boolean) {
			if (curr) {
				setTimeout(() => {
					this.showDraggableHintWithDelay = this.showDraggableHint;
				}, 1000);
			}
			else {
				this.showDraggableHintWithDelay = false;
			}
		},
	},
});
</script>

<style lang="scss" module>
.titleSection {
	display: flex;
	max-width: 300px;

	> * {
		margin-right: var(--spacing-2xs);
	}
}

.noOutputData {
	max-width: 180px;

	> *:first-child {
		margin-bottom: var(--spacing-m);
	}

	> * {
		margin-bottom: var(--spacing-2xs);
	}
}

.notConnected {
	max-width: 300px;

	> *:first-child {
		margin-bottom: var(--spacing-m);
	}

	> * {
		margin-bottom: var(--spacing-2xs);
	}
}

.title {
	text-transform: uppercase;
	color: var(--color-text-light);
	letter-spacing: 3px;
	font-size: var(--font-size-s);
	font-weight: var(--font-weight-bold);
}
</style>

<style lang="scss" scoped>
.node-option {
	font-weight: var(--font-weight-regular) !important;

	span {
		color: var(--color-text-light);
	}

	&.selected > span {
		color: var(--color-primary);
	}
}
</style><|MERGE_RESOLUTION|>--- conflicted
+++ resolved
@@ -34,16 +34,11 @@
 		<template v-slot:node-not-run>
 			<div :class="$style.noOutputData" v-if="parentNodes.length">
 				<n8n-text tag="div" :bold="true" color="text-dark" size="large">{{ $locale.baseText('ndv.input.noOutputData.title') }}</n8n-text>
-<<<<<<< HEAD
-				<n8n-tooltip :manual="true" :value="showDraggableHint && showDraggableHintWithDelay">
+				<n8n-tooltip v-if="!readOnly" :manual="true" :value="showDraggableHint && showDraggableHintWithDelay">
 					<div slot="content" v-html="$locale.baseText('dataMapping.dragFromPreviousHint',  { interpolate: { name: focusedMappableInput } })"></div>
 					<NodeExecuteButton type="outline" :transparent="true" :nodeName="currentNodeName" :label="$locale.baseText('ndv.input.noOutputData.executePrevious')" @execute="onNodeExecute" telemetrySource="inputs" />
 				</n8n-tooltip>
-				<n8n-text tag="div" size="small">
-=======
-				<NodeExecuteButton v-if="!readOnly" type="outline" :transparent="true" :nodeName="currentNodeName" :label="$locale.baseText('ndv.input.noOutputData.executePrevious')" @execute="onNodeExecute" telemetrySource="inputs" />
-				<n8n-text  v-if="!readOnly" tag="div" size="small">
->>>>>>> 68fb1c64
+				<n8n-text v-if="!readOnly" tag="div" size="small">
 					{{ $locale.baseText('ndv.input.noOutputData.hint') }}
 				</n8n-text>
 			</div>
@@ -103,14 +98,11 @@
 		readOnly: {
 			type: Boolean,
 		},
-<<<<<<< HEAD
 	},
 	data() {
 		return {
 			showDraggableHintWithDelay: false,
 		};
-=======
->>>>>>> 68fb1c64
 	},
 	computed: {
 		focusedMappableInput(): string {
