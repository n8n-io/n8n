--- conflicted
+++ resolved
@@ -458,18 +458,11 @@
 	watch: {
 		inputMode: {
 			handler(val) {
-<<<<<<< HEAD
-				this.onRunIndexChange(0);
-				this.onUnlinkRun();
-
-				this.mappedNode = val === 'mapping' ? this.rootNodesParents[0] : null;
-=======
 				this.onRunIndexChange(-1);
 				if (val === 'mapping') {
 					this.onUnlinkRun();
 					this.mappedNode = this.rootNodesParents[0];
 				}
->>>>>>> 00a4b8b0
 			},
 			immediate: true,
 		},
