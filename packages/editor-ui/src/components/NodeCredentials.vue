--- conflicted
+++ resolved
@@ -6,20 +6,23 @@
 			</n8n-text>
 		</div>
 
-<<<<<<< HEAD
 		<div v-for="credentialTypeDescription in credentialTypesNodeDescriptionDisplayed" :key="credentialTypeDescription.name">
 			<n8n-input-label
 				:label="credentialTypeNames[credentialTypeDescription.name]"
 				:bold="false"
 				size="small"
 			>
-				<div :class="$style.input">
-					<n8n-select :value="selected[credentialTypeDescription.name]" :disabled="isReadOnly" @change="(value) => credentialSelected(credentialTypeDescription.name, value)" placeholder="Select Credential" size="small">
+				<div v-if="isReadOnly">
+					<n8n-input disabled :value="selected && selected[credentialTypeDescription.name] && selected[credentialTypeDescription.name].name" size="small" />
+				</div>
+
+				<div :class="$style.input"  v-else >
+					<n8n-select :value="getSelectedId(credentialTypeDescription.name)" @change="(value) => onCredentialSelected(credentialTypeDescription.name, value)" placeholder="Select Credential" size="small">
 						<n8n-option
 							v-for="(item) in credentialOptions[credentialTypeDescription.name]"
 							:key="item.id"
 							:label="item.name"
-							:value="item.name">
+							:value="item.id">
 						</n8n-option>
 						<n8n-option
 							:key="NEW_CREDENTIALS_TEXT"
@@ -30,59 +33,18 @@
 					</n8n-select>
 
 					<div :class="$style.warning" v-if="getIssues(credentialTypeDescription.name).length">
-=======
-		<div v-for="credentialTypeDescription in credentialTypesNodeDescriptionDisplayed" :key="credentialTypeDescription.name" class="credential-data">
-			<el-row class="credential-parameter-wrapper">
-				<el-col :span="10" class="parameter-name">
-					{{credentialTypeNames[credentialTypeDescription.name]}}:
-				</el-col>
-
-				<el-col v-if="!isReadOnly" :span="12" class="parameter-value" :class="getIssues(credentialTypeDescription.name).length?'has-issues':''">
-					<div :style="credentialInputWrapperStyle(credentialTypeDescription.name)">
-						<n8n-select :value="getSelectedId(credentialTypeDescription.name)" @change="(value) => onCredentialSelected(credentialTypeDescription.name, value)" placeholder="Select Credential" size="small">
-							<n8n-option
-								v-for="(item) in credentialOptions[credentialTypeDescription.name]"
-								:key="item.id"
-								:label="item.name"
-								:value="item.id">
-							</n8n-option>
-							<n8n-option
-								:key="NEW_CREDENTIALS_TEXT"
-								:value="NEW_CREDENTIALS_TEXT"
-								:label="NEW_CREDENTIALS_TEXT"
-							>
-							</n8n-option>
-						</n8n-select>
-					</div>
-
-					<div class="credential-issues">
->>>>>>> 4b857b19
 						<n8n-tooltip placement="top" >
 							<div slot="content" v-html="'Issues:<br />&nbsp;&nbsp;- ' + getIssues(credentialTypeDescription.name).join('<br />&nbsp;&nbsp;- ')"></div>
 							<font-awesome-icon icon="exclamation-triangle" />
 						</n8n-tooltip>
 					</div>
-<<<<<<< HEAD
 
 					<div :class="$style.edit" v-if="selected[credentialTypeDescription.name] && isCredentialValid(credentialTypeDescription.name)">
 						<font-awesome-icon icon="pen" @click="editCredential(credentialTypeDescription.name)" class="update-credentials clickable" title="Update Credentials" />
 					</div>
 				</div>
 			</n8n-input-label>
-=======
-				</el-col>
-				<el-col v-if="!isReadOnly" :span="2" class="parameter-value credential-action">
-					<font-awesome-icon v-if="isCredentialExisting(credentialTypeDescription.name)" icon="pen" @click="editCredential(credentialTypeDescription.name)" class="update-credentials clickable" title="Update Credentials" />
-				</el-col>
-
-				<el-col v-if="isReadOnly" :span="14" class="readonly-container" >
-					<n8n-input disabled :value="selected && selected[credentialTypeDescription.name] && selected[credentialTypeDescription.name].name" size="small" />
-				</el-col>
-
-			</el-row>
->>>>>>> 4b857b19
 		</div>
-
 	</div>
 </template>
 
@@ -166,8 +128,6 @@
 		},
 	},
 	methods: {
-<<<<<<< HEAD
-=======
 		getSelectedId(type: string) {
 			if (this.isCredentialExisting(type)) {
 				return this.selected[type].id;
@@ -190,7 +150,6 @@
 			return styles;
 		},
 
->>>>>>> 4b857b19
 		listenForNewCredentials(credentialType: string) {
 			this.stopListeningForNewCredentials();
 
@@ -235,13 +194,7 @@
 			if (credentialId === NEW_CREDENTIALS_TEXT) {
 				this.listenForNewCredentials(credentialType);
 				this.$store.dispatch('ui/openNewCredential', { type: credentialType });
-<<<<<<< HEAD
 				this.$telemetry.track('User opened Credential modal', { credential_type: credentialType, source: 'node', new_credential: true, workflow_id: this.$store.getters.workflowId });
-			}
-			else {
-				selected = credentialName;
-				this.$telemetry.track('User selected credential from node modal', { credential_type: credentialType, workflow_id: this.$store.getters.workflowId });
-=======
 				return;
 			}
 
@@ -249,6 +202,7 @@
 			const oldCredentials = this.node.credentials && this.node.credentials[credentialType] ? this.node.credentials[credentialType] : {};
 
 			selected = { id: selectedCredentials.id, name: selectedCredentials.name };
+			this.$telemetry.track('User selected credential from node modal', { credential_type: credentialType, workflow_id: this.$store.getters.workflowId });
 
 			// if credentials has been string or neither id matched nor name matched uniquely
 			if (oldCredentials.id === null || (oldCredentials.id && !this.$store.getters['credentials/getCredentialByIdAndType'](oldCredentials.id, credentialType))) {
@@ -264,7 +218,6 @@
 					message: `Nodes that used credentials "${oldCredentials.name}" have been updated to use "${selected.name}"`,
 					type: 'success',
 				});
->>>>>>> 4b857b19
 			}
 
 			const node: INodeUi = this.node;
@@ -317,16 +270,9 @@
 		},
 
 		editCredential(credentialType: string): void {
-<<<<<<< HEAD
-			const name = this.node.credentials[credentialType];
-			const options = this.credentialOptions[credentialType];
-			const selected = options.find((option: ICredentialType) => option.name === name);
-			this.$store.dispatch('ui/openExisitngCredential', { id: selected.id });
-			this.$telemetry.track('User opened Credential modal', { credential_type: credentialType, source: 'node', new_credential: false, workflow_id: this.$store.getters.workflowId });
-=======
 			const { id } = this.node.credentials[credentialType];
 			this.$store.dispatch('ui/openExisitngCredential', { id });
->>>>>>> 4b857b19
+			this.$telemetry.track('User opened Credential modal', { credential_type: credentialType, source: 'node', new_credential: false, workflow_id: this.$store.getters.workflowId });
 
 			this.listenForNewCredentials(credentialType);
 		},
@@ -354,7 +300,6 @@
 	font-size: var(--font-size-s);
 }
 
-<<<<<<< HEAD
 .edit {
 	display: flex;
 	justify-content: center;
@@ -363,18 +308,6 @@
 	min-width: 20px;
 	margin-left: 5px;
 	font-size: var(--font-size-s);
-=======
-	.credential-action {
-		display: flex;
-		justify-content: center;
-		align-items: center;
-		color: var(--color-text-base);
-	}
-
-	.readonly-container {
-		padding-right: 0.5em;
-	}
->>>>>>> 4b857b19
 }
 
 .input {
