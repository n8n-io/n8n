--- conflicted
+++ resolved
@@ -205,10 +205,7 @@
 			const oldCredentials = this.node.credentials && this.node.credentials[credentialType] ? this.node.credentials[credentialType] : {};
 
 			const selected = { id: selectedCredentials.id, name: selectedCredentials.name };
-<<<<<<< HEAD
 			this.$telemetry.track('User selected credential from node modal', { credential_type: credentialType, workflow_id: this.$store.getters.workflowId });
-=======
->>>>>>> c3e3d9d4
 
 			// if credentials has been string or neither id matched nor name matched uniquely
 			if (oldCredentials.id === null || (oldCredentials.id && !this.$store.getters['credentials/getCredentialByIdAndType'](oldCredentials.id, credentialType))) {
