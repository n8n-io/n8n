--- conflicted
+++ resolved
@@ -7,10 +7,7 @@
 			scrollable: scrollable,
 			[getCustomClass()]: true,
 		}"
-<<<<<<< HEAD
-=======
 		:center="center"
->>>>>>> adcf5a96
 		:width="width"
 		:show-close="showClose"
 		:close-on-click-modal="closeOnClickModal"
