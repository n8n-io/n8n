--- conflicted
+++ resolved
@@ -1,127 +1,3 @@
-<<<<<<< HEAD
-<script lang="ts">
-import { defineComponent } from 'vue';
-import { useToast } from '@/composables/useToast';
-import Modal from '@/components/Modal.vue';
-import type { IUser } from '@/Interface';
-import { mapStores } from 'pinia';
-import { useUsersStore } from '@/stores/users.store';
-import { createEventBus } from 'n8n-design-system/utils';
-import { useProjectsStore } from '@/stores/projects.store';
-import type { ProjectListItem, ProjectSharingData } from '@/types/projects.types';
-import ProjectSharing from '@/components/Projects/ProjectSharing.vue';
-
-export default defineComponent({
-	name: 'DeleteUserModal',
-	components: {
-		Modal,
-		ProjectSharing,
-	},
-	props: {
-		modalName: {
-			type: String,
-		},
-		activeId: {
-			type: String,
-		},
-	},
-	setup() {
-		return {
-			...useToast(),
-		};
-	},
-	data() {
-		return {
-			modalBus: createEventBus(),
-			loading: false,
-			operation: '',
-			deleteConfirmText: '',
-			selectedProject: null as ProjectSharingData | null,
-		};
-	},
-	computed: {
-		...mapStores(useUsersStore, useProjectsStore),
-		userToDelete(): IUser | null {
-			if (!this.activeId) return null;
-			return this.usersStore.usersById[this.activeId];
-		},
-		isPending(): boolean {
-			return this.userToDelete ? this.userToDelete && !this.userToDelete.firstName : false;
-		},
-		title(): string {
-			const user =
-				(this.userToDelete && (this.userToDelete.fullName || this.userToDelete.email)) || '';
-			return this.$locale.baseText('settings.users.deleteUser', { interpolate: { user } });
-		},
-		enabled(): boolean {
-			if (this.isPending) {
-				return true;
-			}
-			if (
-				this.operation === 'delete' &&
-				this.deleteConfirmText === this.$locale.baseText('settings.users.deleteConfirmationText')
-			) {
-				return true;
-			}
-
-			if (this.operation === 'transfer' && this.selectedProject) {
-				return true;
-			}
-
-			return false;
-		},
-		projects(): ProjectListItem[] {
-			return this.projectsStore.projects.filter(
-				(project) =>
-					project.name !==
-					`${this.userToDelete?.firstName} ${this.userToDelete?.lastName} <${this.userToDelete?.email}>`,
-			);
-		},
-	},
-	async beforeMount() {
-		await this.projectsStore.getAllProjects();
-	},
-	methods: {
-		async onSubmit() {
-			try {
-				if (!this.enabled) {
-					return;
-				}
-
-				this.loading = true;
-
-				const params = { id: this.activeId } as { id: string; transferId?: string };
-				if (this.operation === 'transfer' && this.selectedProject) {
-					params.transferId = this.selectedProject.id;
-				}
-
-				await this.usersStore.deleteUser(params);
-
-				let message = '';
-				if (params.transferId) {
-					const transferProject = this.projects.find((project) => project.id === params.transferId);
-					if (transferProject) {
-						message = this.$locale.baseText('settings.users.transferredToUser', {
-							interpolate: { projectName: transferProject.name ?? '' },
-						});
-					}
-				}
-
-				this.showMessage({
-					type: 'success',
-					title: this.$locale.baseText('settings.users.userDeleted'),
-					message,
-				});
-
-				this.modalBus.emit('close');
-			} catch (error) {
-				this.showError(error, this.$locale.baseText('settings.users.userDeletedError'));
-			}
-			this.loading = false;
-		},
-	},
-});
-=======
 <script lang="ts" setup>
 import { ref, computed, onBeforeMount } from 'vue';
 import { useToast } from '@/composables/useToast';
@@ -235,7 +111,6 @@
 		loading.value = false;
 	}
 }
->>>>>>> 6422fb33
 </script>
 
 <template>
@@ -251,21 +126,13 @@
 			<div>
 				<div v-if="isPending">
 					<n8n-text color="text-base">{{
-<<<<<<< HEAD
-						$locale.baseText('settings.users.confirmUserDeletion')
-=======
 						i18n.baseText('settings.users.confirmUserDeletion')
->>>>>>> 6422fb33
 					}}</n8n-text>
 				</div>
 				<div v-else :class="$style.content">
 					<div>
 						<n8n-text color="text-base">{{
-<<<<<<< HEAD
-							$locale.baseText('settings.users.confirmDataHandlingAfterDeletion')
-=======
 							i18n.baseText('settings.users.confirmDataHandlingAfterDeletion')
->>>>>>> 6422fb33
 						}}</n8n-text>
 					</div>
 					<el-radio
@@ -274,41 +141,25 @@
 						@update:model-value="operation = 'transfer'"
 					>
 						<n8n-text color="text-dark">{{
-<<<<<<< HEAD
-							$locale.baseText('settings.users.transferWorkflowsAndCredentials')
-=======
 							i18n.baseText('settings.users.transferWorkflowsAndCredentials')
->>>>>>> 6422fb33
 						}}</n8n-text>
 					</el-radio>
 					<div v-if="operation === 'transfer'" :class="$style.optionInput">
 						<n8n-text color="text-dark">{{
-<<<<<<< HEAD
-							$locale.baseText('settings.users.transferWorkflowsAndCredentials.user')
-=======
 							i18n.baseText('settings.users.transferWorkflowsAndCredentials.user')
->>>>>>> 6422fb33
 						}}</n8n-text>
 						<ProjectSharing
 							v-model="selectedProject"
 							class="pt-2xs"
 							:projects="projects"
 							:placeholder="
-<<<<<<< HEAD
-								$locale.baseText('settings.users.transferWorkflowsAndCredentials.placeholder')
-=======
 								i18n.baseText('settings.users.transferWorkflowsAndCredentials.placeholder')
->>>>>>> 6422fb33
 							"
 						/>
 					</div>
 					<el-radio v-model="operation" label="delete" @update:model-value="operation = 'delete'">
 						<n8n-text color="text-dark">{{
-<<<<<<< HEAD
-							$locale.baseText('settings.users.deleteWorkflowsAndCredentials')
-=======
 							i18n.baseText('settings.users.deleteWorkflowsAndCredentials')
->>>>>>> 6422fb33
 						}}</n8n-text>
 					</el-radio>
 					<div
@@ -316,17 +167,10 @@
 						:class="$style.optionInput"
 						data-test-id="delete-data-input"
 					>
-<<<<<<< HEAD
-						<n8n-input-label :label="$locale.baseText('settings.users.deleteConfirmationMessage')">
-							<n8n-input
-								v-model="deleteConfirmText"
-								:placeholder="$locale.baseText('settings.users.deleteConfirmationText')"
-=======
 						<n8n-input-label :label="i18n.baseText('settings.users.deleteConfirmationMessage')">
 							<n8n-input
 								v-model="deleteConfirmText"
 								:placeholder="i18n.baseText('settings.users.deleteConfirmationText')"
->>>>>>> 6422fb33
 							/>
 						</n8n-input-label>
 					</div>
@@ -337,11 +181,7 @@
 			<n8n-button
 				:loading="loading"
 				:disabled="!enabled"
-<<<<<<< HEAD
-				:label="$locale.baseText('settings.users.delete')"
-=======
 				:label="i18n.baseText('settings.users.delete')"
->>>>>>> 6422fb33
 				float="right"
 				data-test-id="confirm-delete-user-button"
 				@click="onSubmit"
