<template>
	<div :class="$style.execListWrapper">
		<div :class="$style.execList">
<<<<<<< HEAD
			<div :class="$style.execListHeader">
				<n8n-heading tag="h1" size="2xlarge">{{ this.pageTitle }}</n8n-heading>
				<div :class="$style.execListHeaderControls">
					<el-checkbox v-model="autoRefresh" class="mr-l" @change="handleAutoRefreshToggle">
						{{ $locale.baseText('executionsList.autoRefresh') }}
					</el-checkbox>
					<execution-filter :workflows="workflows" @filterChanged="onFilterChanged" />
				</div>
			</div>
=======
			<n8n-heading tag="h1" size="2xlarge">{{ this.pageTitle }}</n8n-heading>
			<div :class="$style.filters">
				<span :class="$style.filterItem">{{ $locale.baseText('executionsList.filters') }}:</span>
				<n8n-select
					:class="$style.filterItem"
					v-model="filter.workflowId"
					:placeholder="$locale.baseText('executionsList.selectWorkflow')"
					size="medium"
					filterable
					@change="handleFilterChanged"
				>
					<div class="ph-no-capture">
						<n8n-option
							v-for="item in workflows"
							:key="item.id"
							:label="item.name"
							:value="item.id"
						/>
					</div>
				</n8n-select>
				<n8n-select
					:class="$style.filterItem"
					v-model="filter.status"
					:placeholder="$locale.baseText('executionsList.selectStatus')"
					size="medium"
					filterable
					@change="handleFilterChanged"
				>
					<n8n-option v-for="item in statuses" :key="item.id" :label="item.name" :value="item.id" />
				</n8n-select>
				<el-checkbox
					v-model="autoRefresh"
					@change="handleAutoRefreshToggle"
					data-testid="execution-auto-refresh-checkbox"
				>
					{{ $locale.baseText('executionsList.autoRefresh') }}
				</el-checkbox>
			</div>

			<el-checkbox
				v-if="allVisibleSelected && finishedExecutionsCount > 0"
				:class="$style.selectAll"
				:label="
					$locale.baseText('executionsList.selectAll', {
						adjustToNumber: finishedExecutionsCount,
						interpolate: { executionNum: finishedExecutionsCount },
					})
				"
				:value="allExistingSelected"
				@change="handleCheckAllExistingChange"
				data-testid="select-all-executions-checkbox"
			/>

>>>>>>> 7a352eff
			<table :class="$style.execTable">
				<thead>
					<tr>
						<th>
							<el-checkbox
								:value="allVisibleSelected"
								@change="handleCheckAllVisibleChange"
								:disabled="finishedExecutionsCount < 1"
								label=""
								data-testid="select-visible-executions-checkbox"
							/>
						</th>
						<th>{{ $locale.baseText('executionsList.name') }}</th>
						<th>{{ $locale.baseText('executionsList.startedAt') }}</th>
						<th>{{ $locale.baseText('executionsList.status') }}</th>
						<th>{{ $locale.baseText('executionsList.id') }}</th>
						<th></th>
						<th></th>
						<th></th>
						<th></th>
					</tr>
				</thead>
				<tbody>
					<tr
						v-for="execution in combinedExecutions"
						:key="execution.id"
						:class="getRowClass(execution)"
					>
						<td>
							<el-checkbox
								v-if="execution.stoppedAt !== undefined && execution.id"
								:value="selectedItems[execution.id] || allExistingSelected"
								@change="handleCheckboxChanged(execution.id)"
								label=""
								data-testid="select-execution-checkbox"
							/>
						</td>
						<td>
							<span>{{
								execution.workflowName || $locale.baseText('executionsList.unsavedWorkflow')
							}}</span>
						</td>
						<td>
							<span>{{ formatDate(execution.startedAt) }}</span>
						</td>
						<td>
							<div :class="$style.statusColumn">
								<span v-if="isRunning(execution)" :class="$style.spinner">
									<font-awesome-icon icon="spinner" spin />
								</span>
								<i18n
									v-if="!isWaitTillIndefinite(execution)"
									:path="getStatusTextTranslationPath(execution)"
								>
									<template #status>
										<span :class="$style.status">{{ getStatusText(execution) }}</span>
									</template>
									<template #time>
										<span v-if="execution.waitTill">{{ formatDate(execution.waitTill) }}</span>
										<span
											v-else-if="execution.stoppedAt !== null && execution.stoppedAt !== undefined"
										>
											{{
												displayTimer(
													new Date(execution.stoppedAt).getTime() -
														new Date(execution.startedAt).getTime(),
													true,
												)
											}}
										</span>
										<execution-time v-else :start-time="execution.startedAt" />
									</template>
								</i18n>
								<n8n-tooltip v-else placement="top">
									<template #content>
										<span>{{ getStatusTooltipText(execution) }}</span>
									</template>
									<span :class="$style.status">{{ getStatusText(execution) }}</span>
								</n8n-tooltip>
							</div>
						</td>
						<td>
							<span v-if="execution.id">#{{ execution.id }}</span>
							<span v-if="execution.retryOf !== undefined">
								<br />
								<small>
									({{ $locale.baseText('executionsList.retryOf') }} #{{ execution.retryOf }})
								</small>
							</span>
							<span v-else-if="execution.retrySuccessId !== undefined">
								<br />
								<small>
									({{ $locale.baseText('executionsList.successRetry') }} #{{
										execution.retrySuccessId
									}})
								</small>
							</span>
						</td>
						<td>
							<n8n-tooltip v-if="execution.mode === 'manual'" placement="top">
								<template #content>
									<span>{{ $locale.baseText('executionsList.test') }}</span>
								</template>
								<font-awesome-icon icon="flask" />
							</n8n-tooltip>
						</td>
						<td>
							<div :class="$style.buttonCell">
								<n8n-button
									v-if="execution.stoppedAt !== undefined && execution.id"
									size="small"
									outline
									:label="$locale.baseText('executionsList.view')"
									@click.stop="displayExecution(execution)"
								/>
							</div>
						</td>
						<td>
							<div :class="$style.buttonCell">
								<n8n-button
									v-if="execution.stoppedAt === undefined || execution.waitTill"
									size="small"
									outline
									:label="$locale.baseText('executionsList.stop')"
									@click.stop="stopExecution(execution.id)"
									:loading="stoppingExecutions.includes(execution.id)"
								/>
							</div>
						</td>
						<td>
							<el-dropdown
								v-if="!isRunning(execution)"
								trigger="click"
								@command="handleActionItemClick"
							>
								<span class="retry-button">
									<n8n-icon-button
										text
										type="tertiary"
										size="mini"
										:title="$locale.baseText('executionsList.retryExecution')"
										icon="ellipsis-v"
									/>
								</span>
								<template #dropdown>
									<el-dropdown-menu
										:class="{
											[$style.actions]: true,
											[$style.deleteOnly]: !isExecutionRetriable(execution),
										}"
									>
										<el-dropdown-item
											v-if="isExecutionRetriable(execution)"
											:class="$style.retryAction"
											:command="{ command: 'currentlySaved', execution }"
										>
											{{ $locale.baseText('executionsList.retryWithCurrentlySavedWorkflow') }}
										</el-dropdown-item>
										<el-dropdown-item
											v-if="isExecutionRetriable(execution)"
											:class="$style.retryAction"
											:command="{ command: 'original', execution }"
										>
											{{ $locale.baseText('executionsList.retryWithOriginalWorkflow') }}
										</el-dropdown-item>
										<el-dropdown-item
											:class="$style.deleteAction"
											:command="{ command: 'delete', execution }"
										>
											{{ $locale.baseText('generic.delete') }}
										</el-dropdown-item>
									</el-dropdown-menu>
								</template>
							</el-dropdown>
						</td>
					</tr>
				</tbody>
			</table>

			<div
				v-if="!combinedExecutions.length"
				:class="$style.loadedAll"
				data-testid="execution-list-empty"
			>
				{{ $locale.baseText('executionsList.empty') }}
			</div>
			<div
				:class="$style.loadMore"
				v-else-if="
					finishedExecutionsCount > finishedExecutions.length || finishedExecutionsCountEstimated
				"
			>
				<n8n-button
					icon="sync"
					:title="$locale.baseText('executionsList.loadMore')"
					:label="$locale.baseText('executionsList.loadMore')"
					@click="loadMore()"
					:loading="isDataLoading"
					data-testid="load-more-button"
				/>
			</div>
			<div v-else :class="$style.loadedAll" data-testid="execution-all-loaded">
				{{ $locale.baseText('executionsList.loadedAll') }}
			</div>
		</div>
		<div
			v-if="numSelected > 0"
			:class="$style.selectionOptions"
			data-testid="selected-executions-info"
		>
			<span>
				{{
					$locale.baseText('executionsList.selected', {
						adjustToNumber: numSelected,
						interpolate: { numSelected },
					})
				}}
			</span>
			<n8n-button
				:label="$locale.baseText('generic.delete')"
				type="tertiary"
				@click="handleDeleteSelected"
				data-testid="delete-selected-button"
			/>
			<n8n-button
				:label="$locale.baseText('executionsList.clearSelection')"
				type="tertiary"
				@click="handleClearSelection"
				data-testid="clear-selection-button"
			/>
		</div>
	</div>
</template>

<script lang="ts">
import Vue from 'vue';
import ExecutionTime from '@/components/ExecutionTime.vue';
import WorkflowActivator from '@/components/WorkflowActivator.vue';
import ExecutionFilter from '@/components/ExecutionFilter.vue';
import { externalHooks } from '@/mixins/externalHooks';
import { VIEWS, WAIT_TIME_UNLIMITED } from '@/constants';
import { restApi } from '@/mixins/restApi';
import { genericHelpers } from '@/mixins/genericHelpers';
import { executionHelpers } from '@/mixins/executionsHelpers';
import { showMessage } from '@/mixins/showMessage';
import {
	IExecutionsCurrentSummaryExtended,
	IExecutionDeleteFilter,
	IExecutionsListResponse,
	IWorkflowShortResponse,
	ExecutionFilterType,
} from '@/Interface';
<<<<<<< HEAD
import type { ExecutionStatus, IDataObject, IExecutionsSummary } from 'n8n-workflow';
=======
import type { IExecutionsSummary, ExecutionStatus, IDataObject } from 'n8n-workflow';
>>>>>>> 7a352eff
import { range as _range } from 'lodash-es';
import mixins from 'vue-typed-mixins';
import { mapStores } from 'pinia';
import { useUIStore } from '@/stores/ui';
import { useWorkflowsStore } from '@/stores/workflows';
import { setPageTitle } from '@/utils';
import { executionFilterToQueryFilter } from '@/utils/executionUtils';

export default mixins(externalHooks, genericHelpers, executionHelpers, restApi, showMessage).extend(
	{
		name: 'ExecutionsList',
		components: {
			ExecutionTime,
			WorkflowActivator,
			ExecutionFilter,
		},
		data() {
			return {
				finishedExecutions: [] as IExecutionsSummary[],
				finishedExecutionsCount: 0,
				finishedExecutionsCountEstimated: false,

				allVisibleSelected: false,
				allExistingSelected: false,
				autoRefresh: true,
				autoRefreshInterval: undefined as undefined | NodeJS.Timer,

				filter: {} as ExecutionFilterType,

				isDataLoading: false,

				requestItemsPerRequest: 10,

				selectedItems: {} as { [key: string]: boolean },

				stoppingExecutions: [] as string[],
				workflows: [] as IWorkflowShortResponse[],
			};
		},
		mounted() {
			setPageTitle(`n8n - ${this.pageTitle}`);
		},
		async created() {
			await this.loadWorkflows();
			await this.refreshData();
			this.handleAutoRefreshToggle();

			this.$externalHooks().run('executionsList.openDialog');
			this.$telemetry.track('User opened Executions log', {
				workflow_id: this.workflowsStore.workflowId,
			});
		},
		beforeDestroy() {
			if (this.autoRefreshInterval) {
				clearInterval(this.autoRefreshInterval);
				this.autoRefreshInterval = undefined;
			}
		},
		computed: {
			...mapStores(useUIStore, useWorkflowsStore),
			activeExecutions(): IExecutionsCurrentSummaryExtended[] {
				return this.workflowsStore.activeExecutions;
			},
			combinedExecutions(): IExecutionsSummary[] {
				const returnData = [];

<<<<<<< HEAD
				if (['all', 'running'].includes(this.filter.status)) {
					returnData.push(...this.activeExecutions);
				}
				if (['all', 'error', 'success', 'waiting'].includes(this.filter.status)) {
=======
				if (['ALL', 'running'].includes(this.filter.status)) {
					returnData.push(...(this.activeExecutions as IExecutionsSummary[]));
				}

				if (['ALL', 'error', 'success', 'waiting'].includes(this.filter.status)) {
>>>>>>> 7a352eff
					returnData.push(...this.finishedExecutions);
				}

				return returnData.filter(
					(execution) =>
						this.filter.workflowId === 'ALL' || execution.workflowId === this.filter.workflowId,
				);
			},
			numSelected(): number {
				if (this.allExistingSelected) {
					return this.finishedExecutionsCount;
				}

				return Object.keys(this.selectedItems).length;
			},
			workflowFilterCurrent(): IDataObject {
				const filter: IDataObject = {};
				if (this.filter.workflowId !== 'all') {
					filter.workflowId = this.filter.workflowId;
				}
				return filter;
			},
			workflowFilterPast(): IDataObject {
				return executionFilterToQueryFilter(this.filter);
			},
			pageTitle() {
				return this.$locale.baseText('executionsList.workflowExecutions');
			},
		},
		methods: {
			closeDialog() {
				this.$emit('closeModal');
			},
			displayExecution(execution: IExecutionsSummary) {
				const route = this.$router.resolve({
					name: VIEWS.EXECUTION_PREVIEW,
					params: { name: execution.workflowId, executionId: execution.id },
				});
				window.open(route.href, '_blank');
			},
			handleAutoRefreshToggle() {
				if (this.autoRefreshInterval) {
					// Clear any previously existing intervals (if any - there shouldn't)
					clearInterval(this.autoRefreshInterval);
					this.autoRefreshInterval = undefined;
				}

				if (this.autoRefresh) {
					this.autoRefreshInterval = setInterval(() => this.loadAutoRefresh(), 4 * 1000); // refresh data every 4 secs
				}
			},
			handleCheckAllExistingChange() {
				this.allExistingSelected = !this.allExistingSelected;
				this.allVisibleSelected = !this.allExistingSelected;
				this.handleCheckAllVisibleChange();
			},
			handleCheckAllVisibleChange() {
				this.allVisibleSelected = !this.allVisibleSelected;
				if (!this.allVisibleSelected) {
					this.allExistingSelected = false;
					Vue.set(this, 'selectedItems', {});
				} else {
					this.selectAllVisibleExecutions();
				}
			},
			handleCheckboxChanged(executionId: string) {
				if (this.selectedItems[executionId]) {
					Vue.delete(this.selectedItems, executionId);
				} else {
					Vue.set(this.selectedItems, executionId, true);
				}
				this.allVisibleSelected =
					Object.keys(this.selectedItems).length === this.combinedExecutions.length;
				this.allExistingSelected =
					Object.keys(this.selectedItems).length === this.finishedExecutionsCount;
			},
			async handleDeleteSelected() {
				const deleteExecutions = await this.confirmMessage(
					this.$locale.baseText('executionsList.confirmMessage.message', {
						interpolate: { numSelected: this.numSelected.toString() },
					}),
					this.$locale.baseText('executionsList.confirmMessage.headline'),
					'warning',
					this.$locale.baseText('executionsList.confirmMessage.confirmButtonText'),
					this.$locale.baseText('executionsList.confirmMessage.cancelButtonText'),
				);

				if (!deleteExecutions) {
					return;
				}

				this.isDataLoading = true;

				const sendData: IExecutionDeleteFilter = {};
				if (this.allExistingSelected) {
					sendData.deleteBefore = this.finishedExecutions[0].startedAt as Date;
				} else {
					sendData.ids = Object.keys(this.selectedItems);
				}

				sendData.filters = this.workflowFilterPast;

				try {
					await this.restApi().deleteExecutions(sendData);
				} catch (error) {
					this.isDataLoading = false;
					this.$showError(
						error,
						this.$locale.baseText('executionsList.showError.handleDeleteSelected.title'),
					);

					return;
				}
				this.isDataLoading = false;

				this.$showMessage({
					title: this.$locale.baseText('executionsList.showMessage.handleDeleteSelected.title'),
					type: 'success',
				});

				this.handleClearSelection();
				this.refreshData();
			},
			handleClearSelection(): void {
				this.allVisibleSelected = false;
				this.allExistingSelected = false;
				Vue.set(this, 'selectedItems', {});
			},
<<<<<<< HEAD
			onFilterChanged(filter: {
				status: string;
				workflowId: string;
				startDate: string;
				endDate: string;
				tags: string[];
			}) {
				this.filter = filter;
=======
			handleFilterChanged(): void {
>>>>>>> 7a352eff
				this.refreshData();
			},
			handleActionItemClick(commandData: { command: string; execution: IExecutionsSummary }) {
				if (['currentlySaved', 'original'].includes(commandData.command)) {
					let loadWorkflow = false;
					if (commandData.command === 'currentlySaved') {
						loadWorkflow = true;
					}

					this.retryExecution(commandData.execution, loadWorkflow);

					this.$telemetry.track('User clicked retry execution button', {
						workflow_id: this.workflowsStore.workflowId,
						execution_id: commandData.execution.id,
						retry_type: loadWorkflow ? 'current' : 'original',
					});
				}
				if (commandData.command === 'delete') {
					this.deleteExecution(commandData.execution);
				}
			},
			getWorkflowName(workflowId: string): string | undefined {
				return this.workflows.find((data) => data.id === workflowId)?.name;
			},
			async loadActiveExecutions(): Promise<void> {
				const activeExecutions = await this.restApi().getCurrentExecutions(
					this.workflowFilterCurrent,
				);
				for (const activeExecution of activeExecutions) {
					if (
						activeExecution.workflowId !== undefined &&
						activeExecution.workflowName === undefined
					) {
						activeExecution.workflowName = this.getWorkflowName(activeExecution.workflowId);
					}
				}

				this.workflowsStore.activeExecutions = activeExecutions;
				this.workflowsStore.addToCurrentExecutions(activeExecutions);
			},
			async loadAutoRefresh(): Promise<void> {
				const filter = this.workflowFilterPast;
				// We cannot use firstId here as some executions finish out of order. Let's say
				// You have execution ids 500 to 505 running.
				// Suppose 504 finishes before 500, 501, 502 and 503.
				// iF you use firstId, filtering id >= 504 you won't
				// ever get ids 500, 501, 502 and 503 when they finish
				const pastExecutionsPromise: Promise<IExecutionsListResponse> =
					this.restApi().getPastExecutions(filter, this.requestItemsPerRequest);
				const currentExecutionsPromise: Promise<IExecutionsCurrentSummaryExtended[]> =
					this.restApi().getCurrentExecutions({});

				const results = await Promise.all([pastExecutionsPromise, currentExecutionsPromise]);

				for (const activeExecution of results[1]) {
					if (
						activeExecution.workflowId !== undefined &&
						activeExecution.workflowName === undefined
					) {
						activeExecution.workflowName = this.getWorkflowName(activeExecution.workflowId);
					}
				}

				this.workflowsStore.activeExecutions = results[1];

				// execution IDs are typed as string, int conversion is necessary so we can order.
				const alreadyPresentExecutions = [...this.finishedExecutions];
				const alreadyPresentExecutionIds = alreadyPresentExecutions.map((exec) =>
					parseInt(exec.id, 10),
				);
				let lastId = 0;
				const gaps = [] as number[];
				for (let i = results[0].results.length - 1; i >= 0; i--) {
					const currentItem = results[0].results[i];
					const currentId = parseInt(currentItem.id, 10);
					if (lastId !== 0 && !isNaN(currentId)) {
						// We are doing this iteration to detect possible gaps.
						// The gaps are used to remove executions that finished
						// and were deleted from database but were displaying
						// in this list while running.
						if (currentId - lastId > 1) {
							// We have some gaps.
							const range = _range(lastId + 1, currentId);
							gaps.push(...range);
						}
					}
					lastId = parseInt(currentItem.id, 10) || 0;

					// Check new results from end to start
					// Add new items accordingly.
					const executionIndex = alreadyPresentExecutionIds.indexOf(currentId);
					if (executionIndex !== -1) {
						// Execution that we received is already present.

						if (
							alreadyPresentExecutions[executionIndex].finished === false &&
							currentItem.finished === true
						) {
							// Concurrency stuff. This might happen if the execution finishes
							// prior to saving all information to database. Somewhat rare but
							// With auto refresh and several executions, it happens sometimes.
							// So we replace the execution data so it displays correctly.
							alreadyPresentExecutions[executionIndex] = currentItem;
						}

						continue;
					}

					// Find the correct position to place this newcomer
					let j;
					for (j = alreadyPresentExecutions.length - 1; j >= 0; j--) {
						if (currentId < parseInt(alreadyPresentExecutions[j].id, 10)) {
							alreadyPresentExecutions.splice(j + 1, 0, currentItem);
							break;
						}
					}
					if (j === -1) {
						alreadyPresentExecutions.unshift(currentItem);
					}
				}
				const alreadyPresentExecutionsFiltered = alreadyPresentExecutions.filter(
					(execution) =>
						!gaps.includes(parseInt(execution.id, 10)) && lastId >= parseInt(execution.id, 10),
				);
				this.finishedExecutionsCount = results[0].count;
				this.finishedExecutionsCountEstimated = results[0].estimated;

				Vue.set(this, 'finishedExecutions', alreadyPresentExecutionsFiltered);
				this.workflowsStore.addToCurrentExecutions(alreadyPresentExecutionsFiltered);

				this.adjustSelectionAfterMoreItemsLoaded();
			},
			async loadFinishedExecutions(): Promise<void> {
				if (this.filter.status === 'running') {
					this.finishedExecutions = [];
					this.finishedExecutionsCount = 0;
					this.finishedExecutionsCountEstimated = false;
					return;
				}
				const data = await this.restApi().getPastExecutions(
					this.workflowFilterPast,
					this.requestItemsPerRequest,
				);
				this.finishedExecutions = data.results;
				this.finishedExecutionsCount = data.count;
				this.finishedExecutionsCountEstimated = data.estimated;

				this.workflowsStore.addToCurrentExecutions(data.results);

				if (this.finishedExecutions.length === 0) {
					this.handleClearSelection();
				}
			},
			async loadMore() {
				if (this.filter.status === 'running') {
					return;
				}

				this.isDataLoading = true;

				const filter = this.workflowFilterPast;
				let lastId: string | undefined;

				if (this.finishedExecutions.length !== 0) {
					const lastItem = this.finishedExecutions.slice(-1)[0];
					lastId = lastItem.id;
				}

				let data: IExecutionsListResponse;
				try {
					data = await this.restApi().getPastExecutions(
						filter,
						this.requestItemsPerRequest,
						lastId,
					);
				} catch (error) {
					this.isDataLoading = false;
					this.$showError(error, this.$locale.baseText('executionsList.showError.loadMore.title'));
					return;
				}

				data.results = data.results.map((execution) => {
					// @ts-ignore
					return { ...execution, mode: execution.mode };
				});

				this.finishedExecutions.push(...data.results);
				this.finishedExecutionsCount = data.count;
				this.finishedExecutionsCountEstimated = data.estimated;

				this.isDataLoading = false;

				this.workflowsStore.addToCurrentExecutions(data.results);

				this.adjustSelectionAfterMoreItemsLoaded();
			},
			async loadWorkflows() {
				try {
					const workflows = await this.restApi().getWorkflows();
					workflows.sort((a, b) => {
						if (a.name.toLowerCase() < b.name.toLowerCase()) {
							return -1;
						}
						if (a.name.toLowerCase() > b.name.toLowerCase()) {
							return 1;
						}
						return 0;
					});

					// @ts-ignore
					workflows.unshift({
						id: 'all',
						name: this.$locale.baseText('executionsList.allWorkflows'),
					});

					Vue.set(this, 'workflows', workflows);
				} catch (error) {
					this.$showError(
						error,
						this.$locale.baseText('executionsList.showError.loadWorkflows.title'),
					);
				}
			},
			async retryExecution(execution: IExecutionsSummary, loadWorkflow?: boolean) {
				this.isDataLoading = true;

				try {
					const retrySuccessful = await this.restApi().retryExecution(execution.id, loadWorkflow);

					if (retrySuccessful) {
						this.$showMessage({
							title: this.$locale.baseText('executionsList.showMessage.retrySuccessfulTrue.title'),
							type: 'success',
						});
					} else {
						this.$showMessage({
							title: this.$locale.baseText('executionsList.showMessage.retrySuccessfulFalse.title'),
							type: 'error',
						});
					}

					this.isDataLoading = false;
				} catch (error) {
					this.$showError(
						error,
						this.$locale.baseText('executionsList.showError.retryExecution.title'),
					);

					this.isDataLoading = false;
				}
			},
			async refreshData() {
				this.isDataLoading = true;

				try {
					const activeExecutionsPromise = this.loadActiveExecutions();
					const finishedExecutionsPromise = this.loadFinishedExecutions();
					await Promise.all([activeExecutionsPromise, finishedExecutionsPromise]);
				} catch (error) {
					this.$showError(
						error,
						this.$locale.baseText('executionsList.showError.refreshData.title'),
					);
				}

				this.isDataLoading = false;
			},
			getStatus(execution: IExecutionsSummary): ExecutionStatus {
				if (execution.status) {
					return execution.status;
				} else {
					// this should not happen but just in case
					let status: ExecutionStatus = 'unknown';
					if (execution.waitTill) {
						status = 'waiting';
					} else if (execution.stoppedAt === undefined) {
						status = 'running';
					} else if (execution.finished) {
						status = 'success';
					} else if (execution.stoppedAt !== null) {
						status = 'failed';
					} else {
						status = 'unknown';
					}
					return status;
				}
			},
			getRowClass(execution: IExecutionsSummary): string {
				return [this.$style.execRow, this.$style[this.getStatus(execution)]].join(' ');
			},
			getStatusText(entry: IExecutionsSummary): string {
				const status = this.getStatus(entry);
				let text = '';

				if (status === 'waiting') {
					text = this.$locale.baseText('executionsList.waiting');
				} else if (status === 'crashed') {
					text = this.$locale.baseText('executionsList.error');
				} else if (status === 'new') {
					text = this.$locale.baseText('executionsList.running');
				} else if (status === 'running') {
					text = this.$locale.baseText('executionsList.running');
				} else if (status === 'success') {
					text = this.$locale.baseText('executionsList.succeeded');
				} else if (status === 'failed') {
					text = this.$locale.baseText('executionsList.error');
				} else {
					text = this.$locale.baseText('executionsList.unknown');
				}

				return text;
			},
			getStatusTextTranslationPath(entry: IExecutionsSummary): string {
				const status = this.getStatus(entry);
				let path = '';

				if (status === 'waiting') {
					path = 'executionsList.statusWaiting';
				} else if (status === 'crashed') {
					path = 'executionsList.statusText';
				} else if (status === 'new') {
					path = 'executionsList.statusRunning';
				} else if (status === 'running') {
					path = 'executionsList.statusRunning';
				} else if (status === 'success') {
					path = 'executionsList.statusText';
				} else if (status === 'failed') {
					path = 'executionsList.statusText';
				} else {
					path = 'executionsList.statusUnknown';
				}

				return path;
			},
			getStatusTooltipText(entry: IExecutionsSummary): string {
				const status = this.getStatus(entry);
				let text = '';

				if (status === 'waiting' && this.isWaitTillIndefinite(entry)) {
					text = this.$locale.baseText(
						'executionsList.statusTooltipText.theWorkflowIsWaitingIndefinitely',
					);
				}

				return text;
			},
			async stopExecution(activeExecutionId: string) {
				try {
					// Add it to the list of currently stopping executions that we
					// can show the user in the UI that it is in progress
					this.stoppingExecutions.push(activeExecutionId);

					await this.restApi().stopCurrentExecution(activeExecutionId);

					// Remove it from the list of currently stopping executions
					const index = this.stoppingExecutions.indexOf(activeExecutionId);
					this.stoppingExecutions.splice(index, 1);

					this.$showMessage({
						title: this.$locale.baseText('executionsList.showMessage.stopExecution.title'),
						message: this.$locale.baseText('executionsList.showMessage.stopExecution.message', {
							interpolate: { activeExecutionId },
						}),
						type: 'success',
					});

					this.refreshData();
				} catch (error) {
					this.$showError(
						error,
						this.$locale.baseText('executionsList.showError.stopExecution.title'),
					);
				}
			},
			isExecutionRetriable(execution: IExecutionsSummary): boolean {
				return (
					execution.stoppedAt !== undefined &&
					!execution.finished &&
					execution.retryOf === undefined &&
					execution.retrySuccessId === undefined &&
					!execution.waitTill
				);
			},
			async deleteExecution(execution: IExecutionsSummary) {
				this.isDataLoading = true;
				try {
					await this.restApi().deleteExecutions({ ids: [execution.id] });
					await this.refreshData();

					if (this.allVisibleSelected) {
						Vue.set(this, 'selectedItems', {});
						this.selectAllVisibleExecutions();
					}
				} catch (error) {
					this.$showError(
						error,
						this.$locale.baseText('executionsList.showError.handleDeleteSelected.title'),
					);
				}
				this.isDataLoading = true;
			},
			isWaitTillIndefinite(execution: IExecutionsSummary): boolean {
				if (!execution.waitTill) {
					return false;
				}
				return new Date(execution.waitTill).toISOString() === WAIT_TIME_UNLIMITED;
			},
			isRunning(execution: IExecutionsSummary): boolean {
				return this.getStatus(execution) === 'running';
			},
			selectAllVisibleExecutions() {
				this.combinedExecutions.forEach((execution: IExecutionsSummary) => {
					Vue.set(this.selectedItems, execution.id, true);
				});
			},
			adjustSelectionAfterMoreItemsLoaded() {
				if (this.allExistingSelected) {
					this.allVisibleSelected = true;
					this.selectAllVisibleExecutions();
				}
			},
		},
	},
);
</script>

<style module lang="scss">
.execListWrapper {
	display: grid;
	grid-template-rows: 1fr 0;
	position: relative;
	height: 100%;
	width: 100%;
	max-width: 1280px;
}

.execList {
	position: relative;
	height: 100%;
	overflow: auto;
	padding: var(--spacing-l) var(--spacing-l) 0;
	@media (min-width: 1200px) {
		padding: var(--spacing-2xl) var(--spacing-2xl) 0;
	}
}

.execListHeader {
	display: flex;
	align-items: center;
	justify-content: space-between;
	margin-bottom: var(--spacing-s);
}

.execListHeaderControls {
	display: flex;
	align-items: center;
	justify-content: flex-end;
}

.selectionOptions {
	display: flex;
	align-items: center;
	position: absolute;
	padding: var(--spacing-2xs);
	z-index: 2;
	left: 50%;
	transform: translateX(-50%);
	bottom: var(--spacing-3xl);
	background: var(--color-background-dark);
	border-radius: var(--border-radius-base);
	color: var(--color-text-xlight);
	font-size: var(--font-size-2xs);

	button {
		margin-left: var(--spacing-2xs);
	}
}

.filters {
	display: flex;
	line-height: 2em;
	margin: var(--spacing-l) 0;
}

.filterItem {
	margin: 0 var(--spacing-3xl) 0 0;
}

.statusColumn {
	display: flex;
	align-items: center;
}

.spinner {
	margin-right: var(--spacing-2xs);
}

.status {
	line-height: 22.6px;
	text-align: center;
	font-size: var(--font-size-s);
	font-weight: var(--font-weight-bold);

	.crashed &,
	.failed & {
		color: var(--color-danger);
	}

	.waiting & {
		color: var(--color-secondary);
	}

	.success & {
		font-weight: var(--font-weight-normal);
	}

	.new &,
	.running & {
		color: var(--color-warning);
	}

	.unknown & {
		color: var(--color-background-dark);
	}
}

.buttonCell {
	overflow: hidden;

	button {
		transform: translateX(1000%);
		transition: transform 0s;

		&:focus-visible,
		.execRow:hover & {
			transform: translateX(0);
		}
	}
}

.execTable {
	/*
	  Table height needs to be set to 0 in order to use height 100% for elements in table cells
	*/
	height: 0;
	width: 100%;
	text-align: left;
	font-size: var(--font-size-s);

	thead th {
		position: sticky;
		top: calc(var(--spacing-3xl) * -1);
		z-index: 2;
		padding: var(--spacing-s) var(--spacing-s) var(--spacing-s) 0;
		background: var(--color-background-base);

		&:first-child {
			padding-left: var(--spacing-s);
		}
	}

	th,
	td {
		height: 100%;
		padding: var(--spacing-s) var(--spacing-s) var(--spacing-s) 0;
		background: var(--color-background-xlight);

		&:not(:first-child, :nth-last-child(-n + 3)) {
			width: 100%;
		}

		&:nth-last-child(-n + 2) {
			padding-left: 0;
		}

		@media (min-width: $breakpoint-sm) {
			&:not(:nth-child(2)) {
				&,
				div,
				span {
					white-space: nowrap;
				}
			}
		}
	}

	.execRow {
		color: var(--color-text-base);

		td:first-child {
			width: 30px;
			padding: 0 var(--spacing-s) 0 0;

			/*
			  This is needed instead of table cell border because they are overlapping the sticky header
			*/
			&::before {
				content: '';
				display: inline-block;
				width: var(--spacing-4xs);
				height: 100%;
				vertical-align: middle;
				margin-right: var(--spacing-xs);
			}
		}

		&:nth-child(even) td {
			background: var(--color-background-light);
		}

		&:hover td {
			background: var(--color-primary-tint-3);
		}

		&.crashed td:first-child::before,
		&.failed td:first-child::before {
			background: hsl(var(--color-danger-h), 94%, 80%);
		}

		&.success td:first-child::before {
			background: hsl(var(--color-success-h), 60%, 70%);
		}

		&.new td:first-child::before,
		&.running td:first-child::before {
			background: hsl(var(--color-warning-h), 94%, 80%);
		}

		&.waiting td:first-child::before {
			background: hsl(var(--color-secondary-h), 94%, 80%);
		}

		&.unknown td:first-child::before {
			background: var(--color-text-light);
		}
	}
}

.loadMore {
	margin: var(--spacing-m) 0;
	width: 100%;
	text-align: center;
}

.loadedAll {
	text-align: center;
	font-size: var(--font-size-s);
	margin: var(--spacing-l) 0;
}

.actions.deleteOnly {
	padding: 0;
}

.retryAction + .deleteAction {
	border-top: 1px solid var(--color-foreground-light);
}

.selectAll {
	display: inline-block;
	margin: 0 0 var(--spacing-s) var(--spacing-s);
	color: var(--color-danger);
}
</style><|MERGE_RESOLUTION|>--- conflicted
+++ resolved
@@ -1,54 +1,18 @@
 <template>
 	<div :class="$style.execListWrapper">
 		<div :class="$style.execList">
-<<<<<<< HEAD
 			<div :class="$style.execListHeader">
 				<n8n-heading tag="h1" size="2xlarge">{{ this.pageTitle }}</n8n-heading>
 				<div :class="$style.execListHeaderControls">
-					<el-checkbox v-model="autoRefresh" class="mr-l" @change="handleAutoRefreshToggle">
+					<el-checkbox
+						v-model="autoRefresh"
+						@change="handleAutoRefreshToggle"
+						data-testid="execution-auto-refresh-checkbox"
+					>
 						{{ $locale.baseText('executionsList.autoRefresh') }}
 					</el-checkbox>
 					<execution-filter :workflows="workflows" @filterChanged="onFilterChanged" />
 				</div>
-			</div>
-=======
-			<n8n-heading tag="h1" size="2xlarge">{{ this.pageTitle }}</n8n-heading>
-			<div :class="$style.filters">
-				<span :class="$style.filterItem">{{ $locale.baseText('executionsList.filters') }}:</span>
-				<n8n-select
-					:class="$style.filterItem"
-					v-model="filter.workflowId"
-					:placeholder="$locale.baseText('executionsList.selectWorkflow')"
-					size="medium"
-					filterable
-					@change="handleFilterChanged"
-				>
-					<div class="ph-no-capture">
-						<n8n-option
-							v-for="item in workflows"
-							:key="item.id"
-							:label="item.name"
-							:value="item.id"
-						/>
-					</div>
-				</n8n-select>
-				<n8n-select
-					:class="$style.filterItem"
-					v-model="filter.status"
-					:placeholder="$locale.baseText('executionsList.selectStatus')"
-					size="medium"
-					filterable
-					@change="handleFilterChanged"
-				>
-					<n8n-option v-for="item in statuses" :key="item.id" :label="item.name" :value="item.id" />
-				</n8n-select>
-				<el-checkbox
-					v-model="autoRefresh"
-					@change="handleAutoRefreshToggle"
-					data-testid="execution-auto-refresh-checkbox"
-				>
-					{{ $locale.baseText('executionsList.autoRefresh') }}
-				</el-checkbox>
 			</div>
 
 			<el-checkbox
@@ -65,7 +29,6 @@
 				data-testid="select-all-executions-checkbox"
 			/>
 
->>>>>>> 7a352eff
 			<table :class="$style.execTable">
 				<thead>
 					<tr>
@@ -318,11 +281,7 @@
 	IWorkflowShortResponse,
 	ExecutionFilterType,
 } from '@/Interface';
-<<<<<<< HEAD
 import type { ExecutionStatus, IDataObject, IExecutionsSummary } from 'n8n-workflow';
-=======
-import type { IExecutionsSummary, ExecutionStatus, IDataObject } from 'n8n-workflow';
->>>>>>> 7a352eff
 import { range as _range } from 'lodash-es';
 import mixins from 'vue-typed-mixins';
 import { mapStores } from 'pinia';
@@ -387,20 +346,12 @@
 				return this.workflowsStore.activeExecutions;
 			},
 			combinedExecutions(): IExecutionsSummary[] {
-				const returnData = [];
-
-<<<<<<< HEAD
+				const returnData: IExecutionsSummary[] = [];
+
 				if (['all', 'running'].includes(this.filter.status)) {
 					returnData.push(...this.activeExecutions);
 				}
 				if (['all', 'error', 'success', 'waiting'].includes(this.filter.status)) {
-=======
-				if (['ALL', 'running'].includes(this.filter.status)) {
-					returnData.push(...(this.activeExecutions as IExecutionsSummary[]));
-				}
-
-				if (['ALL', 'error', 'success', 'waiting'].includes(this.filter.status)) {
->>>>>>> 7a352eff
 					returnData.push(...this.finishedExecutions);
 				}
 
@@ -529,7 +480,6 @@
 				this.allExistingSelected = false;
 				Vue.set(this, 'selectedItems', {});
 			},
-<<<<<<< HEAD
 			onFilterChanged(filter: {
 				status: string;
 				workflowId: string;
@@ -538,9 +488,6 @@
 				tags: string[];
 			}) {
 				this.filter = filter;
-=======
-			handleFilterChanged(): void {
->>>>>>> 7a352eff
 				this.refreshData();
 			},
 			handleActionItemClick(commandData: { command: string; execution: IExecutionsSummary }) {
