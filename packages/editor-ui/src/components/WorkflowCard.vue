<script setup lang="ts">
import { computed } from 'vue';
import type { IWorkflowDb, IUser } from '@/Interface';
import { DUPLICATE_MODAL_KEY, MODAL_CONFIRM, VIEWS, WORKFLOW_SHARE_MODAL_KEY } from '@/constants';
import { useMessage } from '@/composables/useMessage';
import { useToast } from '@/composables/useToast';
import { getWorkflowPermissions } from '@/permissions';
import dateformat from 'dateformat';
import WorkflowActivator from '@/components/WorkflowActivator.vue';
import { useUIStore } from '@/stores/ui.store';
import { useSettingsStore } from '@/stores/settings.store';
import { useUsersStore } from '@/stores/users.store';
import { useWorkflowsStore } from '@/stores/workflows.store';
import TimeAgo from '@/components/TimeAgo.vue';
import type { ProjectSharingData } from '@/features/projects/projects.types';
import { useProjectsStore } from '@/features/projects/projects.store';
import ProjectCardBadge from '@/features/projects/components/ProjectCardBadge.vue';
import { useI18n } from '@/composables/useI18n';
import { useRouter } from 'vue-router';
import { useTelemetry } from '@/composables/useTelemetry';

const WORKFLOW_LIST_ITEM_ACTIONS = {
	OPEN: 'open',
	SHARE: 'share',
	DUPLICATE: 'duplicate',
	DELETE: 'delete',
	MOVE: 'move',
};

const props = withDefaults(
	defineProps<{
		data: IWorkflowDb;
		readOnly: boolean;
	}>(),
	{
		data: () => ({
			id: '',
			createdAt: '',
			updatedAt: '',
			active: false,
			connections: {},
			nodes: [],
			name: '',
			sharedWithProjects: [],
			homeProject: {} as ProjectSharingData,
			versionId: '',
		}),
		readOnly: false,
	},
);

const emit = defineEmits<{
	(event: 'expand:tags'): void;
	(event: 'click:tag', tagId: string, e: PointerEvent): void;
}>();

const toast = useToast();
const message = useMessage();
const locale = useI18n();
const router = useRouter();
const telemetry = useTelemetry();

const settingsStore = useSettingsStore();
const uiStore = useUIStore();
const usersStore = useUsersStore();
const workflowsStore = useWorkflowsStore();
const projectsStore = useProjectsStore();

const currentUser = computed(() => usersStore.currentUser ?? ({} as IUser));
const workflowPermissions = computed(() => getWorkflowPermissions(props.data));
const actions = computed(() => {
	const actions = [
		{
			label: locale.baseText('workflows.item.open'),
			value: WORKFLOW_LIST_ITEM_ACTIONS.OPEN,
		},
		{
			label: locale.baseText('workflows.item.share'),
			value: WORKFLOW_LIST_ITEM_ACTIONS.SHARE,
		},
	];

	if (!props.readOnly) {
		actions.push({
			label: locale.baseText('workflows.item.duplicate'),
			value: WORKFLOW_LIST_ITEM_ACTIONS.DUPLICATE,
		});
	}

	if (workflowPermissions.value.move) {
		actions.push({
			label: locale.baseText('workflows.item.move'),
			value: WORKFLOW_LIST_ITEM_ACTIONS.MOVE,
		});
	}

	if (workflowPermissions.value.delete && !props.readOnly) {
		actions.push({
			label: locale.baseText('workflows.item.delete'),
			value: WORKFLOW_LIST_ITEM_ACTIONS.DELETE,
		});
	}

	return actions;
});
const formattedCreatedAtDate = computed(() => {
	const currentYear = new Date().getFullYear().toString();

	return dateformat(
		props.data.createdAt,
		`d mmmm${String(props.data.createdAt).startsWith(currentYear) ? '' : ', yyyy'}`,
	);
});

async function onClick(event?: KeyboardEvent | PointerEvent) {
	if (event?.ctrlKey || event?.metaKey) {
		const route = router.resolve({
			name: VIEWS.WORKFLOW,
			params: { name: props.data.id },
		});
		window.open(route.href, '_blank');

		return;
	}

	await router.push({
		name: VIEWS.WORKFLOW,
		params: { name: props.data.id },
	});
}

function onClickTag(tagId: string, event: PointerEvent) {
	event.stopPropagation();

	emit('click:tag', tagId, event);
}

function onExpandTags() {
	emit('expand:tags');
}

async function onAction(action: string) {
	if (action === WORKFLOW_LIST_ITEM_ACTIONS.OPEN) {
		await onClick();
	} else if (action === WORKFLOW_LIST_ITEM_ACTIONS.DUPLICATE) {
		uiStore.openModalWithData({
			name: DUPLICATE_MODAL_KEY,
			data: {
				id: props.data.id,
				name: props.data.name,
				tags: (props.data.tags ?? []).map((tag) =>
					typeof tag !== 'string' && 'id' in tag ? tag.id : tag,
				),
			},
		});
	} else if (action === WORKFLOW_LIST_ITEM_ACTIONS.SHARE) {
		uiStore.openModalWithData({
			name: WORKFLOW_SHARE_MODAL_KEY,
			data: { id: props.data.id },
		});

		telemetry.track('User opened sharing modal', {
			workflow_id: props.data.id,
			user_id_sharer: currentUser.value.id,
			sub_view: 'Workflows listing',
		});
	} else if (action === WORKFLOW_LIST_ITEM_ACTIONS.DELETE) {
		const deleteConfirmed = await message.confirm(
			locale.baseText('mainSidebar.confirmMessage.workflowDelete.message', {
				interpolate: { workflowName: props.data.name },
			}),
			locale.baseText('mainSidebar.confirmMessage.workflowDelete.headline'),
			{
				type: 'warning',
				confirmButtonText: locale.baseText(
					'mainSidebar.confirmMessage.workflowDelete.confirmButtonText',
				),
				cancelButtonText: locale.baseText(
					'mainSidebar.confirmMessage.workflowDelete.cancelButtonText',
				),
			},
		);

		if (deleteConfirmed !== MODAL_CONFIRM) {
			return;
		}

		try {
			await workflowsStore.deleteWorkflow(props.data.id);
		} catch (error) {
			toast.showError(error, locale.baseText('generic.deleteWorkflowError'));
			return;
		}

		// Reset tab title since workflow is deleted.
		toast.showMessage({
			title: locale.baseText('mainSidebar.showMessage.handleSelect1.title'),
			type: 'success',
		});
	}
}
</script>

<template>
	<n8n-card :class="$style.cardLink" @click="onClick">
		<template #header>
			<n8n-heading tag="h2" bold :class="$style.cardHeading" data-test-id="workflow-card-name">
				{{ data.name }}
			</n8n-heading>
		</template>
		<div :class="$style.cardDescription">
			<n8n-text color="text-light" size="small">
				<span v-show="data"
					>{{ $locale.baseText('workflows.item.updated') }}
					<TimeAgo :date="String(data.updatedAt)" /> |
				</span>
				<span v-show="data" class="mr-2xs"
					>{{ $locale.baseText('workflows.item.created') }} {{ formattedCreatedAtDate }}
				</span>
				<span
					v-if="settingsStore.areTagsEnabled && data.tags && data.tags.length > 0"
					v-show="data"
				>
					<n8n-tags
						:tags="data.tags"
						:truncate-at="3"
						truncate
						data-test-id="workflow-card-tags"
						@click:tag="onClickTag"
						@expand="onExpandTags"
					/>
				</span>
			</n8n-text>
		</div>
		<template #append>
			<div :class="$style.cardActions" @click.stop>
				<ProjectCardBadge :resource="data" :personal-project="projectsStore.personalProject" />
				<WorkflowActivator
					class="mr-s"
					:workflow-active="data.active"
					:workflow-id="data.id"
					data-test-id="workflow-card-activator"
				/>

				<n8n-action-toggle
					:actions="actions"
					theme="dark"
					data-test-id="workflow-card-actions"
					@action="onAction"
				/>
			</div>
		</template>
	</n8n-card>
</template>

<<<<<<< HEAD
=======
<script lang="ts">
import { defineComponent } from 'vue';
import type { PropType } from 'vue';
import type { IWorkflowDb, IUser } from '@/Interface';
import { DUPLICATE_MODAL_KEY, MODAL_CONFIRM, VIEWS, WORKFLOW_SHARE_MODAL_KEY } from '@/constants';
import { useMessage } from '@/composables/useMessage';
import { useToast } from '@/composables/useToast';
import type { PermissionsMap } from '@/permissions';
import type { WorkflowScope } from '@n8n/permissions';
import { getWorkflowPermissions } from '@/permissions';
import dateformat from 'dateformat';
import WorkflowActivator from '@/components/WorkflowActivator.vue';
import { mapStores } from 'pinia';
import { useUIStore } from '@/stores/ui.store';
import { useSettingsStore } from '@/stores/settings.store';
import { useUsersStore } from '@/stores/users.store';
import { useWorkflowsStore } from '@/stores/workflows.store';
import TimeAgo from '@/components/TimeAgo.vue';
import type { ProjectSharingData } from '@/types/projects.types';
import { useProjectsStore } from '@/stores/projects.store';
import ProjectCardBadge from '@/components/Projects/ProjectCardBadge.vue';

export const WORKFLOW_LIST_ITEM_ACTIONS = {
	OPEN: 'open',
	SHARE: 'share',
	DUPLICATE: 'duplicate',
	DELETE: 'delete',
};

export default defineComponent({
	components: {
		TimeAgo,
		WorkflowActivator,
		ProjectCardBadge,
	},
	props: {
		data: {
			type: Object as PropType<IWorkflowDb>,
			required: true,
			default: (): IWorkflowDb => ({
				id: '',
				createdAt: '',
				updatedAt: '',
				active: false,
				connections: {},
				nodes: [],
				name: '',
				sharedWithProjects: [],
				homeProject: {} as ProjectSharingData,
				versionId: '',
			}),
		},
		readOnly: {
			type: Boolean,
			default: false,
		},
	},
	setup() {
		return {
			...useToast(),
			...useMessage(),
		};
	},
	computed: {
		...mapStores(useSettingsStore, useUIStore, useUsersStore, useWorkflowsStore, useProjectsStore),
		currentUser(): IUser {
			return this.usersStore.currentUser || ({} as IUser);
		},
		workflowPermissions(): PermissionsMap<WorkflowScope> {
			return getWorkflowPermissions(this.data);
		},
		actions(): Array<{ label: string; value: string }> {
			const actions = [
				{
					label: this.$locale.baseText('workflows.item.open'),
					value: WORKFLOW_LIST_ITEM_ACTIONS.OPEN,
				},
				{
					label: this.$locale.baseText('workflows.item.share'),
					value: WORKFLOW_LIST_ITEM_ACTIONS.SHARE,
				},
			];

			if (!this.readOnly) {
				actions.push({
					label: this.$locale.baseText('workflows.item.duplicate'),
					value: WORKFLOW_LIST_ITEM_ACTIONS.DUPLICATE,
				});
			}

			if (this.workflowPermissions.delete && !this.readOnly) {
				actions.push({
					label: this.$locale.baseText('workflows.item.delete'),
					value: WORKFLOW_LIST_ITEM_ACTIONS.DELETE,
				});
			}

			return actions;
		},
		formattedCreatedAtDate(): string {
			const currentYear = new Date().getFullYear().toString();

			return dateformat(
				this.data.createdAt,
				`d mmmm${String(this.data.createdAt).startsWith(currentYear) ? '' : ', yyyy'}`,
			);
		},
	},
	methods: {
		async onClick(event?: KeyboardEvent | PointerEvent) {
			if (event?.ctrlKey || event?.metaKey) {
				const route = this.$router.resolve({
					name: VIEWS.WORKFLOW,
					params: { name: this.data.id },
				});
				window.open(route.href, '_blank');

				return;
			}

			await this.$router.push({
				name: VIEWS.WORKFLOW,
				params: { name: this.data.id },
			});
		},
		onClickTag(tagId: string, event: PointerEvent) {
			event.stopPropagation();

			this.$emit('click:tag', tagId, event);
		},
		onExpandTags() {
			this.$emit('expand:tags');
		},
		async onAction(action: string) {
			if (action === WORKFLOW_LIST_ITEM_ACTIONS.OPEN) {
				await this.onClick();
			} else if (action === WORKFLOW_LIST_ITEM_ACTIONS.DUPLICATE) {
				this.uiStore.openModalWithData({
					name: DUPLICATE_MODAL_KEY,
					data: {
						id: this.data.id,
						name: this.data.name,
						tags: (this.data.tags ?? []).map((tag) =>
							typeof tag !== 'string' && 'id' in tag ? tag.id : tag,
						),
					},
				});
			} else if (action === WORKFLOW_LIST_ITEM_ACTIONS.SHARE) {
				this.uiStore.openModalWithData({
					name: WORKFLOW_SHARE_MODAL_KEY,
					data: { id: this.data.id },
				});

				this.$telemetry.track('User opened sharing modal', {
					workflow_id: this.data.id,
					user_id_sharer: this.currentUser.id,
					sub_view: 'Workflows listing',
				});
			} else if (action === WORKFLOW_LIST_ITEM_ACTIONS.DELETE) {
				const deleteConfirmed = await this.confirm(
					this.$locale.baseText('mainSidebar.confirmMessage.workflowDelete.message', {
						interpolate: { workflowName: this.data.name },
					}),
					this.$locale.baseText('mainSidebar.confirmMessage.workflowDelete.headline'),
					{
						type: 'warning',
						confirmButtonText: this.$locale.baseText(
							'mainSidebar.confirmMessage.workflowDelete.confirmButtonText',
						),
						cancelButtonText: this.$locale.baseText(
							'mainSidebar.confirmMessage.workflowDelete.cancelButtonText',
						),
					},
				);

				if (deleteConfirmed !== MODAL_CONFIRM) {
					return;
				}

				try {
					await this.workflowsStore.deleteWorkflow(this.data.id);
				} catch (error) {
					this.showError(error, this.$locale.baseText('generic.deleteWorkflowError'));
					return;
				}

				// Reset tab title since workflow is deleted.
				this.showMessage({
					title: this.$locale.baseText('mainSidebar.showMessage.handleSelect1.title'),
					type: 'success',
				});
			}
		},
	},
});
</script>

>>>>>>> ed963011
<style lang="scss" module>
.cardLink {
	transition: box-shadow 0.3s ease;
	cursor: pointer;
	padding: 0;
	align-items: stretch;

	&:hover {
		box-shadow: 0 2px 8px rgba(#441c17, 0.1);
	}
}

.cardHeading {
	font-size: var(--font-size-s);
	word-break: break-word;
	padding: var(--spacing-s) 0 0 var(--spacing-s);

	span {
		color: var(--color-text-light);
	}
}

.cardDescription {
	min-height: 19px;
	display: flex;
	align-items: center;
	padding: 0 0 var(--spacing-s) var(--spacing-s);
}

.cardActions {
	display: flex;
	flex-direction: row;
	justify-content: center;
	align-items: center;
	align-self: stretch;
	padding: 0 var(--spacing-s) 0 0;
	cursor: default;
}
</style><|MERGE_RESOLUTION|>--- conflicted
+++ resolved
@@ -12,9 +12,9 @@
 import { useUsersStore } from '@/stores/users.store';
 import { useWorkflowsStore } from '@/stores/workflows.store';
 import TimeAgo from '@/components/TimeAgo.vue';
-import type { ProjectSharingData } from '@/features/projects/projects.types';
-import { useProjectsStore } from '@/features/projects/projects.store';
-import ProjectCardBadge from '@/features/projects/components/ProjectCardBadge.vue';
+import type { ProjectSharingData } from '@/types/projects.types';
+import { useProjectsStore } from '@/stores/projects.store';
+import ProjectCardBadge from '@/components/Projects/ProjectCardBadge.vue';
 import { useI18n } from '@/composables/useI18n';
 import { useRouter } from 'vue-router';
 import { useTelemetry } from '@/composables/useTelemetry';
@@ -253,206 +253,6 @@
 	</n8n-card>
 </template>
 
-<<<<<<< HEAD
-=======
-<script lang="ts">
-import { defineComponent } from 'vue';
-import type { PropType } from 'vue';
-import type { IWorkflowDb, IUser } from '@/Interface';
-import { DUPLICATE_MODAL_KEY, MODAL_CONFIRM, VIEWS, WORKFLOW_SHARE_MODAL_KEY } from '@/constants';
-import { useMessage } from '@/composables/useMessage';
-import { useToast } from '@/composables/useToast';
-import type { PermissionsMap } from '@/permissions';
-import type { WorkflowScope } from '@n8n/permissions';
-import { getWorkflowPermissions } from '@/permissions';
-import dateformat from 'dateformat';
-import WorkflowActivator from '@/components/WorkflowActivator.vue';
-import { mapStores } from 'pinia';
-import { useUIStore } from '@/stores/ui.store';
-import { useSettingsStore } from '@/stores/settings.store';
-import { useUsersStore } from '@/stores/users.store';
-import { useWorkflowsStore } from '@/stores/workflows.store';
-import TimeAgo from '@/components/TimeAgo.vue';
-import type { ProjectSharingData } from '@/types/projects.types';
-import { useProjectsStore } from '@/stores/projects.store';
-import ProjectCardBadge from '@/components/Projects/ProjectCardBadge.vue';
-
-export const WORKFLOW_LIST_ITEM_ACTIONS = {
-	OPEN: 'open',
-	SHARE: 'share',
-	DUPLICATE: 'duplicate',
-	DELETE: 'delete',
-};
-
-export default defineComponent({
-	components: {
-		TimeAgo,
-		WorkflowActivator,
-		ProjectCardBadge,
-	},
-	props: {
-		data: {
-			type: Object as PropType<IWorkflowDb>,
-			required: true,
-			default: (): IWorkflowDb => ({
-				id: '',
-				createdAt: '',
-				updatedAt: '',
-				active: false,
-				connections: {},
-				nodes: [],
-				name: '',
-				sharedWithProjects: [],
-				homeProject: {} as ProjectSharingData,
-				versionId: '',
-			}),
-		},
-		readOnly: {
-			type: Boolean,
-			default: false,
-		},
-	},
-	setup() {
-		return {
-			...useToast(),
-			...useMessage(),
-		};
-	},
-	computed: {
-		...mapStores(useSettingsStore, useUIStore, useUsersStore, useWorkflowsStore, useProjectsStore),
-		currentUser(): IUser {
-			return this.usersStore.currentUser || ({} as IUser);
-		},
-		workflowPermissions(): PermissionsMap<WorkflowScope> {
-			return getWorkflowPermissions(this.data);
-		},
-		actions(): Array<{ label: string; value: string }> {
-			const actions = [
-				{
-					label: this.$locale.baseText('workflows.item.open'),
-					value: WORKFLOW_LIST_ITEM_ACTIONS.OPEN,
-				},
-				{
-					label: this.$locale.baseText('workflows.item.share'),
-					value: WORKFLOW_LIST_ITEM_ACTIONS.SHARE,
-				},
-			];
-
-			if (!this.readOnly) {
-				actions.push({
-					label: this.$locale.baseText('workflows.item.duplicate'),
-					value: WORKFLOW_LIST_ITEM_ACTIONS.DUPLICATE,
-				});
-			}
-
-			if (this.workflowPermissions.delete && !this.readOnly) {
-				actions.push({
-					label: this.$locale.baseText('workflows.item.delete'),
-					value: WORKFLOW_LIST_ITEM_ACTIONS.DELETE,
-				});
-			}
-
-			return actions;
-		},
-		formattedCreatedAtDate(): string {
-			const currentYear = new Date().getFullYear().toString();
-
-			return dateformat(
-				this.data.createdAt,
-				`d mmmm${String(this.data.createdAt).startsWith(currentYear) ? '' : ', yyyy'}`,
-			);
-		},
-	},
-	methods: {
-		async onClick(event?: KeyboardEvent | PointerEvent) {
-			if (event?.ctrlKey || event?.metaKey) {
-				const route = this.$router.resolve({
-					name: VIEWS.WORKFLOW,
-					params: { name: this.data.id },
-				});
-				window.open(route.href, '_blank');
-
-				return;
-			}
-
-			await this.$router.push({
-				name: VIEWS.WORKFLOW,
-				params: { name: this.data.id },
-			});
-		},
-		onClickTag(tagId: string, event: PointerEvent) {
-			event.stopPropagation();
-
-			this.$emit('click:tag', tagId, event);
-		},
-		onExpandTags() {
-			this.$emit('expand:tags');
-		},
-		async onAction(action: string) {
-			if (action === WORKFLOW_LIST_ITEM_ACTIONS.OPEN) {
-				await this.onClick();
-			} else if (action === WORKFLOW_LIST_ITEM_ACTIONS.DUPLICATE) {
-				this.uiStore.openModalWithData({
-					name: DUPLICATE_MODAL_KEY,
-					data: {
-						id: this.data.id,
-						name: this.data.name,
-						tags: (this.data.tags ?? []).map((tag) =>
-							typeof tag !== 'string' && 'id' in tag ? tag.id : tag,
-						),
-					},
-				});
-			} else if (action === WORKFLOW_LIST_ITEM_ACTIONS.SHARE) {
-				this.uiStore.openModalWithData({
-					name: WORKFLOW_SHARE_MODAL_KEY,
-					data: { id: this.data.id },
-				});
-
-				this.$telemetry.track('User opened sharing modal', {
-					workflow_id: this.data.id,
-					user_id_sharer: this.currentUser.id,
-					sub_view: 'Workflows listing',
-				});
-			} else if (action === WORKFLOW_LIST_ITEM_ACTIONS.DELETE) {
-				const deleteConfirmed = await this.confirm(
-					this.$locale.baseText('mainSidebar.confirmMessage.workflowDelete.message', {
-						interpolate: { workflowName: this.data.name },
-					}),
-					this.$locale.baseText('mainSidebar.confirmMessage.workflowDelete.headline'),
-					{
-						type: 'warning',
-						confirmButtonText: this.$locale.baseText(
-							'mainSidebar.confirmMessage.workflowDelete.confirmButtonText',
-						),
-						cancelButtonText: this.$locale.baseText(
-							'mainSidebar.confirmMessage.workflowDelete.cancelButtonText',
-						),
-					},
-				);
-
-				if (deleteConfirmed !== MODAL_CONFIRM) {
-					return;
-				}
-
-				try {
-					await this.workflowsStore.deleteWorkflow(this.data.id);
-				} catch (error) {
-					this.showError(error, this.$locale.baseText('generic.deleteWorkflowError'));
-					return;
-				}
-
-				// Reset tab title since workflow is deleted.
-				this.showMessage({
-					title: this.$locale.baseText('mainSidebar.showMessage.handleSelect1.title'),
-					type: 'success',
-				});
-			}
-		},
-	},
-});
-</script>
-
->>>>>>> ed963011
 <style lang="scss" module>
 .cardLink {
 	transition: box-shadow 0.3s ease;
