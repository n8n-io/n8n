--- conflicted
+++ resolved
@@ -98,193 +98,6 @@
 	origin: 'editIconButton' | 'insertTestDataLink';
 };
 
-<<<<<<< HEAD
-export default defineComponent({
-	name: 'RunData',
-	components: {
-		BinaryDataDisplay,
-		NodeErrorView,
-		JsonEditor,
-		LazyRunDataTable,
-		LazyRunDataJson,
-		LazyRunDataSchema,
-		LazyRunDataHtml,
-		LazyRunDataSearch,
-		RunDataPinButton,
-	},
-	props: {
-		node: {
-			type: Object as PropType<INodeUi | null>,
-			default: null,
-		},
-		nodes: {
-			type: Array as PropType<IConnectedNode[]>,
-			default: () => [],
-		},
-		workflow: {
-			type: Object as PropType<Workflow>,
-			required: true,
-		},
-		runIndex: {
-			type: Number,
-			required: true,
-		},
-		linkedRuns: {
-			type: Boolean,
-		},
-		canLinkRuns: {
-			type: Boolean,
-		},
-		tooMuchDataTitle: {
-			type: String,
-		},
-		noDataInBranchMessage: {
-			type: String,
-		},
-		isExecuting: {
-			type: Boolean,
-		},
-		executingMessage: {
-			type: String,
-		},
-		pushRef: {
-			type: String,
-			required: true,
-		},
-		paneType: {
-			type: String as PropType<NodePanelType>,
-			required: true,
-		},
-		overrideOutputs: {
-			type: Array as PropType<number[]>,
-		},
-		mappingEnabled: {
-			type: Boolean,
-		},
-		distanceFromActive: {
-			type: Number,
-			default: 0,
-		},
-		blockUI: {
-			type: Boolean,
-			default: false,
-		},
-		isProductionExecutionPreview: {
-			type: Boolean,
-			default: false,
-		},
-		isPaneActive: {
-			type: Boolean,
-			default: false,
-		},
-		hidePagination: {
-			type: Boolean,
-			default: false,
-		},
-	},
-	setup(props) {
-		const ndvStore = useNDVStore();
-		const nodeHelpers = useNodeHelpers();
-		const externalHooks = useExternalHooks();
-		const node = toRef(props, 'node');
-
-		const displayMode =
-			props.paneType === 'input' ? ndvStore.inputPanelDisplayMode : ndvStore.outputPanelDisplayMode;
-
-		const pinnedData = usePinnedData(node, {
-			runIndex: props.runIndex,
-			displayMode,
-		});
-		const { isSubNodeType } = useNodeType({
-			node,
-		});
-
-		return {
-			...useToast(),
-			externalHooks,
-			nodeHelpers,
-			pinnedData,
-			isSubNodeType,
-		};
-	},
-	data() {
-		return {
-			connectionType: NodeConnectionType.Main as NodeConnectionType,
-			binaryDataPreviewActive: false,
-			dataSize: 0,
-			showData: false,
-			userEnabledShowData: false,
-			outputIndex: 0,
-			binaryDataDisplayVisible: false,
-			binaryDataDisplayData: null as IBinaryData | null,
-
-			MAX_DISPLAY_DATA_SIZE,
-			MAX_DISPLAY_DATA_SIZE_SCHEMA_VIEW,
-			MAX_DISPLAY_ITEMS_AUTO_ALL,
-			currentPage: 1,
-			pageSize: 10,
-			pageSizes: [1, 10, 25, 50, 100],
-
-			pinDataDiscoveryTooltipVisible: false,
-			isControlledPinDataTooltip: false,
-			search: '',
-		};
-	},
-	computed: {
-		...mapStores(
-			useNodeTypesStore,
-			useNDVStore,
-			useWorkflowsStore,
-			useSourceControlStore,
-			useRootStore,
-		),
-		isReadOnlyRoute() {
-			return this.$route?.meta?.readOnlyCanvas === true;
-		},
-		isWaitNodeWaiting() {
-			return (
-				this.workflowExecution?.status === 'waiting' &&
-				this.workflowExecution.data?.waitTill &&
-				this.workflowExecution?.data?.resultData?.lastNodeExecuted === this.node?.name
-			);
-		},
-		activeNode(): INodeUi | null {
-			return this.ndvStore.activeNode;
-		},
-		dataPinningDocsUrl(): string {
-			return DATA_PINNING_DOCS_URL;
-		},
-		dataEditingDocsUrl(): string {
-			return DATA_EDITING_DOCS_URL;
-		},
-		displayMode(): IRunDataDisplayMode {
-			return this.paneType === 'input'
-				? this.ndvStore.inputPanelDisplayMode
-				: this.ndvStore.outputPanelDisplayMode;
-		},
-		nodeType(): INodeTypeDescription | null {
-			if (this.node) {
-				return this.nodeTypesStore.getNodeType(this.node.type, this.node.typeVersion);
-			}
-			return null;
-		},
-		isSchemaView(): boolean {
-			return this.displayMode === 'schema';
-		},
-		displaysMultipleNodes(): boolean {
-			return this.isSchemaView && this.paneType === 'input' && this.nodes.length > 0;
-		},
-		isTriggerNode(): boolean {
-			if (this.node === null) {
-				return false;
-			}
-			return this.nodeTypesStore.isTriggerNode(this.node.type);
-		},
-		showPinButton(): boolean {
-			if (!this.rawInputData.length && !this.pinnedData.hasData.value) {
-				return false;
-			}
-=======
 type Props = {
 	workflow: Workflow;
 	runIndex: number;
@@ -370,14 +183,17 @@
 
 const node = toRef(props, 'node');
 
+const displayMode = ref(
+	props.paneType === 'input' ? ndvStore.inputPanelDisplayMode : ndvStore.outputPanelDisplayMode,
+);
+
 const pinnedData = usePinnedData(node, {
 	runIndex: props.runIndex,
-	displayMode: ndvStore.getPanelDisplayMode(props.paneType),
+	displayMode,
 });
 const { isSubNodeType } = useNodeType({
 	node,
 });
->>>>>>> 6e2809b4
 
 const isReadOnlyRoute = computed(() => route.meta.readOnlyCanvas === true);
 const isWaitNodeWaiting = computed(
@@ -388,7 +204,6 @@
 );
 
 const { activeNode } = storeToRefs(ndvStore);
-const displayMode = computed(() => ndvStore.getPanelDisplayMode(props.paneType));
 const nodeType = computed(() => {
 	if (!node.value) return null;
 
