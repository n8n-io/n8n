--- conflicted
+++ resolved
@@ -256,11 +256,19 @@
 			return this.nodeTypesStore.isTriggerNode(this.node.type);
 		},
 		showPinButton(): boolean {
-			return Boolean(
-				(this.canPinData || this.pinnedData.hasData.value || !!this.binaryData?.length) &&
-					(this.rawInputData.length || this.pinnedData.hasData.value) &&
-					!this.editMode.enabled,
-			);
+			if (!this.rawInputData.length && !this.pinnedData.hasData.value) {
+				return false;
+			}
+
+			if (this.editMode.enabled) {
+				return false;
+			}
+
+			if (this.binaryData?.length) {
+				return this.isPaneTypeOutput;
+			}
+
+			return this.canPinData;
 		},
 		pinButtonDisabled(): boolean {
 			return (
@@ -284,17 +292,6 @@
 				this.pinnedData.isValidNodeType.value &&
 				!(this.binaryData && this.binaryData.length > 0)
 			);
-		},
-		showPinDataButton(): boolean {
-			if (!this.rawInputData.length || this.editMode.enabled) {
-				return false;
-			}
-
-			if (this.binaryData?.length) {
-				return this.isPaneTypeOutput;
-			}
-
-			return this.canPinData;
 		},
 		displayModes(): Array<{ label: string; value: string }> {
 			const defaults = [
@@ -1297,18 +1294,8 @@
 				/>
 
 				<RunDataPinButton
-<<<<<<< HEAD
-					v-if="showPinDataButton"
-					:disabled="
-						(!rawInputData.length && !pinnedData.hasData.value) ||
-						isReadOnlyRoute ||
-						readOnlyEnv ||
-						!!binaryData?.length
-					"
-=======
 					v-if="showPinButton"
 					:disabled="pinButtonDisabled"
->>>>>>> f78a7dd3
 					:tooltip-contents-visibility="{
 						binaryDataTooltipContent: !!binaryData?.length,
 						pinDataDiscoveryTooltipContent:
