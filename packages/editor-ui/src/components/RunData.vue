--- conflicted
+++ resolved
@@ -207,21 +207,17 @@
 	return nodeTypesStore.getNodeType(node.value.type, node.value.typeVersion);
 });
 
-<<<<<<< HEAD
 const isSchemaView = computed(() => displayMode.value === 'schema');
 const displaysMultipleNodes = computed(
 	() => isSchemaView.value && props.paneType === 'input' && props.nodes.length > 0,
 );
-=======
-			const canPinNode = usePinnedData(this.node).canPinNode(false, this.currentOutputIndex);
->>>>>>> 2728f7e5
 
 const isTriggerNode = computed(() => !!node.value && nodeTypesStore.isTriggerNode(node.value.type));
 
 const canPinData = computed(
 	() =>
 		!!node.value &&
-		pinnedData.canPinNode(false) &&
+		pinnedData.canPinNode(false, currentOutputIndex.value) &&
 		!isPaneTypeInput.value &&
 		pinnedData.isValidNodeType.value &&
 		!(binaryData.value && binaryData.value.length > 0),
@@ -1186,15 +1182,8 @@
 
 <template>
 	<div :class="['run-data', $style.container]" @mouseover="activatePane">
-<<<<<<< HEAD
 		<N8nCallout
-			v-if="
-				canPinData && pinnedData.hasData.value && !editMode.enabled && !isProductionExecutionPreview
-			"
-=======
-		<n8n-callout
 			v-if="pinnedData.hasData.value && !editMode.enabled && !isProductionExecutionPreview"
->>>>>>> 2728f7e5
 			theme="secondary"
 			icon="thumbtack"
 			:class="$style.pinnedDataCallout"
