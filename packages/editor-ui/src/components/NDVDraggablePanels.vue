<template>
	<div>
		<div :class="$style.inputPanel" v-if="!hideInputAndOutput" :style="inputPanelStyles">
			<slot name="input"></slot>
		</div>
		<div :class="$style.outputPanel" v-if="!hideInputAndOutput" :style="outputPanelStyles">
			<slot name="output"></slot>
		</div>
		<div :class="$style.mainPanel" :style="mainPanelStyles">
			<n8n-resize-wrapper
				:isResizingEnabled="currentNodePaneType !== 'unknown'"
				:width="relativeWidthToPx(mainPanelDimensions.relativeWidth)"
				:minWidth="MIN_PANEL_WIDTH"
				:gridSize="20"
				@resize="onResize"
				@resizestart="onResizeStart"
				@resizeend="onResizeEnd"
				:supportedDirections="supportedResizeDirections"
			>
				<div :class="$style.dragButtonContainer">
					<PanelDragButton
						:class="{ [$style.draggable]: true, [$style.visible]: isDragging }"
						:canMoveLeft="canMoveLeft"
						:canMoveRight="canMoveRight"
						v-if="!hideInputAndOutput && isDraggable"
						@dragstart="onDragStart"
						@drag="onDrag"
						@dragend="onDragEnd"
					/>
				</div>
				<div :class="{ [$style.mainPanelInner]: true, [$style.dragging]: isDragging }">
					<slot name="main" />
				</div>
			</n8n-resize-wrapper>
		</div>
	</div>
</template>

<script lang="ts">
import Vue, { PropType } from 'vue';
import { get } from 'lodash';

import { INodeTypeDescription } from 'n8n-workflow';
import PanelDragButton from './PanelDragButton.vue';

import {
	LOCAL_STORAGE_MAIN_PANEL_RELATIVE_WIDTH,
	MAIN_NODE_PANEL_WIDTH,
} from '@/constants';


const SIDE_MARGIN = 24;
const SIDE_PANELS_MARGIN = 80;
const MIN_PANEL_WIDTH = 280;
const PANEL_WIDTH = 320;
const PANEL_WIDTH_LARGE = 420;

const initialMainPanelWidth:{ [key: string]: number } = {
	regular: MAIN_NODE_PANEL_WIDTH,
	dragless: MAIN_NODE_PANEL_WIDTH,
	unknown: MAIN_NODE_PANEL_WIDTH,
	inputless: MAIN_NODE_PANEL_WIDTH,
	wide: MAIN_NODE_PANEL_WIDTH * 2,
};

export default Vue.extend({
	name: 'NDVDraggablePanels',
	components: {
		PanelDragButton,
	},
	props: {
		isDraggable: {
			type: Boolean,
		},
		hideInputAndOutput: {
			type: Boolean,
		},
		position: {
			type: Number,
		},
		nodeType: {
			type: Object as PropType<INodeTypeDescription>,
			default: () => ({}),
		},
	},
	data(): { windowWidth: number, isDragging: boolean, MIN_PANEL_WIDTH: number} {
		return {
			windowWidth: 1,
			isDragging: false,
			MIN_PANEL_WIDTH,
		};
	},
	mounted() {
		this.setTotalWidth();

		/*
			Only set(or restore) initial position if `mainPanelDimensions`
			is at the default state({relativeLeft:1, relativeRight: 1, relativeWidth: 1}) to make sure we use store values if they are set
		*/
		if(this.mainPanelDimensions.relativeLeft === 1 && this.mainPanelDimensions.relativeRight === 1) {
			this.setMainPanelWidth();
			this.setPositions(this.getInitialLeftPosition(this.mainPanelDimensions.relativeWidth));
			this.restorePositionData();
		}

		window.addEventListener('resize', this.setTotalWidth);
		this.$emit('init', { position: this.mainPanelDimensions.relativeLeft });
	},
	destroyed() {
		window.removeEventListener('resize', this.setTotalWidth);
	},
	computed: {
		mainPanelDimensions(): {
			relativeWidth: number,
			relativeLeft: number,
			relativeRight: number
			} {
			return this.$store.getters['ui/mainPanelDimensions'](this.currentNodePaneType);
		},
		supportedResizeDirections() {
			const supportedDirections = ['right'];

			if(this.isDraggable) supportedDirections.push('left');
			return supportedDirections;
		},
		currentNodePaneType() {
			if(!this.hasInputSlot) return 'inputless';
			if(!this.isDraggable) return 'dragless';
			if(this.nodeType === null) return 'unknown';
			return get(this, 'nodeType.parameterPane') || 'regular';
		},
		hasInputSlot() {
			return this.$slots.input !== undefined;
		},
		inputPanelMargin(): number {
			return this.pxToRelativeWidth(SIDE_PANELS_MARGIN);
		},
		minWindowWidth() {
			return 2 * (SIDE_MARGIN + SIDE_PANELS_MARGIN) + MIN_PANEL_WIDTH;
		},
		minimumLeftPosition(): number {
			if(this.windowWidth < this.minWindowWidth) return this.pxToRelativeWidth(1);

			if(!this.hasInputSlot) return this.pxToRelativeWidth(SIDE_MARGIN);
			return this.pxToRelativeWidth(SIDE_MARGIN + 20) + this.inputPanelMargin;
		},
		maximumRightPosition(): number {
			if(this.windowWidth < this.minWindowWidth) return this.pxToRelativeWidth(1);

			return this.pxToRelativeWidth(SIDE_MARGIN + 20) + this.inputPanelMargin;
		},
		canMoveLeft(): boolean {
			return this.mainPanelDimensions.relativeLeft > this.minimumLeftPosition;
		},
		canMoveRight(): boolean {
			return this.mainPanelDimensions.relativeRight > this.maximumRightPosition;
		},
		mainPanelStyles(): { left: string, right: string } {
			return {
				'left': `${this.relativeWidthToPx(this.mainPanelDimensions.relativeLeft)}px`,
				'right': `${this.relativeWidthToPx(this.mainPanelDimensions.relativeRight)}px`,
			};
		},
		inputPanelStyles():{ right: string } {
			return {
				right: `${this.relativeWidthToPx(this.calculatedPositions.inputPanelRelativeRight)}px`,
			};
		},
		outputPanelStyles(): { left: string, transform: string} {
			return {
				left: `${this.relativeWidthToPx(this.calculatedPositions.outputPanelRelativeLeft)}px`,
				transform: `translateX(-${this.relativeWidthToPx(this.outputPanelRelativeTranslate)}px)`,
			};
		},
		calculatedPositions():{ inputPanelRelativeRight: number, outputPanelRelativeLeft: number } {
			const hasInput = this.$slots.input !== undefined;
			const outputPanelRelativeLeft = this.mainPanelDimensions.relativeLeft + this.mainPanelDimensions.relativeWidth;

			const inputPanelRelativeRight = hasInput
				? 1 - outputPanelRelativeLeft + this.mainPanelDimensions.relativeWidth
				: (1 - this.pxToRelativeWidth(SIDE_MARGIN));

			return {
				inputPanelRelativeRight,
				outputPanelRelativeLeft,
			};
		},
		outputPanelRelativeTranslate():number {
			const panelMinLeft = 1 - this.pxToRelativeWidth(MIN_PANEL_WIDTH + SIDE_MARGIN);
			const currentRelativeLeftDelta = this.calculatedPositions.outputPanelRelativeLeft - panelMinLeft;
			return currentRelativeLeftDelta > 0 ? currentRelativeLeftDelta : 0;
		},
		hasDoubleWidth() {
			return get(this, 'nodeType.parameterPane') === 'wide';
		},
		fixedPanelWidth(): number {
			const multiplier = this.hasDoubleWidth ? 2 : 1;

			if (this.windowWidth > 1700) {
				return PANEL_WIDTH_LARGE * multiplier;
			}

			return PANEL_WIDTH * multiplier;
		},
		isBelowMinWidthMainPanel(): boolean {
			const minRelativeWidth = this.pxToRelativeWidth(MIN_PANEL_WIDTH);
			return this.mainPanelDimensions.relativeWidth < minRelativeWidth;
		},
	},
	watch: {
		windowWidth(windowWidth) {
			const minRelativeWidth = this.pxToRelativeWidth(MIN_PANEL_WIDTH);
			// Prevent the panel resizing below MIN_PANEL_WIDTH whhile maintaing position
			if(this.isBelowMinWidthMainPanel) {
				this.setMainPanelWidth(minRelativeWidth);
			}

			const isBelowMinLeft = this.minimumLeftPosition > this.mainPanelDimensions.relativeLeft;
			const isMaxRight = this.maximumRightPosition > this.mainPanelDimensions.relativeRight;

			// When user is resizing from non-supported view(sub ~488px) we need to refit the panels
			if((windowWidth > this.minWindowWidth) && isBelowMinLeft && isMaxRight) {
				this.setMainPanelWidth(minRelativeWidth);
				this.setPositions(this.getInitialLeftPosition(this.mainPanelDimensions.relativeWidth));
			}

			this.setPositions(this.mainPanelDimensions.relativeLeft);
		},
	},
	methods: {
		getInitialLeftPosition(width: number) {
			if(this.currentNodePaneType === 'dragless') return this.pxToRelativeWidth(SIDE_MARGIN + 1 + this.fixedPanelWidth);

			return this.hasInputSlot
				? 0.5 - (width / 2)
				: this.minimumLeftPosition;
		},
		setMainPanelWidth(relativeWidth?: number) {
			const mainPanelRelativeWidth = relativeWidth || this.pxToRelativeWidth(initialMainPanelWidth[this.currentNodePaneType]);

			this.$store.commit('ui/setMainPanelDimensions', {
				panelType: this.currentNodePaneType,
				dimensions: {
					relativeWidth: mainPanelRelativeWidth,
				},
			});
		},
		setPositions(relativeLeft: number) {
			const mainPanelRelativeLeft = relativeLeft || 1 - this.calculatedPositions.inputPanelRelativeRight;
			const mainPanelRelativeRight = 1 - mainPanelRelativeLeft - this.mainPanelDimensions.relativeWidth;

			const isMaxRight = this.maximumRightPosition > mainPanelRelativeRight;
			const isMinLeft = this.minimumLeftPosition > mainPanelRelativeLeft;
			const isInputless = this.currentNodePaneType === 'inputless';

			if(isMinLeft) {
				this.$store.commit('ui/setMainPanelDimensions', {
					panelType: this.currentNodePaneType,
					dimensions: {
						relativeLeft: this.minimumLeftPosition,
						relativeRight: 1 - this.mainPanelDimensions.relativeWidth - this.minimumLeftPosition,
					},
				});
				return;
			}

			if(isMaxRight) {
				this.$store.commit('ui/setMainPanelDimensions', {
					panelType: this.currentNodePaneType,
					dimensions: {
						relativeLeft: 1 - this.mainPanelDimensions.relativeWidth - this.maximumRightPosition,
						relativeRight: this.maximumRightPosition,
					},
				});
				return;
			}

			this.$store.commit('ui/setMainPanelDimensions', {
				panelType: this.currentNodePaneType,
				dimensions: {
					relativeLeft: isInputless ? this.minimumLeftPosition : mainPanelRelativeLeft,
					relativeRight: mainPanelRelativeRight,
				},
			});
		},
		pxToRelativeWidth(px: number) {
			return px / this.windowWidth;
		},
		relativeWidthToPx(relativeWidth: number) {
			return relativeWidth * this.windowWidth;
		},
		onResizeStart() {
			this.setTotalWidth();
		},
		onResizeEnd() {
			this.storePositionData();
		},
		onResize({ direction, x, width }: { direction: string, x: number, width: number}) {
			const relativeDistance = this.pxToRelativeWidth(x);
			const relativeWidth = this.pxToRelativeWidth(width);

			if(direction === "left" && relativeDistance <= this.minimumLeftPosition) return;
			if(direction === "right" && (1 - relativeDistance) <= this.maximumRightPosition) return;
			if(width <= MIN_PANEL_WIDTH) return;

			this.setMainPanelWidth(relativeWidth);
			this.setPositions(direction === 'left'
				? relativeDistance
				: this.mainPanelDimensions.relativeLeft,
			);
		},
		restorePositionData() {
			const storedPanelWidthData = window.localStorage.getItem(`${LOCAL_STORAGE_MAIN_PANEL_RELATIVE_WIDTH}_${this.currentNodePaneType}`);

			if(storedPanelWidthData) {
				const parsedWidth = parseFloat(storedPanelWidthData);
				this.setMainPanelWidth(parsedWidth);
				const initialPosition = this.getInitialLeftPosition(parsedWidth);

				this.setPositions(initialPosition);
				return true;
			}
			return false;
		},
		storePositionData() {
			window.localStorage.setItem(`${LOCAL_STORAGE_MAIN_PANEL_RELATIVE_WIDTH}_${this.currentNodePaneType}`, this.mainPanelDimensions.relativeWidth.toString());
		},
		onDragStart() {
			this.isDragging = true;
			this.$emit('dragstart', { position: this.mainPanelDimensions.relativeLeft });
		},
		onDrag(e: {x: number, y: number}) {
			const relativeLeft = this.pxToRelativeWidth(e.x) - (this.mainPanelDimensions.relativeWidth / 2);

			this.setPositions(relativeLeft);
		},
		onDragEnd() {
			setTimeout(() => {
				this.isDragging = false;
				this.$emit('dragend', {
					windowWidth: this.windowWidth,
					position: this.mainPanelDimensions.relativeLeft,
				});
			}, 0);
			this.storePositionData();
		},
		setTotalWidth() {
			this.windowWidth = window.innerWidth;
		},
		close() {
			this.$emit('close');
		},
	},
});
</script>

<style lang="scss" module>
<<<<<<< HEAD
$main-panel-width: 360px;

=======
>>>>>>> 87e6877f
.dataPanel {
	position: absolute;
	height: calc(100% - 2 * var(--spacing-l));
	position: absolute;
	top: var(--spacing-l);
	z-index: 0;
	min-width: 280px;
}

.inputPanel {
	composes: dataPanel;
	left: var(--spacing-l);

	> * {
		border-radius: var(--border-radius-large) 0 0 var(--border-radius-large);
	}
}

.outputPanel {
	composes: dataPanel;
	right: var(--spacing-l);
<<<<<<< HEAD
	width: $main-panel-width;
=======
>>>>>>> 87e6877f

	> * {
		border-radius: 0 var(--border-radius-large) var(--border-radius-large) 0;
	}
}

.mainPanel {
	position: absolute;
	height: 100%;

	&:hover {
		.draggable {
			visibility: visible;
		}
	}
}

.mainPanelInner {
	height: 100%;
	border: var(--border-base);
	border-radius: var(--border-radius-large);
	box-shadow: 0 4px 16px rgb(50 61 85 / 10%);
	overflow: hidden;

	&.dragging {
		border-color: var(--color-primary);
		box-shadow: 0px 6px 16px rgba(255, 74, 51, 0.15);
	}
}

.draggable {
	visibility: hidden;
}

.dragButtonContainer {
	position: absolute;
	top: -12px;
<<<<<<< HEAD
	width: $main-panel-width;
=======
	width: 100%;
>>>>>>> 87e6877f
	height: 12px;
	display: flex;
	justify-content: center;
	pointer-events: none;

	.draggable {
		pointer-events: all;
	}
	&:hover .draggable {
		visibility: visible;
	}
}

.visible {
	visibility: visible;
}
</style><|MERGE_RESOLUTION|>--- conflicted
+++ resolved
@@ -355,11 +355,6 @@
 </script>
 
 <style lang="scss" module>
-<<<<<<< HEAD
-$main-panel-width: 360px;
-
-=======
->>>>>>> 87e6877f
 .dataPanel {
 	position: absolute;
 	height: calc(100% - 2 * var(--spacing-l));
@@ -381,10 +376,6 @@
 .outputPanel {
 	composes: dataPanel;
 	right: var(--spacing-l);
-<<<<<<< HEAD
-	width: $main-panel-width;
-=======
->>>>>>> 87e6877f
 
 	> * {
 		border-radius: 0 var(--border-radius-large) var(--border-radius-large) 0;
@@ -422,11 +413,7 @@
 .dragButtonContainer {
 	position: absolute;
 	top: -12px;
-<<<<<<< HEAD
-	width: $main-panel-width;
-=======
 	width: 100%;
->>>>>>> 87e6877f
 	height: 12px;
 	display: flex;
 	justify-content: center;
