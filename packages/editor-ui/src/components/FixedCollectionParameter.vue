<template>
	<div @keydown.stop class="fixed-collection-parameter">
		<div v-if="getProperties.length === 0" class="no-items-exist">
			<n8n-text size="small">{{ $locale.baseText('fixedCollectionParameter.currentlyNoItemsExist') }}</n8n-text>
		</div>

		<div
			v-for="property in getProperties"
			:key="property.name"
			class="fixed-collection-parameter-property"
		>
			<n8n-input-label
				v-if="property.displayName !== '' && (parameter.options && parameter.options.length !== 1)"
				:label="$locale.nodeText().inputLabelDisplayName(property, path)"
				:underline="true"
				size="small"
				color="text-dark"
			/>
			<div v-if="multipleValues === true">
				<div
					v-for="(value, index) in mutableValues[property.name]"
					:key="property.name + index"
					class="parameter-item"
				>
					<div class="parameter-item-wrapper">
						<div class="delete-option" v-if="!isReadOnly">
							<font-awesome-icon
								icon="trash"
								class="reset-icon clickable"
								:title="$locale.baseText('fixedCollectionParameter.deleteItem')"
								@click="deleteOption(property.name, index)"
							/>
							<div v-if="sortable" class="sort-icon">
								<font-awesome-icon
									v-if="index !== 0"
									icon="angle-up"
									class="clickable"
									:title="$locale.baseText('fixedCollectionParameter.moveUp')"
									@click="moveOptionUp(property.name, index)"
								/>
								<font-awesome-icon
									v-if="index !== (mutableValues[property.name].length - 1)"
									icon="angle-down"
									class="clickable"
									:title="$locale.baseText('fixedCollectionParameter.moveDown')"
									@click="moveOptionDown(property.name, index)"
								/>
							</div>
						</div>
						<parameter-input-list
							:parameters="property.values"
							:nodeValues="nodeValues"
							:path="getPropertyPath(property.name, index)"
							:hideDelete="true"
							:isReadOnly="isReadOnly"
							@valueChanged="valueChanged"
						/>
					</div>
				</div>
			</div>
			<div v-else class="parameter-item">
				<div class="parameter-item-wrapper">
					<div class="delete-option" v-if="!isReadOnly">
						<font-awesome-icon
							icon="trash"
							class="reset-icon clickable"
							:title="$locale.baseText('fixedCollectionParameter.deleteItem')"
							@click="deleteOption(property.name)"
						/>
					</div>
					<parameter-input-list
						:parameters="property.values"
						:nodeValues="nodeValues"
						:path="getPropertyPath(property.name)"
						:isReadOnly="isReadOnly"
						class="parameter-item"
						@valueChanged="valueChanged"
						:hideDelete="true"
					/>
				</div>
			</div>
		</div>

		<div v-if="parameterOptions.length > 0 && !isReadOnly">
			<n8n-button
				v-if="parameter.options.length === 1"
				type="tertiary"
				block
				@click="optionSelected(parameter.options[0].name)"
				:label="getPlaceholderText"
			/>
			<div v-else class="add-option">
				<n8n-select
					v-model="selectedOption"
					:placeholder="getPlaceholderText"
					size="small"
					@change="optionSelected"
					filterable
				>
					<n8n-option
						v-for="item in parameterOptions"
						:key="item.name"
						:label="$locale.nodeText().collectionOptionDisplayName(parameter, item, path)"
						:value="item.name"
					></n8n-option>
				</n8n-select>
			</div>
		</div>
	</div>
</template>

<script lang="ts">
import Vue, { Component, PropType } from "vue";
import {
	IUpdateInformation,
} from '@/Interface';

import {
	deepCopy,
	INodeParameters,
	INodeProperties,
	INodePropertyCollection,
	NodeParameterValue,
<<<<<<< HEAD
	deepCopy,
	isINodePropertyCollectionList,
=======
>>>>>>> 1aa21ed3
} from 'n8n-workflow';

import { get } from 'lodash';

export default Vue.extend({
		name: 'FixedCollectionParameter',
	  props: {
			nodeValues: {
				type: Object as PropType<Record<string, INodeParameters[]>>,
				required: true,
			},
			parameter: {
				type: Object as PropType<INodeProperties>,
				required: true,
			},
			path: {
				type: String,
				required: true,
			},
			values: {
				type: Object as PropType<Record<string, INodeParameters[]>>,
				required: true,
			},
			isReadOnly: {
				type: Boolean,
				default: false,
			},
		},
		components: {
			ParameterInputList: () => import('./ParameterInputList.vue') as Promise<Component>,
		},
		data() {
			return {
				selectedOption: undefined,
				mutableValues: {} as Record<string, INodeParameters[]>,
			};
		},
		watch: {
			values: {
				handler(newValues: Record<string, INodeParameters[]>) {
					this.mutableValues = deepCopy(newValues);
				},
				deep: true,
			},
		},
	  created(){
			this.mutableValues = deepCopy(this.values);
		},
		computed: {
			getPlaceholderText(): string {
				const placeholder = this.$locale.nodeText().placeholder(this.parameter, this.path);
				return placeholder ? placeholder : this.$locale.baseText('fixedCollectionParameter.choose');
			},
			getProperties(): INodePropertyCollection[] {
				const returnProperties = [];
				let tempProperties;
				for (const name of this.propertyNames) {
					tempProperties = this.getOptionProperties(name);
					if (tempProperties !== undefined) {
						returnProperties.push(tempProperties);
					}
				}
				return returnProperties;
			},
			multipleValues(): boolean {
				return this.parameter.typeOptions !== undefined && this.parameter.typeOptions.multipleValues === true;
			},

			parameterOptions(): INodePropertyCollection[] {
				if (this.multipleValues && isINodePropertyCollectionList(this.parameter.options)) {
					return this.parameter.options;
				}

				return (this.parameter.options as INodePropertyCollection[]).filter((option) => {
					return !this.propertyNames.includes(option.name);
				});
			},
			propertyNames(): string[] {
				return Object.keys(this.mutableValues || {});
			},
			sortable(): boolean {
				return !!this.parameter.typeOptions?.sortable;
			},
		},
		methods: {
			deleteOption(optionName: string, index?: number) {
				const currentOptionsOfSameType = this.mutableValues[optionName];
				if (!currentOptionsOfSameType || currentOptionsOfSameType.length > 1) {
					// it's not the only option of this type, so just remove it.
					this.$emit('valueChanged', {
						name: this.getPropertyPath(optionName, index),
						value: undefined,
					});
				} else {
					// it's the only option, so remove the whole type
					this.$emit('valueChanged', {
						name: this.getPropertyPath(optionName),
						value: undefined,
					});
				}
			},
			getPropertyPath(name: string, index?: number) {
				return `${this.path}.${name}` + (index !== undefined ? `[${index}]` : '');
			},
			getOptionProperties(optionName: string): INodePropertyCollection | undefined {
				if(isINodePropertyCollectionList(this.parameter.options)){
					for (const option of this.parameter.options) {
						if (option.name === optionName) {
							return option;
						}
					}
				}
				return undefined;
			},
			moveOptionDown(optionName: string, index: number) {
				if(Array.isArray(this.mutableValues[optionName])){
					this.mutableValues[optionName].splice(index + 1, 0, this.mutableValues[optionName].splice(index, 1)[0]);
				}

				const parameterData = {
					name: this.getPropertyPath(optionName),
					value: this.mutableValues[optionName],
				};

				this.$emit('valueChanged', parameterData);
			},
			moveOptionUp(optionName: string, index: number) {
				if(Array.isArray(this.mutableValues[optionName])) {
					this.mutableValues?.[optionName].splice(index - 1, 0, this.mutableValues[optionName].splice(index, 1)[0]);
				}

				const parameterData = {
					name: this.getPropertyPath(optionName),
					value: this.mutableValues[optionName],
				};

				this.$emit('valueChanged', parameterData);
			},
			optionSelected(optionName: string) {
				const option = this.getOptionProperties(optionName);
				if (option === undefined) {
					return;
				}
				const name = `${this.path}.${option.name}`;

				const newParameterValue: INodeParameters = {};

				for (const optionParameter of option.values) {
					if (optionParameter.type === 'fixedCollection' && optionParameter.typeOptions !== undefined && optionParameter.typeOptions.multipleValues === true) {
						newParameterValue[optionParameter.name] = {};
					} else if (optionParameter.typeOptions !== undefined && optionParameter.typeOptions.multipleValues === true) {
						// Multiple values are allowed so append option to array
						newParameterValue[optionParameter.name] = get(this.nodeValues, `${this.path}.${optionParameter.name}`, []);
						if (Array.isArray(optionParameter.default)) {
							(newParameterValue[optionParameter.name] as INodeParameters[]).push(...deepCopy(optionParameter.default as INodeParameters[]));
						} else if (optionParameter.default !== '' && typeof optionParameter.default !== 'object') {
							(newParameterValue[optionParameter.name] as NodeParameterValue[]).push(deepCopy(optionParameter.default));
						}
					} else {
						// Add a new option
						newParameterValue[optionParameter.name] = deepCopy(optionParameter.default);
					}
				}

				let newValue;
				if (this.multipleValues) {
					newValue = get(this.nodeValues, name, [] as INodeParameters[]);

					newValue.push(newParameterValue);
				} else {
					newValue = newParameterValue;
				}

				const parameterData = {
					name,
					value: newValue,
				};

				this.$emit('valueChanged', parameterData);
				this.selectedOption = undefined;
			},
			valueChanged(parameterData: IUpdateInformation) {
				this.$emit('valueChanged', parameterData);
			},
		},
	});
</script>

<style scoped lang="scss">
::v-deep {
	.button {
		--button-background-color: var(--color-background-base);
		--button-border-color: var(--color-foreground-base);
	}
}

.fixed-collection-parameter {
	padding-left: var(--spacing-s);
}

.fixed-collection-parameter-property {
	margin: var(--spacing-xs) 0;
}

.delete-option {
	display: none;
	position: absolute;
	z-index: 999;
	color: #f56c6c;
	left: 0;
	top: 0.5em;
	width: 15px;
	height: 100%;
}

.parameter-item:hover > .parameter-item-wrapper > .delete-option {
	display: block;
}

.parameter-item {
	position: relative;
	padding: 0 0 0 1em;

	+ .parameter-item {
		.parameter-item-wrapper {
			border-top: 1px dashed #999;

			.delete-option {
				top: 14px;
			}
		}
	}
}

.no-items-exist {
	margin: var(--spacing-xs) 0;
}

.sort-icon {
	display: flex;
	flex-direction: column;
	margin-left: 1px;
	margin-top: 0.5em;
}
</style><|MERGE_RESOLUTION|>--- conflicted
+++ resolved
@@ -116,16 +116,12 @@
 } from '@/Interface';
 
 import {
-	deepCopy,
 	INodeParameters,
 	INodeProperties,
 	INodePropertyCollection,
 	NodeParameterValue,
-<<<<<<< HEAD
 	deepCopy,
 	isINodePropertyCollectionList,
-=======
->>>>>>> 1aa21ed3
 } from 'n8n-workflow';
 
 import { get } from 'lodash';
