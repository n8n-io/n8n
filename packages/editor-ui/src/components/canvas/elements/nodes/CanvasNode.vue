<script lang="ts" setup>
import {
	computed,
	onBeforeUnmount,
	onMounted,
	provide,
	ref,
	toRef,
	useCssModule,
	watch,
} from 'vue';
import type {
	CanvasConnectionPort,
	CanvasElementPortWithRenderData,
	CanvasNodeData,
	CanvasNodeEventBusEvents,
	CanvasEventBusEvents,
} from '@/types';
import { CanvasConnectionMode } from '@/types';
import NodeIcon from '@/components/NodeIcon.vue';
import { useNodeTypesStore } from '@/stores/nodeTypes.store';
import CanvasNodeToolbar from '@/components/canvas/elements/nodes/CanvasNodeToolbar.vue';
import CanvasNodeRenderer from '@/components/canvas/elements/nodes/CanvasNodeRenderer.vue';
import CanvasHandleRenderer from '@/components/canvas/elements/handles/CanvasHandleRenderer.vue';
import { useNodeConnections } from '@/composables/useNodeConnections';
import { CanvasNodeKey } from '@/constants';
import { useContextMenu } from '@/composables/useContextMenu';
import type { NodeProps, XYPosition } from '@vue-flow/core';
import { Position } from '@vue-flow/core';
import { useCanvas } from '@/composables/useCanvas';
import { createCanvasConnectionHandleString } from '@/utils/canvasUtilsV2';
import type { EventBus } from 'n8n-design-system';
import { createEventBus } from 'n8n-design-system';
import { isEqual } from 'lodash-es';

type Props = NodeProps<CanvasNodeData> & {
	readOnly?: boolean;
	eventBus?: EventBus<CanvasEventBusEvents>;
	hovered?: boolean;
};

const slots = defineSlots<{
	toolbar?: (props: {
		inputs: (typeof mainInputs)['value'];
		outputs: (typeof mainOutputs)['value'];
		data: CanvasNodeData;
	}) => void;
}>();

const emit = defineEmits<{
	add: [id: string, handle: string];
	delete: [id: string];
	run: [id: string];
	select: [id: string, selected: boolean];
	toggle: [id: string];
	activate: [id: string];
	'open:contextmenu': [id: string, event: MouseEvent, source: 'node-button' | 'node-right-click'];
	update: [id: string, parameters: Record<string, unknown>];
	'update:inputs': [id: string];
	'update:outputs': [id: string];
	move: [id: string, position: XYPosition];
}>();

const style = useCssModule();

const props = defineProps<Props>();

const nodeTypesStore = useNodeTypesStore();
const contextMenu = useContextMenu();

const { connectingHandle } = useCanvas();

/*
  Toolbar slot classes
*/
const nodeClasses = ref<string[]>([]);
const inputs = computed(() => props.data.inputs);
const outputs = computed(() => props.data.outputs);
const connections = computed(() => props.data.connections);
const { mainInputs, nonMainInputs, mainOutputs, nonMainOutputs, isValidConnection } =
	useNodeConnections({
		inputs,
		outputs,
		connections,
	});

const isDisabled = computed(() => props.data.disabled);

const nodeTypeDescription = computed(() => {
	return nodeTypesStore.getNodeType(props.data.type, props.data.typeVersion);
});

const classes = computed(() => ({
	[style.canvasNode]: true,
	[style.showToolbar]: showToolbar.value,
	hovered: props.hovered,
	selected: props.selected,
	...Object.fromEntries([...nodeClasses.value].map((c) => [c, true])),
}));

/**
 * Event bus
 */

const canvasNodeEventBus = ref(createEventBus<CanvasNodeEventBusEvents>());

function emitCanvasNodeEvent(event: CanvasEventBusEvents['nodes:action']) {
	if (event.ids.includes(props.id) && canvasNodeEventBus.value) {
		canvasNodeEventBus.value.emit(event.action, event.payload);
	}
}

/**
 * Inputs
 */

const mappedInputs = computed(() => {
	return [
		...mainInputs.value.map(
			createEndpointMappingFn({
				mode: CanvasConnectionMode.Input,
				position: Position.Left,
				offsetAxis: 'top',
			}),
		),
		...nonMainInputs.value.map(
			createEndpointMappingFn({
				mode: CanvasConnectionMode.Input,
				position: Position.Bottom,
				offsetAxis: 'left',
			}),
		),
	];
});

/**
 * Outputs
 */

const mappedOutputs = computed(() => {
	return [
		...mainOutputs.value.map(
			createEndpointMappingFn({
				mode: CanvasConnectionMode.Output,
				position: Position.Right,
				offsetAxis: 'top',
			}),
		),
		...nonMainOutputs.value.map(
			createEndpointMappingFn({
				mode: CanvasConnectionMode.Output,
				position: Position.Top,
				offsetAxis: 'left',
			}),
		),
	];
});

/**
 * Node icon
 */

const nodeIconSize = computed(() =>
	'configuration' in data.value.render.options && data.value.render.options.configuration ? 30 : 40,
);

/**
 * Endpoints
 */

const createEndpointMappingFn =
	({
		mode,
		position,
		offsetAxis,
	}: {
		mode: CanvasConnectionMode;
		position: Position;
		offsetAxis: 'top' | 'left';
	}) =>
	(
		endpoint: CanvasConnectionPort,
		index: number,
		endpoints: CanvasConnectionPort[],
	): CanvasElementPortWithRenderData => {
		const handleId = createCanvasConnectionHandleString({
			mode,
			type: endpoint.type,
			index: endpoint.index,
		});
		const handleType = mode === CanvasConnectionMode.Input ? 'target' : 'source';
		const connectionsCount = connections.value[mode][endpoint.type]?.[endpoint.index]?.length ?? 0;
		const isConnecting =
			connectingHandle.value?.nodeId === props.id &&
			connectingHandle.value?.handleType === handleType &&
			connectingHandle.value?.handleId === handleId;

		return {
			...endpoint,
			handleId,
			connectionsCount,
			isConnecting,
			position,
			offset: {
				[offsetAxis]: `${(100 / (endpoints.length + 1)) * (index + 1)}%`,
			},
		};
	};

/**
 * Events
 */

function onAdd(handle: string) {
	emit('add', props.id, handle);
}

function onDelete() {
	emit('delete', props.id);
}

function onRun() {
	emit('run', props.id);
}

function onDisabledToggle() {
	emit('toggle', props.id);
}

function onActivate() {
	emit('activate', props.id);
}

function onOpenContextMenuFromToolbar(event: MouseEvent) {
	emit('open:contextmenu', props.id, event, 'node-button');
}

function onOpenContextMenuFromNode(event: MouseEvent) {
	emit('open:contextmenu', props.id, event, 'node-right-click');
}
function onUpdate(parameters: Record<string, unknown>) {
	emit('update', props.id, parameters);
}

function onMove(position: XYPosition) {
	emit('move', props.id, position);
}

function onUpdateClass({ className, add = true }: CanvasNodeEventBusEvents['update:node:class']) {
	nodeClasses.value = add
		? [...new Set([...nodeClasses.value, className])]
		: nodeClasses.value.filter((c) => c !== className);
}

/**
 * Provide
 */

const id = toRef(props, 'id');
const data = toRef(props, 'data');
const label = toRef(props, 'label');
const selected = toRef(props, 'selected');
const readOnly = toRef(props, 'readOnly');

provide(CanvasNodeKey, {
	id,
	data,
	label,
	selected,
	readOnly,
	eventBus: canvasNodeEventBus,
});

const showToolbar = computed(() => {
	const target = contextMenu.target.value;
	return contextMenu.isOpen && target?.source === 'node-button' && target.nodeId === id.value;
});

/**
 * Lifecycle
 */

watch(
	() => props.selected,
	(value) => {
		emit('select', props.id, value);
	},
);

watch(inputs, (newValue, oldValue) => {
	if (!isEqual(newValue, oldValue)) {
		emit('update:inputs', props.id);
	}
});

watch(outputs, (newValue, oldValue) => {
	if (!isEqual(newValue, oldValue)) {
		emit('update:outputs', props.id);
	}
});

onMounted(() => {
	props.eventBus?.on('nodes:action', emitCanvasNodeEvent);
	canvasNodeEventBus.value?.on('update:node:class', onUpdateClass);
});

onBeforeUnmount(() => {
	props.eventBus?.off('nodes:action', emitCanvasNodeEvent);
	canvasNodeEventBus.value?.off('update:node:class', onUpdateClass);
});
</script>

<template>
	<div
		:class="classes"
		data-test-id="canvas-node"
<<<<<<< HEAD
		:data-node-type="data.type"
		:data-name="data.name"
=======
		:data-node-name="data.name"
		:data-node-type="data.type"
>>>>>>> 52ae02ab
	>
		<template
			v-for="source in mappedOutputs"
			:key="`${source.handleId}(${source.index + 1}/${mappedOutputs.length})`"
		>
			<CanvasHandleRenderer
				v-bind="source"
				:mode="CanvasConnectionMode.Output"
				:is-read-only="readOnly"
				:is-valid-connection="isValidConnection"
				:data-node-name="data.name"
				data-test-id="canvas-node-output-handle"
				:data-handle-index="source.index"
				@add="onAdd"
			/>
		</template>

		<template
			v-for="target in mappedInputs"
			:key="`${target.handleId}(${target.index + 1}/${mappedInputs.length})`"
		>
			<CanvasHandleRenderer
				v-bind="target"
				:mode="CanvasConnectionMode.Input"
				:is-read-only="readOnly"
				:is-valid-connection="isValidConnection"
				data-test-id="canvas-node-input-handle"
				:data-handle-index="target.index"
				:data-node-name="data.name"
				@add="onAdd"
			/>
		</template>

		<template v-if="slots.toolbar">
			<slot name="toolbar" :inputs="mainInputs" :outputs="mainOutputs" :data="data" />
		</template>

		<CanvasNodeToolbar
			v-else-if="nodeTypeDescription"
			data-test-id="canvas-node-toolbar"
			:read-only="readOnly"
			:class="$style.canvasNodeToolbar"
			@delete="onDelete"
			@toggle="onDisabledToggle"
			@run="onRun"
			@update="onUpdate"
			@open:contextmenu="onOpenContextMenuFromToolbar"
		/>

		<CanvasNodeRenderer
			@dblclick.stop="onActivate"
			@move="onMove"
			@update="onUpdate"
			@open:contextmenu="onOpenContextMenuFromNode"
		>
			<NodeIcon
				:node-type="nodeTypeDescription"
				:size="nodeIconSize"
				:shrink="false"
				:disabled="isDisabled"
			/>
			<!-- @TODO :color-default="iconColorDefault"-->
		</CanvasNodeRenderer>
	</div>
</template>

<style lang="scss" module>
.canvasNode {
	&:hover,
	&:focus-within,
	&.showToolbar {
		.canvasNodeToolbar {
			opacity: 1;
		}
	}
}

.canvasNodeToolbar {
	transition: opacity 0.1s ease-in;
	position: absolute;
	top: 0;
	left: 50%;
	transform: translate(-50%, -100%);
	opacity: 0;
	z-index: 1;

	&:focus-within,
	&:hover {
		opacity: 1;
	}
}
</style><|MERGE_RESOLUTION|>--- conflicted
+++ resolved
@@ -314,13 +314,8 @@
 	<div
 		:class="classes"
 		data-test-id="canvas-node"
-<<<<<<< HEAD
-		:data-node-type="data.type"
-		:data-name="data.name"
-=======
 		:data-node-name="data.name"
 		:data-node-type="data.type"
->>>>>>> 52ae02ab
 	>
 		<template
 			v-for="source in mappedOutputs"
