<script lang="ts" setup>
import { computed, provide, toRef, watch } from 'vue';
import type { CanvasNodeData, CanvasConnectionPort, CanvasElementPortWithPosition } from '@/types';
import NodeIcon from '@/components/NodeIcon.vue';
import { useNodeTypesStore } from '@/stores/nodeTypes.store';
import CanvasNodeToolbar from '@/components/canvas/elements/nodes/CanvasNodeToolbar.vue';
import CanvasNodeRenderer from '@/components/canvas/elements/nodes/CanvasNodeRenderer.vue';
import HandleRenderer from '@/components/canvas/elements/handles/HandleRenderer.vue';
import { useNodeConnections } from '@/composables/useNodeConnections';
import { CanvasNodeKey } from '@/constants';
<<<<<<< HEAD
import type { NodeProps } from '@vue-flow/core';
import { useContextMenu } from '@/composables/useContextMenu';
=======
import { Position } from '@vue-flow/core';
import type { XYPosition, NodeProps } from '@vue-flow/core';
>>>>>>> 8a53d612

const emit = defineEmits<{
	delete: [id: string];
	run: [id: string];
	select: [id: string, selected: boolean];
	toggle: [id: string];
	activate: [id: string];
<<<<<<< HEAD
	'open:contextMenu': [id: string, event: MouseEvent, source: 'node-button' | 'node-right-click'];
=======
	update: [id: string, parameters: Record<string, unknown>];
	move: [id: string, position: XYPosition];
>>>>>>> 8a53d612
}>();
const props = defineProps<NodeProps<CanvasNodeData>>();

const nodeTypesStore = useNodeTypesStore();
const contextMenu = useContextMenu();

const inputs = computed(() => props.data.inputs);
const outputs = computed(() => props.data.outputs);
const connections = computed(() => props.data.connections);
const { mainInputs, nonMainInputs, mainOutputs, nonMainOutputs, isValidConnection } =
	useNodeConnections({
		inputs,
		outputs,
		connections,
	});

const isDisabled = computed(() => props.data.disabled);

const nodeType = computed(() => {
	return nodeTypesStore.getNodeType(props.data.type, props.data.typeVersion);
});

/**
 * Inputs
 */

const inputsWithPosition = computed(() => {
	return [
		...mainInputs.value.map(mapEndpointWithPosition(Position.Left, 'top')),
		...nonMainInputs.value.map(mapEndpointWithPosition(Position.Bottom, 'left')),
	];
});

/**
 * Outputs
 */

const outputsWithPosition = computed(() => {
	return [
		...mainOutputs.value.map(mapEndpointWithPosition(Position.Right, 'top')),
		...nonMainOutputs.value.map(mapEndpointWithPosition(Position.Top, 'left')),
	];
});

/**
 * Node icon
 */

const nodeIconSize = computed(() =>
	'configuration' in data.value.render.options && data.value.render.options.configuration ? 30 : 40,
);

/**
 * Endpoints
 */

const mapEndpointWithPosition =
	(position: Position, offsetAxis: 'top' | 'left') =>
	(
		endpoint: CanvasConnectionPort,
		index: number,
		endpoints: CanvasConnectionPort[],
	): CanvasElementPortWithPosition => {
		return {
			...endpoint,
			position,
			offset: {
				[offsetAxis]: `${(100 / (endpoints.length + 1)) * (index + 1)}%`,
			},
		};
	};

/**
 * Events
 */

<<<<<<< HEAD
const id = toRef(props, 'id');
const data = toRef(props, 'data');
const label = toRef(props, 'label');
const selected = toRef(props, 'selected');

provide(CanvasNodeKey, {
	id,
	data,
	label,
	selected,
	nodeType,
});

const nodeIconSize = computed(() => (data.value.render.options.configuration ? 30 : 40));

const showToolbar = computed(() => {
	const target = contextMenu.target.value;
	return contextMenu.isOpen && target?.source === 'node-button' && target.nodeId === id.value;
});

=======
>>>>>>> 8a53d612
function onDelete() {
	emit('delete', props.id);
}

function onRun() {
	emit('run', props.id);
}

function onDisabledToggle() {
	emit('toggle', props.id);
}

function onActivate() {
	emit('activate', props.id);
}

<<<<<<< HEAD
function onOpenContextMenuFromToolbar(event: MouseEvent) {
	emit('open:contextMenu', props.id, event, 'node-button');
}

function onOpenContextMenuFromNode(event: MouseEvent) {
	emit('open:contextMenu', props.id, event, 'node-right-click');
}
=======
function onUpdate(parameters: Record<string, unknown>) {
	emit('update', props.id, parameters);
}

function onMove(position: XYPosition) {
	emit('move', props.id, position);
}

/**
 * Provide
 */

const id = toRef(props, 'id');
const data = toRef(props, 'data');
const label = toRef(props, 'label');
const selected = toRef(props, 'selected');

provide(CanvasNodeKey, {
	id,
	data,
	label,
	selected,
	nodeType,
});

/**
 * Lifecycle
 */

watch(
	() => props.selected,
	(selected) => {
		emit('select', props.id, selected);
	},
);
>>>>>>> 8a53d612
</script>

<template>
	<div
		:class="[$style.canvasNode, { [$style.showToolbar]: showToolbar }]"
		data-test-id="canvas-node"
	>
		<template v-for="source in outputsWithPosition" :key="`${source.type}/${source.index}`">
			<HandleRenderer
				mode="output"
				data-test-id="canvas-node-output-handle"
				:type="source.type"
				:label="source.label"
				:index="source.index"
				:position="source.position"
				:offset="source.offset"
				:is-valid-connection="isValidConnection"
			/>
		</template>

		<template v-for="target in inputsWithPosition" :key="`${target.type}/${target.index}`">
			<HandleRenderer
				mode="input"
				data-test-id="canvas-node-input-handle"
				:type="target.type"
				:label="target.label"
				:index="target.index"
				:position="target.position"
				:offset="target.offset"
				:is-valid-connection="isValidConnection"
			/>
		</template>

		<CanvasNodeToolbar
			v-if="nodeType"
			data-test-id="canvas-node-toolbar"
			:class="$style.canvasNodeToolbar"
			@delete="onDelete"
			@toggle="onDisabledToggle"
			@run="onRun"
			@open:context-menu="onOpenContextMenuFromToolbar"
		/>

<<<<<<< HEAD
		<CanvasNodeRenderer @open:context-menu="onOpenContextMenuFromNode" @dblclick="onActivate">
=======
		<CanvasNodeRenderer @dblclick="onActivate" @move="onMove" @update="onUpdate">
>>>>>>> 8a53d612
			<NodeIcon
				v-if="nodeType"
				:node-type="nodeType"
				:size="nodeIconSize"
				:shrink="false"
				:disabled="isDisabled"
			/>
			<!-- @TODO :color-default="iconColorDefault"-->
		</CanvasNodeRenderer>
	</div>
</template>

<style lang="scss" module>
.canvasNode {
	&:hover,
	&.showToolbar {
		.canvasNodeToolbar {
			opacity: 1;
		}
	}
}

.canvasNodeToolbar {
	transition: opacity 0.1s ease-in;
	position: absolute;
	top: 0;
	left: 50%;
	transform: translate(-50%, -100%);
	opacity: 0;
}
</style><|MERGE_RESOLUTION|>--- conflicted
+++ resolved
@@ -8,13 +8,9 @@
 import HandleRenderer from '@/components/canvas/elements/handles/HandleRenderer.vue';
 import { useNodeConnections } from '@/composables/useNodeConnections';
 import { CanvasNodeKey } from '@/constants';
-<<<<<<< HEAD
-import type { NodeProps } from '@vue-flow/core';
 import { useContextMenu } from '@/composables/useContextMenu';
-=======
 import { Position } from '@vue-flow/core';
 import type { XYPosition, NodeProps } from '@vue-flow/core';
->>>>>>> 8a53d612
 
 const emit = defineEmits<{
 	delete: [id: string];
@@ -22,12 +18,9 @@
 	select: [id: string, selected: boolean];
 	toggle: [id: string];
 	activate: [id: string];
-<<<<<<< HEAD
 	'open:contextMenu': [id: string, event: MouseEvent, source: 'node-button' | 'node-right-click'];
-=======
 	update: [id: string, parameters: Record<string, unknown>];
 	move: [id: string, position: XYPosition];
->>>>>>> 8a53d612
 }>();
 const props = defineProps<NodeProps<CanvasNodeData>>();
 
@@ -104,7 +97,41 @@
  * Events
  */
 
-<<<<<<< HEAD
+function onDelete() {
+	emit('delete', props.id);
+}
+
+function onRun() {
+	emit('run', props.id);
+}
+
+function onDisabledToggle() {
+	emit('toggle', props.id);
+}
+
+function onActivate() {
+	emit('activate', props.id);
+}
+
+function onOpenContextMenuFromToolbar(event: MouseEvent) {
+	emit('open:contextMenu', props.id, event, 'node-button');
+}
+
+function onOpenContextMenuFromNode(event: MouseEvent) {
+	emit('open:contextMenu', props.id, event, 'node-right-click');
+}
+function onUpdate(parameters: Record<string, unknown>) {
+	emit('update', props.id, parameters);
+}
+
+function onMove(position: XYPosition) {
+	emit('move', props.id, position);
+}
+
+/**
+ * Provide
+ */
+
 const id = toRef(props, 'id');
 const data = toRef(props, 'data');
 const label = toRef(props, 'label');
@@ -118,63 +145,9 @@
 	nodeType,
 });
 
-const nodeIconSize = computed(() => (data.value.render.options.configuration ? 30 : 40));
-
 const showToolbar = computed(() => {
 	const target = contextMenu.target.value;
 	return contextMenu.isOpen && target?.source === 'node-button' && target.nodeId === id.value;
-});
-
-=======
->>>>>>> 8a53d612
-function onDelete() {
-	emit('delete', props.id);
-}
-
-function onRun() {
-	emit('run', props.id);
-}
-
-function onDisabledToggle() {
-	emit('toggle', props.id);
-}
-
-function onActivate() {
-	emit('activate', props.id);
-}
-
-<<<<<<< HEAD
-function onOpenContextMenuFromToolbar(event: MouseEvent) {
-	emit('open:contextMenu', props.id, event, 'node-button');
-}
-
-function onOpenContextMenuFromNode(event: MouseEvent) {
-	emit('open:contextMenu', props.id, event, 'node-right-click');
-}
-=======
-function onUpdate(parameters: Record<string, unknown>) {
-	emit('update', props.id, parameters);
-}
-
-function onMove(position: XYPosition) {
-	emit('move', props.id, position);
-}
-
-/**
- * Provide
- */
-
-const id = toRef(props, 'id');
-const data = toRef(props, 'data');
-const label = toRef(props, 'label');
-const selected = toRef(props, 'selected');
-
-provide(CanvasNodeKey, {
-	id,
-	data,
-	label,
-	selected,
-	nodeType,
 });
 
 /**
@@ -187,7 +160,6 @@
 		emit('select', props.id, selected);
 	},
 );
->>>>>>> 8a53d612
 </script>
 
 <template>
@@ -231,11 +203,12 @@
 			@open:context-menu="onOpenContextMenuFromToolbar"
 		/>
 
-<<<<<<< HEAD
-		<CanvasNodeRenderer @open:context-menu="onOpenContextMenuFromNode" @dblclick="onActivate">
-=======
-		<CanvasNodeRenderer @dblclick="onActivate" @move="onMove" @update="onUpdate">
->>>>>>> 8a53d612
+		<CanvasNodeRenderer
+			@dblclick="onActivate"
+			@move="onMove"
+			@update="onUpdate"
+			@open:context-menu="onOpenContextMenuFromNode"
+		>
 			<NodeIcon
 				v-if="nodeType"
 				:node-type="nodeType"
