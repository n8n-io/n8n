<script lang="ts" setup>
import { computed, provide, toRef, watch } from 'vue';
import type {
	CanvasNodeData,
	CanvasConnectionPort,
	CanvasElementPortWithRenderData,
} from '@/types';
import { CanvasConnectionMode } from '@/types';
import NodeIcon from '@/components/NodeIcon.vue';
import { useNodeTypesStore } from '@/stores/nodeTypes.store';
import CanvasNodeToolbar from '@/components/canvas/elements/nodes/CanvasNodeToolbar.vue';
import CanvasNodeRenderer from '@/components/canvas/elements/nodes/CanvasNodeRenderer.vue';
import CanvasHandleRenderer from '@/components/canvas/elements/handles/CanvasHandleRenderer.vue';
import { useNodeConnections } from '@/composables/useNodeConnections';
import { CanvasNodeKey } from '@/constants';
import { useContextMenu } from '@/composables/useContextMenu';
import { Position } from '@vue-flow/core';
import type { XYPosition, NodeProps } from '@vue-flow/core';

const emit = defineEmits<{
	add: [id: string, handle: string];
	delete: [id: string];
	run: [id: string];
	select: [id: string, selected: boolean];
	toggle: [id: string];
	activate: [id: string];
	'open:contextmenu': [id: string, event: MouseEvent, source: 'node-button' | 'node-right-click'];
	update: [id: string, parameters: Record<string, unknown>];
	move: [id: string, position: XYPosition];
}>();
const props = defineProps<NodeProps<CanvasNodeData>>();

const nodeTypesStore = useNodeTypesStore();
const contextMenu = useContextMenu();

const inputs = computed(() => props.data.inputs);
const outputs = computed(() => props.data.outputs);
const connections = computed(() => props.data.connections);
const { mainInputs, nonMainInputs, mainOutputs, nonMainOutputs, isValidConnection } =
	useNodeConnections({
		inputs,
		outputs,
		connections,
	});

const isDisabled = computed(() => props.data.disabled);

const nodeTypeDescription = computed(() => {
	return nodeTypesStore.getNodeType(props.data.type, props.data.typeVersion);
});

/**
 * Inputs
 */

const mappedInputs = computed(() => {
	return [
		...mainInputs.value.map(
			createEndpointMappingFn({
				mode: CanvasConnectionMode.Input,
				position: Position.Left,
				offsetAxis: 'top',
			}),
		),
		...nonMainInputs.value.map(
			createEndpointMappingFn({
				mode: CanvasConnectionMode.Input,
				position: Position.Bottom,
				offsetAxis: 'left',
			}),
		),
	];
});

/**
 * Outputs
 */

const mappedOutputs = computed(() => {
	return [
		...mainOutputs.value.map(
			createEndpointMappingFn({
				mode: CanvasConnectionMode.Output,
				position: Position.Right,
				offsetAxis: 'top',
			}),
		),
		...nonMainOutputs.value.map(
			createEndpointMappingFn({
				mode: CanvasConnectionMode.Output,
				position: Position.Top,
				offsetAxis: 'left',
			}),
		),
	];
});

/**
 * Node icon
 */

const nodeIconSize = computed(() =>
	'configuration' in data.value.render.options && data.value.render.options.configuration ? 30 : 40,
);

/**
 * Endpoints
 */

const createEndpointMappingFn =
	({
		mode,
		position,
		offsetAxis,
	}: {
		mode: CanvasConnectionMode;
		position: Position;
		offsetAxis: 'top' | 'left';
	}) =>
	(
		endpoint: CanvasConnectionPort,
		index: number,
		endpoints: CanvasConnectionPort[],
	): CanvasElementPortWithRenderData => {
		return {
			...endpoint,
			connected: !!connections.value[mode][endpoint.type]?.[endpoint.index]?.length,
			position,
			offset: {
				[offsetAxis]: `${(100 / (endpoints.length + 1)) * (index + 1)}%`,
			},
		};
	};

/**
 * Events
 */

function onAdd(handle: string) {
	emit('add', props.id, handle);
}

function onDelete() {
	emit('delete', props.id);
}

function onRun() {
	emit('run', props.id);
}

function onDisabledToggle() {
	emit('toggle', props.id);
}

function onActivate() {
	emit('activate', props.id);
}

function onOpenContextMenuFromToolbar(event: MouseEvent) {
	emit('open:contextmenu', props.id, event, 'node-button');
}

function onOpenContextMenuFromNode(event: MouseEvent) {
	emit('open:contextmenu', props.id, event, 'node-right-click');
}
function onUpdate(parameters: Record<string, unknown>) {
	emit('update', props.id, parameters);
}

function onMove(position: XYPosition) {
	emit('move', props.id, position);
}

/**
 * Provide
 */

const id = toRef(props, 'id');
const data = toRef(props, 'data');
const label = toRef(props, 'label');
const selected = toRef(props, 'selected');

provide(CanvasNodeKey, {
	id,
	data,
	label,
	selected,
});

const showToolbar = computed(() => {
	const target = contextMenu.target.value;
	return contextMenu.isOpen && target?.source === 'node-button' && target.nodeId === id.value;
});

/**
 * Lifecycle
 */

watch(
	() => props.selected,
	(value) => {
		emit('select', props.id, value);
	},
);
</script>

<template>
<<<<<<< HEAD
	<div :class="$style.canvasNode" data-test-id="canvas-node">
		<template
			v-for="source in mappedOutputs"
			:key="`${CanvasConnectionMode.Output}/${source.type}/${source.index}`"
		>
			<CanvasHandleRenderer
=======
	<div
		:class="[$style.canvasNode, { [$style.showToolbar]: showToolbar }]"
		data-test-id="canvas-node"
	>
		<template v-for="source in outputsWithPosition" :key="`${source.type}/${source.index}`">
			<HandleRenderer
				mode="output"
>>>>>>> f876f9ec
				data-test-id="canvas-node-output-handle"
				:connected="source.connected"
				:mode="CanvasConnectionMode.Output"
				:type="source.type"
				:label="source.label"
				:index="source.index"
				:position="source.position"
				:offset="source.offset"
				:is-valid-connection="isValidConnection"
				@add="onAdd"
			/>
		</template>

		<template
			v-for="target in mappedInputs"
			:key="`${CanvasConnectionMode.Input}/${target.type}/${target.index}`"
		>
			<CanvasHandleRenderer
				data-test-id="canvas-node-input-handle"
				:connected="!!connections[CanvasConnectionMode.Input][target.type]?.[target.index]?.length"
				:mode="CanvasConnectionMode.Input"
				:type="target.type"
				:label="target.label"
				:index="target.index"
				:position="target.position"
				:offset="target.offset"
				:is-valid-connection="isValidConnection"
				@add="onAdd"
			/>
		</template>

		<CanvasNodeToolbar
			v-if="nodeTypeDescription"
			data-test-id="canvas-node-toolbar"
			:class="$style.canvasNodeToolbar"
			@delete="onDelete"
			@toggle="onDisabledToggle"
			@run="onRun"
			@open:contextmenu="onOpenContextMenuFromToolbar"
		/>

		<CanvasNodeRenderer
			@dblclick="onActivate"
			@move="onMove"
			@update="onUpdate"
			@open:contextmenu="onOpenContextMenuFromNode"
		>
			<NodeIcon
				v-if="nodeTypeDescription"
				:node-type="nodeTypeDescription"
				:size="nodeIconSize"
				:shrink="false"
				:disabled="isDisabled"
			/>
			<!-- @TODO :color-default="iconColorDefault"-->
		</CanvasNodeRenderer>
	</div>
</template>

<style lang="scss" module>
.canvasNode {
	&:hover,
	&.showToolbar {
		.canvasNodeToolbar {
			opacity: 1;
		}
	}
}

.canvasNodeToolbar {
	transition: opacity 0.1s ease-in;
	position: absolute;
	top: 0;
	left: 50%;
	transform: translate(-50%, -100%);
	opacity: 0;
}
</style><|MERGE_RESOLUTION|>--- conflicted
+++ resolved
@@ -205,22 +205,15 @@
 </script>
 
 <template>
-<<<<<<< HEAD
-	<div :class="$style.canvasNode" data-test-id="canvas-node">
+	<div
+		:class="[$style.canvasNode, { [$style.showToolbar]: showToolbar }]"
+		data-test-id="canvas-node"
+	>
 		<template
 			v-for="source in mappedOutputs"
 			:key="`${CanvasConnectionMode.Output}/${source.type}/${source.index}`"
 		>
 			<CanvasHandleRenderer
-=======
-	<div
-		:class="[$style.canvasNode, { [$style.showToolbar]: showToolbar }]"
-		data-test-id="canvas-node"
-	>
-		<template v-for="source in outputsWithPosition" :key="`${source.type}/${source.index}`">
-			<HandleRenderer
-				mode="output"
->>>>>>> f876f9ec
 				data-test-id="canvas-node-output-handle"
 				:connected="source.connected"
 				:mode="CanvasConnectionMode.Output"
