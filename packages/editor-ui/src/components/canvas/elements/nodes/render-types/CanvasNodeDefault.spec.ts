import CanvasNodeDefault from '@/components/canvas/elements/nodes/render-types/CanvasNodeDefault.vue';
import { createComponentRenderer } from '@/__tests__/render';
import { NodeConnectionType } from 'n8n-workflow';
import { createCanvasNodeProvide } from '@/__tests__/data';
import { createTestingPinia } from '@pinia/testing';
import { setActivePinia } from 'pinia';

const renderComponent = createComponentRenderer(CanvasNodeDefault);

beforeEach(() => {
	const pinia = createTestingPinia();
	setActivePinia(pinia);
});

describe('CanvasNodeDefault', () => {
	it('should render node correctly', () => {
		const { getByTestId } = renderComponent({
			global: {
				provide: {
					...createCanvasNodeProvide(),
				},
			},
		});

		expect(getByTestId('canvas-default-node')).toMatchSnapshot();
	});

	describe('outputs', () => {
		it('should adjust height css variable based on the number of outputs (1 output)', () => {
			const { getByText } = renderComponent({
				global: {
					provide: {
						...createCanvasNodeProvide({
							data: {
								outputs: [{ type: NodeConnectionType.Main, index: 0 }],
							},
						}),
					},
				},
			});

			const nodeElement = getByText('Test Node').closest('.node');
			expect(nodeElement).toHaveStyle({ '--canvas-node--main-output-count': '1' }); // height calculation based on the number of outputs
		});

		it('should adjust height css variable based on the number of outputs (multiple outputs)', () => {
			const { getByText } = renderComponent({
				global: {
					provide: {
						...createCanvasNodeProvide({
							data: {
								outputs: [
									{ type: NodeConnectionType.Main, index: 0 },
									{ type: NodeConnectionType.Main, index: 0 },
									{ type: NodeConnectionType.Main, index: 0 },
								],
							},
						}),
					},
				},
			});

			const nodeElement = getByText('Test Node').closest('.node');
			expect(nodeElement).toHaveStyle({ '--canvas-node--main-output-count': '3' }); // height calculation based on the number of outputs
		});
	});

	describe('selected', () => {
		it('should apply selected class when node is selected', () => {
			const { getByText } = renderComponent({
				global: {
					provide: {
						...createCanvasNodeProvide({ selected: true }),
					},
				},
			});
			expect(getByText('Test Node').closest('.node')).toHaveClass('selected');
		});

		it('should not apply selected class when node is not selected', () => {
			const { getByText } = renderComponent({
				global: {
					provide: {
						...createCanvasNodeProvide(),
					},
				},
			});
			expect(getByText('Test Node').closest('.node')).not.toHaveClass('selected');
		});
	});

	describe('disabled', () => {
		it('should apply disabled class when node is disabled', () => {
			const { getByText } = renderComponent({
				global: {
					provide: {
						...createCanvasNodeProvide({
							data: {
								disabled: true,
							},
						}),
					},
				},
			});

			expect(getByText('Test Node').closest('.node')).toHaveClass('disabled');
			expect(getByText('(Deactivated)')).toBeVisible();
		});

		it('should not apply disabled class when node is enabled', () => {
			const { getByText } = renderComponent({
				global: {
					provide: {
						...createCanvasNodeProvide(),
					},
				},
			});
			expect(getByText('Test Node').closest('.node')).not.toHaveClass('disabled');
		});
	});

<<<<<<< HEAD
	describe('configurable', () => {
		it('should render configurable node correctly', () => {
			const { getByTestId } = renderComponent({
				global: {
					provide: {
						...createCanvasNodeProvide({
							data: {
								render: {
									type: 'default',
									options: { configurable: true },
								},
							},
						}),
					},
				},
			});

			expect(getByTestId('canvas-configurable-node')).toMatchSnapshot();
		});

		describe('inputs', () => {
			it('should adjust width css variable based on the number of non-main inputs', () => {
				const { getByText } = renderComponent({
					global: {
						provide: {
							...createCanvasNodeProvide({
								data: {
									inputs: [
										{ type: NodeConnectionType.Main },
										{ type: NodeConnectionType.AiTool },
										{ type: NodeConnectionType.AiDocument, required: true },
										{ type: NodeConnectionType.AiMemory, required: true },
									],
									render: {
										type: 'default',
										options: {
											configurable: true,
										},
									},
								},
							}),
						},
					},
				});

				const nodeElement = getByText('Test Node').closest('.node');
				expect(nodeElement).toHaveStyle({ '--configurable-node--input-count': '3' });
			});
		});
	});

	describe('configuration', () => {
		it('should render configuration node correctly', () => {
			const { getByTestId } = renderComponent({
				global: {
					provide: {
						...createCanvasNodeProvide({
							data: {
								render: {
									type: 'default',
									options: { configuration: true },
								},
							},
						}),
					},
				},
			});

			expect(getByTestId('canvas-configuration-node')).toMatchSnapshot();
		});

		it('should render configurable configuration node correctly', () => {
			const { getByTestId } = renderComponent({
				global: {
					provide: {
						...createCanvasNodeProvide({
							data: {
								render: {
									type: 'default',
									options: { configurable: true, configuration: true },
								},
							},
						}),
					},
				},
			});

			expect(getByTestId('canvas-configurable-node')).toMatchSnapshot();
=======
	describe('running', () => {
		it('should apply running class when node is running', () => {
			const { getByText } = renderComponent({
				global: {
					provide: {
						...createCanvasNodeProvide({ data: { execution: { running: true } } }),
					},
				},
			});
			expect(getByText('Test Node').closest('.node')).toHaveClass('running');
>>>>>>> 2107de2f
		});
	});
});<|MERGE_RESOLUTION|>--- conflicted
+++ resolved
@@ -119,7 +119,19 @@
 		});
 	});
 
-<<<<<<< HEAD
+	describe('running', () => {
+		it('should apply running class when node is running', () => {
+			const { getByText } = renderComponent({
+				global: {
+					provide: {
+						...createCanvasNodeProvide({ data: { execution: { running: true } } }),
+					},
+				},
+			});
+			expect(getByText('Test Node').closest('.node')).toHaveClass('running');
+		});
+	});
+
 	describe('configurable', () => {
 		it('should render configurable node correctly', () => {
 			const { getByTestId } = renderComponent({
@@ -148,10 +160,10 @@
 							...createCanvasNodeProvide({
 								data: {
 									inputs: [
-										{ type: NodeConnectionType.Main },
-										{ type: NodeConnectionType.AiTool },
-										{ type: NodeConnectionType.AiDocument, required: true },
-										{ type: NodeConnectionType.AiMemory, required: true },
+										{ type: NodeConnectionType.Main, index: 0 },
+										{ type: NodeConnectionType.AiTool, index: 0 },
+										{ type: NodeConnectionType.AiDocument, index: 0, required: true },
+										{ type: NodeConnectionType.AiMemory, index: 0, required: true },
 									],
 									render: {
 										type: 'default',
@@ -208,18 +220,6 @@
 			});
 
 			expect(getByTestId('canvas-configurable-node')).toMatchSnapshot();
-=======
-	describe('running', () => {
-		it('should apply running class when node is running', () => {
-			const { getByText } = renderComponent({
-				global: {
-					provide: {
-						...createCanvasNodeProvide({ data: { execution: { running: true } } }),
-					},
-				},
-			});
-			expect(getByText('Test Node').closest('.node')).toHaveClass('running');
->>>>>>> 2107de2f
 		});
 	});
 });