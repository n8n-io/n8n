--- conflicted
+++ resolved
@@ -74,13 +74,8 @@
 
 const edgeToolbarStyle = computed(() => {
 	return {
-<<<<<<< HEAD
 		transform: `translate(-50%, -50%) translate(${labelPosition.value[0]}px,${labelPosition.value[1]}px)`,
-		...(isHovered.value ? { zIndex: 1 } : {}),
-=======
-		transform: `translate(-50%, -50%) translate(${labelX}px,${labelY}px)`,
 		...(props.hovered ? { zIndex: 1 } : {}),
->>>>>>> 459e6aa9
 	};
 });
 
