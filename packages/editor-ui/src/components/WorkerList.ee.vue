<template>
	<div>
		<PushConnectionTracker class="actions"></PushConnectionTracker>
		<div :class="$style.workerListHeader">
			<n8n-heading tag="h1" size="2xlarge">{{ pageTitle }}</n8n-heading>
		</div>
		<div v-if="workerIds.length === 0">
			<n8n-spinner />
		</div>
		<div v-else>
			<div v-for="workerId in workerIds" :key="workerId" :class="$style.card">
				<WorkerCard :workerId="workerId" data-test-id="worker-card" />
			</div>
		</div>
	</div>
</template>

<script lang="ts">
import { defineComponent } from 'vue';
import { mapStores } from 'pinia';
import PushConnectionTracker from '@/components/PushConnectionTracker.vue';
import { genericHelpers } from '@/mixins/genericHelpers';
import { executionHelpers } from '@/mixins/executionsHelpers';
import { useI18n } from '@/composables/useI18n';
import { useToast } from '@/composables/useToast';
import type { IPushDataWorkerStatusPayload } from '@/Interface';
import type { ExecutionStatus } from 'n8n-workflow';
import { useUIStore } from '@/stores/ui.store';
import { useOrchestrationStore } from '@/stores/orchestration.store';
import { setPageTitle } from '@/utils/htmlUtils';
import { pushConnection } from '@/mixins/pushConnection';
import WorkerCard from './Workers/WorkerCard.ee.vue';

// eslint-disable-next-line import/no-default-export
export default defineComponent({
	name: 'WorkerList',
	mixins: [pushConnection, genericHelpers, executionHelpers],
	// eslint-disable-next-line @typescript-eslint/no-unsafe-assignment, @typescript-eslint/naming-convention
	components: { PushConnectionTracker, WorkerCard },
	props: {
		autoRefreshEnabled: {
			type: Boolean,
			default: true,
		},
	},
	setup(props, ctx) {
		const i18n = useI18n();
		return {
			i18n,
			...useToast(),
			// eslint-disable-next-line @typescript-eslint/no-misused-promises
			...pushConnection.setup?.(props, ctx),
		};
	},
	mounted() {
		setPageTitle(`n8n - ${this.pageTitle}`);
<<<<<<< HEAD
=======
		this.isMounting = false;

		this.$telemetry.track('User viewed worker view', {
			instance_id: this.rootStore.instanceId,
		});
>>>>>>> faadfd6d
	},
	beforeMount() {
		if (window.Cypress !== undefined) {
			return;
		}
		this.pushStore.pushConnect();
		this.orchestrationManagerStore.startWorkerStatusPolling();
	},
	beforeUnmount() {
		if (window.Cypress !== undefined) {
			return;
		}
		this.orchestrationManagerStore.stopWorkerStatusPolling();
		this.pushStore.pushDisconnect();
	},
	computed: {
		...mapStores(useUIStore, useOrchestrationStore),
		combinedWorkers(): IPushDataWorkerStatusPayload[] {
			const returnData: IPushDataWorkerStatusPayload[] = [];
			for (const workerId in this.orchestrationManagerStore.workers) {
				returnData.push(this.orchestrationManagerStore.workers[workerId]);
			}
			return returnData;
		},
		workerIds(): string[] {
			return Object.keys(this.orchestrationManagerStore.workers);
		},
		pageTitle() {
			return this.i18n.baseText('workerList.pageTitle');
		},
	},
	methods: {
		averageLoadAvg(loads: number[]) {
			return (loads.reduce((prev, curr) => prev + curr, 0) / loads.length).toFixed(2);
		},
		getStatus(payload: IPushDataWorkerStatusPayload): ExecutionStatus {
			if (payload.runningJobsSummary.length > 0) {
				return 'running';
			} else {
				return 'success';
			}
		},
		getRowClass(payload: IPushDataWorkerStatusPayload): string {
			return [this.$style.execRow, this.$style[this.getStatus(payload)]].join(' ');
		},
	},
});
</script>

<style module lang="scss">
.workerListHeader {
	display: flex;
	align-items: center;
	justify-content: space-between;
	margin-bottom: var(--spacing-s);
}

.card {
	margin-bottom: var(--spacing-s);
}

.tableLoader {
	width: 100%;
	height: 48px;
	margin-bottom: var(--spacing-2xs);
}
</style><|MERGE_RESOLUTION|>--- conflicted
+++ resolved
@@ -54,14 +54,12 @@
 	},
 	mounted() {
 		setPageTitle(`n8n - ${this.pageTitle}`);
-<<<<<<< HEAD
-=======
+
 		this.isMounting = false;
 
 		this.$telemetry.track('User viewed worker view', {
 			instance_id: this.rootStore.instanceId,
 		});
->>>>>>> faadfd6d
 	},
 	beforeMount() {
 		if (window.Cypress !== undefined) {
