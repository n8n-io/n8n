<template>
	<div :class="$style.container">
		<n8n-menu :items="sidebarMenuItems" @select="handleSelect">
			<template #header>
				<div :class="$style.returnButton" @click="$emit('return')" data-test-id="settings-back">
					<i class="mr-xs">
						<font-awesome-icon icon="arrow-left" />
					</i>
					<n8n-heading size="large" :bold="true">{{ $locale.baseText('settings') }}</n8n-heading>
				</div>
			</template>
			<template #menuSuffix>
				<div :class="$style.versionContainer">
					<n8n-link @click="onVersionClick" size="small">
						{{ $locale.baseText('settings.version') }} {{ rootStore.versionCli }}
					</n8n-link>
				</div>
			</template>
		</n8n-menu>
	</div>
</template>

<script lang="ts">
import { defineComponent } from 'vue';
import { mapStores } from 'pinia';
import { ABOUT_MODAL_KEY, VERSIONS_MODAL_KEY, VIEWS } from '@/constants';
import { userHelpers } from '@/mixins/userHelpers';
import type { IFakeDoor } from '@/Interface';
import type { IMenuItem } from 'n8n-design-system';
import type { BaseTextKey } from '@/plugins/i18n';
import { useUIStore } from '@/stores/ui.store';
import { useSettingsStore } from '@/stores/settings.store';
import { useRootStore } from '@/stores/n8nRoot.store';

export default defineComponent({
	name: 'SettingsSidebar',
	mixins: [userHelpers],
	computed: {
		...mapStores(useRootStore, useSettingsStore, useUIStore),
		settingsFakeDoorFeatures(): IFakeDoor[] {
			return this.uiStore.getFakeDoorByLocation('settings');
		},
		sidebarMenuItems(): IMenuItem[] {
			const menuItems: IMenuItem[] = [
				{
					id: 'settings-usage-and-plan',
					icon: 'chart-bar',
					label: this.$locale.baseText('settings.usageAndPlan.title'),
					position: 'top',
					available: this.canAccessUsageAndPlan(),
					activateOnRouteNames: [VIEWS.USAGE],
				},
				{
					id: 'settings-personal',
					icon: 'user-circle',
					label: this.$locale.baseText('settings.personal'),
					position: 'top',
					available: this.canAccessPersonalSettings(),
					activateOnRouteNames: [VIEWS.PERSONAL_SETTINGS],
				},
				{
					id: 'settings-users',
					icon: 'user-friends',
					label: this.$locale.baseText('settings.users'),
					position: 'top',
					available: this.canAccessUsersSettings(),
					activateOnRouteNames: [VIEWS.USERS_SETTINGS],
				},
				{
					id: 'settings-api',
					icon: 'plug',
					label: this.$locale.baseText('settings.n8napi'),
					position: 'top',
					available: this.canAccessApiSettings(),
					activateOnRouteNames: [VIEWS.API_SETTINGS],
				},
				{
<<<<<<< HEAD
					id: 'settings-external-secrets',
					icon: 'external-link-alt',
					label: this.$locale.baseText('settings.externalSecrets.title'),
					position: 'top',
					available: this.canAccessExternalSecrets(),
					activateOnRouteNames: [
						VIEWS.EXTERNAL_SECRETS_SETTINGS,
						VIEWS.EXTERNAL_SECRETS_PROVIDER_SETTINGS,
					],
=======
					id: 'settings-audit-logs',
					icon: 'clipboard-list',
					label: this.$locale.baseText('settings.auditLogs.title'),
					position: 'top',
					available: this.canAccessAuditLogs(),
					activateOnRouteNames: [VIEWS.AUDIT_LOGS],
>>>>>>> 3e5f7adc
				},
				{
					id: 'settings-version-control',
					icon: 'code-branch',
					label: this.$locale.baseText('settings.versionControl.title'),
					position: 'top',
					available: this.canAccessVersionControl(),
					activateOnRouteNames: [VIEWS.VERSION_CONTROL],
				},
				{
					id: 'settings-sso',
					icon: 'user-lock',
					label: this.$locale.baseText('settings.sso'),
					position: 'top',
					available: this.canAccessSso(),
					activateOnRouteNames: [VIEWS.SSO_SETTINGS],
				},
				{
					id: 'settings-ldap',
					icon: 'network-wired',
					label: this.$locale.baseText('settings.ldap'),
					position: 'top',
					available: this.canAccessLdapSettings(),
					activateOnRouteNames: [VIEWS.LDAP_SETTINGS],
				},
			];

			for (const item of this.settingsFakeDoorFeatures) {
				if (item.uiLocations.includes('settings')) {
					menuItems.push({
						id: item.id,
						icon: item.icon || 'question',
						label: this.$locale.baseText(item.featureName as BaseTextKey),
						position: 'top',
						available: true,
						activateOnRoutePaths: [`/settings/coming-soon/${item.id}`],
					});
				}
			}

			menuItems.push({
				id: 'settings-log-streaming',
				icon: 'sign-in-alt',
				label: this.$locale.baseText('settings.log-streaming'),
				position: 'top',
				available: this.canAccessLogStreamingSettings(),
				activateOnRouteNames: [VIEWS.LOG_STREAMING_SETTINGS],
			});

			menuItems.push({
				id: 'settings-community-nodes',
				icon: 'cube',
				label: this.$locale.baseText('settings.communityNodes'),
				position: 'top',
				available: this.canAccessCommunityNodes(),
				activateOnRouteNames: [VIEWS.COMMUNITY_NODES],
			});

			return menuItems;
		},
	},
	methods: {
		canAccessPersonalSettings(): boolean {
			return this.canUserAccessRouteByName(VIEWS.PERSONAL_SETTINGS);
		},
		canAccessUsersSettings(): boolean {
			return this.canUserAccessRouteByName(VIEWS.USERS_SETTINGS);
		},
		canAccessCommunityNodes(): boolean {
			return this.canUserAccessRouteByName(VIEWS.COMMUNITY_NODES);
		},
		canAccessApiSettings(): boolean {
			return this.canUserAccessRouteByName(VIEWS.API_SETTINGS);
		},
		canAccessLdapSettings(): boolean {
			return this.canUserAccessRouteByName(VIEWS.LDAP_SETTINGS);
		},
		canAccessLogStreamingSettings(): boolean {
			return this.canUserAccessRouteByName(VIEWS.LOG_STREAMING_SETTINGS);
		},
		canAccessUsageAndPlan(): boolean {
			return this.canUserAccessRouteByName(VIEWS.USAGE);
		},
		canAccessExternalSecrets(): boolean {
			return this.canUserAccessRouteByName(VIEWS.EXTERNAL_SECRETS_SETTINGS);
		},
		canAccessVersionControl(): boolean {
			return this.canUserAccessRouteByName(VIEWS.VERSION_CONTROL);
		},
		canAccessAuditLogs(): boolean {
			return this.canUserAccessRouteByName(VIEWS.AUDIT_LOGS);
		},
		canAccessSso(): boolean {
			return this.canUserAccessRouteByName(VIEWS.SSO_SETTINGS);
		},
		onVersionClick() {
			this.uiStore.openModal(ABOUT_MODAL_KEY);
		},
		openUpdatesPanel() {
			this.uiStore.openModal(VERSIONS_MODAL_KEY);
		},
		async navigateTo(routeName: (typeof VIEWS)[keyof typeof VIEWS]) {
			if (this.$router.currentRoute.name !== routeName) {
				await this.$router.push({ name: routeName });
			}
		},
		async handleSelect(key: string) {
			switch (key) {
				case 'settings-personal':
					await this.navigateTo(VIEWS.PERSONAL_SETTINGS);
					break;
				case 'settings-users':
					await this.navigateTo(VIEWS.USERS_SETTINGS);
					break;
				case 'settings-api':
					await this.navigateTo(VIEWS.API_SETTINGS);
					break;
				case 'settings-ldap':
					await this.navigateTo(VIEWS.LDAP_SETTINGS);
					break;
				case 'settings-log-streaming':
					await this.navigateTo(VIEWS.LOG_STREAMING_SETTINGS);
					break;
				// Fakedoor feature added via hooks when user management is disabled on cloud
				case 'users':
				case 'environments':
				case 'logging':
					this.$router.push({ name: VIEWS.FAKE_DOOR, params: { featureId: key } }).catch(() => {});
					break;
				case 'settings-community-nodes':
					await this.navigateTo(VIEWS.COMMUNITY_NODES);
					break;
				case 'settings-usage-and-plan':
					await this.navigateTo(VIEWS.USAGE);
					break;
				case 'settings-sso':
					await this.navigateTo(VIEWS.SSO_SETTINGS);
					break;
				case 'settings-version-control':
					await this.navigateTo(VIEWS.VERSION_CONTROL);
					break;
				case 'settings-external-secrets':
					await this.navigateTo(VIEWS.EXTERNAL_SECRETS_SETTINGS);
					break;
				case 'settings-audit-logs':
					if (this.$router.currentRoute.name !== VIEWS.AUDIT_LOGS) {
						void this.$router.push({ name: VIEWS.AUDIT_LOGS });
					}
					break;
				default:
					break;
			}
		},
	},
});
</script>

<style lang="scss" module>
.container {
	min-width: $sidebar-expanded-width;
	height: 100vh;
	background-color: var(--color-background-xlight);
	border-right: var(--border-base);
	position: relative;
	overflow: auto;
}

.returnButton {
	padding: var(--spacing-s) var(--spacing-l);
	cursor: pointer;
	&:hover {
		color: var(--color-primary);
	}
}

.versionContainer {
	padding: var(--spacing-xs) var(--spacing-l);
}

@media screen and (max-height: 420px) {
	.versionContainer {
		display: none;
	}
}
</style><|MERGE_RESOLUTION|>--- conflicted
+++ resolved
@@ -75,7 +75,6 @@
 					activateOnRouteNames: [VIEWS.API_SETTINGS],
 				},
 				{
-<<<<<<< HEAD
 					id: 'settings-external-secrets',
 					icon: 'external-link-alt',
 					label: this.$locale.baseText('settings.externalSecrets.title'),
@@ -85,14 +84,14 @@
 						VIEWS.EXTERNAL_SECRETS_SETTINGS,
 						VIEWS.EXTERNAL_SECRETS_PROVIDER_SETTINGS,
 					],
-=======
+				},
+				{
 					id: 'settings-audit-logs',
 					icon: 'clipboard-list',
 					label: this.$locale.baseText('settings.auditLogs.title'),
 					position: 'top',
 					available: this.canAccessAuditLogs(),
 					activateOnRouteNames: [VIEWS.AUDIT_LOGS],
->>>>>>> 3e5f7adc
 				},
 				{
 					id: 'settings-version-control',
