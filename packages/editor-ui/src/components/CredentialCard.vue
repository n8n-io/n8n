--- conflicted
+++ resolved
@@ -145,11 +145,7 @@
 				);
 
 				if (deleteConfirmed) {
-<<<<<<< HEAD
-					await this.credentialsStore.deleteCredential({ id:  this.data.id });
-=======
 					this.credentialsStore.deleteCredential({ id: this.data.id });
->>>>>>> ee582cc3
 				}
 			}
 		},
