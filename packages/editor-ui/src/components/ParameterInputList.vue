--- conflicted
+++ resolved
@@ -125,16 +125,9 @@
 					:value="nodeHelpers.getParameterValue(nodeValues, parameter.name, path)"
 					:display-options="shouldShowOptions(parameter)"
 					:path="getPath(parameter.name)"
-<<<<<<< HEAD
-					:isReadOnly="isReadOnly"
-					:hideLabel="false"
-					:nodeValues="nodeValues"
-					:entryIndex="entryIndex"
-=======
 					:is-read-only="isReadOnly"
 					:hide-label="false"
 					:node-values="nodeValues"
->>>>>>> 11cda412
 					@update="valueChanged"
 					@blur="onParameterBlur(parameter.name)"
 				/>
