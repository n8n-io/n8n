--- conflicted
+++ resolved
@@ -124,12 +124,9 @@
 		components: {
 			MultipleParameter,
 			ParameterInputFull,
-<<<<<<< HEAD
-			ImportParameter,
-=======
 			FixedCollectionParameter: () => import('./FixedCollectionParameter.vue') as Promise<Component>,
 			CollectionParameter: () => import('./CollectionParameter.vue') as Promise<Component>,
->>>>>>> 7aa40bf9
+			ImportParameter,
 		},
 		props: [
 			'nodeValues', // INodeParameters
