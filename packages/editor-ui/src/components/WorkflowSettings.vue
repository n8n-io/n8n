--- conflicted
+++ resolved
@@ -516,15 +516,10 @@
 		this.timeoutHMS = this.convertToHMS(workflowSettings.executionTimeout);
 		this.isLoading = false;
 
-<<<<<<< HEAD
-		await this.$externalHooks().run('workflowSettings.dialogVisibleChanged', { dialogVisible: true });
-		this.$telemetry.track('User opened workflow settings', { workflow_id: this.workflowsStore.workflowId });
-=======
 		this.$externalHooks().run('workflowSettings.dialogVisibleChanged', { dialogVisible: true });
 		this.$telemetry.track('User opened workflow settings', {
 			workflow_id: this.workflowsStore.workflowId,
 		});
->>>>>>> ee582cc3
 	},
 	methods: {
 		onCallerIdsInput(str: string) {
@@ -532,15 +527,9 @@
 				? str
 				: str.replace(/[^0-9,\s]/g, '');
 		},
-<<<<<<< HEAD
-		closeDialog () {
-			this.modalBus.$emit('close');
-			void this.$externalHooks().run('workflowSettings.dialogVisibleChanged', { dialogVisible: false });
-=======
 		closeDialog() {
 			this.modalBus.emit('close');
 			this.$externalHooks().run('workflowSettings.dialogVisibleChanged', { dialogVisible: false });
->>>>>>> ee582cc3
 		},
 		setTimeout(key: string, value: string) {
 			const time = value ? parseInt(value, 10) : 0;
@@ -831,15 +820,10 @@
 
 			this.closeDialog();
 
-<<<<<<< HEAD
-			await this.$externalHooks().run('workflowSettings.saveSettings', { oldSettings });
-			this.$telemetry.track('User updated workflow settings', { workflow_id: this.workflowsStore.workflowId });
-=======
 			this.$externalHooks().run('workflowSettings.saveSettings', { oldSettings });
 			this.$telemetry.track('User updated workflow settings', {
 				workflow_id: this.workflowsStore.workflowId,
 			});
->>>>>>> ee582cc3
 		},
 		toggleTimeout() {
 			this.workflowSettings.executionTimeout =
