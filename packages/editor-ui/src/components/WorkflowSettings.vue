--- conflicted
+++ resolved
@@ -607,15 +607,11 @@
 			delete data.settings!.maxExecutionTimeout;
 
 			this.isLoading = true;
-			data.hash = this.$store.getters.workflowHash;
+			data.hash = this.workflowsStore.workflowHash;
 
 			try {
-<<<<<<< HEAD
-				await this.restApi().updateWorkflow(this.$route.params.name, data);
-=======
 				const workflow = await this.restApi().updateWorkflow(this.$route.params.name, data);
-				this.$store.commit('setWorkflowHash', workflow.hash);
->>>>>>> 7563d450
+				this.workflowsStore.setWorkflowHash(workflow.hash || '');
 			} catch (error) {
 				this.$showError(
 					error,
