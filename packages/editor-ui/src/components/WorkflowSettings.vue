<template>
	<Modal
		:name="WORKFLOW_SETTINGS_MODAL_KEY"
		width="65%"
		maxHeight="80%"
		:title="$locale.baseText('workflowSettings.settingsFor', { interpolate: { workflowName, workflowId } })"
		:eventBus="modalBus"
		:scrollable="true"
	>
		<template v-slot:content>
			<div v-loading="isLoading" class="workflow-settings">
				<el-row>
					<el-col :span="10" class="setting-name">
						{{ $locale.baseText('workflowSettings.errorWorkflow') + ":" }}
						<n8n-tooltip class="setting-info" placement="top" >
							<div slot="content" v-html="helpTexts.errorWorkflow"></div>
							<font-awesome-icon icon="question-circle" />
						</n8n-tooltip>
					</el-col>
					<el-col :span="14" class="ignore-key-press">
						<n8n-select v-model="workflowSettings.errorWorkflow" placeholder="Select Workflow" size="medium" filterable :limit-popper-width="true">
							<n8n-option
								v-for="item in workflows"
								:key="item.id"
								:label="item.name"
								:value="item.id">
							</n8n-option>
						</n8n-select>
					</el-col>
				</el-row>
				<el-row>
					<el-col :span="10" class="setting-name">
						{{ $locale.baseText('workflowSettings.timezone') + ":" }}
						<n8n-tooltip class="setting-info" placement="top" >
							<div slot="content" v-text="helpTexts.timezone"></div>
							<font-awesome-icon icon="question-circle" />
						</n8n-tooltip>
					</el-col>
					<el-col :span="14" class="ignore-key-press">
						<n8n-select v-model="workflowSettings.timezone" placeholder="Select Timezone" size="medium" filterable :limit-popper-width="true">
							<n8n-option
								v-for="timezone of timezones"
								:key="timezone.key"
								:label="timezone.value"
								:value="timezone.key">
							</n8n-option>
						</n8n-select>
					</el-col>
				</el-row>
				<el-row>
					<el-col :span="10" class="setting-name">
						{{ $locale.baseText('workflowSettings.saveDataErrorExecution') + ":" }}
						<n8n-tooltip class="setting-info" placement="top" >
							<div slot="content" v-text="helpTexts.saveDataErrorExecution"></div>
							<font-awesome-icon icon="question-circle" />
						</n8n-tooltip>
					</el-col>
					<el-col :span="14" class="ignore-key-press">
						<n8n-select v-model="workflowSettings.saveDataErrorExecution" :placeholder="$locale.baseText('workflowSettings.selectOption')" size="medium" filterable :limit-popper-width="true">
							<n8n-option
								v-for="option of saveDataErrorExecutionOptions"
								:key="option.key"
								:label="option.value"
								:value="option.key">
							</n8n-option>
						</n8n-select>
					</el-col>
				</el-row>
				<el-row>
					<el-col :span="10" class="setting-name">
						{{ $locale.baseText('workflowSettings.saveDataSuccessExecution') + ":" }}
						<n8n-tooltip class="setting-info" placement="top" >
							<div slot="content" v-text="helpTexts.saveDataSuccessExecution"></div>
							<font-awesome-icon icon="question-circle" />
						</n8n-tooltip>
					</el-col>
					<el-col :span="14" class="ignore-key-press">
						<n8n-select v-model="workflowSettings.saveDataSuccessExecution" :placeholder="$locale.baseText('workflowSettings.selectOption')" size="medium" filterable :limit-popper-width="true">
							<n8n-option
								v-for="option of saveDataSuccessExecutionOptions"
								:key="option.key"
								:label="option.value"
								:value="option.key">
							</n8n-option>
						</n8n-select>
					</el-col>
				</el-row>
				<el-row>
					<el-col :span="10" class="setting-name">
						{{ $locale.baseText('workflowSettings.saveManualExecutions') + ":" }}
						<n8n-tooltip class="setting-info" placement="top" >
							<div slot="content" v-text="helpTexts.saveManualExecutions"></div>
							<font-awesome-icon icon="question-circle" />
						</n8n-tooltip>
					</el-col>
					<el-col :span="14" class="ignore-key-press">
						<n8n-select v-model="workflowSettings.saveManualExecutions" :placeholder="$locale.baseText('workflowSettings.selectOption')" size="medium" filterable :limit-popper-width="true">
							<n8n-option
								v-for="option of saveManualOptions"
								:key="option.key"
								:label="option.value"
								:value="option.key">
							</n8n-option>
						</n8n-select>
					</el-col>
				</el-row>
				<el-row>
					<el-col :span="10" class="setting-name">
						{{ $locale.baseText('workflowSettings.saveExecutionProgress') + ":" }}
						<n8n-tooltip class="setting-info" placement="top" >
							<div slot="content" v-text="helpTexts.saveExecutionProgress"></div>
							<font-awesome-icon icon="question-circle" />
						</n8n-tooltip>
					</el-col>
					<el-col :span="14" class="ignore-key-press">
						<n8n-select v-model="workflowSettings.saveExecutionProgress" :placeholder="$locale.baseText('workflowSettings.selectOption')" size="medium" filterable :limit-popper-width="true">
							<n8n-option
								v-for="option of saveExecutionProgressOptions"
								:key="option.key"
								:label="option.value"
								:value="option.key">
							</n8n-option>
						</n8n-select>
					</el-col>
				</el-row>
				<div v-if="isWorkflowSharingEnabled">
					<el-row>
						<el-col :span="10" class="setting-name">
							{{ $locale.baseText('workflowSettings.callerPolicy') + ":" }}
							<n8n-tooltip class="setting-info" placement="top" >
								<div slot="content" v-text="helpTexts.workflowCallerPolicy"></div>
								<font-awesome-icon icon="question-circle" />
							</n8n-tooltip>
						</el-col>

						<el-col :span="14" class="ignore-key-press">
							<n8n-select v-model="workflowSettings.callerPolicy" :placeholder="$locale.baseText('workflowSettings.selectOption')" size="medium" filterable :limit-popper-width="true">
								<n8n-option
									v-for="option of workflowCallerPolicyOptions"
									:key="option.key"
									:label="option.value"
									:value="option.key">
								</n8n-option>
							</n8n-select>
						</el-col>
					</el-row>
					<el-row v-if="workflowSettings.callerPolicy === 'workflowsFromAList'">
						<el-col :span="10" class="setting-name">
							{{ $locale.baseText('workflowSettings.callerIds') + ":" }}
							<n8n-tooltip class="setting-info" placement="top" >
								<div slot="content" v-text="helpTexts.workflowCallerIds"></div>
								<font-awesome-icon icon="question-circle" />
							</n8n-tooltip>
						</el-col>
						<el-col :span="14">
							<n8n-input
								type="text"
								size="medium"
								v-model="workflowSettings.callerIds"
								@input="onCallerIdsInput"
							/>
						</el-col>
					</el-row>
				</div>
				<el-row>
					<el-col :span="10" class="setting-name">
						{{ $locale.baseText('workflowSettings.timeoutWorkflow') + ":" }}
						<n8n-tooltip class="setting-info" placement="top" >
							<div slot="content" v-text="helpTexts.executionTimeoutToggle"></div>
							<font-awesome-icon icon="question-circle" />
						</n8n-tooltip>
					</el-col>
					<el-col :span="14">
						<div>
							<el-switch ref="inputField" :value="workflowSettings.executionTimeout > -1" @change="toggleTimeout" active-color="#13ce66"></el-switch>
						</div>
					</el-col>
				</el-row>
				<div v-if="workflowSettings.executionTimeout > -1">
					<el-row>
						<el-col :span="10" class="setting-name">
							{{ $locale.baseText('workflowSettings.timeoutAfter') + ":" }}
							<n8n-tooltip class="setting-info" placement="top" >
								<div slot="content" v-text="helpTexts.executionTimeout"></div>
								<font-awesome-icon icon="question-circle" />
							</n8n-tooltip>
						</el-col>
						<el-col :span="4">
							<n8n-input size="medium" :value="timeoutHMS.hours" @input="(value) => setTimeout('hours', value)" :min="0">
								<template slot="append">{{ $locale.baseText('workflowSettings.hours') }}</template>
							</n8n-input>
						</el-col>
						<el-col :span="4" class="timeout-input">
							<n8n-input size="medium" :value="timeoutHMS.minutes" @input="(value) => setTimeout('minutes', value)" :min="0" :max="60">
								<template slot="append">{{ $locale.baseText('workflowSettings.minutes') }}</template>
							</n8n-input>
						</el-col>
						<el-col :span="4" class="timeout-input">
							<n8n-input size="medium" :value="timeoutHMS.seconds" @input="(value) => setTimeout('seconds', value)" :min="0" :max="60">
								<template slot="append">{{ $locale.baseText('workflowSettings.seconds') }}</template>
							</n8n-input>
						</el-col>
					</el-row>
				</div>
			</div>
		</template>
		<template v-slot:footer>
			<div class="action-buttons">
				<n8n-button :label="$locale.baseText('workflowSettings.save')" size="large" float="right" @click="saveSettings" />
			</div>
		</template>
	</Modal>
</template>

<script lang="ts">
import Vue from 'vue';

import { externalHooks } from '@/components/mixins/externalHooks';
import { restApi } from '@/components/mixins/restApi';
import { genericHelpers } from '@/components/mixins/genericHelpers';
import { showMessage } from '@/components/mixins/showMessage';
import {
	ITimeoutHMS,
	IWorkflowDataUpdate,
	IWorkflowSettings,
	IWorkflowShortResponse,
} from '@/Interface';
import Modal from './Modal.vue';
import { PLACEHOLDER_EMPTY_WORKFLOW_ID, WORKFLOW_SETTINGS_MODAL_KEY } from '../constants';

import mixins from 'vue-typed-mixins';

import { mapGetters } from "vuex";
import { deepCopy } from "n8n-workflow";

export default mixins(
	externalHooks,
	genericHelpers,
	restApi,
	showMessage,
).extend({
	name: 'WorkflowSettings',
	components: {
		Modal,
	},
	data () {
		return {
			isLoading: true,
			helpTexts: {
				errorWorkflow: this.$locale.baseText('workflowSettings.helpTexts.errorWorkflow'),
				timezone: this.$locale.baseText('workflowSettings.helpTexts.timezone'),
				saveDataErrorExecution: this.$locale.baseText('workflowSettings.helpTexts.saveDataErrorExecution'),
				saveDataSuccessExecution: this.$locale.baseText('workflowSettings.helpTexts.saveDataSuccessExecution'),
				saveExecutionProgress: this.$locale.baseText('workflowSettings.helpTexts.saveExecutionProgress'),
				saveManualExecutions: this.$locale.baseText('workflowSettings.helpTexts.saveManualExecutions'),
				executionTimeoutToggle: this.$locale.baseText('workflowSettings.helpTexts.executionTimeoutToggle'),
				executionTimeout: this.$locale.baseText('workflowSettings.helpTexts.executionTimeout'),
				workflowCallerPolicy: this.$locale.baseText('workflowSettings.helpTexts.workflowCallerPolicy'),
				workflowCallerIds: this.$locale.baseText('workflowSettings.helpTexts.workflowCallerIds'),
			},
			defaultValues: {
				timezone: 'America/New_York',
				saveDataErrorExecution: 'all',
				saveDataSuccessExecution: 'all',
				saveExecutionProgress: false,
				saveManualExecutions: false,
				workflowCallerPolicy: '',
			},
			workflowCallerPolicyOptions: [] as Array<{ key: string, value: string }>,
			saveDataErrorExecutionOptions: [] as Array<{ key: string, value: string }>,
			saveDataSuccessExecutionOptions: [] as Array<{ key: string, value: string }>,
			saveExecutionProgressOptions: [] as Array<{ key: string | boolean, value: string }>,
			saveManualOptions: [] as Array<{ key: string | boolean, value: string }>,
			timezones: [] as Array<{ key: string, value: string }>,
			workflowSettings: {} as IWorkflowSettings,
			workflows: [] as IWorkflowShortResponse[],
			executionTimeout: this.$store.getters.executionTimeout,
			maxExecutionTimeout: this.$store.getters.maxExecutionTimeout,
			timeoutHMS: { hours: 0, minutes: 0, seconds: 0 } as ITimeoutHMS,
			modalBus: new Vue(),
			WORKFLOW_SETTINGS_MODAL_KEY,
		};
	},

	computed: {
		...mapGetters(['workflowName', 'workflowId']),
		isWorkflowSharingEnabled(): boolean {
			return this.$store.getters['settings/isWorkflowSharingEnabled'];
		},
	},

	async mounted () {
		if (!this.workflowId || this.workflowId === PLACEHOLDER_EMPTY_WORKFLOW_ID) {
			this.$showMessage({
				title: 'No workflow active',
				message: `No workflow active to display settings of.`,
				type: 'error',
				duration: 0,
			});
			this.closeDialog();
			return;
		}

		this.defaultValues.saveDataErrorExecution = this.$store.getters.saveDataErrorExecution;
		this.defaultValues.saveDataSuccessExecution = this.$store.getters.saveDataSuccessExecution;
		this.defaultValues.saveManualExecutions = this.$store.getters.saveManualExecutions;
		this.defaultValues.timezone = this.$store.getters.timezone;
		this.defaultValues.workflowCallerPolicy = this.$store.getters['settings/workflowCallerPolicyDefaultOption'];

		this.isLoading = true;
		const promises = [];
		promises.push(this.loadWorkflows());
		promises.push(this.loadSaveDataErrorExecutionOptions());
		promises.push(this.loadSaveDataSuccessExecutionOptions());
		promises.push(this.loadSaveExecutionProgressOptions());
		promises.push(this.loadSaveManualOptions());
		promises.push(this.loadTimezones());
		promises.push(this.loadWorkflowCallerPolicyOptions());

		try {
			await Promise.all(promises);
		} catch (error) {
			this.$showError(error, 'Problem loading settings', 'The following error occurred loading the data:');
		}

		const workflowSettings = deepCopy(this.$store.getters.workflowSettings);

		if (workflowSettings.timezone === undefined) {
			workflowSettings.timezone = 'DEFAULT';
		}
		if (workflowSettings.saveDataErrorExecution === undefined) {
			workflowSettings.saveDataErrorExecution = 'DEFAULT';
		}
		if (workflowSettings.saveDataSuccessExecution === undefined) {
			workflowSettings.saveDataSuccessExecution = 'DEFAULT';
		}
		if (workflowSettings.saveExecutionProgress === undefined) {
			workflowSettings.saveExecutionProgress = 'DEFAULT';
		}
		if (workflowSettings.saveManualExecutions === undefined) {
			workflowSettings.saveManualExecutions = 'DEFAULT';
		}
		if (workflowSettings.callerPolicy === undefined) {
			workflowSettings.callerPolicy = this.defaultValues.workflowCallerPolicy;
		}
		if (workflowSettings.executionTimeout === undefined) {
			workflowSettings.executionTimeout = this.$store.getters.executionTimeout;
		}
		if (workflowSettings.maxExecutionTimeout === undefined) {
			workflowSettings.maxExecutionTimeout = this.$store.getters.maxExecutionTimeout;
		}

		Vue.set(this, 'workflowSettings', workflowSettings);
		this.timeoutHMS = this.convertToHMS(workflowSettings.executionTimeout);
		this.isLoading = false;

		this.$externalHooks().run('workflowSettings.dialogVisibleChanged', { dialogVisible: true });
		this.$telemetry.track('User opened workflow settings', { workflow_id: this.$store.getters.workflowId });
	},
	methods: {
		onCallerIdsInput(str: string) {
			this.workflowSettings.callerIds = /^[0-9,\s]+$/.test(str)
				? str
				: str.replace(/[^0-9,\s]/g, '');
		},
		closeDialog () {
			this.modalBus.$emit('close');
			this.$externalHooks().run('workflowSettings.dialogVisibleChanged', { dialogVisible: false });
		},
		setTimeout (key: string, value: string) {
			const time = value ? parseInt(value, 10) : 0;

			this.timeoutHMS = {
				...this.timeoutHMS,
				[key]: time,
			};
		},
		async loadWorkflowCallerPolicyOptions () {
			this.workflowCallerPolicyOptions = [
				{
					key: 'any',
					value: this.$locale.baseText('workflowSettings.callerPolicy.options.any'),
				},
				{
					key: 'none',
					value: this.$locale.baseText('workflowSettings.callerPolicy.options.none'),
				},
				{
					key: 'workflowsFromAList',
					value: this.$locale.baseText('workflowSettings.callerPolicy.options.workflowsFromAList'),
				},
			];
		},
		async loadSaveDataErrorExecutionOptions () {
			this.saveDataErrorExecutionOptions.length = 0;
			this.saveDataErrorExecutionOptions.push.apply( // eslint-disable-line no-useless-call
				this.saveDataErrorExecutionOptions, [
					{
						key: 'DEFAULT',
						value: this.$locale.baseText(
							'workflowSettings.saveDataErrorExecutionOptions.defaultSave',
							{
								interpolate: {
									defaultValue: this.defaultValues.saveDataErrorExecution === 'all'
										? this.$locale.baseText('workflowSettings.saveDataErrorExecutionOptions.save')
										: this.$locale.baseText('workflowSettings.saveDataErrorExecutionOptions.doNotSave'),
								},
							},
						),
					},
					{
						key: 'all',
						value: this.$locale.baseText('workflowSettings.saveDataErrorExecutionOptions.save'),
					},
					{
						key: 'none',
						value: this.$locale.baseText('workflowSettings.saveDataErrorExecutionOptions.doNotSave'),
					},
				],
			);
		},
		async loadSaveDataSuccessExecutionOptions () {
			this.saveDataSuccessExecutionOptions.length = 0;
			this.saveDataSuccessExecutionOptions.push.apply( // eslint-disable-line no-useless-call
				this.saveDataSuccessExecutionOptions, [
					{
						key: 'DEFAULT',
						value: this.$locale.baseText(
							'workflowSettings.saveDataSuccessExecutionOptions.defaultSave',
							{
								interpolate: {
									defaultValue: this.defaultValues.saveDataSuccessExecution === 'all'
										? this.$locale.baseText('workflowSettings.saveDataSuccessExecutionOptions.save')
										: this.$locale.baseText('workflowSettings.saveDataSuccessExecutionOptions.doNotSave'),
								},
							},
						),
					},
					{
						key: 'all',
						value: this.$locale.baseText('workflowSettings.saveDataSuccessExecutionOptions.save'),
					},
					{
						key: 'none',
						value: this.$locale.baseText('workflowSettings.saveDataSuccessExecutionOptions.doNotSave'),
					},
				],
			);
		},
		async loadSaveExecutionProgressOptions () {
			this.saveExecutionProgressOptions.length = 0;
			this.saveExecutionProgressOptions.push.apply( // eslint-disable-line no-useless-call
				this.saveExecutionProgressOptions, [
					{
						key: 'DEFAULT',
						value: this.$locale.baseText(
							'workflowSettings.saveExecutionProgressOptions.defaultSave',
							{
								interpolate: {
									defaultValue: this.defaultValues.saveExecutionProgress ? this.$locale.baseText('workflowSettings.saveExecutionProgressOptions.yes') : this.$locale.baseText('workflowSettings.saveExecutionProgressOptions.no'),
								},
							},
						),
					},
					{
						key: true,
						value: this.$locale.baseText('workflowSettings.saveExecutionProgressOptions.yes'),
					},
					{
						key: false,
						value: this.$locale.baseText('workflowSettings.saveExecutionProgressOptions.no'),
					},
				],
			);
		},
		async loadSaveManualOptions () {
			this.saveManualOptions.length = 0;
			this.saveManualOptions.push({
				key: 'DEFAULT',
				value: this.$locale.baseText(
					'workflowSettings.saveManualOptions.defaultSave',
					{
						interpolate: {
							defaultValue: this.defaultValues.saveManualExecutions ? this.$locale.baseText('workflowSettings.saveManualOptions.yes') : this.$locale.baseText('workflowSettings.saveManualOptions.no'),
						},
					},
				),
			});
			this.saveManualOptions.push({
				key: true,
				value: this.$locale.baseText('workflowSettings.saveManualOptions.yes'),
			});
			this.saveManualOptions.push({
				key: false,
				value: this.$locale.baseText('workflowSettings.saveManualOptions.no'),
			});
		},

		async loadTimezones () {
			if (this.timezones.length !== 0) {
				// Data got already loaded
				return;
			}

			const timezones = await this.restApi().getTimezones();

			let defaultTimezoneValue = timezones[this.defaultValues.timezone] as string | undefined;
			if (defaultTimezoneValue === undefined) {
				defaultTimezoneValue = this.$locale.baseText('workflowSettings.defaultTimezoneNotValid');
			}

			this.timezones.push({
				key: 'DEFAULT',
				value: this.$locale.baseText(
					'workflowSettings.defaultTimezone',
					{ interpolate: { defaultTimezoneValue } },
				),
			});
			for (const timezone of Object.keys(timezones)) {
				this.timezones.push({
					key: timezone,
					value: timezones[timezone] as string,
				});
			}
		},
		async loadWorkflows () {
			const workflows = await this.restApi().getWorkflows();
			workflows.sort((a, b) => {
				if (a.name.toLowerCase() < b.name.toLowerCase()) {
					return -1;
				}
				if (a.name.toLowerCase() > b.name.toLowerCase()) {
					return 1;
				}
				return 0;
			});

			// @ts-ignore
			workflows.unshift({
				id: undefined as unknown as string,
				name: this.$locale.baseText('workflowSettings.noWorkflow'),
			});

			Vue.set(this, 'workflows', workflows);
		},
		async saveSettings () {
			// Set that the active state should be changed
			const data: IWorkflowDataUpdate = {
				settings: this.workflowSettings,
			};

			// Convert hours, minutes, seconds into seconds for the workflow timeout
			const { hours, minutes, seconds } = this.timeoutHMS;
			data.settings!.executionTimeout =
				data.settings!.executionTimeout !== -1
					? hours * 3600 + minutes * 60 + seconds
					: -1;

			if (data.settings!.executionTimeout === 0) {
				this.$showError(
					new Error(this.$locale.baseText('workflowSettings.showError.saveSettings1.errorMessage')),
					this.$locale.baseText('workflowSettings.showError.saveSettings1.title'),
					this.$locale.baseText('workflowSettings.showError.saveSettings1.message') + ':',
				);
				return;
			}

			// @ts-ignore
			if (data.settings!.executionTimeout > this.workflowSettings.maxExecutionTimeout) {
				const { hours, minutes, seconds } = this.convertToHMS(this.workflowSettings.maxExecutionTimeout as number);
				this.$showError(
					new Error(
						this.$locale.baseText(
							'workflowSettings.showError.saveSettings2.errorMessage',
							{
								interpolate: {
									hours: hours.toString(),
									minutes: minutes.toString(),
									seconds: seconds.toString(),
								},
							},
						),
					),
					this.$locale.baseText('workflowSettings.showError.saveSettings2.title'),
					this.$locale.baseText('workflowSettings.showError.saveSettings2.message') + ':',
				);
				return;
			}
			delete data.settings!.maxExecutionTimeout;

			this.isLoading = true;
			data.hash = this.$store.getters.workflowHash;

			try {
<<<<<<< HEAD
				const workflow = await this.restApi().updateWorkflow(this.$route.params.name, data);
				this.$store.commit('setWorkflowHash', workflow.hash);
=======
				await this.restApi().updateWorkflow(this.workflowId, data);
>>>>>>> 227212c9
			} catch (error) {
				this.$showError(
					error,
					this.$locale.baseText('workflowSettings.showError.saveSettings3.title'),
				);
				this.isLoading = false;
				return;
			}

			// Get the settings without the defaults set for local workflow settings
			const localWorkflowSettings: IWorkflowSettings = {};
			for (const key of Object.keys(this.workflowSettings)) {
				if (this.workflowSettings[key] !== 'DEFAULT') {
					localWorkflowSettings[key] = this.workflowSettings[key];
				}
			}

			const oldSettings = deepCopy(this.$store.getters.workflowSettings);

			this.$store.commit('setWorkflowSettings', localWorkflowSettings);

			this.isLoading = false;

			this.$showMessage({
				title: this.$locale.baseText('workflowSettings.showMessage.saveSettings.title'),
				type: 'success',
			});

			this.closeDialog();

			this.$externalHooks().run('workflowSettings.saveSettings', { oldSettings });
			this.$telemetry.track('User updated workflow settings', { workflow_id: this.$store.getters.workflowId });
		},
		toggleTimeout() {
			this.workflowSettings.executionTimeout = this.workflowSettings.executionTimeout === -1 ? 0 : -1;
		},
		convertToHMS(num: number): ITimeoutHMS {
			if (num > 0) {
				const hours = Math.floor(num / 3600);
				const remainder = num % 3600;
				const minutes = Math.floor(remainder / 60);
				const seconds = remainder % 60;
				return { hours, minutes, seconds };
			}
			return { hours: 0, minutes: 0, seconds: 0 };
		},
	},
});
</script>

<style scoped lang="scss">
.workflow-settings {
	font-size: var(--font-size-s);
	.el-row {
		padding: 0.25em 0;
	}
}

.setting-info {
	display: none;
}

.setting-name {
	line-height: 32px;
}

.setting-name:hover {
	.setting-info {
		display: inline;
	}
}

.timeout-input {
	margin-left: 5px;
}

</style><|MERGE_RESOLUTION|>--- conflicted
+++ resolved
@@ -592,12 +592,8 @@
 			data.hash = this.$store.getters.workflowHash;
 
 			try {
-<<<<<<< HEAD
 				const workflow = await this.restApi().updateWorkflow(this.$route.params.name, data);
 				this.$store.commit('setWorkflowHash', workflow.hash);
-=======
-				await this.restApi().updateWorkflow(this.workflowId, data);
->>>>>>> 227212c9
 			} catch (error) {
 				this.$showError(
 					error,
