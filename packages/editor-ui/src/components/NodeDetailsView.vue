--- conflicted
+++ resolved
@@ -634,14 +634,9 @@
 			}
 
 			if (
-<<<<<<< HEAD
-				typeof this.activeNodeType.outputs === 'string' ||
-				typeof this.activeNodeType.inputs === 'string' ||
+				typeof this.activeNodeType?.outputs === 'string' ||
+				typeof this.activeNodeType?.inputs === 'string' ||
 				this.redrawRequired
-=======
-				typeof this.activeNodeType?.outputs === 'string' ||
-				typeof this.activeNodeType?.inputs === 'string'
->>>>>>> 76c04815
 			) {
 				// TODO: We should keep track of if it actually changed and only do if required
 				// Whenever a node with custom inputs and outputs gets closed redraw it in case
