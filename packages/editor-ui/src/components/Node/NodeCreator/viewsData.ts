--- conflicted
+++ resolved
@@ -10,7 +10,6 @@
 	TRANSFORM_DATA_SUBCATEGORY,
 	FILES_SUBCATEGORY,
 	FLOWS_CONTROL_SUBCATEGORY,
-	HELPERS_SUBCATEGORY,
 	TRIGGER_NODE_CREATOR_VIEW,
 	EMAIL_IMAP_NODE_TYPE,
 	DEFAULT_SUBCATEGORY,
@@ -370,7 +369,6 @@
 						{
 							key: 'popular',
 							title: i18n.baseText('nodeCreator.sectionNames.popular'),
-<<<<<<< HEAD
 							items: [SET_NODE_TYPE, CODE_NODE_TYPE, DATETIME_NODE_TYPE],
 						},
 						{
@@ -394,20 +392,6 @@
 							items: [HTML_NODE_TYPE, MARKDOWN_NODE_TYPE, XML_NODE_TYPE, CRYPTO_NODE_TYPE],
 						},
 					],
-=======
-							items: [],
-						},
-					],
-				},
-			},
-			{
-				type: 'subcategory',
-				key: HELPERS_SUBCATEGORY,
-				category: CORE_NODES_CATEGORY,
-				properties: {
-					title: HELPERS_SUBCATEGORY,
-					icon: 'toolbox',
->>>>>>> 39fa8d21
 				},
 			},
 			{
