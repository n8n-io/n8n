<template>
	<n8n-popover
		:teleported="false"
		placement="bottom"
		:teleported="false"
		:width="width"
		:popper-class="$style.popover"
		:visible="show"
		trigger="manual"
		data-test-id="resource-locator-dropdown"
<<<<<<< HEAD
		v-on-click-outside="onClickOutside"
=======
>>>>>>> adcf5a96
	>
		<div :class="$style.messageContainer" v-if="errorView">
			<slot name="error"></slot>
		</div>
		<div :class="$style.searchInput" v-if="filterable && !errorView" @keydown="onKeyDown">
			<n8n-input
				:modelValue="filter"
				:clearable="true"
				@update:modelValue="onFilterInput"
				ref="search"
				:placeholder="$locale.baseText('resourceLocator.search.placeholder')"
			>
				<template #prefix>
					<font-awesome-icon :class="$style.searchIcon" icon="search" />
				</template>
			</n8n-input>
		</div>
		<div v-if="filterRequired && !filter && !errorView && !loading" :class="$style.searchRequired">
			{{ $locale.baseText('resourceLocator.mode.list.searchRequired') }}
		</div>
		<div
			:class="$style.messageContainer"
			v-else-if="!errorView && sortedResources.length === 0 && !loading"
		>
			{{ $locale.baseText('resourceLocator.mode.list.noResults') }}
		</div>
		<div
			v-else-if="!errorView"
			ref="resultsContainer"
			:class="$style.container"
			@scroll="onResultsEnd"
		>
			<div
				v-for="(result, i) in sortedResources"
				:key="result.value"
				:class="{
					[$style.resourceItem]: true,
					[$style.selected]: result.value === modelValue,
					[$style.hovering]: hoverIndex === i,
				}"
				@click="() => onItemClick(result.value)"
				@mouseenter="() => onItemHover(i)"
				@mouseleave="() => onItemHoverLeave()"
				:ref="`item-${i}`"
			>
				<div :class="$style.resourceNameContainer">
					<span>{{ result.name }}</span>
				</div>
				<div :class="$style.urlLink">
					<font-awesome-icon
						v-if="showHoverUrl && result.url && hoverIndex === i"
						icon="external-link-alt"
						:title="result.linkAlt || $locale.baseText('resourceLocator.mode.list.openUrl')"
						@click="openUrl($event, result.url)"
					/>
				</div>
			</div>
			<div v-if="loading && !errorView">
				<div v-for="i in 3" :key="i" :class="$style.loadingItem">
					<n8n-loading :class="$style.loader" variant="p" :rows="1" />
				</div>
			</div>
		</div>
		<template #reference>
			<slot />
		</template>
	</n8n-popover>
</template>

<script lang="ts">
import type { IResourceLocatorResultExpanded } from '@/Interface';
import { defineComponent } from 'vue';
import type { PropType } from 'vue';
import type { EventBus } from 'n8n-design-system/utils';
import { createEventBus } from 'n8n-design-system/utils';

const SEARCH_BAR_HEIGHT_PX = 40;
const SCROLL_MARGIN_PX = 10;

export default defineComponent({
	name: 'resource-locator-dropdown',
	props: {
		modelValue: {
			type: [String, Number],
		},
		show: {
			type: Boolean,
			default: false,
		},
		resources: {
			type: Array as PropType<IResourceLocatorResultExpanded[]>,
		},
		filterable: {
			type: Boolean,
		},
		loading: {
			type: Boolean,
		},
		filter: {
			type: String,
		},
		hasMore: {
			type: Boolean,
		},
		errorView: {
			type: Boolean,
		},
		filterRequired: {
			type: Boolean,
		},
		width: {
			type: Number,
		},
		eventBus: {
			type: Object as PropType<EventBus>,
			default: () => createEventBus(),
		},
	},
	data() {
		return {
			hoverIndex: 0,
			showHoverUrl: false,
		};
	},
	mounted() {
		this.eventBus.on('keyDown', this.onKeyDown);
	},
	beforeUnmount() {
		this.eventBus.off('keyDown', this.onKeyDown);
	},
	computed: {
		sortedResources(): IResourceLocatorResultExpanded[] {
			const seen = new Set();
			const { selected, notSelected } = this.resources.reduce(
				(acc, item: IResourceLocatorResultExpanded) => {
					if (seen.has(item.value)) {
						return acc;
					}
					seen.add(item.value);

					if (this.modelValue && item.value === this.modelValue) {
						acc.selected = item;
					} else {
						acc.notSelected.push(item);
					}

					return acc;
				},
				{
					selected: null as IResourceLocatorResultExpanded | null,
					notSelected: [] as IResourceLocatorResultExpanded[],
				},
			);

			if (selected) {
				return [selected, ...notSelected];
			}

			return notSelected;
		},
	},
	methods: {
		openUrl(event: MouseEvent, url: string) {
			event.preventDefault();
			event.stopPropagation();

			window.open(url, '_blank');
		},
		onKeyDown(e: KeyboardEvent) {
			const containerRef = this.$refs.resultsContainer as HTMLElement | undefined;

			if (e.key === 'ArrowDown') {
				if (this.hoverIndex < this.sortedResources.length - 1) {
					this.hoverIndex++;

					const itemRefs = this.$refs[`item-${this.hoverIndex}`] as HTMLElement[] | undefined;
					if (containerRef && Array.isArray(itemRefs) && itemRefs.length === 1) {
						const item = itemRefs[0];
						if (
							item.offsetTop + item.clientHeight >
							containerRef.scrollTop + containerRef.offsetHeight
						) {
							const top = item.offsetTop - containerRef.offsetHeight + item.clientHeight;
							containerRef.scrollTo({ top });
						}
					}
				}
			} else if (e.key === 'ArrowUp') {
				if (this.hoverIndex > 0) {
					this.hoverIndex--;

					const searchOffset = this.filterable ? SEARCH_BAR_HEIGHT_PX : 0;
					const itemRefs = this.$refs[`item-${this.hoverIndex}`] as HTMLElement[] | undefined;
					if (containerRef && Array.isArray(itemRefs) && itemRefs.length === 1) {
						const item = itemRefs[0];
						if (item.offsetTop <= containerRef.scrollTop + searchOffset) {
							containerRef.scrollTo({ top: item.offsetTop - searchOffset });
						}
					}
				}
			} else if (e.key === 'Enter') {
				this.$emit('update:modelValue', this.sortedResources[this.hoverIndex].value);
			}
		},
		onFilterInput(value: string) {
			this.$emit('filter', value);
		},
		onItemClick(selected: string) {
			this.$emit('update:modelValue', selected);
		},
		onItemHover(index: number) {
			this.hoverIndex = index;

			setTimeout(() => {
				if (this.hoverIndex === index) {
					this.showHoverUrl = true;
				}
			}, 250);
		},
		onItemHoverLeave() {
			this.showHoverUrl = false;
		},
		onResultsEnd() {
			if (this.loading || !this.hasMore) {
				return;
			}

			const containerRef = this.$refs.resultsContainer as HTMLElement | undefined;
			if (containerRef) {
				const diff =
					containerRef.offsetHeight - (containerRef.scrollHeight - containerRef.scrollTop);
				if (diff > -SCROLL_MARGIN_PX && diff < SCROLL_MARGIN_PX) {
					this.$emit('loadMore');
				}
			}
		},
	},
	watch: {
		show(value) {
			if (value) {
				this.hoverIndex = 0;
				this.showHoverUrl = false;

				setTimeout(() => {
					if (value && this.filterable && this.$refs.search) {
						(this.$refs.search as HTMLElement).focus();
					}
				}, 0);
			}
		},
		loading() {
			setTimeout(() => this.onResultsEnd(), 0); // in case of filtering
		},
	},
});
</script>

<style lang="scss" module>
:root .popover {
	--content-height: 236px;
	padding: 0 !important;
	border: var(--border-base);
	display: flex;
	max-height: calc(var(--content-height) + var(--spacing-xl));
	flex-direction: column;

	& ::-webkit-scrollbar {
		width: 12px;
	}

	& ::-webkit-scrollbar-thumb {
		border-radius: 12px;
		background: var(--color-foreground-dark);
		border: 3px solid white;
	}

	& ::-webkit-scrollbar-thumb:hover {
		background: var(--color-foreground-xdark);
	}
}

.container {
	position: relative;
	overflow: auto;
}

.messageContainer {
	height: 236px;
	display: flex;
	align-items: center;
	justify-content: center;
}

.searchInput {
	border-bottom: var(--border-base);
	--input-border-color: none;
	--input-font-size: var(--font-size-2xs);
	width: 100%;
	z-index: 1;
}

.selected {
	color: var(--color-primary);
}

.resourceItem {
	display: flex;
	padding: 0 var(--spacing-xs);
	white-space: nowrap;
	height: 32px;
	cursor: pointer;

	&:hover {
		background-color: var(--color-background-base);
	}
}

.loadingItem {
	padding: 10px var(--spacing-xs);
}

.loader {
	max-width: 120px;

	* {
		margin-top: 0 !important;
		max-height: 12px;
	}
}

.hovering {
	background-color: var(--color-background-base);
}

.searchRequired {
	height: 50px;
	margin-top: 40px;
	padding-left: var(--spacing-xs);
	font-size: var(--font-size-xs);
	color: var(--color-text-base);
	display: flex;
	align-items: center;
}

.urlLink {
	display: flex;
	align-items: center;
	font-size: var(--font-size-3xs);
	color: var(--color-text-base);
	margin-left: var(--spacing-2xs);

	&:hover {
		color: var(--color-primary);
	}
}

.resourceNameContainer {
	font-size: var(--font-size-2xs);
	overflow: hidden;
	text-overflow: ellipsis;
	display: inline-block;
	align-self: center;
}

.searchIcon {
	color: var(--color-text-light);
}
</style><|MERGE_RESOLUTION|>--- conflicted
+++ resolved
@@ -8,10 +8,6 @@
 		:visible="show"
 		trigger="manual"
 		data-test-id="resource-locator-dropdown"
-<<<<<<< HEAD
-		v-on-click-outside="onClickOutside"
-=======
->>>>>>> adcf5a96
 	>
 		<div :class="$style.messageContainer" v-if="errorView">
 			<slot name="error"></slot>
