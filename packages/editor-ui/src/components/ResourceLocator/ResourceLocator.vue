--- conflicted
+++ resolved
@@ -69,12 +69,7 @@
 						:stickyOffset="4"
 						@drop="onDrop"
 					>
-<<<<<<< HEAD
 						<template #default="{ droppable, activeDrop }">
-=======
-						<!-- eslint-disable-next-line vue/v-slot-style -->
-						<template v-slot="{ droppable, activeDrop }">
->>>>>>> c2da2162
 							<div
 								:class="{
 									[$style.listModeInputContainer]: isListMode,
@@ -108,8 +103,10 @@
 									@focus="onInputFocus"
 									@blur="onInputBlur"
 								>
-								<!-- eslint-disable-next-line vue/no-deprecated-slot-attribute -->
-									<div v-if="isListMode" slot="suffix">
+									<template
+											v-if="isListMode"
+											#suffix
+										>
 											<i
 												:class="{
 													['el-input__icon']: true,
@@ -118,7 +115,7 @@
 													[$style.isReverse]: showResourceDropdown,
 												}"
 											></i>
-										</div>
+										</template>
 								</n8n-input>
 							</div>
 						</template>
