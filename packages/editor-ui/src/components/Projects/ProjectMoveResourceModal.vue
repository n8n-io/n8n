--- conflicted
+++ resolved
@@ -15,12 +15,9 @@
 import { useToast } from '@/composables/useToast';
 import { getResourcePermissions } from '@/permissions';
 import { sortByProperty } from '@/utils/sortUtils';
-<<<<<<< HEAD
+import type { EventBus } from 'n8n-design-system/utils';
 import { useWorkflowsStore } from '@/stores/workflows.store';
 import { useCredentialsStore } from '@/stores/credentials.store';
-=======
-import type { EventBus } from 'n8n-design-system/utils';
->>>>>>> fa488f15
 
 const props = defineProps<{
 	modalName: string;
