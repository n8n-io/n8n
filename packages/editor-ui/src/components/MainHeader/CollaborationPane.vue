--- conflicted
+++ resolved
@@ -21,18 +21,11 @@
 
 const collaboratorsSorted = computed(() => {
 	const users = collaborationStore.collaborators.map(({ user }) => user);
-<<<<<<< HEAD
-	const index = users.findIndex((user) => user.id === usersStore.currentUser?.id);
-	const [currentUser] = users.splice(index, 1);
-	users.unshift(currentUser);
-	return { defaultGroup: users };
-=======
 	// Move the current user to the first position, if not already there.
 	const index = users.findIndex((user) => user.id === usersStore.currentUser?.id);
 	if (index < 1) return { defaultGroup: users };
 	const [currentUser] = users.splice(index, 1);
 	return { defaultGroup: [currentUser, ...users] };
->>>>>>> 45dccf3d
 });
 
 const currentUserEmail = computed(() => usersStore.currentUser?.email);
