<script lang="ts" setup>
import {
	DUPLICATE_MODAL_KEY,
	EnterpriseEditionFeature,
	MAX_WORKFLOW_NAME_LENGTH,
	MODAL_CLOSE,
	MODAL_CONFIRM,
	PLACEHOLDER_EMPTY_WORKFLOW_ID,
	SOURCE_CONTROL_PUSH_MODAL_KEY,
	VALID_WORKFLOW_IMPORT_URL_REGEX,
	VIEWS,
	WORKFLOW_MENU_ACTIONS,
	WORKFLOW_SETTINGS_MODAL_KEY,
	WORKFLOW_SHARE_MODAL_KEY,
} from '@/constants';
import ShortenName from '@/components/ShortenName.vue';
import TagsContainer from '@/components/TagsContainer.vue';
import PushConnectionTracker from '@/components/PushConnectionTracker.vue';
import WorkflowActivator from '@/components/WorkflowActivator.vue';
import SaveButton from '@/components/SaveButton.vue';
import TagsDropdown from '@/components/TagsDropdown.vue';
import InlineTextEdit from '@/components/InlineTextEdit.vue';
import BreakpointsObserver from '@/components/BreakpointsObserver.vue';

import { useRootStore } from '@/stores/root.store';
import { useSettingsStore } from '@/stores/settings.store';
import { useSourceControlStore } from '@/stores/sourceControl.store';
import { useTagsStore } from '@/stores/tags.store';
import { useUIStore } from '@/stores/ui.store';
import { useUsersStore } from '@/stores/users.store';
import { useWorkflowsStore } from '@/stores/workflows.store';
import { useProjectsStore } from '@/stores/projects.store';

import { saveAs } from 'file-saver';
import { useTitleChange } from '@/composables/useTitleChange';
import { useMessage } from '@/composables/useMessage';
import { useToast } from '@/composables/useToast';
import { getResourcePermissions } from '@/permissions';
import { createEventBus } from 'n8n-design-system/utils';
import { nodeViewEventBus } from '@/event-bus';
import { hasPermission } from '@/utils/rbac/permissions';
import { useCanvasStore } from '@/stores/canvas.store';
import { useRoute, useRouter } from 'vue-router';
import { useWorkflowHelpers } from '@/composables/useWorkflowHelpers';
import { computed, ref, useCssModule, watch } from 'vue';
import type {
	ActionDropdownItem,
	IWorkflowDataUpdate,
	IWorkflowDb,
	IWorkflowToShare,
} from '@/Interface';
import { useI18n } from '@/composables/useI18n';
import { useTelemetry } from '@/composables/useTelemetry';
import type { BaseTextKey } from '@/plugins/i18n';
import { useNpsSurveyStore } from '@/stores/npsSurvey.store';
import { useLocalStorage } from '@vueuse/core';

const props = defineProps<{
	workflow: IWorkflowDb;
	readOnly?: boolean;
}>();

const $style = useCssModule();

const rootStore = useRootStore();
const canvasStore = useCanvasStore();
const settingsStore = useSettingsStore();
const sourceControlStore = useSourceControlStore();
const tagsStore = useTagsStore();
const uiStore = useUIStore();
const usersStore = useUsersStore();
const workflowsStore = useWorkflowsStore();
const projectsStore = useProjectsStore();
const npsSurveyStore = useNpsSurveyStore();

const router = useRouter();
const route = useRoute();

const locale = useI18n();
const telemetry = useTelemetry();
const message = useMessage();
const toast = useToast();
const titleChange = useTitleChange();
const workflowHelpers = useWorkflowHelpers({ router });

const isTagsEditEnabled = ref(false);
const isNameEditEnabled = ref(false);
const appliedTagIds = ref<string[]>([]);
const tagsSaving = ref(false);
const importFileRef = ref<HTMLInputElement | undefined>();

const tagsEventBus = createEventBus();
const sourceControlModalEventBus = createEventBus();

const nodeViewSwitcher = useLocalStorage('NodeView.switcher', '');
const nodeViewVersion = useLocalStorage('NodeView.version', '1');

const hasChanged = (prev: string[], curr: string[]) => {
	if (prev.length !== curr.length) {
		return true;
	}

	const set = new Set(prev);
	return curr.reduce((acc, val) => acc || !set.has(val), false);
};

const isNewWorkflow = computed(() => {
	return (
		!props.workflow.id ||
		props.workflow.id === PLACEHOLDER_EMPTY_WORKFLOW_ID ||
		props.workflow.id === 'new'
	);
});

const isWorkflowSaving = computed(() => {
	return uiStore.isActionActive.workflowSaving;
});

const onWorkflowPage = computed(() => {
	return route.meta && (route.meta.nodeView || route.meta.keepWorkflowAlive === true);
});

const onExecutionsTab = computed(() => {
	return [
		VIEWS.EXECUTION_HOME.toString(),
		VIEWS.WORKFLOW_EXECUTIONS.toString(),
		VIEWS.EXECUTION_PREVIEW,
	].includes((route.name as string) || '');
});

const workflowPermissions = computed(
	() => getResourcePermissions(workflowsStore.getWorkflowById(props.workflow.id)?.scopes).workflow,
);

const workflowMenuItems = computed<ActionDropdownItem[]>(() => {
	const actions: ActionDropdownItem[] = [
		{
			id: WORKFLOW_MENU_ACTIONS.DOWNLOAD,
			label: locale.baseText('menuActions.download'),
			disabled: !onWorkflowPage.value,
		},
	];

	if (!props.readOnly && workflowPermissions.value.update) {
		actions.unshift({
			id: WORKFLOW_MENU_ACTIONS.DUPLICATE,
			label: locale.baseText('menuActions.duplicate'),
			disabled: !onWorkflowPage.value || !props.workflow.id,
		});

		actions.push(
			{
				id: WORKFLOW_MENU_ACTIONS.IMPORT_FROM_URL,
				label: locale.baseText('menuActions.importFromUrl'),
				disabled: !onWorkflowPage.value || onExecutionsTab.value,
			},
			{
				id: WORKFLOW_MENU_ACTIONS.IMPORT_FROM_FILE,
				label: locale.baseText('menuActions.importFromFile'),
				disabled: !onWorkflowPage.value || onExecutionsTab.value,
			},
		);
	}

	if (hasPermission(['rbac'], { rbac: { scope: 'sourceControl:push' } })) {
		actions.push({
			id: WORKFLOW_MENU_ACTIONS.PUSH,
			label: locale.baseText('menuActions.push'),
			disabled:
				!sourceControlStore.isEnterpriseSourceControlEnabled ||
				!onWorkflowPage.value ||
				onExecutionsTab.value ||
				sourceControlStore.preferences.branchReadOnly,
		});
	}

	actions.push({
		id: WORKFLOW_MENU_ACTIONS.SETTINGS,
		label: locale.baseText('generic.settings'),
		disabled: !onWorkflowPage.value || isNewWorkflow.value,
	});

	if (nodeViewSwitcher.value === 'true') {
		actions.push({
			id: WORKFLOW_MENU_ACTIONS.SWITCH_NODE_VIEW_VERSION,
			label:
				nodeViewVersion.value === '2'
					? locale.baseText('menuActions.switchToOldNodeViewVersion')
					: locale.baseText('menuActions.switchToNewNodeViewVersion'),
			disabled: !onWorkflowPage.value,
		});
	}

	if ((workflowPermissions.value.delete && !props.readOnly) || isNewWorkflow.value) {
		actions.push({
			id: WORKFLOW_MENU_ACTIONS.DELETE,
			label: locale.baseText('menuActions.delete'),
			disabled: !onWorkflowPage.value || isNewWorkflow.value,
			customClass: $style.deleteItem,
			divided: true,
		});
	}

	return actions;
});

const isWorkflowHistoryFeatureEnabled = computed(() => {
	return settingsStore.isEnterpriseFeatureEnabled[EnterpriseEditionFeature.WorkflowHistory];
});

const workflowHistoryRoute = computed<{ name: string; params: { workflowId: string } }>(() => {
	return {
		name: VIEWS.WORKFLOW_HISTORY,
		params: {
			workflowId: props.workflow.id,
		},
	};
});

const isWorkflowHistoryButtonDisabled = computed(() => {
	return isNewWorkflow.value;
});

const workflowTagIds = computed(() => {
	return (props.workflow.tags ?? []).map((tag) => (typeof tag === 'string' ? tag : tag.id));
});

watch(
	() => props.workflow.id,
	() => {
		isTagsEditEnabled.value = false;
		isNameEditEnabled.value = false;
	},
);

function getWorkflowId(): string | undefined {
	let id: string | undefined = undefined;
	if (props.workflow.id !== PLACEHOLDER_EMPTY_WORKFLOW_ID) {
		id = props.workflow.id;
	} else if (route.params.name && route.params.name !== 'new') {
		id = route.params.name as string;
	}

	return id;
}

async function onSaveButtonClick() {
	// If the workflow is saving, do not allow another save
	if (isWorkflowSaving.value) {
		return;
	}

	const id = getWorkflowId();

	const name = props.workflow.name;
	const tags = props.workflow.tags as string[];

	const saved = await workflowHelpers.saveCurrentWorkflow({
		id,
		name,
		tags,
	});

	if (saved) {
		showCreateWorkflowSuccessToast(id);

		await npsSurveyStore.fetchPromptsData();

		if (route.name === VIEWS.EXECUTION_DEBUG) {
			await router.replace({
				name: VIEWS.WORKFLOW,
				params: { name: props.workflow.id },
			});
		}
	}
}

function onShareButtonClick() {
	uiStore.openModalWithData({
		name: WORKFLOW_SHARE_MODAL_KEY,
		data: { id: props.workflow.id },
	});

	telemetry.track('User opened sharing modal', {
		workflow_id: props.workflow.id,
		user_id_sharer: usersStore.currentUser?.id,
		sub_view: route.name === VIEWS.WORKFLOWS ? 'Workflows listing' : 'Workflow editor',
	});
}

function onTagsEditEnable() {
	appliedTagIds.value = (props.workflow.tags ?? []) as string[];
	isTagsEditEnabled.value = true;

	setTimeout(() => {
		// allow name update to occur before disabling name edit
		isNameEditEnabled.value = false;
		tagsEventBus.emit('focus');
	}, 0);
}

async function onTagsBlur() {
	const current = (props.workflow.tags ?? []) as string[];
	const tags = appliedTagIds.value;
	if (!hasChanged(current, tags)) {
		isTagsEditEnabled.value = false;

		return;
	}
	if (tagsSaving.value) {
		return;
	}
	tagsSaving.value = true;

	const saved = await workflowHelpers.saveCurrentWorkflow({ tags });
	telemetry.track('User edited workflow tags', {
		workflow_id: props.workflow.id,
		new_tag_count: tags.length,
	});

	tagsSaving.value = false;
	if (saved) {
		isTagsEditEnabled.value = false;
	}
}

function onTagsEditEsc() {
	isTagsEditEnabled.value = false;
}

function onNameToggle() {
	isNameEditEnabled.value = !isNameEditEnabled.value;
	if (isNameEditEnabled.value) {
		if (isTagsEditEnabled.value) {
			void onTagsBlur();
		}

		isTagsEditEnabled.value = false;
	}
}

async function onNameSubmit({
	name,
	onSubmit,
}: {
	name: string;
	onSubmit: (saved: boolean) => void;
}) {
	const newName = name.trim();
	if (!newName) {
		toast.showMessage({
			title: locale.baseText('workflowDetails.showMessage.title'),
			message: locale.baseText('workflowDetails.showMessage.message'),
			type: 'error',
		});

		onSubmit(false);
		return;
	}

	if (newName === props.workflow.name) {
		isNameEditEnabled.value = false;

		onSubmit(true);
		return;
	}

	uiStore.addActiveAction('workflowSaving');
	const id = getWorkflowId();
	const saved = await workflowHelpers.saveCurrentWorkflow({ name });
	if (saved) {
		isNameEditEnabled.value = false;
		showCreateWorkflowSuccessToast(id);
	}
	uiStore.removeActiveAction('workflowSaving');
	onSubmit(saved);
}

async function handleFileImport(): Promise<void> {
	const inputRef = importFileRef.value;
	if (inputRef?.files && inputRef.files.length !== 0) {
		const reader = new FileReader();
		reader.onload = () => {
			let workflowData: IWorkflowDataUpdate;
			try {
				workflowData = JSON.parse(reader.result as string);
			} catch (error) {
				toast.showMessage({
					title: locale.baseText('mainSidebar.showMessage.handleFileImport.title'),
					message: locale.baseText('mainSidebar.showMessage.handleFileImport.message'),
					type: 'error',
				});
				return;
			} finally {
				reader.onload = null;
				inputRef.value = '';
			}

			nodeViewEventBus.emit('importWorkflowData', { data: workflowData });
		};
		reader.readAsText(inputRef.files[0]);
	}
}

async function onWorkflowMenuSelect(action: WORKFLOW_MENU_ACTIONS): Promise<void> {
	switch (action) {
		case WORKFLOW_MENU_ACTIONS.DUPLICATE: {
			uiStore.openModalWithData({
				name: DUPLICATE_MODAL_KEY,
				data: {
					id: props.workflow.id,
					name: props.workflow.name,
					tags: props.workflow.tags,
				},
			});
			break;
		}
		case WORKFLOW_MENU_ACTIONS.DOWNLOAD: {
			const workflowData = await workflowHelpers.getWorkflowDataToSave();
			const { tags, ...data } = workflowData;
			const exportData: IWorkflowToShare = {
				...data,
				meta: {
					...props.workflow.meta,
					instanceId: rootStore.instanceId,
				},
				tags: (tags ?? []).map((tagId) => {
					const { usageCount, ...tag } = tagsStore.tagsById[tagId];

					return tag;
				}),
			};

			const blob = new Blob([JSON.stringify(exportData, null, 2)], {
				type: 'application/json;charset=utf-8',
			});

			let name = props.workflow.name || 'unsaved_workflow';
			name = name.replace(/[^a-z0-9]/gi, '_');

			telemetry.track('User exported workflow', { workflow_id: workflowData.id });
			saveAs(blob, name + '.json');
			break;
		}
		case WORKFLOW_MENU_ACTIONS.IMPORT_FROM_URL: {
			try {
				const promptResponse = await message.prompt(
					locale.baseText('mainSidebar.prompt.workflowUrl') + ':',
					locale.baseText('mainSidebar.prompt.importWorkflowFromUrl') + ':',
					{
						confirmButtonText: locale.baseText('mainSidebar.prompt.import'),
						cancelButtonText: locale.baseText('mainSidebar.prompt.cancel'),
						inputErrorMessage: locale.baseText('mainSidebar.prompt.invalidUrl'),
						inputPattern: VALID_WORKFLOW_IMPORT_URL_REGEX,
					},
				);

				if (promptResponse.action === 'cancel') {
					return;
				}

				nodeViewEventBus.emit('importWorkflowUrl', { url: promptResponse.value });
			} catch (e) {}
			break;
		}
		case WORKFLOW_MENU_ACTIONS.IMPORT_FROM_FILE: {
			importFileRef.value?.click();
			break;
		}
		case WORKFLOW_MENU_ACTIONS.PUSH: {
			canvasStore.startLoading();
			try {
				await onSaveButtonClick();

				const status = await sourceControlStore.getAggregatedStatus();

				uiStore.openModalWithData({
					name: SOURCE_CONTROL_PUSH_MODAL_KEY,
					data: { eventBus: sourceControlModalEventBus, status },
				});
			} catch (error) {
				// eslint-disable-next-line @typescript-eslint/no-unsafe-member-access
				switch (error.message) {
					case 'source_control_not_connected':
						toast.showError(
							{ ...error, message: '' },
							locale.baseText('settings.sourceControl.error.not.connected.title'),
							locale.baseText('settings.sourceControl.error.not.connected.message'),
						);
						break;
					default:
						toast.showError(error, locale.baseText('error'));
				}
			} finally {
				canvasStore.stopLoading();
			}

			break;
		}
		case WORKFLOW_MENU_ACTIONS.SETTINGS: {
			uiStore.openModal(WORKFLOW_SETTINGS_MODAL_KEY);
			break;
		}
		case WORKFLOW_MENU_ACTIONS.SWITCH_NODE_VIEW_VERSION: {
			if (uiStore.stateIsDirty) {
				const confirmModal = await message.confirm(
					locale.baseText('generic.unsavedWork.confirmMessage.message'),
					{
						title: locale.baseText('generic.unsavedWork.confirmMessage.headline'),
						type: 'warning',
						confirmButtonText: locale.baseText(
							'generic.unsavedWork.confirmMessage.confirmButtonText',
						),
						cancelButtonText: locale.baseText(
							'generic.unsavedWork.confirmMessage.cancelButtonText',
						),
						showClose: true,
					},
				);

				if (confirmModal === MODAL_CONFIRM) {
					await onSaveButtonClick();
				} else if (confirmModal === MODAL_CLOSE) {
					return;
				}
			}

			if (nodeViewVersion.value === '1') {
				nodeViewVersion.value = '2';
			} else {
				nodeViewVersion.value = '1';
			}

			break;
		}
		case WORKFLOW_MENU_ACTIONS.DELETE: {
			const deleteConfirmed = await message.confirm(
				locale.baseText('mainSidebar.confirmMessage.workflowDelete.message', {
					interpolate: { workflowName: props.workflow.name },
				}),
				locale.baseText('mainSidebar.confirmMessage.workflowDelete.headline'),
				{
					type: 'warning',
					confirmButtonText: locale.baseText(
						'mainSidebar.confirmMessage.workflowDelete.confirmButtonText',
					),
					cancelButtonText: locale.baseText(
						'mainSidebar.confirmMessage.workflowDelete.cancelButtonText',
					),
				},
			);

			if (deleteConfirmed !== MODAL_CONFIRM) {
				return;
			}

			try {
				await workflowsStore.deleteWorkflow(props.workflow.id);
			} catch (error) {
				toast.showError(error, locale.baseText('generic.deleteWorkflowError'));
				return;
			}
			uiStore.stateIsDirty = false;
			// Reset tab title since workflow is deleted.
			titleChange.titleReset();
			toast.showMessage({
				title: locale.baseText('mainSidebar.showMessage.handleSelect1.title'),
				type: 'success',
			});

			await router.push({ name: VIEWS.WORKFLOWS });
			break;
		}
		default:
			break;
	}
}

function goToUpgrade() {
	void uiStore.goToUpgrade('workflow_sharing', 'upgrade-workflow-sharing');
}

function showCreateWorkflowSuccessToast(id?: string) {
	if (!id || ['new', PLACEHOLDER_EMPTY_WORKFLOW_ID].includes(id)) {
		let toastTitle = locale.baseText('workflows.create.personal.toast.title');
		let toastText = locale.baseText('workflows.create.personal.toast.text');
		if (projectsStore.currentProject) {
			toastTitle = locale.baseText('workflows.create.project.toast.title', {
				interpolate: { projectName: projectsStore.currentProject.name ?? '' },
			});

			toastText = locale.baseText('workflows.create.project.toast.text', {
				interpolate: { projectName: projectsStore.currentProject.name ?? '' },
			});
		}

		toast.showMessage({
			title: toastTitle,
			message: toastText,
			type: 'success',
		});
	}
}
</script>

<template>
	<div :class="$style.container">
		<BreakpointsObserver :value-x-s="15" :value-s-m="25" :value-m-d="50" class="name-container">
			<template #default="{ value }">
				<ShortenName
					:name="workflow.name"
					:limit="value"
					:custom="true"
					test-id="workflow-name-input"
				>
					<template #default="{ shortenedName }">
						<InlineTextEdit
							:model-value="workflow.name"
							:preview-value="shortenedName"
							:is-edit-enabled="isNameEditEnabled"
							:max-length="MAX_WORKFLOW_NAME_LENGTH"
							:disabled="readOnly || (!isNewWorkflow && !workflowPermissions.update)"
							placeholder="Enter workflow name"
							class="name"
							@toggle="onNameToggle"
							@submit="onNameSubmit"
						/>
					</template>
				</ShortenName>
			</template>
		</BreakpointsObserver>

		<span v-if="settingsStore.areTagsEnabled" class="tags" data-test-id="workflow-tags-container">
			<TagsDropdown
				v-if="isTagsEditEnabled && !readOnly && (isNewWorkflow || workflowPermissions.update)"
				ref="dropdown"
				v-model="appliedTagIds"
				:create-enabled="true"
				:event-bus="tagsEventBus"
				:placeholder="$locale.baseText('workflowDetails.chooseOrCreateATag')"
				class="tags-edit"
				data-test-id="workflow-tags-dropdown"
				@blur="onTagsBlur"
				@esc="onTagsEditEsc"
			/>
			<div
				v-else-if="
					(workflow.tags ?? []).length === 0 &&
					!readOnly &&
					(isNewWorkflow || workflowPermissions.update)
				"
			>
				<span class="add-tag clickable" data-test-id="new-tag-link" @click="onTagsEditEnable">
					+ {{ $locale.baseText('workflowDetails.addTag') }}
				</span>
			</div>
			<TagsContainer
				v-else
				:key="workflow.id"
				:tag-ids="workflowTagIds"
				:clickable="true"
				:responsive="true"
				data-test-id="workflow-tags"
				@click="onTagsEditEnable"
			/>
		</span>
		<span v-else class="tags"></span>

		<PushConnectionTracker class="actions">
			<span :class="`activator ${$style.group}`">
				<WorkflowActivator
					:workflow-active="workflow.active"
					:workflow-id="workflow.id"
					:workflow-permissions="workflowPermissions"
				/>
			</span>
			<EnterpriseEdition :features="[EnterpriseEditionFeature.Sharing]">
				<div :class="$style.group">
					<N8nButton
						type="secondary"
						data-test-id="workflow-share-button"
						@click="onShareButtonClick"
					>
						{{ $locale.baseText('workflowDetails.share') }}
					</N8nButton>
				</div>
				<template #fallback>
					<N8nTooltip>
						<N8nButton type="secondary" :class="['mr-2xs', $style.disabledShareButton]">
							{{ $locale.baseText('workflowDetails.share') }}
						</N8nButton>
						<template #content>
							<i18n-t
								:keypath="
									uiStore.contextBasedTranslationKeys.workflows.sharing.unavailable.description
										.tooltip
								"
								tag="span"
							>
								<template #action>
									<a @click="goToUpgrade">
										{{
											$locale.baseText(
												uiStore.contextBasedTranslationKeys.workflows.sharing.unavailable
													.button as BaseTextKey,
											)
										}}
									</a>
								</template>
							</i18n-t>
						</template>
					</N8nTooltip>
				</template>
			</EnterpriseEdition>
			<div :class="$style.group">
				<SaveButton
					type="primary"
					:saved="!uiStore.stateIsDirty && !isNewWorkflow"
<<<<<<< HEAD
					:disabled="
						isWorkflowSaving || readOnly || (!isNewWorkflow && !workflowPermissions.update)
					"
					:with-shortcut="!readOnly && workflowPermissions.update"
=======
					:disabled="isWorkflowSaving || readOnly"
					:is-saving="isWorkflowSaving"
					with-shortcut
>>>>>>> 5d546858
					:shortcut-tooltip="$locale.baseText('saveWorkflowButton.hint')"
					data-test-id="workflow-save-button"
					@click="onSaveButtonClick"
				/>
				<RouterLink
					v-if="isWorkflowHistoryFeatureEnabled"
					:to="workflowHistoryRoute"
					:class="$style.workflowHistoryButton"
				>
					<N8nIconButton
						:disabled="isWorkflowHistoryButtonDisabled"
						data-test-id="workflow-history-button"
						type="tertiary"
						icon="history"
						size="medium"
						text
					/>
				</RouterLink>
			</div>
			<div :class="[$style.workflowMenuContainer, $style.group]">
				<input
					ref="importFileRef"
					:class="$style.hiddenInput"
					type="file"
					data-test-id="workflow-import-input"
					@change="handleFileImport()"
				/>
				<N8nActionDropdown
					:items="workflowMenuItems"
					data-test-id="workflow-menu"
					@select="onWorkflowMenuSelect"
				/>
			</div>
		</PushConnectionTracker>
	</div>
</template>

<style scoped lang="scss">
$--text-line-height: 24px;
$--header-spacing: 20px;

.name-container {
	margin-right: $--header-spacing;
}

.name {
	color: $custom-font-dark;
	font-size: 15px;
}

.activator {
	color: $custom-font-dark;
	font-weight: 400;
	font-size: 13px;
	line-height: $--text-line-height;
	display: flex;
	align-items: center;

	> span {
		margin-right: 5px;
	}
}

.add-tag {
	font-size: 12px;
	padding: 20px 0; // to be more clickable
	color: $custom-font-very-light;
	font-weight: 600;
	white-space: nowrap;

	&:hover {
		color: $color-primary;
	}
}

.tags {
	display: flex;
	align-items: center;
	width: 100%;
	flex: 1;
	margin-right: $--header-spacing;
}

.tags-edit {
	min-width: 100px;
	width: 100%;
	max-width: 460px;
}

.actions {
	display: flex;
	align-items: center;
	gap: var(--spacing-m);
}
</style>

<style module lang="scss">
.container {
	position: relative;
	top: -1px;
	width: 100%;
	display: flex;
	align-items: center;
}

.group {
	display: flex;
	gap: var(--spacing-xs);
}
.hiddenInput {
	display: none;
}

.deleteItem {
	color: var(--color-danger);
}

.disabledShareButton {
	cursor: not-allowed;
}

.workflowHistoryButton {
	width: 30px;
	height: 30px;
	color: var(--color-text-dark);
	border-radius: var(--border-radius-base);

	&:hover {
		background-color: var(--color-background-base);
	}

	:disabled {
		background: transparent;
		border: none;
		opacity: 0.5;
	}
}
</style><|MERGE_RESOLUTION|>--- conflicted
+++ resolved
@@ -716,16 +716,11 @@
 				<SaveButton
 					type="primary"
 					:saved="!uiStore.stateIsDirty && !isNewWorkflow"
-<<<<<<< HEAD
 					:disabled="
 						isWorkflowSaving || readOnly || (!isNewWorkflow && !workflowPermissions.update)
 					"
+					:is-saving="isWorkflowSaving"
 					:with-shortcut="!readOnly && workflowPermissions.update"
-=======
-					:disabled="isWorkflowSaving || readOnly"
-					:is-saving="isWorkflowSaving"
-					with-shortcut
->>>>>>> 5d546858
 					:shortcut-tooltip="$locale.baseText('saveWorkflowButton.hint')"
 					data-test-id="workflow-save-button"
 					@click="onSaveButtonClick"
