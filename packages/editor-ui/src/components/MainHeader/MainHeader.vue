--- conflicted
+++ resolved
@@ -25,12 +25,7 @@
 	STICKY_NODE_TYPE,
 	VIEWS,
 } from '@/constants';
-<<<<<<< HEAD
-import type { INodeUi, ITabBarItem } from '@/Interface';
-import type { IExecutionsSummary } from 'n8n-workflow';
-=======
 import type { IExecutionsSummary, INodeUi, ITabBarItem } from '@/Interface';
->>>>>>> 82fe6383
 import { workflowHelpers } from '@/mixins/workflowHelpers';
 import type { Route } from 'vue-router';
 import { mapStores } from 'pinia';
