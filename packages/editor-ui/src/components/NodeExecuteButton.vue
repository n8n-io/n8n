<template>
	<div>
		<n8n-tooltip placement="bottom" :disabled="!disabledHint">
			<template #content>
				<div>{{ disabledHint }}</div>
			</template>
			<div>
				<n8n-button
					v-bind="$attrs"
					:loading="nodeRunning && !isListeningForEvents && !isListeningForWorkflowEvents"
					:disabled="disabled || !!disabledHint"
					:label="buttonLabel"
					:type="type"
					:size="size"
<<<<<<< HEAD
					:icon="!isListeningForEvents && 'flask'"
					:transparentBackground="transparent"
=======
					:icon="isFormTriggerNode && 'flask'"
					:transparent-background="transparent"
>>>>>>> ece48d6a
					@click="onClick"
					:title="!isTriggerNode ? $locale.baseText('ndv.execute.testNode.description') : ''"
				/>
			</div>
		</n8n-tooltip>
	</div>
</template>

<script lang="ts">
import { defineComponent } from 'vue';
import { mapStores } from 'pinia';
import {
	WEBHOOK_NODE_TYPE,
	MANUAL_TRIGGER_NODE_TYPE,
	MODAL_CONFIRM,
	FORM_TRIGGER_NODE_TYPE,
} from '@/constants';
import type { INodeUi } from '@/Interface';
import type { INodeTypeDescription } from 'n8n-workflow';
import { workflowRun } from '@/mixins/workflowRun';
import { pinData } from '@/mixins/pinData';
import { useWorkflowsStore } from '@/stores/workflows.store';
import { useNDVStore } from '@/stores/ndv.store';
import { useNodeTypesStore } from '@/stores/nodeTypes.store';
import { useMessage } from '@/composables/useMessage';
import { useToast } from '@/composables/useToast';
import { useExternalHooks } from '@/composables/useExternalHooks';

export default defineComponent({
	mixins: [workflowRun, pinData],
	inheritAttrs: false,
	props: {
		nodeName: {
			type: String,
		},
		disabled: {
			type: Boolean,
			default: false,
		},
		label: {
			type: String,
		},
		type: {
			type: String,
		},
		size: {
			type: String,
		},
		transparent: {
			type: Boolean,
			default: false,
		},
		telemetrySource: {
			type: String,
		},
	},
	setup(props, ctx) {
		const externalHooks = useExternalHooks();

		return {
			externalHooks,
			...useToast(),
			...useMessage(),
			// eslint-disable-next-line @typescript-eslint/no-misused-promises
			...workflowRun.setup?.(props, ctx),
		};
	},
	computed: {
		...mapStores(useNodeTypesStore, useNDVStore, useWorkflowsStore),
		node(): INodeUi | null {
			return this.workflowsStore.getNodeByName(this.nodeName);
		},
		nodeType(): INodeTypeDescription | null {
			if (this.node) {
				return this.nodeTypesStore.getNodeType(this.node.type, this.node.typeVersion);
			}
			return null;
		},
		nodeRunning(): boolean {
			const triggeredNode = this.workflowsStore.executedNode;
			return (
				this.workflowRunning &&
				(this.workflowsStore.isNodeExecuting(this.node.name) || triggeredNode === this.node.name)
			);
		},
		workflowRunning(): boolean {
			return this.uiStore.isActionActive('workflowRunning');
		},
		isTriggerNode(): boolean {
			if (!this.node) {
				return false;
			}
			return this.nodeTypesStore.isTriggerNode(this.node.type);
		},
		isManualTriggerNode(): boolean {
			return Boolean(this.nodeType && this.nodeType.name === MANUAL_TRIGGER_NODE_TYPE);
		},
		isFormTriggerNode(): boolean {
			return Boolean(this.nodeType && this.nodeType.name === FORM_TRIGGER_NODE_TYPE);
		},
		isPollingTypeNode(): boolean {
			return !!this.nodeType?.polling;
		},
		isScheduleTrigger(): boolean {
			return !!this.nodeType?.group.includes('schedule');
		},
		isWebhookNode(): boolean {
			return Boolean(this.nodeType && this.nodeType.name === WEBHOOK_NODE_TYPE);
		},
		isListeningForEvents(): boolean {
			const waitingOnWebhook = this.workflowsStore.executionWaitingForWebhook;
			const executedNode = this.workflowsStore.executedNode;

			return (
				this.node &&
				!this.node.disabled &&
				this.isTriggerNode &&
				waitingOnWebhook &&
				(!executedNode || executedNode === this.nodeName)
			);
		},
		isListeningForWorkflowEvents(): boolean {
			return (
				this.nodeRunning &&
				this.isTriggerNode &&
				!this.isScheduleTrigger &&
				!this.isManualTriggerNode
			);
		},
		hasIssues(): boolean {
			return Boolean(
				this.node?.issues && (this.node.issues.parameters || this.node.issues.credentials),
			);
		},
		disabledHint(): string {
			if (this.isListeningForEvents) {
				return '';
			}

			if (this.isTriggerNode && this.node.disabled) {
				return this.$locale.baseText('ndv.execute.nodeIsDisabled');
			}

			if (this.isTriggerNode && this.hasIssues) {
				const activeNode = this.ndvStore.activeNode;
				if (activeNode && activeNode.name !== this.nodeName) {
					return this.$locale.baseText('ndv.execute.fixPrevious');
				}

				return this.$locale.baseText('ndv.execute.requiredFieldsMissing');
			}

			if (this.workflowRunning && !this.nodeRunning) {
				return this.$locale.baseText('ndv.execute.workflowAlreadyRunning');
			}

			return '';
		},
		buttonLabel(): string {
			if (this.isListeningForEvents || this.isListeningForWorkflowEvents) {
				return this.$locale.baseText('ndv.execute.stopListening');
			}

			if (this.label) {
				return this.label;
			}

			if (this.isWebhookNode) {
				return this.$locale.baseText('ndv.execute.listenForTestEvent');
			}

			if (this.isFormTriggerNode) {
				return this.$locale.baseText('ndv.execute.testStep');
			}

			if (this.isPollingTypeNode || this.nodeType?.mockManualExecution) {
				return this.$locale.baseText('ndv.execute.fetchEvent');
			}

			return this.$locale.baseText('ndv.execute.testNode');
		},
	},
	methods: {
		async stopWaitingForWebhook() {
			try {
				await this.workflowsStore.removeTestWebhook(this.workflowsStore.workflowId);
			} catch (error) {
				this.showError(error, this.$locale.baseText('ndv.execute.stopWaitingForWebhook.error'));
				return;
			}
		},

		async onClick() {
			if (this.isListeningForEvents) {
				await this.stopWaitingForWebhook();
			} else if (this.isListeningForWorkflowEvents) {
				this.$emit('stopExecution');
			} else {
				let shouldUnpinAndExecute = false;
				if (this.hasPinData) {
					const confirmResult = await this.confirm(
						this.$locale.baseText('ndv.pinData.unpinAndExecute.description'),
						this.$locale.baseText('ndv.pinData.unpinAndExecute.title'),
						{
							confirmButtonText: this.$locale.baseText('ndv.pinData.unpinAndExecute.confirm'),
							cancelButtonText: this.$locale.baseText('ndv.pinData.unpinAndExecute.cancel'),
						},
					);
					shouldUnpinAndExecute = confirmResult === MODAL_CONFIRM;

					if (shouldUnpinAndExecute && this.node) {
						this.unsetPinData(this.node, 'unpin-and-execute-modal');
					}
				}

				if (!this.hasPinData || shouldUnpinAndExecute) {
					const telemetryPayload = {
						node_type: this.nodeType ? this.nodeType.name : null,
						workflow_id: this.workflowsStore.workflowId,
						source: this.telemetrySource,
						session_id: this.ndvStore.sessionId,
					};
					this.$telemetry.track('User clicked execute node button', telemetryPayload);
					await this.externalHooks.run('nodeExecuteButton.onClick', telemetryPayload);

					await this.runWorkflow({
						destinationNode: this.nodeName,
						source: 'RunData.ExecuteNodeButton',
					});
					this.$emit('execute');
				}
			}
		},
	},
});
</script><|MERGE_RESOLUTION|>--- conflicted
+++ resolved
@@ -12,13 +12,8 @@
 					:label="buttonLabel"
 					:type="type"
 					:size="size"
-<<<<<<< HEAD
 					:icon="!isListeningForEvents && 'flask'"
 					:transparentBackground="transparent"
-=======
-					:icon="isFormTriggerNode && 'flask'"
-					:transparent-background="transparent"
->>>>>>> ece48d6a
 					@click="onClick"
 					:title="!isTriggerNode ? $locale.baseText('ndv.execute.testNode.description') : ''"
 				/>
