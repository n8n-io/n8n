<template>
	<div id="side-menu">
		<input type="file" ref="importFile" style="display: none" v-on:change="handleFileImport()">

		<div class="side-menu-wrapper" :class="{expanded: !isCollapsed}">
			<div id="collapse-change-button" class="clickable" @click="toggleCollapse">
				<font-awesome-icon icon="angle-right" class="icon" />
			</div>
			<n8n-menu default-active="workflow" @select="handleSelect" :collapse="isCollapsed">

				<n8n-menu-item index="logo" class="logo-item">
					<a href="https://n8n.io" target="_blank">
						<img :src="basePath + 'n8n-icon-small.png'" class="icon" alt="n8n.io"/>
						<span class="logo-text" slot="title">n8n.io</span>
					</a>
				</n8n-menu-item>

				<MenuItemsIterator :items="sidebarMenuTopItems" :root="true"/>

				<el-submenu index="workflow" title="Workflow" popperClass="sidebar-popper">
					<template slot="title">
						<font-awesome-icon icon="network-wired"/>&nbsp;
						<span slot="title" class="item-title-root">{{ $locale.baseText('mainSidebar.workflows') }}</span>
					</template>

					<n8n-menu-item index="workflow-new">
						<template slot="title">
							<font-awesome-icon icon="file"/>&nbsp;
							<span slot="title" class="item-title">{{ $locale.baseText('mainSidebar.new') }}</span>
						</template>
					</n8n-menu-item>
					<n8n-menu-item v-if="isTemplatesEnabled" index="template-new">
						<template slot="title">
							<font-awesome-icon icon="box-open"/>&nbsp;
							<span slot="title" class="item-title">{{ $locale.baseText('mainSidebar.newTemplate') }}</span>
						</template>
					</n8n-menu-item>
					<n8n-menu-item index="workflow-open">
						<template slot="title">
							<font-awesome-icon icon="folder-open"/>&nbsp;
							<span slot="title" class="item-title">{{ $locale.baseText('mainSidebar.open') }}</span>
						</template>
					</n8n-menu-item>
					<n8n-menu-item index="workflow-save" :disabled="!onWorkflowPage">
						<template slot="title">
							<font-awesome-icon icon="save"/>
							<span slot="title" class="item-title">{{ $locale.baseText('mainSidebar.save') }}</span>
						</template>
					</n8n-menu-item>
					<n8n-menu-item index="workflow-duplicate" :disabled="!onWorkflowPage || !currentWorkflow">
						<template slot="title">
							<font-awesome-icon icon="copy"/>
							<span slot="title" class="item-title">{{ $locale.baseText('mainSidebar.duplicate') }}</span>
						</template>
					</n8n-menu-item>
					<n8n-menu-item index="workflow-delete" :disabled="!onWorkflowPage || !currentWorkflow">
						<template slot="title">
							<font-awesome-icon icon="trash"/>
							<span slot="title" class="item-title">{{ $locale.baseText('mainSidebar.delete') }}</span>
						</template>
					</n8n-menu-item>
					<n8n-menu-item index="workflow-download" :disabled="!onWorkflowPage">
						<template slot="title">
							<font-awesome-icon icon="file-download"/>
							<span slot="title" class="item-title">{{ $locale.baseText('mainSidebar.download') }}</span>
						</template>
					</n8n-menu-item>
					<n8n-menu-item index="workflow-import-url" :disabled="!onWorkflowPage">
						<template slot="title">
							<font-awesome-icon icon="cloud"/>
							<span slot="title" class="item-title">{{ $locale.baseText('mainSidebar.importFromUrl') }}</span>
						</template>
					</n8n-menu-item>
					<n8n-menu-item index="workflow-import-file" :disabled="!onWorkflowPage">
						<template slot="title">
							<font-awesome-icon icon="hdd"/>
							<span slot="title" class="item-title">{{ $locale.baseText('mainSidebar.importFromFile') }}</span>
						</template>
					</n8n-menu-item>
					<n8n-menu-item index="workflow-settings" :disabled="!onWorkflowPage || !currentWorkflow">
						<template slot="title">
							<font-awesome-icon icon="cog"/>
							<span slot="title" class="item-title">{{ $locale.baseText('mainSidebar.settings') }}</span>
						</template>
					</n8n-menu-item>
				</el-submenu>

				<n8n-menu-item v-if="isTemplatesEnabled" index="templates">
					<font-awesome-icon icon="box-open"/>&nbsp;
					<span slot="title" class="item-title-root">{{ $locale.baseText('mainSidebar.templates') }}</span>
				</n8n-menu-item>

				<el-submenu index="credentials" :title="$locale.baseText('mainSidebar.credentials')" popperClass="sidebar-popper">
					<template slot="title">
						<font-awesome-icon icon="key"/>&nbsp;
						<span slot="title" class="item-title-root">{{ $locale.baseText('mainSidebar.credentials') }}</span>
					</template>

					<n8n-menu-item index="credentials-new">
						<template slot="title">
							<font-awesome-icon icon="file"/>
							<span slot="title" class="item-title">{{ $locale.baseText('mainSidebar.new') }}</span>
						</template>
					</n8n-menu-item>
					<n8n-menu-item index="credentials-open">
						<template slot="title">
							<font-awesome-icon icon="folder-open"/>
							<span slot="title" class="item-title">{{ $locale.baseText('mainSidebar.open') }}</span>
						</template>
					</n8n-menu-item>
				</el-submenu>

				<n8n-menu-item index="executions">
					<font-awesome-icon icon="tasks"/>&nbsp;
					<span slot="title" class="item-title-root">{{ $locale.baseText('mainSidebar.executions') }}</span>
				</n8n-menu-item>

				<n8n-menu-item index="settings" v-if="canUserAccessSettings && currentUser">
					<font-awesome-icon icon="cog"/>&nbsp;
					<span slot="title" class="item-title-root">{{ $locale.baseText('settings') }}</span>
				</n8n-menu-item>

				<el-submenu index="help" class="help-menu" title="Help" popperClass="sidebar-popper">
					<template slot="title">
						<font-awesome-icon icon="question"/>&nbsp;
						<span slot="title" class="item-title-root">{{ $locale.baseText('mainSidebar.help') }}</span>
					</template>

					<MenuItemsIterator :items="helpMenuItems" :afterItemClick="trackHelpItemClick" />

					<n8n-menu-item index="help-about">
						<template slot="title">
							<font-awesome-icon class="about-icon" icon="info"/>
							<span slot="title" class="item-title">{{ $locale.baseText('mainSidebar.aboutN8n') }}</span>
						</template>
					</n8n-menu-item>
				</el-submenu>

				<MenuItemsIterator :items="sidebarMenuBottomItems" :root="true"/>

				<div :class="`footer-menu-items ${currentUser ? 'logged-in': ''}`">
					<n8n-menu-item index="updates" class="updates" v-if="hasVersionUpdates" @click="openUpdatesPanel">
						<div class="gift-container">
							<GiftNotificationIcon />
						</div>
						<span slot="title" class="item-title-root">{{nextVersions.length > 99 ? '99+' : nextVersions.length}} update{{nextVersions.length > 1 ? 's' : ''}} available</span>
					</n8n-menu-item>
					<el-dropdown placement="right-end" trigger="click" @command="onUserActionToggle" v-if="canUserAccessSidebarUserInfo && currentUser">
						<n8n-menu-item class="user">
							<div class="avatar">
								<n8n-avatar :firstName="currentUser.firstName" :lastName="currentUser.lastName" size="small" />
							</div>
							<span slot="title" class="item-title-root" v-if="!isCollapsed">
								{{currentUser.fullName}}
							</span>
						</n8n-menu-item>
						<el-dropdown-menu slot="dropdown">
							<el-dropdown-item
								command="settings"
							>
								{{ $locale.baseText('settings') }}
							</el-dropdown-item>
							<el-dropdown-item
								command="logout"
							>
								{{ $locale.baseText('auth.signout') }}
							</el-dropdown-item>
						</el-dropdown-menu>
					</el-dropdown>
				</div>
			</n8n-menu>

		</div>
	</div>

</template>

<script lang="ts">

import { MessageBoxInputData } from 'element-ui/types/message-box';

import {
	IExecutionResponse,
	IWorkflowDataUpdate,
	IMenuItem,
	IUser,
} from '../Interface';

import ExecutionsList from '@/components/ExecutionsList.vue';
import GiftNotificationIcon from './GiftNotificationIcon.vue';
import WorkflowSettings from '@/components/WorkflowSettings.vue';

import { genericHelpers } from '@/components/mixins/genericHelpers';
import { restApi } from '@/components/mixins/restApi';
import { showMessage } from '@/components/mixins/showMessage';
import { titleChange } from '@/components/mixins/titleChange';
import { workflowHelpers } from '@/components/mixins/workflowHelpers';
import { workflowRun } from '@/components/mixins/workflowRun';

import { saveAs } from 'file-saver';

import mixins from 'vue-typed-mixins';
import { mapGetters } from 'vuex';
import MenuItemsIterator from './MenuItemsIterator.vue';
import {
	ABOUT_MODAL_KEY,
	CREDENTIAL_LIST_MODAL_KEY,
	CREDENTIAL_SELECT_MODAL_KEY,
	DUPLICATE_MODAL_KEY,
	MODAL_CANCEL,
	MODAL_CLOSE,
	MODAL_CONFIRMED,
	TAGS_MANAGER_MODAL_KEY,
	VERSIONS_MODAL_KEY,
	WORKFLOW_SETTINGS_MODAL_KEY,
	WORKFLOW_OPEN_MODAL_KEY,
	EXECUTIONS_MODAL_KEY,
	VIEWS,
} from '@/constants';
import { userHelpers } from './mixins/userHelpers';

const settingsRoutes = [
	VIEWS.PERSONAL_SETTINGS,
	VIEWS.USERS_SETTINGS,
	VIEWS.COMMUNITY_NODES,
];

export default mixins(
	genericHelpers,
	restApi,
	showMessage,
	titleChange,
	workflowHelpers,
	workflowRun,
	userHelpers,
)
	.extend({
		name: 'MainSidebar',
		components: {
			ExecutionsList,
			GiftNotificationIcon,
			WorkflowSettings,
			MenuItemsIterator,
		},
		data () {
			return {
				// @ts-ignore
				basePath: this.$store.getters.getBaseUrl,
				stopExecutionInProgress: false,
			};
		},
		computed: {
			...mapGetters('ui', {
				isCollapsed: 'sidebarMenuCollapsed',
			}),
			...mapGetters('versions', [
				'hasVersionUpdates',
				'nextVersions',
			]),
			...mapGetters('users', [
				'canUserAccessSidebarUserInfo',
				'currentUser',
			]),
			...mapGetters('settings', [
				'isTemplatesEnabled',
			]),
			canUserAccessSettings(): boolean {
<<<<<<< HEAD
				const accessibleRoute = this.findFirstAccessibleSettingsRoute();
				return accessibleRoute !== null;
=======
				return [
					VIEWS.PERSONAL_SETTINGS,
					VIEWS.USERS_SETTINGS,
					VIEWS.API_SETTINGS,
				].some((route) => this.canUserAccessRouteByName(route));
>>>>>>> 9df3e30d
			},
			helpMenuItems (): object[] {
				return [
					{
						id: 'quickstart',
						type: 'link',
						properties: {
							href: 'https://www.youtube.com/watch?v=RpjQTGKm-ok',
							title: this.$locale.baseText('mainSidebar.helpMenuItems.quickstart'),
							icon: 'video',
							newWindow: true,
						},
					},
					{
						id: 'docs',
						type: 'link',
						properties: {
							href: 'https://docs.n8n.io',
							title: this.$locale.baseText('mainSidebar.helpMenuItems.documentation'),
							icon: 'book',
							newWindow: true,
						},
					},
					{
						id: 'forum',
						type: 'link',
						properties: {
							href: 'https://community.n8n.io',
							title: this.$locale.baseText('mainSidebar.helpMenuItems.forum'),
							icon: 'users',
							newWindow: true,
						},
					},
					{
						id: 'examples',
						type: 'link',
						properties: {
							href: 'https://docs.n8n.io/courses',
							title: this.$locale.baseText('mainSidebar.helpMenuItems.course'),
							icon: 'graduation-cap',
							newWindow: true,
						},
					},
				];
			},
			exeuctionId (): string | undefined {
				return this.$route.params.id;
			},
			executionFinished (): boolean {
				if (!this.isExecutionPage) {
					// We are not on an exeuction page so return false
					return false;
				}

				const fullExecution = this.$store.getters.getWorkflowExecution;

				if (fullExecution === null) {
					// No exeuction loaded so return also false
					return false;
				}

				if (fullExecution.finished === true) {
					return true;
				}

				return false;
			},
			executionWaitingForWebhook (): boolean {
				return this.$store.getters.executionWaitingForWebhook;
			},
			isExecutionPage (): boolean {
				return this.$route.name === VIEWS.EXECUTION;
			},
			isWorkflowActive (): boolean {
				return this.$store.getters.isActive;
			},
			currentWorkflow (): string {
				return this.$route.params.name;
			},
			workflowExecution (): IExecutionResponse | null {
				return this.$store.getters.getWorkflowExecution;
			},
			workflowName (): string {
				return this.$store.getters.workflowName;
			},
			workflowRunning (): boolean {
				return this.$store.getters.isActionActive('workflowRunning');
			},
			sidebarMenuTopItems(): IMenuItem[] {
				return this.$store.getters.sidebarMenuItems.filter((item: IMenuItem) => item.position === 'top');
			},
			sidebarMenuBottomItems(): IMenuItem[] {
				return this.$store.getters.sidebarMenuItems.filter((item: IMenuItem) => item.position === 'bottom');
			},
			onWorkflowPage(): boolean {
				return this.$route.meta && this.$route.meta.nodeView;
			},
		},
		methods: {
			trackHelpItemClick (itemType: string) {
				this.$telemetry.track('User clicked help resource', { type: itemType, workflow_id: this.$store.getters.workflowId });
			},
			async onUserActionToggle(action: string) {
				if (action === 'logout') {
					this.onLogout();
				}
				else {
					this.$router.push({name: VIEWS.PERSONAL_SETTINGS});
				}
			},
			async onLogout() {
				try {
					await this.$store.dispatch('users/logout');

					const route = this.$router.resolve({ name: VIEWS.SIGNIN });
					window.open(route.href, '_self');
				} catch (e) {
					this.$showError(e, this.$locale.baseText('auth.signout.error'));
				}
			},
			toggleCollapse () {
				this.$store.commit('ui/toggleSidebarMenuCollapse');
			},
			clearExecutionData () {
				this.$store.commit('setWorkflowExecutionData', null);
				this.updateNodesExecutionIssues();
			},
			openTagManager() {
				this.$store.dispatch('ui/openModal', TAGS_MANAGER_MODAL_KEY);
			},
			openUpdatesPanel() {
				this.$store.dispatch('ui/openModal', VERSIONS_MODAL_KEY);
			},
			async stopExecution () {
				const executionId = this.$store.getters.activeExecutionId;
				if (executionId === null) {
					return;
				}

				try {
					this.stopExecutionInProgress = true;
					await this.restApi().stopCurrentExecution(executionId);
					this.$showMessage({
						title: this.$locale.baseText('mainSidebar.showMessage.stopExecution.title'),
						type: 'success',
					});
				} catch (error) {
					this.$showError(
						error,
						this.$locale.baseText('mainSidebar.showError.stopExecution.title'),
					);
				}
				this.stopExecutionInProgress = false;
			},
			async openWorkflow (workflowId: string) {
				// Change to other workflow
				this.$router.push({
					name: VIEWS.WORKFLOW,
					params: { name: workflowId },
				});

				this.$store.commit('ui/closeAllModals');
			},
			async handleFileImport () {
				const reader = new FileReader();

				reader.onload = (event: ProgressEvent) => {
					const data = (event.target as FileReader).result;

					let worflowData: IWorkflowDataUpdate;
					try {
						worflowData = JSON.parse(data as string);
					} catch (error) {
						this.$showMessage({
							title: this.$locale.baseText('mainSidebar.showMessage.handleFileImport.title'),
							message: this.$locale.baseText('mainSidebar.showMessage.handleFileImport.message'),
							type: 'error',
						});
						return;
					}

					this.$telemetry.track('User imported workflow', { source: 'file', workflow_id: this.$store.getters.workflowId });
					this.$root.$emit('importWorkflowData', { data: worflowData });
				};

				const input = this.$refs.importFile as HTMLInputElement;
				if (input !== null && input.files !== null && input.files.length !== 0) {
					reader.readAsText(input!.files[0]!);
				}
			},
			async handleSelect (key: string, keyPath: string) {
				if (key === 'workflow-open') {
					this.$store.dispatch('ui/openModal', WORKFLOW_OPEN_MODAL_KEY);
				} else if (key === 'workflow-import-file') {
					(this.$refs.importFile as HTMLInputElement).click();
				} else if (key === 'workflow-import-url') {
					try {
						const promptResponse = await this.$prompt(
							this.$locale.baseText('mainSidebar.prompt.workflowUrl') + ':',
							this.$locale.baseText('mainSidebar.prompt.importWorkflowFromUrl') + ':',
							{
								confirmButtonText: this.$locale.baseText('mainSidebar.prompt.import'),
								cancelButtonText: this.$locale.baseText('mainSidebar.prompt.cancel'),
								inputErrorMessage: this.$locale.baseText('mainSidebar.prompt.invalidUrl'),
								inputPattern: /^http[s]?:\/\/.*\.json$/i,
							},
						) as MessageBoxInputData;

						this.$root.$emit('importWorkflowUrl', { url: promptResponse.value });
					} catch (e) {}
				} else if (key === 'workflow-delete') {
					const deleteConfirmed = await this.confirmMessage(
						this.$locale.baseText(
							'mainSidebar.confirmMessage.workflowDelete.message',
							{ interpolate: { workflowName: this.workflowName } },
						),
						this.$locale.baseText('mainSidebar.confirmMessage.workflowDelete.headline'),
						'warning',
						this.$locale.baseText('mainSidebar.confirmMessage.workflowDelete.confirmButtonText'),
						this.$locale.baseText('mainSidebar.confirmMessage.workflowDelete.cancelButtonText'),
					);

					if (deleteConfirmed === false) {
						return;
					}

					try {
						await this.restApi().deleteWorkflow(this.currentWorkflow);
					} catch (error) {
						this.$showError(
							error,
							this.$locale.baseText('mainSidebar.showError.stopExecution.title'),
						);
						return;
					}
					this.$store.commit('setStateDirty', false);
					// Reset tab title since workflow is deleted.
					this.$titleReset();
					this.$showMessage({
						title: this.$locale.baseText('mainSidebar.showMessage.handleSelect1.title'),
						type: 'success',
					});

					this.$router.push({ name: VIEWS.NEW_WORKFLOW });
				} else if (key === 'workflow-download') {
					const workflowData = await this.getWorkflowDataToSave();

					const {tags, ...data} = workflowData;
					if (data.id && typeof data.id === 'string') {
						data.id = parseInt(data.id, 10);
					}

					const exportData: IWorkflowDataUpdate = {
						...data,
						tags: (tags || []).map(tagId => {
							const {usageCount, ...tag} = this.$store.getters["tags/getTagById"](tagId);

							return tag;
						}),
					};

					const blob = new Blob([JSON.stringify(exportData, null, 2)], {
						type: 'application/json;charset=utf-8',
					});


					let workflowName = this.$store.getters.workflowName || 'unsaved_workflow';

					workflowName = workflowName.replace(/[^a-z0-9]/gi, '_');

					this.$telemetry.track('User exported workflow', { workflow_id: workflowData.id });

					saveAs(blob, workflowName + '.json');
				} else if (key === 'workflow-save') {
					const saved = await this.saveCurrentWorkflow();
					if (saved) this.$store.dispatch('settings/fetchPromptsData');
				} else if (key === 'workflow-duplicate') {
					this.$store.dispatch('ui/openModal', DUPLICATE_MODAL_KEY);
				} else if (key === 'help-about') {
					this.trackHelpItemClick('about');
					this.$store.dispatch('ui/openModal', ABOUT_MODAL_KEY);
				} else if (key === 'workflow-settings') {
					this.$store.dispatch('ui/openModal', WORKFLOW_SETTINGS_MODAL_KEY);
				} else if (key === 'user') {
					this.$router.push({name: VIEWS.PERSONAL_SETTINGS});
				} else if (key === 'workflow-new') {
					const result = this.$store.getters.getStateIsDirty;
					if(result) {
						const confirmModal = await this.confirmModal(
							this.$locale.baseText('mainSidebar.confirmMessage.workflowNew.message'),
							this.$locale.baseText('mainSidebar.confirmMessage.workflowNew.headline'),
							'warning',
							this.$locale.baseText('mainSidebar.confirmMessage.workflowNew.confirmButtonText'),
							this.$locale.baseText('mainSidebar.confirmMessage.workflowNew.cancelButtonText'),
							true,
						);

						if (confirmModal === MODAL_CONFIRMED) {
							const saved = await this.saveCurrentWorkflow({}, false);
							if (saved) this.$store.dispatch('settings/fetchPromptsData');

							if (this.$router.currentRoute.name === VIEWS.NEW_WORKFLOW) {
								this.$root.$emit('newWorkflow');
							} else {
								this.$router.push({ name: VIEWS.NEW_WORKFLOW });
							}

							this.$showMessage({
								title: this.$locale.baseText('mainSidebar.showMessage.handleSelect2.title'),
								type: 'success',
							});
						} else if (confirmModal === MODAL_CANCEL) {
							this.$store.commit('setStateDirty', false);
							if (this.$router.currentRoute.name === VIEWS.NEW_WORKFLOW) {
								this.$root.$emit('newWorkflow');
							} else {
								this.$router.push({ name: VIEWS.NEW_WORKFLOW });
							}

							this.$showMessage({
								title: this.$locale.baseText('mainSidebar.showMessage.handleSelect2.title'),
								type: 'success',
							});
						} else if (confirmModal === MODAL_CLOSE) {
							return;
						}
					} else {
						if (this.$router.currentRoute.name !== VIEWS.NEW_WORKFLOW) {
							this.$router.push({ name: VIEWS.NEW_WORKFLOW });
						}

						this.$showMessage({
							title: this.$locale.baseText('mainSidebar.showMessage.handleSelect3.title'),
							type: 'success',
						});
					}
					this.$titleReset();
				} else if (key === 'templates' || key === 'template-new') {
					if (this.$router.currentRoute.name !== VIEWS.TEMPLATES) {
						this.$router.push({ name: VIEWS.TEMPLATES });
					}
				} else if (key === 'credentials-open') {
					this.$store.dispatch('ui/openModal', CREDENTIAL_LIST_MODAL_KEY);
				} else if (key === 'credentials-new') {
					this.$store.dispatch('ui/openModal', CREDENTIAL_SELECT_MODAL_KEY);
				} else if (key === 'execution-open-workflow') {
					if (this.workflowExecution !== null) {
						this.openWorkflow(this.workflowExecution.workflowId as string);
					}
				} else if (key === 'executions') {
					this.$store.dispatch('ui/openModal', EXECUTIONS_MODAL_KEY);
				} else if (key === 'settings') {
<<<<<<< HEAD
					const defaultRoute = this.findFirstAccessibleSettingsRoute();
					if (defaultRoute) {
						const routeProps = this.$router.resolve({ name: defaultRoute });
						this.$router.push(routeProps.route.path);
					}
				}
			},
			findFirstAccessibleSettingsRoute() {
				let defaultSettingsRoute = null;

				for (const route of settingsRoutes) {
					if (this.canUserAccessRouteByName(route)) {
						defaultSettingsRoute = route;
						break;
=======
					if (this.canUserAccessRouteByName(VIEWS.PERSONAL_SETTINGS) || this.canUserAccessRouteByName(VIEWS.USERS_SETTINGS)) {
						if ((this.currentUser as IUser).isDefaultUser) {
							this.$router.push('/settings/users');
						}
						else {
							this.$router.push('/settings/personal');
						}
					}
					else if (this.canUserAccessRouteByName(VIEWS.API_SETTINGS)) {
						this.$router.push('/settings/api');
>>>>>>> 9df3e30d
					}
				}
				return defaultSettingsRoute;
			},
		},
	});
</script>

<style lang="scss">
.sidebar-popper{
	.el-menu-item {
		font-size: 0.9em;
		height: 35px;
		line-height: 35px;
		color: $--custom-dialog-text-color;
		--menu-item-hover-fill: #fff0ef;

		.item-title {
			position: absolute;
			left: 55px;
		}

		.svg-inline--fa {
			position: relative;
			right: -3px;
		}
	}
}

#side-menu {
	// Menu
	.el-menu--vertical,
	.el-menu {
		border: none;
		font-size: 14px;
		--menu-item-hover-fill: #fff0ef;

		.el-menu--collapse {
			width: 75px;
		}

		.el-menu--popup,
		.el-menu--inline {
			font-size: 0.9em;
			li.el-menu-item {
				height: 35px;
				line-height: 35px;
				color: $--custom-dialog-text-color;
			}
		}

		.el-menu-item,
		.el-submenu__title {
			color: $--color-primary;
			font-size: 1.2em;
			.el-submenu__icon-arrow {
				color: $--color-primary;
				font-weight: 800;
				font-size: 1em;
			}
			.svg-inline--fa {
				position: relative;
				right: -3px;
			}
			.item-title {
				position: absolute;
				left: 56px;
				font-size: var(--font-size-s);
			}
			.item-title-root {
				position: absolute;
				left: 60px;
				top: 1px;
			}
		}

		.el-menu--inline {
			.el-menu-item {
				padding-left: 30px!important;
			}
		}

	}

	.el-menu-item {
		a {
			color: #666;

			&.primary-item {
				color: $--color-primary;
				vertical-align: baseline;
			}
		}

		&.logo-item {
			background-color: $--color-primary !important;
			height: $--header-height;
			line-height: $--header-height;
			* {
				vertical-align: middle;
			}


			.icon {
				position: relative;
				height: 23px;
				left: -10px;
				top: -2px;
			}
		}
	}
}

.about-icon {
	margin-left: 5px;
}

#collapse-change-button {
	position: absolute;
	z-index: 10;
	top: 55px;
	left: 25px;
	text-align: right;
	line-height: 24px;
	height: 20px;
	width: 20px;
	background-color: #fff;
	border: none;
	border-radius: 15px;

	-webkit-transition-duration: 0.5s;
	-moz-transition-duration: 0.5s;
	-o-transition-duration: 0.5s;
	transition-duration: 0.5s;

	-webkit-transition-property: -webkit-transform;
	-moz-transition-property: -moz-transform;
	-o-transition-property: -o-transform;
	transition-property: transform;

	overflow: hidden;

	.icon {
		position: relative;
		left: -5px;
		top: -2px;
	}
}
#collapse-change-button:hover {
	transform: scale(1.1);
}

.logo-text {
	position: relative;
	top: -3px;
	left: 5px;
	font-weight: bold;
	color: #fff;
	text-decoration: none;
}

.expanded #collapse-change-button {
	-webkit-transform: translateX(60px) rotate(180deg);
	-moz-transform: translateX(60px) rotate(180deg);
	-o-transform: translateX(60px) rotate(180deg);
	transform: translateX(60px) rotate(180deg);
}

#side-menu {
	position: fixed;
	height: 100%;

	.el-menu {
		height: 100%;
	}
}

.side-menu-wrapper {
	height: 100%;
	width: $--sidebar-width;

	&.expanded {
		width: $--sidebar-expanded-width;
	}

	ul {
		display: flex;
		flex-direction: column;
	}
}

.footer-menu-items {
	display: flex;
	flex-grow: 1;
	flex-direction: column;
	justify-content: flex-end;
	padding-bottom: 32px;

	&.logged-in {
		padding-bottom: 8px;
	}
}

.el-menu-item.updates {
	color: $--sidebar-inactive-color !important;
	.item-title-root {
		font-size: 13px;
		top: 0 !important;
	}

	&:hover {
		color: $--sidebar-active-color;
	}

	.gift-container {
		display: flex;
		justify-content: flex-start;
		align-items: center;
		height: 100%;
		width: 100%;
	}
}

.el-menu-item.user {
	position: relative;

	&:hover {
		background-color: unset;
	}

	.avatar {
		top: 25%;
		left: 18px;
		position: absolute;
		display: flex;
		align-items: center;
		justify-content: center;
	}

	.item-title-root {
		color: var(--color-text-base);
		font-weight: var(--font-weight-bold);
		font-size: var(--font-size-s);
		max-width: 130px;
		overflow: hidden;
		text-overflow: ellipsis;
	}
}

</style><|MERGE_RESOLUTION|>--- conflicted
+++ resolved
@@ -222,6 +222,7 @@
 const settingsRoutes = [
 	VIEWS.PERSONAL_SETTINGS,
 	VIEWS.USERS_SETTINGS,
+	VIEWS.API_SETTINGS,
 	VIEWS.COMMUNITY_NODES,
 ];
 
@@ -265,16 +266,8 @@
 				'isTemplatesEnabled',
 			]),
 			canUserAccessSettings(): boolean {
-<<<<<<< HEAD
 				const accessibleRoute = this.findFirstAccessibleSettingsRoute();
 				return accessibleRoute !== null;
-=======
-				return [
-					VIEWS.PERSONAL_SETTINGS,
-					VIEWS.USERS_SETTINGS,
-					VIEWS.API_SETTINGS,
-				].some((route) => this.canUserAccessRouteByName(route));
->>>>>>> 9df3e30d
 			},
 			helpMenuItems (): object[] {
 				return [
@@ -627,7 +620,6 @@
 				} else if (key === 'executions') {
 					this.$store.dispatch('ui/openModal', EXECUTIONS_MODAL_KEY);
 				} else if (key === 'settings') {
-<<<<<<< HEAD
 					const defaultRoute = this.findFirstAccessibleSettingsRoute();
 					if (defaultRoute) {
 						const routeProps = this.$router.resolve({ name: defaultRoute });
@@ -642,18 +634,6 @@
 					if (this.canUserAccessRouteByName(route)) {
 						defaultSettingsRoute = route;
 						break;
-=======
-					if (this.canUserAccessRouteByName(VIEWS.PERSONAL_SETTINGS) || this.canUserAccessRouteByName(VIEWS.USERS_SETTINGS)) {
-						if ((this.currentUser as IUser).isDefaultUser) {
-							this.$router.push('/settings/users');
-						}
-						else {
-							this.$router.push('/settings/personal');
-						}
-					}
-					else if (this.canUserAccessRouteByName(VIEWS.API_SETTINGS)) {
-						this.$router.push('/settings/api');
->>>>>>> 9df3e30d
 					}
 				}
 				return defaultSettingsRoute;
