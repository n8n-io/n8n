--- conflicted
+++ resolved
@@ -212,71 +212,6 @@
 				}
 			}
 
-<<<<<<< HEAD
-				const regularItems: IMenuItem[] = [
-					{
-						id: 'workflows',
-						icon: 'network-wired',
-						label: this.$locale.baseText('mainSidebar.workflows'),
-						position: 'top',
-						activateOnRouteNames: [ VIEWS.WORKFLOWS ],
-					},
-					{
-						id: 'templates',
-						icon: 'box-open',
-						label: this.$locale.baseText('mainSidebar.templates'),
-						position: 'top',
-						available: this.settingsStore.isTemplatesEnabled,
-						activateOnRouteNames: [ VIEWS.TEMPLATES ],
-					},
-					{
-						id: 'credentials',
-						icon: 'key',
-						label: this.$locale.baseText('mainSidebar.credentials'),
-						customIconSize: 'medium',
-						position: 'top',
-						activateOnRouteNames: [ VIEWS.CREDENTIALS ],
-					},
-					{
-						id: 'executions',
-						icon: 'tasks',
-						label: this.$locale.baseText('generic.executions'),
-						position: 'top',
-					},
-					{
-						id: 'settings',
-						icon: 'cog',
-						label: this.$locale.baseText('settings'),
-						position: 'bottom',
-						available: this.canUserAccessSettings && this.usersStore.currentUser !== null,
-						activateOnRouteNames: [ VIEWS.USERS_SETTINGS, VIEWS.API_SETTINGS, VIEWS.PERSONAL_SETTINGS, VIEWS.LOGSTREAMING_SETTINGS ],
-					},
-					{
-						id: 'help',
-						icon: 'question',
-						label: 'Help',
-						position: 'bottom',
-						children: [
-							{
-								id: 'quickstart',
-								icon: 'video',
-								label: this.$locale.baseText('mainSidebar.helpMenuItems.quickstart'),
-								type: 'link',
-								properties: {
-									href: 'https://www.youtube.com/watch?v=RpjQTGKm-ok',
-									newWindow: true,
-								},
-							},
-							{
-								id: 'docs',
-								icon: 'book',
-								label: this.$locale.baseText('mainSidebar.helpMenuItems.documentation'),
-								type: 'link',
-								properties: {
-									href: 'https://docs.n8n.io',
-									newWindow: true,
-								},
-=======
 			const regularItems: IMenuItem[] = [
 				{
 					id: 'workflows',
@@ -329,7 +264,6 @@
 							properties: {
 								href: 'https://www.youtube.com/watch?v=RpjQTGKm-ok',
 								newWindow: true,
->>>>>>> efa4c567
 							},
 						},
 						{
