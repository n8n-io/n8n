<template>
	<div id="side-menu">
		<input type="file" ref="importFile" style="display: none" v-on:change="handleFileImport()">

		<div class="side-menu-wrapper" :class="{expanded: !isCollapsed}">
			<div id="collapse-change-button" class="clickable" @click="toggleCollapse">
				<font-awesome-icon icon="angle-right" class="icon" />
			</div>
			<n8n-menu default-active="workflow" @select="handleSelect" :collapse="isCollapsed">

				<n8n-menu-item index="logo" class="logo-item">
					<a href="https://n8n.io" target="_blank">
						<img :src="basePath + 'n8n-icon-small.png'" class="icon" alt="n8n.io"/>
						<span class="logo-text" slot="title">n8n.io</span>
					</a>
				</n8n-menu-item>

				<MenuItemsIterator :items="sidebarMenuTopItems" :root="true"/>

				<el-submenu index="workflow" title="Workflow" popperClass="sidebar-popper">
					<template slot="title">
						<font-awesome-icon icon="network-wired"/>&nbsp;
						<span slot="title" class="item-title-root">{{ $locale.baseText('mainSidebar.workflows') }}</span>
					</template>

					<n8n-menu-item index="workflow-new">
						<template slot="title">
							<font-awesome-icon icon="file"/>&nbsp;
							<span slot="title" class="item-title">{{ $locale.baseText('mainSidebar.new') }}</span>
						</template>
					</n8n-menu-item>
					<n8n-menu-item v-if="isTemplatesEnabled" index="template-new">
						<template slot="title">
							<font-awesome-icon icon="box-open"/>&nbsp;
							<span slot="title" class="item-title">{{ $locale.baseText('mainSidebar.newTemplate') }}</span>
						</template>
					</n8n-menu-item>
					<n8n-menu-item index="workflow-open">
						<template slot="title">
							<font-awesome-icon icon="folder-open"/>&nbsp;
							<span slot="title" class="item-title">{{ $locale.baseText('mainSidebar.open') }}</span>
						</template>
					</n8n-menu-item>
					<n8n-menu-item index="workflow-save" :disabled="!onWorkflowPage">
						<template slot="title">
							<font-awesome-icon icon="save"/>
							<span slot="title" class="item-title">{{ $locale.baseText('mainSidebar.save') }}</span>
						</template>
					</n8n-menu-item>
					<n8n-menu-item index="workflow-duplicate" :disabled="!onWorkflowPage || !currentWorkflow">
						<template slot="title">
							<font-awesome-icon icon="copy"/>
							<span slot="title" class="item-title">{{ $locale.baseText('mainSidebar.duplicate') }}</span>
						</template>
					</n8n-menu-item>
					<n8n-menu-item index="workflow-delete" :disabled="!onWorkflowPage || !currentWorkflow">
						<template slot="title">
							<font-awesome-icon icon="trash"/>
							<span slot="title" class="item-title">{{ $locale.baseText('mainSidebar.delete') }}</span>
						</template>
					</n8n-menu-item>
					<n8n-menu-item index="workflow-download" :disabled="!onWorkflowPage">
						<template slot="title">
							<font-awesome-icon icon="file-download"/>
							<span slot="title" class="item-title">{{ $locale.baseText('mainSidebar.download') }}</span>
						</template>
					</n8n-menu-item>
					<n8n-menu-item index="workflow-import-url" :disabled="!onWorkflowPage">
						<template slot="title">
							<font-awesome-icon icon="cloud"/>
							<span slot="title" class="item-title">{{ $locale.baseText('mainSidebar.importFromUrl') }}</span>
						</template>
					</n8n-menu-item>
					<n8n-menu-item index="workflow-import-file" :disabled="!onWorkflowPage">
						<template slot="title">
							<font-awesome-icon icon="hdd"/>
							<span slot="title" class="item-title">{{ $locale.baseText('mainSidebar.importFromFile') }}</span>
						</template>
					</n8n-menu-item>
					<n8n-menu-item index="workflow-settings" :disabled="!onWorkflowPage || !currentWorkflow">
						<template slot="title">
							<font-awesome-icon icon="cog"/>
							<span slot="title" class="item-title">{{ $locale.baseText('mainSidebar.settings') }}</span>
						</template>
					</n8n-menu-item>
				</el-submenu>

				<n8n-menu-item v-if="isTemplatesEnabled" index="templates">
					<font-awesome-icon icon="box-open"/>&nbsp;
					<span slot="title" class="item-title-root">{{ $locale.baseText('mainSidebar.templates') }}</span>
				</n8n-menu-item>

				<el-submenu index="credentials" :title="$locale.baseText('mainSidebar.credentials')" popperClass="sidebar-popper">
					<template slot="title">
						<font-awesome-icon icon="key"/>&nbsp;
						<span slot="title" class="item-title-root">{{ $locale.baseText('mainSidebar.credentials') }}</span>
					</template>

					<n8n-menu-item index="credentials-new">
						<template slot="title">
							<font-awesome-icon icon="file"/>
							<span slot="title" class="item-title">{{ $locale.baseText('mainSidebar.new') }}</span>
						</template>
					</n8n-menu-item>
					<n8n-menu-item index="credentials-open">
						<template slot="title">
							<font-awesome-icon icon="folder-open"/>
							<span slot="title" class="item-title">{{ $locale.baseText('mainSidebar.open') }}</span>
						</template>
					</n8n-menu-item>
				</el-submenu>

				<n8n-menu-item index="executions">
					<font-awesome-icon icon="tasks"/>&nbsp;
					<span slot="title" class="item-title-root">{{ $locale.baseText('mainSidebar.executions') }}</span>
				</n8n-menu-item>

				<n8n-menu-item index="settings" v-if="canUserAccessSettings && currentUser">
					<font-awesome-icon icon="cog"/>&nbsp;
					<span slot="title" class="item-title-root">{{ $locale.baseText('SETTINGS') }}</span>
				</n8n-menu-item>

				<el-submenu index="help" class="help-menu" title="Help" popperClass="sidebar-popper">
					<template slot="title">
						<font-awesome-icon icon="question"/>&nbsp;
						<span slot="title" class="item-title-root">{{ $locale.baseText('mainSidebar.help') }}</span>
					</template>

					<MenuItemsIterator :items="helpMenuItems" :afterItemClick="trackHelpItemClick" />

					<n8n-menu-item index="help-about">
						<template slot="title">
							<font-awesome-icon class="about-icon" icon="info"/>
							<span slot="title" class="item-title">{{ $locale.baseText('mainSidebar.aboutN8n') }}</span>
						</template>
					</n8n-menu-item>
				</el-submenu>

				<MenuItemsIterator :items="sidebarMenuBottomItems" :root="true"/>

				<div :class="`footer-menu-items ${currentUser ? 'logged-in': ''}`">
					<n8n-menu-item index="updates" class="updates" v-if="hasVersionUpdates" @click="openUpdatesPanel">
						<div class="gift-container">
							<GiftNotificationIcon />
						</div>
						<span slot="title" class="item-title-root">{{nextVersions.length > 99 ? '99+' : nextVersions.length}} update{{nextVersions.length > 1 ? 's' : ''}} available</span>
					</n8n-menu-item>
					<el-dropdown placement="right-end" trigger="click" @command="onUserActionToggle" v-if="canUserAccessSidebarUserInfo && currentUser">
						<n8n-menu-item class="user">
							<div class="avatar">
<<<<<<< HEAD
								<n8n-avatar :name="currentUser.fullName" size="small" />
=======
								<n8n-avatar :firstName="currentUser.firstName" :lastName="currentUser.lastName" size="small" />
>>>>>>> 53ac2acc
							</div>
							<span slot="title" class="item-title-root" v-if="!isCollapsed">
								{{currentUser.fullName}}
							</span>
						</n8n-menu-item>
						<el-dropdown-menu slot="dropdown">
							<el-dropdown-item
								command="settings"
							>
								{{ $locale.baseText('SETTINGS') }}
							</el-dropdown-item>
							<el-dropdown-item
								command="logout"
							>
								{{ $locale.baseText('SIGN_OUT') }}
							</el-dropdown-item>
						</el-dropdown-menu>
					</el-dropdown>
				</div>
			</n8n-menu>

		</div>
	</div>

</template>

<script lang="ts">

import { MessageBoxInputData } from 'element-ui/types/message-box';

import {
	IExecutionResponse,
	IWorkflowDataUpdate,
	IMenuItem,
	IUser,
} from '../Interface';

import ExecutionsList from '@/components/ExecutionsList.vue';
import GiftNotificationIcon from './GiftNotificationIcon.vue';
import WorkflowSettings from '@/components/WorkflowSettings.vue';

import { genericHelpers } from '@/components/mixins/genericHelpers';
import { restApi } from '@/components/mixins/restApi';
import { showMessage } from '@/components/mixins/showMessage';
import { titleChange } from '@/components/mixins/titleChange';
import { workflowHelpers } from '@/components/mixins/workflowHelpers';
import { workflowRun } from '@/components/mixins/workflowRun';

import { saveAs } from 'file-saver';

import mixins from 'vue-typed-mixins';
import { mapGetters } from 'vuex';
import MenuItemsIterator from './MenuItemsIterator.vue';
import {
	ABOUT_MODAL_KEY,
	CREDENTIAL_LIST_MODAL_KEY,
	CREDENTIAL_SELECT_MODAL_KEY,
	DUPLICATE_MODAL_KEY,
	MODAL_CANCEL,
	MODAL_CLOSE,
	MODAL_CONFIRMED,
	TAGS_MANAGER_MODAL_KEY,
	VERSIONS_MODAL_KEY,
	WORKFLOW_SETTINGS_MODAL_KEY,
	WORKFLOW_OPEN_MODAL_KEY,
	EXECUTIONS_MODAL_KEY,
} from '@/constants';

export default mixins(
	genericHelpers,
	restApi,
	showMessage,
	titleChange,
	workflowHelpers,
	workflowRun,
)
	.extend({
		name: 'MainSidebar',
		components: {
			ExecutionsList,
			GiftNotificationIcon,
			WorkflowSettings,
			MenuItemsIterator,
		},
		data () {
			return {
				// @ts-ignore
				basePath: this.$store.getters.getBaseUrl,
				stopExecutionInProgress: false,
			};
		},
		computed: {
			...mapGetters('ui', {
				isCollapsed: 'sidebarMenuCollapsed',
			}),
			...mapGetters('versions', [
				'hasVersionUpdates',
				'nextVersions',
			]),
			...mapGetters('users', [
				'canUserAccessSettings',
				'canUserAccessSidebarUserInfo',
				'currentUser',
			]),
			...mapGetters('settings', [
				'isTemplatesEnabled',
			]),
			helpMenuItems (): object[] {
				return [
					{
						id: 'docs',
						type: 'link',
						properties: {
							href: 'https://docs.n8n.io',
							title: this.$locale.baseText('mainSidebar.helpMenuItems.documentation'),
							icon: 'book',
							newWindow: true,
						},
					},
					{
						id: 'forum',
						type: 'link',
						properties: {
							href: 'https://community.n8n.io',
							title: this.$locale.baseText('mainSidebar.helpMenuItems.forum'),
							icon: 'users',
							newWindow: true,
						},
					},
					{
						id: 'examples',
						type: 'link',
						properties: {
							href: 'https://n8n.io/workflows',
							title: this.$locale.baseText('mainSidebar.helpMenuItems.workflows'),
							icon: 'network-wired',
							newWindow: true,
						},
					},
				];
			},
			exeuctionId (): string | undefined {
				return this.$route.params.id;
			},
			executionFinished (): boolean {
				if (!this.isExecutionPage) {
					// We are not on an exeuction page so return false
					return false;
				}

				const fullExecution = this.$store.getters.getWorkflowExecution;

				if (fullExecution === null) {
					// No exeuction loaded so return also false
					return false;
				}

				if (fullExecution.finished === true) {
					return true;
				}

				return false;
			},
			executionWaitingForWebhook (): boolean {
				return this.$store.getters.executionWaitingForWebhook;
			},
			isExecutionPage (): boolean {
				if (['ExecutionById'].includes(this.$route.name as string)) {
					return true;
				}
				return false;
			},
			isWorkflowActive (): boolean {
				return this.$store.getters.isActive;
			},
			currentWorkflow (): string {
				return this.$route.params.name;
			},
			workflowExecution (): IExecutionResponse | null {
				return this.$store.getters.getWorkflowExecution;
			},
			workflowName (): string {
				return this.$store.getters.workflowName;
			},
			workflowRunning (): boolean {
				return this.$store.getters.isActionActive('workflowRunning');
			},
			sidebarMenuTopItems(): IMenuItem[] {
				return this.$store.getters.sidebarMenuItems.filter((item: IMenuItem) => item.position === 'top');
			},
			sidebarMenuBottomItems(): IMenuItem[] {
				return this.$store.getters.sidebarMenuItems.filter((item: IMenuItem) => item.position === 'bottom');
			},
			onWorkflowPage(): boolean {
				return this.$route.meta && this.$route.meta.nodeView;
			},
		},
		methods: {
			trackHelpItemClick (itemType: string) {
				this.$telemetry.track('User clicked help resource', { type: itemType, workflow_id: this.$store.getters.workflowId });
			},
			async onUserActionToggle(action: string) {
				if (action === 'logout') {
					this.onLogout();
				}
				else {
					this.$router.push({name: 'PersonalSettings'});
				}
			},
			async onLogout() {
				try {
					await this.$store.dispatch('users/logout');

					const route = this.$router.resolve({ name: 'SigninView' });
					window.open(route.href, '_self');
				} catch (e) {
					this.$showError(e, this.$locale.baseText('SIGN_OUT_ERROR'));
				}
			},
			toggleCollapse () {
				this.$store.commit('ui/toggleSidebarMenuCollapse');
			},
			clearExecutionData () {
				this.$store.commit('setWorkflowExecutionData', null);
				this.updateNodesExecutionIssues();
			},
			openTagManager() {
				this.$store.dispatch('ui/openModal', TAGS_MANAGER_MODAL_KEY);
			},
			openUpdatesPanel() {
				this.$store.dispatch('ui/openModal', VERSIONS_MODAL_KEY);
			},
			async stopExecution () {
				const executionId = this.$store.getters.activeExecutionId;
				if (executionId === null) {
					return;
				}

				try {
					this.stopExecutionInProgress = true;
					await this.restApi().stopCurrentExecution(executionId);
					this.$showMessage({
						title: this.$locale.baseText('mainSidebar.showMessage.stopExecution.title'),
						type: 'success',
					});
				} catch (error) {
					this.$showError(
						error,
						this.$locale.baseText('mainSidebar.showError.stopExecution.title'),
					);
				}
				this.stopExecutionInProgress = false;
			},
			async openWorkflow (workflowId: string) {
				// Change to other workflow
				this.$router.push({
					name: 'NodeViewExisting',
					params: { name: workflowId },
				});

				this.$store.commit('ui/closeAllModals');
			},
			async handleFileImport () {
				const reader = new FileReader();

				reader.onload = (event: ProgressEvent) => {
					const data = (event.target as FileReader).result;

					let worflowData: IWorkflowDataUpdate;
					try {
						worflowData = JSON.parse(data as string);
					} catch (error) {
						this.$showMessage({
							title: this.$locale.baseText('mainSidebar.showMessage.handleFileImport.title'),
							message: this.$locale.baseText('mainSidebar.showMessage.handleFileImport.message'),
							type: 'error',
						});
						return;
					}

					this.$telemetry.track('User imported workflow', { source: 'file', workflow_id: this.$store.getters.workflowId });
					this.$root.$emit('importWorkflowData', { data: worflowData });
				};

				const input = this.$refs.importFile as HTMLInputElement;
				if (input !== null && input.files !== null && input.files.length !== 0) {
					reader.readAsText(input!.files[0]!);
				}
			},
			async handleSelect (key: string, keyPath: string) {
				if (key === 'workflow-open') {
					this.$store.dispatch('ui/openModal', WORKFLOW_OPEN_MODAL_KEY);
				} else if (key === 'workflow-import-file') {
					(this.$refs.importFile as HTMLInputElement).click();
				} else if (key === 'workflow-import-url') {
					try {
						const promptResponse = await this.$prompt(
							this.$locale.baseText('mainSidebar.prompt.workflowUrl') + ':',
							this.$locale.baseText('mainSidebar.prompt.importWorkflowFromUrl') + ':',
							{
								confirmButtonText: this.$locale.baseText('mainSidebar.prompt.import'),
								cancelButtonText: this.$locale.baseText('mainSidebar.prompt.cancel'),
								inputErrorMessage: this.$locale.baseText('mainSidebar.prompt.invalidUrl'),
								inputPattern: /^http[s]?:\/\/.*\.json$/i,
							},
						) as MessageBoxInputData;

						this.$root.$emit('importWorkflowUrl', { url: promptResponse.value });
					} catch (e) {}
				} else if (key === 'workflow-delete') {
					const deleteConfirmed = await this.confirmMessage(
						this.$locale.baseText(
							'mainSidebar.confirmMessage.workflowDelete.message',
							{ interpolate: { workflowName: this.workflowName } },
						),
						this.$locale.baseText('mainSidebar.confirmMessage.workflowDelete.headline'),
						'warning',
						this.$locale.baseText('mainSidebar.confirmMessage.workflowDelete.confirmButtonText'),
						this.$locale.baseText('mainSidebar.confirmMessage.workflowDelete.cancelButtonText'),
					);

					if (deleteConfirmed === false) {
						return;
					}

					try {
						await this.restApi().deleteWorkflow(this.currentWorkflow);
					} catch (error) {
						this.$showError(
							error,
							this.$locale.baseText('mainSidebar.showError.stopExecution.title'),
						);
						return;
					}
					this.$store.commit('setStateDirty', false);
					// Reset tab title since workflow is deleted.
					this.$titleReset();
					this.$showMessage({
						title: this.$locale.baseText('mainSidebar.showMessage.handleSelect1.title'),
						type: 'success',
					});

					this.$router.push({ name: 'NodeViewNew' });
				} else if (key === 'workflow-download') {
					const workflowData = await this.getWorkflowDataToSave();

					const {tags, ...data} = workflowData;
					if (data.id && typeof data.id === 'string') {
						data.id = parseInt(data.id, 10);
					}
					const blob = new Blob([JSON.stringify(data, null, 2)], {
						type: 'application/json;charset=utf-8',
					});

					let workflowName = this.$store.getters.workflowName || 'unsaved_workflow';

					workflowName = workflowName.replace(/[^a-z0-9]/gi, '_');

					this.$telemetry.track('User exported workflow', { workflow_id: workflowData.id });

					saveAs(blob, workflowName + '.json');
				} else if (key === 'workflow-save') {
					const saved = await this.saveCurrentWorkflow();
					if (saved) this.$store.dispatch('settings/fetchPromptsData');
				} else if (key === 'workflow-duplicate') {
					this.$store.dispatch('ui/openModal', DUPLICATE_MODAL_KEY);
				} else if (key === 'help-about') {
					this.trackHelpItemClick('about');
					this.$store.dispatch('ui/openModal', ABOUT_MODAL_KEY);
				} else if (key === 'workflow-settings') {
					this.$store.dispatch('ui/openModal', WORKFLOW_SETTINGS_MODAL_KEY);
				} else if (key === 'user') {
					this.$router.push({name: 'PersonalSettings'});
				} else if (key === 'workflow-new') {
					const result = this.$store.getters.getStateIsDirty;
					if(result) {
						const confirmModal = await this.confirmModal(
							this.$locale.baseText('mainSidebar.confirmMessage.workflowNew.message'),
							this.$locale.baseText('mainSidebar.confirmMessage.workflowNew.headline'),
							'warning',
							this.$locale.baseText('mainSidebar.confirmMessage.workflowNew.confirmButtonText'),
							this.$locale.baseText('mainSidebar.confirmMessage.workflowNew.cancelButtonText'),
							true,
						);

						if (confirmModal === MODAL_CONFIRMED) {
							const saved = await this.saveCurrentWorkflow({}, false);
							if (saved) this.$store.dispatch('settings/fetchPromptsData');

							if (this.$router.currentRoute.name === 'NodeViewNew') {
								this.$root.$emit('newWorkflow');
							} else {
								this.$router.push({ name: 'NodeViewNew' });
							}

							this.$showMessage({
								title: this.$locale.baseText('mainSidebar.showMessage.handleSelect2.title'),
								type: 'success',
							});
						} else if (confirmModal === MODAL_CANCEL) {
							this.$store.commit('setStateDirty', false);
							if (this.$router.currentRoute.name === 'NodeViewNew') {
								this.$root.$emit('newWorkflow');
							} else {
								this.$router.push({ name: 'NodeViewNew' });
							}

							this.$showMessage({
								title: this.$locale.baseText('mainSidebar.showMessage.handleSelect2.title'),
								type: 'success',
							});
						} else if (confirmModal === MODAL_CLOSE) {
							return;
						}
					} else {
						if (this.$router.currentRoute.name !== 'NodeViewNew') {
							this.$router.push({ name: 'NodeViewNew' });
						}

						this.$showMessage({
							title: this.$locale.baseText('mainSidebar.showMessage.handleSelect3.title'),
							type: 'success',
						});
					}
					this.$titleReset();
				} else if (key === 'templates' || key === 'template-new') {
					if (this.$router.currentRoute.name !== 'TemplatesSearchView') {
						this.$router.push({ name: 'TemplatesSearchView' });
					}
				} else if (key === 'credentials-open') {
					this.$store.dispatch('ui/openModal', CREDENTIAL_LIST_MODAL_KEY);
				} else if (key === 'credentials-new') {
					this.$store.dispatch('ui/openModal', CREDENTIAL_SELECT_MODAL_KEY);
				} else if (key === 'execution-open-workflow') {
					if (this.workflowExecution !== null) {
						this.openWorkflow(this.workflowExecution.workflowId as string);
					}
				} else if (key === 'executions') {
					this.$store.dispatch('ui/openModal', EXECUTIONS_MODAL_KEY);
				} else if (key === 'settings') {
					if ((this.currentUser as IUser).isDefaultUser) {
						this.$router.push('/settings/users');
					}
					else {
						this.$router.push('/settings/personal');
					}
				}
			},
		},
	});
</script>

<style lang="scss">
.sidebar-popper{
	.el-menu-item {
		font-size: 0.9em;
		height: 35px;
		line-height: 35px;
		color: $--custom-dialog-text-color;
		--menu-item-hover-fill: #fff0ef;

		.item-title {
			position: absolute;
			left: 55px;
		}

		.svg-inline--fa {
			position: relative;
			right: -3px;
		}
	}
}

#side-menu {
	// Menu
	.el-menu--vertical,
	.el-menu {
		border: none;
		font-size: 14px;
		--menu-item-hover-fill: #fff0ef;

		.el-menu--collapse {
			width: 75px;
		}

		.el-menu--popup,
		.el-menu--inline {
			font-size: 0.9em;
			li.el-menu-item {
				height: 35px;
				line-height: 35px;
				color: $--custom-dialog-text-color;
			}
		}

		.el-menu-item,
		.el-submenu__title {
			color: $--color-primary;
			font-size: 1.2em;
			.el-submenu__icon-arrow {
				color: $--color-primary;
				font-weight: 800;
				font-size: 1em;
			}
			.svg-inline--fa {
				position: relative;
				right: -3px;
			}
			.item-title {
				position: absolute;
				left: 56px;
				font-size: var(--font-size-s);
			}
			.item-title-root {
				position: absolute;
				left: 60px;
				top: 1px;
			}
		}

		.el-menu--inline {
			.el-menu-item {
				padding-left: 30px!important;
			}
		}

	}

	.el-menu-item {
		a {
			color: #666;

			&.primary-item {
				color: $--color-primary;
				vertical-align: baseline;
			}
		}

		&.logo-item {
			background-color: $--color-primary !important;
			height: $--header-height;
			line-height: $--header-height;
			* {
				vertical-align: middle;
			}


			.icon {
				position: relative;
				height: 23px;
				left: -10px;
				top: -2px;
			}
		}
	}
}

.about-icon {
	margin-left: 5px;
}

#collapse-change-button {
	position: absolute;
	z-index: 10;
	top: 55px;
	left: 25px;
	text-align: right;
	line-height: 24px;
	height: 20px;
	width: 20px;
	background-color: #fff;
	border: none;
	border-radius: 15px;

	-webkit-transition-duration: 0.5s;
	-moz-transition-duration: 0.5s;
	-o-transition-duration: 0.5s;
	transition-duration: 0.5s;

	-webkit-transition-property: -webkit-transform;
	-moz-transition-property: -moz-transform;
	-o-transition-property: -o-transform;
	transition-property: transform;

	overflow: hidden;

	.icon {
		position: relative;
		left: -5px;
		top: -2px;
	}
}
#collapse-change-button:hover {
	transform: scale(1.1);
}

.logo-text {
	position: relative;
	top: -3px;
	left: 5px;
	font-weight: bold;
	color: #fff;
	text-decoration: none;
}

.expanded #collapse-change-button {
	-webkit-transform: translateX(60px) rotate(180deg);
	-moz-transform: translateX(60px) rotate(180deg);
	-o-transform: translateX(60px) rotate(180deg);
	transform: translateX(60px) rotate(180deg);
}

#side-menu {
	position: fixed;
	height: 100%;

	.el-menu {
		height: 100%;
	}
}

.side-menu-wrapper {
	height: 100%;
	width: $--sidebar-width;

	&.expanded {
		width: $--sidebar-expanded-width;
	}

	ul {
		display: flex;
		flex-direction: column;
	}
}

.footer-menu-items {
	display: flex;
	flex-grow: 1;
	flex-direction: column;
	justify-content: flex-end;
	padding-bottom: 32px;

	&.logged-in {
		padding-bottom: 8px;
	}
}

.el-menu-item.updates {
	color: $--sidebar-inactive-color !important;
	.item-title-root {
		font-size: 13px;
		top: 0 !important;
	}

	&:hover {
		color: $--sidebar-active-color;
	}

	.gift-container {
		display: flex;
		justify-content: flex-start;
		align-items: center;
		height: 100%;
		width: 100%;
	}
}

.el-menu-item.user {
	position: relative;

	&:hover {
		background-color: unset;
	}

	.avatar {
		top: 25%;
		left: 18px;
		position: absolute;
		display: flex;
		align-items: center;
		justify-content: center;
	}

	.item-title-root {
		color: var(--color-text-base);
		font-weight: var(--font-weight-bold);
		font-size: var(--font-size-s);
		max-width: 130px;
		overflow: hidden;
		text-overflow: ellipsis;
	}
}

</style><|MERGE_RESOLUTION|>--- conflicted
+++ resolved
@@ -148,11 +148,7 @@
 					<el-dropdown placement="right-end" trigger="click" @command="onUserActionToggle" v-if="canUserAccessSidebarUserInfo && currentUser">
 						<n8n-menu-item class="user">
 							<div class="avatar">
-<<<<<<< HEAD
-								<n8n-avatar :name="currentUser.fullName" size="small" />
-=======
 								<n8n-avatar :firstName="currentUser.firstName" :lastName="currentUser.lastName" size="small" />
->>>>>>> 53ac2acc
 							</div>
 							<span slot="title" class="item-title-root" v-if="!isCollapsed">
 								{{currentUser.fullName}}
