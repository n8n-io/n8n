--- conflicted
+++ resolved
@@ -353,12 +353,6 @@
 				workflow_id: this.workflowsStore.workflowId,
 			});
 		},
-<<<<<<< HEAD
-		async mounted() {
-			this.basePath = this.rootStore.baseUrl;
-			if (this.$refs.user) {
-				await this.$externalHooks().run('mainSidebar.mounted', { userRef: this.$refs.user });
-=======
 		async onUserActionToggle(action: string) {
 			switch (action) {
 				case 'logout':
@@ -369,7 +363,6 @@
 					break;
 				default:
 					break;
->>>>>>> ee582cc3
 			}
 		},
 		onLogout() {
@@ -389,80 +382,6 @@
 		openUpdatesPanel() {
 			this.uiStore.openModal(VERSIONS_MODAL_KEY);
 		},
-<<<<<<< HEAD
-		methods: {
-			trackHelpItemClick (itemType: string) {
-				this.$telemetry.track('User clicked help resource', { type: itemType, workflow_id: this.workflowsStore.workflowId });
-			},
-			async onUserActionToggle(action: string) {
-				switch (action) {
-					case 'logout':
-						await this.onLogout();
-						break;
-					case 'settings':
-						await this.$router.push({name: VIEWS.PERSONAL_SETTINGS});
-						break;
-					default:
-						break;
-				}
-			},
-			async onLogout() {
-				try {
-					await this.usersStore.logout();
-					const route = this.$router.resolve({ name: VIEWS.SIGNIN });
-					window.open(route.href, '_self');
-				} catch (e) {
-					this.$showError(e, this.$locale.baseText('auth.signout.error'));
-				}
-			},
-			toggleCollapse () {
-				this.uiStore.toggleSidebarMenuCollapse();
-				// When expanding, delay showing some element to ensure smooth animation
-				if (!this.isCollapsed) {
-					setTimeout(() => {
-						this.fullyExpanded = !this.isCollapsed;
-					}, 300);
-				} else {
-					this.fullyExpanded = !this.isCollapsed;
-				}
-			},
-			openUpdatesPanel() {
-				this.uiStore.openModal(VERSIONS_MODAL_KEY);
-			},
-			async handleSelect (key: string) {
-				switch (key) {
-					case 'workflows': {
-						if (this.$router.currentRoute.name !== VIEWS.WORKFLOWS) {
-							await this.$router.push({name: VIEWS.WORKFLOWS});
-						}
-						break;
-					}
-					case 'templates': {
-						if (this.$router.currentRoute.name !== VIEWS.TEMPLATES) {
-							await this.$router.push({ name: VIEWS.TEMPLATES });
-						}
-						break;
-					}
-					case 'credentials': {
-						if (this.$router.currentRoute.name !== VIEWS.CREDENTIALS) {
-							await this.$router.push({name: VIEWS.CREDENTIALS});
-						}
-						break;
-					}
-					case 'executions': {
-						this.uiStore.openModal(EXECUTIONS_MODAL_KEY);
-						break;
-					}
-					case 'settings': {
-						const defaultRoute = this.findFirstAccessibleSettingsRoute();
-						if (defaultRoute) {
-							const routeProps = this.$router.resolve({ name: defaultRoute });
-							if (this.$router.currentRoute.name !== defaultRoute) {
-								await this.$router.push(routeProps.route.path);
-							}
-						}
-						break;
-=======
 		async handleSelect(key: string) {
 			switch (key) {
 				case 'workflows': {
@@ -480,7 +399,6 @@
 				case 'credentials': {
 					if (this.$router.currentRoute.name !== VIEWS.CREDENTIALS) {
 						this.goToRoute({ name: VIEWS.CREDENTIALS });
->>>>>>> ee582cc3
 					}
 					break;
 				}
@@ -496,91 +414,27 @@
 					}
 					break;
 				}
-<<<<<<< HEAD
-			},
-			async createNewWorkflow (): Promise<void> {
-				const result = this.uiStore.stateIsDirty;
-				if(result) {
-					const confirmModal = await this.confirmModal(
-						this.$locale.baseText('generic.unsavedWork.confirmMessage.message'),
-						this.$locale.baseText('generic.unsavedWork.confirmMessage.headline'),
-						'warning',
-						this.$locale.baseText('generic.unsavedWork.confirmMessage.confirmButtonText'),
-						this.$locale.baseText('generic.unsavedWork.confirmMessage.cancelButtonText'),
-						true,
-					);
-					if (confirmModal === MODAL_CONFIRMED) {
-						const saved = await this.saveCurrentWorkflow({}, false);
-						if (saved) await this.settingsStore.fetchPromptsData();
-						if (this.$router.currentRoute.name === VIEWS.NEW_WORKFLOW) {
-							this.$root.$emit('newWorkflow');
-						} else {
-							await this.$router.push({ name: VIEWS.NEW_WORKFLOW });
-						}
-						this.$showMessage({
-							title: this.$locale.baseText('mainSidebar.showMessage.handleSelect2.title'),
-							type: 'success',
-						});
-					} else if (confirmModal === MODAL_CANCEL) {
-						this.uiStore.stateIsDirty = false;
-						if (this.$router.currentRoute.name === VIEWS.NEW_WORKFLOW) {
-							this.$root.$emit('newWorkflow');
-						} else {
-							this.workflowsStore.setWorkflowId(PLACEHOLDER_EMPTY_WORKFLOW_ID);
-							await this.$router.push({ name: VIEWS.NEW_WORKFLOW });
-=======
 				case 'settings': {
 					const defaultRoute = this.findFirstAccessibleSettingsRoute();
 					if (defaultRoute) {
 						const routeProps = this.$router.resolve({ name: defaultRoute });
 						if (this.$router.currentRoute.name !== defaultRoute) {
 							this.goToRoute(routeProps.route.path);
->>>>>>> ee582cc3
 						}
 					}
-<<<<<<< HEAD
-				} else {
-					if (this.$router.currentRoute.name !== VIEWS.NEW_WORKFLOW) {
-						this.workflowsStore.setWorkflowId(PLACEHOLDER_EMPTY_WORKFLOW_ID);
-						await this.$router.push({ name: VIEWS.NEW_WORKFLOW });
-					}
-					this.$showMessage({
-						title: this.$locale.baseText('mainSidebar.showMessage.handleSelect3.title'),
-						type: 'success',
-					});
-=======
-					break;
->>>>>>> ee582cc3
+					break;
 				}
 				case 'about': {
 					this.trackHelpItemClick('about');
 					this.uiStore.openModal(ABOUT_MODAL_KEY);
 					break;
 				}
-<<<<<<< HEAD
-				return defaultSettingsRoute;
-			},
-			onResize (event: UIEvent) {
-				void this.callDebounced("onResizeEnd", { debounceTime: 100 }, event);
-			},
-			onResizeEnd (event: UIEvent) {
-				const browserWidth = (event.target as Window).outerWidth;
-				this.checkWidthAndAdjustSidebar(browserWidth);
-			},
-			checkWidthAndAdjustSidebar (width: number) {
-				if (width < 900) {
-					this.uiStore.sidebarMenuCollapsed = true;
-					Vue.nextTick(() => {
-						this.fullyExpanded = !this.isCollapsed;
-					});
-=======
 				case 'quickstart':
 				case 'docs':
 				case 'forum':
 				case 'examples': {
 					this.trackHelpItemClick(key);
 					break;
->>>>>>> ee582cc3
 				}
 				default:
 					break;
