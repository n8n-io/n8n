<template>
	<Modal
		:name="CHANGE_PASSWORD_MODAL_KEY"
		@enter="onSubmit"
		:title="$locale.baseText('auth.changePassword')"
		:center="true"
		width="460px"
		:eventBus="modalBus"
	>
		<template #content>
			<n8n-form-inputs
				:inputs="config"
				:eventBus="formBus"
				:columnView="true"
				@input="onInput"
				@submit="onSubmit"
			/>
		</template>
		<template #footer>
			<n8n-button
				:loading="loading"
				:label="$locale.baseText('auth.changePassword')"
				@click="onSubmitClick"
				float="right"
				data-test-id="change-password-button"
			/>
		</template>
	</Modal>
</template>

<script lang="ts">
import mixins from 'vue-typed-mixins';

import { showMessage } from '@/mixins/showMessage';
import Modal from './Modal.vue';
<<<<<<< HEAD
import { IFormInputs } from '@/Interface';
import { CHANGE_PASSWORD_MODAL_KEY, MFA_AUTHENTICATION_TOKEN_INPUT_MAX_LENGTH } from '../constants';
=======
import type { IFormInputs } from '@/Interface';
import { CHANGE_PASSWORD_MODAL_KEY } from '../constants';
>>>>>>> 124f41fa
import { mapStores } from 'pinia';
import { useUsersStore } from '@/stores/users';
import { createEventBus } from '@/event-bus';

export default mixins(showMessage).extend({
	components: { Modal },
	name: 'ChangePasswordModal',
	props: {
		modalName: {
			type: String,
		},
	},
	data() {
		return {
			config: null as null | IFormInputs,
			formBus: createEventBus(),
			modalBus: createEventBus(),
			password: '',
			loading: false,
			CHANGE_PASSWORD_MODAL_KEY,
		};
	},
	computed: {
		...mapStores(useUsersStore),
	},
	mounted() {
		const form: IFormInputs = [
			{
				name: 'currentPassword',
				properties: {
					label: this.$locale.baseText('auth.changePassword.currentPassword'),
					type: 'password',
					required: true,
					autocomplete: 'current-password',
					capitalize: true,
					focusInitially: true,
				},
			},
			{
				name: 'password',
				properties: {
					label: this.$locale.baseText('auth.newPassword'),
					type: 'password',
					required: true,
					validationRules: [{ name: 'DEFAULT_PASSWORD_RULES' }],
					infoText: this.$locale.baseText('auth.defaultPasswordRequirements'),
					autocomplete: 'new-password',
					capitalize: true,
				},
			},
			{
				name: 'password2',
				properties: {
					label: this.$locale.baseText('auth.changePassword.reenterNewPassword'),
					type: 'password',
					required: true,
					validators: {
						TWO_PASSWORDS_MATCH: {
							validate: this.passwordsMatch,
						},
					},
					validationRules: [{ name: 'TWO_PASSWORDS_MATCH' }],
					autocomplete: 'new-password',
					capitalize: true,
				},
			},
		];

		if (this.usersStore.mfaEnabled) {
			form.push({
				name: 'token',
				initialValue: '',
				properties: {
					required: true,
					label: this.$locale.baseText('mfa.code.input.label'),
					placeholder: this.$locale.baseText('mfa.code.input.placeholder'),
					maxlength: MFA_AUTHENTICATION_TOKEN_INPUT_MAX_LENGTH,
					capitalize: true,
					validateOnBlur: true,
				},
			});
		}

		this.config = form;
	},
	methods: {
		passwordsMatch(value: string | number | boolean | null | undefined) {
			if (typeof value !== 'string') {
				return false;
			}

			if (value !== this.password) {
				return {
					messageKey: 'auth.changePassword.passwordsMustMatchError',
				};
			}

			return false;
		},
		onInput(e: { name: string; value: string }) {
			if (e.name === 'password') {
				this.password = e.value;
			}
		},
		async onSubmit(values: { currentPassword: string; password: string; token: string }) {
			try {
				this.loading = true;
				await this.usersStore.updateCurrentUserPassword(values);

				this.$showMessage({
					type: 'success',
					title: this.$locale.baseText('auth.changePassword.passwordUpdated'),
					message: this.$locale.baseText('auth.changePassword.passwordUpdatedMessage'),
				});

				this.modalBus.emit('close');
			} catch (error) {
				this.$showError(error, this.$locale.baseText('auth.changePassword.error'));
			}
			this.loading = false;
		},
		onSubmitClick() {
			this.formBus.emit('submit');
		},
	},
});
</script><|MERGE_RESOLUTION|>--- conflicted
+++ resolved
@@ -33,13 +33,8 @@
 
 import { showMessage } from '@/mixins/showMessage';
 import Modal from './Modal.vue';
-<<<<<<< HEAD
-import { IFormInputs } from '@/Interface';
 import { CHANGE_PASSWORD_MODAL_KEY, MFA_AUTHENTICATION_TOKEN_INPUT_MAX_LENGTH } from '../constants';
-=======
 import type { IFormInputs } from '@/Interface';
-import { CHANGE_PASSWORD_MODAL_KEY } from '../constants';
->>>>>>> 124f41fa
 import { mapStores } from 'pinia';
 import { useUsersStore } from '@/stores/users';
 import { createEventBus } from '@/event-bus';
