--- conflicted
+++ resolved
@@ -180,10 +180,7 @@
 		UpdatesPanel,
 		ValueSurvey,
 		WorkflowSettings,
-<<<<<<< HEAD
 		WorkflowShareModal,
-=======
->>>>>>> be7aac32
 		ImportCurlModal,
 	},
 	data: () => ({
