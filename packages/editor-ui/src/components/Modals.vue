--- conflicted
+++ resolved
@@ -145,12 +145,8 @@
 	IMPORT_CURL_MODAL_KEY,
 	LOG_STREAM_MODAL_KEY,
 	ASK_AI_MODAL_KEY,
-<<<<<<< HEAD
+	SOURCE_CONTROL_PUSH_MODAL_KEY,
 	MFA_SETUP_MODAL_KEY,
-	VERSION_CONTROL_PUSH_MODAL_KEY,
-=======
-	SOURCE_CONTROL_PUSH_MODAL_KEY,
->>>>>>> 665710f4
 } from '@/constants';
 
 import AboutModal from './AboutModal.vue';
@@ -205,12 +201,8 @@
 		WorkflowShareModal,
 		ImportCurlModal,
 		EventDestinationSettingsModal,
-<<<<<<< HEAD
+		SourceControlPushModal,
 		MfaSetupModal,
-		VersionControlPushModal,
-=======
-		SourceControlPushModal,
->>>>>>> 665710f4
 	},
 	data: () => ({
 		COMMUNITY_PACKAGE_CONFIRM_MODAL_KEY,
@@ -235,12 +227,8 @@
 		WORKFLOW_ACTIVE_MODAL_KEY,
 		IMPORT_CURL_MODAL_KEY,
 		LOG_STREAM_MODAL_KEY,
-<<<<<<< HEAD
+		SOURCE_CONTROL_PUSH_MODAL_KEY,
 		MFA_SETUP_MODAL_KEY,
-		VERSION_CONTROL_PUSH_MODAL_KEY,
-=======
-		SOURCE_CONTROL_PUSH_MODAL_KEY,
->>>>>>> 665710f4
 	}),
 });
 </script>