--- conflicted
+++ resolved
@@ -66,12 +66,8 @@
 import TagsDropdown from '@/components/TagsDropdown.vue';
 import WorkflowActivator from '@/components/WorkflowActivator.vue';
 import { convertToDisplayDate } from './helpers';
-<<<<<<< HEAD
-import { WORKFLOW_OPEN_MODAL_KEY } from '../constants';
 import { mapGetters } from 'vuex';
-=======
 import { MODAL_CANCEL, MODAL_CLOSE, MODAL_CONFIRMED, WORKFLOW_OPEN_MODAL_KEY } from '../constants';
->>>>>>> ec6f4d72
 
 export default mixins(
 	genericHelpers,
