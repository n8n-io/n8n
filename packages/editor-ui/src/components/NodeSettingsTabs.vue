<template>
	<n8n-tabs :options="options" :value="value" @input="onTabSelect" @tooltipClick="onTooltipClick" />
</template>

<script lang="ts">
import { externalHooks } from '@/mixins/externalHooks';
import {
	BUILTIN_NODES_DOCS_URL,
	COMMUNITY_NODES_INSTALLATION_DOCS_URL,
	NPM_PACKAGE_DOCS_BASE_URL,
} from '@/constants';
import type { INodeUi, ITab } from '@/Interface';
import { useNDVStore } from '@/stores/ndv.store';
import { useWorkflowsStore } from '@/stores/workflows.store';
import type { INodeTypeDescription } from 'n8n-workflow';
import { mapStores } from 'pinia';

import mixins from 'vue-typed-mixins';
import { isCommunityPackageName } from '@/utils';

export default mixins(externalHooks).extend({
	name: 'NodeSettingsTabs',
	props: {
		value: {
			type: String,
		},
		nodeType: {},
		sessionId: {
			type: String,
		},
	},
	computed: {
		...mapStores(useNDVStore, useWorkflowsStore),
		activeNode(): INodeUi | null {
			return this.ndvStore.activeNode;
		},
		documentationUrl(): string {
			const nodeType = this.nodeType as INodeTypeDescription | null;

			if (!nodeType) {
				return '';
			}

			if (nodeType.documentationUrl && nodeType.documentationUrl.startsWith('http')) {
				return nodeType.documentationUrl;
			}

			const utmTags =
				'?utm_source=n8n_app&utm_medium=node_settings_modal-credential_link' +
				'&utm_campaign=' +
				nodeType.name;

			// Built-in node documentation available via its codex entry
			const primaryDocUrl = nodeType.codex?.resources?.primaryDocumentation?.[0]?.url;
			if (primaryDocUrl) {
				return primaryDocUrl + utmTags;
			}

			if (this.isCommunityNode) {
				return `${NPM_PACKAGE_DOCS_BASE_URL}${nodeType.name.split('.')[0]}`;
			}

			// Fallback to the root of the node documentation
			return BUILTIN_NODES_DOCS_URL + utmTags;
		},
		isCommunityNode(): boolean {
			const nodeType = this.nodeType as INodeTypeDescription | null;
			if (nodeType) {
				return isCommunityPackageName(nodeType.name);
			}
			return false;
		},
		packageName(): string {
			const nodeType = this.nodeType as INodeTypeDescription;
			return nodeType.name.split('.')[0];
		},
		options(): ITab[] {
			const options: ITab[] = [
				{
					label: this.$locale.baseText('nodeSettings.parameters'),
					value: 'params',
				},
			];
			if (this.documentationUrl) {
				options.push({
					label: this.$locale.baseText('nodeSettings.docs'),
					value: 'docs',
					href: this.documentationUrl,
				});
			}
			if (this.isCommunityNode) {
				options.push({
					icon: 'cube',
					value: 'communityNode',
					align: 'right',
					tooltip: this.$locale.baseText('generic.communityNode.tooltip', {
						interpolate: {
							docUrl: COMMUNITY_NODES_INSTALLATION_DOCS_URL,
							packageName: this.packageName,
						},
					}),
				});
			}
			// If both tabs have align right, both will have excessive left margin
			const pushCogRight = this.isCommunityNode ? false : true;
			options.push({
				icon: 'cog',
				value: 'settings',
				align: pushCogRight ? 'right' : undefined,
			});

			return options;
		},
	},
	methods: {
		onTabSelect(tab: string) {
			if (tab === 'docs' && this.nodeType) {
<<<<<<< HEAD
				void this.$externalHooks().run('dataDisplay.onDocumentationUrlClick', { nodeType: this.nodeType as INodeTypeDescription, documentationUrl: this.documentationUrl });
=======
				this.$externalHooks().run('dataDisplay.onDocumentationUrlClick', {
					nodeType: this.nodeType as INodeTypeDescription,
					documentationUrl: this.documentationUrl,
				});
>>>>>>> ee582cc3
				this.$telemetry.track('User clicked ndv link', {
					node_type: this.activeNode.type,
					workflow_id: this.workflowsStore.workflowId,
					session_id: this.sessionId,
					pane: 'main',
					type: 'docs',
				});
			}

			if (tab === 'settings' && this.nodeType) {
				this.$telemetry.track('User viewed node settings', {
					node_type: (this.nodeType as INodeTypeDescription).name,
					workflow_id: this.workflowsStore.workflowId,
				});
			}

			if (tab === 'settings' || tab === 'params') {
				this.$emit('input', tab);
			}
		},
		onTooltipClick(tab: string, event: MouseEvent) {
			if (tab === 'communityNode' && (event.target as Element).localName === 'a') {
				this.$telemetry.track('user clicked cnr docs link', { source: 'node details view' });
			}
		},
	},
});
</script>

<style lang="scss">
#communityNode > div {
	cursor: auto;

	&:hover {
		color: unset;
	}
}
</style><|MERGE_RESOLUTION|>--- conflicted
+++ resolved
@@ -115,14 +115,10 @@
 	methods: {
 		onTabSelect(tab: string) {
 			if (tab === 'docs' && this.nodeType) {
-<<<<<<< HEAD
-				void this.$externalHooks().run('dataDisplay.onDocumentationUrlClick', { nodeType: this.nodeType as INodeTypeDescription, documentationUrl: this.documentationUrl });
-=======
 				this.$externalHooks().run('dataDisplay.onDocumentationUrlClick', {
 					nodeType: this.nodeType as INodeTypeDescription,
 					documentationUrl: this.documentationUrl,
 				});
->>>>>>> ee582cc3
 				this.$telemetry.track('User clicked ndv link', {
 					node_type: this.activeNode.type,
 					workflow_id: this.workflowsStore.workflowId,
