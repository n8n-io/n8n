--- conflicted
+++ resolved
@@ -21,13 +21,8 @@
 <script lang="ts">
 import { useUIStore } from '@/stores/ui';
 import { mapStores } from 'pinia';
-<<<<<<< HEAD
-import type { PropType } from 'vue';
-import Vue from 'vue';
-=======
 import { defineComponent } from 'vue';
 import type { PropType } from 'vue';
->>>>>>> 9c94050d
 import type { EventBus } from '@/event-bus';
 
 export default defineComponent({
