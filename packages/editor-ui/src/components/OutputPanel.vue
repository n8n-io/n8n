--- conflicted
+++ resolved
@@ -80,11 +80,7 @@
 			</n8n-text>
 		</template>
 
-<<<<<<< HEAD
-		<template #recovered-Artificial-output-data>
-=======
 		<template #recovered-artificial-output-data>
->>>>>>> 6335e093
 			<div :class="$style.recoveredOutputData">
 				<n8n-text tag="div" :bold="true" color="text-dark" size="large">{{
 					$locale.baseText('executionDetails.executionFailed.recoveredNodeTitle')
