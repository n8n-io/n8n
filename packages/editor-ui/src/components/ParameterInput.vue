<template>
	<div @keydown.stop :class="parameterInputClasses">
		<expression-edit
			:dialogVisible="expressionEditDialogVisible"
			:value="
				isResourceLocatorParameter && typeof value !== 'string' ? (value ? value.value : '') : value
			"
			:parameter="parameter"
			:path="path"
			:eventSource="eventSource || 'ndv'"
			:isReadOnly="isReadOnly"
			@closeDialog="closeExpressionEditDialog"
			@valueChanged="expressionUpdated"
		></expression-edit>
		<div class="parameter-input ignore-key-press" :style="parameterInputWrapperStyle">
			<resource-locator
				v-if="isResourceLocatorParameter"
				ref="resourceLocator"
				:parameter="parameter"
				:value="value"
				:displayTitle="displayTitle"
				:expressionDisplayValue="expressionDisplayValue"
				:expressionComputedValue="expressionEvaluated"
				:isValueExpression="isValueExpression"
				:isReadOnly="isReadOnly"
				:parameterIssues="getIssues"
				:droppable="droppable"
				:node="node"
				:path="path"
				@input="valueChanged"
				@modalOpenerClick="openExpressionEditorModal"
				@focus="setFocus"
				@blur="onBlur"
				@drop="onResourceLocatorDrop"
			/>
			<ExpressionParameterInput
				v-else-if="isValueExpression || forceShowExpression"
				:value="expressionDisplayValue"
				:title="displayTitle"
				:isReadOnly="isReadOnly"
				:path="path"
				@valueChanged="expressionUpdated"
				@modalOpenerClick="openExpressionEditorModal"
				@focus="setFocus"
				@blur="onBlur"
				ref="inputField"
			/>
			<div
				v-else-if="
					['json', 'string'].includes(parameter.type) ||
					remoteParameterOptionsLoadingIssues !== null
				"
			>
				<el-dialog
					v-if="codeEditDialogVisible"
<<<<<<< HEAD
					:value="value"
					:defaultValue="parameter.default"
					:parameter="parameter"
					:type="editorType"
					:codeAutocomplete="codeAutocomplete"
					:path="path"
					:readonly="isReadOnly"
					@closeDialog="closeCodeEditDialog"
					@valueChanged="expressionUpdated"
				></code-edit>
=======
					visible
					append-to-body
					:close-on-click-modal="false"
					width="80%"
					:title="`${$locale.baseText('codeEdit.edit')} ${$locale
						.nodeText()
						.inputLabelDisplayName(parameter, path)}`"
					:before-close="closeCodeEditDialog"
				>
					<div class="ignore-key-press">
						<code-node-editor
							:value="value"
							:defaultValue="parameter.default"
							:language="editorLanguage"
							:isReadOnly="isReadOnly"
							@valueChanged="expressionUpdated"
						/>
					</div>
				</el-dialog>

>>>>>>> 6335e093
				<text-edit
					:dialogVisible="textEditDialogVisible"
					:value="value"
					:parameter="parameter"
					:path="path"
					:isReadOnly="isReadOnly"
					@closeDialog="closeTextEditDialog"
					@valueChanged="expressionUpdated"
				></text-edit>

				<code-node-editor
					v-if="editorType === 'codeNodeEditor' && isCodeNode(node)"
					:mode="node.parameters.mode"
<<<<<<< HEAD
					:value="value"
					:defaultValue="parameter.default"
					:language="getArgument('editorLanguage')"
=======
					:value="node.parameters.jsCode"
					:defaultValue="parameter.default"
					:language="editorLanguage"
>>>>>>> 6335e093
					:isReadOnly="isReadOnly"
					@valueChanged="valueChangedDebounced"
				/>

				<html-editor
					v-else-if="editorType === 'htmlEditor'"
					:html="node.parameters.html"
					:isReadOnly="isReadOnly"
					:rows="getArgument('rows')"
					:disableExpressionColoring="!isHtmlNode(node)"
					:disableExpressionCompletions="!isHtmlNode(node)"
					@valueChanged="valueChangedDebounced"
				/>

				<sql-editor
					v-else-if="editorType === 'sqlEditor'"
					:query="node.parameters.query"
					:dialect="getArgument('sqlDialect')"
					:isReadOnly="isReadOnly"
					@valueChanged="valueChangedDebounced"
				/>

				<div
					v-else-if="editorType"
					class="readonly-code clickable ph-no-capture"
					@click="displayEditDialog()"
				>
					<code-node-editor
						v-if="!codeEditDialogVisible"
						:value="value"
						:language="editorLanguage"
						:isReadOnly="true"
					/>
				</div>

				<n8n-input
					v-else
					v-model="tempValue"
					ref="inputField"
					class="input-with-opener"
					:size="inputSize"
					:type="getStringInputType"
					:rows="getArgument('rows')"
					:value="displayValue"
					:disabled="isReadOnly"
					@input="onTextInputChange"
					@change="valueChanged"
					@keydown.stop
					@focus="setFocus"
					@blur="onBlur"
					:title="displayTitle"
					:placeholder="getPlaceholder()"
				>
					<template #suffix>
						<n8n-icon
							v-if="!isReadOnly && !isSecretParameter"
							icon="external-link-alt"
							size="xsmall"
							class="edit-window-button textarea-modal-opener"
							:class="{
								focused: isFocused,
								invalid: !isFocused && getIssues.length > 0 && !isValueExpression,
							}"
							:title="$locale.baseText('parameterInput.openEditWindow')"
							@click="displayEditDialog()"
							@focus="setFocus"
						/>
					</template>
				</n8n-input>
			</div>

			<div v-else-if="parameter.type === 'color'" ref="inputField" class="color-input">
				<el-color-picker
					size="small"
					class="color-picker"
					:value="displayValue"
					:disabled="isReadOnly"
					@focus="setFocus"
					@blur="onBlur"
					@change="valueChanged"
					:title="displayTitle"
					:show-alpha="getArgument('showAlpha')"
				/>
				<n8n-input
					v-model="tempValue"
					:size="inputSize"
					type="text"
					:value="tempValue"
					:disabled="isReadOnly"
					@change="valueChanged"
					@keydown.stop
					@focus="setFocus"
					@blur="onBlur"
					:title="displayTitle"
				/>
			</div>

			<el-date-picker
				v-else-if="parameter.type === 'dateTime'"
				v-model="tempValue"
				ref="inputField"
				type="datetime"
				:size="inputSize"
				:value="displayValue"
				:title="displayTitle"
				:disabled="isReadOnly"
				:placeholder="
					parameter.placeholder
						? getPlaceholder()
						: $locale.baseText('parameterInput.selectDateAndTime')
				"
				:picker-options="dateTimePickerOptions"
				@change="valueChanged"
				@focus="setFocus"
				@blur="onBlur"
				@keydown.stop
			/>

			<n8n-input-number
				v-else-if="parameter.type === 'number'"
				ref="inputField"
				:size="inputSize"
				:value="displayValue"
				:controls="false"
				:max="getArgument('maxValue')"
				:min="getArgument('minValue')"
				:precision="getArgument('numberPrecision')"
				:disabled="isReadOnly"
				@change="valueChanged"
				@input="onTextInputChange"
				@focus="setFocus"
				@blur="onBlur"
				@keydown.stop
				:title="displayTitle"
				:placeholder="parameter.placeholder"
			/>

			<credentials-select
				v-else-if="parameter.type === 'credentialsSelect' || parameter.name === 'genericAuthType'"
				ref="inputField"
				:parameter="parameter"
				:node="node"
				:activeCredentialType="activeCredentialType"
				:inputSize="inputSize"
				:displayValue="displayValue"
				:isReadOnly="isReadOnly"
				:displayTitle="displayTitle"
				@credentialSelected="credentialSelected"
				@valueChanged="valueChanged"
				@setFocus="setFocus"
				@onBlur="onBlur"
			>
				<template #issues-and-options>
					<parameter-issues :issues="getIssues" />
				</template>
			</credentials-select>

			<n8n-select
				v-else-if="parameter.type === 'options'"
				ref="inputField"
				:size="inputSize"
				filterable
				:value="displayValue"
				:placeholder="
					parameter.placeholder ? getPlaceholder() : $locale.baseText('parameterInput.select')
				"
				:loading="remoteParameterOptionsLoading"
				:disabled="isReadOnly || remoteParameterOptionsLoading"
				:title="displayTitle"
				@change="valueChanged"
				@keydown.stop
				@focus="setFocus"
				@blur="onBlur"
			>
				<n8n-option
					v-for="option in parameterOptions"
					:value="option.value"
					:key="option.value"
					:label="getOptionsOptionDisplayName(option)"
				>
					<div class="list-option">
						<div
							class="option-headline ph-no-capture"
							:class="{ 'remote-parameter-option': isRemoteParameterOption(option) }"
						>
							{{ getOptionsOptionDisplayName(option) }}
						</div>
						<div
							v-if="option.description"
							class="option-description"
							v-html="getOptionsOptionDescription(option)"
						></div>
					</div>
				</n8n-option>
			</n8n-select>

			<n8n-select
				v-else-if="parameter.type === 'multiOptions'"
				ref="inputField"
				:size="inputSize"
				filterable
				multiple
				:value="displayValue"
				:loading="remoteParameterOptionsLoading"
				:disabled="isReadOnly || remoteParameterOptionsLoading"
				:title="displayTitle"
				:placeholder="$locale.baseText('parameterInput.select')"
				@change="valueChanged"
				@keydown.stop
				@focus="setFocus"
				@blur="onBlur"
			>
				<n8n-option
					v-for="option in parameterOptions"
					:value="option.value"
					:key="option.value"
					:label="getOptionsOptionDisplayName(option)"
				>
					<div class="list-option">
						<div class="option-headline">{{ getOptionsOptionDisplayName(option) }}</div>
						<div
							v-if="option.description"
							class="option-description"
							v-html="getOptionsOptionDescription(option)"
						></div>
					</div>
				</n8n-option>
			</n8n-select>

			<!-- temporary state of booleans while data is mapped -->
			<n8n-input
				v-else-if="parameter.type === 'boolean' && droppable"
				:size="inputSize"
				:value="JSON.stringify(displayValue)"
				:disabled="isReadOnly"
				:title="displayTitle"
			/>
			<el-switch
				v-else-if="parameter.type === 'boolean'"
				class="switch-input"
				ref="inputField"
				active-color="#13ce66"
				:value="displayValue"
				:disabled="isReadOnly"
				@change="valueChanged"
			/>
		</div>

		<parameter-issues
			v-if="parameter.type !== 'credentialsSelect' && !isResourceLocatorParameter"
			:issues="getIssues"
		/>
	</div>
</template>

<script lang="ts">
/* eslint-disable prefer-spread */

import { get } from 'lodash-es';

import type { INodeUi, INodeUpdatePropertiesInformation } from '@/Interface';
import type {
	ILoadOptions,
	INodeParameters,
	INodePropertyOptions,
	Workflow,
	INodeProperties,
	INodePropertyCollection,
	NodeParameterValueType,
	EditorType,
	CodeNodeEditorLanguage,
} from 'n8n-workflow';
import { NodeHelpers } from 'n8n-workflow';

import CredentialsSelect from '@/components/CredentialsSelect.vue';
import ImportParameter from '@/components/ImportParameter.vue';
import ExpressionEdit from '@/components/ExpressionEdit.vue';
import NodeCredentials from '@/components/NodeCredentials.vue';
import ScopesNotice from '@/components/ScopesNotice.vue';
import ParameterOptions from '@/components/ParameterOptions.vue';
import ParameterIssues from '@/components/ParameterIssues.vue';
import ResourceLocator from '@/components/ResourceLocator/ResourceLocator.vue';
import ExpressionParameterInput from '@/components/ExpressionParameterInput.vue';
import TextEdit from '@/components/TextEdit.vue';
import CodeNodeEditor from '@/components/CodeNodeEditor/CodeNodeEditor.vue';
import HtmlEditor from '@/components/HtmlEditor/HtmlEditor.vue';
import SqlEditor from '@/components/SqlEditor/SqlEditor.vue';
import { externalHooks } from '@/mixins/externalHooks';
import { nodeHelpers } from '@/mixins/nodeHelpers';
import { showMessage } from '@/mixins/showMessage';
import { workflowHelpers } from '@/mixins/workflowHelpers';
import { hasExpressionMapping, isValueExpression, isResourceLocatorValue } from '@/utils';

import mixins from 'vue-typed-mixins';
import { CODE_NODE_TYPE, CUSTOM_API_CALL_KEY, HTML_NODE_TYPE } from '@/constants';
import type { PropType } from 'vue';
import { debounceHelper } from '@/mixins/debounce';
import { mapStores } from 'pinia';
import { useWorkflowsStore } from '@/stores/workflows';
import { useNDVStore } from '@/stores/ndv';
import { useNodeTypesStore } from '@/stores/nodeTypes';
import { useCredentialsStore } from '@/stores/credentials';
import { htmlEditorEventBus } from '@/event-bus';

type ResourceLocatorRef = InstanceType<typeof ResourceLocator>;

export default mixins(
	externalHooks,
	nodeHelpers,
	showMessage,
	workflowHelpers,
	debounceHelper,
).extend({
	name: 'parameter-input',
	components: {
		CodeNodeEditor,
		HtmlEditor,
		SqlEditor,
		ExpressionEdit,
		ExpressionParameterInput,
		NodeCredentials,
		CredentialsSelect,
		ScopesNotice,
		ParameterOptions,
		ParameterIssues,
		ResourceLocator,
		TextEdit,
		ImportParameter,
	},
	props: {
		isReadOnly: {
			type: Boolean,
		},
		parameter: {
			type: Object as PropType<INodeProperties>,
		},
		path: {
			type: String,
		},
		value: {
			type: [String, Number, Boolean, Array, Object] as PropType<NodeParameterValueType>,
		},
		hideLabel: {
			type: Boolean,
		},
		droppable: {
			type: Boolean,
		},
		activeDrop: {
			type: Boolean,
		},
		forceShowExpression: {
			type: Boolean,
		},
		hint: {
			type: String as PropType<string | undefined>,
		},
		inputSize: {
			type: String,
		},
		hideIssues: {
			type: Boolean,
		},
		documentationUrl: {
			type: String as PropType<string | undefined>,
		},
		errorHighlight: {
			type: Boolean,
		},
		isForCredential: {
			type: Boolean,
		},
		eventSource: {
			type: String,
		},
		expressionEvaluated: {
			type: String as PropType<string | undefined>,
		},
	},
	data() {
		return {
			codeEditDialogVisible: false,
			nodeName: '',
			expressionAddOperation: 'set' as 'add' | 'set',
			expressionEditDialogVisible: false,
			remoteParameterOptions: [] as INodePropertyOptions[],
			remoteParameterOptionsLoading: false,
			remoteParameterOptionsLoadingIssues: null as string | null,
			textEditDialogVisible: false,
			tempValue: '', //  el-date-picker and el-input does not seem to work without v-model so add one
			CUSTOM_API_CALL_KEY,
			activeCredentialType: '',
			dateTimePickerOptions: {
				shortcuts: [
					{
						text: 'Today', // TODO

						// eslint-disable-next-line @typescript-eslint/no-explicit-any
						onClick(picker: any) {
							picker.$emit('pick', new Date());
						},
					},
					{
						text: 'Yesterday', // TODO

						// eslint-disable-next-line @typescript-eslint/no-explicit-any
						onClick(picker: any) {
							const date = new Date();
							date.setTime(date.getTime() - 3600 * 1000 * 24);
							picker.$emit('pick', date);
						},
					},
					{
						text: 'A week ago', // TODO

						// eslint-disable-next-line @typescript-eslint/no-explicit-any
						onClick(picker: any) {
							const date = new Date();
							date.setTime(date.getTime() - 3600 * 1000 * 24 * 7);
							picker.$emit('pick', date);
						},
					},
				],
			},
			isFocused: false,
		};
	},
	watch: {
		dependentParametersValues() {
			// Reload the remote parameters whenever a parameter
			// on which the current field depends on changes
			this.loadRemoteParameterOptions();
		},
		value() {
			if (this.parameter.type === 'color' && this.getArgument('showAlpha') === true) {
				// Do not set for color with alpha else wrong value gets displayed in field
				return;
			}
			this.tempValue = this.displayValue as string;
		},
	},
	computed: {
		...mapStores(useCredentialsStore, useNodeTypesStore, useNDVStore, useWorkflowsStore),
		expressionDisplayValue(): string {
			if (this.forceShowExpression) {
				return '';
			}

			const value = isResourceLocatorValue(this.value) ? this.value.value : this.value;
			if (typeof value === 'string' && value.startsWith('=')) {
				return value.slice(1);
			}

			return `${this.displayValue ?? ''}`;
		},
		isValueExpression(): boolean {
			return isValueExpression(this.parameter, this.value);
		},
		codeAutocomplete(): string | undefined {
			return this.getArgument('codeAutocomplete') as string | undefined;
		},
		dependentParametersValues(): string | null {
			const loadOptionsDependsOn = this.getArgument('loadOptionsDependsOn') as string[] | undefined;

			if (loadOptionsDependsOn === undefined) {
				return null;
			}

			// Get the resolved parameter values of the current node
			const currentNodeParameters = this.ndvStore.activeNode?.parameters;
			try {
				const resolvedNodeParameters = this.resolveParameter(currentNodeParameters);

				const returnValues: string[] = [];
				for (const parameterPath of loadOptionsDependsOn) {
					returnValues.push(get(resolvedNodeParameters, parameterPath) as string);
				}

				return returnValues.join('|');
			} catch (error) {
				return null;
			}
		},
		node(): INodeUi {
			return this.ndvStore.activeNode!;
		},
		displayTitle(): string {
			const interpolation = { interpolate: { shortPath: this.shortPath } };

			if (this.getIssues.length && this.isValueExpression) {
				return this.$locale.baseText(
					'parameterInput.parameterHasIssuesAndExpression',
					interpolation,
				);
			} else if (this.getIssues.length && !this.isValueExpression) {
				return this.$locale.baseText('parameterInput.parameterHasIssues', interpolation);
			} else if (!this.getIssues.length && this.isValueExpression) {
				return this.$locale.baseText('parameterInput.parameterHasExpression', interpolation);
			}

			return this.$locale.baseText('parameterInput.parameter', interpolation);
		},
		displayValue(): string | number | boolean | null {
			if (this.remoteParameterOptionsLoading === true) {
				// If it is loading options from server display
				// to user that the data is loading. If not it would
				// display the user the key instead of the value it
				// represents
				return this.$locale.baseText('parameterInput.loadingOptions');
			}

			let returnValue;
			if (this.isValueExpression === false) {
				returnValue = this.isResourceLocatorParameter
					? isResourceLocatorValue(this.value)
						? this.value.value
						: ''
					: this.value;
			} else {
				returnValue = this.expressionEvaluated;
			}

			if (this.parameter.type === 'credentialsSelect' && typeof this.value === 'string') {
				const credType = this.credentialsStore.getCredentialTypeByName(this.value);
				if (credType) {
					returnValue = credType.displayName;
				}
			}

			if (
				Array.isArray(returnValue) &&
				this.parameter.type === 'color' &&
				this.getArgument('showAlpha') === true &&
				returnValue.charAt(0) === '#'
			) {
				// Convert the value to rgba that el-color-picker can display it correctly
				const bigint = parseInt(returnValue.slice(1), 16);
				const h = [];
				h.push((bigint >> 24) & 255);
				h.push((bigint >> 16) & 255);
				h.push((bigint >> 8) & 255);
				h.push(((255 - bigint) & 255) / 255);

				returnValue = 'rgba(' + h.join() + ')';
			}

			if (returnValue !== undefined && returnValue !== null && this.parameter.type === 'string') {
				const rows = this.getArgument('rows');
				if (rows === undefined || rows === 1) {
					returnValue = returnValue.toString().replace(/\n/, '|');
				}
			}

			return returnValue;
		},
		getStringInputType() {
			if (this.getArgument('password') === true) {
				return 'password';
			}

			const rows = this.getArgument('rows');
			if (rows !== undefined && rows > 1) {
				return 'textarea';
			}

			if (this.editorType === 'code') {
				return 'textarea';
			}

			return 'text';
		},
		getIssues(): string[] {
			if (this.hideIssues === true || this.node === null) {
				return [];
			}

			const newPath = this.shortPath.split('.');
			newPath.pop();

			const issues = NodeHelpers.getParameterIssues(
				this.parameter,
				this.node.parameters,
				newPath.join('.'),
				this.node,
			);

			if (this.parameter.type === 'credentialsSelect' && this.displayValue === '') {
				issues.parameters = issues.parameters || {};

				const issue = this.$locale.baseText('parameterInput.selectACredentialTypeFromTheDropdown');

				issues.parameters[this.parameter.name] = [issue];
			} else if (
				['options', 'multiOptions'].includes(this.parameter.type) &&
				this.remoteParameterOptionsLoading === false &&
				this.remoteParameterOptionsLoadingIssues === null &&
				this.parameterOptions
			) {
				// Check if the value resolves to a valid option
				// Currently it only displays an error in the node itself in
				// case the value is not valid. The workflow can still be executed
				// and the error is not displayed on the node in the workflow
				const validOptions = this.parameterOptions.map(
					(options) => (options as INodePropertyOptions).value,
				);

				const checkValues: string[] = [];

				if (!this.skipCheck(this.displayValue)) {
					if (Array.isArray(this.displayValue)) {
						checkValues.push.apply(checkValues, this.displayValue);
					} else {
						checkValues.push(this.displayValue as string);
					}
				}

				for (const checkValue of checkValues) {
					if (checkValue === null || !validOptions.includes(checkValue)) {
						if (issues.parameters === undefined) {
							issues.parameters = {};
						}

						const issue = this.$locale.baseText('parameterInput.theValueIsNotSupported', {
							interpolate: { checkValue },
						});

						issues.parameters[this.parameter.name] = [issue];
					}
				}
			} else if (this.remoteParameterOptionsLoadingIssues !== null) {
				if (issues.parameters === undefined) {
					issues.parameters = {};
				}
				issues.parameters[this.parameter.name] = [
					`There was a problem loading the parameter options from server: "${this.remoteParameterOptionsLoadingIssues}"`,
				];
			}

			if (
				issues !== undefined &&
				issues.parameters !== undefined &&
				issues.parameters[this.parameter.name] !== undefined
			) {
				return issues.parameters[this.parameter.name];
			}

			return [];
		},
		editorType(): EditorType {
			return this.getArgument('editor') as EditorType;
		},
		editorLanguage(): CodeNodeEditorLanguage {
			if (this.editorType === 'json' || this.parameter.type === 'json') return 'json';
			return 'javaScript';
		},
		parameterOptions():
			| Array<INodePropertyOptions | INodeProperties | INodePropertyCollection>
			| undefined {
			if (this.hasRemoteMethod === false) {
				// Options are already given
				return this.parameter.options;
			}

			// Options get loaded from server
			return this.remoteParameterOptions;
		},
		parameterInputClasses() {
			const classes: { [c: string]: boolean } = {
				droppable: this.droppable,
				activeDrop: this.activeDrop,
			};

			const rows = this.getArgument('rows');
			const isTextarea = this.parameter.type === 'string' && rows !== undefined;
			const isSwitch = this.parameter.type === 'boolean' && !this.isValueExpression;

			if (!isTextarea && !isSwitch) {
				classes['parameter-value-container'] = true;
			}

			if (
				!this.droppable &&
				!this.activeDrop &&
				(this.getIssues.length > 0 || this.errorHighlight) &&
				!this.isValueExpression
			) {
				classes['has-issues'] = true;
			}

			return classes;
		},
		parameterInputWrapperStyle() {
			let deductWidth = 0;
			const styles = {
				width: '100%',
			};
			if (this.parameter.type === 'credentialsSelect' || this.isResourceLocatorParameter) {
				return styles;
			}
			if (this.getIssues.length) {
				deductWidth += 20;
			}

			if (deductWidth !== 0) {
				styles.width = `calc(100% - ${deductWidth}px)`;
			}

			return styles;
		},
		hasRemoteMethod(): boolean {
			return !!this.getArgument('loadOptionsMethod') || !!this.getArgument('loadOptions');
		},
		shortPath(): string {
			const shortPath = this.path.split('.');
			shortPath.shift();
			return shortPath.join('.');
		},
		workflow(): Workflow {
			return this.getCurrentWorkflow();
		},
		isResourceLocatorParameter(): boolean {
			return this.parameter.type === 'resourceLocator';
		},
		isSecretParameter(): boolean {
			return this.getArgument('password') === true;
		},
		remoteParameterOptionsKeys(): string[] {
			return (this.remoteParameterOptions || []).map((o) => o.name);
		},
	},
	methods: {
		isRemoteParameterOption(option: INodePropertyOptions) {
			return this.remoteParameterOptionsKeys.includes(option.name);
		},
		credentialSelected(updateInformation: INodeUpdatePropertiesInformation) {
			// Update the values on the node
			this.workflowsStore.updateNodeProperties(updateInformation);

			const node = this.workflowsStore.getNodeByName(updateInformation.name);

			if (node) {
				// Update the issues
				this.updateNodeCredentialIssues(node);
			}

			this.$externalHooks().run('nodeSettings.credentialSelected', { updateInformation });
		},
		/**
		 * Check whether a param value must be skipped when collecting node param issues for validation.
		 */
		skipCheck(value: string | number | boolean | null) {
			return typeof value === 'string' && value.includes(CUSTOM_API_CALL_KEY);
		},
		getPlaceholder(): string {
			return this.isForCredential
				? this.$locale.credText().placeholder(this.parameter)
				: this.$locale.nodeText().placeholder(this.parameter, this.path);
		},
		getOptionsOptionDisplayName(option: INodePropertyOptions): string {
			return this.isForCredential
				? this.$locale.credText().optionsOptionDisplayName(this.parameter, option)
				: this.$locale.nodeText().optionsOptionDisplayName(this.parameter, option, this.path);
		},
		getOptionsOptionDescription(option: INodePropertyOptions): string {
			return this.isForCredential
				? this.$locale.credText().optionsOptionDescription(this.parameter, option)
				: this.$locale.nodeText().optionsOptionDescription(this.parameter, option, this.path);
		},

		async loadRemoteParameterOptions() {
			if (
				this.node === null ||
				this.hasRemoteMethod === false ||
				this.remoteParameterOptionsLoading
			) {
				return;
			}
			this.remoteParameterOptionsLoadingIssues = null;
			this.remoteParameterOptionsLoading = true;
			this.remoteParameterOptions.length = 0;

			// Get the resolved parameter values of the current node

			try {
				const currentNodeParameters = (this.ndvStore.activeNode as INodeUi).parameters;
				const resolvedNodeParameters = this.resolveParameter(
					currentNodeParameters,
				) as INodeParameters;
				const loadOptionsMethod = this.getArgument('loadOptionsMethod') as string | undefined;
				const loadOptions = this.getArgument('loadOptions') as ILoadOptions | undefined;

				const options = await this.nodeTypesStore.getNodeParameterOptions({
					nodeTypeAndVersion: {
						name: this.node.type,
						version: this.node.typeVersion,
					},
					path: this.path,
					methodName: loadOptionsMethod,
					loadOptions,
					currentNodeParameters: resolvedNodeParameters,
					credentials: this.node.credentials,
				});

				this.remoteParameterOptions.push.apply(this.remoteParameterOptions, options);
			} catch (error) {
				this.remoteParameterOptionsLoadingIssues = error.message;
			}

			this.remoteParameterOptionsLoading = false;
		},
		closeCodeEditDialog() {
			this.codeEditDialogVisible = false;
		},
		closeExpressionEditDialog() {
			this.expressionEditDialogVisible = false;
		},
		trackExpressionEditOpen() {
			if (!this.node) {
				return;
			}

			if ((this.node.type as string).startsWith('n8n-nodes-base')) {
				this.$telemetry.track('User opened Expression Editor', {
					node_type: this.node.type,
					parameter_name: this.parameter.displayName,
					parameter_field_type: this.parameter.type,
					new_expression: !this.isValueExpression,
					workflow_id: this.workflowsStore.workflowId,
					session_id: this.ndvStore.sessionId,
					source: this.eventSource || 'ndv',
				});
			}
		},
		closeTextEditDialog() {
			this.textEditDialogVisible = false;
		},
		displayEditDialog() {
			if (this.editorType) {
				this.codeEditDialogVisible = true;
			} else {
				this.textEditDialogVisible = true;
			}
		},
		getArgument(argumentName: string): string | number | boolean | undefined {
			return this.parameter.typeOptions?.[argumentName];
		},
		expressionUpdated(value: string) {
			const val: NodeParameterValueType = this.isResourceLocatorParameter
				? { __rl: true, value, mode: this.value.mode }
				: value;
			this.valueChanged(val);
		},
		openExpressionEditorModal() {
			if (!this.isValueExpression) return;

			this.expressionEditDialogVisible = true;
			this.trackExpressionEditOpen();
		},
		onBlur() {
			this.$emit('blur');
			this.isFocused = false;
		},
		onResourceLocatorDrop(data: string) {
			this.$emit('drop', data);
		},
		setFocus() {
			if (['json'].includes(this.parameter.type) && this.getArgument('alwaysOpenEditWindow')) {
				this.displayEditDialog();
				return;
			}

			if (this.node !== null) {
				// When an event like mouse-click removes the active node while
				// editing is active it does not know where to save the value to.
				// For that reason do we save the node-name here. We could probably
				// also just do that once on load but if Vue decides for some reason to
				// reuse the input it could have the wrong value so lets set it everytime
				// just to be sure
				this.nodeName = this.node.name;
			}

			// Set focus on field
			setTimeout(() => {
				// @ts-ignore
				if (this.$refs.inputField?.focus && this.$refs.inputField?.$el) {
					// @ts-ignore
					this.$refs.inputField.focus();
					this.isFocused = true;
				}
			});

			this.$emit('focus');
		},
		isCodeNode(node: INodeUi): boolean {
			return node.type === CODE_NODE_TYPE;
		},
		isHtmlNode(node: INodeUi): boolean {
			return node.type === HTML_NODE_TYPE;
		},
		rgbaToHex(value: string): string | null {
			// Convert rgba to hex from: https://stackoverflow.com/questions/5623838/rgb-to-hex-and-hex-to-rgb
			const valueMatch = (value as string).match(
				/^rgba\((\d+),\s*(\d+),\s*(\d+),\s*(\d+(\.\d+)?)\)$/,
			);
			if (valueMatch === null) {
				// TODO: Display something if value is not valid
				return null;
			}
			const [r, g, b, a] = valueMatch.splice(1, 4).map((v) => Number(v));
			return (
				'#' +
				((1 << 24) + (r << 16) + (g << 8) + b).toString(16).slice(1) +
				((1 << 8) + Math.floor((1 - a) * 255)).toString(16).slice(1)
			);
		},
		onTextInputChange(value: string) {
			const parameterData = {
				node: this.node !== null ? this.node.name : this.nodeName,
				name: this.path,
				value,
			};

			this.$emit('textInput', parameterData);
		},
		valueChangedDebounced(value: NodeParameterValueType | {} | Date) {
			this.callDebounced('valueChanged', { debounceTime: 100 }, value);
		},
		valueChanged(value: NodeParameterValueType | {} | Date) {
			if (this.parameter.name === 'nodeCredentialType') {
				this.activeCredentialType = value as string;
			}

			if (value instanceof Date) {
				value = value.toISOString();
			}

			if (
				this.parameter.type === 'color' &&
				this.getArgument('showAlpha') === true &&
				value !== null &&
				value !== undefined &&
				value.toString().charAt(0) !== '#'
			) {
				const newValue = this.rgbaToHex(value as string);
				if (newValue !== null) {
					this.tempValue = newValue;
					value = newValue;
				}
			}

			const parameterData = {
				node: this.node !== null ? this.node.name : this.nodeName,
				name: this.path,
				value,
			};

			this.$emit('valueChanged', parameterData);

			if (this.parameter.name === 'operation' || this.parameter.name === 'mode') {
				this.$telemetry.track('User set node operation or mode', {
					workflow_id: this.workflowsStore.workflowId,
					node_type: this.node && this.node.type,
					resource: this.node && this.node.parameters.resource,
					is_custom: value === CUSTOM_API_CALL_KEY,
					session_id: this.ndvStore.sessionId,
					parameter: this.parameter.name,
				});
			}
		},
		optionSelected(command: string) {
			const prevValue = this.value;

			if (command === 'resetValue') {
				this.valueChanged(this.parameter.default);
			} else if (command === 'addExpression') {
				if (this.isResourceLocatorParameter) {
					if (isResourceLocatorValue(this.value)) {
						this.valueChanged({ __rl: true, value: `=${this.value.value}`, mode: this.value.mode });
					} else {
						this.valueChanged({ __rl: true, value: `=${this.value}`, mode: '' });
					}
				} else if (
					this.parameter.type === 'number' &&
					(!this.value || this.value === '[Object: null]')
				) {
					this.valueChanged('={{ 0 }}');
				} else if (this.parameter.type === 'number' || this.parameter.type === 'boolean') {
					this.valueChanged(`={{ ${this.value} }}`);
				} else {
					this.valueChanged(`=${this.value}`);
				}

				this.setFocus();
			} else if (command === 'removeExpression') {
				let value: NodeParameterValueType = this.expressionEvaluated;

				this.isFocused = false;

				if (this.parameter.type === 'multiOptions' && typeof value === 'string') {
					value = (value || '')
						.split(',')
						.filter((value) =>
							(this.parameterOptions || []).find(
								(option) => (option as INodePropertyOptions).value === value,
							),
						);
				}

				if (this.isResourceLocatorParameter && isResourceLocatorValue(this.value)) {
					this.valueChanged({ __rl: true, value, mode: this.value.mode });
				} else {
					let newValue = typeof value !== 'undefined' ? value : null;

					if (this.parameter.type === 'string') {
						// Strip the '=' from the beginning
						newValue = this.value ? this.value.toString().substring(1) : null;
					}

					this.valueChanged(newValue);
				}
			} else if (command === 'refreshOptions') {
				if (this.isResourceLocatorParameter) {
					const resourceLocatorRef = this.$refs.resourceLocator as ResourceLocatorRef | undefined;

					resourceLocatorRef?.$emit('refreshList');
				}
				this.loadRemoteParameterOptions();
			} else if (command === 'formatHtml') {
				htmlEditorEventBus.emit('format-html');
			}

			if (this.node && (command === 'addExpression' || command === 'removeExpression')) {
				const telemetryPayload = {
					node_type: this.node.type,
					parameter: this.path,
					old_mode: command === 'addExpression' ? 'fixed' : 'expression',
					new_mode: command === 'removeExpression' ? 'fixed' : 'expression',
					was_parameter_empty: prevValue === '' || prevValue === undefined,
					had_mapping: hasExpressionMapping(prevValue),
					had_parameter: typeof prevValue === 'string' && prevValue.includes('$parameter'),
				};
				this.$telemetry.track('User switched parameter mode', telemetryPayload);
				this.$externalHooks().run('parameterInput.modeSwitch', telemetryPayload);
			}
		},
	},
	updated() {
		this.$nextTick(() => {
			const remoteParameterOptions = this.$el.querySelectorAll('.remote-parameter-option');

			if (remoteParameterOptions.length > 0) {
				this.$externalHooks().run('parameterInput.updated', { remoteParameterOptions });
			}
		});
	},
	mounted() {
		this.$on('optionSelected', this.optionSelected);

		this.tempValue = this.displayValue as string;
		if (this.node !== null) {
			this.nodeName = this.node.name;
		}

		if (this.node && this.node.parameters.authentication === 'predefinedCredentialType') {
			this.activeCredentialType = this.node.parameters.nodeCredentialType as string;
		}

		if (
			this.parameter.type === 'color' &&
			this.getArgument('showAlpha') === true &&
			this.displayValue !== null &&
			this.displayValue.toString().charAt(0) !== '#'
		) {
			const newValue = this.rgbaToHex(this.displayValue as string);
			if (newValue !== null) {
				this.tempValue = newValue;
			}
		}

		if (this.hasRemoteMethod === true && this.node !== null) {
			// Make sure to load the parameter options
			// directly and whenever the credentials change
			this.$watch(
				() => this.node!.credentials,
				() => {
					this.loadRemoteParameterOptions();
				},
				{ deep: true, immediate: true },
			);
		}

		this.$externalHooks().run('parameterInput.mount', {
			parameter: this.parameter,
			inputFieldRef: this.$refs['inputField'],
		});
	},
});
</script>

<style scoped lang="scss">
.readonly-code {
	font-size: var(--font-size-xs);
}

.switch-input {
	margin: var(--spacing-5xs) 0 var(--spacing-2xs) 0;
}

.parameter-value-container {
	display: flex;
	align-items: center;
}

.parameter-actions {
	display: inline-flex;
	align-items: center;
}

.parameter-input {
	display: inline-block;
}

::v-deep .color-input {
	display: flex;

	.el-color-picker__trigger {
		border: none;
	}
}
</style>

<style lang="scss">
.ql-editor {
	padding: 6px;
	line-height: 26px;
	background-color: #f0f0f0;
}

.droppable {
	--input-border-color: var(--color-secondary);
	--input-border-style: dashed;

	textarea,
	input,
	.cm-editor {
		border-width: 1.5px;
	}
}

.activeDrop {
	--input-border-color: var(--color-success);
	--input-background-color: var(--color-foreground-xlight);
	--input-border-style: solid;

	textarea,
	input {
		cursor: grabbing !important;
		border-width: 1px;
	}
}

.has-issues {
	--input-border-color: var(--color-danger);
}

.el-dropdown {
	color: var(--color-text-light);
}

.list-option {
	margin: 6px 0;
	white-space: normal;
	padding-right: 20px;

	.option-headline {
		font-weight: var(--font-weight-bold);
		line-height: var(--font-line-height-regular);
		overflow-wrap: break-word;
	}

	.option-description {
		margin-top: 2px;
		font-size: var(--font-size-2xs);
		font-weight: var(--font-weight-regular);
		line-height: var(--font-line-height-xloose);
		color: $custom-font-very-light;
	}
}

.edit-window-button {
	display: none;
}

.parameter-input:hover .edit-window-button {
	display: inline;
}

.expand-input-icon-container {
	display: flex;
	height: 100%;
	align-items: center;
}

.input-with-opener > .el-input__suffix {
	right: 0;
}

.textarea-modal-opener {
	position: absolute;
	right: 0;
	bottom: 0;
	background-color: white;
	padding: 3px;
	line-height: 9px;
	border: var(--border-base);
	border-top-left-radius: var(--border-radius-base);
	border-bottom-right-radius: var(--border-radius-base);
	cursor: pointer;

	svg {
		width: 9px !important;
		height: 9px;
		transform: rotate(270deg);

		&:hover {
			color: var(--color-primary);
		}
	}
}

.focused {
	border-color: var(--color-secondary);
}

.invalid {
	border-color: var(--color-danger);
}
</style><|MERGE_RESOLUTION|>--- conflicted
+++ resolved
@@ -53,18 +53,6 @@
 			>
 				<el-dialog
 					v-if="codeEditDialogVisible"
-<<<<<<< HEAD
-					:value="value"
-					:defaultValue="parameter.default"
-					:parameter="parameter"
-					:type="editorType"
-					:codeAutocomplete="codeAutocomplete"
-					:path="path"
-					:readonly="isReadOnly"
-					@closeDialog="closeCodeEditDialog"
-					@valueChanged="expressionUpdated"
-				></code-edit>
-=======
 					visible
 					append-to-body
 					:close-on-click-modal="false"
@@ -85,7 +73,6 @@
 					</div>
 				</el-dialog>
 
->>>>>>> 6335e093
 				<text-edit
 					:dialogVisible="textEditDialogVisible"
 					:value="value"
@@ -99,15 +86,9 @@
 				<code-node-editor
 					v-if="editorType === 'codeNodeEditor' && isCodeNode(node)"
 					:mode="node.parameters.mode"
-<<<<<<< HEAD
-					:value="value"
-					:defaultValue="parameter.default"
-					:language="getArgument('editorLanguage')"
-=======
 					:value="node.parameters.jsCode"
 					:defaultValue="parameter.default"
 					:language="editorLanguage"
->>>>>>> 6335e093
 					:isReadOnly="isReadOnly"
 					@valueChanged="valueChangedDebounced"
 				/>
