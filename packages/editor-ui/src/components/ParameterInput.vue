<template>
	<div @keydown.stop :class="parameterInputClasses">
		<expression-edit
			:dialogVisible="expressionEditDialogVisible"
			:modelValue="
				isResourceLocatorParameter && typeof modelValue !== 'string'
					? modelValue
						? modelValue.value
						: ''
					: modelValue
			"
			:parameter="parameter"
			:path="path"
			:eventSource="eventSource || 'ndv'"
			:isReadOnly="isReadOnly"
			:redactValues="shouldRedactValue"
			@closeDialog="closeExpressionEditDialog"
			@update:modelValue="expressionUpdated"
		></expression-edit>
		<div class="parameter-input ignore-key-press" :style="parameterInputWrapperStyle">
			<resource-locator
				v-if="isResourceLocatorParameter"
				ref="resourceLocator"
				:parameter="parameter"
				:modelValue="modelValue"
				:dependentParametersValues="dependentParametersValues"
				:displayTitle="displayTitle"
				:expressionDisplayValue="expressionDisplayValue"
				:expressionComputedValue="expressionEvaluated"
				:isValueExpression="isValueExpression"
				:isReadOnly="isReadOnly"
				:parameterIssues="getIssues"
				:droppable="droppable"
				:node="node"
				:path="path"
				:event-bus="eventBus"
				@update:modelValue="valueChanged"
				@modalOpenerClick="openExpressionEditorModal"
				@focus="setFocus"
				@blur="onBlur"
				@drop="onResourceLocatorDrop"
			/>
			<ExpressionParameterInput
				v-else-if="isValueExpression || forceShowExpression"
				:modelValue="expressionDisplayValue"
				:title="displayTitle"
				:isReadOnly="isReadOnly"
				:path="path"
				:additional-expression-data="additionalExpressionData"
				:class="{ 'ph-no-capture': shouldRedactValue }"
				@update:modelValue="expressionUpdated"
				@modalOpenerClick="openExpressionEditorModal"
				@focus="setFocus"
				@blur="onBlur"
				ref="inputField"
			/>
			<div
				v-else-if="
					['json', 'string'].includes(parameter.type) ||
					remoteParameterOptionsLoadingIssues !== null
				"
			>
				<el-dialog
					v-if="codeEditDialogVisible"
					:modelValue="true"
					append-to-body
					:close-on-click-modal="false"
					width="80%"
					:title="`${i18n.baseText('codeEdit.edit')} ${$locale
						.nodeText()
						.inputLabelDisplayName(parameter, path)}`"
					:before-close="closeCodeEditDialog"
				>
					<div class="ignore-key-press">
						<code-node-editor
							:modelValue="modelValue"
							:defaultValue="parameter.default"
							:language="editorLanguage"
							:isReadOnly="isReadOnly"
							@update:modelValue="expressionUpdated"
						/>
					</div>
				</el-dialog>

				<text-edit
					:dialogVisible="textEditDialogVisible"
					:modelValue="modelValue"
					:parameter="parameter"
					:path="path"
					:isReadOnly="isReadOnly"
					@closeDialog="closeTextEditDialog"
					@update:modelValue="expressionUpdated"
				></text-edit>

				<code-node-editor
					v-if="editorType === 'codeNodeEditor' && isCodeNode(node)"
					:mode="node.parameters.mode"
					:modelValue="modelValue"
					:defaultValue="parameter.default"
					:language="editorLanguage"
					:isReadOnly="isReadOnly"
					:rows="getArgument('rows')"
					:aiButtonEnabled="settingsStore.isCloudDeployment"
					@update:modelValue="valueChangedDebounced"
				/>

				<html-editor
					v-else-if="editorType === 'htmlEditor'"
					:modelValue="modelValue"
					:isReadOnly="isReadOnly"
					:rows="getArgument('rows')"
					:disableExpressionColoring="!isHtmlNode(node)"
					:disableExpressionCompletions="!isHtmlNode(node)"
					@update:modelValue="valueChangedDebounced"
				/>

				<sql-editor
					v-else-if="editorType === 'sqlEditor'"
					:modelValue="modelValue"
					:dialect="getArgument('sqlDialect')"
					:isReadOnly="isReadOnly"
					:rows="getArgument('rows')"
					@update:modelValue="valueChangedDebounced"
				/>

				<code-node-editor
					v-else-if="editorType === 'json' && !isExecuteWorkflowNode(node)"
					:mode="node.parameters.mode"
					:modelValue="modelValue"
					:defaultValue="parameter.default"
					:language="editorLanguage"
					:isReadOnly="isReadOnly"
					:aiButtonEnabled="false"
					@update:modelValue="valueChangedDebounced"
					:rows="getArgument('rows')"
				/>

				<div v-else-if="editorType" class="readonly-code clickable" @click="displayEditDialog()">
					<code-node-editor
						v-if="!codeEditDialogVisible"
						:modelValue="modelValue"
						:language="editorLanguage"
						:isReadOnly="true"
						:rows="getArgument('rows')"
					/>
				</div>

				<n8n-input
					v-else
					v-model="tempValue"
					ref="inputField"
					:class="{ 'input-with-opener': true, 'ph-no-capture': shouldRedactValue }"
					:size="inputSize"
					:type="getStringInputType"
					:rows="getArgument('rows')"
					:disabled="isReadOnly"
					@update:modelValue="valueChanged($event) && onUpdateTextInput($event)"
					@keydown.stop
					@focus="setFocus"
					@blur="onBlur"
					:title="displayTitle"
					:placeholder="getPlaceholder()"
				>
					<template #suffix>
						<n8n-icon
							v-if="!isReadOnly && !isSecretParameter"
							icon="external-link-alt"
							size="xsmall"
							class="edit-window-button textarea-modal-opener"
							:class="{
								focused: isFocused,
								invalid: !isFocused && getIssues.length > 0 && !isValueExpression,
							}"
							:title="i18n.baseText('parameterInput.openEditWindow')"
							@click="displayEditDialog()"
							@focus="setFocus"
						/>
					</template>
				</n8n-input>
			</div>

			<div v-else-if="parameter.type === 'color'" ref="inputField" class="color-input">
				<el-color-picker
					size="small"
					class="color-picker"
					:modelValue="displayValue"
					:disabled="isReadOnly"
					@focus="setFocus"
					@blur="onBlur"
					@update:modelValue="valueChanged"
					:title="displayTitle"
					:show-alpha="getArgument('showAlpha')"
				/>
				<n8n-input
					v-model="tempValue"
					:size="inputSize"
					type="text"
					:disabled="isReadOnly"
					@update:modelValue="valueChanged"
					@keydown.stop
					@focus="setFocus"
					@blur="onBlur"
					:title="displayTitle"
				/>
			</div>

			<el-date-picker
				v-else-if="parameter.type === 'dateTime'"
				v-model="tempValue"
				ref="inputField"
				type="datetime"
				:size="inputSize"
				:modelValue="displayValue"
				:title="displayTitle"
				:disabled="isReadOnly"
				:placeholder="
					parameter.placeholder
						? getPlaceholder()
						: i18n.baseText('parameterInput.selectDateAndTime')
				"
				:picker-options="dateTimePickerOptions"
				:class="{ 'ph-no-capture': shouldRedactValue }"
				@update:modelValue="valueChanged"
				@focus="setFocus"
				@blur="onBlur"
				@keydown.stop
			/>

			<n8n-input-number
				v-else-if="parameter.type === 'number'"
				ref="inputField"
				:size="inputSize"
				:modelValue="displayValue"
				:controls="false"
				:max="getArgument('maxValue')"
				:min="getArgument('minValue')"
				:precision="getArgument('numberPrecision')"
				:disabled="isReadOnly"
				:class="{ 'ph-no-capture': shouldRedactValue }"
				@update:modelValue="onUpdateTextInput"
				@focus="setFocus"
				@blur="onBlur"
				@keydown.stop
				:title="displayTitle"
				:placeholder="parameter.placeholder"
			/>

			<credentials-select
				v-else-if="parameter.type === 'credentialsSelect' || parameter.name === 'genericAuthType'"
				ref="inputField"
				:parameter="parameter"
				:node="node"
				:activeCredentialType="activeCredentialType"
				:inputSize="inputSize"
				:displayValue="displayValue"
				:isReadOnly="isReadOnly"
				:displayTitle="displayTitle"
				@credentialSelected="credentialSelected"
				@update:modelValue="valueChanged"
				@setFocus="setFocus"
				@onBlur="onBlur"
			>
				<template #issues-and-options>
					<parameter-issues :issues="getIssues" />
				</template>
			</credentials-select>

			<n8n-select
				v-else-if="parameter.type === 'options'"
				ref="inputField"
				:size="inputSize"
				filterable
				:modelValue="displayValue"
				:placeholder="
					parameter.placeholder ? getPlaceholder() : i18n.baseText('parameterInput.select')
				"
				:loading="remoteParameterOptionsLoading"
				:disabled="isReadOnly || remoteParameterOptionsLoading"
				:title="displayTitle"
				@update:modelValue="valueChanged"
				@keydown.stop
				@focus="setFocus"
				@blur="onBlur"
			>
				<n8n-option
					v-for="option in parameterOptions"
					:value="option.value"
					:key="option.value"
					:label="getOptionsOptionDisplayName(option)"
				>
					<div class="list-option">
						<div
							class="option-headline"
							:class="{ 'remote-parameter-option': isRemoteParameterOption(option) }"
						>
							{{ getOptionsOptionDisplayName(option) }}
						</div>
						<div
							v-if="option.description"
							class="option-description"
							v-html="getOptionsOptionDescription(option)"
						></div>
					</div>
				</n8n-option>
			</n8n-select>

			<n8n-select
				v-else-if="parameter.type === 'multiOptions'"
				ref="inputField"
				:size="inputSize"
				filterable
				multiple
				:modelValue="displayValue"
				:loading="remoteParameterOptionsLoading"
				:disabled="isReadOnly || remoteParameterOptionsLoading"
				:title="displayTitle"
				:placeholder="i18n.baseText('parameterInput.select')"
				@update:modelValue="valueChanged"
				@keydown.stop
				@focus="setFocus"
				@blur="onBlur"
			>
				<n8n-option
					v-for="option in parameterOptions"
					:value="option.value"
					:key="option.value"
					:label="getOptionsOptionDisplayName(option)"
				>
					<div class="list-option">
						<div class="option-headline">{{ getOptionsOptionDisplayName(option) }}</div>
						<div
							v-if="option.description"
							class="option-description"
							v-html="getOptionsOptionDescription(option)"
						></div>
					</div>
				</n8n-option>
			</n8n-select>

			<!-- temporary state of booleans while data is mapped -->
			<n8n-input
				v-else-if="parameter.type === 'boolean' && droppable"
				:size="inputSize"
				:modelValue="JSON.stringify(displayValue)"
				:disabled="isReadOnly"
				:title="displayTitle"
			/>
			<el-switch
				v-else-if="parameter.type === 'boolean'"
				:class="{ 'switch-input': true, 'ph-no-capture': shouldRedactValue }"
				ref="inputField"
				active-color="#13ce66"
				:modelValue="displayValue"
				:disabled="isReadOnly"
				@update:modelValue="valueChanged"
			/>
		</div>

		<parameter-issues
			v-if="parameter.type !== 'credentialsSelect' && !isResourceLocatorParameter"
			:issues="getIssues"
		/>
	</div>
</template>

<script lang="ts">
/* eslint-disable prefer-spread */
import { defineComponent } from 'vue';
import { mapStores } from 'pinia';

import { get } from 'lodash-es';

import type { INodeUi, INodeUpdatePropertiesInformation } from '@/Interface';
import type {
	ILoadOptions,
	INodeParameters,
	INodePropertyOptions,
	Workflow,
	INodeProperties,
	INodePropertyCollection,
	NodeParameterValueType,
	IParameterLabel,
	EditorType,
	CodeNodeEditorLanguage,
	IDataObject,
} from 'n8n-workflow';
import { NodeHelpers, CREDENTIAL_EMPTY_VALUE } from 'n8n-workflow';

import CredentialsSelect from '@/components/CredentialsSelect.vue';
import ExpressionEdit from '@/components/ExpressionEdit.vue';
import ParameterIssues from '@/components/ParameterIssues.vue';
import ResourceLocator from '@/components/ResourceLocator/ResourceLocator.vue';
import ExpressionParameterInput from '@/components/ExpressionParameterInput.vue';
import TextEdit from '@/components/TextEdit.vue';
import CodeNodeEditor from '@/components/CodeNodeEditor/CodeNodeEditor.vue';
import HtmlEditor from '@/components/HtmlEditor/HtmlEditor.vue';
import SqlEditor from '@/components/SqlEditor/SqlEditor.vue';
import { externalHooks } from '@/mixins/externalHooks';
import { workflowHelpers } from '@/mixins/workflowHelpers';
import { hasExpressionMapping, isValueExpression } from '@/utils/nodeTypesUtils';
import { isResourceLocatorValue } from '@/utils/typeGuards';

import {
	CUSTOM_API_CALL_KEY,
	EXECUTE_WORKFLOW_NODE_TYPE,
	HTML_NODE_TYPE,
	NODES_USING_CODE_NODE_EDITOR,
} from '@/constants';

import type { PropType } from 'vue';
import { debounceHelper } from '@/mixins/debounce';
import { useWorkflowsStore } from '@/stores/workflows.store';
import { useNDVStore } from '@/stores/ndv.store';
import { useNodeTypesStore } from '@/stores/nodeTypes.store';
import { useCredentialsStore } from '@/stores/credentials.store';
import { useSettingsStore } from '@/stores/settings.store';
import { htmlEditorEventBus } from '@/event-bus';
import type { EventBus } from 'n8n-design-system/utils';
import { createEventBus } from 'n8n-design-system/utils';
<<<<<<< HEAD
import { useI18n, useNodeHelpers } from '@/composables';
=======
import { useI18n } from '@/composables/useI18n';
>>>>>>> 61d8aebe
import type { N8nInput } from 'n8n-design-system';
import { isCredentialOnlyNodeType } from '@/utils/credentialOnlyNodes';

type Picker = { $emit: (arg0: string, arg1: Date) => void };

export default defineComponent({
	name: 'parameter-input',
	mixins: [externalHooks, workflowHelpers, debounceHelper],
	components: {
		CodeNodeEditor,
		HtmlEditor,
		SqlEditor,
		ExpressionEdit,
		ExpressionParameterInput,
		CredentialsSelect,
		ParameterIssues,
		ResourceLocator,
		TextEdit,
	},
	props: {
		additionalExpressionData: {
			type: Object as PropType<IDataObject>,
			default: () => ({}),
		},
		isReadOnly: {
			type: Boolean,
		},
		parameter: {
			type: Object as PropType<INodeProperties>,
		},
		path: {
			type: String,
		},
		modelValue: {
			type: [String, Number, Boolean, Array, Object] as PropType<NodeParameterValueType>,
		},
		hideLabel: {
			type: Boolean,
		},
		droppable: {
			type: Boolean,
		},
		activeDrop: {
			type: Boolean,
		},
		forceShowExpression: {
			type: Boolean,
		},
		hint: {
			type: String as PropType<string | undefined>,
		},
		inputSize: {
			type: String,
		},
		hideIssues: {
			type: Boolean,
		},
		documentationUrl: {
			type: String as PropType<string | undefined>,
		},
		errorHighlight: {
			type: Boolean,
		},
		isForCredential: {
			type: Boolean,
		},
		eventSource: {
			type: String,
		},
		expressionEvaluated: {
			type: String as PropType<string | undefined>,
		},
		label: {
			type: Object as PropType<IParameterLabel>,
			default: () => ({
				size: 'small',
			}),
		},
		eventBus: {
			type: Object as PropType<EventBus>,
			default: () => createEventBus(),
		},
	},
	setup() {
		const i18n = useI18n();
		const nodeHelpers = useNodeHelpers();

		return {
			i18n,
			nodeHelpers,
		};
	},
	data() {
		return {
			codeEditDialogVisible: false,
			nodeName: '',
			expressionAddOperation: 'set' as 'add' | 'set',
			expressionEditDialogVisible: false,
			remoteParameterOptions: [] as INodePropertyOptions[],
			remoteParameterOptionsLoading: false,
			remoteParameterOptionsLoadingIssues: null as string | null,
			textEditDialogVisible: false,
			editDialogClosing: false,
			tempValue: '', //  el-date-picker and el-input does not seem to work without v-model so add one
			CUSTOM_API_CALL_KEY,
			activeCredentialType: '',
			dateTimePickerOptions: {
				shortcuts: [
					{
						text: 'Today', // TODO

						onClick(picker: Picker) {
							picker.$emit('pick', new Date());
						},
					},
					{
						text: 'Yesterday', // TODO

						onClick(picker: Picker) {
							const date = new Date();
							date.setTime(date.getTime() - 3600 * 1000 * 24);
							picker.$emit('pick', date);
						},
					},
					{
						text: 'A week ago', // TODO

						onClick(picker: Picker) {
							const date = new Date();
							date.setTime(date.getTime() - 3600 * 1000 * 24 * 7);
							picker.$emit('pick', date);
						},
					},
				],
			},
			isFocused: false,
		};
	},
	watch: {
		async dependentParametersValues() {
			// Reload the remote parameters whenever a parameter
			// on which the current field depends on changes
			await this.loadRemoteParameterOptions();
		},
		modelValue() {
			if (this.parameter.type === 'color' && this.getArgument('showAlpha') === true) {
				// Do not set for color with alpha else wrong value gets displayed in field
				return;
			}
			this.tempValue = this.displayValue as string;
		},
	},
	computed: {
		...mapStores(
			useCredentialsStore,
			useNodeTypesStore,
			useNDVStore,
			useWorkflowsStore,
			useSettingsStore,
		),
		expressionDisplayValue(): string {
			if (this.forceShowExpression) {
				return '';
			}

			const value = isResourceLocatorValue(this.modelValue)
				? this.modelValue.value
				: this.modelValue;
			if (typeof value === 'string' && value.startsWith('=')) {
				return value.slice(1);
			}

			return `${this.displayValue ?? ''}`;
		},
		isValueExpression(): boolean {
			return isValueExpression(this.parameter, this.modelValue);
		},
		codeAutocomplete(): string | undefined {
			return this.getArgument('codeAutocomplete') as string | undefined;
		},
		dependentParametersValues(): string | null {
			const loadOptionsDependsOn = this.getArgument('loadOptionsDependsOn') as string[] | undefined;

			if (loadOptionsDependsOn === undefined) {
				return null;
			}

			// Get the resolved parameter values of the current node
			const currentNodeParameters = this.ndvStore.activeNode?.parameters;
			try {
				const resolvedNodeParameters = this.resolveParameter(currentNodeParameters);

				const returnValues: string[] = [];
				for (const parameterPath of loadOptionsDependsOn) {
					returnValues.push(get(resolvedNodeParameters, parameterPath) as string);
				}

				return returnValues.join('|');
			} catch (error) {
				return null;
			}
		},
		node(): INodeUi {
			return this.ndvStore.activeNode!;
		},
		displayTitle(): string {
			const interpolation = { interpolate: { shortPath: this.shortPath } };

			if (this.getIssues.length && this.isValueExpression) {
				return this.i18n.baseText('parameterInput.parameterHasIssuesAndExpression', interpolation);
			} else if (this.getIssues.length && !this.isValueExpression) {
				return this.i18n.baseText('parameterInput.parameterHasIssues', interpolation);
			} else if (!this.getIssues.length && this.isValueExpression) {
				return this.i18n.baseText('parameterInput.parameterHasExpression', interpolation);
			}

			return this.i18n.baseText('parameterInput.parameter', interpolation);
		},
		displayValue(): string | number | boolean | null {
			if (this.remoteParameterOptionsLoading) {
				// If it is loading options from server display
				// to user that the data is loading. If not it would
				// display the user the key instead of the value it
				// represents
				return this.i18n.baseText('parameterInput.loadingOptions');
			}

			// if the value is marked as empty return empty string, to prevent displaying the asterisks
			if (this.modelValue === CREDENTIAL_EMPTY_VALUE) {
				return '';
			}

			let returnValue;
			if (!this.isValueExpression) {
				returnValue = this.isResourceLocatorParameter
					? isResourceLocatorValue(this.modelValue)
						? this.modelValue.value
						: ''
					: this.modelValue;
			} else {
				returnValue = this.expressionEvaluated;
			}

			if (this.parameter.type === 'credentialsSelect' && typeof this.modelValue === 'string') {
				const credType = this.credentialsStore.getCredentialTypeByName(this.modelValue);
				if (credType) {
					returnValue = credType.displayName;
				}
			}

			if (
				Array.isArray(returnValue) &&
				this.parameter.type === 'color' &&
				this.getArgument('showAlpha') === true &&
				returnValue.charAt(0) === '#'
			) {
				// Convert the value to rgba that el-color-picker can display it correctly
				const bigint = parseInt(returnValue.slice(1), 16);
				const h = [];
				h.push((bigint >> 24) & 255);
				h.push((bigint >> 16) & 255);
				h.push((bigint >> 8) & 255);
				h.push(((255 - bigint) & 255) / 255);

				returnValue = 'rgba(' + h.join() + ')';
			}

			if (returnValue !== undefined && returnValue !== null && this.parameter.type === 'string') {
				const rows = this.getArgument('rows');
				if (rows === undefined || rows === 1) {
					returnValue = returnValue.toString().replace(/\n/, '|');
				}
			}

			return returnValue;
		},
		getStringInputType() {
			if (this.getArgument('password') === true) {
				return 'password';
			}

			const rows = this.getArgument('rows');
			if (rows !== undefined && rows > 1) {
				return 'textarea';
			}

			if (this.editorType === 'code') {
				return 'textarea';
			}

			return 'text';
		},
		getIssues(): string[] {
			if (this.hideIssues || this.node === null) {
				return [];
			}

			const newPath = this.shortPath.split('.');
			newPath.pop();

			const issues = NodeHelpers.getParameterIssues(
				this.parameter,
				this.node.parameters,
				newPath.join('.'),
				this.node,
			);

			if (this.parameter.type === 'credentialsSelect' && this.displayValue === '') {
				issues.parameters = issues.parameters || {};

				const issue = this.i18n.baseText('parameterInput.selectACredentialTypeFromTheDropdown');

				issues.parameters[this.parameter.name] = [issue];
			} else if (
				['options', 'multiOptions'].includes(this.parameter.type) &&
				!this.remoteParameterOptionsLoading &&
				this.remoteParameterOptionsLoadingIssues === null &&
				this.parameterOptions
			) {
				// Check if the value resolves to a valid option
				// Currently it only displays an error in the node itself in
				// case the value is not valid. The workflow can still be executed
				// and the error is not displayed on the node in the workflow
				const validOptions = this.parameterOptions.map(
					(options) => (options as INodePropertyOptions).value,
				);

				const checkValues: string[] = [];

				if (!this.skipCheck(this.displayValue)) {
					if (Array.isArray(this.displayValue)) {
						checkValues.push.apply(checkValues, this.displayValue);
					} else {
						checkValues.push(this.displayValue as string);
					}
				}

				for (const checkValue of checkValues) {
					if (checkValue === null || !validOptions.includes(checkValue)) {
						if (issues.parameters === undefined) {
							issues.parameters = {};
						}

						const issue = this.i18n.baseText('parameterInput.theValueIsNotSupported', {
							interpolate: { checkValue },
						});

						issues.parameters[this.parameter.name] = [issue];
					}
				}
			} else if (this.remoteParameterOptionsLoadingIssues !== null && !this.isValueExpression) {
				if (issues.parameters === undefined) {
					issues.parameters = {};
				}
				issues.parameters[this.parameter.name] = [
					`There was a problem loading the parameter options from server: "${this.remoteParameterOptionsLoadingIssues}"`,
				];
			}

			if (issues?.parameters?.[this.parameter.name] !== undefined) {
				return issues.parameters[this.parameter.name];
			}

			return [];
		},
		editorType(): EditorType {
			return this.getArgument('editor') as EditorType;
		},
		editorLanguage(): CodeNodeEditorLanguage {
			if (this.editorType === 'json' || this.parameter.type === 'json') return 'json';
			return (this.getArgument('editorLanguage') as CodeNodeEditorLanguage) ?? 'javaScript';
		},
		parameterOptions():
			| Array<INodePropertyOptions | INodeProperties | INodePropertyCollection>
			| undefined {
			if (!this.hasRemoteMethod) {
				// Options are already given
				return this.parameter.options;
			}

			// Options get loaded from server
			return this.remoteParameterOptions;
		},
		parameterInputClasses() {
			const classes: { [c: string]: boolean } = {
				droppable: this.droppable,
				activeDrop: this.activeDrop,
			};

			const rows = this.getArgument('rows');
			const isTextarea = this.parameter.type === 'string' && rows !== undefined;
			const isSwitch = this.parameter.type === 'boolean' && !this.isValueExpression;

			if (!isTextarea && !isSwitch) {
				classes['parameter-value-container'] = true;
			}

			if (
				!this.droppable &&
				!this.activeDrop &&
				(this.getIssues.length > 0 || this.errorHighlight) &&
				!this.isValueExpression
			) {
				classes['has-issues'] = true;
			}

			return classes;
		},
		parameterInputWrapperStyle() {
			let deductWidth = 0;
			const styles = {
				width: '100%',
			};
			if (this.parameter.type === 'credentialsSelect' || this.isResourceLocatorParameter) {
				return styles;
			}
			if (this.getIssues.length) {
				deductWidth += 20;
			}

			if (deductWidth !== 0) {
				styles.width = `calc(100% - ${deductWidth}px)`;
			}

			return styles;
		},
		hasRemoteMethod(): boolean {
			return !!this.getArgument('loadOptionsMethod') || !!this.getArgument('loadOptions');
		},
		shortPath(): string {
			const shortPath = this.path.split('.');
			shortPath.shift();
			return shortPath.join('.');
		},
		workflow(): Workflow {
			return this.getCurrentWorkflow();
		},
		isResourceLocatorParameter(): boolean {
			return this.parameter.type === 'resourceLocator';
		},
		isSecretParameter(): boolean {
			return this.getArgument('password') === true;
		},
		remoteParameterOptionsKeys(): string[] {
			return (this.remoteParameterOptions || []).map((o) => o.name);
		},
		shouldRedactValue(): boolean {
			return this.getStringInputType === 'password' || this.isForCredential;
		},
	},
	methods: {
		isRemoteParameterOption(option: INodePropertyOptions) {
			return this.remoteParameterOptionsKeys.includes(option.name);
		},
		credentialSelected(updateInformation: INodeUpdatePropertiesInformation) {
			// Update the values on the node
			this.workflowsStore.updateNodeProperties(updateInformation);

			const node = this.workflowsStore.getNodeByName(updateInformation.name);

			if (node) {
				// Update the issues
				this.nodeHelpers.updateNodeCredentialIssues(node);
			}

			void this.$externalHooks().run('nodeSettings.credentialSelected', { updateInformation });
		},
		/**
		 * Check whether a param value must be skipped when collecting node param issues for validation.
		 */
		skipCheck(value: string | number | boolean | null) {
			return typeof value === 'string' && value.includes(CUSTOM_API_CALL_KEY);
		},
		getPlaceholder(): string {
			return this.isForCredential
				? this.i18n.credText().placeholder(this.parameter)
				: this.i18n.nodeText().placeholder(this.parameter, this.path);
		},
		getOptionsOptionDisplayName(option: INodePropertyOptions): string {
			return this.isForCredential
				? this.i18n.credText().optionsOptionDisplayName(this.parameter, option)
				: this.i18n.nodeText().optionsOptionDisplayName(this.parameter, option, this.path);
		},
		getOptionsOptionDescription(option: INodePropertyOptions): string {
			return this.isForCredential
				? this.i18n.credText().optionsOptionDescription(this.parameter, option)
				: this.i18n.nodeText().optionsOptionDescription(this.parameter, option, this.path);
		},

		async loadRemoteParameterOptions() {
			if (
				this.node === null ||
				!this.hasRemoteMethod ||
				this.remoteParameterOptionsLoading ||
				!this.parameter
			) {
				return;
			}
			this.remoteParameterOptionsLoadingIssues = null;
			this.remoteParameterOptionsLoading = true;
			this.remoteParameterOptions.length = 0;

			// Get the resolved parameter values of the current node

			try {
				const currentNodeParameters = (this.ndvStore.activeNode as INodeUi).parameters;
				const resolvedNodeParameters = this.resolveRequiredParameters(
					this.parameter,
					currentNodeParameters,
				) as INodeParameters;
				const loadOptionsMethod = this.getArgument('loadOptionsMethod') as string | undefined;
				const loadOptions = this.getArgument('loadOptions') as ILoadOptions | undefined;

				const options = await this.nodeTypesStore.getNodeParameterOptions({
					nodeTypeAndVersion: {
						name: this.node.type,
						version: this.node.typeVersion,
					},
					path: this.path,
					methodName: loadOptionsMethod,
					loadOptions,
					currentNodeParameters: resolvedNodeParameters,
					credentials: this.node.credentials,
				});

				this.remoteParameterOptions.push.apply(this.remoteParameterOptions, options);
			} catch (error) {
				this.remoteParameterOptionsLoadingIssues = error.message;
			}

			this.remoteParameterOptionsLoading = false;
		},
		closeCodeEditDialog() {
			this.codeEditDialogVisible = false;

			this.editDialogClosing = true;
			void this.$nextTick(() => {
				this.editDialogClosing = false;
			});
		},
		closeExpressionEditDialog() {
			this.expressionEditDialogVisible = false;
		},
		trackExpressionEditOpen() {
			if (!this.node) {
				return;
			}

			if (this.node.type.startsWith('n8n-nodes-base') || isCredentialOnlyNodeType(this.node.type)) {
				this.$telemetry.track('User opened Expression Editor', {
					node_type: this.node.type,
					parameter_name: this.parameter.displayName,
					parameter_field_type: this.parameter.type,
					new_expression: !this.isValueExpression,
					workflow_id: this.workflowsStore.workflowId,
					session_id: this.ndvStore.sessionId,
					source: this.eventSource || 'ndv',
				});
			}
		},
		closeTextEditDialog() {
			this.textEditDialogVisible = false;

			this.editDialogClosing = true;
			void this.$nextTick(() => {
				this.$refs.inputField?.blur?.();
				this.editDialogClosing = false;
			});
		},
		displayEditDialog() {
			if (this.editDialogClosing) {
				return;
			}

			if (this.editorType) {
				this.codeEditDialogVisible = true;
			} else {
				this.textEditDialogVisible = true;
			}
		},
		getArgument(argumentName: string): string | number | boolean | undefined {
			return this.parameter.typeOptions?.[argumentName];
		},
		expressionUpdated(value: string) {
			const val: NodeParameterValueType = this.isResourceLocatorParameter
				? { __rl: true, value, mode: this.modelValue.mode }
				: value;
			this.valueChanged(val);
		},
		openExpressionEditorModal() {
			if (!this.isValueExpression) return;

			this.expressionEditDialogVisible = true;
			this.trackExpressionEditOpen();
		},
		onBlur() {
			this.$emit('blur');
			this.isFocused = false;
		},
		onResourceLocatorDrop(data: string) {
			this.$emit('drop', data);
		},
		async setFocus(event: MouseEvent) {
			if (['json'].includes(this.parameter.type) && this.getArgument('alwaysOpenEditWindow')) {
				this.displayEditDialog();
				return;
			}

			if (this.node !== null) {
				// When an event like mouse-click removes the active node while
				// editing is active it does not know where to save the value to.
				// For that reason do we save the node-name here. We could probably
				// also just do that once on load but if Vue decides for some reason to
				// reuse the input it could have the wrong value so lets set it everytime
				// just to be sure
				this.nodeName = this.node.name;
			}

			await this.$nextTick();

			// eslint-disable-next-line @typescript-eslint/no-redundant-type-constituents
			const inputRef = this.$refs.inputField as InstanceType<N8nInput> | undefined;
			if (inputRef?.$el) {
				if (inputRef.focusOnInput) {
					inputRef.focusOnInput();
				} else if (inputRef.focus) {
					inputRef.focus();
				}

				this.isFocused = true;
			}

			this.$emit('focus');
		},
		isCodeNode(node: INodeUi): boolean {
			return NODES_USING_CODE_NODE_EDITOR.includes(node.type);
		},
		isHtmlNode(node: INodeUi): boolean {
			return node.type === HTML_NODE_TYPE;
		},
		isExecuteWorkflowNode(node: INodeUi): boolean {
			return node.type === EXECUTE_WORKFLOW_NODE_TYPE;
		},
		rgbaToHex(value: string): string | null {
			// Convert rgba to hex from: https://stackoverflow.com/questions/5623838/rgb-to-hex-and-hex-to-rgb
			const valueMatch = value.match(/^rgba\((\d+),\s*(\d+),\s*(\d+),\s*(\d+(\.\d+)?)\)$/);
			if (valueMatch === null) {
				// TODO: Display something if value is not valid
				return null;
			}
			const [r, g, b, a] = valueMatch.splice(1, 4).map((v) => Number(v));
			return (
				'#' +
				((1 << 24) + (r << 16) + (g << 8) + b).toString(16).slice(1) +
				((1 << 8) + Math.floor((1 - a) * 255)).toString(16).slice(1)
			);
		},
		onTextInputChange(value: string) {
			const parameterData = {
				node: this.node !== null ? this.node.name : this.nodeName,
				name: this.path,
				value,
			};

			this.$emit('textInput', parameterData);
		},
		valueChangedDebounced(value: NodeParameterValueType | {} | Date) {
			void this.callDebounced('valueChanged', { debounceTime: 100 }, value);
		},
		onUpdateTextInput(value: string) {
			this.valueChanged(value);
			this.onTextInputChange(value);
		},
		valueChanged(value: NodeParameterValueType | {} | Date) {
			if (this.parameter.name === 'nodeCredentialType') {
				this.activeCredentialType = value as string;
			}

			if (value instanceof Date) {
				value = value.toISOString();
			}

			if (
				this.parameter.type === 'color' &&
				this.getArgument('showAlpha') === true &&
				value !== null &&
				value !== undefined &&
				value.toString().charAt(0) !== '#'
			) {
				const newValue = this.rgbaToHex(value as string);
				if (newValue !== null) {
					this.tempValue = newValue;
					value = newValue;
				}
			}

			const parameterData = {
				node: this.node !== null ? this.node.name : this.nodeName,
				name: this.path,
				value,
			};

			this.$emit('update', parameterData);

			if (this.parameter.name === 'operation' || this.parameter.name === 'mode') {
				this.$telemetry.track('User set node operation or mode', {
					workflow_id: this.workflowsStore.workflowId,
					node_type: this.node && this.node.type,
					resource: this.node && this.node.parameters.resource,
					is_custom: value === CUSTOM_API_CALL_KEY,
					session_id: this.ndvStore.sessionId,
					parameter: this.parameter.name,
				});
			}
		},
		async optionSelected(command: string) {
			const prevValue = this.modelValue;

			if (command === 'resetValue') {
				this.valueChanged(this.parameter.default);
			} else if (command === 'addExpression') {
				if (this.isResourceLocatorParameter) {
					if (isResourceLocatorValue(this.modelValue)) {
						this.valueChanged({
							__rl: true,
							value: `=${this.modelValue.value}`,
							mode: this.modelValue.mode,
						});
					} else {
						this.valueChanged({ __rl: true, value: `=${this.modelValue}`, mode: '' });
					}
				} else if (
					this.parameter.type === 'number' &&
					(!this.modelValue || this.modelValue === '[Object: null]')
				) {
					this.valueChanged('={{ 0 }}');
				} else if (this.parameter.type === 'number' || this.parameter.type === 'boolean') {
					this.valueChanged(`={{ ${this.modelValue} }}`);
				} else {
					this.valueChanged(`=${this.modelValue}`);
				}

				await this.setFocus();
			} else if (command === 'removeExpression') {
				let value: NodeParameterValueType = this.expressionEvaluated;

				this.isFocused = false;

				if (this.parameter.type === 'multiOptions' && typeof value === 'string') {
					value = (value || '')
						.split(',')
						.filter((value) =>
							(this.parameterOptions || []).find(
								(option) => (option as INodePropertyOptions).value === value,
							),
						);
				}

				if (this.isResourceLocatorParameter && isResourceLocatorValue(this.modelValue)) {
					this.valueChanged({ __rl: true, value, mode: this.modelValue.mode });
				} else {
					let newValue = typeof value !== 'undefined' ? value : null;

					if (this.parameter.type === 'string') {
						// Strip the '=' from the beginning
						newValue = this.modelValue ? this.modelValue.toString().substring(1) : null;
					}

					this.valueChanged(newValue);
				}
			} else if (command === 'refreshOptions') {
				if (this.isResourceLocatorParameter) {
					this.eventBus.emit('refreshList');
				}
				void this.loadRemoteParameterOptions();
			} else if (command === 'formatHtml') {
				htmlEditorEventBus.emit('format-html');
			}

			if (this.node && (command === 'addExpression' || command === 'removeExpression')) {
				const telemetryPayload = {
					node_type: this.node.type,
					parameter: this.path,
					old_mode: command === 'addExpression' ? 'fixed' : 'expression',
					new_mode: command === 'removeExpression' ? 'fixed' : 'expression',
					was_parameter_empty: prevValue === '' || prevValue === undefined,
					had_mapping: hasExpressionMapping(prevValue),
					had_parameter: typeof prevValue === 'string' && prevValue.includes('$parameter'),
				};
				this.$telemetry.track('User switched parameter mode', telemetryPayload);
				void this.$externalHooks().run('parameterInput.modeSwitch', telemetryPayload);
			}
		},
	},
	async updated() {
		await this.$nextTick();
		const remoteParameterOptions = this.$el.querySelectorAll('.remote-parameter-option');

		if (remoteParameterOptions.length > 0) {
			void this.$externalHooks().run('parameterInput.updated', { remoteParameterOptions });
		}
	},
	mounted() {
		this.eventBus.on('optionSelected', this.optionSelected);

		this.tempValue = this.displayValue as string;
		if (this.node !== null) {
			this.nodeName = this.node.name;
		}

		if (this.node && this.node.parameters.authentication === 'predefinedCredentialType') {
			this.activeCredentialType = this.node.parameters.nodeCredentialType as string;
		}

		if (
			this.parameter.type === 'color' &&
			this.getArgument('showAlpha') === true &&
			this.displayValue !== null &&
			this.displayValue.toString().charAt(0) !== '#'
		) {
			const newValue = this.rgbaToHex(this.displayValue as string);
			if (newValue !== null) {
				this.tempValue = newValue;
			}
		}

		if (this.hasRemoteMethod && this.node !== null) {
			// Make sure to load the parameter options
			// directly and whenever the credentials change
			this.$watch(
				() => this.node?.credentials,
				() => {
					void this.loadRemoteParameterOptions();
				},
				{ immediate: true },
			);
		}

		void this.$externalHooks().run('parameterInput.mount', {
			parameter: this.parameter,
			inputFieldRef: this.$refs.inputField as InstanceType<typeof N8nInput>,
		});
	},
	beforeUnmount() {
		this.eventBus.off('optionSelected', this.optionSelected);
	},
});
</script>

<style scoped lang="scss">
.readonly-code {
	font-size: var(--font-size-xs);
}

.switch-input {
	margin: var(--spacing-5xs) 0 var(--spacing-2xs) 0;
}

.parameter-value-container {
	display: flex;
	align-items: center;
}

.parameter-actions {
	display: inline-flex;
	align-items: center;
}

.parameter-input {
	display: inline-block;

	:deep(.color-input) {
		display: flex;

		.el-color-picker__trigger {
			border: none;
		}
	}
}
</style>

<style lang="scss">
.ql-editor {
	padding: 6px;
	line-height: 26px;
	background-color: #f0f0f0;
}

.droppable {
	--input-border-color: var(--color-ndv-droppable-parameter);
	--input-border-style: dashed;

	textarea,
	input,
	.cm-editor {
		border-width: 1.5px;
	}
}

.activeDrop {
	--input-border-color: var(--color-success);
	--input-background-color: var(--color-foreground-xlight);
	--input-border-style: solid;

	textarea,
	input {
		cursor: grabbing !important;
		border-width: 1px;
	}
}

.has-issues {
	--input-border-color: var(--color-danger);
}

.el-dropdown {
	color: var(--color-text-light);
}

.list-option {
	margin: 6px 0;
	white-space: normal;
	padding-right: 20px;

	.option-headline {
		font-weight: var(--font-weight-bold);
		line-height: var(--font-line-height-regular);
		overflow-wrap: break-word;
	}

	.option-description {
		margin-top: 2px;
		font-size: var(--font-size-2xs);
		font-weight: var(--font-weight-regular);
		line-height: var(--font-line-height-xloose);
		color: $custom-font-very-light;
	}
}

.edit-window-button {
	display: none;
}

.parameter-input:hover .edit-window-button {
	display: inline;
}

.expand-input-icon-container {
	display: flex;
	height: 100%;
	align-items: center;
}

.input-with-opener .el-input__suffix {
	right: 0;
}

.el-input--suffix .el-input__inner {
	padding-right: 0;
}

.textarea-modal-opener {
	position: absolute;
	right: 0;
	bottom: 0;
	background-color: var(--color-code-background);
	padding: 3px;
	line-height: 9px;
	border: var(--border-base);
	border-top-left-radius: var(--border-radius-base);
	border-bottom-right-radius: var(--border-radius-base);
	cursor: pointer;

	svg {
		width: 9px !important;
		height: 9px;
		transform: rotate(270deg);

		&:hover {
			color: var(--color-primary);
		}
	}
}

.focused {
	border-color: var(--color-secondary);
}

.invalid {
	border-color: var(--color-danger);
}
</style><|MERGE_RESOLUTION|>--- conflicted
+++ resolved
@@ -417,11 +417,7 @@
 import { htmlEditorEventBus } from '@/event-bus';
 import type { EventBus } from 'n8n-design-system/utils';
 import { createEventBus } from 'n8n-design-system/utils';
-<<<<<<< HEAD
 import { useI18n, useNodeHelpers } from '@/composables';
-=======
-import { useI18n } from '@/composables/useI18n';
->>>>>>> 61d8aebe
 import type { N8nInput } from 'n8n-design-system';
 import { isCredentialOnlyNodeType } from '@/utils/credentialOnlyNodes';
 
