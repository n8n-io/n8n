--- conflicted
+++ resolved
@@ -117,7 +117,6 @@
 					:modelValue="modelValue"
 					:dialect="getArgument('sqlDialect')"
 					:isReadOnly="isReadOnly"
-<<<<<<< HEAD
 					:rows="getArgument('rows')"
 					@valueChanged="valueChangedDebounced"
 				/>
@@ -130,9 +129,7 @@
 					:isReadOnly="isReadOnly"
 					:rows="getArgument('rows')"
 					@valueChanged="valueChangedDebounced"
-=======
 					@update:modelValue="valueChangedDebounced"
->>>>>>> dc295ac5
 				/>
 
 				<div v-else-if="editorType" class="readonly-code clickable" @click="displayEditDialog()">
