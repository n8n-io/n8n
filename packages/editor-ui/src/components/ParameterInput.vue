<template>
	<div @keydown.stop :class="parameterInputClasses">
		<expression-edit
			:dialogVisible="expressionEditDialogVisible"
			:value="
				isResourceLocatorParameter && typeof value !== 'string' ? (value ? value.value : '') : value
			"
			:parameter="parameter"
			:path="path"
			:eventSource="eventSource || 'ndv'"
			:isReadOnly="isReadOnly"
			@closeDialog="closeExpressionEditDialog"
			@valueChanged="expressionUpdated"
		></expression-edit>
		<div class="parameter-input ignore-key-press" :style="parameterInputWrapperStyle">
			<resource-locator
				v-if="isResourceLocatorParameter"
				ref="resourceLocator"
				:parameter="parameter"
				:value="value"
				:dependentParametersValues="dependentParametersValues"
				:displayTitle="displayTitle"
				:expressionDisplayValue="expressionDisplayValue"
				:expressionComputedValue="expressionEvaluated"
				:isValueExpression="isValueExpression"
				:isReadOnly="isReadOnly"
				:parameterIssues="getIssues"
				:droppable="droppable"
				:node="node"
				:path="path"
				@input="valueChanged"
				@modalOpenerClick="openExpressionEditorModal"
				@focus="setFocus"
				@blur="onBlur"
				@drop="onResourceLocatorDrop"
			/>
			<ExpressionParameterInput
				v-else-if="isValueExpression || forceShowExpression"
				:value="expressionDisplayValue"
				:title="displayTitle"
				:isReadOnly="isReadOnly"
				:path="path"
				@valueChanged="expressionUpdated"
				@modalOpenerClick="openExpressionEditorModal"
				@focus="setFocus"
				@blur="onBlur"
				ref="inputField"
			/>
			<div
				v-else-if="
					['json', 'string'].includes(parameter.type) ||
					remoteParameterOptionsLoadingIssues !== null
				"
			>
				<el-dialog
					v-if="codeEditDialogVisible"
					visible
					append-to-body
					:close-on-click-modal="false"
					width="80%"
					:title="`${$locale.baseText('codeEdit.edit')} ${$locale
						.nodeText()
						.inputLabelDisplayName(parameter, path)}`"
					:before-close="closeCodeEditDialog"
				>
					<div class="ignore-key-press">
						<code-node-editor
							:value="value"
							:defaultValue="parameter.default"
							:language="editorLanguage"
							:isReadOnly="isReadOnly"
							@valueChanged="expressionUpdated"
						/>
					</div>
				</el-dialog>

				<text-edit
					:dialogVisible="textEditDialogVisible"
					:value="value"
					:parameter="parameter"
					:path="path"
					:isReadOnly="isReadOnly"
					@closeDialog="closeTextEditDialog"
					@valueChanged="expressionUpdated"
				></text-edit>

				<code-node-editor
					v-if="
						editorType === 'codeNodeEditor' &&
						isCodeNode(node) &&
						getEditorContent('codeNodeEditor') !== null
					"
					:mode="node.parameters.mode"
<<<<<<< HEAD
					:value="getEditorContent('codeNodeEditor')"
=======
					:value="editorContent"
>>>>>>> f61b776b
					:defaultValue="parameter.default"
					:language="editorLanguage"
					:isReadOnly="isReadOnly"
					:aiButtonEnabled="settingsStore.isCloudDeployment"
					@valueChanged="valueChangedDebounced"
				/>

				<html-editor
<<<<<<< HEAD
					v-else-if="editorType === 'htmlEditor' && getEditorContent('htmlEditor') !== null"
					:html="getEditorContent('htmlEditor')"
=======
					v-else-if="editorType === 'htmlEditor'"
					:html="editorContent"
>>>>>>> f61b776b
					:isReadOnly="isReadOnly"
					:rows="getArgument('rows')"
					:disableExpressionColoring="!isHtmlNode(node)"
					:disableExpressionCompletions="!isHtmlNode(node)"
					@valueChanged="valueChangedDebounced"
				/>

				<sql-editor
<<<<<<< HEAD
					v-else-if="editorType === 'sqlEditor' && getEditorContent('sqlEditor') !== null"
					:query="getEditorContent('sqlEditor')"
					:dialect="getArgument('sqlDialect')?.toString()"
=======
					v-else-if="editorType === 'sqlEditor'"
					:query="editorContent"
					:dialect="getArgument('sqlDialect')"
>>>>>>> f61b776b
					:isReadOnly="isReadOnly"
					@valueChanged="valueChangedDebounced"
				/>

				<div
					v-else-if="editorType"
					class="readonly-code clickable ph-no-capture"
					@click="displayEditDialog()"
				>
					<code-node-editor
						v-if="!codeEditDialogVisible"
						:value="value"
						:language="editorLanguage"
						:isReadOnly="true"
					/>
				</div>

				<n8n-input
					v-else
					v-model="tempValue"
					ref="inputField"
					class="input-with-opener"
					:size="inputSize"
					:type="getStringInputType"
					:rows="getArgument('rows')"
					:value="displayValue"
					:disabled="isReadOnly"
					@input="onTextInputChange"
					@change="valueChanged"
					@keydown.stop
					@focus="setFocus"
					@blur="onBlur"
					:title="displayTitle"
					:placeholder="getPlaceholder()"
				>
					<template #suffix>
						<n8n-icon
							v-if="!isReadOnly && !isSecretParameter"
							icon="external-link-alt"
							size="xsmall"
							class="edit-window-button textarea-modal-opener"
							:class="{
								focused: isFocused,
								invalid: !isFocused && getIssues.length > 0 && !isValueExpression,
							}"
							:title="$locale.baseText('parameterInput.openEditWindow')"
							@click="displayEditDialog()"
							@focus="setFocus"
						/>
					</template>
				</n8n-input>
			</div>

			<div v-else-if="parameter.type === 'color'" ref="inputField" class="color-input">
				<el-color-picker
					size="small"
					class="color-picker"
					:value="displayValue"
					:disabled="isReadOnly"
					@focus="setFocus"
					@blur="onBlur"
					@change="valueChanged"
					:title="displayTitle"
					:show-alpha="getArgument('showAlpha')"
				/>
				<n8n-input
					v-model="tempValue"
					:size="inputSize"
					type="text"
					:value="tempValue"
					:disabled="isReadOnly"
					@change="valueChanged"
					@keydown.stop
					@focus="setFocus"
					@blur="onBlur"
					:title="displayTitle"
				/>
			</div>

			<el-date-picker
				v-else-if="parameter.type === 'dateTime'"
				v-model="tempValue"
				ref="inputField"
				type="datetime"
				:size="inputSize"
				:value="displayValue"
				:title="displayTitle"
				:disabled="isReadOnly"
				:placeholder="
					parameter.placeholder
						? getPlaceholder()
						: $locale.baseText('parameterInput.selectDateAndTime')
				"
				:picker-options="dateTimePickerOptions"
				@change="valueChanged"
				@focus="setFocus"
				@blur="onBlur"
				@keydown.stop
			/>

			<n8n-input-number
				v-else-if="parameter.type === 'number'"
				ref="inputField"
				:size="inputSize"
				:value="displayValue"
				:controls="false"
				:max="getArgument('maxValue')"
				:min="getArgument('minValue')"
				:precision="getArgument('numberPrecision')"
				:disabled="isReadOnly"
				@change="valueChanged"
				@input="onTextInputChange"
				@focus="setFocus"
				@blur="onBlur"
				@keydown.stop
				:title="displayTitle"
				:placeholder="parameter.placeholder"
			/>

			<credentials-select
				v-else-if="parameter.type === 'credentialsSelect' || parameter.name === 'genericAuthType'"
				ref="inputField"
				:parameter="parameter"
				:node="node"
				:activeCredentialType="activeCredentialType"
				:inputSize="inputSize"
				:displayValue="displayValue"
				:isReadOnly="isReadOnly"
				:displayTitle="displayTitle"
				@credentialSelected="credentialSelected"
				@valueChanged="valueChanged"
				@setFocus="setFocus"
				@onBlur="onBlur"
			>
				<template #issues-and-options>
					<parameter-issues :issues="getIssues" />
				</template>
			</credentials-select>

			<n8n-select
				v-else-if="parameter.type === 'options'"
				ref="inputField"
				:size="inputSize"
				filterable
				:value="displayValue"
				:placeholder="
					parameter.placeholder ? getPlaceholder() : $locale.baseText('parameterInput.select')
				"
				:loading="remoteParameterOptionsLoading"
				:disabled="isReadOnly || remoteParameterOptionsLoading"
				:title="displayTitle"
				@change="valueChanged"
				@keydown.stop
				@focus="setFocus"
				@blur="onBlur"
			>
				<n8n-option
					v-for="option in parameterOptions"
					:value="option.value"
					:key="option.value"
					:label="getOptionsOptionDisplayName(option)"
				>
					<div class="list-option">
						<div
							class="option-headline ph-no-capture"
							:class="{ 'remote-parameter-option': isRemoteParameterOption(option) }"
						>
							{{ getOptionsOptionDisplayName(option) }}
						</div>
						<div
							v-if="option.description"
							class="option-description"
							v-html="getOptionsOptionDescription(option)"
						></div>
					</div>
				</n8n-option>
			</n8n-select>

			<n8n-select
				v-else-if="parameter.type === 'multiOptions'"
				ref="inputField"
				:size="inputSize"
				filterable
				multiple
				:value="displayValue"
				:loading="remoteParameterOptionsLoading"
				:disabled="isReadOnly || remoteParameterOptionsLoading"
				:title="displayTitle"
				:placeholder="$locale.baseText('parameterInput.select')"
				@change="valueChanged"
				@keydown.stop
				@focus="setFocus"
				@blur="onBlur"
			>
				<n8n-option
					v-for="option in parameterOptions"
					:value="option.value"
					:key="option.value"
					:label="getOptionsOptionDisplayName(option)"
				>
					<div class="list-option">
						<div class="option-headline">{{ getOptionsOptionDisplayName(option) }}</div>
						<div
							v-if="option.description"
							class="option-description"
							v-html="getOptionsOptionDescription(option)"
						></div>
					</div>
				</n8n-option>
			</n8n-select>

			<!-- temporary state of booleans while data is mapped -->
			<n8n-input
				v-else-if="parameter.type === 'boolean' && droppable"
				:size="inputSize"
				:value="JSON.stringify(displayValue)"
				:disabled="isReadOnly"
				:title="displayTitle"
			/>
			<el-switch
				v-else-if="parameter.type === 'boolean'"
				class="switch-input"
				ref="inputField"
				active-color="#13ce66"
				:value="displayValue"
				:disabled="isReadOnly"
				@change="valueChanged"
			/>
		</div>

		<parameter-issues
			v-if="parameter.type !== 'credentialsSelect' && !isResourceLocatorParameter"
			:issues="getIssues"
		/>
	</div>
</template>

<script lang="ts">
/* eslint-disable prefer-spread */
import { defineComponent } from 'vue';
import { mapStores } from 'pinia';

import { get } from 'lodash-es';

import type { INodeUi, INodeUpdatePropertiesInformation } from '@/Interface';
import type {
	ILoadOptions,
	INodeParameters,
	INodePropertyOptions,
	Workflow,
	INodeProperties,
	INodePropertyCollection,
	NodeParameterValueType,
	IParameterLabel,
	EditorType,
	CodeNodeEditorLanguage,
	INodeTypeDescription,
} from 'n8n-workflow';
import { NodeHelpers } from 'n8n-workflow';

import CredentialsSelect from '@/components/CredentialsSelect.vue';
import ExpressionEdit from '@/components/ExpressionEdit.vue';
import ParameterIssues from '@/components/ParameterIssues.vue';
import ResourceLocator from '@/components/ResourceLocator/ResourceLocator.vue';
import ExpressionParameterInput from '@/components/ExpressionParameterInput.vue';
import TextEdit from '@/components/TextEdit.vue';
import CodeNodeEditor from '@/components/CodeNodeEditor/CodeNodeEditor.vue';
import HtmlEditor from '@/components/HtmlEditor/HtmlEditor.vue';
import SqlEditor from '@/components/SqlEditor/SqlEditor.vue';
import { externalHooks } from '@/mixins/externalHooks';
import { nodeHelpers } from '@/mixins/nodeHelpers';
import { workflowHelpers } from '@/mixins/workflowHelpers';
import { hasExpressionMapping, isValueExpression, isResourceLocatorValue } from '@/utils';
import { CODE_NODE_TYPE, CUSTOM_API_CALL_KEY, HTML_NODE_TYPE } from '@/constants';
import type { PropType } from 'vue';
import { debounceHelper } from '@/mixins/debounce';
import { useWorkflowsStore } from '@/stores/workflows.store';
import { useNDVStore } from '@/stores/ndv.store';
import { useNodeTypesStore } from '@/stores/nodeTypes.store';
import { useCredentialsStore } from '@/stores/credentials.store';
import { useSettingsStore } from '@/stores/settings.store';
import { htmlEditorEventBus } from '@/event-bus';
import Vue from 'vue';

type ResourceLocatorRef = InstanceType<typeof ResourceLocator>;

export default defineComponent({
	name: 'parameter-input',
	mixins: [externalHooks, nodeHelpers, workflowHelpers, debounceHelper],
	components: {
		CodeNodeEditor,
		HtmlEditor,
		SqlEditor,
		ExpressionEdit,
		ExpressionParameterInput,
		CredentialsSelect,
		ParameterIssues,
		ResourceLocator,
		TextEdit,
	},
	props: {
		isReadOnly: {
			type: Boolean,
		},
		parameter: {
			type: Object as PropType<INodeProperties>,
		},
		path: {
			type: String,
		},
		value: {
			type: [String, Number, Boolean, Array, Object] as PropType<NodeParameterValueType>,
		},
		hideLabel: {
			type: Boolean,
		},
		droppable: {
			type: Boolean,
		},
		activeDrop: {
			type: Boolean,
		},
		forceShowExpression: {
			type: Boolean,
		},
		hint: {
			type: String as PropType<string | undefined>,
		},
		inputSize: {
			type: String,
		},
		hideIssues: {
			type: Boolean,
		},
		documentationUrl: {
			type: String as PropType<string | undefined>,
		},
		errorHighlight: {
			type: Boolean,
		},
		isForCredential: {
			type: Boolean,
		},
		eventSource: {
			type: String,
		},
		expressionEvaluated: {
			type: String as PropType<string | undefined>,
		},
		label: {
			type: Object as PropType<IParameterLabel>,
			default: () => ({
				size: 'small',
			}),
		},
	},
	data() {
		return {
			codeEditDialogVisible: false,
			nodeName: '',
			expressionAddOperation: 'set' as 'add' | 'set',
			expressionEditDialogVisible: false,
			remoteParameterOptions: [] as INodePropertyOptions[],
			remoteParameterOptionsLoading: false,
			remoteParameterOptionsLoadingIssues: null as string | null,
			textEditDialogVisible: false,
			tempValue: '', //  el-date-picker and el-input does not seem to work without v-model so add one
			CUSTOM_API_CALL_KEY,
			activeCredentialType: '',
			dateTimePickerOptions: {
				shortcuts: [
					{
						text: 'Today', // TODO

						// eslint-disable-next-line @typescript-eslint/no-explicit-any
						onClick(picker: any) {
							picker.$emit('pick', new Date());
						},
					},
					{
						text: 'Yesterday', // TODO

						// eslint-disable-next-line @typescript-eslint/no-explicit-any
						onClick(picker: any) {
							const date = new Date();
							date.setTime(date.getTime() - 3600 * 1000 * 24);
							picker.$emit('pick', date);
						},
					},
					{
						text: 'A week ago', // TODO

						// eslint-disable-next-line @typescript-eslint/no-explicit-any
						onClick(picker: any) {
							const date = new Date();
							date.setTime(date.getTime() - 3600 * 1000 * 24 * 7);
							picker.$emit('pick', date);
						},
					},
				],
			},
			isFocused: false,
		};
	},
	watch: {
		dependentParametersValues() {
			// Reload the remote parameters whenever a parameter
			// on which the current field depends on changes
			void this.loadRemoteParameterOptions();
		},
		value() {
			if (this.parameter.type === 'color' && this.getArgument('showAlpha') === true) {
				// Do not set for color with alpha else wrong value gets displayed in field
				return;
			}
			this.tempValue = this.displayValue as string;
		},
	},
	computed: {
		...mapStores(
			useCredentialsStore,
			useNodeTypesStore,
			useNDVStore,
			useWorkflowsStore,
			useSettingsStore,
		),
		expressionDisplayValue(): string {
			if (this.forceShowExpression) {
				return '';
			}

			const value = isResourceLocatorValue(this.value) ? this.value.value : this.value;
			if (typeof value === 'string' && value.startsWith('=')) {
				return value.slice(1);
			}

			return `${this.displayValue ?? ''}`;
		},
		isValueExpression(): boolean {
			return isValueExpression(this.parameter, this.value);
		},
		codeAutocomplete(): string | undefined {
			return this.getArgument('codeAutocomplete') as string | undefined;
		},
		dependentParametersValues(): string | null {
			const loadOptionsDependsOn = this.getArgument('loadOptionsDependsOn') as string[] | undefined;

			if (loadOptionsDependsOn === undefined) {
				return null;
			}

			// Get the resolved parameter values of the current node
			const currentNodeParameters = this.ndvStore.activeNode?.parameters;
			try {
				const resolvedNodeParameters = this.resolveParameter(currentNodeParameters);

				const returnValues: string[] = [];
				for (const parameterPath of loadOptionsDependsOn) {
					returnValues.push(get(resolvedNodeParameters, parameterPath) as string);
				}

				return returnValues.join('|');
			} catch (error) {
				return null;
			}
		},
		node(): INodeUi {
			return this.ndvStore.activeNode!;
		},
		displayTitle(): string {
			const interpolation = { interpolate: { shortPath: this.shortPath } };

			if (this.getIssues.length && this.isValueExpression) {
				return this.$locale.baseText(
					'parameterInput.parameterHasIssuesAndExpression',
					interpolation,
				);
			} else if (this.getIssues.length && !this.isValueExpression) {
				return this.$locale.baseText('parameterInput.parameterHasIssues', interpolation);
			} else if (!this.getIssues.length && this.isValueExpression) {
				return this.$locale.baseText('parameterInput.parameterHasExpression', interpolation);
			}

			return this.$locale.baseText('parameterInput.parameter', interpolation);
		},
		displayValue(): string | number | boolean | null {
			if (this.remoteParameterOptionsLoading === true) {
				// If it is loading options from server display
				// to user that the data is loading. If not it would
				// display the user the key instead of the value it
				// represents
				return this.$locale.baseText('parameterInput.loadingOptions');
			}

			let returnValue;
			if (this.isValueExpression === false) {
				returnValue = this.isResourceLocatorParameter
					? isResourceLocatorValue(this.value)
						? this.value.value
						: ''
					: this.value;
			} else {
				returnValue = this.expressionEvaluated;
			}

			if (this.parameter.type === 'credentialsSelect' && typeof this.value === 'string') {
				const credType = this.credentialsStore.getCredentialTypeByName(this.value);
				if (credType) {
					returnValue = credType.displayName;
				}
			}

			if (
				Array.isArray(returnValue) &&
				this.parameter.type === 'color' &&
				this.getArgument('showAlpha') === true &&
				returnValue.charAt(0) === '#'
			) {
				// Convert the value to rgba that el-color-picker can display it correctly
				const bigint = parseInt(returnValue.slice(1), 16);
				const h = [];
				h.push((bigint >> 24) & 255);
				h.push((bigint >> 16) & 255);
				h.push((bigint >> 8) & 255);
				h.push(((255 - bigint) & 255) / 255);

				returnValue = 'rgba(' + h.join() + ')';
			}

			if (returnValue !== undefined && returnValue !== null && this.parameter.type === 'string') {
				const rows = this.getArgument('rows');
				if (rows === undefined || rows === 1) {
					returnValue = returnValue.toString().replace(/\n/, '|');
				}
			}

			return returnValue;
		},
		getStringInputType() {
			if (this.getArgument('password') === true) {
				return 'password';
			}

			const rows = this.getArgument('rows');
			if (rows !== undefined && rows > 1) {
				return 'textarea';
			}

			if (this.editorType === 'code') {
				return 'textarea';
			}

			return 'text';
		},
		getIssues(): string[] {
			if (this.hideIssues === true || this.node === null) {
				return [];
			}

			const newPath = this.shortPath.split('.');
			newPath.pop();

			const issues = NodeHelpers.getParameterIssues(
				this.parameter,
				this.node.parameters,
				newPath.join('.'),
				this.node,
			);

			if (this.parameter.type === 'credentialsSelect' && this.displayValue === '') {
				issues.parameters = issues.parameters || {};

				const issue = this.$locale.baseText('parameterInput.selectACredentialTypeFromTheDropdown');

				issues.parameters[this.parameter.name] = [issue];
			} else if (
				['options', 'multiOptions'].includes(this.parameter.type) &&
				this.remoteParameterOptionsLoading === false &&
				this.remoteParameterOptionsLoadingIssues === null &&
				this.parameterOptions
			) {
				// Check if the value resolves to a valid option
				// Currently it only displays an error in the node itself in
				// case the value is not valid. The workflow can still be executed
				// and the error is not displayed on the node in the workflow
				const validOptions = this.parameterOptions.map(
					(options) => (options as INodePropertyOptions).value,
				);

				const checkValues: string[] = [];

				if (!this.skipCheck(this.displayValue)) {
					if (Array.isArray(this.displayValue)) {
						checkValues.push.apply(checkValues, this.displayValue);
					} else {
						checkValues.push(this.displayValue as string);
					}
				}

				for (const checkValue of checkValues) {
					if (checkValue === null || !validOptions.includes(checkValue)) {
						if (issues.parameters === undefined) {
							issues.parameters = {};
						}

						const issue = this.$locale.baseText('parameterInput.theValueIsNotSupported', {
							interpolate: { checkValue },
						});

						issues.parameters[this.parameter.name] = [issue];
					}
				}
			} else if (this.remoteParameterOptionsLoadingIssues !== null) {
				if (issues.parameters === undefined) {
					issues.parameters = {};
				}
				issues.parameters[this.parameter.name] = [
					`There was a problem loading the parameter options from server: "${this.remoteParameterOptionsLoadingIssues}"`,
				];
			}

			if (
				issues !== undefined &&
				issues.parameters !== undefined &&
				issues.parameters[this.parameter.name] !== undefined
			) {
				return issues.parameters[this.parameter.name];
			}

			return [];
		},
		editorType(): EditorType {
			return this.getArgument('editor') as EditorType;
		},
		editorLanguage(): CodeNodeEditorLanguage {
			if (this.editorType === 'json' || this.parameter.type === 'json') return 'json';
			return (this.getArgument('editorLanguage') as CodeNodeEditorLanguage) ?? 'javaScript';
		},
		parameterOptions():
			| Array<INodePropertyOptions | INodeProperties | INodePropertyCollection>
			| undefined {
			if (this.hasRemoteMethod === false) {
				// Options are already given
				return this.parameter.options;
			}

			// Options get loaded from server
			return this.remoteParameterOptions;
		},
		parameterInputClasses() {
			const classes: { [c: string]: boolean } = {
				droppable: this.droppable,
				activeDrop: this.activeDrop,
			};

			const rows = this.getArgument('rows');
			const isTextarea = this.parameter.type === 'string' && rows !== undefined;
			const isSwitch = this.parameter.type === 'boolean' && !this.isValueExpression;

			if (!isTextarea && !isSwitch) {
				classes['parameter-value-container'] = true;
			}

			if (
				!this.droppable &&
				!this.activeDrop &&
				(this.getIssues.length > 0 || this.errorHighlight) &&
				!this.isValueExpression
			) {
				classes['has-issues'] = true;
			}

			return classes;
		},
		parameterInputWrapperStyle() {
			let deductWidth = 0;
			const styles = {
				width: '100%',
			};
			if (this.parameter.type === 'credentialsSelect' || this.isResourceLocatorParameter) {
				return styles;
			}
			if (this.getIssues.length) {
				deductWidth += 20;
			}

			if (deductWidth !== 0) {
				styles.width = `calc(100% - ${deductWidth}px)`;
			}

			return styles;
		},
		hasRemoteMethod(): boolean {
			return !!this.getArgument('loadOptionsMethod') || !!this.getArgument('loadOptions');
		},
		shortPath(): string {
			const shortPath = this.path.split('.');
			shortPath.shift();
			return shortPath.join('.');
		},
		workflow(): Workflow {
			return this.getCurrentWorkflow();
		},
		isResourceLocatorParameter(): boolean {
			return this.parameter.type === 'resourceLocator';
		},
		isSecretParameter(): boolean {
			return this.getArgument('password') === true;
		},
		remoteParameterOptionsKeys(): string[] {
			return (this.remoteParameterOptions || []).map((o) => o.name);
		},
		nodeType(): INodeTypeDescription | null {
			if (!this.node) return null;
<<<<<<< HEAD

			return this.nodeTypesStore.getNodeType(this.node.type, this.node.typeVersion);
		},
=======
			return this.nodeTypesStore.getNodeType(this.node.type, this.node.typeVersion);
		},
		editorContent(): string | undefined {
			if (!this.nodeType) {
				return;
			}
			const editorProp = this.nodeType.properties.find(
				(p) => p.typeOptions?.editor === (this.editorType as string),
			);
			if (!editorProp) {
				return;
			}
			return this.node.parameters[editorProp.name] as string;
		},
>>>>>>> f61b776b
	},
	methods: {
		isRemoteParameterOption(option: INodePropertyOptions) {
			return this.remoteParameterOptionsKeys.includes(option.name);
		},
		credentialSelected(updateInformation: INodeUpdatePropertiesInformation) {
			// Update the values on the node
			this.workflowsStore.updateNodeProperties(updateInformation);

			const node = this.workflowsStore.getNodeByName(updateInformation.name);

			if (node) {
				// Update the issues
				this.updateNodeCredentialIssues(node);
			}

			void this.$externalHooks().run('nodeSettings.credentialSelected', { updateInformation });
		},
		/**
		 * Check whether a param value must be skipped when collecting node param issues for validation.
		 */
		skipCheck(value: string | number | boolean | null) {
			return typeof value === 'string' && value.includes(CUSTOM_API_CALL_KEY);
		},
		getPlaceholder(): string {
			return this.isForCredential
				? this.$locale.credText().placeholder(this.parameter)
				: this.$locale.nodeText().placeholder(this.parameter, this.path);
		},
		getOptionsOptionDisplayName(option: INodePropertyOptions): string {
			return this.isForCredential
				? this.$locale.credText().optionsOptionDisplayName(this.parameter, option)
				: this.$locale.nodeText().optionsOptionDisplayName(this.parameter, option, this.path);
		},
		getOptionsOptionDescription(option: INodePropertyOptions): string {
			return this.isForCredential
				? this.$locale.credText().optionsOptionDescription(this.parameter, option)
				: this.$locale.nodeText().optionsOptionDescription(this.parameter, option, this.path);
		},

		async loadRemoteParameterOptions() {
			if (
				this.node === null ||
				this.hasRemoteMethod === false ||
				this.remoteParameterOptionsLoading
			) {
				return;
			}
			this.remoteParameterOptionsLoadingIssues = null;
			this.remoteParameterOptionsLoading = true;
			this.remoteParameterOptions.length = 0;

			// Get the resolved parameter values of the current node

			try {
				const currentNodeParameters = (this.ndvStore.activeNode as INodeUi).parameters;
				const resolvedNodeParameters = this.resolveParameter(
					currentNodeParameters,
				) as INodeParameters;
				const loadOptionsMethod = this.getArgument('loadOptionsMethod') as string | undefined;
				const loadOptions = this.getArgument('loadOptions') as ILoadOptions | undefined;

				const options = await this.nodeTypesStore.getNodeParameterOptions({
					nodeTypeAndVersion: {
						name: this.node.type,
						version: this.node.typeVersion,
					},
					path: this.path,
					methodName: loadOptionsMethod,
					loadOptions,
					currentNodeParameters: resolvedNodeParameters,
					credentials: this.node.credentials,
				});

				this.remoteParameterOptions.push.apply(this.remoteParameterOptions, options);
			} catch (error) {
				this.remoteParameterOptionsLoadingIssues = error.message;
			}

			this.remoteParameterOptionsLoading = false;
		},
		closeCodeEditDialog() {
			this.codeEditDialogVisible = false;
		},
		closeExpressionEditDialog() {
			this.expressionEditDialogVisible = false;
		},
		trackExpressionEditOpen() {
			if (!this.node) {
				return;
			}

			if ((this.node.type as string).startsWith('n8n-nodes-base')) {
				this.$telemetry.track('User opened Expression Editor', {
					node_type: this.node.type,
					parameter_name: this.parameter.displayName,
					parameter_field_type: this.parameter.type,
					new_expression: !this.isValueExpression,
					workflow_id: this.workflowsStore.workflowId,
					session_id: this.ndvStore.sessionId,
					source: this.eventSource || 'ndv',
				});
			}
		},
		closeTextEditDialog() {
			this.textEditDialogVisible = false;
		},
		displayEditDialog() {
			if (this.editorType) {
				this.codeEditDialogVisible = true;
			} else {
				this.textEditDialogVisible = true;
			}
		},
		getArgument(argumentName: string): string | number | boolean | undefined {
			return this.parameter.typeOptions?.[argumentName];
		},
		expressionUpdated(value: string) {
			const val: NodeParameterValueType = this.isResourceLocatorParameter
				? { __rl: true, value, mode: this.value.mode }
				: value;
			this.valueChanged(val);
		},
		openExpressionEditorModal() {
			if (!this.isValueExpression) return;

			this.expressionEditDialogVisible = true;
			this.trackExpressionEditOpen();
		},
		onBlur() {
			this.$emit('blur');
			this.isFocused = false;
		},
		onResourceLocatorDrop(data: string) {
			this.$emit('drop', data);
		},
		setFocus() {
			if (['json'].includes(this.parameter.type) && this.getArgument('alwaysOpenEditWindow')) {
				this.displayEditDialog();
				return;
			}

			if (this.node !== null) {
				// When an event like mouse-click removes the active node while
				// editing is active it does not know where to save the value to.
				// For that reason do we save the node-name here. We could probably
				// also just do that once on load but if Vue decides for some reason to
				// reuse the input it could have the wrong value so lets set it everytime
				// just to be sure
				this.nodeName = this.node.name;
			}

			Vue.nextTick(() => {
				// @ts-ignore
				if (this.$refs.inputField?.focus && this.$refs.inputField?.$el) {
					// @ts-ignore
					this.$refs.inputField.focus();
					this.isFocused = true;
				}
			});

			this.$emit('focus');
		},
		isCodeNode(node: INodeUi): boolean {
			return node.type === CODE_NODE_TYPE;
		},
		isHtmlNode(node: INodeUi): boolean {
			return node.type === HTML_NODE_TYPE;
		},
		rgbaToHex(value: string): string | null {
			// Convert rgba to hex from: https://stackoverflow.com/questions/5623838/rgb-to-hex-and-hex-to-rgb
			const valueMatch = (value as string).match(
				/^rgba\((\d+),\s*(\d+),\s*(\d+),\s*(\d+(\.\d+)?)\)$/,
			);
			if (valueMatch === null) {
				// TODO: Display something if value is not valid
				return null;
			}
			const [r, g, b, a] = valueMatch.splice(1, 4).map((v) => Number(v));
			return (
				'#' +
				((1 << 24) + (r << 16) + (g << 8) + b).toString(16).slice(1) +
				((1 << 8) + Math.floor((1 - a) * 255)).toString(16).slice(1)
			);
		},
		onTextInputChange(value: string) {
			const parameterData = {
				node: this.node !== null ? this.node.name : this.nodeName,
				name: this.path,
				value,
			};

			this.$emit('textInput', parameterData);
		},
		valueChangedDebounced(value: NodeParameterValueType | {} | Date) {
			void this.callDebounced('valueChanged', { debounceTime: 100 }, value);
		},
		valueChanged(value: NodeParameterValueType | {} | Date) {
			if (this.parameter.name === 'nodeCredentialType') {
				this.activeCredentialType = value as string;
			}

			if (value instanceof Date) {
				value = value.toISOString();
			}

			if (
				this.parameter.type === 'color' &&
				this.getArgument('showAlpha') === true &&
				value !== null &&
				value !== undefined &&
				value.toString().charAt(0) !== '#'
			) {
				const newValue = this.rgbaToHex(value as string);
				if (newValue !== null) {
					this.tempValue = newValue;
					value = newValue;
				}
			}

			const parameterData = {
				node: this.node !== null ? this.node.name : this.nodeName,
				name: this.path,
				value,
			};

			this.$emit('valueChanged', parameterData);

			if (this.parameter.name === 'operation' || this.parameter.name === 'mode') {
				this.$telemetry.track('User set node operation or mode', {
					workflow_id: this.workflowsStore.workflowId,
					node_type: this.node && this.node.type,
					resource: this.node && this.node.parameters.resource,
					is_custom: value === CUSTOM_API_CALL_KEY,
					session_id: this.ndvStore.sessionId,
					parameter: this.parameter.name,
				});
			}
		},
		optionSelected(command: string) {
			const prevValue = this.value;

			if (command === 'resetValue') {
				this.valueChanged(this.parameter.default);
			} else if (command === 'addExpression') {
				if (this.isResourceLocatorParameter) {
					if (isResourceLocatorValue(this.value)) {
						this.valueChanged({ __rl: true, value: `=${this.value.value}`, mode: this.value.mode });
					} else {
						this.valueChanged({ __rl: true, value: `=${this.value}`, mode: '' });
					}
				} else if (
					this.parameter.type === 'number' &&
					(!this.value || this.value === '[Object: null]')
				) {
					this.valueChanged('={{ 0 }}');
				} else if (this.parameter.type === 'number' || this.parameter.type === 'boolean') {
					this.valueChanged(`={{ ${this.value} }}`);
				} else {
					this.valueChanged(`=${this.value}`);
				}

				this.setFocus();
			} else if (command === 'removeExpression') {
				let value: NodeParameterValueType = this.expressionEvaluated;

				this.isFocused = false;

				if (this.parameter.type === 'multiOptions' && typeof value === 'string') {
					value = (value || '')
						.split(',')
						.filter((value) =>
							(this.parameterOptions || []).find(
								(option) => (option as INodePropertyOptions).value === value,
							),
						);
				}

				if (this.isResourceLocatorParameter && isResourceLocatorValue(this.value)) {
					this.valueChanged({ __rl: true, value, mode: this.value.mode });
				} else {
					let newValue = typeof value !== 'undefined' ? value : null;

					if (this.parameter.type === 'string') {
						// Strip the '=' from the beginning
						newValue = this.value ? this.value.toString().substring(1) : null;
					}

					this.valueChanged(newValue);
				}
			} else if (command === 'refreshOptions') {
				if (this.isResourceLocatorParameter) {
					const resourceLocatorRef = this.$refs.resourceLocator as ResourceLocatorRef | undefined;

					resourceLocatorRef?.$emit('refreshList');
				}
				void this.loadRemoteParameterOptions();
			} else if (command === 'formatHtml') {
				htmlEditorEventBus.emit('format-html');
			}

			if (this.node && (command === 'addExpression' || command === 'removeExpression')) {
				const telemetryPayload = {
					node_type: this.node.type,
					parameter: this.path,
					old_mode: command === 'addExpression' ? 'fixed' : 'expression',
					new_mode: command === 'removeExpression' ? 'fixed' : 'expression',
					was_parameter_empty: prevValue === '' || prevValue === undefined,
					had_mapping: hasExpressionMapping(prevValue),
					had_parameter: typeof prevValue === 'string' && prevValue.includes('$parameter'),
				};
				this.$telemetry.track('User switched parameter mode', telemetryPayload);
				void this.$externalHooks().run('parameterInput.modeSwitch', telemetryPayload);
			}
		},
		getEditorContent(editorType: string): string | null {
			if (!this.nodeType) {
				return null;
			}
			const sqlEditorProp = this.nodeType.properties.find(
				(p) => p.typeOptions?.editor === editorType,
			);
			if (!sqlEditorProp) {
				return null;
			}
			return this.node.parameters[sqlEditorProp.name] as string;
		},
	},
	updated() {
		this.$nextTick(() => {
			const remoteParameterOptions = this.$el.querySelectorAll('.remote-parameter-option');

			if (remoteParameterOptions.length > 0) {
				void this.$externalHooks().run('parameterInput.updated', { remoteParameterOptions });
			}
		});
	},
	mounted() {
		this.$on('optionSelected', this.optionSelected);

		this.tempValue = this.displayValue as string;
		if (this.node !== null) {
			this.nodeName = this.node.name;
		}

		if (this.node && this.node.parameters.authentication === 'predefinedCredentialType') {
			this.activeCredentialType = this.node.parameters.nodeCredentialType as string;
		}

		if (
			this.parameter.type === 'color' &&
			this.getArgument('showAlpha') === true &&
			this.displayValue !== null &&
			this.displayValue.toString().charAt(0) !== '#'
		) {
			const newValue = this.rgbaToHex(this.displayValue as string);
			if (newValue !== null) {
				this.tempValue = newValue;
			}
		}

		if (this.hasRemoteMethod === true && this.node !== null) {
			// Make sure to load the parameter options
			// directly and whenever the credentials change
			this.$watch(
				() => this.node!.credentials,
				() => {
					void this.loadRemoteParameterOptions();
				},
				{ deep: true, immediate: true },
			);
		}

		void this.$externalHooks().run('parameterInput.mount', {
			parameter: this.parameter,
			inputFieldRef: this.$refs['inputField'],
		});
	},
});
</script>

<style scoped lang="scss">
.readonly-code {
	font-size: var(--font-size-xs);
}

.switch-input {
	margin: var(--spacing-5xs) 0 var(--spacing-2xs) 0;
}

.parameter-value-container {
	display: flex;
	align-items: center;
}

.parameter-actions {
	display: inline-flex;
	align-items: center;
}

.parameter-input {
	display: inline-block;
}

::v-deep .color-input {
	display: flex;

	.el-color-picker__trigger {
		border: none;
	}
}
</style>

<style lang="scss">
.ql-editor {
	padding: 6px;
	line-height: 26px;
	background-color: #f0f0f0;
}

.droppable {
	--input-border-color: var(--color-secondary);
	--input-border-style: dashed;

	textarea,
	input,
	.cm-editor {
		border-width: 1.5px;
	}
}

.activeDrop {
	--input-border-color: var(--color-success);
	--input-background-color: var(--color-foreground-xlight);
	--input-border-style: solid;

	textarea,
	input {
		cursor: grabbing !important;
		border-width: 1px;
	}
}

.has-issues {
	--input-border-color: var(--color-danger);
}

.el-dropdown {
	color: var(--color-text-light);
}

.list-option {
	margin: 6px 0;
	white-space: normal;
	padding-right: 20px;

	.option-headline {
		font-weight: var(--font-weight-bold);
		line-height: var(--font-line-height-regular);
		overflow-wrap: break-word;
	}

	.option-description {
		margin-top: 2px;
		font-size: var(--font-size-2xs);
		font-weight: var(--font-weight-regular);
		line-height: var(--font-line-height-xloose);
		color: $custom-font-very-light;
	}
}

.edit-window-button {
	display: none;
}

.parameter-input:hover .edit-window-button {
	display: inline;
}

.expand-input-icon-container {
	display: flex;
	height: 100%;
	align-items: center;
}

.input-with-opener > .el-input__suffix {
	right: 0;
}

.textarea-modal-opener {
	position: absolute;
	right: 0;
	bottom: 0;
	background-color: white;
	padding: 3px;
	line-height: 9px;
	border: var(--border-base);
	border-top-left-radius: var(--border-radius-base);
	border-bottom-right-radius: var(--border-radius-base);
	cursor: pointer;

	svg {
		width: 9px !important;
		height: 9px;
		transform: rotate(270deg);

		&:hover {
			color: var(--color-primary);
		}
	}
}

.focused {
	border-color: var(--color-secondary);
}

.invalid {
	border-color: var(--color-danger);
}
</style><|MERGE_RESOLUTION|>--- conflicted
+++ resolved
@@ -91,11 +91,7 @@
 						getEditorContent('codeNodeEditor') !== null
 					"
 					:mode="node.parameters.mode"
-<<<<<<< HEAD
-					:value="getEditorContent('codeNodeEditor')"
-=======
 					:value="editorContent"
->>>>>>> f61b776b
 					:defaultValue="parameter.default"
 					:language="editorLanguage"
 					:isReadOnly="isReadOnly"
@@ -104,13 +100,8 @@
 				/>
 
 				<html-editor
-<<<<<<< HEAD
-					v-else-if="editorType === 'htmlEditor' && getEditorContent('htmlEditor') !== null"
-					:html="getEditorContent('htmlEditor')"
-=======
 					v-else-if="editorType === 'htmlEditor'"
 					:html="editorContent"
->>>>>>> f61b776b
 					:isReadOnly="isReadOnly"
 					:rows="getArgument('rows')"
 					:disableExpressionColoring="!isHtmlNode(node)"
@@ -119,15 +110,9 @@
 				/>
 
 				<sql-editor
-<<<<<<< HEAD
-					v-else-if="editorType === 'sqlEditor' && getEditorContent('sqlEditor') !== null"
-					:query="getEditorContent('sqlEditor')"
-					:dialect="getArgument('sqlDialect')?.toString()"
-=======
 					v-else-if="editorType === 'sqlEditor'"
 					:query="editorContent"
 					:dialect="getArgument('sqlDialect')"
->>>>>>> f61b776b
 					:isReadOnly="isReadOnly"
 					@valueChanged="valueChangedDebounced"
 				/>
@@ -842,11 +827,6 @@
 		},
 		nodeType(): INodeTypeDescription | null {
 			if (!this.node) return null;
-<<<<<<< HEAD
-
-			return this.nodeTypesStore.getNodeType(this.node.type, this.node.typeVersion);
-		},
-=======
 			return this.nodeTypesStore.getNodeType(this.node.type, this.node.typeVersion);
 		},
 		editorContent(): string | undefined {
@@ -861,7 +841,6 @@
 			}
 			return this.node.parameters[editorProp.name] as string;
 		},
->>>>>>> f61b776b
 	},
 	methods: {
 		isRemoteParameterOption(option: INodePropertyOptions) {
