<template>
	<div @keydown.stop :class="parameterInputClasses">
		<expression-edit
			:dialogVisible="expressionEditDialogVisible"
			:value="isResourceLocatorParameter && typeof value !== 'string' ? (value ? value.value : '') : value"
			:parameter="parameter"
			:path="path"
			:eventSource="eventSource || 'ndv'"
			@closeDialog="closeExpressionEditDialog"
			@valueChanged="expressionUpdated"
		></expression-edit>
		<div
			class="parameter-input ignore-key-press"
			:style="parameterInputWrapperStyle"
			@click="openExpressionEdit"
		>
			<resource-locator
				v-if="isResourceLocatorParameter"
				ref="resourceLocator"
				:parameter="parameter"
				:value="value"
				:displayTitle="displayTitle"
				:expressionDisplayValue="expressionDisplayValue"
				:isValueExpression="isValueExpression"
				:isReadOnly="isReadOnly"
				:parameterIssues="getIssues"
				:droppable="droppable"
				:node="node"
				:path="path"
				@input="valueChanged"
				@focus="setFocus"
				@blur="onBlur"
				@drop="onResourceLocatorDrop"
			/>
			<n8n-input
				v-else-if="isValueExpression || droppable || forceShowExpression"
				:size="inputSize"
				:type="getStringInputType"
				:rows="getArgument('rows')"
				:value="activeDrop || forceShowExpression? '': expressionDisplayValue"
				:title="displayTitle"
				@keydown.stop
			/>
			<div
				v-else-if="
					['json', 'string'].includes(parameter.type) ||
					remoteParameterOptionsLoadingIssues !== null
				"
			>
				<code-edit
					v-if="codeEditDialogVisible"
					:value="value"
					:parameter="parameter"
					:type="editorType"
					:codeAutocomplete="codeAutocomplete"
					:path="path"
					:readonly="isReadOnly"
					@closeDialog="closeCodeEditDialog"
					@valueChanged="expressionUpdated"
				></code-edit>
				<text-edit
					:dialogVisible="textEditDialogVisible"
					:value="value"
					:parameter="parameter"
					:path="path"
					@closeDialog="closeTextEditDialog"
					@valueChanged="expressionUpdated"
				></text-edit>

				<code-node-editor
					v-if="getArgument('editor') === 'codeNodeEditor' && isCodeNode(node)"
					:mode="node.parameters.mode"
<<<<<<< HEAD
=======
					:jsCode="node.parameters.jsCode"
>>>>>>> 9631fc35
					:isReadOnly="isReadOnly"
					@valueChanged="valueChanged"
				/>

				<div v-else-if="isEditor === true" class="code-edit clickable ph-no-capture" @click="displayEditDialog()">
					<prism-editor
						v-if="!codeEditDialogVisible"
						:lineNumbers="true"
						:readonly="true"
						:code="displayValue"
						language="js"
					></prism-editor>
				</div>

				<n8n-input
					v-else
					v-model="tempValue"
					ref="inputField"
					:size="inputSize"
					:type="getStringInputType"
					:rows="getArgument('rows')"
					:value="displayValue"
					:disabled="isReadOnly"
					@input="onTextInputChange"
					@change="valueChanged"
					@keydown.stop
					@focus="setFocus"
					@blur="onBlur"
					:title="displayTitle"
					:placeholder="getPlaceholder()"
				>
					<div slot="suffix" class="expand-input-icon-container">
						<font-awesome-icon
							v-if="!isReadOnly"
							icon="expand-alt"
							class="edit-window-button clickable"
							:title="$locale.baseText('parameterInput.openEditWindow')"
							@click="displayEditDialog()"
						/>
					</div>
				</n8n-input>
			</div>

			<div v-else-if="parameter.type === 'color'" ref="inputField" class="color-input">
				<el-color-picker
					size="small"
					class="color-picker"
					:value="displayValue"
					:disabled="isReadOnly"
					@focus="setFocus"
					@blur="onBlur"
					@change="valueChanged"
					:title="displayTitle"
					:show-alpha="getArgument('showAlpha')"
				/>
				<n8n-input
					v-model="tempValue"
					:size="inputSize"
					type="text"
					:value="tempValue"
					:disabled="isReadOnly"
					@change="valueChanged"
					@keydown.stop
					@focus="setFocus"
					@blur="onBlur"
					:title="displayTitle"
				/>
			</div>

			<el-date-picker
				v-else-if="parameter.type === 'dateTime'"
				v-model="tempValue"
				ref="inputField"
				type="datetime"
				:size="inputSize"
				:value="displayValue"
				:title="displayTitle"
				:disabled="isReadOnly"
				:placeholder="
					parameter.placeholder
						? getPlaceholder()
						: $locale.baseText('parameterInput.selectDateAndTime')
				"
				:picker-options="dateTimePickerOptions"
				@change="valueChanged"
				@focus="setFocus"
				@blur="onBlur"
				@keydown.stop
			/>

			<n8n-input-number
				v-else-if="parameter.type === 'number'"
				ref="inputField"
				:size="inputSize"
				:value="displayValue"
				:controls="false"
				:max="getArgument('maxValue')"
				:min="getArgument('minValue')"
				:precision="getArgument('numberPrecision')"
				:disabled="isReadOnly"
				@change="valueChanged"
				@input="onTextInputChange"
				@focus="setFocus"
				@blur="onBlur"
				@keydown.stop
				:title="displayTitle"
				:placeholder="parameter.placeholder"
			/>

			<credentials-select
				v-else-if="
					parameter.type === 'credentialsSelect' || parameter.name === 'genericAuthType'
				"
				ref="inputField"
				:parameter="parameter"
				:node="node"
				:activeCredentialType="activeCredentialType"
				:inputSize="inputSize"
				:displayValue="displayValue"
				:isReadOnly="isReadOnly"
				:displayTitle="displayTitle"
				@credentialSelected="credentialSelected"
				@valueChanged="valueChanged"
				@setFocus="setFocus"
				@onBlur="onBlur"
			>
				<template v-slot:issues-and-options>
					<parameter-issues :issues="getIssues" />
				</template>
			</credentials-select>

			<n8n-select
				v-else-if="parameter.type === 'options'"
				ref="inputField"
				:size="inputSize"
				filterable
				:value="displayValue"
				:placeholder="
					parameter.placeholder ? getPlaceholder() : $locale.baseText('parameterInput.select')
				"
				:loading="remoteParameterOptionsLoading"
				:disabled="isReadOnly || remoteParameterOptionsLoading"
				:title="displayTitle"
				@change="valueChanged"
				@keydown.stop
				@focus="setFocus"
				@blur="onBlur"
			>
				<n8n-option
					v-for="option in parameterOptions"
					:value="option.value"
					:key="option.value"
					:label="getOptionsOptionDisplayName(option)"
				>
					<div class="list-option" :style="listOptionStyle">
						<div
							class="option-headline ph-no-capture"
							:class="{ 'remote-parameter-option': isRemoteParameterOption(option) }"
						>
							{{ getOptionsOptionDisplayName(option) }}
						</div>
						<div
							v-if="option.description"
							class="option-description"
							v-html="getOptionsOptionDescription(option)"
						></div>
					</div>
				</n8n-option>
			</n8n-select>

			<n8n-select
				v-else-if="parameter.type === 'multiOptions'"
				ref="inputField"
				:size="inputSize"
				filterable
				multiple
				:value="displayValue"
				:loading="remoteParameterOptionsLoading"
				:disabled="isReadOnly || remoteParameterOptionsLoading"
				:title="displayTitle"
				:placeholder="$locale.baseText('parameterInput.select')"
				@change="valueChanged"
				@keydown.stop
				@focus="setFocus"
				@blur="onBlur"
			>
				<n8n-option
					v-for="option in parameterOptions"
					:value="option.value"
					:key="option.value"
					:label="getOptionsOptionDisplayName(option)"
				>
					<div class="list-option">
						<div class="option-headline">{{ getOptionsOptionDisplayName(option) }}</div>
						<div
							v-if="option.description"
							class="option-description"
							v-html="getOptionsOptionDescription(option)"
						></div>
					</div>
				</n8n-option>
			</n8n-select>

			<el-switch
				v-else-if="parameter.type === 'boolean'"
				class="switch-input"
				ref="inputField"
				active-color="#13ce66"
				:value="displayValue"
				:disabled="isReadOnly"
				@change="valueChanged"
			/>
		</div>

		<parameter-issues v-if="parameter.type !== 'credentialsSelect' && !isResourceLocatorParameter" :issues="getIssues" />
	</div>
</template>

<script lang="ts">
/* eslint-disable prefer-spread */

import { get } from 'lodash';

import {
	INodeUi,
	INodeUpdatePropertiesInformation,
} from '@/Interface';
import {
	NodeHelpers,
	NodeParameterValue,
	ILoadOptions,
	INodeParameters,
	INodePropertyOptions,
	Workflow,
	NodeParameterValueType,
} from 'n8n-workflow';

import CodeEdit from '@/components/CodeEdit.vue';
import CredentialsSelect from '@/components/CredentialsSelect.vue';
import ExpressionEdit from '@/components/ExpressionEdit.vue';
import NodeCredentials from '@/components/NodeCredentials.vue';
import ScopesNotice from '@/components/ScopesNotice.vue';
import ParameterOptions from '@/components/ParameterOptions.vue';
import ParameterIssues from '@/components/ParameterIssues.vue';
import ResourceLocator from '@/components/ResourceLocator/ResourceLocator.vue';
// @ts-ignore
import PrismEditor from 'vue-prism-editor';
import TextEdit from '@/components/TextEdit.vue';
import CodeNodeEditor from '@/components/CodeNodeEditor/CodeNodeEditor.vue';
import { externalHooks } from '@/components/mixins/externalHooks';
import { nodeHelpers } from '@/components/mixins/nodeHelpers';
import { showMessage } from '@/components/mixins/showMessage';
import { workflowHelpers } from '@/components/mixins/workflowHelpers';

import mixins from 'vue-typed-mixins';
import { CUSTOM_API_CALL_KEY } from '@/constants';
import { mapGetters } from 'vuex';
import { CODE_NODE_TYPE } from '@/constants';
import { hasExpressionMapping, isValueExpression } from './helpers';
import { isResourceLocatorValue } from '@/typeGuards';

export default mixins(
	externalHooks,
	nodeHelpers,
	showMessage,
	workflowHelpers,
)
	.extend({
		name: 'parameter-input',
		components: {
			CodeEdit,
			CodeNodeEditor,
			ExpressionEdit,
			NodeCredentials,
			CredentialsSelect,
			PrismEditor,
			ScopesNotice,
			ParameterOptions,
			ParameterIssues,
			ResourceLocator,
			TextEdit,
		},
		props: [
			'inputSize',
			'isReadOnly',
			'documentationUrl',
			'parameter', // NodeProperties
			'path', // string
			'value',
			'hideIssues', // boolean
			'errorHighlight',
			'isForCredential', // boolean
			'eventSource', // string
			'activeDrop',
			'droppable',
			'forceShowExpression',
		],
		data () {
			return {
				codeEditDialogVisible: false,
				nodeName: '',
				expressionAddOperation: 'set' as 'add' | 'set',
				expressionEditDialogVisible: false,
				remoteParameterOptions: [] as INodePropertyOptions[],
				remoteParameterOptionsLoading: false,
				remoteParameterOptionsLoadingIssues: null as string | null,
				textEditDialogVisible: false,
				tempValue: '', //  el-date-picker and el-input does not seem to work without v-model so add one
				CUSTOM_API_CALL_KEY,
				activeCredentialType: '',
				dateTimePickerOptions: {
					shortcuts: [
						{
							text: 'Today', // TODO
							// tslint:disable-next-line:no-any
							onClick (picker: any) {
								picker.$emit('pick', new Date());
							},
						},
						{
							text: 'Yesterday', // TODO
							// tslint:disable-next-line:no-any
							onClick (picker: any) {
								const date = new Date();
								date.setTime(date.getTime() - 3600 * 1000 * 24);
								picker.$emit('pick', date);
							},
						},
						{
							text: 'A week ago', // TODO
							// tslint:disable-next-line:no-any
							onClick (picker: any) {
								const date = new Date();
								date.setTime(date.getTime() - 3600 * 1000 * 24 * 7);
								picker.$emit('pick', date);
							},
						},
					],
				},
			};
		},
		watch: {
			dependentParametersValues () {
				// Reload the remote parameters whenever a parameter
				// on which the current field depends on changes
				this.loadRemoteParameterOptions();
			},
			value () {
				if (this.parameter.type === 'color' && this.getArgument('showAlpha') === true) {
					// Do not set for color with alpha else wrong value gets displayed in field
					return;
				}
				this.tempValue = this.displayValue as string;
			},
		},
		computed: {
			...mapGetters('credentials', ['allCredentialTypes']),
			isValueExpression(): boolean {
				return isValueExpression(this.parameter, this.value);
			},
			areExpressionsDisabled(): boolean {
				return this.$store.getters['ui/areExpressionsDisabled'];
			},
			codeAutocomplete (): string | undefined {
				return this.getArgument('codeAutocomplete') as string | undefined;
			},
			dependentParametersValues (): string | null {
				const loadOptionsDependsOn = this.getArgument('loadOptionsDependsOn') as string[] | undefined;

				if (loadOptionsDependsOn === undefined) {
					return null;
				}

				// Get the resolved parameter values of the current node
				const currentNodeParameters = this.$store.getters.activeNode.parameters;
				try {
					const resolvedNodeParameters = this.resolveParameter(currentNodeParameters);

					const returnValues: string[] = [];
					for (const parameterPath of loadOptionsDependsOn) {
						returnValues.push(get(resolvedNodeParameters, parameterPath) as string);
					}

					return returnValues.join('|');
				} catch (error) {
					return null;
				}
			},
			node (): INodeUi | null {
				return this.$store.getters.activeNode;
			},
			displayTitle (): string {
				const interpolation = { interpolate: { shortPath: this.shortPath } };

				if (this.getIssues.length && this.isValueExpression) {
					return this.$locale.baseText(
						'parameterInput.parameterHasIssuesAndExpression',
						interpolation,
					);
				} else if (this.getIssues.length && !this.isValueExpression) {
					return this.$locale.baseText(
						'parameterInput.parameterHasIssues',
						interpolation,
					);
				} else if (!this.getIssues.length && this.isValueExpression) {
					return this.$locale.baseText(
						'parameterInput.parameterHasExpression',
						interpolation,
					);
				}

				return this.$locale.baseText('parameterInput.parameter', interpolation);
			},
			listOptionStyle(): { [key: string]: string } {
				const LIST_OPTION_WIDTH = 340;

				const nodeType = this.node && this.$store.getters['nodeTypes/getNodeType'](this.node.type);
				const multiplier = nodeType && nodeType.parameterPane === 'wide' ? 2 : 1;

				return { 'max-width': `${LIST_OPTION_WIDTH * multiplier}px` };
			},
			displayValue (): string | number | boolean | null {
				if (this.remoteParameterOptionsLoading === true) {
					// If it is loading options from server display
					// to user that the data is loading. If not it would
					// display the user the key instead of the value it
					// represents
					return this.$locale.baseText('parameterInput.loadingOptions');
				}

				let returnValue;
				if (this.isValueExpression === false) {
					returnValue = this.isResourceLocatorParameter ? (this.value ? this.value.value: '') : this.value;
				} else {
					returnValue = this.expressionValueComputed;
				}

				if (this.parameter.type === 'credentialsSelect') {
					const credType = this.$store.getters['credentials/getCredentialTypeByName'](this.value);
					if (credType) {
						returnValue = credType.displayName;
					}
				}

				if (this.parameter.type === 'color' && this.getArgument('showAlpha') === true && returnValue.charAt(0) === '#') {
					// Convert the value to rgba that el-color-picker can display it correctly
					const bigint = parseInt(returnValue.slice(1), 16);
					const h = [];
					h.push((bigint >> 24) & 255);
					h.push((bigint >> 16) & 255);
					h.push((bigint >> 8) & 255);
					h.push((255 - bigint & 255) / 255);

					returnValue = 'rgba('+h.join()+')';
				}

				if (returnValue !== undefined && returnValue !== null && this.parameter.type === 'string') {
					const rows = this.getArgument('rows');
					if (rows === undefined || rows === 1) {
						returnValue = returnValue.toString().replace(/\n/, '|');
					}
				}

				return returnValue;
			},
			expressionDisplayValue (): string {
				const value = this.displayValue;

				// address type errors for text input
				if (typeof value === 'number' || typeof value === 'boolean') {
					return JSON.stringify(value);
				}

				if (value === null) {
					return '';
				}

				return value;
			},
			expressionValueComputed (): NodeParameterValue | string[] | null {
				if (this.areExpressionsDisabled) {
					return this.value;
				}

				if (this.node === null) {
					return null;
				}

				let computedValue: NodeParameterValue;

				try {
					computedValue = this.resolveExpression(this.value.value || this.value) as NodeParameterValue;
				} catch (error) {
					computedValue = `[${this.$locale.baseText('parameterInput.error')}}: ${error.message}]`;
				}

				return computedValue;
			},
			getStringInputType () {
				if (this.getArgument('password') === true) {
					return 'password';
				}

				const rows = this.getArgument('rows');
				if (rows !== undefined && rows > 1) {
					return 'textarea';
				}

				if (this.parameter.type === 'code') {
					return 'textarea';
				}

				return 'text';
			},
			getIssues (): string[] {
				if (this.hideIssues === true || this.node === null) {
					return [];
				}

				const newPath = this.shortPath.split('.');
				newPath.pop();

				const issues = NodeHelpers.getParameterIssues(this.parameter, this.node.parameters, newPath.join('.'), this.node);

				if (this.parameter.type === 'credentialsSelect' && this.displayValue === '') {
					issues.parameters = issues.parameters || {};

					const issue = this.$locale.baseText('parameterInput.selectACredentialTypeFromTheDropdown');

					issues.parameters[this.parameter.name] = [issue];
				} else if (
					['options', 'multiOptions'].includes(this.parameter.type) &&
					this.remoteParameterOptionsLoading === false &&
					this.remoteParameterOptionsLoadingIssues === null
				) {
					// Check if the value resolves to a valid option
					// Currently it only displays an error in the node itself in
					// case the value is not valid. The workflow can still be executed
					// and the error is not displayed on the node in the workflow
					const validOptions = this.parameterOptions!.map((options: INodePropertyOptions) => options.value);

					const checkValues: string[] = [];

					if (!this.skipCheck(this.displayValue)) {
						if (Array.isArray(this.displayValue)) {
							checkValues.push.apply(checkValues, this.displayValue);
						} else {
							checkValues.push(this.displayValue as string);
						}
					}

					for (const checkValue of checkValues) {
						if (checkValue === null || !validOptions.includes(checkValue)) {
							if (issues.parameters === undefined) {
								issues.parameters = {};
							}

							const issue = this.$locale.baseText(
								'parameterInput.theValueIsNotSupported',
								{ interpolate: { checkValue } },
							);

							issues.parameters[this.parameter.name] = [issue];
						}
					}
				} else if (this.remoteParameterOptionsLoadingIssues !== null) {
					if (issues.parameters === undefined) {
						issues.parameters = {};
					}
					issues.parameters[this.parameter.name] = [`There was a problem loading the parameter options from server: "${this.remoteParameterOptionsLoadingIssues}"`];
				}

				if (issues !== undefined &&
					issues.parameters !== undefined &&
					issues.parameters[this.parameter.name] !== undefined) {
					return issues.parameters[this.parameter.name];
				}

				return [];
			},
			isEditor (): boolean {
				return ['code', 'json'].includes(this.editorType);
			},
			editorType (): string {
				return this.getArgument('editor') as string;
			},
			parameterOptions (): INodePropertyOptions[] {
				if (this.hasRemoteMethod === false) {
					// Options are already given
					return this.parameter.options;
				}

				// Options get loaded from server
				return this.remoteParameterOptions;
			},
			parameterInputClasses () {
				const classes: {[c: string]: boolean} = {
					droppable: this.droppable,
					activeDrop: this.activeDrop,
				};

				const rows = this.getArgument('rows');
				const isTextarea = this.parameter.type === 'string' && rows !== undefined;
				const isSwitch = this.parameter.type === 'boolean' && !this.isValueExpression;

				if (!isTextarea && !isSwitch) {
					classes['parameter-value-container'] = true;
				}

				if (this.isValueExpression || this.forceShowExpression) {
					classes['expression'] = true;
				}
				if (!this.droppable && !this.activeDrop && (this.getIssues.length || this.errorHighlight)) {
					classes['has-issues'] = true;
				}

				return classes;
			},
			parameterInputWrapperStyle () {
				let deductWidth = 0;
				const styles = {
					width: '100%',
				};
				if (this.parameter.type === 'credentialsSelect' || this.isResourceLocatorParameter) {
					return styles;
				}
				if (this.getIssues.length) {
					deductWidth += 20;
				}

				if (deductWidth !== 0) {
					styles.width = `calc(100% - ${deductWidth}px)`;
				}

				return styles;
			},
			hasRemoteMethod (): boolean {
				return !!this.getArgument('loadOptionsMethod') || !!this.getArgument('loadOptions');
			},
			shortPath (): string {
				const shortPath = this.path.split('.');
				shortPath.shift();
				return shortPath.join('.');
			},
			workflow (): Workflow {
				return this.getCurrentWorkflow();
			},
			isResourceLocatorParameter (): boolean {
				return this.parameter.type === 'resourceLocator';
			},
		},
		methods: {
			isRemoteParameterOption(option: INodePropertyOptions) {
				return this.remoteParameterOptions.map(o => o.name).includes(option.name);
			},
			credentialSelected (updateInformation: INodeUpdatePropertiesInformation) {
				// Update the values on the node
				this.$store.commit('updateNodeProperties', updateInformation);

				const node = this.$store.getters.getNodeByName(updateInformation.name);

				// Update the issues
				this.updateNodeCredentialIssues(node);

				this.$externalHooks().run('nodeSettings.credentialSelected', { updateInformation });
			},
			/**
			 * Check whether a param value must be skipped when collecting node param issues for validation.
			 */
			skipCheck(value: string | number | boolean | null) {
				return typeof value === 'string' && value.includes(CUSTOM_API_CALL_KEY);
			},
			getPlaceholder(): string {
				return this.isForCredential
					? this.$locale.credText().placeholder(this.parameter)
					: this.$locale.nodeText().placeholder(this.parameter, this.path);
			},
			getOptionsOptionDisplayName(option: { value: string; name: string }): string {
				return this.isForCredential
					? this.$locale.credText().optionsOptionDisplayName(this.parameter, option)
					: this.$locale.nodeText().optionsOptionDisplayName(this.parameter, option, this.path);
			},
			getOptionsOptionDescription(option: { value: string; description: string }): string {
				return this.isForCredential
					? this.$locale.credText().optionsOptionDescription(this.parameter, option)
					: this.$locale.nodeText().optionsOptionDescription(this.parameter, option, this.path);
			},

			async loadRemoteParameterOptions () {
				if (this.node === null || this.hasRemoteMethod === false || this.remoteParameterOptionsLoading) {
					return;
				}
				this.remoteParameterOptionsLoadingIssues = null;
				this.remoteParameterOptionsLoading = true;
				this.remoteParameterOptions.length = 0;

				// Get the resolved parameter values of the current node

				try {
					const currentNodeParameters = (this.$store.getters.activeNode as INodeUi).parameters;
					const resolvedNodeParameters = this.resolveParameter(currentNodeParameters) as INodeParameters;
					const loadOptionsMethod = this.getArgument('loadOptionsMethod') as string | undefined;
					const loadOptions = this.getArgument('loadOptions') as ILoadOptions | undefined;

					const options = await this.$store.dispatch('nodeTypes/getNodeParameterOptions',
						{
							nodeTypeAndVersion: {
								name: this.node.type,
								version: this.node.typeVersion,
							},
							path: this.path,
							methodName: loadOptionsMethod,
							loadOptions,
							currentNodeParameters: resolvedNodeParameters,
							credentials: this.node.credentials,
						},
					);

					this.remoteParameterOptions.push.apply(this.remoteParameterOptions, options);
				} catch (error) {
					this.remoteParameterOptionsLoadingIssues = error.message;
				}

				this.remoteParameterOptionsLoading = false;
			},
			closeCodeEditDialog () {
				this.codeEditDialogVisible = false;
			},
			closeExpressionEditDialog () {
				this.expressionEditDialogVisible = false;
			},
			trackExpressionEditOpen () {
				if(!this.node) {
					return;
				}

				if((this.node.type as string).startsWith('n8n-nodes-base')) {
					this.$telemetry.track('User opened Expression Editor', {
						node_type: this.node.type,
						parameter_name: this.parameter.displayName,
						parameter_field_type: this.parameter.type,
						new_expression: !this.isValueExpression,
						workflow_id: this.$store.getters.workflowId,
						session_id: this.$store.getters['ui/ndvSessionId'],
						source: this.eventSource || 'ndv',
					});
				}
			},
			closeTextEditDialog () {
				this.textEditDialogVisible = false;
			},
			displayEditDialog () {
				if (this.isEditor) {
					this.codeEditDialogVisible = true;
				} else {
					this.textEditDialogVisible = true;
				}
			},
			getArgument (argumentName: string): string | number | boolean | undefined {
				if (this.parameter.typeOptions === undefined) {
					return undefined;
				}

				if (this.parameter.typeOptions[argumentName] === undefined) {
					return undefined;
				}

				return this.parameter.typeOptions[argumentName];
			},
			expressionUpdated (value: string) {
				const val: NodeParameterValueType = this.isResourceLocatorParameter ? { __rl: true, value, mode: this.value.mode } : value;
				this.valueChanged(val);
			},
			openExpressionEdit() {
				if (this.areExpressionsDisabled) {
					return;
				}

				if (this.isValueExpression) {
					this.expressionEditDialogVisible = true;
					this.trackExpressionEditOpen();
					return;
				}
			},
			onBlur () {
				this.$emit('blur');
			},
			onResourceLocatorDrop(data: string) {
				this.$emit('drop', data);
			},
			setFocus () {
				if (this.isValueExpression) {
					this.expressionEditDialogVisible = true;
					this.trackExpressionEditOpen();
					return;
				}

				if (['json', 'string'].includes(this.parameter.type) && this.getArgument('alwaysOpenEditWindow')) {
					this.displayEditDialog();
					return;
				}

				if (this.node !== null) {
					// When an event like mouse-click removes the active node while
					// editing is active it does not know where to save the value to.
					// For that reason do we save the node-name here. We could probably
					// also just do that once on load but if Vue decides for some reason to
					// reuse the input it could have the wrong value so lets set it everytime
					// just to be sure
					this.nodeName = this.node.name;
				}

				// Set focus on field
				setTimeout(() => {
					// @ts-ignore
					if (this.$refs.inputField && this.$refs.inputField.$el) {
						// @ts-ignore
						this.$refs.inputField.focus();
					}
				});

				this.$emit('focus');
			},
			isCodeNode(node: INodeUi): boolean {
				return node.type === CODE_NODE_TYPE;
			},
			rgbaToHex (value: string): string | null {
				// Convert rgba to hex from: https://stackoverflow.com/questions/5623838/rgb-to-hex-and-hex-to-rgb
				const valueMatch = (value as string).match(/^rgba\((\d+),\s*(\d+),\s*(\d+),\s*(\d+(\.\d+)?)\)$/);
				if (valueMatch === null) {
					// TODO: Display something if value is not valid
					return null;
				}
				const [r, g, b, a] = valueMatch.splice(1, 4).map(v => Number(v));
				return "#" + ((1 << 24) + (r << 16) + (g << 8) + b).toString(16).slice(1) + ((1 << 8) + Math.floor((1-a)*255)).toString(16).slice(1);
			},
			onTextInputChange (value: string) {
				const parameterData = {
					node: this.node !== null ? this.node.name : this.nodeName,
					name: this.path,
					value,
				};

				this.$emit('textInput', parameterData);
			},
			valueChanged (value: string[] | string | number | boolean | Date | {} | null) {
				if (this.parameter.name === 'nodeCredentialType') {
					this.activeCredentialType = value as string;
				}

				if (value instanceof Date) {
					value = value.toISOString();
				}

				if (this.parameter.type === 'color' && this.getArgument('showAlpha') === true && value !== null && value.toString().charAt(0) !== '#') {
					const newValue = this.rgbaToHex(value as string);
					if (newValue !== null) {
						this.tempValue = newValue;
						value = newValue;
					}
				}

				const parameterData = {
					node: this.node !== null ? this.node.name : this.nodeName,
					name: this.path,
					value,
				};

				this.$emit('valueChanged', parameterData);

				if (this.parameter.name === 'operation' || this.parameter.name === 'mode') {
					this.$telemetry.track('User set node operation or mode', {
						workflow_id: this.$store.getters.workflowId,
						node_type: this.node && this.node.type,
						resource: this.node && this.node.parameters.resource,
						is_custom: value === CUSTOM_API_CALL_KEY,
						session_id: this.$store.getters['ui/ndvSessionId'],
						parameter: this.parameter.name,
					});
				}
			},
			optionSelected (command: string) {
				const prevValue = this.value;
				if (command === 'resetValue') {
					this.valueChanged(this.parameter.default);
				} else if (command === 'openExpression') {
					this.expressionEditDialogVisible = true;
				} else if (command === 'addExpression') {
					if (this.isResourceLocatorParameter) {
						if (isResourceLocatorValue(this.value)) {
							this.valueChanged({ __rl: true, value: `=${this.value.value}`, mode: this.value.mode });
						} else {
							this.valueChanged({ __rl: true, value: `=${this.value}`, mode: '' });
						}
					}
					else if (this.parameter.type === 'number' || this.parameter.type === 'boolean') {
						this.valueChanged(`={{${this.value}}}`);
					}
					else {
						this.valueChanged(`=${this.value}`);
					}
					setTimeout(() => {
						this.expressionEditDialogVisible = true;
						this.trackExpressionEditOpen();
					}, 375);
				} else if (command === 'removeExpression') {
					let value = this.expressionValueComputed;
					if (this.parameter.type === 'multiOptions' && typeof value === 'string') {
						value = (value || '').split(',')
							.filter((value) => (this.parameterOptions || []).find((option) => option.value === value));
					}

					if (this.isResourceLocatorParameter) {
						this.valueChanged({ __rl: true, value, mode: this.value.mode });
					} else {
						this.valueChanged(typeof value !== 'undefined' ? value : null);
					}
				} else if (command === 'refreshOptions') {
					if (this.isResourceLocatorParameter) {
						const resourceLocator = this.$refs.resourceLocator;
						if (resourceLocator) {
							(resourceLocator as Vue).$emit('refreshList');
						}
					}
					this.loadRemoteParameterOptions();
				}

				if (this.node && (command === 'addExpression' || command === 'removeExpression')) {
					const telemetryPayload = {
						node_type: this.node.type,
						parameter: this.path,
						old_mode: command === 'addExpression' ? 'fixed': 'expression',
						new_mode: command === 'removeExpression' ? 'fixed': 'expression',
						was_parameter_empty: prevValue === '' || prevValue === undefined,
						had_mapping: hasExpressionMapping(prevValue),
						had_parameter: typeof prevValue === 'string' && prevValue.includes('$parameter'),
					};
					this.$telemetry.track('User switched parameter mode', telemetryPayload);
					this.$externalHooks().run('parameterInput.modeSwitch', telemetryPayload);
				}
			},
		},
		updated () {
			this.$nextTick(() => {
				const remoteParameterOptions = this.$el.querySelectorAll('.remote-parameter-option');

				if (remoteParameterOptions.length > 0) {
					this.$externalHooks().run('parameterInput.updated', { remoteParameterOptions });
				}
			});
		},
		mounted () {
			this.$on('optionSelected', this.optionSelected);

			this.tempValue = this.displayValue as string;
			if (this.node !== null) {
				this.nodeName = this.node.name;
			}

			if (this.node && this.node.parameters.authentication === 'predefinedCredentialType') {
				this.activeCredentialType = this.node.parameters.nodeCredentialType as string;
			}

			if (this.parameter.type === 'color' && this.getArgument('showAlpha') === true && this.displayValue !== null && this.displayValue.toString().charAt(0) !== '#') {
				const newValue = this.rgbaToHex(this.displayValue as string);
				if (newValue !== null) {
					this.tempValue = newValue;
				}
			}

			if (this.hasRemoteMethod === true && this.node !== null) {
				// Make sure to load the parameter options
				// directly and whenever the credentials change
				this.$watch(() => this.node!.credentials, () => {
					this.loadRemoteParameterOptions();
				}, { deep: true, immediate: true });

				// Reload function on change element from
				// displayOptions.typeOptions.reloadOnChange parameters
				if (this.parameter.typeOptions && this.parameter.typeOptions.reloadOnChange) {
					// Get all parameter in reloadOnChange property
					// This reload when parameters in reloadOnChange is updated
					const parametersOnChange : string[] = this.parameter.typeOptions.reloadOnChange;
					for (let i = 0; i < parametersOnChange.length; i++) {
						const parameter = parametersOnChange[i] as string;
						if (parameter in this.node.parameters) {
							this.$watch(() => {
								if (this.node && this.node.parameters && this.node.parameters[parameter]) {
									return this.node.parameters![parameter];
								} else {
									return null;
								}
							}, () => {
								this.loadRemoteParameterOptions();
							}, { deep: true, immediate: true });
						}
					}
				}
			}

			this.$externalHooks().run('parameterInput.mount', { parameter: this.parameter, inputFieldRef: this.$refs['inputField'] });
		},
	});
</script>

<style scoped lang="scss">

.code-edit {
	font-size: var(--font-size-xs);
}

.switch-input {
	margin: var(--spacing-5xs) 0 var(--spacing-2xs) 0;
}

.parameter-value-container {
	display: flex;
	align-items: center;
}

.parameter-actions {
	display: inline-flex;
	align-items: center;
}

.parameter-input {
	display: inline-block;
}

::v-deep .color-input {
	display: flex;

	.el-color-picker__trigger {
		border: none;
	}
}
</style>

<style lang="scss">

.ql-editor {
	padding: 6px;
	line-height: 26px;
	background-color: #f0f0f0;
}

.expression {
	textarea, input {
		cursor: pointer !important;
	}

	--input-border-color: var(--color-secondary-tint-1);
	--input-background-color: var(--color-secondary-tint-3);
	--input-font-color: var(--color-secondary);
}


.droppable {
	--input-border-color: var(--color-secondary-tint-1);
	--input-background-color: var(--color-secondary-tint-3);
	--input-border-style: dashed;
}

.activeDrop {
	--input-border-color: var(--color-success);
	--input-background-color: var(--color-success-tint-2);
	--input-border-style: solid;

	textarea, input {
		cursor: grabbing !important;
	}
}

.has-issues {
	--input-border-color: var(--color-danger);
}

.el-dropdown {
	color: var(--color-text-light);
}

.list-option {
	max-width: 340px;
	margin: 6px 0;
	white-space: normal;
	padding-right: 20px;

	.option-headline {
		font-weight: var(--font-weight-bold);
		line-height: var(--font-line-height-regular);
		overflow-wrap: break-word;
	}

	.option-description {
		margin-top: 2px;
		font-size: var(--font-size-2xs);
		font-weight: var(--font-weight-regular);
		line-height: var(--font-line-height-xloose);
		color: $custom-font-very-light;
	}
}

.edit-window-button {
	display: none;
}

.parameter-input:hover .edit-window-button {
	display: inline;
}

.expand-input-icon-container {
	display: flex;
	height: 100%;
	align-items: center;
}

</style><|MERGE_RESOLUTION|>--- conflicted
+++ resolved
@@ -70,10 +70,7 @@
 				<code-node-editor
 					v-if="getArgument('editor') === 'codeNodeEditor' && isCodeNode(node)"
 					:mode="node.parameters.mode"
-<<<<<<< HEAD
-=======
 					:jsCode="node.parameters.jsCode"
->>>>>>> 9631fc35
 					:isReadOnly="isReadOnly"
 					@valueChanged="valueChanged"
 				/>
@@ -228,7 +225,7 @@
 					:key="option.value"
 					:label="getOptionsOptionDisplayName(option)"
 				>
-					<div class="list-option" :style="listOptionStyle">
+					<div class="list-option">
 						<div
 							class="option-headline ph-no-capture"
 							:class="{ 'remote-parameter-option': isRemoteParameterOption(option) }"
@@ -487,14 +484,6 @@
 
 				return this.$locale.baseText('parameterInput.parameter', interpolation);
 			},
-			listOptionStyle(): { [key: string]: string } {
-				const LIST_OPTION_WIDTH = 340;
-
-				const nodeType = this.node && this.$store.getters['nodeTypes/getNodeType'](this.node.type);
-				const multiplier = nodeType && nodeType.parameterPane === 'wide' ? 2 : 1;
-
-				return { 'max-width': `${LIST_OPTION_WIDTH * multiplier}px` };
-			},
 			displayValue (): string | number | boolean | null {
 				if (this.remoteParameterOptionsLoading === true) {
 					// If it is loading options from server display
