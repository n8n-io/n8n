<template>
<<<<<<< HEAD
	<div :class="{ 'node-settings': true, dragging: dragging }" @keydown.stop>
=======
	<div :class="{
		'node-settings': true, 'dragging': dragging }" @keydown.stop>
>>>>>>> 7aa40bf9
		<div :class="$style.header">
			<div class="header-side-menu">
				<NodeTitle
					class="node-name"
					:value="node && node.name"
					:nodeType="nodeType"
					@input="nameChanged"
					:readOnly="isReadOnly"
				></NodeTitle>
				<div v-if="!isReadOnly">
					<NodeExecuteButton
						:nodeName="node.name"
						:disabled="outputPanelEditMode.enabled"
						size="small"
						telemetrySource="parameters"
						@execute="onNodeExecute"
					/>
				</div>
			</div>
			<NodeSettingsTabs
				v-if="node && nodeValid"
				v-model="openPanel"
				:nodeType="nodeType"
				:sessionId="sessionId"
			/>
		</div>
		<div class="node-is-not-valid" v-if="node && !nodeValid">
			<p :class="$style.warningIcon">
				<font-awesome-icon icon="exclamation-triangle" />
			</p>
			<div class="missingNodeTitleContainer mt-s mb-xs">
				<n8n-text size="large" color="text-dark" bold>
					{{ $locale.baseText('nodeSettings.communityNodeUnknown.title') }}
				</n8n-text>
			</div>
			<div v-if="isCommunityNode" :class="$style.descriptionContainer">
				<div class="mb-l">
					<i18n path="nodeSettings.communityNodeUnknown.description" tag="span" @click="onMissingNodeTextClick">
						<template #action>
							<a
								:href="`https://www.npmjs.com/package/${node.type.split('.')[0]}`"
								target="_blank"
							>{{ node.type.split('.')[0] }}</a>
						</template>
					</i18n>
				</div>
				<n8n-link
					:to="COMMUNITY_NODES_INSTALLATION_DOCS_URL"
					@click="onMissingNodeLearnMoreLinkClick"
				>
					{{ $locale.baseText('nodeSettings.communityNodeUnknown.installLink.text') }}
				</n8n-link>
			</div>
			<i18n v-else path="nodeSettings.nodeTypeUnknown.description" tag="span">
				<template #action>
					<a
						:href="CUSTOM_NODES_DOCS_URL"
						target="_blank"
						v-text="$locale.baseText('nodeSettings.nodeTypeUnknown.description.customNode')"
					/>
				</template>
			</i18n>
		</div>
		<div class="node-parameters-wrapper" v-if="node && nodeValid">
			<div v-show="openPanel === 'params'">
				<node-webhooks :node="node" :nodeType="nodeType" />

				<parameter-input-list
					:parameters="parametersNoneSetting"
					:hideDelete="true"
					:nodeValues="nodeValues"
					path="parameters"
					@valueChanged="valueChanged"
					@activate="onWorkflowActivate"
				>

					<node-credentials :node="node" @credentialSelected="credentialSelected" />
				</parameter-input-list>
				<div v-if="parametersNoneSetting.length === 0" class="no-parameters">
					<n8n-text>
						{{ $locale.baseText('nodeSettings.thisNodeDoesNotHaveAnyParameters') }}
					</n8n-text>
				</div>

				<div v-if="isCustomApiCallSelected(nodeValues)" class="parameter-item parameter-notice">
					<n8n-notice
						:content="
							$locale.baseText('nodeSettings.useTheHttpRequestNode', {
								interpolate: { nodeTypeDisplayName: nodeType.displayName },
							})
						"
					/>
				</div>
			</div>
			<div v-show="openPanel === 'settings'">
				<parameter-input-list
					:parameters="parametersSetting"
					:nodeValues="nodeValues"
					path="parameters"
					@valueChanged="valueChanged"
				/>
				<parameter-input-list
					:parameters="nodeSettings"
					:hideDelete="true"
					:nodeValues="nodeValues"
					path=""
					@valueChanged="valueChanged"
				/>
			</div>
		</div>
	</div>
</template>

<script lang="ts">
import Vue, { PropType } from 'vue';
import {
	INodeTypeDescription,
	INodeParameters,
	INodeProperties,
	NodeHelpers,
	NodeParameterValue,
} from 'n8n-workflow';
import { INodeUi, INodeUpdatePropertiesInformation, IUpdateInformation } from '@/Interface';

import {
	COMMUNITY_NODES_INSTALLATION_DOCS_URL,
	CUSTOM_NODES_DOCS_URL,
	MAIN_NODE_PANEL_WIDTH,
} from '@/constants';

import NodeTitle from '@/components/NodeTitle.vue';
import ParameterInputFull from '@/components/ParameterInputFull.vue';
import ParameterInputList from '@/components/ParameterInputList.vue';
import NodeCredentials from '@/components/NodeCredentials.vue';
import NodeSettingsTabs from '@/components/NodeSettingsTabs.vue';
import NodeWebhooks from '@/components/NodeWebhooks.vue';
import { get, set, unset } from 'lodash';

import { externalHooks } from '@/components/mixins/externalHooks';
import { genericHelpers } from '@/components/mixins/genericHelpers';
import { nodeHelpers } from '@/components/mixins/nodeHelpers';

import mixins from 'vue-typed-mixins';
import NodeExecuteButton from './NodeExecuteButton.vue';
import { isCommunityPackageName } from './helpers';

export default mixins(externalHooks, genericHelpers, nodeHelpers).extend({
	name: 'NodeSettings',
	components: {
		NodeTitle,
		NodeCredentials,
		ParameterInputFull,
		ParameterInputList,
		NodeSettingsTabs,
		NodeWebhooks,
		NodeExecuteButton,
	},
	computed: {
		nodeType(): INodeTypeDescription | null {
			if (this.node) {
				return this.$store.getters['nodeTypes/getNodeType'](this.node.type, this.node.typeVersion);
			}
			return null;
		},
<<<<<<< HEAD
		nodeTypeName(): string {
			if (this.nodeType) {
				const shortNodeType = this.$locale.shortNodeType(this.nodeType.name);
=======
		computed: {
			nodeTypeName(): string {
				if (this.nodeType) {
					const shortNodeType = this.$locale.shortNodeType(this.nodeType.name);

					return this.$locale.headerText({
						key: `headers.${shortNodeType}.displayName`,
						fallback: this.nodeType.name,
					});
				}
>>>>>>> 7aa40bf9

				return this.$locale.headerText({
					key: `headers.${shortNodeType}.displayName`,
					fallback: this.nodeType.name,
				});
			}

			return '';
		},
		nodeTypeDescription(): string {
			if (this.nodeType && this.nodeType.description) {
				const shortNodeType = this.$locale.shortNodeType(this.nodeType.name);

				return this.$locale.headerText({
					key: `headers.${shortNodeType}.description`,
					fallback: this.nodeType.description,
				});
			} else {
				return this.$locale.baseText('nodeSettings.noDescriptionFound');
			}
		},
		headerStyle(): object {
			if (!this.node) {
				return {};
			}

			return {
				'background-color': this.node.color,
			};
		},
<<<<<<< HEAD
		node(): INodeUi {
			return this.$store.getters.activeNode;
=======
		props: {
			eventBus: {
			},
			dragging: {
				type: Boolean,
			},
			sessionId: {
				type: String,
			},
			nodeType: {
				type: Object as PropType<INodeTypeDescription>,
			},
>>>>>>> 7aa40bf9
		},
		parametersSetting(): INodeProperties[] {
			return this.parameters.filter((item) => {
				return item.isNodeSetting;
			});
		},
		parametersNoneSetting(): INodeProperties[] {
			return this.parameters.filter((item) => {
				return !item.isNodeSetting;
			});
		},
		parameters(): INodeProperties[] {
			if (this.nodeType === null) {
				return [];
			}

			return this.nodeType.properties;
		},
		outputPanelEditMode(): { enabled: boolean; value: string } {
			return this.$store.getters['ui/outputPanelEditMode'];
		},
		isCommunityNode(): boolean {
			return isCommunityPackageName(this.node.type);
		},
	},
	props: {
		eventBus: {},
		dragging: {
			type: Boolean,
		},
		sessionId: {
			type: String,
		},
	},
	data() {
		return {
			nodeValid: true,
			nodeColor: null,
			openPanel: 'params',
			nodeValues: {
				color: '#ff0000',
				alwaysOutputData: false,
				executeOnce: false,
				notesInFlow: false,
				continueOnFail: false,
				retryOnFail: false,
				maxTries: 3,
				waitBetweenTries: 1000,
				notes: '',
				parameters: {},
			} as INodeParameters,

			nodeSettings: [
				{
					displayName: this.$locale.baseText('nodeSettings.alwaysOutputData.displayName'),
					name: 'alwaysOutputData',
					type: 'boolean',
					default: false,
					noDataExpression: true,
					description: this.$locale.baseText('nodeSettings.alwaysOutputData.description'),
				},
				{
					displayName: this.$locale.baseText('nodeSettings.executeOnce.displayName'),
					name: 'executeOnce',
					type: 'boolean',
					default: false,
					noDataExpression: true,
					description: this.$locale.baseText('nodeSettings.executeOnce.description'),
				},
				{
					displayName: this.$locale.baseText('nodeSettings.retryOnFail.displayName'),
					name: 'retryOnFail',
					type: 'boolean',
					default: false,
					noDataExpression: true,
					description: this.$locale.baseText('nodeSettings.retryOnFail.description'),
				},
				{
					displayName: this.$locale.baseText('nodeSettings.maxTries.displayName'),
					name: 'maxTries',
					type: 'number',
					typeOptions: {
						minValue: 2,
						maxValue: 5,
					},
					default: 3,
					displayOptions: {
						show: {
							retryOnFail: [true],
						},
					},
					noDataExpression: true,
					description: this.$locale.baseText('nodeSettings.maxTries.description'),
				},
				{
					displayName: this.$locale.baseText('nodeSettings.waitBetweenTries.displayName'),
					name: 'waitBetweenTries',
					type: 'number',
					typeOptions: {
						minValue: 0,
						maxValue: 5000,
					},
					default: 1000,
					displayOptions: {
						show: {
							retryOnFail: [true],
						},
					},
					noDataExpression: true,
					description: this.$locale.baseText('nodeSettings.waitBetweenTries.description'),
				},
				{
					displayName: this.$locale.baseText('nodeSettings.continueOnFail.displayName'),
					name: 'continueOnFail',
					type: 'boolean',
					default: false,
					noDataExpression: true,
					description: this.$locale.baseText('nodeSettings.continueOnFail.description'),
				},
				{
					displayName: this.$locale.baseText('nodeSettings.notes.displayName'),
					name: 'notes',
					type: 'string',
					typeOptions: {
						rows: 5,
					},
<<<<<<< HEAD
					default: '',
					noDataExpression: true,
					description: this.$locale.baseText('nodeSettings.notes.description'),
				},
				{
					displayName: this.$locale.baseText('nodeSettings.notesInFlow.displayName'),
					name: 'notesInFlow',
					type: 'boolean',
					default: false,
					noDataExpression: true,
					description: this.$locale.baseText('nodeSettings.notesInFlow.description'),
				},
			] as INodeProperties[],
			COMMUNITY_NODES_INSTALLATION_DOCS_URL,
			CUSTOM_NODES_DOCS_URL,
		};
	},
	watch: {
		node(newNode, oldNode) {
			this.setNodeValues();
=======
				] as INodeProperties[],
				COMMUNITY_NODES_INSTALLATION_DOCS_URL,
				CUSTOM_NODES_DOCS_URL,
				MAIN_NODE_PANEL_WIDTH,
			};
>>>>>>> 7aa40bf9
		},
	},
	methods: {
		onWorkflowActivate() {
			this.$emit('activate');
		},
		onNodeExecute() {
			this.$emit('execute');
		},
		setValue(name: string, value: NodeParameterValue) {
			const nameParts = name.split('.');
			let lastNamePart: string | undefined = nameParts.pop();

			let isArray = false;
			if (lastNamePart !== undefined && lastNamePart.includes('[')) {
				// It incldues an index so we have to extract it
				const lastNameParts = lastNamePart.match(/(.*)\[(\d+)\]$/);
				if (lastNameParts) {
					nameParts.push(lastNameParts[1]);
					lastNamePart = lastNameParts[2];
					isArray = true;
				}
			}

			// Set the value via Vue.set that everything updates correctly in the UI
			if (nameParts.length === 0) {
				// Data is on top level
				if (value === null) {
					// Property should be deleted
					// @ts-ignore
					Vue.delete(this.nodeValues, lastNamePart);
				} else {
					// Value should be set
					// @ts-ignore
					Vue.set(this.nodeValues, lastNamePart, value);
				}
			} else {
				// Data is on lower level
				if (value === null) {
					// Property should be deleted
					// @ts-ignore
					let tempValue = get(this.nodeValues, nameParts.join('.')) as
						| INodeParameters
						| INodeParameters[];
					Vue.delete(tempValue as object, lastNamePart as string);

					if (isArray === true && (tempValue as INodeParameters[]).length === 0) {
						// If a value from an array got delete and no values are left
						// delete also the parent
						lastNamePart = nameParts.pop();
						tempValue = get(this.nodeValues, nameParts.join('.')) as INodeParameters;
						Vue.delete(tempValue as object, lastNamePart as string);
					}
				} else {
					// Value should be set
					if (typeof value === 'object') {
						// @ts-ignore
						Vue.set(get(this.nodeValues, nameParts.join('.')), lastNamePart, JSON.parse(JSON.stringify(value)));
					} else {
						// @ts-ignore
						Vue.set(get(this.nodeValues, nameParts.join('.')), lastNamePart, value);
					}
				}
			}
		},
		credentialSelected(updateInformation: INodeUpdatePropertiesInformation) {
			// Update the values on the node
			this.$store.commit('updateNodeProperties', updateInformation);

			const node = this.$store.getters.getNodeByName(updateInformation.name);

			// Update the issues
			this.updateNodeCredentialIssues(node);

			this.$externalHooks().run('nodeSettings.credentialSelected', { updateInformation });
		},
		nameChanged(name: string) {
			// @ts-ignore
			this.valueChanged({
				value: name,
				name: 'name',
			});
		},
		valueChanged(parameterData: IUpdateInformation) {

			let newValue: NodeParameterValue;
			if (parameterData.hasOwnProperty('value')) {
				// New value is given
				newValue = parameterData.value;
			} else {
				// Get new value from nodeData where it is set already
				newValue = get(this.nodeValues, parameterData.name) as NodeParameterValue;
			}

			// Save the node name before we commit the change because
			// we need the old name to rename the node properly
			const nodeNameBefore = parameterData.node || this.node.name;
			const node = this.$store.getters.getNodeByName(nodeNameBefore);
			if (parameterData.name === 'name') {
				// Name of node changed so we have to set also the new node name as active

				// Update happens in NodeView so emit event
				const sendData = {
					value: newValue,
					oldValue: nodeNameBefore,
					name: parameterData.name,
				};
				this.$emit('valueChanged', sendData);
			} else if (parameterData.name.startsWith('parameters.')) {
				// A node parameter changed

				const nodeType = this.$store.getters['nodeTypes/getNodeType'](
					node.type,
					node.typeVersion,
				) as INodeTypeDescription | null;
				if (!nodeType) {
					return;
				}

				// Get only the parameters which are different to the defaults
				let nodeParameters = NodeHelpers.getNodeParameters(
					nodeType.properties,
					node.parameters,
					false,
					false,
					node,
				);
				const oldNodeParameters = Object.assign({}, nodeParameters);

				// Copy the data because it is the data of vuex so make sure that
				// we do not edit it directly
				nodeParameters = JSON.parse(JSON.stringify(nodeParameters));

				// Remove the 'parameters.' from the beginning to just have the
				// actual parameter name
				const parameterPath = parameterData.name.split('.').slice(1).join('.');

				// Check if the path is supposed to change an array and if so get
				// the needed data like path and index
				const parameterPathArray = parameterPath.match(/(.*)\[(\d+)\]$/);

				// Apply the new value
				if (parameterData.value === undefined && parameterPathArray !== null) {
					// Delete array item
					const path = parameterPathArray[1];
					const index = parameterPathArray[2];
					const data = get(nodeParameters, path);

					if (Array.isArray(data)) {
						data.splice(parseInt(index, 10), 1);
						Vue.set(nodeParameters as object, path, data);
					}
				} else {
					if (newValue === undefined) {
						unset(nodeParameters as object, parameterPath);
					} else {
						set(nodeParameters as object, parameterPath, newValue);
					}
				}

				// Get the parameters with the now new defaults according to the
				// from the user actually defined parameters
				nodeParameters = NodeHelpers.getNodeParameters(
					nodeType.properties,
					nodeParameters as INodeParameters,
					true,
					false,
					node,
				);

				for (const key of Object.keys(nodeParameters as object)) {
					if (nodeParameters && nodeParameters[key] !== null && nodeParameters[key] !== undefined) {
						this.setValue(`parameters.${key}`, nodeParameters[key] as string);
					}
				}

				// Update the data in vuex
				const updateInformation = {
					name: node.name,
					value: nodeParameters,
				};

				this.$store.commit('setNodeParameters', updateInformation);

				this.$externalHooks().run('nodeSettings.valueChanged', {
					parameterPath,
					newValue,
					parameters: this.parameters,
					oldNodeParameters,
				});

				this.updateNodeParameterIssues(node, nodeType);
				this.updateNodeCredentialIssues(node);
			} else {
				// A property on the node itself changed

				// Update data in settings
				Vue.set(this.nodeValues, parameterData.name, newValue);

				// Update data in vuex
				const updateInformation = {
					name: node.name,
					key: parameterData.name,
					value: newValue,
				};
				this.$store.commit('setNodeValue', updateInformation);
			}
		},
		/**
		 * Sets the values of the active node in the internal settings variables
		 */
		setNodeValues() {
			if (!this.node) {
				// No node selected
				return;
			}

			if (this.nodeType !== null) {
				this.nodeValid = true;

				const foundNodeSettings = [];
				if (this.node.color) {
					foundNodeSettings.push('color');
					Vue.set(this.nodeValues, 'color', this.node.color);
				}

				if (this.node.notes) {
					foundNodeSettings.push('notes');
					Vue.set(this.nodeValues, 'notes', this.node.notes);
				}

				if (this.node.alwaysOutputData) {
					foundNodeSettings.push('alwaysOutputData');
					Vue.set(this.nodeValues, 'alwaysOutputData', this.node.alwaysOutputData);
				}

				if (this.node.executeOnce) {
					foundNodeSettings.push('executeOnce');
					Vue.set(this.nodeValues, 'executeOnce', this.node.executeOnce);
				}

				if (this.node.continueOnFail) {
					foundNodeSettings.push('continueOnFail');
					Vue.set(this.nodeValues, 'continueOnFail', this.node.continueOnFail);
				}

				if (this.node.notesInFlow) {
					foundNodeSettings.push('notesInFlow');
					Vue.set(this.nodeValues, 'notesInFlow', this.node.notesInFlow);
				}

				if (this.node.retryOnFail) {
					foundNodeSettings.push('retryOnFail');
					Vue.set(this.nodeValues, 'retryOnFail', this.node.retryOnFail);
				}

				if (this.node.maxTries) {
					foundNodeSettings.push('maxTries');
					Vue.set(this.nodeValues, 'maxTries', this.node.maxTries);
				}

				if (this.node.waitBetweenTries) {
					foundNodeSettings.push('waitBetweenTries');
					Vue.set(this.nodeValues, 'waitBetweenTries', this.node.waitBetweenTries);
				}

				// Set default node settings
				for (const nodeSetting of this.nodeSettings) {
					if (!foundNodeSettings.includes(nodeSetting.name)) {
						// Set default value
						Vue.set(this.nodeValues, nodeSetting.name, nodeSetting.default);
					}
				}

				Vue.set(this.nodeValues, 'parameters', JSON.parse(JSON.stringify(this.node.parameters)));
			} else {
				this.nodeValid = false;
			}
		},
		onMissingNodeTextClick(event: MouseEvent) {
			if ((event.target as Element).localName === 'a') {
				this.$telemetry.track('user clicked cnr browse button', {
					source: 'cnr missing node modal',
				});
			}
		},
		onMissingNodeLearnMoreLinkClick() {
			this.$telemetry.track('user clicked cnr docs link', {
				source: 'missing node modal source',
				package_name: this.node.type.split('.')[0],
				node_type: this.node.type,
			});
		},
	},
	mounted() {
		this.setNodeValues();
		if (this.eventBus) {
			(this.eventBus as Vue).$on('openSettings', () => {
				this.openPanel = 'settings';
			});
		}
	},
});
</script>

<style lang="scss" module>
.header {
	background-color: var(--color-background-base);
}

.warningIcon {
	color: var(--color-text-lighter);
	font-size: var(--font-size-2xl);
}

.descriptionContainer {
	display: flex;
	flex-direction: column;
}
</style>

<style lang="scss">

.node-settings {
	overflow: hidden;
	background-color: var(--color-background-xlight);
	height: 100%;
	width: 100%;

	.no-parameters {
		margin-top: var(--spacing-xs);
	}

	.header-side-menu {
		padding: var(--spacing-s) var(--spacing-s) var(--spacing-s) var(--spacing-s);
		font-size: var(--font-size-l);
		display: flex;

		.node-name {
			padding-top: var(--spacing-5xs);
			flex-grow: 1;
		}
	}

	.node-is-not-valid {
		height: 75%;
		padding: 10px;
		display: flex;
		flex-direction: column;
		align-items: center;
		justify-content: center;
		text-align: center;
		line-height: var(--font-line-height-regular);
	}

	.node-parameters-wrapper {
		height: 100%;
		overflow-y: auto;
		padding: 0 20px 200px 20px;
	}

	&.dragging {
		border-color: var(--color-primary);
		box-shadow: 0px 6px 16px rgba(255, 74, 51, 0.15);
	}
}

.parameter-content {
	font-size: 0.9em;
	margin-right: -15px;
	margin-left: -15px;
	input {
		width: calc(100% - 35px);
		padding: 5px;
	}
	select {
		width: calc(100% - 20px);
		padding: 5px;
	}

	&:before {
		display: table;
		content: ' ';
		position: relative;
		box-sizing: border-box;
		clear: both;
	}
}

.parameter-wrapper {
	padding: 0 1em;
}

.color-reset-button-wrapper {
	position: relative;
}
.color-reset-button {
	position: absolute;
	right: 7px;
	top: -25px;
}

.parameter-value {
	input.expression {
		border-style: dashed;
		border-color: #ff9600;
		display: inline-block;
		position: relative;
		width: 100%;
		box-sizing: border-box;
		background-color: #793300;
	}
}
</style><|MERGE_RESOLUTION|>--- conflicted
+++ resolved
@@ -1,10 +1,6 @@
 <template>
-<<<<<<< HEAD
-	<div :class="{ 'node-settings': true, dragging: dragging }" @keydown.stop>
-=======
 	<div :class="{
 		'node-settings': true, 'dragging': dragging }" @keydown.stop>
->>>>>>> 7aa40bf9
 		<div :class="$style.header">
 			<div class="header-side-menu">
 				<NodeTitle
@@ -163,28 +159,9 @@
 		NodeExecuteButton,
 	},
 	computed: {
-		nodeType(): INodeTypeDescription | null {
-			if (this.node) {
-				return this.$store.getters['nodeTypes/getNodeType'](this.node.type, this.node.typeVersion);
-			}
-			return null;
-		},
-<<<<<<< HEAD
 		nodeTypeName(): string {
 			if (this.nodeType) {
 				const shortNodeType = this.$locale.shortNodeType(this.nodeType.name);
-=======
-		computed: {
-			nodeTypeName(): string {
-				if (this.nodeType) {
-					const shortNodeType = this.$locale.shortNodeType(this.nodeType.name);
-
-					return this.$locale.headerText({
-						key: `headers.${shortNodeType}.displayName`,
-						fallback: this.nodeType.name,
-					});
-				}
->>>>>>> 7aa40bf9
 
 				return this.$locale.headerText({
 					key: `headers.${shortNodeType}.displayName`,
@@ -215,23 +192,8 @@
 				'background-color': this.node.color,
 			};
 		},
-<<<<<<< HEAD
 		node(): INodeUi {
 			return this.$store.getters.activeNode;
-=======
-		props: {
-			eventBus: {
-			},
-			dragging: {
-				type: Boolean,
-			},
-			sessionId: {
-				type: String,
-			},
-			nodeType: {
-				type: Object as PropType<INodeTypeDescription>,
-			},
->>>>>>> 7aa40bf9
 		},
 		parametersSetting(): INodeProperties[] {
 			return this.parameters.filter((item) => {
@@ -265,6 +227,9 @@
 		sessionId: {
 			type: String,
 		},
+        nodeType: {
+            type: Object as PropType<INodeTypeDescription>,
+        },
 	},
 	data() {
 		return {
@@ -358,7 +323,6 @@
 					typeOptions: {
 						rows: 5,
 					},
-<<<<<<< HEAD
 					default: '',
 					noDataExpression: true,
 					description: this.$locale.baseText('nodeSettings.notes.description'),
@@ -374,18 +338,12 @@
 			] as INodeProperties[],
 			COMMUNITY_NODES_INSTALLATION_DOCS_URL,
 			CUSTOM_NODES_DOCS_URL,
+            MAIN_NODE_PANEL_WIDTH,
 		};
 	},
 	watch: {
 		node(newNode, oldNode) {
 			this.setNodeValues();
-=======
-				] as INodeProperties[],
-				COMMUNITY_NODES_INSTALLATION_DOCS_URL,
-				CUSTOM_NODES_DOCS_URL,
-				MAIN_NODE_PANEL_WIDTH,
-			};
->>>>>>> 7aa40bf9
 		},
 	},
 	methods: {
