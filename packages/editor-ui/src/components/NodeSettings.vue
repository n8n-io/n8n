--- conflicted
+++ resolved
@@ -6,7 +6,6 @@
 				<div
 					v-if="!isReadOnly"
 				>
-<<<<<<< HEAD
 					<NodeExecuteButton
 						:nodeName="node.name"
 						:disabled="outputPanelEditMode.enabled"
@@ -14,9 +13,6 @@
 						telemetrySource="parameters"
 						@execute="onNodeExecute"
 					/>
-=======
-					<NodeExecuteButton v-if="node && nodeValid" :nodeName="node.name" @execute="onNodeExecute" size="small" telemetrySource="parameters"/>
->>>>>>> c85faff4
 				</div>
 			</div>
 			<NodeSettingsTabs v-if="node && nodeValid" v-model="openPanel" :nodeType="nodeType" :sessionId="sessionId" />
@@ -208,13 +204,11 @@
 
 				return this.nodeType.properties;
 			},
-<<<<<<< HEAD
 			outputPanelEditMode(): { enabled: boolean; value: string; } {
 				return this.$store.getters['ui/outputPanelEditMode'];
-=======
+			},
 			isCommunityNode(): boolean {
 				return isCommunityPackageName(this.node.type);
->>>>>>> c85faff4
 			},
 		},
 		props: {
