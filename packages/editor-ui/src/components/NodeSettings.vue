--- conflicted
+++ resolved
@@ -135,116 +135,8 @@
 		}
 	}
 
-<<<<<<< HEAD
 	return props.executable || props.foreignCredentials.length > 0;
 });
-=======
-			return this.credentialsStore.getCredentialOwnerName(credential);
-		},
-	},
-	props: {
-		eventBus: {
-			type: Object as PropType<EventBus>,
-		},
-		dragging: {
-			type: Boolean,
-		},
-		pushRef: {
-			type: String,
-		},
-		nodeType: {
-			type: Object as PropType<INodeTypeDescription | null>,
-		},
-		readOnly: {
-			type: Boolean,
-			default: false,
-		},
-		foreignCredentials: {
-			type: Array as PropType<string[]>,
-			default: () => [],
-		},
-		blockUI: {
-			type: Boolean,
-			default: false,
-		},
-		executable: {
-			type: Boolean,
-			default: true,
-		},
-		inputSize: {
-			type: Number,
-			default: 0,
-		},
-	},
-	data() {
-		return {
-			nodeValid: true,
-			nodeColor: null,
-			openPanel: 'params' as 'params' | 'settings',
-			nodeValues: {
-				color: '#ff0000',
-				alwaysOutputData: false,
-				executeOnce: false,
-				notesInFlow: false,
-				onError: 'stopWorkflow',
-				retryOnFail: false,
-				maxTries: 3,
-				waitBetweenTries: 1000,
-				notes: '',
-				parameters: {},
-			} as INodeParameters,
-			nodeValuesInitialized: false, // Used to prevent nodeValues from being overwritten by defaults on reopening ndv
-			nodeSettings: [] as INodeProperties[],
-			COMMUNITY_NODES_INSTALLATION_DOCS_URL,
-			CUSTOM_NODES_DOCS_URL,
-			MAIN_NODE_PANEL_WIDTH,
-			hiddenIssuesInputs: [] as string[],
-		};
-	},
-	watch: {
-		node() {
-			this.setNodeValues();
-		},
-	},
-	mounted() {
-		this.populateHiddenIssuesSet();
-		this.populateSettings();
-		this.setNodeValues();
-		this.eventBus?.on('openSettings', this.openSettings);
-
-		this.nodeHelpers.updateNodeParameterIssues(this.node as INodeUi, this.nodeType);
-		importCurlEventBus.on('setHttpNodeParameters', this.setHttpNodeParameters);
-		ndvEventBus.on('updateParameterValue', this.valueChanged);
-	},
-	beforeUnmount() {
-		this.eventBus?.off('openSettings', this.openSettings);
-		importCurlEventBus.off('setHttpNodeParameters', this.setHttpNodeParameters);
-		ndvEventBus.off('updateParameterValue', this.valueChanged);
-	},
-	methods: {
-		setHttpNodeParameters(parameters: CurlToJSONResponse) {
-			try {
-				this.valueChanged({
-					node: this.node?.name,
-					name: 'parameters',
-					value: parameters as unknown as INodeParameters,
-				});
-			} catch {}
-		},
-		onSwitchSelectedNode(node: string) {
-			this.$emit('switchSelectedNode', node);
-		},
-		onOpenConnectionNodeCreator(node: string, connectionType: NodeConnectionType) {
-			this.$emit('openConnectionNodeCreator', node, connectionType);
-		},
-		populateHiddenIssuesSet() {
-			if (!this.node || !this.workflowsStore.isNodePristine(this.node.name)) return;
-
-			this.hiddenIssuesInputs.push('credentials');
-			this.parametersNoneSetting.forEach((parameter) => {
-				this.hiddenIssuesInputs.push(parameter.name);
-			});
->>>>>>> c4eb3746
 
 const nodeTypeVersions = computed(() => {
 	if (!node.value) return [];
