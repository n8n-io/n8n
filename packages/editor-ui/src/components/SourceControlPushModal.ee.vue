--- conflicted
+++ resolved
@@ -185,18 +185,6 @@
 	});
 });
 
-<<<<<<< HEAD
-=======
-const statusPriority: Partial<Record<SourceControlledFileStatus, number>> = {
-	[SOURCE_CONTROL_FILE_STATUS.modified]: 1,
-	[SOURCE_CONTROL_FILE_STATUS.renamed]: 2,
-	[SOURCE_CONTROL_FILE_STATUS.created]: 3,
-	[SOURCE_CONTROL_FILE_STATUS.deleted]: 4,
-} as const;
-const getPriorityByStatus = (status: SourceControlledFileStatus): number =>
-	statusPriority[status] ?? 0;
-
->>>>>>> 865fc212
 const sortedWorkflows = computed(() => {
 	const sorted = orderBy(
 		filteredWorkflows.value,
@@ -332,22 +320,6 @@
 		loadingService.stopLoading();
 	}
 }
-<<<<<<< HEAD
-=======
-
-const getStatusText = (status: SourceControlledFileStatus) =>
-	i18n.baseText(`settings.sourceControl.status.${status}` as BaseTextKey);
-const getStatusTheme = (status: SourceControlledFileStatus) => {
-	const statusToBadgeThemeMap: Partial<
-		Record<SourceControlledFileStatus, 'success' | 'danger' | 'warning'>
-	> = {
-		[SOURCE_CONTROL_FILE_STATUS.created]: 'success',
-		[SOURCE_CONTROL_FILE_STATUS.deleted]: 'danger',
-		[SOURCE_CONTROL_FILE_STATUS.modified]: 'warning',
-	} as const;
-	return statusToBadgeThemeMap[status];
-};
->>>>>>> 865fc212
 </script>
 
 <template>
