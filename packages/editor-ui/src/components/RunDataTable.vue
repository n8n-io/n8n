--- conflicted
+++ resolved
@@ -16,14 +16,6 @@
 			<thead>
 				<tr>
 					<th v-for="(column, i) in tableData.columns || []" :key="column">
-<<<<<<< HEAD
-						<n8n-tooltip placement="bottom-start" :disabled="!mappingEnabled || showHintWithDelay" :open-delay="1000">
-							<div slot="content">
-								<img src='/static/data-mapping-gif.gif'/>
-								{{ $locale.baseText('dataMapping.dragColumnToFieldHint') }}
-							</div>
-							<Draggable type="mapping" :data="getExpression(column)" :disabled="!mappingEnabled" @dragstart="onDragStart" @dragend="(column) => onDragEnd(column)">
-=======
 						<n8n-tooltip
 							placement="bottom-start"
 							:disabled="!mappingEnabled || showHintWithDelay"
@@ -40,7 +32,6 @@
 								@dragstart="onDragStart"
 								@dragend="(column) => onDragEnd(column, 'column')"
 							>
->>>>>>> 1f9bdd09
 								<template v-slot:preview="{ canDrop }">
 									<div
 										:class="[$style.dragPill, canDrop ? $style.droppablePill : $style.defaultPill]"
@@ -57,20 +48,10 @@
 										:class="{
 											[$style.header]: true,
 											[$style.draggableHeader]: mappingEnabled,
-											[$style.activeHeader]:
-												(i === activeColumn || forceShowGrip) && mappingEnabled,
+											[$style.activeHeader]: (i === activeColumn || forceShowGrip) && mappingEnabled,
 											[$style.draggingHeader]: isDragging,
 										}"
 									>
-<<<<<<< HEAD
-										<span>{{ column || "&nbsp;" }}</span>
-										<n8n-tooltip v-if="mappingEnabled" placement="bottom-start" :manual="true" :value="i === 0 && showHintWithDelay">
-											<div v-if="focusedMappableInput" slot="content" v-html="$locale.baseText('dataMapping.tableHint', { interpolate: { name: focusedMappableInput } })"></div>
-											<div v-else slot="content">
-												<img src='/static/data-mapping-gif.gif'/>
-												{{ $locale.baseText('dataMapping.dragColumnToFieldHint') }}
-											</div>
-=======
 										<span>{{ column || '&nbsp;' }}</span>
 										<n8n-tooltip
 											v-if="mappingEnabled"
@@ -92,7 +73,6 @@
 												slot="content"
 												v-html="$locale.baseText('dataMapping.dragColumnToFieldHint')"
 											></div>
->>>>>>> 1f9bdd09
 											<div :class="$style.dragButton">
 												<font-awesome-icon icon="grip-vertical" />
 											</div>
