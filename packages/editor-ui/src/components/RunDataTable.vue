--- conflicted
+++ resolved
@@ -142,15 +142,10 @@
 <script lang="ts">
 /* eslint-disable prefer-spread */
 
-<<<<<<< HEAD
-import { LOCAL_STORAGE_MAPPING_FLAG } from '@/constants';
 import { INodeUi, IRootState, ITableData, IUiState } from '@/Interface';
 import { getPairedItemId } from '@/pairedItemUtils';
-=======
 import Vue, { PropType } from 'vue';
 import mixins from 'vue-typed-mixins';
-import { INodeUi, ITableData } from '@/Interface';
->>>>>>> 19e333e6
 import { GenericValue, IDataObject, INodeExecutionData } from 'n8n-workflow';
 import Draggable from './Draggable.vue';
 import { shorten } from './helpers';
