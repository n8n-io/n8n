<template>
	<div
		ref="root"
		class="ph-no-capture"
		data-test-id="inline-expression-editor-input"
		@keydown.esc="onClose"
	></div>
</template>

<script lang="ts">
import mixins from 'vue-typed-mixins';
import { mapStores } from 'pinia';
import { EditorView, keymap } from '@codemirror/view';
import { EditorState, Prec } from '@codemirror/state';
import { history } from '@codemirror/commands';
import { autocompletion, completionStatus } from '@codemirror/autocomplete';

import { useNDVStore } from '@/stores/ndv';
import { workflowHelpers } from '@/mixins/workflowHelpers';
import { expressionManager } from '@/mixins/expressionManager';
import { highlighter } from '@/plugins/codemirror/resolvableHighlighter';
import { expressionInputHandler } from '@/plugins/codemirror/inputHandlers/expression.inputHandler';
import { inputTheme } from './theme';
import { n8nLang } from '@/plugins/codemirror/n8nLang';
import { completionManager } from '@/mixins/completionManager';

export default mixins(completionManager, expressionManager, workflowHelpers).extend({
	name: 'InlineExpressionEditorInput',
	props: {
		value: {
			type: String,
		},
		isReadOnly: {
			type: Boolean,
			default: false,
		},
		isSingleLine: {
			type: Boolean,
			default: false,
		},
		path: {
			type: String,
		},
	},
	watch: {
		value(newValue) {
			const isInternalChange = newValue === this.editor?.state.doc.toString();

			if (isInternalChange) return;

			// manual update on external change, e.g. from expression modal or mapping drop

			this.editor?.dispatch({
				changes: {
					from: 0,
					to: this.editor?.state.doc.length,
					insert: newValue,
				},
			});
		},
		ndvInputData() {
			this.editor?.dispatch({
				changes: {
					from: 0,
					to: this.editor.state.doc.length,
					insert: this.value,
				},
			});

			setTimeout(() => {
				this.editor?.contentDOM.blur();
			});
		},
	},
	computed: {
		...mapStores(useNDVStore),
		ndvInputData(): object {
			return this.ndvStore.ndvInputData;
		},
	},
	mounted() {
		const extensions = [
			inputTheme({ isSingleLine: this.isSingleLine }),
			Prec.highest(
				keymap.of([
					{
						any(view: EditorView, event: KeyboardEvent) {
							if (event.key === 'Escape' && completionStatus(view.state) !== null) {
								event.stopPropagation();
							}

							return false;
						},
					},
				]),
			),
			autocompletion(),
			n8nLang(),
			history(),
			expressionInputHandler(),
			EditorView.lineWrapping,
			EditorView.editable.of(!this.isReadOnly),
			EditorView.domEventHandlers({
				focus: () => {
					this.$emit('focus');
				},
			}),
			EditorView.updateListener.of((viewUpdate) => {
				if (!this.editor || !viewUpdate.docChanged) return;

				highlighter.removeColor(this.editor, this.plaintextSegments);
				highlighter.addColor(this.editor, this.resolvableSegments);

<<<<<<< HEAD
				try {
					this.trackCompletion(viewUpdate, this.path);
				} catch {}
=======
				setTimeout(() => {
					try {
						this.trackCompletion(viewUpdate, this.path);
					} catch {}
				});
>>>>>>> 6d811f0d

				this.$emit('change', {
					value: this.unresolvedExpression,
					segments: this.displayableSegments,
				});
			}),
		];

		this.editor = new EditorView({
			parent: this.$refs.root as HTMLDivElement,
			state: EditorState.create({
				doc: this.value.startsWith('=') ? this.value.slice(1) : this.value,
				extensions,
			}),
		});

		highlighter.addColor(this.editor, this.resolvableSegments);

		this.$emit('change', {
			value: this.unresolvedExpression,
			segments: this.displayableSegments,
		});
	},
	destroyed() {
		this.editor?.destroy();
	},
	methods: {
		focus() {
			this.editor?.focus();
		},
		onClose() {
			this.ndvStore.activeNodeName = null;
		},
	},
});
</script>

<style lang="scss"></style><|MERGE_RESOLUTION|>--- conflicted
+++ resolved
@@ -111,17 +111,11 @@
 				highlighter.removeColor(this.editor, this.plaintextSegments);
 				highlighter.addColor(this.editor, this.resolvableSegments);
 
-<<<<<<< HEAD
-				try {
-					this.trackCompletion(viewUpdate, this.path);
-				} catch {}
-=======
 				setTimeout(() => {
 					try {
 						this.trackCompletion(viewUpdate, this.path);
 					} catch {}
 				});
->>>>>>> 6d811f0d
 
 				this.$emit('change', {
 					value: this.unresolvedExpression,
