<script lang="ts" setup>
import { computed, reactive, onBeforeMount, ref } from 'vue';
import debounce from 'lodash/debounce';
import type {
	ExecutionFilterType,
	ExecutionFilterMetadata,
	IWorkflowShortResponse,
} from '@/Interface';
import { i18n as locale } from '@/plugins/i18n';
import TagsDropdown from '@/components/TagsDropdown.vue';
import { getObjectKeys, isEmpty } from '@/utils';
import { EnterpriseEditionFeature } from '@/constants';
import { useSettingsStore } from '@/stores/settings.store';
import { useUsageStore } from '@/stores/usage.store';
import { useUIStore } from '@/stores/ui.store';
import { useTelemetry } from '@/composables';
import type { Placement } from '@floating-ui/core';

export type ExecutionFilterProps = {
	workflows?: IWorkflowShortResponse[];
	popoverPlacement?: Placement;
	teleported?: boolean;
};

const DATE_TIME_MASK = 'YYYY-MM-DD HH:mm';

const settingsStore = useSettingsStore();
const usageStore = useUsageStore();
const uiStore = useUIStore();

const telemetry = useTelemetry();

const props = withDefaults(defineProps<ExecutionFilterProps>(), {
	popoverPlacement: 'bottom' as Placement,
	teleported: true,
});
const emit = defineEmits<{
	(event: 'filterChanged', value: ExecutionFilterType): void;
}>();
const debouncedEmit = debounce(emit, 500);

const isCustomDataFilterTracked = ref(false);
const isAdvancedExecutionFilterEnabled = computed(() =>
	settingsStore.isEnterpriseFeatureEnabled(EnterpriseEditionFeature.AdvancedExecutionFilters),
);
const showTags = computed(() => false);

const getDefaultFilter = (): ExecutionFilterType => ({
	status: 'all',
	workflowId: 'all',
	tags: [],
	startDate: '',
	endDate: '',
	metadata: [{ key: '', value: '' }],
	advancedSearch: '',
});
const filter = reactive(getDefaultFilter());

// Automatically set up v-models based on filter properties
const vModel = reactive(
	getObjectKeys(filter).reduce(
		(acc, key) => {
			acc[key] = computed({
				get() {
					return filter[key];
				},
				set(value) {
					// TODO: find out what exactly is typechecker complaining about

					// @ts-ignore
					filter[key] = value;
					emit('filterChanged', filter);
				},
			});
			return acc;
		},
		{} as Record<keyof ExecutionFilterType, ReturnType<typeof computed>>,
	),
);

const statuses = computed(() => [
	{ id: 'all', name: locale.baseText('executionsList.anyStatus') },
	{ id: 'error', name: locale.baseText('executionsList.error') },
	{ id: 'canceled', name: locale.baseText('executionsList.canceled') },
	{ id: 'running', name: locale.baseText('executionsList.running') },
	{ id: 'success', name: locale.baseText('executionsList.success') },
	{ id: 'waiting', name: locale.baseText('executionsList.waiting') },
]);

const countSelectedFilterProps = computed(() => {
	let count = 0;
	if (filter.status !== 'all') {
		count++;
	}
	if (filter.workflowId !== 'all') {
		count++;
	}
	if (!isEmpty(filter.tags)) {
		count++;
	}
	if (!isEmpty(filter.metadata)) {
		count++;
	}
	if (!!filter.startDate) {
		count++;
	}
	if (!!filter.endDate) {
		count++;
	}
	if (!isEmpty(filter.advancedSearch)) {
		count++;
	}
	return count;
});

// vModel.metadata is a text input and needs a debounced emit to avoid too many requests
// We use the :value and @input combo instead of v-model with this event listener
const onFilterMetaChange = (index: number, prop: keyof ExecutionFilterMetadata, value: string) => {
	if (!filter.metadata[index]) {
		filter.metadata[index] = {
			key: '',
			value: '',
		};
	}
	filter.metadata[index][prop] = value;

	if (!isCustomDataFilterTracked.value) {
		telemetry.track('User filtered executions with custom data');
		isCustomDataFilterTracked.value = true;
	}

	debouncedEmit('filterChanged', filter);
};

// Can't use v-model on TagsDropdown component and thus vModel.tags is useless
// We just emit the updated filter
const onTagsChange = (tags: string[]) => {
	filter.tags = tags;
	emit('filterChanged', filter);
};

const onFilterAdvancedSearchChange = (advancedSearch: string) => {
	filter.advancedSearch = advancedSearch;
	debouncedEmit('filterChanged', filter);
};

const onFilterReset = () => {
	Object.assign(filter, getDefaultFilter());
	emit('filterChanged', filter);
};

const goToUpgrade = () => {
	uiStore.goToUpgrade('custom-data-filter', 'upgrade-custom-data-filter');
};

onBeforeMount(() => {
	isCustomDataFilterTracked.value = false;
	emit('filterChanged', filter);
});
</script>
<template>
	<n8n-popover trigger="click" :placement="popoverPlacement" width="440">
		<template #reference>
			<n8n-button
				icon="filter"
				type="tertiary"
				:active="!!countSelectedFilterProps"
				data-test-id="executions-filter-button"
			>
				<n8n-badge
					v-if="!!countSelectedFilterProps"
					theme="primary"
					class="mr-4xs"
					data-test-id="execution-filter-badge"
					>{{ countSelectedFilterProps }}</n8n-badge
				>
				{{ locale.baseText('executionsList.filters') }}
			</n8n-button>
		</template>
		<div data-test-id="execution-filter-form">
			<div v-if="workflows && workflows.length > 0" :class="$style.group">
				<label for="execution-filter-workflows">{{ locale.baseText('workflows.heading') }}</label>
				<n8n-select
					id="execution-filter-workflows"
					v-model="vModel.workflowId"
					:placeholder="locale.baseText('executionsFilter.selectWorkflow')"
					filterable
					data-test-id="executions-filter-workflows-select"
					:teleported="teleported"
				>
					<div>
						<n8n-option
							v-for="(item, idx) in props.workflows"
							:key="idx"
							:label="item.name"
							:value="item.id"
						/>
					</div>
				</n8n-select>
			</div>
			<div v-if="showTags" :class="$style.group">
				<label for="execution-filter-tags">{{ locale.baseText('workflows.filters.tags') }}</label>
				<TagsDropdown
					id="execution-filter-tags"
					:placeholder="locale.baseText('workflowOpen.filterWorkflows')"
					:modelValue="filter.tags"
					:createEnabled="false"
					@update:modelValue="onTagsChange"
					data-test-id="executions-filter-tags-select"
				/>
			</div>
			<div :class="$style.group">
				<label for="execution-filter-status">{{ locale.baseText('executionsList.status') }}</label>
				<n8n-select
					id="execution-filter-status"
					v-model="vModel.status"
					:placeholder="locale.baseText('executionsFilter.selectStatus')"
					filterable
					data-test-id="executions-filter-status-select"
					:teleported="teleported"
				>
					<n8n-option
						v-for="(item, idx) in statuses"
						:key="idx"
						:label="item.name"
						:value="item.id"
					/>
				</n8n-select>
			</div>
			<div :class="$style.group">
				<label for="execution-filter-start-date">{{
					locale.baseText('executionsFilter.start')
				}}</label>
				<div :class="$style.dates">
					<el-date-picker
						id="execution-filter-start-date"
						type="datetime"
						:teleported="false"
						v-model="vModel.startDate"
						:format="DATE_TIME_MASK"
						:placeholder="locale.baseText('executionsFilter.startDate')"
						data-test-id="executions-filter-start-date-picker"
					/>
					<span :class="$style.divider">to</span>
					<el-date-picker
						id="execution-filter-end-date"
						type="datetime"
						:teleported="false"
						v-model="vModel.endDate"
						:format="DATE_TIME_MASK"
						:placeholder="locale.baseText('executionsFilter.endDate')"
						data-test-id="executions-filter-end-date-picker"
					/>
				</div>
			</div>
			<div :class="$style.group">
				<n8n-tooltip placement="right">
					<template #content>
						<i18n-t tag="span" keypath="executionsFilter.customData.docsTooltip">
							<template #link>
								<a
									target="_blank"
									href="https://docs.n8n.io/workflows/executions/custom-executions-data/"
								>
									{{ locale.baseText('executionsFilter.customData.docsTooltip.link') }}
								</a>
							</template>
						</i18n-t>
					</template>
					<span :class="$style.label">
						{{ locale.baseText('executionsFilter.savedData') }}
						<n8n-icon :class="$style.tooltipIcon" icon="question-circle" size="small" />
					</span>
				</n8n-tooltip>
				<div :class="$style.subGroup">
					<label for="execution-filter-saved-data-key">{{
						locale.baseText('executionsFilter.savedDataKey')
					}}</label>
					<n8n-tooltip :disabled="isAdvancedExecutionFilterEnabled" placement="top">
						<template #content>
							<i18n-t tag="span" keypath="executionsFilter.customData.inputTooltip">
								<template #link>
									<a
										href="#"
										@click.prevent="goToUpgrade"
										data-test-id="executions-filter-view-plans-link"
										>{{ locale.baseText('executionsFilter.customData.inputTooltip.link') }}</a
									>
								</template>
							</i18n-t>
						</template>
						<n8n-input
							id="execution-filter-saved-data-key"
							name="execution-filter-saved-data-key"
							type="text"
							:disabled="!isAdvancedExecutionFilterEnabled"
							:placeholder="locale.baseText('executionsFilter.savedDataKeyPlaceholder')"
							:modelValue="filter.metadata[0]?.key"
							@update:modelValue="onFilterMetaChange(0, 'key', $event)"
							data-test-id="execution-filter-saved-data-key-input"
						/>
					</n8n-tooltip>
					<label for="execution-filter-saved-data-value">{{
						locale.baseText('executionsFilter.savedDataValue')
					}}</label>
					<n8n-tooltip :disabled="isAdvancedExecutionFilterEnabled" placement="top">
						<template #content>
							<i18n-t tag="span" keypath="executionsFilter.customData.inputTooltip">
								<template #link>
									<a href="#" @click.prevent="goToUpgrade">{{
										locale.baseText('executionsFilter.customData.inputTooltip.link')
									}}</a>
								</template>
							</i18n-t>
						</template>
						<n8n-input
							id="execution-filter-saved-data-value"
							name="execution-filter-saved-data-value"
							type="text"
							:disabled="!isAdvancedExecutionFilterEnabled"
							:placeholder="locale.baseText('executionsFilter.savedDataValuePlaceholder')"
							:modelValue="filter.metadata[0]?.value"
							@update:modelValue="onFilterMetaChange(0, 'value', $event)"
							data-test-id="execution-filter-saved-data-value-input"
						/>
					</n8n-tooltip>
<<<<<<< HEAD
					<div :class="$style.subGroup">
						<label for="execution-filter-saved-data-key">{{
							locale.baseText('executionsFilter.savedDataKey')
						}}</label>
						<n8n-tooltip placement="top">
							<template #content>
								<i18n tag="span" path="executionsFilter.customData.inputTooltip">
									<template #link>
										<a
											href="#"
											@click.prevent="goToUpgrade"
											data-test-id="executions-filter-view-plans-link"
											>{{ locale.baseText('executionsFilter.customData.inputTooltip.link') }}</a
										>
									</template>
								</i18n>
							</template>
							<n8n-input
								id="execution-filter-saved-data-key"
								name="execution-filter-saved-data-key"
								type="text"
								size="medium"
								:placeholder="locale.baseText('executionsFilter.savedDataKeyPlaceholder')"
								:value="filter.metadata[0]?.key"
								@input="onFilterMetaChange(0, 'key', $event)"
								data-test-id="execution-filter-saved-data-key-input"
							/>
						</n8n-tooltip>
						<label for="execution-filter-saved-data-value">{{
							locale.baseText('executionsFilter.savedDataValue')
						}}</label>
						<n8n-tooltip placement="top">
							<template #content>
								<i18n tag="span" path="executionsFilter.customData.inputTooltip">
									<template #link>
										<a href="#" @click.prevent="goToUpgrade">{{
											locale.baseText('executionsFilter.customData.inputTooltip.link')
										}}</a>
									</template>
								</i18n>
							</template>
							<n8n-input
								id="execution-filter-saved-data-value"
								name="execution-filter-saved-data-value"
								type="text"
								size="medium"
								:placeholder="locale.baseText('executionsFilter.savedDataValuePlaceholder')"
								:value="filter.metadata[0]?.value"
								@input="onFilterMetaChange(0, 'value', $event)"
								data-test-id="execution-filter-saved-data-value-input"
							/>
						</n8n-tooltip>
					</div>
				</div>
				<!-- Advanced search  -->
				<div :class="$style.group">
					<span :class="$style.label">
						{{ locale.baseText('executionsFilter.advancedSearchData') }}
					</span>
					<div :class="$style.subGroup">
						<label for="execution-filter-advanced-search-value">{{
							locale.baseText('executionsFilter.advancedSearchDataValue')
						}}</label>
						<n8n-input
							id="execution-filter-advanced-search-value"
							name="execution-filter-advanced-search-value"
							type="text"
							size="medium"
							:placeholder="locale.baseText('executionsFilter.advancedSearchDataValuePlaceholder')"
							:value="filter.advancedSearch"
							@input="onFilterAdvancedSearchChange($event)"
							data-test-id="execution-filter-advanced-search-value-input"
						/>
					</div>
				</div>
				<n8n-button
					v-if="!!countSelectedFilterProps"
					:class="$style.resetBtn"
					@click="onFilterReset"
					size="large"
					text
					data-test-id="executions-filter-reset-button"
				>
					{{ locale.baseText('executionsFilter.reset') }}
				</n8n-button>
=======
				</div>
>>>>>>> c18ba370
			</div>
			<n8n-button
				v-if="!!countSelectedFilterProps"
				:class="$style.resetBtn"
				@click="onFilterReset"
				size="large"
				text
				data-test-id="executions-filter-reset-button"
			>
				{{ locale.baseText('executionsFilter.reset') }}
			</n8n-button>
		</div>
	</n8n-popover>
</template>
<style lang="scss" module>
.group {
	label,
	.label {
		display: inline-block;
		font-size: var(--font-size-2xs);
		margin: var(--spacing-s) 0 var(--spacing-3xs);
	}
}

.subGroup {
	padding: 0 0 var(--spacing-xs) var(--spacing-s);

	label,
	.label {
		font-size: var(--font-size-3xs);
		margin: var(--spacing-4xs) 0 var(--spacing-4xs);
	}
}

.dates {
	display: flex;
	border: 1px solid var(--color-foreground-base);
	border-radius: var(--border-radius-base);
	white-space: nowrap;
	align-items: center;
}

.divider {
	padding: 0 var(--spacing-m);
	line-height: 100%;
}

.resetBtn {
	padding: 0;
	margin: var(--spacing-xs) 0 0;
}

.tooltipIcon {
	color: var(--color-text-light);
}
</style>

<style lang="scss" scoped>
:deep(.el-date-editor) {
	input {
		height: 36px;
		border: 0;
		padding-right: 0;
	}

	.el-input__prefix {
		color: var(--color-foreground-dark);
	}

	&:last-of-type {
		input {
			padding-left: 0;
		}

		.el-input__prefix {
			display: none;
		}
	}
}

:deep(.el-select-dropdown.el-popper[data-popper-placement^='bottom']) {
	> .popper__arrow {
		top: -6px;
		left: 50%;
		right: unset;
		margin-bottom: 0;
		margin-right: 3px;
		border-left-width: 6px;
		border-top-width: 0;
		border-bottom-color: var(--border-color-light);
		border-right-color: transparent;

		&::after {
			top: 1px;
			left: unset;
			bottom: unset;
			margin-left: -6px;
			border-left-width: 6px;
			border-top-width: 0;
			border-bottom-color: var(--color-foreground-xlight);
			border-right-color: transparent;
		}
	}
}
</style><|MERGE_RESOLUTION|>--- conflicted
+++ resolved
@@ -58,24 +58,21 @@
 
 // Automatically set up v-models based on filter properties
 const vModel = reactive(
-	getObjectKeys(filter).reduce(
-		(acc, key) => {
-			acc[key] = computed({
-				get() {
-					return filter[key];
-				},
-				set(value) {
-					// TODO: find out what exactly is typechecker complaining about
-
-					// @ts-ignore
-					filter[key] = value;
-					emit('filterChanged', filter);
-				},
-			});
-			return acc;
-		},
-		{} as Record<keyof ExecutionFilterType, ReturnType<typeof computed>>,
-	),
+	getObjectKeys(filter).reduce((acc, key) => {
+		acc[key] = computed({
+			get() {
+				return filter[key];
+			},
+			set(value) {
+				// TODO: find out what exactly is typechecker complaining about
+				// eslint-disable-next-line @typescript-eslint/ban-ts-comment
+				// @ts-ignore
+				filter[key] = value;
+				emit('filterChanged', filter);
+			},
+		});
+		return acc;
+	}, {} as Record<keyof ExecutionFilterType, ReturnType<typeof computed>>),
 );
 
 const statuses = computed(() => [
@@ -324,95 +321,7 @@
 							data-test-id="execution-filter-saved-data-value-input"
 						/>
 					</n8n-tooltip>
-<<<<<<< HEAD
-					<div :class="$style.subGroup">
-						<label for="execution-filter-saved-data-key">{{
-							locale.baseText('executionsFilter.savedDataKey')
-						}}</label>
-						<n8n-tooltip placement="top">
-							<template #content>
-								<i18n tag="span" path="executionsFilter.customData.inputTooltip">
-									<template #link>
-										<a
-											href="#"
-											@click.prevent="goToUpgrade"
-											data-test-id="executions-filter-view-plans-link"
-											>{{ locale.baseText('executionsFilter.customData.inputTooltip.link') }}</a
-										>
-									</template>
-								</i18n>
-							</template>
-							<n8n-input
-								id="execution-filter-saved-data-key"
-								name="execution-filter-saved-data-key"
-								type="text"
-								size="medium"
-								:placeholder="locale.baseText('executionsFilter.savedDataKeyPlaceholder')"
-								:value="filter.metadata[0]?.key"
-								@input="onFilterMetaChange(0, 'key', $event)"
-								data-test-id="execution-filter-saved-data-key-input"
-							/>
-						</n8n-tooltip>
-						<label for="execution-filter-saved-data-value">{{
-							locale.baseText('executionsFilter.savedDataValue')
-						}}</label>
-						<n8n-tooltip placement="top">
-							<template #content>
-								<i18n tag="span" path="executionsFilter.customData.inputTooltip">
-									<template #link>
-										<a href="#" @click.prevent="goToUpgrade">{{
-											locale.baseText('executionsFilter.customData.inputTooltip.link')
-										}}</a>
-									</template>
-								</i18n>
-							</template>
-							<n8n-input
-								id="execution-filter-saved-data-value"
-								name="execution-filter-saved-data-value"
-								type="text"
-								size="medium"
-								:placeholder="locale.baseText('executionsFilter.savedDataValuePlaceholder')"
-								:value="filter.metadata[0]?.value"
-								@input="onFilterMetaChange(0, 'value', $event)"
-								data-test-id="execution-filter-saved-data-value-input"
-							/>
-						</n8n-tooltip>
-					</div>
 				</div>
-				<!-- Advanced search  -->
-				<div :class="$style.group">
-					<span :class="$style.label">
-						{{ locale.baseText('executionsFilter.advancedSearchData') }}
-					</span>
-					<div :class="$style.subGroup">
-						<label for="execution-filter-advanced-search-value">{{
-							locale.baseText('executionsFilter.advancedSearchDataValue')
-						}}</label>
-						<n8n-input
-							id="execution-filter-advanced-search-value"
-							name="execution-filter-advanced-search-value"
-							type="text"
-							size="medium"
-							:placeholder="locale.baseText('executionsFilter.advancedSearchDataValuePlaceholder')"
-							:value="filter.advancedSearch"
-							@input="onFilterAdvancedSearchChange($event)"
-							data-test-id="execution-filter-advanced-search-value-input"
-						/>
-					</div>
-				</div>
-				<n8n-button
-					v-if="!!countSelectedFilterProps"
-					:class="$style.resetBtn"
-					@click="onFilterReset"
-					size="large"
-					text
-					data-test-id="executions-filter-reset-button"
-				>
-					{{ locale.baseText('executionsFilter.reset') }}
-				</n8n-button>
-=======
-				</div>
->>>>>>> c18ba370
 			</div>
 			<n8n-button
 				v-if="!!countSelectedFilterProps"
