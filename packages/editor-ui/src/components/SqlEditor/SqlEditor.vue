<template>
	<div :class="$style.sqlEditor" v-on-click-outside="onBlur">
		<div ref="sqlEditor" data-test-id="sql-editor-container"></div>
		<InlineExpressionEditorOutput
			:segments="segments"
			:isReadOnly="isReadOnly"
			:visible="isFocused"
			:hoveringItemNumber="hoveringItemNumber"
		/>
	</div>
</template>

<script lang="ts">
import { defineComponent } from 'vue';
import { acceptCompletion, autocompletion, ifNotIn } from '@codemirror/autocomplete';
import { indentWithTab, history, redo, toggleComment } from '@codemirror/commands';
import { bracketMatching, foldGutter, indentOnInput, LanguageSupport } from '@codemirror/language';
import { EditorState } from '@codemirror/state';
import type { Line } from '@codemirror/state';
import type { Extension } from '@codemirror/state';
import {
	dropCursor,
	EditorView,
	highlightActiveLine,
	highlightActiveLineGutter,
	keymap,
	lineNumbers,
} from '@codemirror/view';
import type { ViewUpdate } from '@codemirror/view';
import {
	MSSQL,
	MySQL,
	PostgreSQL,
	StandardSQL,
	MariaSQL,
	SQLite,
	Cassandra,
	PLSQL,
	keywordCompletionSource,
} from '@n8n/codemirror-lang-sql';
import type { SQLDialect as SQLDialectType } from '@n8n/codemirror-lang-sql';
import { codeNodeEditorTheme } from '../CodeNodeEditor/theme';
import { n8nCompletionSources } from '@/plugins/codemirror/completions/addCompletions';
import { expressionInputHandler } from '@/plugins/codemirror/inputHandlers/expression.inputHandler';
import { highlighter } from '@/plugins/codemirror/resolvableHighlighter';
import { expressionManager } from '@/mixins/expressionManager';
import InlineExpressionEditorOutput from '@/components/InlineExpressionEditor/InlineExpressionEditorOutput.vue';
import { EXPRESSIONS_DOCS_URL } from '@/constants';
import { codeNodeEditorEventBus } from '@/event-bus';

const SQL_DIALECTS = {
	StandardSQL,
	PostgreSQL,
	MySQL,
	MariaSQL,
	MSSQL,
	SQLite,
	Cassandra,
	PLSQL,
} as const;

type SQLEditorData = {
	editor: EditorView | null;
	isFocused: boolean;
	skipSegments: string[];
	expressionsDocsUrl: string;
};

export default defineComponent({
	name: 'sql-editor',
	components: {
		InlineExpressionEditorOutput,
	},
	mixins: [expressionManager],
	props: {
		modelValue: {
			type: String,
			required: true,
		},
		dialect: {
			type: String,
			default: 'StandardSQL',
			validator: (value: string) => {
				return Object.keys(SQL_DIALECTS).includes(value);
			},
		},
		isReadOnly: {
			type: Boolean,
			default: false,
		},
	},
	data(): SQLEditorData {
		return {
			editor: null,
			expressionsDocsUrl: EXPRESSIONS_DOCS_URL,
			isFocused: false,
			skipSegments: ['Statement', 'CompositeIdentifier', 'Parens'],
		};
	},
	watch: {
		'ndvStore.ndvInputData'() {
			this.editor?.dispatch({
				changes: {
					from: 0,
					to: this.editor.state.doc.length,
					insert: this.modelValue,
				},
			});

			setTimeout(() => {
				this.editor?.contentDOM.blur();
			});
		},
	},
	computed: {
		doc(): string {
			return this.editor?.state.doc.toString() ?? '';
		},
		hoveringItemNumber(): number {
			return this.ndvStore.hoveringItemNumber;
		},
		sqlDialect(): SQLDialectType {
			return SQL_DIALECTS[this.dialect as keyof typeof SQL_DIALECTS] ?? SQL_DIALECTS.StandardSQL;
		},
		extensions(): Extension[] {
			const dialect = this.sqlDialect;

			function sqlWithN8nLanguageSupport() {
				return new LanguageSupport(dialect.language, [
					dialect.language.data.of({
						autocomplete: ifNotIn(['Resolvable'], keywordCompletionSource(dialect, true)),
					}),
					n8nCompletionSources().map((source) => dialect.language.data.of(source)),
				]);
			}

			const extensions = [
				sqlWithN8nLanguageSupport(),
				expressionInputHandler(),
				codeNodeEditorTheme({ isReadOnly: this.isReadOnly, customMaxHeight: '350px' }),
				lineNumbers(),
				EditorView.lineWrapping,
				EditorState.readOnly.of(this.isReadOnly),
				EditorView.domEventHandlers({
					focus: () => {
						this.isFocused = true;
					},
				}),
				EditorState.readOnly.of(this.isReadOnly),
				EditorView.editable.of(!this.isReadOnly),
			];

			if (!this.isReadOnly) {
				extensions.push(
					history(),
					keymap.of([
						{ key: 'Mod-Shift-z', run: redo },
						{ key: 'Mod-/', run: toggleComment },
						{ key: 'Tab', run: acceptCompletion },
						indentWithTab,
					]),
					autocompletion(),
					indentOnInput(),
					highlightActiveLine(),
					highlightActiveLineGutter(),
					foldGutter(),
					dropCursor(),
					bracketMatching(),
					EditorView.updateListener.of((viewUpdate: ViewUpdate) => {
						if (!viewUpdate.docChanged || !this.editor) return;

						this.editorState = this.editor.state;

						highlighter.removeColor(this.editor as EditorView, this.plaintextSegments);
						highlighter.addColor(this.editor as EditorView, this.resolvableSegments);

<<<<<<< HEAD
						this.$emit('update:modelValue', this.doc);
=======
						this.$emit('update:modelValue', this.editor?.state.doc.toString());
>>>>>>> adcf5a96
					}),
				);
			}
			return extensions;
		},
	},
	mounted() {
		if (!this.isReadOnly) codeNodeEditorEventBus.on('error-line-number', this.highlightLine);

		const state = EditorState.create({ doc: this.modelValue, extensions: this.extensions });
		this.editor = new EditorView({ parent: this.$refs.sqlEditor as HTMLDivElement, state });
		this.editorState = this.editor.state;
		highlighter.addColor(this.editor as EditorView, this.resolvableSegments);
	},
	methods: {
		onBlur() {
			this.isFocused = false;
		},
		line(lineNumber: number): Line | null {
			try {
				return this.editor?.state.doc.line(lineNumber) ?? null;
			} catch {
				return null;
			}
		},
		highlightLine(lineNumber: number | 'final') {
			if (!this.editor) return;

			if (lineNumber === 'final') {
				this.editor.dispatch({
					selection: { anchor: this.modelValue.length },
				});
				return;
			}

			const line = this.line(lineNumber);

			if (!line) return;

			this.editor.dispatch({
				selection: { anchor: line.from },
			});
		},
	},
});
</script>

<style module lang="scss">
.sqlEditor {
	position: relative;
}
</style><|MERGE_RESOLUTION|>--- conflicted
+++ resolved
@@ -174,11 +174,7 @@
 						highlighter.removeColor(this.editor as EditorView, this.plaintextSegments);
 						highlighter.addColor(this.editor as EditorView, this.resolvableSegments);
 
-<<<<<<< HEAD
-						this.$emit('update:modelValue', this.doc);
-=======
 						this.$emit('update:modelValue', this.editor?.state.doc.toString());
->>>>>>> adcf5a96
 					}),
 				);
 			}
