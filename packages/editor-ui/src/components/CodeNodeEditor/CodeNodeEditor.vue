--- conflicted
+++ resolved
@@ -1,13 +1,10 @@
 <script setup lang="ts">
-import type { Extension, Line } from '@codemirror/state';
-import { Compartment, EditorState } from '@codemirror/state';
 import type { ViewUpdate } from '@codemirror/view';
-import { EditorView } from '@codemirror/view';
 import type { CodeExecutionMode, CodeNodeEditorLanguage } from 'n8n-workflow';
 import { format } from 'prettier';
 import jsParser from 'prettier/plugins/babel';
 import * as estree from 'prettier/plugins/estree';
-import { type Ref, computed, nextTick, onBeforeUnmount, onMounted, ref, watch } from 'vue';
+import { computed, nextTick, onBeforeUnmount, onMounted, ref, watch } from 'vue';
 
 import { CODE_NODE_TYPE } from '@/constants';
 import { codeNodeEditorEventBus } from '@/event-bus';
@@ -16,10 +13,8 @@
 
 import { useMessage } from '@/composables/useMessage';
 import AskAI from './AskAI/AskAI.vue';
-import { readOnlyEditorExtensions, writableEditorExtensions } from './baseExtensions';
 import { CODE_PLACEHOLDERS } from './constants';
 import { useLinter } from './linter';
-import { codeNodeEditorTheme } from './theme';
 import { useI18n } from '@/composables/useI18n';
 import { useTelemetry } from '@/composables/useTelemetry';
 import { useCodeEditor } from '@/composables/useCodeEditor';
@@ -46,14 +41,8 @@
 }>();
 
 const message = useMessage();
-const editor = ref(null) as Ref<EditorView | null>;
-const languageCompartment = ref(new Compartment());
-const linterCompartment = ref(new Compartment());
-const isEditorHovered = ref(false);
-const isEditorFocused = ref(false);
 const tabs = ref(['code', 'ask-ai']);
 const activeTab = ref('code');
-const hasChanges = ref(false);
 const isLoadingAIResponse = ref(false);
 const codeNodeEditorRef = ref<HTMLDivElement>();
 const codeNodeEditorContainerRef = ref<HTMLDivElement>();
@@ -69,65 +58,7 @@
 const i18n = useI18n();
 const telemetry = useTelemetry();
 
-<<<<<<< HEAD
-const extensions = computed(() => [linter.value])
-=======
-onMounted(() => {
-	if (!props.isReadOnly) codeNodeEditorEventBus.on('highlightLine', highlightLine);
->>>>>>> db846d32
-
-const { isReadOnly, language } = props;
-	const {}
-	const extensions: Extension[] = [
-		...readOnlyEditorExtensions,
-		EditorState.readOnly.of(isReadOnly),
-		EditorView.editable.of(!isReadOnly),
-		codeNodeEditorTheme({
-			isReadOnly,
-			maxHeight: props.fillParent ? '100%' : '40vh',
-			minHeight: '20vh',
-			rows: props.rows,
-		}),
-	];
-
-	if (!isReadOnly) {
-		const linter = createLinter(language);
-		if (linter) {
-			extensions.push(linterCompartment.value.of(linter));
-		}
-
-		extensions.push(
-			...writableEditorExtensions
-
-			EditorView.updateListener.of((viewUpdate) => {
-				if (!viewUpdate.docChanged) return;
-
-				trackCompletion(viewUpdate);
-
-				const value = editor.value?.state.doc.toString();
-				if (value) {
-					emit('update:modelValue', value);
-				}
-				hasChanges.value = true;
-			}),
-		);
-	}
-
-	const state = EditorState.create({
-		doc: props.modelValue ?? placeholder.value,
-		extensions,
-	});
-
-	editor.value = new EditorView({
-		parent: codeNodeEditorRef.value,
-		state,
-	});
-
-	// empty on first load, default param value
-	if (!props.modelValue) {
-		refreshPlaceholder();
-		emit('update:modelValue', placeholder.value);
-	}
+const extensions = computed(() => [linter.value]);
 
 const {} = useCodeEditor({
 	editorRef: codeNodeEditorRef.value,
@@ -136,12 +67,13 @@
 	placeholder,
 	extensions,
 	isReadOnly: () => props.isReadOnly,
-	theme: () => ({
+	theme: {
 		maxHeight: props.fillParent ? '100%' : '40vh',
 		minHeight: '20vh',
 		rows: props.rows,
-	})
-})
+	},
+	onChange: onEditorUpdate,
+});
 
 onMounted(() => {
 	if (!props.isReadOnly) codeNodeEditorEventBus.on('error-line-number', highlightLine);
@@ -157,9 +89,7 @@
 	return posthog.isAiEnabled() && props.language === 'javaScript';
 });
 
-const placeholder = computed(() => {
-	return CODE_PLACEHOLDERS[props.language]?.[props.mode] ?? '';
-});
+const placeholder = computed(() => CODE_PLACEHOLDERS[props.language]?.[props.mode] ?? '');
 
 watch(
 	() => props.modelValue,
@@ -189,21 +119,6 @@
 );
 
 watch(
-	() => props.language,
-	(_newLanguage, previousLanguage: CodeNodeEditorLanguage) => {
-		if (getCurrentEditorContent().trim() === CODE_PLACEHOLDERS[previousLanguage]?.[props.mode]) {
-			refreshPlaceholder();
-		}
-
-		const [languageSupport] = languageExtensions.value;
-		editor.value?.dispatch({
-			effects: languageCompartment.value.reconfigure(languageSupport),
-		});
-		reloadLinter();
-	},
-);
-
-watch(
 	aiEnabled,
 	async (isEnabled) => {
 		if (isEnabled && !props.modelValue) {
@@ -214,10 +129,6 @@
 	},
 	{ immediate: true },
 );
-
-function getCurrentEditorContent() {
-	return editor.value?.state.doc.toString() ?? '';
-}
 
 async function onBeforeTabLeave(_activeName: string, oldActiveName: string) {
 	// Confirm dialog if leaving ask-ai tab during loading
@@ -229,11 +140,7 @@
 			showCancelButton: true,
 		});
 
-		if (confirmModal === 'confirm') {
-			return true;
-		}
-
-		return false;
+		return confirmModal === 'confirm';
 	}
 
 	return true;
@@ -253,28 +160,12 @@
 	hasChanges.value = false;
 }
 
-function onMouseOver(event: MouseEvent) {
-	const fromElement = event.relatedTarget as HTMLElement;
-	const containerRef = codeNodeEditorContainerRef.value;
-
-	if (!containerRef?.contains(fromElement)) isEditorHovered.value = true;
-}
-
-function onMouseOut(event: MouseEvent) {
-	const fromElement = event.relatedTarget as HTMLElement;
-	const containerRef = codeNodeEditorContainerRef.value;
-
-	if (!containerRef?.contains(fromElement)) isEditorHovered.value = false;
-}
-
-function reloadLinter() {
-	if (!editor.value) return;
-
-	const linter = createLinter(props.language);
-	if (linter) {
-		editor.value.dispatch({
-			effects: linterCompartment.value.reconfigure(linter),
-		});
+function onEditorUpdate(viewUpdate: ViewUpdate) {
+	trackCompletion(viewUpdate);
+
+	const value = readEditorValue();
+	if (value) {
+		emit('update:modelValue', value);
 	}
 }
 
@@ -284,39 +175,12 @@
 	editor.value.dispatch({
 		changes: { from: 0, to: getCurrentEditorContent().length, insert: placeholder.value },
 	});
-}
-
-function getLine(lineNumber: number): Line | null {
-	try {
-		return editor.value?.state.doc.line(lineNumber) ?? null;
-	} catch {
-		return null;
-	}
 }
 
 function diffApplied() {
 	codeNodeEditorContainerRef.value?.classList.add('flash-editor');
 	codeNodeEditorContainerRef.value?.addEventListener('animationend', () => {
 		codeNodeEditorContainerRef.value?.classList.remove('flash-editor');
-	});
-}
-
-function highlightLine(lineNumber: number | 'final') {
-	if (!editor.value) return;
-
-	if (lineNumber === 'final') {
-		editor.value.dispatch({
-			selection: { anchor: (props.modelValue ?? getCurrentEditorContent()).length },
-		});
-		return;
-	}
-
-	const line = getLine(lineNumber);
-
-	if (!line) return;
-
-	editor.value.dispatch({
-		selection: { anchor: line.from },
 	});
 }
 
