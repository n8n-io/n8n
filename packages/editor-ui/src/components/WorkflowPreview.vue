--- conflicted
+++ resolved
@@ -28,51 +28,6 @@
 import { useRootStore } from '@/stores/n8nRoot.store';
 import { useWorkflowsStore } from '@/stores/workflows.store';
 
-<<<<<<< HEAD
-export default defineComponent({
-	name: 'WorkflowPreview',
-	props: {
-		loading: {
-			type: Boolean,
-			default: false,
-		},
-		mode: {
-			type: String,
-			default: 'workflow',
-			validator: (value: string): boolean => ['workflow', 'execution'].includes(value),
-		},
-		workflow: {
-			type: Object as () => IWorkflowDb,
-			required: false,
-		},
-		executionId: {
-			type: String,
-			required: false,
-		},
-		executionMode: {
-			type: String,
-			required: false,
-		},
-		loaderType: {
-			type: String,
-			default: 'image',
-			validator: (value: string): boolean => ['image', 'spinner'].includes(value),
-		},
-	},
-	setup() {
-		return {
-			...useToast(),
-		};
-	},
-	data() {
-		return {
-			nodeViewDetailsOpened: false,
-			ready: false,
-			insideIframe: false,
-			scrollX: 0,
-			scrollY: 0,
-		};
-=======
 const props = withDefaults(
 	defineProps<{
 		loading?: boolean;
@@ -86,7 +41,6 @@
 		loading: false,
 		mode: 'workflow',
 		loaderType: 'image',
->>>>>>> bae045ef
 	},
 );
 
