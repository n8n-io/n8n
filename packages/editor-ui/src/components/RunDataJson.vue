--- conflicted
+++ resolved
@@ -46,19 +46,12 @@
 					>"{{ node.key }}"</span>
 					</template>
 					<template #nodeValue="{ node }">
-<<<<<<< HEAD
-						<span
-							data-target="mappable"
-							:data-value="getJsonParameterPath(node.path)"
-							:data-name="node.key"
-=======
 						<span v-if="isNaN(node.index)">{{ getContent(node.content) }}</span>
 						<span
 							v-else
 							data-target="mappable"
 							:data-value="getJsonParameterPath(node.path)"
 							:data-name="getListItemName(node.path)"
->>>>>>> 741c7da8
 							:data-path="node.path"
 							:data-depth="node.level"
 							:class="{
