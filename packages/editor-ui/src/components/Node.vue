--- conflicted
+++ resolved
@@ -752,11 +752,7 @@
 			height: 100%;
 			border: 2px solid var(--color-foreground-xdark);
 			border-radius: var(--border-radius-large);
-<<<<<<< HEAD
 			background-color: var(--color-canvas-node-background);
-=======
-			background-color: $node-background-default;
->>>>>>> a2d2e3dd
 			&.executing {
 				background-color: $node-background-executing !important;
 
