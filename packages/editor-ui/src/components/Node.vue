--- conflicted
+++ resolved
@@ -134,7 +134,6 @@
 				return 'play';
 			}
 		},
-<<<<<<< HEAD
 		sleeping (): string | undefined {
 			const workflowExecution = this.$store.getters.getWorkflowExecution;
 
@@ -148,11 +147,6 @@
 
 			return;
 		},
-		nodeSubtitle (): string | undefined {
-			return this.getNodeSubtitle(this.data, this.nodeType, this.workflow);
-		},
-=======
->>>>>>> 967aabbf
 		workflowRunning (): boolean {
 			return this.$store.getters.isActionActive('workflowRunning');
 		},
