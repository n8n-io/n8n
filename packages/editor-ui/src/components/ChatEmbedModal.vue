<script lang="ts" setup>
import type { PropType } from 'vue';
import { computed, ref } from 'vue';
import type { EventBus } from 'n8n-design-system/utils';
import { createEventBus } from 'n8n-design-system/utils';
import Modal from './Modal.vue';
import { CHAT_EMBED_MODAL_KEY, CHAT_TRIGGER_NODE_TYPE, WEBHOOK_NODE_TYPE } from '../constants';
import { useRootStore } from '@/stores/n8nRoot.store';
import { useWorkflowsStore } from '@/stores/workflows.store';
import HtmlEditor from '@/components/HtmlEditor/HtmlEditor.vue';
import CodeNodeEditor from '@/components/CodeNodeEditor/CodeNodeEditor.vue';
import { useI18n } from '@/composables/useI18n';

const props = defineProps({
	modalBus: {
		type: Object as PropType<EventBus>,
		default: () => createEventBus(),
	},
});

const i18n = useI18n();
const rootStore = useRootStore();
const workflowsStore = useWorkflowsStore();

const tabs = ref([
	{
		label: 'CDN Embed',
		value: 'cdn',
	},
	{
		label: 'Vue Embed',
		value: 'vue',
	},
	{
		label: 'React Embed',
		value: 'react',
	},
	{
		label: 'Other',
		value: 'other',
	},
]);
const currentTab = ref('cdn');

const webhookNode = computed(() => {
	for (const type of [CHAT_TRIGGER_NODE_TYPE, WEBHOOK_NODE_TYPE]) {
		const node = workflowsStore.workflow.nodes.find((node) => node.type === type);
		if (node) {
			// This has to be kept up-to-date with the mode in the Chat-Trigger node
			if (type === CHAT_TRIGGER_NODE_TYPE && !node.parameters.public) {
				continue;
			}

			return {
				type,
				node,
			};
		}
	}

	return null;
});

const webhookUrl = computed(() => {
	const url = `${rootStore.getWebhookUrl}${
		webhookNode.value ? `/${webhookNode.value.node.webhookId}` : ''
	}`;

	return webhookNode.value?.type === CHAT_TRIGGER_NODE_TYPE ? `${url}/chat` : url;
});

function indentLines(code: string, indent: string = '	') {
	return code
		.split('\n')
		.map((line) => `${indent}${line}`)
		.join('\n');
}

const importCode = 'import'; // To avoid vite from parsing the import statement
const commonCode = computed(() => ({
	import: `${importCode} '@n8n/chat/style.css';
${importCode} { createChat } from '@n8n/chat';`,
	createChat: `createChat({
	webhookUrl: '${webhookUrl.value}'
});`,
	install: 'npm install @n8n/chat',
}));

const cdnCode = computed(
	() => `<link href="https://cdn.jsdelivr.net/npm/@n8n/chat/style.css" rel="stylesheet" />
<script type="module">
${importCode} { createChat } from 'https://cdn.jsdelivr.net/npm/@n8n/chat/chat.bundle.es.js';

${commonCode.value.createChat}
</${'script'}>`,
);

const vueCode = computed(
	() => `<script lang="ts" setup>
${importCode} { onMounted } from 'vue';
${commonCode.value.import}

onMounted(() => {
${indentLines(commonCode.value.createChat)}
});
</${'script'}>`,
);

const reactCode = computed(
	() => `${importCode} { useEffect } from 'react';
${commonCode.value.import}

export const App = () => {
	useEffect(() => {
${indentLines(commonCode.value.createChat, '		')}
	}, []);

	return (<div></div>);
};

</${'script'}>`,
);

const otherCode = computed(
	() => `${commonCode.value.import}

${commonCode.value.createChat}`,
);

function closeDialog() {
	props.modalBus.emit('close');
}
</script>

<template>
	<Modal
		max-width="960px"
		:title="i18n.baseText('chatEmbed.title')"
		:event-bus="modalBus"
		:name="CHAT_EMBED_MODAL_KEY"
		:center="true"
	>
		<template #content>
			<div :class="$style.container">
				<n8n-tabs v-model="currentTab" :options="tabs" />

				<div v-if="currentTab !== 'cdn'">
					<div class="mb-s">
						<n8n-text>
							{{ i18n.baseText('chatEmbed.install') }}
						</n8n-text>
					</div>
					<CodeNodeEditor :modelValue="commonCode.install" isReadOnly />
				</div>

				<div class="mb-s">
					<n8n-text>
						<i18n-t :keypath="`chatEmbed.paste.${currentTab}`">
							<template #code>
								<code>{{ i18n.baseText(`chatEmbed.paste.${currentTab}.file`) }}</code>
							</template>
						</i18n-t>
					</n8n-text>
<<<<<<< HEAD
				</div>

				<HtmlEditor v-if="currentTab === 'cdn'" :modelValue="cdnCode" isReadOnly />
				<HtmlEditor v-if="currentTab === 'vue'" :modelValue="vueCode" isReadOnly />
				<CodeNodeEditor v-if="currentTab === 'react'" :modelValue="reactCode" isReadOnly />
				<CodeNodeEditor v-if="currentTab === 'other'" :modelValue="otherCode" isReadOnly />
=======
					<CodeNodeEditor :model-value="commonCode.install" is-read-only />
				</div>

				<n8n-text>
					<i18n-t :keypath="`chatEmbed.paste.${currentTab}`">
						<template #code>
							<code>{{ i18n.baseText(`chatEmbed.paste.${currentTab}.file`) }}</code>
						</template>
					</i18n-t>
				</n8n-text>
				<HtmlEditor v-if="currentTab === 'cdn'" :model-value="cdnCode" is-read-only />
				<HtmlEditor v-if="currentTab === 'vue'" :model-value="vueCode" is-read-only />
				<CodeNodeEditor v-if="currentTab === 'react'" :model-value="reactCode" is-read-only />
				<CodeNodeEditor v-if="currentTab === 'other'" :model-value="otherCode" is-read-only />
>>>>>>> 41868847

				<n8n-text>
					{{ i18n.baseText('chatEmbed.packageInfo.description') }}
					<n8n-link :href="i18n.baseText('chatEmbed.url')" new-window bold>
						{{ i18n.baseText('chatEmbed.packageInfo.link') }}
					</n8n-link>
				</n8n-text>

				<n8n-info-tip class="mt-s">
					{{ i18n.baseText('chatEmbed.chatTriggerNode') }}
				</n8n-info-tip>
			</div>
		</template>

		<template #footer>
			<div class="action-buttons">
				<n8n-button float="right" :label="i18n.baseText('chatEmbed.close')" @click="closeDialog" />
			</div>
		</template>
	</Modal>
</template>

<style module lang="scss">
.container > * {
	margin-bottom: var(--spacing-s);
	overflow-wrap: break-word;
}
</style><|MERGE_RESOLUTION|>--- conflicted
+++ resolved
@@ -150,7 +150,7 @@
 							{{ i18n.baseText('chatEmbed.install') }}
 						</n8n-text>
 					</div>
-					<CodeNodeEditor :modelValue="commonCode.install" isReadOnly />
+					<CodeNodeEditor :model-value="commonCode.install" is-read-only />
 				</div>
 
 				<div class="mb-s">
@@ -161,29 +161,12 @@
 							</template>
 						</i18n-t>
 					</n8n-text>
-<<<<<<< HEAD
 				</div>
 
-				<HtmlEditor v-if="currentTab === 'cdn'" :modelValue="cdnCode" isReadOnly />
-				<HtmlEditor v-if="currentTab === 'vue'" :modelValue="vueCode" isReadOnly />
-				<CodeNodeEditor v-if="currentTab === 'react'" :modelValue="reactCode" isReadOnly />
-				<CodeNodeEditor v-if="currentTab === 'other'" :modelValue="otherCode" isReadOnly />
-=======
-					<CodeNodeEditor :model-value="commonCode.install" is-read-only />
-				</div>
-
-				<n8n-text>
-					<i18n-t :keypath="`chatEmbed.paste.${currentTab}`">
-						<template #code>
-							<code>{{ i18n.baseText(`chatEmbed.paste.${currentTab}.file`) }}</code>
-						</template>
-					</i18n-t>
-				</n8n-text>
 				<HtmlEditor v-if="currentTab === 'cdn'" :model-value="cdnCode" is-read-only />
 				<HtmlEditor v-if="currentTab === 'vue'" :model-value="vueCode" is-read-only />
 				<CodeNodeEditor v-if="currentTab === 'react'" :model-value="reactCode" is-read-only />
 				<CodeNodeEditor v-if="currentTab === 'other'" :model-value="otherCode" is-read-only />
->>>>>>> 41868847
 
 				<n8n-text>
 					{{ i18n.baseText('chatEmbed.packageInfo.description') }}
