--- conflicted
+++ resolved
@@ -81,7 +81,7 @@
 <template>
 	<div
 		:class="{ [$style.sync]: true, [$style.collapsed]: isCollapsed }"
-<<<<<<< HEAD
+		:style="{ borderLeftColor: versionControlStore.preferences.branchColor }"
 		data-test-id="main-sidebar-version-control"
 	>
 		<div
@@ -121,54 +121,6 @@
 					:disabled="!isCollapsed"
 					:open-delay="tooltipOpenDelay"
 					placement="right"
-=======
-		:style="{ borderLeftColor: versionControlStore.preferences.branchColor }"
-	>
-		<span>
-			<n8n-icon icon="code-branch" />
-			{{ currentBranch }}
-		</span>
-		<div :class="{ 'pt-xs': !isCollapsed }">
-			<n8n-tooltip :disabled="!isCollapsed" :open-delay="tooltipOpenDelay" placement="right">
-				<template #content>
-					<div>
-						{{ i18n.baseText('settings.versionControl.button.pull') }}
-					</div>
-				</template>
-				<n8n-button
-					:class="{
-						'mr-2xs': !isCollapsed,
-						'mb-2xs': isCollapsed && !versionControlStore.preferences.branchReadOnly,
-					}"
-					icon="arrow-down"
-					type="tertiary"
-					size="mini"
-					:square="isCollapsed"
-					@click="pullWorkfolder"
-				>
-					<span v-if="!isCollapsed">{{
-						i18n.baseText('settings.versionControl.button.pull')
-					}}</span>
-				</n8n-button>
-			</n8n-tooltip>
-			<n8n-tooltip
-				v-if="!versionControlStore.preferences.branchReadOnly"
-				:disabled="!isCollapsed"
-				:open-delay="tooltipOpenDelay"
-				placement="right"
-			>
-				<template #content>
-					<div>
-						{{ i18n.baseText('settings.versionControl.button.push') }}
-					</div>
-				</template>
-				<n8n-button
-					:square="isCollapsed"
-					icon="arrow-up"
-					type="tertiary"
-					size="mini"
-					@click="pushWorkfolder"
->>>>>>> dba3f44b
 				>
 					<template #content>
 						<div>
@@ -217,13 +169,8 @@
 
 <style lang="scss" module>
 .sync {
-<<<<<<< HEAD
-	padding: var(--spacing-s) var(--spacing-l) var(--spacing-l);
+	padding: var(--spacing-s) var(--spacing-s) var(--spacing-s) var(--spacing-m);
 	margin: var(--spacing-2xs) 0 calc(var(--spacing-s) * -1);
-=======
-	padding: var(--spacing-s) var(--spacing-s) var(--spacing-s) var(--spacing-m);
-	margin: 0 calc(var(--spacing-l) * -1) calc(var(--spacing-m) * -1);
->>>>>>> dba3f44b
 	background: var(--color-background-light);
 	border-top: var(--border-width-base) var(--border-style-base) var(--color-foreground-base);
 	border-left: var(--spacing-3xs) var(--border-style-base) var(--color-foreground-base);
@@ -244,12 +191,8 @@
 
 .collapsed {
 	text-align: center;
-<<<<<<< HEAD
-	padding-left: var(--spacing-s);
+	padding-left: var(--spacing-xs);
 	padding-right: var(--spacing-s);
-=======
-	padding-left: var(--spacing-xs);
->>>>>>> dba3f44b
 
 	.connected {
 		> span {
