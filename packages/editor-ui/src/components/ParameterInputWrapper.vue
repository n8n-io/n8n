--- conflicted
+++ resolved
@@ -223,26 +223,18 @@
 			const evaluated = this.evaluatedExpression;
 
 			if (!evaluated.ok) {
+				if (getResolvableState(evaluated.error) !== 'invalid') {
+					return null;
+				}
+
 				return `[${this.$locale.baseText('parameterInput.error')}: ${get(
 					evaluated.error,
 					'message',
 				)}]`;
 			}
 
-<<<<<<< HEAD
-				if (typeof computedValue === 'string' && computedValue.length === 0) {
-					return this.$locale.baseText('parameterInput.emptyString');
-				}
-			} catch (error) {
-				if (getResolvableState(error) !== 'invalid') {
-					return null;
-				}
-
-				computedValue = `[${this.$locale.baseText('parameterInput.error')}: ${error.message}]`;
-=======
 			if (evaluated.result === null) {
 				return null;
->>>>>>> 1e134f14
 			}
 
 			if (typeof evaluated.result === 'string' && evaluated.result.length === 0) {
