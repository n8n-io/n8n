--- conflicted
+++ resolved
@@ -4,12 +4,8 @@
 
 import { externalHooks } from '@/components/mixins/externalHooks';
 import { ExecutionError } from 'n8n-workflow';
-<<<<<<< HEAD
-import { MessageType } from '@/Interface';
-=======
 import { ElMessageBoxOptions } from 'element-ui/types/message-box';
 import { MessageType } from 'element-ui/types/message';
->>>>>>> cf62ec84
 
 export const showMessage = mixins(externalHooks).extend({
 	methods: {
