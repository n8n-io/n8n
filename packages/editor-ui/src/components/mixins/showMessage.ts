--- conflicted
+++ resolved
@@ -16,7 +16,6 @@
 			return Notification(messageData);
 		},
 
-<<<<<<< HEAD
 		$showWarning(title: string, message: string,  config?: {onClick?: () => void, duration?: number, customClass?: string, closeOnClick?: boolean}) {
 			let notification: ElNotificationComponent;
 			if (config && config.closeOnClick) {
@@ -39,7 +38,8 @@
 			});
 
 			return notification;
-=======
+		},
+
 		$getExecutionError(error?: ExecutionError) {
 			// There was a problem with executing the workflow
 			let errorMessage = 'There was a problem executing the workflow!';
@@ -59,7 +59,6 @@
 			}
 
 			return errorMessage;
->>>>>>> a8098283
 		},
 
 		$showError(error: Error, title: string, message?: string) {
