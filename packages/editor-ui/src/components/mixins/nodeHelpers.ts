import {
	PLACEHOLDER_FILLED_AT_EXECUTION_TIME,
	CUSTOM_API_CALL_KEY,
	EnterpriseEditionFeature,
} from '@/constants';

import {
	IBinaryKeyData,
	ICredentialType,
	INodeCredentialDescription,
	NodeHelpers,
	INodeCredentialsDetails,
	INodeExecutionData,
	INodeIssues,
	INodeIssueData,
	INodeIssueObjectProperty,
	INodeParameters,
	INodeProperties,
	INodeTypeDescription,
	IRunData,
	IRunExecutionData,
	ITaskDataConnections,
	INode,
	INodePropertyOptions,
} from 'n8n-workflow';

import {
	ICredentialsResponse,
	INodeUi,
<<<<<<< HEAD
	IUser,
} from '../../Interface';
=======
} from '@/Interface';
>>>>>>> d1b4d428

import { restApi } from '@/components/mixins/restApi';

import { get } from 'lodash';

import mixins from 'vue-typed-mixins';
import { mapGetters } from 'vuex';
import { isObjectLiteral } from '@/utils';
import {getCredentialPermissions} from "@/permissions";
import { mapStores } from 'pinia';
import { useSettingsStore } from '@/stores/settings';
import { useUsersStore } from '@/stores/users';

export const nodeHelpers = mixins(
	restApi,
)
	.extend({
		computed: {
			...mapStores(useSettingsStore),
			...mapGetters('credentials', [ 'getCredentialTypeByName', 'getCredentialsByType' ]),
		},
		methods: {
			hasProxyAuth (node: INodeUi): boolean {
				return Object.keys(node.parameters).includes('nodeCredentialType');
			},

			isCustomApiCallSelected (nodeValues: INodeParameters): boolean {
				const { parameters } = nodeValues;

				if (!isObjectLiteral(parameters)) return false;

				return (
					parameters.resource !== undefined && parameters.resource.includes(CUSTOM_API_CALL_KEY) ||
					parameters.operation !== undefined && parameters.operation.includes(CUSTOM_API_CALL_KEY)
				);
			},

			// Returns the parameter value
			getParameterValue (nodeValues: INodeParameters, parameterName: string, path: string) {
				return get(
					nodeValues,
					path ? path + '.' + parameterName : parameterName,
				);
			},

			// Returns if the given parameter should be displayed or not
			displayParameter (nodeValues: INodeParameters, parameter: INodeProperties | INodeCredentialDescription, path: string, node: INodeUi | null) {
				return NodeHelpers.displayParameterPath(nodeValues, parameter, path, node);
			},

			// Returns all the issues of the node
			getNodeIssues (nodeType: INodeTypeDescription | null, node: INodeUi, ignoreIssues?: string[]): INodeIssues | null {
				const pinDataNodeNames = Object.keys(this.$store.getters.pinData || {});

				let nodeIssues: INodeIssues | null = null;
				ignoreIssues = ignoreIssues || [];

				if (node.disabled === true || pinDataNodeNames.includes(node.name)) {
					// Ignore issues on disabled and pindata nodes
					return null;
				}

				if (nodeType === null) {
					// Node type is not known
					if (!ignoreIssues.includes('typeUnknown')) {
						nodeIssues = {
							typeUnknown: true,
						};
					}
				} else {
					// Node type is known

					// Add potential parameter issues
					if (!ignoreIssues.includes('parameters')) {
						nodeIssues = NodeHelpers.getNodeParametersIssues(nodeType.properties, node);
					}

					if (!ignoreIssues.includes('credentials')) {
						// Add potential credential issues
						const nodeCredentialIssues = this.getNodeCredentialIssues(node, nodeType);
						if (nodeIssues === null) {
							nodeIssues = nodeCredentialIssues;
						} else {
							NodeHelpers.mergeIssues(nodeIssues, nodeCredentialIssues);
						}
					}
				}

				if (this.hasNodeExecutionIssues(node) === true && !ignoreIssues.includes('execution')) {
					if (nodeIssues === null) {
						nodeIssues = {};
					}
					nodeIssues.execution = true;
				}

				return nodeIssues;
			},

			// Set the status on all the nodes which produced an error so that it can be
			// displayed in the node-view
			hasNodeExecutionIssues (node: INodeUi): boolean {
				const workflowResultData: IRunData = this.$store.getters.getWorkflowRunData;

				if (workflowResultData === null || !workflowResultData.hasOwnProperty(node.name)) {
					return false;
				}

				for (const taskData of workflowResultData[node.name]) {
					if (taskData.error !== undefined) {
						return true;
					}
				}

				return false;
			},

			reportUnsetCredential(credentialType: ICredentialType) {
				return {
					credentials: {
						[credentialType.name]: [
							this.$locale.baseText(
								'nodeHelpers.credentialsUnset',
								{
									interpolate: {
										credentialType: credentialType.displayName,
									},
								},
							),
						],
					},
				};
			},

			// Updates the execution issues.
			updateNodesExecutionIssues () {
				const nodes = this.$store.getters.allNodes;

				for (const node of nodes) {
					this.$store.commit('setNodeIssue', {
						node: node.name,
						type: 'execution',
						value: this.hasNodeExecutionIssues(node) ? true : null,
					});
				}
			},

			// Updates the credential-issues of the node
			updateNodeCredentialIssues(node: INodeUi): void {
				const fullNodeIssues: INodeIssues | null = this.getNodeCredentialIssues(node);

				let newIssues: INodeIssueObjectProperty | null = null;
				if (fullNodeIssues !== null) {
					newIssues = fullNodeIssues.credentials!;
				}

				this.$store.commit('setNodeIssue', {
					node: node.name,
					type: 'credentials',
					value: newIssues,
				} as INodeIssueData);
			},

			// Updates the parameter-issues of the node
			updateNodeParameterIssues(node: INodeUi, nodeType?: INodeTypeDescription): void {
				if (nodeType === undefined) {
					nodeType = this.$store.getters['nodeTypes/getNodeType'](node.type, node.typeVersion);
				}

				if (nodeType === null) {
					// Could not find nodeType so can not update issues
					return;
				}

				// All data got updated everywhere so update now the issues
				const fullNodeIssues: INodeIssues | null = NodeHelpers.getNodeParametersIssues(nodeType!.properties, node);

				let newIssues: INodeIssueObjectProperty | null = null;
				if (fullNodeIssues !== null) {
					newIssues = fullNodeIssues.parameters!;
				}

				this.$store.commit('setNodeIssue', {
					node: node.name,
					type: 'parameters',
					value: newIssues,
				} as INodeIssueData);
			},

			// Returns all the credential-issues of the node
			getNodeCredentialIssues (node: INodeUi, nodeType?: INodeTypeDescription): INodeIssues | null {
				if (node.disabled) {
					// Node is disabled
					return null;
				}

				if (!nodeType) {
					nodeType = this.$store.getters['nodeTypes/getNodeType'](node.type, node.typeVersion);
				}

				if (!nodeType?.credentials) {
					// Node does not need any credentials or nodeType could not be found
					return null;
				}

				const foundIssues: INodeIssueObjectProperty = {};

				let userCredentials: ICredentialsResponse[] | null;
				let credentialType: ICredentialType | null;
				let credentialDisplayName: string;
				let selectedCredentials: INodeCredentialsDetails;
				const foreignCredentials = this.$store.getters['credentials/allForeignCredentials'];

				// TODO: Check if any of the node credentials is found in foreign credentials
				if(foreignCredentials?.some(() => true)){
					return {
						credentials: {
							foreign: [],
						},
					};
				}

				const {
					authentication,
					genericAuthType,
					nodeCredentialType,
				} = node.parameters as HttpRequestNode.V2.AuthParams;

				if (
					authentication === 'genericCredentialType' &&
					genericAuthType !== '' &&
					selectedCredsAreUnusable(node, genericAuthType)
				) {
					const credential = this.getCredentialTypeByName(genericAuthType);
					return this.reportUnsetCredential(credential);
				}

				if (
					this.hasProxyAuth(node) &&
					authentication === 'predefinedCredentialType' &&
					nodeCredentialType !== '' &&
					node.credentials !== undefined
				) {
					const stored = this.getCredentialsByType(nodeCredentialType);

					if (selectedCredsDoNotExist(node, nodeCredentialType, stored)) {
						const credential = this.getCredentialTypeByName(nodeCredentialType);
						return this.reportUnsetCredential(credential);
					}
				}

				if (
					this.hasProxyAuth(node) &&
					authentication === 'predefinedCredentialType' &&
					nodeCredentialType !== '' &&
					selectedCredsAreUnusable(node, nodeCredentialType)
				) {
					const credential = this.getCredentialTypeByName(nodeCredentialType);
					return this.reportUnsetCredential(credential);
				}

				for (const credentialTypeDescription of nodeType.credentials) {
					// Check if credentials should be displayed else ignore
					if (!this.displayParameter(node.parameters, credentialTypeDescription, '', node)) {
						continue;
					}

					// Get the display name of the credential type
					credentialType = this.$store.getters['credentials/getCredentialTypeByName'](credentialTypeDescription.name);
					if (credentialType === null) {
						credentialDisplayName = credentialTypeDescription.name;
					} else {
						credentialDisplayName = credentialType.displayName;
					}

					if (!node.credentials || !node.credentials?.[credentialTypeDescription.name]) {
						// Credentials are not set
						if (credentialTypeDescription.required) {
							foundIssues[credentialTypeDescription.name] = [this.$locale.baseText('nodeIssues.credentials.notSet', { interpolate: { type: credentialDisplayName } })];
						}
					} else {
						// If they are set check if the value is valid
						selectedCredentials = node.credentials[credentialTypeDescription.name] as INodeCredentialsDetails;
						if (typeof selectedCredentials === 'string') {
							selectedCredentials = {
								id: null,
								name: selectedCredentials,
							};
						}

						const usersStore = useUsersStore();
						const currentUser = usersStore.currentUser || {} as IUser;
						userCredentials = this.$store.getters['credentials/getCredentialsByType'](credentialTypeDescription.name)
							.filter((credential: ICredentialsResponse) => {
								const permissions = getCredentialPermissions(currentUser, credential, this.$store);
								return permissions.use;
							});

						if (userCredentials === null) {
							userCredentials = [];
						}

						if (selectedCredentials.id) {
							const idMatch = userCredentials.find((credentialData) => credentialData.id === selectedCredentials.id);
							if (idMatch) {
								continue;
							}
						}

						const nameMatches = userCredentials.filter((credentialData) => credentialData.name === selectedCredentials.name);
						if (nameMatches.length > 1) {
							foundIssues[credentialTypeDescription.name] = [this.$locale.baseText('nodeIssues.credentials.notIdentified', { interpolate: { name: selectedCredentials.name, type: credentialDisplayName } }), this.$locale.baseText('nodeIssues.credentials.notIdentified.hint')];
							continue;
						}

						if (nameMatches.length === 0) {
							if (this.settingsStore.isEnterpriseFeatureEnabled(EnterpriseEditionFeature.Sharing)) {
								foundIssues[credentialTypeDescription.name] = [this.$locale.baseText('nodeIssues.credentials.notAvailable')];
							} else {
								foundIssues[credentialTypeDescription.name] = [this.$locale.baseText('nodeIssues.credentials.doNotExist', { interpolate: { name: selectedCredentials.name, type: credentialDisplayName } }), this.$locale.baseText('nodeIssues.credentials.doNotExist.hint')];
							}
						}
					}
				}

				// TODO: Could later check also if the node has access to the credentials
				if (Object.keys(foundIssues).length === 0) {
					return null;
				}

				return {
					credentials: foundIssues,
				};
			},

			// Updates the node credential issues
			updateNodesCredentialsIssues () {
				const nodes = this.$store.getters.allNodes;
				let issues: INodeIssues | null;

				for (const node of nodes) {
					issues = this.getNodeCredentialIssues(node);

					this.$store.commit('setNodeIssue', {
						node: node.name,
						type: 'credentials',
						value: issues === null ? null : issues.credentials,
					});
				}
			},

			getNodeInputData (node: INodeUi | null, runIndex = 0, outputIndex = 0): INodeExecutionData[] {
				if (node === null) {
					return [];
				}

				if (this.$store.getters.getWorkflowExecution === null) {
					return [];
				}
				const executionData: IRunExecutionData = this.$store.getters.getWorkflowExecution.data;
				if (!executionData || !executionData.resultData) { // unknown status
					return [];
				}
				const runData = executionData.resultData.runData;

				if (runData === null || runData[node.name] === undefined ||
					!runData[node.name][runIndex].data ||
					runData[node.name][runIndex].data === undefined
				) {
					return [];
				}

				return this.getMainInputData(runData[node.name][runIndex].data!, outputIndex);
			},

			// Returns the data of the main input
			getMainInputData (connectionsData: ITaskDataConnections, outputIndex: number): INodeExecutionData[] {
				if (!connectionsData || !connectionsData.hasOwnProperty('main') || connectionsData.main === undefined || connectionsData.main.length < outputIndex || connectionsData.main[outputIndex] === null) {
					return [];
				}
				return connectionsData.main[outputIndex] as INodeExecutionData[];
			},

			// Returns all the binary data of all the entries
			getBinaryData (workflowRunData: IRunData | null, node: string | null, runIndex: number, outputIndex: number): IBinaryKeyData[] {
				if (node === null) {
					return [];
				}

				const runData: IRunData | null = workflowRunData;

				if (runData === null || !runData[node] || !runData[node][runIndex] ||
					!runData[node][runIndex].data
				) {
					return [];
				}

				const inputData = this.getMainInputData(runData[node][runIndex].data!, outputIndex);

				const returnData: IBinaryKeyData[] = [];
				for (let i = 0; i < inputData.length; i++) {
					if (inputData[i].hasOwnProperty('binary') && inputData[i].binary !== undefined) {
						returnData.push(inputData[i].binary!);
					}
				}

				return returnData;
			},

			disableNodes(nodes: INodeUi[]) {
				for (const node of nodes) {
					// Toggle disabled flag
					const updateInformation = {
						name: node.name,
						properties: {
							disabled: !node.disabled,
						},
					};

					this.$telemetry.track('User set node enabled status', { node_type: node.type, is_enabled: node.disabled, workflow_id: this.$store.getters.workflowId });

					this.$store.commit('updateNodeProperties', updateInformation);
					this.$store.commit('clearNodeExecutionData', node.name);
					this.updateNodeParameterIssues(node);
					this.updateNodeCredentialIssues(node);
				}
			},
			// @ts-ignore
			getNodeSubtitle (data, nodeType, workflow): string | undefined {
				if (!data) {
					return undefined;
				}

				if (data.notesInFlow) {
					return data.notes;
				}

				if (nodeType !== null && nodeType.subtitle !== undefined) {
					return workflow.expression.getSimpleParameterValue(data as INode, nodeType.subtitle, 'internal', PLACEHOLDER_FILLED_AT_EXECUTION_TIME) as string | undefined;
				}

				if (data.parameters.operation !== undefined) {
					const operation = data.parameters.operation as string;
					if (nodeType === null) {
						return operation;
					}

					const operationData:INodeProperties = nodeType.properties.find((property: INodeProperties) => {
						return property.name === 'operation';
					});
					if (operationData === undefined) {
						return operation;
					}

					if (operationData.options === undefined) {
						return operation;
					}

					const optionData = operationData.options.find((option) => {
						return (option as INodePropertyOptions).value === data.parameters.operation;
					});
					if (optionData === undefined) {
						return operation;
					}

					return optionData.name;
				}
				return undefined;
			},
		},
	});

/**
 * Whether the node has no selected credentials, or none of the node's
 * selected credentials are of the specified type.
 */
function selectedCredsAreUnusable(node: INodeUi, credentialType: string) {
	return !node.credentials || !Object.keys(node.credentials).includes(credentialType);
}

/**
 * Whether the node's selected credentials of the specified type
 * can no longer be found in the database.
 */
function selectedCredsDoNotExist(
	node: INodeUi,
	nodeCredentialType: string,
	storedCredsByType: ICredentialsResponse[] | null,
) {
	if (!node.credentials || !storedCredsByType) return false;

	const selectedCredsByType = node.credentials[nodeCredentialType];

	if (!selectedCredsByType) return false;

	return !storedCredsByType.find((c) => c.id === selectedCredsByType.id);
}

declare namespace HttpRequestNode {
	namespace V2 {
		type AuthParams = {
			authentication: 'none' | 'genericCredentialType' | 'predefinedCredentialType';
			genericAuthType: string;
			nodeCredentialType: string;
		};
	}
}<|MERGE_RESOLUTION|>--- conflicted
+++ resolved
@@ -27,12 +27,8 @@
 import {
 	ICredentialsResponse,
 	INodeUi,
-<<<<<<< HEAD
 	IUser,
-} from '../../Interface';
-=======
 } from '@/Interface';
->>>>>>> d1b4d428
 
 import { restApi } from '@/components/mixins/restApi';
 
