import {
	IExecutionsCurrentSummaryExtended,
	IPushData,
	IPushDataConsoleMessage,
	IPushDataExecutionFinished,
	IPushDataExecutionStarted,
	IPushDataNodeExecuteAfter,
	IPushDataNodeExecuteBefore,
	IPushDataTestWebhook,
} from '../../Interface';

import { externalHooks } from '@/components/mixins/externalHooks';
import { nodeHelpers } from '@/components/mixins/nodeHelpers';
import { showMessage } from '@/components/mixins/showMessage';
import { titleChange } from '@/components/mixins/titleChange';
import { workflowHelpers } from '@/components/mixins/workflowHelpers';

import mixins from 'vue-typed-mixins';

export const pushConnection = mixins(
	externalHooks,
	nodeHelpers,
	showMessage,
	titleChange,
	workflowHelpers,
)
	.extend({
		data () {
			return {
				eventSource: null as EventSource | null,
				reconnectTimeout: null as NodeJS.Timeout | null,
				retryTimeout: null as NodeJS.Timeout | null,
				pushMessageQueue: [] as Array<{ event: Event, retriesLeft: number }>,
			};
		},
		computed: {
			sessionId (): string {
				return this.$store.getters.sessionId;
			},
		},
		methods: {
			pushAutomaticReconnect (): void {
				if (this.reconnectTimeout !== null) {
					return;
				}

				this.reconnectTimeout = setTimeout(() => {
					this.pushConnect();
				}, 3000);
			},

			/**
			 * Connect to server to receive data via EventSource
			 */
			pushConnect (): void {
				// Make sure existing event-source instances get
				// always removed that we do not end up with multiple ones
				this.pushDisconnect();

				const connectionUrl = `${this.$store.getters.getRestUrl}/push?sessionId=${this.sessionId}`;

				this.eventSource = new EventSource(connectionUrl);
				this.eventSource.addEventListener('message', this.pushMessageReceived, false);

				this.eventSource.addEventListener('open', () => {
					this.$store.commit('setPushConnectionActive', true);
					if (this.reconnectTimeout !== null) {
						clearTimeout(this.reconnectTimeout);
						this.reconnectTimeout = null;
					}
				}, false);

				this.eventSource.addEventListener('error', () => {
					this.pushDisconnect();

					if (this.reconnectTimeout !== null) {
						clearTimeout(this.reconnectTimeout);
						this.reconnectTimeout = null;
					}

					this.$store.commit('setPushConnectionActive', false);
					this.pushAutomaticReconnect();
				}, false);
			},

			/**
			 * Close connection to server
			 */
			pushDisconnect (): void {
				if (this.eventSource !== null) {
					this.eventSource.close();
					this.eventSource = null;

					this.$store.commit('setPushConnectionActive', false);
				}
			},

			/**
			 * Sometimes the push message is faster as the result from
			 * the REST API so we do not know yet what execution ID
			 * is currently active. So internally resend the message
			 * a few more times
			 *
			 * @param {Event} event
			 * @param {number} retryAttempts
			 * @returns
			 */
			queuePushMessage (event: Event, retryAttempts: number) {
				this.pushMessageQueue.push({ event, retriesLeft: retryAttempts });

				if (this.retryTimeout === null) {
					this.retryTimeout = setTimeout(this.processWaitingPushMessages, 20);
				}
			},


			/**
			 * Process the push messages which are waiting in the queue
			 */
			processWaitingPushMessages () {
				if (this.retryTimeout !== null) {
					clearTimeout(this.retryTimeout);
					this.retryTimeout = null;
				}

				const queueLength = this.pushMessageQueue.length;
				for (let i = 0; i < queueLength; i++) {
					const messageData = this.pushMessageQueue.shift();

					if (this.pushMessageReceived(messageData!.event, true) === false) {
						// Was not successful
						messageData!.retriesLeft -= 1;

						if (messageData!.retriesLeft > 0) {
							// If still retries are left add it back and stop execution
							this.pushMessageQueue.unshift(messageData!);
						}
						break;
					}
				}

				if (this.pushMessageQueue.length !== 0 && this.retryTimeout === null) {
					this.retryTimeout = setTimeout(this.processWaitingPushMessages, 25);
				}
			},


			/**
			 * Process a newly received message
			 *
			 * @param {Event} event The event data with the message data
			 * @param {boolean} [isRetry] If it is a retry
			 * @returns {boolean} If message could be processed
			 */
			pushMessageReceived (event: Event, isRetry?: boolean): boolean {
				const retryAttempts = 5;
				let receivedData: IPushData;
				try {
					// @ts-ignore
					receivedData = JSON.parse(event.data);
				} catch (error) {
					return false;
				}

				if (receivedData.type === 'sendConsoleMessage') {
<<<<<<< HEAD
					const pushData = receivedData.data;
=======
					const pushData = receivedData.data as IPushDataConsoleMessage;
>>>>>>> 4d86384d
					console.log(pushData.source, pushData.message); // eslint-disable-line no-console
					return true;
				}

				if (!['testWebhookReceived'].includes(receivedData.type) && isRetry !== true && this.pushMessageQueue.length) {
					// If there are already messages in the queue add the new one that all of them
					// get executed in order
					this.queuePushMessage(event, retryAttempts);
					return false;
				}

				if (receivedData.type === 'nodeExecuteAfter' || receivedData.type === 'nodeExecuteBefore') {
					if (this.$store.getters.isActionActive('workflowRunning') === false) {
						// No workflow is running so ignore the messages
						return false;
					}
					const pushData = receivedData.data;
					if (this.$store.getters.activeExecutionId !== pushData.executionId) {
						// The data is not for the currently active execution or
						// we do not have the execution id yet.
						if (isRetry !== true) {
							this.queuePushMessage(event, retryAttempts);
						}
						return false;
					}
				}

				if (receivedData.type === 'executionFinished') {
					// The workflow finished executing
					const pushData = receivedData.data;

					this.$store.commit('finishActiveExecution', pushData);

					if (this.$store.getters.isActionActive('workflowRunning') === false) {
						// No workflow is running so ignore the messages
						return false;
					}

					if (this.$store.getters.activeExecutionId !== pushData.executionId) {
						// The workflow which did finish execution did either not get started
						// by this session or we do not have the execution id yet.
						if (isRetry !== true) {
							this.queuePushMessage(event, retryAttempts);
						}
						return false;
					}

					const runDataExecuted = pushData.data;

					let runDataExecutedErrorMessage;
					// @ts-ignore
					const workflow = this.getWorkflow();
					if (runDataExecuted.finished !== true) {
						// There was a problem with executing the workflow
						let errorMessage = 'There was a problem executing the workflow!';

						if (runDataExecuted.data.resultData.error && runDataExecuted.data.resultData.error.message) {
							let nodeName: string | undefined;
							if (runDataExecuted.data.resultData.error.node) {
								nodeName = typeof runDataExecuted.data.resultData.error.node === 'string'
									? runDataExecuted.data.resultData.error.node
									: runDataExecuted.data.resultData.error.node.name;
							}

							const receivedError = nodeName
								? `${nodeName}: ${runDataExecuted.data.resultData.error.message}`
								: runDataExecuted.data.resultData.error.message;
							errorMessage = `There was a problem executing the workflow:<br /><strong>"${receivedError}"</strong>`;
						}

						runDataExecutedErrorMessage = errorMessage;

						this.$titleSet(workflow.name as string, 'ERROR');
						this.$showMessage({
							title: 'Problem executing workflow',
							message: errorMessage,
							type: 'error',
						});
					} else {
						// Workflow did execute without a problem
						this.$titleSet(workflow.name as string, 'IDLE');
						this.$showMessage({
							title: 'Workflow got executed',
							message: 'Workflow did get executed successfully!',
							type: 'success',
						});
					}

					// It does not push the runData as it got already pushed with each
					// node that did finish. For that reason copy in here the data
					// which we already have.
					runDataExecuted.data.resultData.runData = this.$store.getters.getWorkflowRunData;

					this.$store.commit('setExecutingNode', null);
					this.$store.commit('setWorkflowExecutionData', runDataExecuted);
					this.$store.commit('removeActiveAction', 'workflowRunning');

					// Set the node execution issues on all the nodes which produced an error so that
					// it can be displayed in the node-view
					this.updateNodesExecutionIssues();

					let itemsCount = 0;
					if(runDataExecuted.data.resultData.lastNodeExecuted && !runDataExecutedErrorMessage) {
						itemsCount = runDataExecuted.data.resultData.runData[runDataExecuted.data.resultData.lastNodeExecuted][0].data!.main[0]!.length;
					}

					this.$externalHooks().run('pushConnection.executionFinished', {
						itemsCount,
						nodeName: runDataExecuted.data.resultData.lastNodeExecuted,
						errorMessage: runDataExecutedErrorMessage,
						runDataExecutedStartData: runDataExecuted.data.startData,
						resultDataError: runDataExecuted.data.resultData.error,
					});

				} else if (receivedData.type === 'executionStarted') {
					const pushData = receivedData.data;

					const executionData: IExecutionsCurrentSummaryExtended = {
						id: pushData.executionId,
						finished: false,
						mode: pushData.mode,
						startedAt: pushData.startedAt,
						retryOf: pushData.retryOf,
						workflowId: pushData.workflowId,
						workflowName: pushData.workflowName,
					};

					this.$store.commit('addActiveExecution', executionData);
				} else if (receivedData.type === 'nodeExecuteAfter') {
					// A node finished to execute. Add its data
					const pushData = receivedData.data;
					this.$store.commit('addNodeExecutionData', pushData);
				} else if (receivedData.type === 'nodeExecuteBefore') {
					// A node started to be executed. Set it as executing.
					const pushData = receivedData.data;
					this.$store.commit('setExecutingNode', pushData.nodeName);
				} else if (receivedData.type === 'testWebhookDeleted') {
					// A test-webhook got deleted
					const pushData = receivedData.data;

					if (pushData.workflowId === this.$store.getters.workflowId) {
						this.$store.commit('setExecutionWaitingForWebhook', false);
						this.$store.commit('removeActiveAction', 'workflowRunning');
					}
				} else if (receivedData.type === 'testWebhookReceived') {
					// A test-webhook did get called
					const pushData = receivedData.data;

					if (pushData.workflowId === this.$store.getters.workflowId) {
						this.$store.commit('setExecutionWaitingForWebhook', false);
						this.$store.commit('setActiveExecutionId', pushData.executionId);
					}

					this.processWaitingPushMessages();
				}
				return true;
			},
		},
	});<|MERGE_RESOLUTION|>--- conflicted
+++ resolved
@@ -163,11 +163,7 @@
 				}
 
 				if (receivedData.type === 'sendConsoleMessage') {
-<<<<<<< HEAD
-					const pushData = receivedData.data;
-=======
-					const pushData = receivedData.data as IPushDataConsoleMessage;
->>>>>>> 4d86384d
+					const pushData = receivedData.data;
 					console.log(pushData.source, pushData.message); // eslint-disable-line no-console
 					return true;
 				}
