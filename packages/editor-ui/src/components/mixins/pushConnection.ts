--- conflicted
+++ resolved
@@ -222,14 +222,6 @@
 
 					const runDataExecutedErrorMessage = this.$getExecutionError(runDataExecuted.data.resultData.error);
 
-<<<<<<< HEAD
-					const match = runDataExecutedErrorMessage.match(/\[line (?<lineNumber>\d+)/);
-
-					codeNodeEditorEventBus.$emit(
-						'error-line-number',
-						(match && match.groups && match.groups.lineNumber) || 'final',
-					);
-=======
 					const lineNumber = runDataExecuted &&
 						runDataExecuted.data &&
 						runDataExecuted.data.resultData &&
@@ -237,7 +229,6 @@
 						runDataExecuted.data.resultData.error.lineNumber;
 
 					codeNodeEditorEventBus.$emit('error-line-number', lineNumber || 'final');
->>>>>>> 9631fc35
 
 					const workflow = this.getCurrentWorkflow();
 					if (runDataExecuted.waitTill !== undefined) {
