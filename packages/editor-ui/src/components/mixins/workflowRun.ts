--- conflicted
+++ resolved
@@ -61,11 +61,7 @@
 			if(nodeName) {
 				this.$telemetry.track('User clicked execute node button', { node_type: nodeName, workflow_id: this.$store.getters.workflowId });
 			} else {
-<<<<<<< HEAD
-				this.$telemetry.track('User clicked execute workflow button', { workflow_id: workflow.id });
-=======
 				this.$telemetry.track('User clicked execute workflow button', { workflow_id: this.$store.getters.workflowId });
->>>>>>> 65e2b5d5
 			}
 
 			if (this.$store.getters.isActionActive('workflowRunning') === true) {
