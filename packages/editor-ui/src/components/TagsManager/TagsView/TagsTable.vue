--- conflicted
+++ resolved
@@ -109,15 +109,9 @@
 <script lang="ts">
 import type { Table as ElTable } from 'element-ui';
 import { MAX_TAG_NAME_LENGTH } from '@/constants';
-<<<<<<< HEAD
-import type { ITagRow } from '@/Interface';
-import Vue from 'vue';
-import type { N8nInput } from 'n8n-design-system';
-=======
 import { ITagRow } from '@/Interface';
 import { defineComponent } from 'vue';
 import { N8nInput } from 'n8n-design-system';
->>>>>>> 9c94050d
 
 type TableRef = InstanceType<typeof ElTable>;
 type N8nInputRef = InstanceType<typeof N8nInput>;
