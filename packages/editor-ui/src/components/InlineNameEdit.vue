<template>
<<<<<<< HEAD
	<div class='ph-no-capture' :class="$style.container">
		<div
=======
	<div :class="$style.container">
		<span
			v-if="readonly"
>>>>>>> 30c152e4
			:class="$style.headline"
		>
			{{ name }}
		</span>
		<div
			v-else
			:class="[$style.headline, $style['headline-editable']]"
			@keydown.stop
			@click="enableNameEdit"
			v-click-outside="disableNameEdit"
		>
			<div v-if="!isNameEdit">
				<span>{{ name }}</span>
				<i><font-awesome-icon icon="pen" /></i>
			</div>
			<div v-else :class="$style.nameInput">
				<n8n-input
					:value="name"
					size="xlarge"
					ref="nameInput"
					@input="onNameEdit"
					@change="disableNameEdit"
					:maxlength="64"
				/>
			</div>
		</div>
		<div :class="$style.subtitle" v-if="!isNameEdit && subtitle">
			{{ subtitle }}
		</div>
	</div>
</template>

<script lang="ts">
import mixins from 'vue-typed-mixins';
import { showMessage } from './mixins/showMessage';

export default mixins(showMessage).extend({
	name: 'InlineNameEdit',
	props: {
		name: {
			type: String,
		},
		subtitle: {
			type: String,
		},
		type: {
			type: String,
		},
		readonly: {
			type: Boolean,
			default: false,
		},
	},
	data() {
		return {
			isNameEdit: false,
		};
	},
	methods: {
		onNameEdit(value: string) {
			this.$emit('input', value);
		},
		enableNameEdit() {
			this.isNameEdit = true;

			setTimeout(() => {
				const input = this.$refs.nameInput as HTMLInputElement;
				if (input) {
					input.focus();
				}
			}, 0);
		},
		disableNameEdit() {
			if (!this.name) {
				this.$emit('input', `Untitled ${this.type}`);

				this.$showToast({
					title: 'Error',
					message: `${this.type} name cannot be empty`,
					type: 'warning',
				});
			}

			this.isNameEdit = false;
		},
	},
});
</script>


<style module lang="scss">
.container {
	display: flex;
	align-items: flex-start;
	justify-content: center;
	flex-direction: column;
	min-height: 36px;
}

.headline {
	font-size: var(--font-size-m);
	line-height: 1.4;
	margin-bottom: var(--spacing-5xs);
	display: inline-block;
	padding: 0 var(--spacing-4xs);
	border-radius: var(--border-radius-base);
	position: relative;
	min-height: 22px;
	max-height: 22px;
	font-weight: 400;

	i {
		display: var(--headline-icon-display, none);
		font-size: 0.75em;
		margin-left: 8px;
		color: var(--color-text-base);
	}
}

.headline-editable {
	cursor: pointer;

	&:hover {
		background-color: var(--color-background-base);
		--headline-icon-display: inline-flex;
	}
}

.nameInput {
	z-index: 1;
	position: absolute;
	margin-top: 1px;
	top: 50%;
	left: 0;
	width: 400px;
	transform: translateY(-50%);
}

.subtitle {
	font-size: var(--font-size-2xs);
	color: var(--color-text-light);
	margin-left: 4px;
	font-weight: 400;
}

</style><|MERGE_RESOLUTION|>--- conflicted
+++ resolved
@@ -1,12 +1,7 @@
 <template>
-<<<<<<< HEAD
 	<div class='ph-no-capture' :class="$style.container">
-		<div
-=======
-	<div :class="$style.container">
 		<span
 			v-if="readonly"
->>>>>>> 30c152e4
 			:class="$style.headline"
 		>
 			{{ name }}
