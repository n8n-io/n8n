<template>
	<n8n-input-label
		:label="hideLabel? '': $locale.nodeText().inputLabelDisplayName(parameter, path)"
		:tooltipText="hideLabel? '': $locale.nodeText().inputLabelDescription(parameter, path)"
		:showTooltip="focused"
		:showOptions="menuExpanded || focused || forceShowExpression"
		:bold="false"
		size="small"
	>
		<template #options>
			<parameter-options
				:parameter="parameter"
				:value="value"
				:isReadOnly="isReadOnly"
				:showOptions="displayOptions"
				:showExpressionSelector="showExpressionSelector"
				@optionSelected="optionSelected"
				@menu-expanded="onMenuExpanded"
			/>
		</template>
		<template>
			<draggable-target
				type="mapping"
				:disabled="isDropDisabled"
				:sticky="true"
				:stickyOffset="4"
				@drop="onDrop"
			>
				<template v-slot="{ droppable, activeDrop }">
					<parameter-input-wrapper
						ref="param"
						:parameter="parameter"
						:value="value"
						:path="path"
						:isReadOnly="isReadOnly"
						:droppable="droppable"
						:activeDrop="activeDrop"
						:forceShowExpression="forceShowExpression"
						:hint="hint"
						@valueChanged="valueChanged"
						@focus="onFocus"
						@blur="onBlur"
						@drop="onDrop"
						inputSize="small" />
				</template>
<<<<<<< HEAD
			</DraggableTarget>
=======
			</draggable-target>
			<input-hint :class="$style.hint" :hint="$locale.nodeText().hint(parameter, path)" />
>>>>>>> 81ea20b0
		</template>
	</n8n-input-label>
</template>

<script lang="ts">
import Vue from 'vue';

import {
	INodeUi,
	IUpdateInformation,
} from '@/Interface';

import InputHint from './ParameterInputHint.vue';
import ParameterOptions from './ParameterOptions.vue';
import DraggableTarget from '@/components/DraggableTarget.vue';
import mixins from 'vue-typed-mixins';
import { showMessage } from './mixins/showMessage';
import { LOCAL_STORAGE_MAPPING_FLAG } from '@/constants';
import { hasExpressionMapping } from './helpers';
<<<<<<< HEAD
import ParameterInputWrapper from './ParameterInputWrapper.vue';
=======
import { hasOnlyListMode } from './ResourceLocator/helpers';
import { INodePropertyMode } from 'n8n-workflow';
import { isResourceLocatorValue } from '@/typeGuards';
>>>>>>> 81ea20b0

export default mixins(
	showMessage,
)
	.extend({
		name: 'parameter-input-full',
		components: {
			InputHint,
			ParameterOptions,
			DraggableTarget,
			ParameterInputWrapper,
		},
		data() {
			return {
				focused: false,
				menuExpanded: false,
				forceShowExpression: false,
			};
		},
		props: [
			'displayOptions',
			'isReadOnly',
			'parameter',
			'path',
			'value',
			'hideLabel',
		],
		computed: {
			node (): INodeUi | null {
				return this.$store.getters.activeNode;
			},
<<<<<<< HEAD
			hint (): string | null {
				return this.$locale.nodeText().hint(this.parameter, this.path);
=======
			isResourceLocator (): boolean {
				return  this.parameter.type === 'resourceLocator';
			},
			isDropDisabled (): boolean {
				return this.parameter.noDataExpression || this.isReadOnly || this.isResourceLocator;
			},
			showExpressionSelector (): boolean {
				return this.isResourceLocator ? !hasOnlyListMode(this.parameter): true;
>>>>>>> 81ea20b0
			},
		},
		methods: {
			onFocus() {
				this.focused = true;
				if (!this.parameter.noDataExpression) {
					this.$store.commit('ui/setMappableNDVInputFocus', this.parameter.displayName);
				}
			},
			onBlur() {
				this.focused = false;
				if (!this.parameter.noDataExpression) {
					this.$store.commit('ui/setMappableNDVInputFocus', '');
				}
			},
			onMenuExpanded(expanded: boolean) {
				this.menuExpanded = expanded;
			},
			optionSelected (command: string) {
				if (this.$refs.param) {
					(this.$refs.param as Vue).$emit('optionSelected', command);
				}
			},
			valueChanged (parameterData: IUpdateInformation) {
				this.$emit('valueChanged', parameterData);
			},
			onDrop(data: string) {
				this.forceShowExpression = true;
				setTimeout(() => {
					if (this.node) {
						const prevValue = this.isResourceLocator ? this.value.value : this.value;
						let updatedValue: string;
						if (typeof prevValue === 'string' && prevValue.startsWith('=') && prevValue.length > 1) {
							updatedValue = `${prevValue} ${data}`;
						}
						else {
							updatedValue = `=${data}`;
						}


						let parameterData;
						if (this.isResourceLocator) {
							if (!isResourceLocatorValue(this.value)) {
								parameterData = {
									node: this.node.name,
									name: this.path,
									value: { value: updatedValue, mode: '' },
								};
							}
							else if (this.value.mode === 'list' && this.parameter.modes && this.parameter.modes.length > 1) {
								let mode = this.parameter.modes.find((mode: INodePropertyMode) => mode.name === 'id') || null;
								if (!mode) {
									mode = this.parameter.modes.filter((mode: INodePropertyMode) => mode.name !== 'list')[0];
								}

								parameterData = {
									node: this.node.name,
									name: this.path,
									value: { value: updatedValue, mode: mode ? mode.name : '' },
								};
							}
							else {
								parameterData = {
									node: this.node.name,
									name: this.path,
									value: { value: updatedValue, mode: this.value.mode },
								};
							}

						} else {
							parameterData = {
								node: this.node.name,
								name: this.path,
								value: updatedValue,
							};
						}

						this.$emit('valueChanged', parameterData);

						if (window.localStorage.getItem(LOCAL_STORAGE_MAPPING_FLAG) !== 'true') {
							this.$showMessage({
								title: this.$locale.baseText('dataMapping.success.title'),
								message: this.$locale.baseText('dataMapping.success.moreInfo'),
								type: 'success',
							});

							window.localStorage.setItem(LOCAL_STORAGE_MAPPING_FLAG, 'true');
						}

						this.$store.commit('ui/setMappingTelemetry', {
							dest_node_type: this.node.type,
							dest_parameter: this.path,
							dest_parameter_mode: typeof prevValue === 'string' && prevValue.startsWith('=')? 'expression': 'fixed',
							dest_parameter_empty: prevValue === '' || prevValue === undefined,
							dest_parameter_had_mapping: typeof prevValue === 'string' && prevValue.startsWith('=') && hasExpressionMapping(prevValue),
							success: true,
						});
					}
					this.forceShowExpression = false;
				}, 200);
			},
		},
	});
</script><|MERGE_RESOLUTION|>--- conflicted
+++ resolved
@@ -43,12 +43,7 @@
 						@drop="onDrop"
 						inputSize="small" />
 				</template>
-<<<<<<< HEAD
-			</DraggableTarget>
-=======
 			</draggable-target>
-			<input-hint :class="$style.hint" :hint="$locale.nodeText().hint(parameter, path)" />
->>>>>>> 81ea20b0
 		</template>
 	</n8n-input-label>
 </template>
@@ -68,13 +63,10 @@
 import { showMessage } from './mixins/showMessage';
 import { LOCAL_STORAGE_MAPPING_FLAG } from '@/constants';
 import { hasExpressionMapping } from './helpers';
-<<<<<<< HEAD
 import ParameterInputWrapper from './ParameterInputWrapper.vue';
-=======
 import { hasOnlyListMode } from './ResourceLocator/helpers';
 import { INodePropertyMode } from 'n8n-workflow';
 import { isResourceLocatorValue } from '@/typeGuards';
->>>>>>> 81ea20b0
 
 export default mixins(
 	showMessage,
@@ -106,10 +98,9 @@
 			node (): INodeUi | null {
 				return this.$store.getters.activeNode;
 			},
-<<<<<<< HEAD
 			hint (): string | null {
 				return this.$locale.nodeText().hint(this.parameter, this.path);
-=======
+			},
 			isResourceLocator (): boolean {
 				return  this.parameter.type === 'resourceLocator';
 			},
@@ -118,7 +109,6 @@
 			},
 			showExpressionSelector (): boolean {
 				return this.isResourceLocator ? !hasOnlyListMode(this.parameter): true;
->>>>>>> 81ea20b0
 			},
 		},
 		methods: {
