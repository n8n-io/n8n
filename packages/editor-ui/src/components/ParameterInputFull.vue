<template>
	<n8n-input-label
		:label="hideLabel ? '': $locale.nodeText().inputLabelDisplayName(parameter, path)"
		:tooltipText="hideLabel ? '': $locale.nodeText().inputLabelDescription(parameter, path)"
		:showTooltip="focused"
		:showOptions="menuExpanded || focused || forceShowExpression"
		:bold="false"
		size="small"
		color="text-dark"
	>
		<template #options>
			<parameter-options
				:parameter="parameter"
				:value="value"
				:isReadOnly="isReadOnly"
				:showOptions="displayOptions"
				:showExpressionSelector="showExpressionSelector"
				@optionSelected="optionSelected"
				@menu-expanded="onMenuExpanded"
			/>
		</template>
		<template>
			<draggable-target
				type="mapping"
				:disabled="isDropDisabled"
				:sticky="true"
<<<<<<< HEAD
				:stickyOffset="isValueExpression ? [26, 4] : [4, 4]"
=======
				:stickyOffset="3"
>>>>>>> 0bd13c71
				@drop="onDrop"
			>
				<template #default="{ droppable, activeDrop }">
					<n8n-tooltip
						placement="left"
						:manual="true"
						:value="showMappingTooltip"
						:buttons="dataMappingTooltipButtons"
					>
						<template #content>
							<span v-html="$locale.baseText(`dataMapping.${displayMode}Hint`, { interpolate: { name: parameter.displayName } })" />
						</template>
						<parameter-input-wrapper
							ref="param"
							:parameter="parameter"
							:value="value"
							:path="path"
							:isReadOnly="isReadOnly"
							:droppable="droppable"
							:activeDrop="activeDrop"
							:forceShowExpression="forceShowExpression"
							:hint="hint"
							@valueChanged="valueChanged"
							@focus="onFocus"
							@blur="onBlur"
							@drop="onDrop"
							inputSize="small"
						/>
					</n8n-tooltip>
				</template>
			</draggable-target>
		</template>
	</n8n-input-label>
</template>

<script lang="ts">
import Vue, { PropType } from 'vue';

import {
	IN8nButton,
	INodeUi,
	IRunDataDisplayMode,
	IUpdateInformation,
} from '@/Interface';

import ParameterOptions from '@/components/ParameterOptions.vue';
import DraggableTarget from '@/components/DraggableTarget.vue';
import mixins from 'vue-typed-mixins';
import { showMessage } from '@/mixins/showMessage';
import { LOCAL_STORAGE_MAPPING_FLAG } from '@/constants';
import { hasExpressionMapping, isResourceLocatorValue, hasOnlyListMode, isValueExpression } from '@/utils';
import ParameterInputWrapper from '@/components/ParameterInputWrapper.vue';
import { INodeParameters, INodeProperties, INodePropertyMode } from 'n8n-workflow';
import { BaseTextKey } from "@/plugins/i18n";
import { mapStores } from 'pinia';
import { useNDVStore } from '@/stores/ndv';

export default mixins(
	showMessage,
)
	.extend({
		name: 'parameter-input-full',
		components: {
			ParameterOptions,
			DraggableTarget,
			ParameterInputWrapper,
		},
		data() {
			return {
				focused: false,
				menuExpanded: false,
				forceShowExpression: false,
				dataMappingTooltipButtons: [] as IN8nButton[],
				mappingTooltipEnabled: false,
			};
		},
		props: {
			displayOptions: {
				type: Boolean,
				default: false,
			},
			isReadOnly: {
				type: Boolean,
				default: false,
			},
			hideLabel: {
				type: Boolean,
				default: false,
			},
			parameter: {
				type: Object as PropType<INodeProperties>,
			},
			path: {
				type: String,
			},
			value: {
				type: [Number, String, Boolean, Array, Object] as PropType<INodeParameters>,
			},
		},
		created() {
			const mappingTooltipDismissHandler = this.onMappingTooltipDismissed.bind(this);
			this.dataMappingTooltipButtons = [
				{
					attrs: {
						label: this.$locale.baseText('_reusableBaseText.dismiss' as BaseTextKey),
					},
					listeners: {
						click: mappingTooltipDismissHandler,
					},
				},
			];
		},
		computed: {
			...mapStores(
				useNDVStore,
			),
			isValueExpression(): boolean {
				return isValueExpression(this.parameter, this.value);
			},
			node (): INodeUi | null {
				return this.ndvStore.activeNode;
			},
			hint (): string | null {
				return this.$locale.nodeText().hint(this.parameter, this.path);
			},
			isInputTypeString (): boolean {
				return this.parameter.type === 'string';
			},
			isResourceLocator (): boolean {
				return  this.parameter.type === 'resourceLocator';
			},
			isDropDisabled (): boolean {
				return this.parameter.noDataExpression || this.isReadOnly || this.isResourceLocator;
			},
			showExpressionSelector (): boolean {
				return this.isResourceLocator ? !hasOnlyListMode(this.parameter): true;
			},
			isInputDataEmpty (): boolean {
				return this.ndvStore.isDNVDataEmpty('input');
			},
			displayMode(): IRunDataDisplayMode {
				return this.ndvStore.inputPanelDisplayMode;
			},
			showMappingTooltip (): boolean {
				return this.mappingTooltipEnabled && this.focused && this.isInputTypeString && !this.isInputDataEmpty && window.localStorage.getItem(LOCAL_STORAGE_MAPPING_FLAG) !== 'true';
			},
		},
		methods: {
			onFocus() {
				this.focused = true;
				setTimeout(() => {
					this.mappingTooltipEnabled = true;
				}, 500);
				if (!this.parameter.noDataExpression) {
					this.ndvStore.setMappableNDVInputFocus(this.parameter.displayName);
				}
			},
			onBlur() {
				this.focused = false;
				this.mappingTooltipEnabled = false;
				if (!this.parameter.noDataExpression) {
					this.ndvStore.setMappableNDVInputFocus('');
				}
			},
			onMenuExpanded(expanded: boolean) {
				this.menuExpanded = expanded;
			},
			optionSelected (command: string) {
				if (this.$refs.param) {
					(this.$refs.param as Vue).$emit('optionSelected', command);
				}
			},
			valueChanged (parameterData: IUpdateInformation) {
				this.$emit('valueChanged', parameterData);
			},
			onDrop(data: string) {
				this.forceShowExpression = true;
				setTimeout(() => {
					if (this.node) {
						const prevValue = this.isResourceLocator ? this.value.value : this.value;
						let updatedValue: string;
						if (typeof prevValue === 'string' && prevValue.startsWith('=') && prevValue.length > 1) {
							updatedValue = `${prevValue} ${data}`;
						}
						else {
							updatedValue = `=${data}`;
						}


						let parameterData;
						if (this.isResourceLocator) {
							if (!isResourceLocatorValue(this.value)) {
								parameterData = {
									node: this.node.name,
									name: this.path,
									value: { __rl: true, value: updatedValue, mode: '' },
								};
							}
							else if (this.value.mode === 'list' && this.parameter.modes && this.parameter.modes.length > 1) {
								let mode = this.parameter.modes.find((mode: INodePropertyMode) => mode.name === 'id') || null;
								if (!mode) {
									mode = this.parameter.modes.filter((mode: INodePropertyMode) => mode.name !== 'list')[0];
								}

								parameterData = {
									node: this.node.name,
									name: this.path,
									value: { __rl: true, value: updatedValue, mode: mode ? mode.name : '' },
								};
							}
							else {
								parameterData = {
									node: this.node.name,
									name: this.path,
									value: { __rl: true, value: updatedValue, mode: this.value.mode },
								};
							}

						} else {
							parameterData = {
								node: this.node.name,
								name: this.path,
								value: updatedValue,
							};
						}

						this.$emit('valueChanged', parameterData);

						if (window.localStorage.getItem(LOCAL_STORAGE_MAPPING_FLAG) !== 'true') {
							this.$showMessage({
								title: this.$locale.baseText('dataMapping.success.title'),
								message: this.$locale.baseText('dataMapping.success.moreInfo'),
								type: 'success',
							});

							window.localStorage.setItem(LOCAL_STORAGE_MAPPING_FLAG, 'true');
						}

						this.ndvStore.setMappingTelemetry({
							dest_node_type: this.node.type,
							dest_parameter: this.path,
							dest_parameter_mode: typeof prevValue === 'string' && prevValue.startsWith('=')? 'expression': 'fixed',
							dest_parameter_empty: prevValue === '' || prevValue === undefined,
							dest_parameter_had_mapping: typeof prevValue === 'string' && prevValue.startsWith('=') && hasExpressionMapping(prevValue),
							success: true,
						});
					}
					this.forceShowExpression = false;
				}, 200);
			},
			onMappingTooltipDismissed() {
				window.localStorage.setItem(LOCAL_STORAGE_MAPPING_FLAG, 'true');
			},
		},
		watch: {
			showMappingTooltip(newValue: boolean) {
				if (!newValue) {
					this.$telemetry.track('User viewed data mapping tooltip', { type: 'param focus' });
				}
			},
		},
	});
</script><|MERGE_RESOLUTION|>--- conflicted
+++ resolved
@@ -24,11 +24,7 @@
 				type="mapping"
 				:disabled="isDropDisabled"
 				:sticky="true"
-<<<<<<< HEAD
-				:stickyOffset="isValueExpression ? [26, 4] : [4, 4]"
-=======
-				:stickyOffset="3"
->>>>>>> 0bd13c71
+				:stickyOffset="isValueExpression ? [26, 4] : [3, 3]"
 				@drop="onDrop"
 			>
 				<template #default="{ droppable, activeDrop }">
