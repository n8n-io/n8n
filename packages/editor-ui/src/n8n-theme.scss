--- conflicted
+++ resolved
@@ -501,17 +501,6 @@
 
 .tags-container {
 	.el-tag {
-<<<<<<< HEAD
-		color: #3D3F46;
-		font-size: 12px;
-		background-color: #DCE1E9;
-		border-radius: 12px;
-		height: auto;
-
-		.el-icon-close {
-			color: #DCE1E9;
-			background-color: #717782 !important;
-=======
 		color: $--tag-text-color;
 		font-size: 12px;
 		background-color: $--tag-background-color;
@@ -523,17 +512,12 @@
 		.el-icon-close {
 			color: $--tag-background-color;
 			background-color: $--tag-close-background-color !important;
->>>>>>> a73a460d
 			max-height: 15px;
 			max-width: 15px;
 			margin-right: 6px;
 
 			&:hover {
-<<<<<<< HEAD
-				background-color: #3D3F46 !important;
-=======
 				background-color: $--tag-close-background-hover-color !important;
->>>>>>> a73a460d
 			}
 		}
 	}
