<<<<<<< HEAD
@import '@n8n/chat/css';
=======
@import 'styles/plugins';
>>>>>>> 41868847

:root {
	--node-type-background-l: 95%;

	--node-type-supplemental-label-color-h: 235;
	--node-type-supplemental-label-color-s: 28%;
	--node-type-supplemental-label-color-l: 40%;
	--node-type-supplemental-label-color: hsl(
		var(--node-type-supplemental-label-color-h),
		var(--node-type-supplemental-label-color-s),
		var(--node-type-supplemental-label-color-l)
	);
	--node-type-supplemental-color-h: 235;
	--node-type-supplemental-color-s: 28%;
	--node-type-supplemental-color-l: 60%;
	--node-type-supplemental-icon: var(--color-foreground-dark);
	--node-type-supplemental-color: hsl(
		var(--node-type-supplemental-color-h),
		var(--node-type-supplemental-color-s),
		var(--node-type-supplemental-color-l)
	);
	--node-type-supplemental-background: hsl(
		var(--node-type-supplemental-color-h),
		var(--node-type-supplemental-color-s),
		var(--node-type-background-l)
	);
	--node-type-supplemental-connector-color: var(--color-foreground-dark);
	--node-type-ai_chain-color-h: var(--node-type-supplemental-color-h);
	--node-type-ai_chain-color-s: var(--node-type-supplemental-color-s);
	--node-type-ai_chain-color-l: var(--node-type-supplemental-color-l);
	--node-type-ai_chain-color: hsl(
		var(--node-type-ai_chain-color-h),
		var(--node-type-ai_chain-color-s),
		var(--node-type-ai_chain-color-l)
	);
	--node-type-chain-background: hsl(
		var(--node-type-ai_chain-color-h),
		var(--node-type-ai_chain-color-s),
		var(--node-type-background-l)
	);
	--node-type-ai_document-color-h: var(--node-type-supplemental-color-h);
	--node-type-ai_document-color-s: var(--node-type-supplemental-color-s);
	--node-type-ai_document-color-l: var(--node-type-supplemental-color-l);
	--node-type-ai_document-color: hsl(
		var(--node-type-ai_document-color-h),
		var(--node-type-ai_document-color-s),
		var(--node-type-ai_document-color-l)
	);
	--node-type-ai_document-background: hsl(
		var(--node-type-ai_document-color-h),
		var(--node-type-ai_document-color-s),
		var(--node-type-background-l)
	);
	--node-type-ai_embedding-color-h: var(--node-type-supplemental-color-h);
	--node-type-ai_embedding-color-s: var(--node-type-supplemental-color-s);
	--node-type-ai_embedding-color-l: var(--node-type-supplemental-color-l);
	--node-type-ai_embedding-color: hsl(
		var(--node-type-ai_embedding-color-h),
		var(--node-type-ai_embedding-color-s),
		var(--node-type-ai_embedding-color-l)
	);
	--node-type-ai_embedding-background: hsl(
		var(--node-type-ai_embedding-color-h),
		var(--node-type-ai_embedding-color-s),
		var(--node-type-background-l)
	);
	--node-type-ai_languageModel-color-h: var(--node-type-supplemental-color-h);
	--node-type-ai_languageModel-color-s: var(--node-type-supplemental-color-s);
	--node-type-ai_languageModel-color-l: var(--node-type-supplemental-color-l);
	--node-type-ai_languageModel-color: hsl(
		var(--node-type-ai_languageModel-color-h),
		var(--node-type-ai_languageModel-color-s),
		var(--node-type-ai_languageModel-color-l)
	);
	--node-type-ai_languageModel-background: hsl(
		var(--node-type-ai_languageModel-color-h),
		var(--node-type-ai_languageModel-color-s),
		var(--node-type-background-l)
	);
	--node-type-ai_memory-color-h: var(--node-type-supplemental-color-h);
	--node-type-ai_memory-color-s: var(--node-type-supplemental-color-s);
	--node-type-ai_memory-color-l: var(--node-type-supplemental-color-l);
	--node-type-ai_memory-color: hsl(
		var(--node-type-ai_memory-color-h),
		var(--node-type-ai_memory-color-s),
		var(--node-type-ai_memory-color-l)
	);
	--node-type-ai_memory-background: hsl(
		var(--node-type-ai_memory-color-h),
		var(--node-type-ai_memory-color-s),
		var(--node-type-background-l)
	);
	--node-type-ai_outputParser-color-h: var(--node-type-supplemental-color-h);
	--node-type-ai_outputParser-color-s: var(--node-type-supplemental-color-s);
	--node-type-ai_outputParser-color-l: var(--node-type-supplemental-color-l);
	--node-type-ai_outputParser-color: hsl(
		var(--node-type-ai_outputParser-color-h),
		var(--node-type-ai_outputParser-color-s),
		var(--node-type-ai_outputParser-color-l)
	);
	--node-type-ai_outputParser-background: hsl(
		var(--node-type-ai_outputParser-color-h),
		var(--node-type-ai_outputParser-color-s),
		var(--node-type-background-l)
	);
	--node-type-ai_tool-color-h: var(--node-type-supplemental-color-h);
	--node-type-ai_tool-color-s: var(--node-type-supplemental-color-s);
	--node-type-ai_tool-color-l: var(--node-type-supplemental-color-l);
	--node-type-ai_tool-color: hsl(
		var(--node-type-ai_tool-color-h),
		var(--node-type-ai_tool-color-s),
		var(--node-type-ai_tool-color-l)
	);
	--node-type-ai_tool-background: hsl(
		var(--node-type-ai_tool-color-h),
		var(--node-type-ai_tool-color-s),
		var(--node-type-background-l)
	);
	--node-type-ai_retriever-color-h: var(--node-type-supplemental-color-h);
	--node-type-ai_retriever-color-s: var(--node-type-supplemental-color-s);
	--node-type-ai_retriever-color-l: var(--node-type-supplemental-color-l);
	--node-type-ai_retriever-color: hsl(
		var(--node-type-ai_retriever-color-h),
		var(--node-type-ai_retriever-color-s),
		var(--node-type-ai_retriever-color-l)
	);
	--node-type-ai_retriever-background: hsl(
		var(--node-type-ai_retriever-color-h),
		var(--node-type-ai_retriever-color-s),
		var(--node-type-background-l)
	);
	--node-type-ai_textSplitter-color-h: var(--node-type-supplemental-color-h);
	--node-type-ai_textSplitter-color-s: var(--node-type-supplemental-color-s);
	--node-type-ai_textSplitter-color-l: var(--node-type-supplemental-color-l);
	--node-type-ai_textSplitter-color: hsl(
		var(--node-type-ai_textSplitter-color-h),
		var(--node-type-ai_textSplitter-color-s),
		var(--node-type-ai_textSplitter-color-l)
	);
	--node-type-ai_textSplitter-background: hsl(
		var(--node-type-ai_textSplitter-color-h),
		var(--node-type-ai_textSplitter-color-s),
		var(--node-type-background-l)
	);
	--node-type-ai_vectorRetriever-color-h: var(--node-type-supplemental-color-h);
	--node-type-ai_vectorRetriever-color-s: var(--node-type-supplemental-color-s);
	--node-type-ai_vectorRetriever-color-l: var(--node-type-supplemental-color-l);
	--node-type-ai_vectorRetriever-color: hsl(
		var(--node-type-ai_vectorRetriever-color-h),
		var(--node-type-ai_vectorRetriever-color-s),
		var(--node-type-ai_vectorRetriever-color-l)
	);
	--node-type-ai_vectorRetriever-background: hsl(
		var(--node-type-ai_vectorRetriever-color-h),
		var(--node-type-ai_vectorRetriever-color-s),
		var(--node-type-background-l)
	);
	--node-type-ai_vectorStore-color-h: var(--node-type-supplemental-color-h);
	--node-type-ai_vectorStore-color-s: var(--node-type-supplemental-color-s);
	--node-type-ai_vectorStore-color-l: var(--node-type-supplemental-color-l);
	--node-type-ai_vectorStore-color: hsl(
		var(--node-type-ai_vectorStore-color-h),
		var(--node-type-ai_vectorStore-color-s),
		var(--node-type-ai_vectorStore-color-l)
	);
	--node-type-ai_vectorStore-background: hsl(
		var(--node-type-ai_vectorStore-color-h),
		var(--node-type-ai_vectorStore-color-s),
		var(--node-type-background-l)
	);
	--node-error-output-color: #991818;

	--chat--spacing: var(--spacing-s);
}

.clickable {
	cursor: pointer !important;
}
.primary-color {
	color: $color-primary;
}
.text-light {
	color: $custom-font-light;
	font-weight: 400;
}

// Dialog
.el-overlay {
	background-color: var(--color-dialog-overlay-background-dark);
}

.el-dialog {
	border: var(--border-base);
	box-shadow: 0px 6px 16px rgb(68 28 23 / 6%);
	border-radius: 8px;
	margin-top: 15vh;

	@media (max-height: 1050px) {
		margin: 4em auto !important;
	}

	@media (max-height: 930px) {
		margin: 1em auto !important;
	}
	&.classic {
		.el-dialog__header {
			padding: 15px 20px;
		}

		.el-dialog__headerbtn {
			position: absolute;
			top: 0;
			right: -50px;
			color: var(--color-foreground-xlight);
			background-color: var(--color-background-dark);
			border-radius: 0 18px 18px 0;
			z-index: 110;
			font-size: 1.7em;
			text-align: center;
			line-height: 30px;
			height: 50px;
			width: 50px;
			.el-dialog__close {
				color: var(--color-foreground-xlight);
				font-weight: 400;
			}
			.el-dialog__close:hover {
				transform: scale(1.2);
			}
		}
		.el-dialog__body {
			color: $custom-dialog-text-color;
			padding: 0 20px 20px 20px;
		}
		.el-dialog__title {
			color: $custom-dialog-text-color;
		}
	}
}

.el-message-box {
	background-color: $custom-dialog-background;
	border: none;
	.el-message-box__headerbtn {
		.el-message-box__close {
			color: $custom-dialog-text-color;
		}
	}
	.el-message-box__content,
	.el-message-box__title {
		color: $custom-dialog-text-color;
	}
	.el-message-box-icon {
		width: var(--spacing-l);
		height: var(--spacing-l);
		&--warning {
			color: var(--color-warning);
		}
	}
}

// Notification Message
.el-message p {
	line-height: 1.5em;
}

// Table
.el-table {
	thead th {
		color: var(--color-text-base);
		background-color: var(--color-background-base);
	}
	tr {
		color: var(--color-text-dark);

		td {
			border: none;
		}
	}
	.tr {
		color: var(--color-text-dark);
	}
}

// Tabs
.type-selector:focus,
.el-tabs__header:focus,
.el-tabs__nav-wrap:focus,
.el-tabs__nav-scroll:focus,
.el-tabs__nav:focus {
	outline: none;
}
.el-tabs__item.is-active {
	font-weight: bold;
}

.el-tabs__content {
	border: 1px solid var(--color-foreground-base);
	border-radius: 0px var(--border-radius-base) var(--border-radius-base);
}
.el-tabs__header {
	border-bottom: 0 !important;
}
.el-tabs__nav {
	padding: 0;
	overflow: hidden;
}
.el-tabs__item {
	padding: var(--spacing-5xs) var(--spacing-2xs) !important;
	height: auto;
	line-height: var(--font-line-height-xloose);
	font-weight: var(--font-weight-regular);
	font-size: var(--font-size-2xs);

	&:not([aria-selected='true']) {
		background-color: var(--color-background-base);
		border-bottom: 1px solid var(--color-foreground-base) !important;
	}
}

// Loading Indicator
.el-loading-mask {
	background-color: var(--color-foreground-xlight);
	opacity: 0.8;
}

// Pagination
.el-pager li,
.el-pagination .btn-prev,
.el-pagination .btn-next {
	background: none;
	color: var(--color-text-dark);
}
.el-pagination button:disabled {
	background: none;
	color: var(--color-text-lighter);
}
.el-pager li.btn-quicknext,
.el-pager li.btn-quickprev {
	color: var(--color-text-dark);
}

// Notification
.el-notification {
	border-radius: 4px;
	border: none;
}

.el-notification__content {
	text-align: left;
	word-break: break-word;
	max-height: 60vh;
	overflow-y: auto;
}

.tags-container {
	.el-select-tags-wrapper .el-tag {
		font-size: 12px;
		font-weight: 400;
		display: flex;
		align-items: flex-end;

		&.is-closable {
			overflow-y: hidden;
		}

		.el-tag__close {
			max-height: 15px;
			max-width: 15px;
			margin-right: 6px;

			&:hover {
				background-color: $tag-close-background-hover-color !important;
			}
		}
	}
}

.add-option {
	> * {
		border: none;
	}

	.el-select .el-input.is-disabled {
		.el-input__icon {
			opacity: 1 !important;
			cursor: not-allowed;
			color: var(--color-foreground-dark);
		}
		.el-input__inner,
		.el-input__inner::placeholder {
			opacity: 1;
			color: var(--color-foreground-dark);
		}
	}
	.el-select .el-input:not(.is-disabled) .el-input__icon {
		color: var(--color-text-dark);
	}
	.el-input .el-input__inner {
		text-align: center;
	}
	.el-input:not(.is-disabled) .el-input__inner {
		&,
		&:hover,
		&:focus {
			padding-left: 35px;
			border-radius: var(--border-radius-base);
			color: var(--color-text-dark);
			background-color: var(--color-background-base);
			border-color: var(--color-foreground-base);
			text-align: center;
		}

		&::placeholder {
			color: var(--color-text-dark);
			opacity: 1; /** Firefox */
		}
	}
}<|MERGE_RESOLUTION|>--- conflicted
+++ resolved
@@ -1,8 +1,5 @@
-<<<<<<< HEAD
 @import '@n8n/chat/css';
-=======
 @import 'styles/plugins';
->>>>>>> 41868847
 
 :root {
 	--node-type-background-l: 95%;
