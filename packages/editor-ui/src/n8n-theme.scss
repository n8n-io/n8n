@import "./n8n-theme-variables";

@import "~n8n-design-system/theme/dist/index.css";

<<<<<<< HEAD

=======
>>>>>>> a1e7bccf
.clickable {
	cursor: pointer;
}
.primary-color {
	color: $--color-primary;
}
.text-light {
	color: $--custom-font-light;
	font-weight: 400;
}

.el-dialog {
	border: var(--border-base);
	box-shadow: 0px 6px 16px rgb(68 28 23 / 6%);
	border-radius: 8px;

	@media (max-height: 1050px) {
		margin: 4em auto !important;
	}

	@media (max-height: 930px) {
		margin: 1em auto !important;
	}
	&.classic {
		.el-dialog__header {
			padding: 15px 20px;
		}

		.el-dialog__headerbtn {
			position: absolute;
			top: 0;
			right: -50px;
			color: #fff;
			background-color: $--custom-table-background-main;
			border-radius: 0 18px 18px 0;
			z-index: 110;
			font-size: 1.7em;
			text-align: center;
			line-height: 30px;
			height: 50px;
			width: 50px;
			.el-dialog__close {
				color: #fff;
				font-weight: 400;
			}
			.el-dialog__close:hover {
				transform: scale(1.2);
			}
		}
		.el-dialog__body {
			color: $--custom-dialog-text-color;
			padding: 0 20px 20px 20px;
		}
		.el-dialog__title {
			color: $--custom-dialog-text-color;
		}
	}
}

.el-message-box {
	background-color: $--custom-dialog-background;
	border: none;
	.el-message-box__headerbtn {
		.el-message-box__close {
			color: $--custom-dialog-text-color;
		}
	}
	.el-message-box__content,
	.el-message-box__title {
		color: $--custom-dialog-text-color;
	}
}

// Notification Message
.el-message p {
	line-height: 1.5em;
}

// Table
.el-table {
	thead th {
		color: #fff;
		background-color: $--custom-table-background-main;
	}
	tr {
		color: #555;

		td {
			border: none;
		}
	}
	.tr {
		color: #555;
	}
}
.el-table--striped {
	.el-table__body {
		tr.el-table__row--striped {
			background-color: $--custom-table-background-stripe-color;
			td {
				background: none;
			}
		}
		tr.el-table__row:hover,
		tr.el-table__row:hover > td {
			background-color: $--custom-table-background-hover-color;
		}
	}
}

// Tabs
.type-selector:focus,
.el-tabs__header:focus,
.el-tabs__nav-wrap:focus,
.el-tabs__nav-scroll:focus,
.el-tabs__nav:focus {
	outline: none;
}
.el-tabs__item {
	color: #555;
}
.el-tabs__item.is-active {
	font-weight: bold;
}


// Loading Indicator
.el-loading-mask {
	background-color: #fff;
	opacity: 0.8;
}


// Pagination
.el-pager li,
.el-pagination .btn-prev,
.el-pagination .btn-next {
	background: none;
	color: #555;
}
.el-pagination button:disabled {
	background: none;
	color: $--custom-input-background-disabled;
}
.el-pager li.btn-quicknext,
.el-pager li.btn-quickprev {
	color: #555;
}

// Notification
.el-notification {
	border-radius: 4px;
	border: none;
}

.el-notification__content {
	text-align: left;
}


.tags-container {
	.el-tag {
		color: $--tag-text-color;
		font-size: 12px;
		background-color: $--tag-background-color;
		border-radius: 12px;
		height: auto;
		border-color: $--tag-background-color;
		font-weight: 400;

		.el-icon-close {
			color: $--tag-background-color;
			background-color: $--tag-close-background-color !important;
			max-height: 15px;
			max-width: 15px;
			margin-right: 6px;

			&:hover {
				background-color: $--tag-close-background-hover-color !important;
			}
		}
	}
}<|MERGE_RESOLUTION|>--- conflicted
+++ resolved
@@ -2,10 +2,6 @@
 
 @import "~n8n-design-system/theme/dist/index.css";
 
-<<<<<<< HEAD
-
-=======
->>>>>>> a1e7bccf
 .clickable {
 	cursor: pointer;
 }
