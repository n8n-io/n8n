--- conflicted
+++ resolved
@@ -1,10 +1,6 @@
 import { ElNotification as Notification } from 'element-plus';
-<<<<<<< HEAD
-import type { NotificationHandle, NotificationOptions, MessageBoxState } from 'element-plus';
-=======
 import type { NotificationHandle, MessageBoxState } from 'element-plus';
 import type { NotificationOptions } from '@/Interface';
->>>>>>> c0be43bd
 import { sanitizeHtml } from '@/utils/htmlUtils';
 import { useTelemetry } from '@/composables/useTelemetry';
 import { useWorkflowsStore } from '@/stores/workflows.store';
@@ -13,17 +9,11 @@
 import { useExternalHooks } from './useExternalHooks';
 import { VIEWS } from '@/constants';
 
-<<<<<<< HEAD
-interface CollapsableDetailsError extends Error {
-	description: string;
-	node: { name: string };
-=======
 export interface NotificationErrorWithNodeAndDescription extends Error {
 	node: {
 		name: string;
 	};
 	description: string;
->>>>>>> c0be43bd
 }
 
 const messageDefaults: Partial<Omit<NotificationOptions, 'message'>> = {
@@ -110,11 +100,7 @@
 		return notification;
 	}
 
-<<<<<<< HEAD
-	function collapsableDetails({ description, node }: CollapsableDetailsError) {
-=======
 	function collapsableDetails({ description, node }: NotificationErrorWithNodeAndDescription) {
->>>>>>> c0be43bd
 		if (!description) return '';
 
 		const errorDescription =
@@ -135,7 +121,7 @@
 	}
 
 	function showError(e: Error | unknown, title: string, message?: string) {
-		const error = e as CollapsableDetailsError;
+		const error = e as NotificationErrorWithNodeAndDescription;
 		const messageLine = message ? `${message}<br/>` : '';
 		showMessage(
 			{
@@ -143,7 +129,7 @@
 				message: `
 					${messageLine}
 					<i>${error.message}</i>
-					${collapsableDetails(error as NotificationErrorWithNodeAndDescription)}`,
+					${collapsableDetails(error)}`,
 				type: 'error',
 				duration: 0,
 			},
