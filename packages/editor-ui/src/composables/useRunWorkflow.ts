import type {
	IExecutionPushResponse,
	IExecutionResponse,
	IStartRunData,
	IWorkflowDb,
} from '@/Interface';

import type {
	IRunData,
	IRunExecutionData,
	ITaskData,
	IPinData,
	Workflow,
	StartNodeData,
	IRun,
	INode,
	IDataObject,
} from 'n8n-workflow';

import { NodeConnectionType } from 'n8n-workflow';

import { useToast } from '@/composables/useToast';
import { useNodeHelpers } from '@/composables/useNodeHelpers';

<<<<<<< HEAD
import {
	CHAT_TRIGGER_NODE_TYPE,
	FORM_TRIGGER_NODE_TYPE,
	WAIT_NODE_TYPE,
	WORKFLOW_LM_CHAT_MODAL_KEY,
} from '@/constants';
import { useTitleChange } from '@/composables/useTitleChange';
=======
import { CHAT_TRIGGER_NODE_TYPE, WORKFLOW_LM_CHAT_MODAL_KEY } from '@/constants';
>>>>>>> 31919121
import { useRootStore } from '@/stores/root.store';
import { useUIStore } from '@/stores/ui.store';
import { useWorkflowsStore } from '@/stores/workflows.store';
import { displayForm, openPopUpWindow } from '@/utils/executionUtils';
import { useExternalHooks } from '@/composables/useExternalHooks';
import { useWorkflowHelpers } from '@/composables/useWorkflowHelpers';
import type { useRouter } from 'vue-router';
import { isEmpty } from '@/utils/typesUtils';
import { useI18n } from '@/composables/useI18n';
import { get } from 'lodash-es';
import { useExecutionsStore } from '@/stores/executions.store';
import type { PushPayload } from '@n8n/api-types';
import { useLocalStorage } from '@vueuse/core';

const FORM_RELOAD = 'n8n_redirect_to_next_form_test_page';

export function useRunWorkflow(useRunWorkflowOpts: { router: ReturnType<typeof useRouter> }) {
	const nodeHelpers = useNodeHelpers();
	const workflowHelpers = useWorkflowHelpers({ router: useRunWorkflowOpts.router });
	const i18n = useI18n();
	const toast = useToast();

	const rootStore = useRootStore();
	const uiStore = useUIStore();
	const workflowsStore = useWorkflowsStore();
	const executionsStore = useExecutionsStore();

	// Starts to execute a workflow on server
	async function runWorkflowApi(runData: IStartRunData): Promise<IExecutionPushResponse> {
		if (!rootStore.pushConnectionActive) {
			// Do not start if the connection to server is not active
			// because then it can not receive the data as it executes.
			throw new Error(i18n.baseText('workflowRun.noActiveConnectionToTheServer'));
		}

		workflowsStore.subWorkflowExecutionError = null;

		uiStore.addActiveAction('workflowRunning');

		let response: IExecutionPushResponse;

		try {
			response = await workflowsStore.runWorkflow(runData);
		} catch (error) {
			uiStore.removeActiveAction('workflowRunning');
			throw error;
		}

		if (response.executionId !== undefined) {
			workflowsStore.activeExecutionId = response.executionId;
		}

		if (response.waitingForWebhook === true) {
			workflowsStore.executionWaitingForWebhook = true;
		}

		return response;
	}

	async function runWorkflow(options: {
		destinationNode?: string;
		triggerNode?: string;
		nodeData?: ITaskData;
		source?: string;
	}): Promise<IExecutionPushResponse | undefined> {
		const workflow = workflowHelpers.getCurrentWorkflow();

		if (uiStore.isActionActive['workflowRunning']) {
			return;
		}

		workflowHelpers.setDocumentTitle(workflow.name as string, 'EXECUTING');

		toast.clearAllStickyNotifications();

		try {
			// Get the direct parents of the node
			let directParentNodes: string[] = [];
			if (options.destinationNode !== undefined) {
				directParentNodes = workflow.getParentNodes(
					options.destinationNode,
					NodeConnectionType.Main,
					-1,
				);
			}

			const runData = workflowsStore.getWorkflowRunData;

			if (workflowsStore.isNewWorkflow) {
				await workflowHelpers.saveCurrentWorkflow();
			}

			const workflowData = await workflowHelpers.getWorkflowDataToSave();

			const consolidatedData = consolidateRunDataAndStartNodes(
				directParentNodes,
				runData,
				workflowData.pinData,
				workflow,
			);

			const { startNodeNames } = consolidatedData;
			const destinationNodeType = options.destinationNode
				? workflowsStore.getNodeByName(options.destinationNode)?.type
				: '';

			let { runData: newRunData } = consolidatedData;
			let executedNode: string | undefined;
			if (
				startNodeNames.length === 0 &&
				'destinationNode' in options &&
				options.destinationNode !== undefined
			) {
				executedNode = options.destinationNode;
				startNodeNames.push(options.destinationNode);
			} else if ('triggerNode' in options && 'nodeData' in options) {
				startNodeNames.push(
					...workflow.getChildNodes(options.triggerNode as string, NodeConnectionType.Main, 1),
				);
				newRunData = {
					[options.triggerNode as string]: [options.nodeData],
				} as IRunData;
				executedNode = options.triggerNode;
			}

			// If the destination node is specified, check if it is a chat node or has a chat parent
			if (
				options.destinationNode &&
				(workflowsStore.checkIfNodeHasChatParent(options.destinationNode) ||
					destinationNodeType === CHAT_TRIGGER_NODE_TYPE)
			) {
				const startNode = workflow.getStartNode(options.destinationNode);
				if (startNode && startNode.type === CHAT_TRIGGER_NODE_TYPE) {
					// Check if the chat node has input data or pin data
					const chatHasInputData =
						nodeHelpers.getNodeInputData(startNode, 0, 0, 'input')?.length > 0;
					const chatHasPinData = !!workflowData.pinData?.[startNode.name];

					// If the chat node has no input data or pin data, open the chat modal
					// and halt the execution
					if (!chatHasInputData && !chatHasPinData) {
						uiStore.openModal(WORKFLOW_LM_CHAT_MODAL_KEY);
						return;
					}
				}
			}

			//if no destination node is specified
			//and execution is not triggered from chat
			//and there are other triggers in the workflow
			//disable chat trigger node to avoid modal opening and webhook creation
			if (
				!options.destinationNode &&
				options.source !== 'RunData.ManualChatMessage' &&
				workflowData.nodes.some((node) => node.type === CHAT_TRIGGER_NODE_TYPE)
			) {
				const otherTriggers = workflowData.nodes.filter(
					(node) =>
						node.type !== CHAT_TRIGGER_NODE_TYPE &&
						node.type.toLowerCase().includes('trigger') &&
						!node.disabled,
				);

				if (otherTriggers.length) {
					const chatTriggerNode = workflowData.nodes.find(
						(node) => node.type === CHAT_TRIGGER_NODE_TYPE,
					);
					if (chatTriggerNode) {
						chatTriggerNode.disabled = true;
					}
				}
			}

			const startNodes: StartNodeData[] = startNodeNames.map((name) => {
				// Find for each start node the source data
				let sourceData = get(runData, [name, 0, 'source', 0], null);
				if (sourceData === null) {
					const parentNodes = workflow.getParentNodes(name, NodeConnectionType.Main, 1);
					const executeData = workflowHelpers.executeData(
						parentNodes,
						name,
						NodeConnectionType.Main,
						0,
					);
					sourceData = get(executeData, ['source', NodeConnectionType.Main, 0], null);
				}
				return {
					name,
					sourceData,
				};
			});

			// -1 means the backend chooses the default
			// 0 is the old flow
			// 1 is the new flow
			const partialExecutionVersion = useLocalStorage('PartialExecution.version', -1);
			const startRunData: IStartRunData = {
				workflowData,
				// With the new partial execution version the backend decides what run
				// data to use and what to ignore.
				runData: partialExecutionVersion.value === 1 ? (runData ?? undefined) : newRunData,
				startNodes,
			};
			if ('destinationNode' in options) {
				startRunData.destinationNode = options.destinationNode;
			}

			// Init the execution data to represent the start of the execution
			// that data which gets reused is already set and data of newly executed
			// nodes can be added as it gets pushed in
			const executionData: IExecutionResponse = {
				id: '__IN_PROGRESS__',
				finished: false,
				mode: 'manual',
				status: 'running',
				startedAt: new Date(),
				stoppedAt: undefined,
				workflowId: workflow.id,
				executedNode,
				data: {
					resultData: {
						runData: newRunData ?? {},
						pinData: workflowData.pinData,
						workflowData,
					},
				} as IRunExecutionData,
				workflowData: {
					id: workflowsStore.workflowId,
					name: workflowData.name!,
					active: workflowData.active!,
					createdAt: 0,
					updatedAt: 0,
					...workflowData,
				} as IWorkflowDb,
			};
			workflowsStore.setWorkflowExecutionData(executionData);
			nodeHelpers.updateNodesExecutionIssues();

			const runWorkflowApiResponse = await runWorkflowApi(startRunData);
			const pinData = workflowData.pinData ?? {};

			const getTestUrl = (() => {
				return (node: INode) => {
					return `${rootStore.formTestUrl}/${node.parameters.path}`;
				};
			})();

			try {
				displayForm({
					nodes: workflowData.nodes,
					runData: workflowsStore.getWorkflowExecution?.data?.resultData?.runData,
					destinationNode: options.destinationNode,
					pinData,
					directParentNodes,
					source: options.source,
					getTestUrl,
				});
			} catch (error) {
				console.log(error);
			}

			await useExternalHooks().run('workflowRun.runWorkflow', {
				nodeName: options.destinationNode,
				source: options.source,
			});

			return runWorkflowApiResponse;
		} catch (error) {
			workflowHelpers.setDocumentTitle(workflow.name as string, 'ERROR');
			toast.showError(error, i18n.baseText('workflowRun.showError.title'));
			return undefined;
		}
	}

	function getFormResumeUrl(node: INode, executionId: string) {
		const { webhookSuffix } = (node.parameters.options ?? {}) as IDataObject;
		const suffix = webhookSuffix && typeof webhookSuffix !== 'object' ? `/${webhookSuffix}` : '';
		const testUrl = `${rootStore.formWaitingUrl}/${executionId}${suffix}`;
		return testUrl;
	}

	async function runWorkflowResolvePending(options: {
		destinationNode?: string;
		triggerNode?: string;
		nodeData?: ITaskData;
		source?: string;
	}): Promise<IExecutionPushResponse | undefined> {
		let runWorkflowApiResponse = await runWorkflow(options);
		let { executionId } = runWorkflowApiResponse || {};

		const MAX_DELAY = 3000;

		const waitForWebhook = async (): Promise<string> => {
			return await new Promise<string>((resolve) => {
				let delay = 300;
				let timeoutId: NodeJS.Timeout | null = null;

				const checkWebhook = async () => {
					await useExternalHooks().run('workflowRun.runWorkflow', {
						nodeName: options.destinationNode,
						source: options.source,
					});

					if (workflowsStore.activeExecutionId) {
						executionId = workflowsStore.activeExecutionId;
						runWorkflowApiResponse = { executionId };

						if (timeoutId) clearTimeout(timeoutId);

						resolve(executionId);
					}

					delay = Math.min(delay * 1.1, MAX_DELAY);
					timeoutId = setTimeout(checkWebhook, delay);
				};
				timeoutId = setTimeout(checkWebhook, delay);
			});
		};

		if (!executionId) executionId = await waitForWebhook();

		let isFormShown =
			!options.destinationNode &&
			workflowsStore.allNodes.some((node) => node.type === FORM_TRIGGER_NODE_TYPE);

		const resolveWaitingNodesData = async (): Promise<void> => {
			return await new Promise<void>((resolve) => {
				let delay = 300;
				let timeoutId: NodeJS.Timeout | null = null;

				const processExecution = async () => {
					await useExternalHooks().run('workflowRun.runWorkflow', {
						nodeName: options.destinationNode,
						source: options.source,
					});
					const execution = await workflowsStore.getExecution((executionId as string) || '');

					localStorage.removeItem(FORM_RELOAD);

					if (!execution || workflowsStore.workflowExecutionData === null) {
						uiStore.removeActiveAction('workflowRunning');
						if (timeoutId) clearTimeout(timeoutId);
						resolve();
						return;
					}

					if (
						execution.finished ||
						['error', 'canceled', 'crashed', 'success'].includes(execution.status)
					) {
						workflowsStore.setWorkflowExecutionData(execution);
						if (timeoutId) clearTimeout(timeoutId);
						resolve();
						return;
					}

					if (execution.status === 'waiting' && execution.data?.waitTill) {
						delete execution.data.resultData.runData[
							execution.data.resultData.lastNodeExecuted as string
						];
						workflowsStore.setWorkflowExecutionRunData(execution.data);

						const { lastNodeExecuted } = execution.data?.resultData || {};

						const waitingNode = execution.workflowData.nodes.find((node) => {
							return node.name === lastNodeExecuted;
						});

						if (
							waitingNode &&
							waitingNode.type === WAIT_NODE_TYPE &&
							waitingNode.parameters.resume === 'form'
						) {
							const testUrl = getFormResumeUrl(waitingNode, executionId as string);

							if (isFormShown) {
								localStorage.setItem(FORM_RELOAD, testUrl);
							} else {
								isFormShown = true;
								openPopUpWindow(testUrl);
							}
						}
					}

					delay = Math.min(delay * 1.1, MAX_DELAY);
					timeoutId = setTimeout(processExecution, delay);
				};
				timeoutId = setTimeout(processExecution, delay);
			});
		};

		await resolveWaitingNodesData();

		return runWorkflowApiResponse;
	}

	function consolidateRunDataAndStartNodes(
		directParentNodes: string[],
		runData: IRunData | null,
		pinData: IPinData | undefined,
		workflow: Workflow,
	): { runData: IRunData | undefined; startNodeNames: string[] } {
		const startNodeNames = new Set<string>();
		let newRunData: IRunData | undefined;

		if (runData !== null && Object.keys(runData).length !== 0) {
			newRunData = {};
			// Go over the direct parents of the node
			for (const directParentNode of directParentNodes) {
				// Go over the parents of that node so that we can get a start
				// node for each of the branches
				const parentNodes = workflow.getParentNodes(directParentNode, NodeConnectionType.Main);

				// Add also the enabled direct parent to be checked
				if (workflow.nodes[directParentNode].disabled) continue;

				parentNodes.push(directParentNode);

				for (const parentNode of parentNodes) {
					// We want to execute nodes that don't have run data neither pin data
					// in addition, if a node failed we want to execute it again
					if (
						(!runData[parentNode]?.length && !pinData?.[parentNode]?.length) ||
						runData[parentNode]?.[0]?.error !== undefined
					) {
						// When we hit a node which has no data we stop and set it
						// as a start node the execution from and then go on with other
						// direct input nodes
						startNodeNames.add(parentNode);
						break;
					}
					if (runData[parentNode] && !runData[parentNode]?.[0]?.error) {
						newRunData[parentNode] = runData[parentNode]?.slice(0, 1);
					}
				}
			}

			if (isEmpty(newRunData)) {
				// If there is no data for any of the parent nodes make sure
				// that run data is empty that it runs regularly
				newRunData = undefined;
			}
		}

		return { runData: newRunData, startNodeNames: [...startNodeNames] };
	}

	async function stopCurrentExecution() {
		const executionId = workflowsStore.activeExecutionId;
		if (executionId === null) {
			return;
		}

		try {
			await executionsStore.stopCurrentExecution(executionId);
		} catch (error) {
			// Execution stop might fail when the execution has already finished. Let's treat this here.
			const execution = await workflowsStore.getExecution(executionId);

			if (execution === undefined) {
				// execution finished but was not saved (e.g. due to low connectivity)
				workflowsStore.finishActiveExecution({
					executionId,
					data: { finished: true, stoppedAt: new Date() } as IRun,
				});
				workflowsStore.executingNode.length = 0;
				uiStore.removeActiveAction('workflowRunning');

				workflowHelpers.setDocumentTitle(workflowsStore.workflowName, 'IDLE');
				toast.showMessage({
					title: i18n.baseText('nodeView.showMessage.stopExecutionCatch.unsaved.title'),
					message: i18n.baseText('nodeView.showMessage.stopExecutionCatch.unsaved.message'),
					type: 'success',
				});
			} else if (execution?.finished) {
				// execution finished before it could be stopped
				const executedData = {
					data: execution.data,
					finished: execution.finished,
					mode: execution.mode,
					startedAt: execution.startedAt,
					stoppedAt: execution.stoppedAt,
				} as IRun;
				const pushData: PushPayload<'executionFinished'> = {
					data: executedData,
					executionId,
					retryOf: execution.retryOf,
				};
				workflowsStore.finishActiveExecution(pushData);
				workflowHelpers.setDocumentTitle(execution.workflowData.name, 'IDLE');
				workflowsStore.executingNode.length = 0;
				workflowsStore.setWorkflowExecutionData(executedData as IExecutionResponse);
				uiStore.removeActiveAction('workflowRunning');
				toast.showMessage({
					title: i18n.baseText('nodeView.showMessage.stopExecutionCatch.title'),
					message: i18n.baseText('nodeView.showMessage.stopExecutionCatch.message'),
					type: 'success',
				});
			} else {
				toast.showError(error, i18n.baseText('nodeView.showError.stopExecution.title'));
			}
		}
	}

	async function stopWaitingForWebhook() {
		try {
			await workflowsStore.removeTestWebhook(workflowsStore.workflowId);
		} catch (error) {
			toast.showError(error, i18n.baseText('nodeView.showError.stopWaitingForWebhook.title'));
			return;
		}
	}

	return {
		consolidateRunDataAndStartNodes,
		runWorkflow,
		runWorkflowResolvePending,
		runWorkflowApi,
		stopCurrentExecution,
		stopWaitingForWebhook,
	};
}<|MERGE_RESOLUTION|>--- conflicted
+++ resolved
@@ -22,17 +22,8 @@
 import { useToast } from '@/composables/useToast';
 import { useNodeHelpers } from '@/composables/useNodeHelpers';
 
-<<<<<<< HEAD
-import {
-	CHAT_TRIGGER_NODE_TYPE,
-	FORM_TRIGGER_NODE_TYPE,
-	WAIT_NODE_TYPE,
-	WORKFLOW_LM_CHAT_MODAL_KEY,
-} from '@/constants';
-import { useTitleChange } from '@/composables/useTitleChange';
-=======
-import { CHAT_TRIGGER_NODE_TYPE, WORKFLOW_LM_CHAT_MODAL_KEY } from '@/constants';
->>>>>>> 31919121
+import { CHAT_TRIGGER_NODE_TYPE, FORM_TRIGGER_NODE_TYPE, WAIT_NODE_TYPE } from '@/constants';
+
 import { useRootStore } from '@/stores/root.store';
 import { useUIStore } from '@/stores/ui.store';
 import { useWorkflowsStore } from '@/stores/workflows.store';
