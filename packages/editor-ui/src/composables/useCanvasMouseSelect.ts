import type { INodeUi, XYPosition } from '@/Interface';

import { useDeviceSupport } from 'n8n-design-system';
import { useUIStore } from '@/stores/ui.store';
import { useWorkflowsStore } from '@/stores/workflows.store';
import { getMousePosition, getRelativePosition } from '@/utils/nodeViewUtils';
import { ref, onMounted, computed } from 'vue';
import { useCanvasStore } from '@/stores/canvas.store';
import { useContextMenu } from './useContextMenu';

interface ExtendedHTMLSpanElement extends HTMLSpanElement {
	x: number;
	y: number;
}

export default function useCanvasMouseSelect() {
	const selectActive = ref(false);
	const selectBox = ref(document.createElement('span') as ExtendedHTMLSpanElement);

	const { isTouchDevice, isCtrlKeyPressed } = useDeviceSupport();
	const uiStore = useUIStore();
	const canvasStore = useCanvasStore();
	const workflowsStore = useWorkflowsStore();
	const { isOpen: isContextMenuOpen } = useContextMenu();

	function _setSelectBoxStyle(styles: Record<string, string>) {
		Object.assign(selectBox.value.style, styles);
	}

	function _showSelectBox(event: MouseEvent) {
		const [x, y] = getMousePositionWithinNodeView(event);
		selectBox.value = Object.assign(selectBox.value, { x, y });

		_setSelectBoxStyle({
			left: selectBox.value.x + 'px',
			top: selectBox.value.y + 'px',
			visibility: 'visible',
		});
		selectActive.value = true;
	}

	function _updateSelectBox(event: MouseEvent) {
		const selectionBox = _getSelectionBox(event);

		_setSelectBoxStyle({
			left: selectionBox.x + 'px',
			top: selectionBox.y + 'px',
			width: selectionBox.width + 'px',
			height: selectionBox.height + 'px',
		});
	}

	function _hideSelectBox() {
		selectBox.value.x = 0;
		selectBox.value.y = 0;

		_setSelectBoxStyle({
			visibility: 'hidden',
			left: '0px',
			top: '0px',
			width: '0px',
			height: '0px',
		});
		selectActive.value = false;
	}

	function _getSelectionBox(event: MouseEvent | TouchEvent) {
		const [x, y] = getMousePositionWithinNodeView(event);
		return {
			x: Math.min(x, selectBox.value.x),
			y: Math.min(y, selectBox.value.y),
			width: Math.abs(x - selectBox.value.x),
			height: Math.abs(y - selectBox.value.y),
		};
	}

	function _getNodesInSelection(event: MouseEvent | TouchEvent): INodeUi[] {
		const returnNodes: INodeUi[] = [];
		const selectionBox = _getSelectionBox(event);

		// Go through all nodes and check if they are selected
		workflowsStore.allNodes.forEach((node: INodeUi) => {
			// TODO: Currently always uses the top left corner for checking. Should probably use the center instead
			if (
				node.position[0] < selectionBox.x ||
				node.position[0] > selectionBox.x + selectionBox.width
			) {
				return;
			}
			if (
				node.position[1] < selectionBox.y ||
				node.position[1] > selectionBox.y + selectionBox.height
			) {
				return;
			}
			returnNodes.push(node);
		});

		return returnNodes;
	}

	function _createSelectBox() {
		selectBox.value.id = 'select-box';
		_setSelectBoxStyle({
			margin: '0px auto',
			border: '2px dotted #FF0000',
			// Positioned absolutely within #node-view. This is consistent with how nodes are positioned.
			position: 'absolute',
			zIndex: '100',
			visibility: 'hidden',
		});

		selectBox.value.addEventListener('mouseup', mouseUpMouseSelect);

		const nodeViewEl = document.querySelector('#node-view') as HTMLDivElement;
		nodeViewEl.appendChild(selectBox.value);
	}

	function _mouseMoveSelect(e: MouseEvent) {
		if (e.buttons === 0) {
			// Mouse button is not pressed anymore so stop selection mode
			// Happens normally when mouse leave the view pressed and then
			// comes back unpressed.
			mouseUpMouseSelect(e);
			return;
		}

		_updateSelectBox(e);
	}

	function mouseUpMouseSelect(e: MouseEvent | TouchEvent) {
		// Ignore right-click
<<<<<<< HEAD
		if ((e instanceof MouseEvent && e.button === 2) || isContextMenuOpen.value) return;
=======
		if (('button' in e && e.button === 2) || isContextMenuOpen.value) return;
>>>>>>> e23420d8

		if (!selectActive.value) {
			if (isTouchDevice && e.target instanceof HTMLElement) {
				if (e.target && e.target.id.includes('node-view')) {
					// Deselect all nodes
					deselectAllNodes();
				}
			}
			// If it is not active return directly.
			// Else normal node dragging will not work.
			return;
		}
		document.removeEventListener('mousemove', _mouseMoveSelect);

		// Deselect all nodes
		deselectAllNodes();

		// Select the nodes which are in the selection box
		const selectedNodes = _getNodesInSelection(e);
		selectedNodes.forEach((node) => {
			nodeSelected(node);
		});

		if (selectedNodes.length === 1) {
			uiStore.lastSelectedNode = selectedNodes[0].name;
		}

		_hideSelectBox();
	}
	function mouseDownMouseSelect(e: MouseEvent, moveButtonPressed: boolean) {
		if (isCtrlKeyPressed(e) || moveButtonPressed || e.button === 2) {
			// We only care about it when the ctrl key is not pressed at the same time.
			// So we exit when it is pressed.
			return;
		}

		if (uiStore.isActionActive('dragActive')) {
			// If a node does currently get dragged we do not activate the selection
			return;
		}
		_showSelectBox(e);

		// Leave like this.
		// Do not add an anonymous function because then remove would not work anymore
		document.addEventListener('mousemove', _mouseMoveSelect);
	}

	function getMousePositionWithinNodeView(event: MouseEvent | TouchEvent): XYPosition {
		const mousePosition = getMousePosition(event);

		const [relativeX, relativeY] = canvasStore.canvasPositionFromPagePosition(mousePosition);
		const nodeViewScale = canvasStore.nodeViewScale;
		const nodeViewOffsetPosition = uiStore.nodeViewOffsetPosition;

		return getRelativePosition(relativeX, relativeY, nodeViewScale, nodeViewOffsetPosition);
	}

	function nodeDeselected(node: INodeUi) {
		uiStore.removeNodeFromSelection(node);
		instance.value.removeFromDragSelection(instance.value.getManagedElement(node?.id));
	}

	function nodeSelected(node: INodeUi) {
		uiStore.addSelectedNode(node);
		instance.value.addToDragSelection(instance.value.getManagedElement(node?.id));
	}

	function deselectAllNodes() {
		instance.value.clearDragSelection();
		uiStore.resetSelectedNodes();
		uiStore.lastSelectedNode = null;
		uiStore.lastSelectedNodeOutputIndex = null;

		canvasStore.newNodeInsertPosition = null;
		canvasStore.setLastSelectedConnection(undefined);
	}

	const instance = computed(() => canvasStore.jsPlumbInstance);

	onMounted(() => {
		_createSelectBox();
	});

	return {
		selectActive,
		getMousePositionWithinNodeView,
		mouseUpMouseSelect,
		mouseDownMouseSelect,
		nodeDeselected,
		nodeSelected,
		deselectAllNodes,
	};
}<|MERGE_RESOLUTION|>--- conflicted
+++ resolved
@@ -130,11 +130,7 @@
 
 	function mouseUpMouseSelect(e: MouseEvent | TouchEvent) {
 		// Ignore right-click
-<<<<<<< HEAD
-		if ((e instanceof MouseEvent && e.button === 2) || isContextMenuOpen.value) return;
-=======
 		if (('button' in e && e.button === 2) || isContextMenuOpen.value) return;
->>>>>>> e23420d8
 
 		if (!selectActive.value) {
 			if (isTouchDevice && e.target instanceof HTMLElement) {
