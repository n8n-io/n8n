/**
 * Canvas V2 Only
 * @TODO Remove this notice when Canvas V2 is the only one in use
 */

import type {
	AddedNodesAndConnections,
	INodeUi,
	ITag,
	IUsedCredential,
	IWorkflowData,
	IWorkflowDataUpdate,
	IWorkflowDb,
	XYPosition,
} from '@/Interface';
import { useDataSchema } from '@/composables/useDataSchema';
import { useExternalHooks } from '@/composables/useExternalHooks';
import { useI18n } from '@/composables/useI18n';
import { useNodeHelpers } from '@/composables/useNodeHelpers';
import { usePinnedData, type PinDataSource } from '@/composables/usePinnedData';
import { useTelemetry } from '@/composables/useTelemetry';
import { useToast } from '@/composables/useToast';
import { useWorkflowHelpers } from '@/composables/useWorkflowHelpers';
import {
	EnterpriseEditionFeature,
	FORM_TRIGGER_NODE_TYPE,
	QUICKSTART_NOTE_NAME,
	STICKY_NODE_TYPE,
	UPDATE_WEBHOOK_ID_NODE_TYPES,
	WEBHOOK_NODE_TYPE,
} from '@/constants';
import {
	AddConnectionCommand,
	AddNodeCommand,
	MoveNodeCommand,
	RemoveConnectionCommand,
	RemoveNodeCommand,
	RenameNodeCommand,
} from '@/models/history';
import { useCanvasStore } from '@/stores/canvas.store';
import { useCredentialsStore } from '@/stores/credentials.store';
import { useExecutionsStore } from '@/stores/executions.store';
import { useHistoryStore } from '@/stores/history.store';
import { useNDVStore } from '@/stores/ndv.store';
import { useNodeCreatorStore } from '@/stores/nodeCreator.store';
import { useNodeTypesStore } from '@/stores/nodeTypes.store';
import { useRootStore } from '@/stores/root.store';
import { useSettingsStore } from '@/stores/settings.store';
import { useTagsStore } from '@/stores/tags.store';
import { useUIStore } from '@/stores/ui.store';
import { useWorkflowsStore } from '@/stores/workflows.store';
import type {
	CanvasConnection,
	CanvasConnectionCreateData,
	CanvasNode,
	CanvasNodeMoveEvent,
} from '@/types';
import { CanvasConnectionMode } from '@/types';
import {
	createCanvasConnectionHandleString,
	getUniqueNodeName,
	mapCanvasConnectionToLegacyConnection,
	mapLegacyConnectionsToCanvasConnections,
	mapLegacyConnectionToCanvasConnection,
	parseCanvasConnectionHandleString,
} from '@/utils/canvasUtilsV2';
import * as NodeViewUtils from '@/utils/nodeViewUtils';
import { isValidNodeConnectionType } from '@/utils/typeGuards';
import type { Connection } from '@vue-flow/core';
import type {
	ConnectionTypes,
	IConnection,
	IConnections,
	INode,
	INodeConnections,
	INodeCredentials,
	INodeInputConfiguration,
	INodeOutputConfiguration,
	INodeTypeDescription,
	INodeTypeNameVersion,
	IPinData,
	ITelemetryTrackProperties,
	IWorkflowBase,
	NodeInputConnections,
	NodeParameterValueType,
	Workflow,
} from 'n8n-workflow';
import { deepCopy, NodeConnectionType, NodeHelpers, TelemetryHelpers } from 'n8n-workflow';
import { v4 as uuid } from 'uuid';
import type { Ref } from 'vue';
import { computed, nextTick } from 'vue';
import type { useRouter } from 'vue-router';
import { useClipboard } from '@/composables/useClipboard';
import { isPresent } from '../utils/typesUtils';

type AddNodeData = Partial<INodeUi> & {
	type: string;
};

type AddNodeOptions = {
	dragAndDrop?: boolean;
	openNDV?: boolean;
	trackHistory?: boolean;
	isAutoAdd?: boolean;
};

export function useCanvasOperations({
	router,
	lastClickPosition,
}: {
	router: ReturnType<typeof useRouter>;
	lastClickPosition: Ref<XYPosition>;
}) {
	const rootStore = useRootStore();
	const workflowsStore = useWorkflowsStore();
	const credentialsStore = useCredentialsStore();
	const historyStore = useHistoryStore();
	const uiStore = useUIStore();
	const ndvStore = useNDVStore();
	const nodeTypesStore = useNodeTypesStore();
	const canvasStore = useCanvasStore();
	const settingsStore = useSettingsStore();
	const tagsStore = useTagsStore();
	const nodeCreatorStore = useNodeCreatorStore();
	const executionsStore = useExecutionsStore();

	const i18n = useI18n();
	const toast = useToast();
	const workflowHelpers = useWorkflowHelpers({ router });
	const nodeHelpers = useNodeHelpers();
	const telemetry = useTelemetry();
	const externalHooks = useExternalHooks();
	const clipboard = useClipboard();

	const editableWorkflow = computed(() => workflowsStore.workflow);
	const editableWorkflowObject = computed(() => workflowsStore.getCurrentWorkflow());

	const triggerNodes = computed<INodeUi[]>(() => {
		return workflowsStore.workflowTriggerNodes;
	});

	/**
	 * Node operations
	 */

	function updateNodesPosition(
		events: CanvasNodeMoveEvent[],
		{ trackHistory = false, trackBulk = true } = {},
	) {
		if (trackHistory && trackBulk) {
			historyStore.startRecordingUndo();
		}

		events.forEach(({ id, position }) => {
			updateNodePosition(id, position, { trackHistory });
		});

		if (trackBulk) {
			historyStore.stopRecordingUndo();
		}
	}

	function updateNodePosition(
		id: string,
		position: CanvasNode['position'],
		{ trackHistory = false } = {},
	) {
		const node = workflowsStore.getNodeById(id);
		if (!node) {
			return;
		}

		const oldPosition: XYPosition = [...node.position];
		const newPosition: XYPosition = [position.x, position.y];

		workflowsStore.setNodePositionById(id, newPosition);

		if (trackHistory) {
			historyStore.pushCommandToUndo(new MoveNodeCommand(node.name, oldPosition, newPosition));
		}
	}

	function revertUpdateNodePosition(nodeName: string, position: CanvasNode['position']) {
		const node = workflowsStore.getNodeByName(nodeName);
		if (!node) {
			return;
		}

		updateNodePosition(node.id, position);
	}

	async function renameNode(currentName: string, newName: string, { trackHistory = false } = {}) {
		if (currentName === newName) {
			return;
		}

		if (trackHistory) {
			historyStore.startRecordingUndo();
		}

		newName = getUniqueNodeName(newName, workflowsStore.canvasNames);

		// Rename the node and update the connections
		const workflow = workflowsStore.getCurrentWorkflow(true);
		workflow.renameNode(currentName, newName);

		if (trackHistory) {
			historyStore.pushCommandToUndo(new RenameNodeCommand(currentName, newName));
		}

		// Update also last selected node and execution data
		workflowsStore.renameNodeSelectedAndExecution({ old: currentName, new: newName });

		workflowsStore.setNodes(Object.values(workflow.nodes));
		workflowsStore.setConnections(workflow.connectionsBySourceNode);

		const isRenamingActiveNode = ndvStore.activeNodeName === currentName;
		if (isRenamingActiveNode) {
			ndvStore.activeNodeName = newName;
		}

		if (trackHistory) {
			historyStore.stopRecordingUndo();
		}
	}

	async function revertRenameNode(currentName: string, previousName: string) {
		await renameNode(currentName, previousName);
	}

	function connectAdjacentNodes(id: string) {
		const node = workflowsStore.getNodeById(id);

		if (!node) {
			return;
		}

		const outputConnectionsByType = workflowsStore.outgoingConnectionsByNodeName(node.name);
		const incomingConnectionsByType = workflowsStore.incomingConnectionsByNodeName(node.name);

		for (const [type, incomingConnectionsByInputIndex] of Object.entries(
			incomingConnectionsByType,
		) as Array<[NodeConnectionType, NodeInputConnections]>) {
			// Only connect nodes connected to the first input of a type
			for (const incomingConnection of incomingConnectionsByInputIndex.at(0) ?? []) {
				const incomingNodeId = workflowsStore.getNodeByName(incomingConnection.node)?.id;

				if (!incomingNodeId) continue;

				// Only connect to nodes connected to the first output of a type
				// For example on an If node, connect to the "true" main output
				for (const outgoingConnection of outputConnectionsByType[type]?.at(0) ?? []) {
					const outgoingNodeId = workflowsStore.getNodeByName(outgoingConnection.node)?.id;

					if (!outgoingNodeId) continue;

					createConnection({
						source: incomingNodeId,
						sourceHandle: createCanvasConnectionHandleString({
							mode: CanvasConnectionMode.Output,
							type,
						}),
						target: outgoingNodeId,
						targetHandle: createCanvasConnectionHandleString({
							mode: CanvasConnectionMode.Input,
							type,
						}),
					});
				}
			}
		}
	}

	function deleteNode(id: string, { trackHistory = false, trackBulk = true } = {}) {
		const node = workflowsStore.getNodeById(id);
		if (!node) {
			return;
		}

		if (trackHistory && trackBulk) {
			historyStore.startRecordingUndo();
		}

		connectAdjacentNodes(id);
		workflowsStore.removeNodeConnectionsById(id);
		workflowsStore.removeNodeExecutionDataById(id);
		workflowsStore.removeNodeById(id);

		if (trackHistory) {
			historyStore.pushCommandToUndo(new RemoveNodeCommand(node));

			if (trackBulk) {
				historyStore.stopRecordingUndo();
			}
		}

		trackDeleteNode(id);
	}

	function deleteNodes(ids: string[]) {
		historyStore.startRecordingUndo();
		ids.forEach((id) => deleteNode(id, { trackHistory: true, trackBulk: false }));
		historyStore.stopRecordingUndo();
	}

	function revertDeleteNode(node: INodeUi) {
		workflowsStore.addNode(node);
	}

	function trackDeleteNode(id: string) {
		const node = workflowsStore.getNodeById(id);
		if (!node) {
			return;
		}

		if (node.type === STICKY_NODE_TYPE) {
			telemetry.track('User deleted workflow note', {
				workflow_id: workflowsStore.workflowId,
				is_welcome_note: node.name === QUICKSTART_NOTE_NAME,
			});
		} else {
			void externalHooks.run('node.deleteNode', { node });
			telemetry.track('User deleted node', {
				node_type: node.type,
				workflow_id: workflowsStore.workflowId,
			});
		}
	}

	function setNodeActive(id: string) {
		const node = workflowsStore.getNodeById(id);
		if (!node) {
			return;
		}

		setNodeActiveByName(node.name);
	}

	function setNodeActiveByName(name: string) {
		ndvStore.activeNodeName = name;
	}

	function setNodeParameters(id: string, parameters: Record<string, unknown>) {
		const node = workflowsStore.getNodeById(id);
		if (!node) {
			return;
		}

		workflowsStore.setNodeParameters(
			{
				name: node.name,
				value: parameters as NodeParameterValueType,
			},
			true,
		);
	}

	function setNodeSelected(id?: string) {
		if (!id) {
			uiStore.lastSelectedNode = '';
			return;
		}

		const node = workflowsStore.getNodeById(id);
		if (!node) {
			return;
		}

		uiStore.lastSelectedNode = node.name;
	}

	function toggleNodesDisabled(
		ids: string[],
		{ trackHistory = true, trackBulk = true }: { trackHistory?: boolean; trackBulk?: boolean } = {},
	) {
		if (trackBulk) {
			historyStore.startRecordingUndo();
		}

		const nodes = workflowsStore.getNodesByIds(ids);
		nodeHelpers.disableNodes(nodes, trackHistory);

		if (trackBulk) {
			historyStore.stopRecordingUndo();
		}
	}

	function revertToggleNodeDisabled(nodeName: string) {
		const node = workflowsStore.getNodeByName(nodeName);
		if (node) {
			nodeHelpers.disableNodes([node]);
		}
	}

	function toggleNodesPinned(ids: string[], source: PinDataSource) {
		historyStore.startRecordingUndo();

		const nodes = workflowsStore.getNodesByIds(ids);
		const nextStatePinned = nodes.some((node) => !workflowsStore.pinDataByNodeName(node.name));

		for (const node of nodes) {
			const pinnedDataForNode = usePinnedData(node);
			if (nextStatePinned) {
				const dataToPin = useDataSchema().getInputDataWithPinned(node);
				if (dataToPin.length !== 0) {
					pinnedDataForNode.setData(dataToPin, source);
				}
			} else {
				pinnedDataForNode.unsetData(source);
			}
		}

		historyStore.stopRecordingUndo();
	}

	async function addNodes(
		nodes: AddedNodesAndConnections['nodes'],
		options: {
			dragAndDrop?: boolean;
			position?: XYPosition;
			trackHistory?: boolean;
			trackBulk?: boolean;
		} = {},
	) {
		let insertPosition = options.position;
		let lastAddedNode: INodeUi | undefined;

		if (options.trackBulk) {
			historyStore.startRecordingUndo();
		}

		for (const nodeAddData of nodes) {
			const { isAutoAdd, openDetail: openNDV, ...node } = nodeAddData;
			const position = node.position ?? insertPosition;

			try {
				lastAddedNode = await addNode(
					{
						...node,
						position,
					},
					{
						...options,
						openNDV,
						isAutoAdd,
						trackHistory: options.trackHistory,
					},
				);
			} catch (error) {
				toast.showError(error, i18n.baseText('error'));
				continue;
			}

			// When we're adding multiple nodes, increment the X position for the next one
			insertPosition = [
				lastAddedNode.position[0] + NodeViewUtils.NODE_SIZE * 2 + NodeViewUtils.GRID_SIZE,
				lastAddedNode.position[1],
			];
		}

		if (lastAddedNode) {
			// @TODO Figure out what this does and why it's needed
			updatePositionForNodeWithMultipleInputs(lastAddedNode);
		}

		if (options.trackBulk) {
			historyStore.stopRecordingUndo();
		}
	}

	function updatePositionForNodeWithMultipleInputs(node: INodeUi) {
		const inputNodes = editableWorkflowObject.value.getParentNodesByDepth(node.name, 1);

		if (inputNodes.length > 1) {
			inputNodes.slice(1).forEach((inputNode, index) => {
				const nodeUi = workflowsStore.getNodeByName(inputNode.name);
				if (!nodeUi) return;

				updateNodePosition(nodeUi.id, {
					x: nodeUi.position[0],
					y: nodeUi.position[1] + 100 * (index + 1),
				});
			});
		}
	}

	async function addNode(node: AddNodeData, options: AddNodeOptions = {}): Promise<INodeUi> {
		const nodeTypeDescription = nodeTypesStore.getNodeType(node.type);
		if (!nodeTypeDescription) {
			throw new Error(
				i18n.baseText('nodeView.showMessage.addNodeButton.message', {
					interpolate: { nodeTypeName: node.type },
				}),
			);
		}

		// Check if maximum allowed number of this type of node has been reached
		if (
			nodeTypeDescription.maxNodes !== undefined &&
			workflowHelpers.getNodeTypeCount(node.type) >= nodeTypeDescription.maxNodes
		) {
			throw new Error(
				i18n.baseText('nodeView.showMessage.showMaxNodeTypeError.message', {
					adjustToNumber: nodeTypeDescription.maxNodes,
					interpolate: { nodeTypeDataDisplayName: nodeTypeDescription.displayName },
				}),
			);
		}

		const nodeData = await resolveNodeData(node, nodeTypeDescription);
		if (!nodeData) {
			throw new Error(i18n.baseText('nodeViewV2.showError.failedToCreateNode'));
		}

		historyStore.startRecordingUndo();
		if (options.trackHistory) {
			historyStore.pushCommandToUndo(new AddNodeCommand(nodeData));
		}

		workflowsStore.addNode(nodeData);
		nodeHelpers.matchCredentials(nodeData);

		if (!options.isAutoAdd) {
			createConnectionToLastInteractedWithNode(nodeData, options);
		}

		runAddNodeHooks(nodeData, options);

		historyStore.stopRecordingUndo();

		workflowsStore.setNodePristine(nodeData.name, true);
		uiStore.stateIsDirty = true;

		if (options.openNDV) {
			void nextTick(() => {
				ndvStore.setActiveNodeName(nodeData.name);
			});
		}

		return nodeData;
	}

	async function revertAddNode(nodeName: string) {
		const node = workflowsStore.getNodeByName(nodeName);
		if (!node) {
			return;
		}

		deleteNode(node.id);
	}

	function createConnectionToLastInteractedWithNode(node: INodeUi, options: AddNodeOptions = {}) {
		const lastInteractedWithNode = uiStore.lastInteractedWithNode;
		if (!lastInteractedWithNode) {
			return;
		}

		const lastInteractedWithNodeId = lastInteractedWithNode.id;
		const lastInteractedWithNodeConnection = uiStore.lastInteractedWithNodeConnection;
		const lastInteractedWithNodeHandle = uiStore.lastInteractedWithNodeHandle;

		// If we have a specific endpoint to connect to
		if (lastInteractedWithNodeHandle) {
			const { type: connectionType, mode } = parseCanvasConnectionHandleString(
				lastInteractedWithNodeHandle,
			);

			const nodeId = node.id;
			const nodeHandle = createCanvasConnectionHandleString({
				mode: CanvasConnectionMode.Input,
				type: connectionType,
				index: 0,
			});

			if (mode === CanvasConnectionMode.Input) {
				createConnection({
					source: nodeId,
					sourceHandle: nodeHandle,
					target: lastInteractedWithNodeId,
					targetHandle: lastInteractedWithNodeHandle,
				});
			} else {
				createConnection({
					source: lastInteractedWithNodeId,
					sourceHandle: lastInteractedWithNodeHandle,
					target: nodeId,
					targetHandle: nodeHandle,
				});
			}
		} else {
			// If a node is last selected then connect between the active and its child ones
			// Connect active node to the newly created one
			createConnection({
				source: lastInteractedWithNodeId,
				sourceHandle: createCanvasConnectionHandleString({
					mode: CanvasConnectionMode.Output,
					type: NodeConnectionType.Main,
					index: 0,
				}),
				target: node.id,
				targetHandle: createCanvasConnectionHandleString({
					mode: CanvasConnectionMode.Input,
					type: NodeConnectionType.Main,
					index: 0,
				}),
			});
		}

		if (lastInteractedWithNodeConnection) {
			deleteConnection(lastInteractedWithNodeConnection, { trackHistory: options.trackHistory });

			const targetNode = workflowsStore.getNodeById(lastInteractedWithNodeConnection.target);
			if (targetNode) {
				createConnection({
					source: node.id,
					sourceHandle: createCanvasConnectionHandleString({
						mode: CanvasConnectionMode.Input,
						type: NodeConnectionType.Main,
						index: 0,
					}),
					target: lastInteractedWithNodeConnection.target,
					targetHandle: lastInteractedWithNodeConnection.targetHandle,
				});
			}
		}
	}

	function runAddNodeHooks(nodeData: INodeUi, options: AddNodeOptions) {
		switch (nodeData.type) {
			case STICKY_NODE_TYPE:
				trackAddStickyNoteNode();
				break;
			default:
				void externalHooks.run('nodeView.addNodeButton', { nodeTypeName: nodeData.type });
				trackAddDefaultNode(nodeData, options);
		}
	}

	function trackAddStickyNoteNode() {
		telemetry.trackNodesPanel('nodeView.addSticky', {
			workflow_id: workflowsStore.workflowId,
		});
	}

	function trackAddDefaultNode(nodeData: INodeUi, options: AddNodeOptions) {
		const trackProperties: ITelemetryTrackProperties = {
			node_type: nodeData.type,
			node_version: nodeData.typeVersion,
			is_auto_add: options.isAutoAdd,
			workflow_id: workflowsStore.workflowId,
			drag_and_drop: options.dragAndDrop,
		};

		if (uiStore.lastInteractedWithNode) {
			trackProperties.input_node_type = uiStore.lastInteractedWithNode.type;
		}

		telemetry.trackNodesPanel('nodeView.addNodeButton', trackProperties);
	}

	/**
	 * Resolves the data for a new node
	 */
	async function resolveNodeData(node: AddNodeData, nodeTypeDescription: INodeTypeDescription) {
		const id = node.id ?? uuid();
		const name = node.name ?? (nodeTypeDescription.defaults.name as string);
		const type = nodeTypeDescription.name;
		const typeVersion = resolveNodeVersion(nodeTypeDescription);
		const position = resolveNodePosition(node as INodeUi, nodeTypeDescription);
		const disabled = node.disabled ?? false;
		const parameters = node.parameters ?? {};

		const nodeData: INodeUi = {
			...node,
			id,
			name,
			type,
			typeVersion,
			position,
			disabled,
			parameters,
		};

		await loadNodeTypesProperties([{ name: nodeData.type, version: nodeData.typeVersion }]);

		resolveNodeParameters(nodeData);
		resolveNodeCredentials(nodeData, nodeTypeDescription);
		resolveNodeName(nodeData);
		resolveNodeWebhook(nodeData, nodeTypeDescription);

		return nodeData;
	}

	async function loadNodeTypesProperties(nodeInfos: INodeTypeNameVersion[]): Promise<void> {
		const allNodeTypeDescriptions: INodeTypeDescription[] = nodeTypesStore.allNodeTypes;

		const nodesToBeFetched: INodeTypeNameVersion[] = [];
		allNodeTypeDescriptions.forEach((nodeTypeDescription) => {
			const nodeVersions = Array.isArray(nodeTypeDescription.version)
				? nodeTypeDescription.version
				: [nodeTypeDescription.version];
			if (
				!!nodeInfos.find(
					(n) => n.name === nodeTypeDescription.name && nodeVersions.includes(n.version),
				) &&
				!nodeTypeDescription.hasOwnProperty('properties')
			) {
				nodesToBeFetched.push({
					name: nodeTypeDescription.name,
					version: Array.isArray(nodeTypeDescription.version)
						? nodeTypeDescription.version.slice(-1)[0]
						: nodeTypeDescription.version,
				});
			}
		});

		if (nodesToBeFetched.length > 0) {
			// Only call API if node information is actually missing
			await nodeTypesStore.getNodesInformation(nodesToBeFetched);
		}
	}

	function resolveNodeVersion(nodeTypeDescription: INodeTypeDescription) {
		let nodeVersion = nodeTypeDescription.defaultVersion;

		if (typeof nodeVersion === 'undefined') {
			nodeVersion = Array.isArray(nodeTypeDescription.version)
				? nodeTypeDescription.version.slice(-1)[0]
				: nodeTypeDescription.version;
		}

		return nodeVersion;
	}

	function resolveNodeParameters(node: INodeUi) {
		const nodeType = nodeTypesStore.getNodeType(node.type, node.typeVersion);
		const nodeParameters = NodeHelpers.getNodeParameters(
			nodeType?.properties ?? [],
			node.parameters,
			true,
			false,
			node,
		);

		node.parameters = nodeParameters ?? {};
	}

	function resolveNodeCredentials(node: INodeUi, nodeTypeDescription: INodeTypeDescription) {
		const credentialPerType = nodeTypeDescription.credentials
			?.map((type) => credentialsStore.getUsableCredentialByType(type.name))
			.flat();

		if (credentialPerType?.length === 1) {
			const defaultCredential = credentialPerType[0];

			const selectedCredentials = credentialsStore.getCredentialById(defaultCredential.id);
			const selected = { id: selectedCredentials.id, name: selectedCredentials.name };
			const credentials = {
				[defaultCredential.type]: selected,
			};

			if (nodeTypeDescription.credentials) {
				const authentication = nodeTypeDescription.credentials.find(
					(type) => type.name === defaultCredential.type,
				);

				const authDisplayOptionsHide = authentication?.displayOptions?.hide;
				const authDisplayOptionsShow = authentication?.displayOptions?.show;

				if (!authDisplayOptionsHide) {
					if (!authDisplayOptionsShow) {
						node.credentials = credentials;
					} else if (
						Object.keys(authDisplayOptionsShow).length === 1 &&
						authDisplayOptionsShow.authentication
					) {
						// ignore complex case when there's multiple dependencies
						node.credentials = credentials;

						let parameters: { [key: string]: string } = {};
						for (const displayOption of Object.keys(authDisplayOptionsShow)) {
							if (node.parameters && !node.parameters[displayOption]) {
								parameters = {};
								node.credentials = undefined;
								break;
							}
							const optionValue = authDisplayOptionsShow[displayOption]?.[0];
							if (optionValue && typeof optionValue === 'string') {
								parameters[displayOption] = optionValue;
							}
							node.parameters = {
								...node.parameters,
								...parameters,
							};
						}
					}
				}
			}
		}
	}

	function resolveNodePosition(node: INodeUi, nodeTypeDescription: INodeTypeDescription) {
		if (node.position) {
			return NodeViewUtils.getNewNodePosition(
				canvasStore.getNodesWithPlaceholderNode(),
				node.position,
			);
		}

		const lastInteractedWithNode = uiStore.lastInteractedWithNode;
		const lastInteractedWithNodeConnection = uiStore.lastInteractedWithNodeConnection;
		if (lastInteractedWithNode) {
			const lastSelectedNodeTypeDescription = nodeTypesStore.getNodeType(
				lastInteractedWithNode.type,
				lastInteractedWithNode.typeVersion,
			);
			const lastInteractedWithNodeObject = editableWorkflowObject.value.getNode(
				lastInteractedWithNode.name,
			);

			if (lastInteractedWithNodeConnection) {
				shiftDownstreamNodesPosition(lastInteractedWithNode.name, NodeViewUtils.PUSH_NODES_OFFSET, {
					trackHistory: true,
				});
			}

			// This position is set in `onMouseUp` when pulling connections
			const newNodeInsertPosition = canvasStore.newNodeInsertPosition;
			if (newNodeInsertPosition) {
				canvasStore.newNodeInsertPosition = null;
				return NodeViewUtils.getNewNodePosition(workflowsStore.allNodes, [
					newNodeInsertPosition[0] + NodeViewUtils.GRID_SIZE,
					newNodeInsertPosition[1] - NodeViewUtils.NODE_SIZE / 2,
				]);
			} else {
				let yOffset = 0;

				// Compute the y offset for the new node based on the number of main outputs of the source node
				if (uiStore.lastInteractedWithNodeConnection) {
					const sourceNodeType = nodeTypesStore.getNodeType(
						lastInteractedWithNode.type,
						lastInteractedWithNode.typeVersion,
					);

					if (sourceNodeType) {
						const offsets = [
							[-100, 100],
							[-140, 0, 140],
							[-240, -100, 100, 240],
						];

						const sourceNodeOutputs = NodeHelpers.getNodeOutputs(
							editableWorkflowObject.value,
							lastInteractedWithNode,
							sourceNodeType,
						);
						const sourceNodeOutputTypes = NodeHelpers.getConnectionTypes(sourceNodeOutputs);
						const sourceNodeOutputMainOutputs = sourceNodeOutputTypes.filter(
							(output) => output === NodeConnectionType.Main,
						);

						if (sourceNodeOutputMainOutputs.length > 1) {
							const { index: sourceOutputIndex } = parseCanvasConnectionHandleString(
								uiStore.lastInteractedWithNodeConnection.sourceHandle,
							);
							const offset = offsets[sourceNodeOutputMainOutputs.length - 2];
							yOffset = offset[sourceOutputIndex];
						}
					}
				}

				let outputs: Array<ConnectionTypes | INodeOutputConfiguration> = [];
				try {
					// It fails when the outputs are an expression. As those nodes have
					// normally no outputs by default and the only reason we need the
					// outputs here is to calculate the position, it is fine to assume
					// that they have no outputs and are so treated as a regular node
					// with only "main" outputs.
					outputs = NodeHelpers.getNodeOutputs(
						editableWorkflowObject.value,
						node,
						nodeTypeDescription,
					);
				} catch (e) {}
				const outputTypes = NodeHelpers.getConnectionTypes(outputs);

				// If node has only scoped outputs, position it below the last selected node
				if (lastSelectedNodeTypeDescription) {
					if (
						lastInteractedWithNodeObject &&
						outputTypes.length > 0 &&
						outputTypes.every((outputName) => outputName !== NodeConnectionType.Main)
					) {
						const lastSelectedInputs = NodeHelpers.getNodeInputs(
							editableWorkflowObject.value,
							lastInteractedWithNodeObject,
							lastSelectedNodeTypeDescription,
						);
						const lastSelectedInputTypes = NodeHelpers.getConnectionTypes(lastSelectedInputs);

						const scopedConnectionIndex = (lastSelectedInputTypes || [])
							.filter((input) => input !== NodeConnectionType.Main)
							.findIndex((inputType) => outputs[0] === inputType);

						return NodeViewUtils.getNewNodePosition(
							workflowsStore.allNodes,
							[
								lastInteractedWithNode.position[0] +
									(NodeViewUtils.NODE_SIZE /
										(Math.max(lastSelectedNodeTypeDescription?.inputs?.length ?? 1), 1)) *
										scopedConnectionIndex,
								lastInteractedWithNode.position[1] + NodeViewUtils.PUSH_NODES_OFFSET,
							],
							[100, 0],
						);
					} else {
						// Has only main outputs or no outputs at all
						const inputs = NodeHelpers.getNodeInputs(
							editableWorkflowObject.value,
							lastInteractedWithNode,
							lastSelectedNodeTypeDescription,
						);
						const inputsTypes = NodeHelpers.getConnectionTypes(inputs);

						let pushOffset = NodeViewUtils.PUSH_NODES_OFFSET;
						if (!!inputsTypes.find((input) => input !== NodeConnectionType.Main)) {
							// If the node has scoped inputs, push it down a bit more
							pushOffset += 150;
						}

						// If a node is active then add the new node directly after the current one
						return NodeViewUtils.getNewNodePosition(
							workflowsStore.allNodes,
							[
								lastInteractedWithNode.position[0] + pushOffset,
								lastInteractedWithNode.position[1] + yOffset,
							],
							[100, 0],
						);
					}
				}
			}
		}

		// If added node is a trigger and it's the first one added to the canvas
		// we place it at canvasAddButtonPosition to replace the canvas add button
		const position =
			nodeTypesStore.isTriggerNode(node.type) && triggerNodes.value.length === 0
				? canvasStore.canvasAddButtonPosition
				: // If no node is active find a free spot
					(lastClickPosition.value as XYPosition);

		return NodeViewUtils.getNewNodePosition(workflowsStore.allNodes, position);
	}

	function resolveNodeName(node: INodeUi) {
		const localizedName = i18n.localizeNodeName(node.name, node.type);

		node.name = getUniqueNodeName(localizedName, workflowsStore.canvasNames);
	}

	function resolveNodeWebhook(node: INodeUi, nodeTypeDescription: INodeTypeDescription) {
		if (nodeTypeDescription.webhooks?.length) {
			node.webhookId = uuid();
		}

		// if it's a webhook and the path is empty set the UUID as the default path
		if (
			[WEBHOOK_NODE_TYPE, FORM_TRIGGER_NODE_TYPE].includes(node.type) &&
			node.parameters.path === ''
		) {
			node.parameters.path = node.webhookId as string;
		}
	}

	/**
	 * Moves all downstream nodes of a node
	 */
	function shiftDownstreamNodesPosition(
		sourceNodeName: string,
		margin: number,
		{ trackHistory = false }: { trackHistory?: boolean },
	) {
		const sourceNode = workflowsStore.nodesByName[sourceNodeName];
		const checkNodes = workflowHelpers.getConnectedNodes(
			'downstream',
			editableWorkflowObject.value,
			sourceNodeName,
		);
		for (const nodeName of checkNodes) {
			const node = workflowsStore.nodesByName[nodeName];
			if (node.position[0] < sourceNode.position[0]) {
				continue;
			}

			updateNodePosition(
				node.id,
				{
					x: node.position[0] + margin,
					y: node.position[1],
				},
				{ trackHistory },
			);
		}
	}

	/**
	 * Connection operations
	 */

	function createConnection(connection: Connection, { trackHistory = false } = {}) {
		const sourceNode = workflowsStore.getNodeById(connection.source);
		const targetNode = workflowsStore.getNodeById(connection.target);
		if (!sourceNode || !targetNode) {
			return;
		}

		if (trackHistory) {
			historyStore.pushCommandToUndo(
				new AddConnectionCommand(
					mapCanvasConnectionToLegacyConnection(sourceNode, targetNode, connection),
				),
			);
		}

		const mappedConnection = mapCanvasConnectionToLegacyConnection(
			sourceNode,
			targetNode,
			connection,
		);

		if (!isConnectionAllowed(sourceNode, targetNode, mappedConnection[1].type)) {
			return;
		}

		workflowsStore.addConnection({
			connection: mappedConnection,
		});

		nodeHelpers.updateNodeInputIssues(sourceNode);
		nodeHelpers.updateNodeInputIssues(targetNode);

		uiStore.stateIsDirty = true;
	}

	function revertCreateConnection(connection: [IConnection, IConnection]) {
		const sourceNodeName = connection[0].node;
		const sourceNode = workflowsStore.getNodeByName(sourceNodeName);
		const targetNodeName = connection[1].node;
		const targetNode = workflowsStore.getNodeByName(targetNodeName);

		if (!sourceNode || !targetNode) {
			return;
		}

		deleteConnection(mapLegacyConnectionToCanvasConnection(sourceNode, targetNode, connection));
	}

	function deleteConnection(
		connection: Connection,
		{ trackHistory = false, trackBulk = true } = {},
	) {
		const sourceNode = workflowsStore.getNodeById(connection.source);
		const targetNode = workflowsStore.getNodeById(connection.target);
		if (!sourceNode || !targetNode) {
			return;
		}

		const mappedConnection = mapCanvasConnectionToLegacyConnection(
			sourceNode,
			targetNode,
			connection,
		);

		if (trackHistory && trackBulk) {
			historyStore.startRecordingUndo();
		}

		workflowsStore.removeConnection({
			connection: mappedConnection,
		});

		if (trackHistory) {
			historyStore.pushCommandToUndo(new RemoveConnectionCommand(mappedConnection));

			if (trackBulk) {
				historyStore.stopRecordingUndo();
			}
		}
	}

	function revertDeleteConnection(connection: [IConnection, IConnection]) {
		workflowsStore.addConnection({
			connection,
		});
	}

	function isConnectionAllowed(
		sourceNode: INodeUi,
		targetNode: INodeUi,
		connectionType: NodeConnectionType,
	): boolean {
		const blocklist = [STICKY_NODE_TYPE];

		if (sourceNode.id === targetNode.id) {
			return false;
		}

		if (blocklist.includes(sourceNode.type) || blocklist.includes(targetNode.type)) {
			return false;
		}

		const targetNodeType = nodeTypesStore.getNodeType(targetNode.type, targetNode.typeVersion);
		if (targetNodeType?.inputs?.length) {
			const workflowNode = editableWorkflowObject.value.getNode(targetNode.name);
			if (!workflowNode) {
				return false;
			}

			let inputs: Array<ConnectionTypes | INodeInputConfiguration> = [];
			if (targetNodeType) {
				inputs =
					NodeHelpers.getNodeInputs(editableWorkflowObject.value, workflowNode, targetNodeType) ||
					[];
			}

			let targetHasConnectionTypeAsInput = false;
			for (const input of inputs) {
				const inputType = typeof input === 'string' ? input : input.type;
				if (inputType === connectionType) {
					if (typeof input === 'object' && 'filter' in input && input.filter?.nodes.length) {
						if (!input.filter.nodes.includes(sourceNode.type)) {
							// this.dropPrevented = true;
							toast.showToast({
								title: i18n.baseText('nodeView.showError.nodeNodeCompatible.title'),
								message: i18n.baseText('nodeView.showError.nodeNodeCompatible.message', {
									interpolate: { sourceNodeName: sourceNode.name, targetNodeName: targetNode.name },
								}),
								type: 'error',
								duration: 5000,
							});

							return false;
						}
					}

					targetHasConnectionTypeAsInput = true;
				}
			}

			return targetHasConnectionTypeAsInput;
		}

		return false;
	}

	async function addConnections(connections: CanvasConnectionCreateData[] | CanvasConnection[]) {
		for (const { source, target, data } of connections) {
			createConnection({
				source,
				sourceHandle: createCanvasConnectionHandleString({
					mode: CanvasConnectionMode.Output,
					type: isValidNodeConnectionType(data?.source.type)
						? data?.source.type
						: NodeConnectionType.Main,
					index: data?.source.index ?? 0,
				}),
				target,
				targetHandle: createCanvasConnectionHandleString({
					mode: CanvasConnectionMode.Input,
					type: isValidNodeConnectionType(data?.target.type)
						? data?.target.type
						: NodeConnectionType.Main,
					index: data?.target.index ?? 0,
				}),
			});
		}
	}

	/**
	 * Workspace operations
	 */

	function resetWorkspace() {
		// Reset node creator
		nodeCreatorStore.openNodeCreator({ createNodeActive: false });
		nodeCreatorStore.setShowScrim(false);

		// Make sure that if there is a waiting test-webhook, it gets removed
		if (workflowsStore.executionWaitingForWebhook) {
			try {
				void workflowsStore.removeTestWebhook(workflowsStore.workflowId);
			} catch (error) {}
		}

		// Reset editable workflow state
		workflowsStore.resetWorkflow();
		workflowsStore.resetState();
		workflowsStore.currentWorkflowExecutions = [];

		// Reset actions
		uiStore.removeActiveAction('workflowRunning');
		uiStore.stateIsDirty = false;

		// Reset executions
		executionsStore.activeExecution = null;

		// Reset credentials updates
		nodeHelpers.credentialsUpdated.value = false;
	}

	async function initializeWorkspace(data: IWorkflowDb) {
		// Set workflow data
		await workflowHelpers.initState(data);

		// Add nodes and connections
		await addNodes(data.nodes);
		workflowsStore.setConnections(data.connections);
	}

	/**
	 * Import operations
	 */

	function removeUnknownCredentials(workflow: IWorkflowDataUpdate) {
		if (!workflow?.nodes) return;

		for (const node of workflow.nodes) {
			if (!node.credentials) continue;

			for (const [name, credential] of Object.entries(node.credentials)) {
				if (typeof credential === 'string' || credential.id === null) continue;

				if (!credentialsStore.getCredentialById(credential.id)) {
					delete node.credentials[name];
				}
			}
		}
	}

	async function addImportedNodesToWorkflow(
		data: IWorkflowDataUpdate,
	): Promise<IWorkflowDataUpdate> {
		// Because nodes with the same name maybe already exist, it could
		// be needed that they have to be renamed. Also could it be possible
		// that nodes are not allowed to be created because they have a create
		// limit set. So we would then link the new nodes with the already existing ones.
		// In this object all that nodes get saved in the format:
		//   old-name -> new-name
		const nodeNameTable: {
			[key: string]: string;
		} = {};
		const newNodeNames = new Set<string>();

		if (!data.nodes) {
			// No nodes to add
			throw new Error(i18n.baseText('nodeView.noNodesGivenToAdd'));
		}

		// Get how many of the nodes of the types which have
		// a max limit set already exist
		const nodeTypesCount = workflowHelpers.getNodeTypesMaxCount();

		let oldName: string;
		let newName: string;
		const createNodes: INode[] = [];

		await nodeHelpers.loadNodesProperties(
			data.nodes.map((node) => ({ name: node.type, version: node.typeVersion })),
		);

		data.nodes.forEach((node) => {
			if (nodeTypesCount[node.type] !== undefined) {
				if (nodeTypesCount[node.type].exist >= nodeTypesCount[node.type].max) {
					// Node is not allowed to be created so
					// do not add it to the create list but
					// add the name of the existing node
					// that this one gets linked up instead.
					nodeNameTable[node.name] = nodeTypesCount[node.type].nodeNames[0];
					return;
				} else {
					// Node can be created but increment the
					// counter in case multiple ones are
					// supposed to be created
					nodeTypesCount[node.type].exist += 1;
				}
			}

			oldName = node.name;

			const localized = i18n.localizeNodeName(node.name, node.type);

			newName = getUniqueNodeName(localized, newNodeNames);

			newNodeNames.add(newName);
			nodeNameTable[oldName] = newName;

			createNodes.push(node);
		});

		// Get only the connections of the nodes that get created
		const newConnections: IConnections = {};
		const currentConnections = data.connections ?? {};
		const createNodeNames = createNodes.map((node) => node.name);
		let sourceNode, type, sourceIndex, connectionIndex, connectionData;
		for (sourceNode of Object.keys(currentConnections)) {
			if (!createNodeNames.includes(sourceNode)) {
				// Node does not get created so skip output connections
				continue;
			}

			const connection: INodeConnections = {};

			for (type of Object.keys(currentConnections[sourceNode])) {
				connection[type] = [];
				for (
					sourceIndex = 0;
					sourceIndex < currentConnections[sourceNode][type].length;
					sourceIndex++
				) {
					const nodeSourceConnections = [];
					if (currentConnections[sourceNode][type][sourceIndex]) {
						for (
							connectionIndex = 0;
							connectionIndex < currentConnections[sourceNode][type][sourceIndex].length;
							connectionIndex++
						) {
							connectionData = currentConnections[sourceNode][type][sourceIndex][connectionIndex];
							if (!createNodeNames.includes(connectionData.node)) {
								// Node does not get created so skip input connection
								continue;
							}

							nodeSourceConnections.push(connectionData);
							// Add connection
						}
					}
					connection[type].push(nodeSourceConnections);
				}
			}

			newConnections[sourceNode] = connection;
		}

		// Create a workflow with the new nodes and connections that we can use
		// the rename method
		const tempWorkflow: Workflow = workflowHelpers.getWorkflow(createNodes, newConnections);

		// Rename all the nodes of which the name changed
		for (oldName in nodeNameTable) {
			if (oldName === nodeNameTable[oldName]) {
				// Name did not change so skip
				continue;
			}
			tempWorkflow.renameNode(oldName, nodeNameTable[oldName]);
		}

		if (data.pinData) {
			let pinDataSuccess = true;
			for (const nodeName of Object.keys(data.pinData)) {
				// Pin data limit reached
				if (!pinDataSuccess) {
					toast.showError(
						new Error(i18n.baseText('ndv.pinData.error.tooLarge.description')),
						i18n.baseText('ndv.pinData.error.tooLarge.title'),
					);
					continue;
				}

				const node = tempWorkflow.nodes[nodeNameTable[nodeName]];
				try {
					const pinnedDataForNode = usePinnedData(node);
					pinnedDataForNode.setData(data.pinData[nodeName], 'add-nodes');
					pinDataSuccess = true;
				} catch (error) {
					pinDataSuccess = false;
					console.error(error);
				}
			}
		}

		// Add the nodes with the changed node names, expressions and connections
		historyStore.startRecordingUndo();

		await addNodes(Object.values(tempWorkflow.nodes));
		await addConnections(
			mapLegacyConnectionsToCanvasConnections(
				tempWorkflow.connectionsBySourceNode,
				Object.values(tempWorkflow.nodes),
			),
		);

		historyStore.stopRecordingUndo();
		uiStore.stateIsDirty = true;

		return {
			nodes: Object.values(tempWorkflow.nodes),
			connections: tempWorkflow.connectionsBySourceNode,
		};
	}

	async function importWorkflowData(
		workflowData: IWorkflowDataUpdate,
		source: string,
		importTags = true,
	): Promise<IWorkflowDataUpdate> {
		// If it is JSON check if it looks on the first look like data we can use
		if (!workflowData.hasOwnProperty('nodes') || !workflowData.hasOwnProperty('connections')) {
			return {};
		}

		try {
			const nodeIdMap: { [prev: string]: string } = {};
			if (workflowData.nodes) {
				const nodeNames = new Set(workflowData.nodes.map((node) => node.name));
				workflowData.nodes.forEach((node: INode) => {
					// Provide a new name for nodes that don't have one
					if (!node.name) {
						const nodeType = nodeTypesStore.getNodeType(node.type);
						const newName = getUniqueNodeName(nodeType?.displayName ?? node.type, nodeNames);
						node.name = newName;
						nodeNames.add(newName);
					}

					// Generate new webhookId if workflow already contains a node with the same webhookId
					if (node.webhookId && UPDATE_WEBHOOK_ID_NODE_TYPES.includes(node.type)) {
						const isDuplicate = Object.values(workflowHelpers.getCurrentWorkflow().nodes).some(
							(n) => n.webhookId === node.webhookId,
						);
						if (isDuplicate) {
							node.webhookId = uuid();
						}
					}

					// set all new ids when pasting/importing workflows
					if (node.id) {
						const newId = uuid();
						nodeIdMap[newId] = node.id;
						node.id = newId;
					} else {
						node.id = uuid();
					}
				});
			}

			removeUnknownCredentials(workflowData);

			const nodeGraph = JSON.stringify(
				TelemetryHelpers.generateNodesGraph(
					workflowData as IWorkflowBase,
					workflowHelpers.getNodeTypes(),
					{
						nodeIdMap,
						sourceInstanceId:
							workflowData.meta && workflowData.meta.instanceId !== rootStore.instanceId
								? workflowData.meta.instanceId
								: '',
						isCloudDeployment: settingsStore.isCloudDeployment,
					},
				).nodeGraph,
			);

			if (source === 'paste') {
				telemetry.track('User pasted nodes', {
					workflow_id: workflowsStore.workflowId,
					node_graph_string: nodeGraph,
				});
			} else if (source === 'duplicate') {
				telemetry.track('User duplicated nodes', {
					workflow_id: workflowsStore.workflowId,
					node_graph_string: nodeGraph,
				});
			} else {
				telemetry.track('User imported workflow', {
					source,
					workflow_id: workflowsStore.workflowId,
					node_graph_string: nodeGraph,
				});
			}

			// Fix the node position as it could be totally offscreen
			// and the pasted nodes would so not be directly visible to
			// the user
			workflowHelpers.updateNodePositions(
				workflowData,
				NodeViewUtils.getNewNodePosition(editableWorkflow.value.nodes, lastClickPosition.value),
			);

			await addImportedNodesToWorkflow(workflowData);

			if (importTags && settingsStore.areTagsEnabled && Array.isArray(workflowData.tags)) {
				await importWorkflowTags(workflowData);
			}

			return workflowData;
		} catch (error) {
			toast.showError(error, i18n.baseText('nodeView.showError.importWorkflowData.title'));
			return {};
		}
	}

	async function importWorkflowTags(workflowData: IWorkflowDataUpdate) {
		const allTags = await tagsStore.fetchAll();
		const tagNames = new Set(allTags.map((tag) => tag.name));

		const workflowTags = workflowData.tags as ITag[];
		const notFound = workflowTags.filter((tag) => !tagNames.has(tag.name));

		const creatingTagPromises: Array<Promise<ITag>> = [];
		for (const tag of notFound) {
			const creationPromise = tagsStore.create(tag.name).then((newTag: ITag) => {
				allTags.push(newTag);
				return newTag;
			});

			creatingTagPromises.push(creationPromise);
		}

		await Promise.all(creatingTagPromises);

		const tagIds = workflowTags.reduce((accu: string[], imported: ITag) => {
			const tag = allTags.find((t) => t.name === imported.name);
			if (tag) {
				accu.push(tag.id);
			}

			return accu;
		}, []);

		workflowsStore.addWorkflowTagIds(tagIds);
		setTimeout(() => {
			nodeHelpers.addPinDataConnections(workflowsStore.pinnedWorkflowData);
		});
	}

	async function fetchWorkflowDataFromUrl(url: string): Promise<IWorkflowDataUpdate | undefined> {
		let workflowData: IWorkflowDataUpdate;

		canvasStore.startLoading();
		try {
			workflowData = await workflowsStore.getWorkflowFromUrl(url);
		} catch (error) {
			toast.showError(error, i18n.baseText('nodeView.showError.getWorkflowDataFromUrl.title'));
			return;
		} finally {
			canvasStore.stopLoading();
		}

		return workflowData;
	}

	function getNodesToSave(nodes: INode[]): IWorkflowData {
		const data = {
			nodes: [] as INodeUi[],
			connections: {} as IConnections,
			pinData: {} as IPinData,
		} satisfies IWorkflowData;

		const exportedNodeNames = new Set<string>();

		for (const node of nodes) {
			const nodeSaveData = workflowHelpers.getNodeDataToSave(node);
			const pinDataForNode = workflowsStore.pinDataByNodeName(node.name);

			if (pinDataForNode) {
				data.pinData[node.name] = pinDataForNode;
			}

			if (
				nodeSaveData.credentials &&
				settingsStore.isEnterpriseFeatureEnabled[EnterpriseEditionFeature.Sharing]
			) {
				nodeSaveData.credentials = filterAllowedCredentials(
					nodeSaveData.credentials,
					workflowsStore.usedCredentials,
				);
			}

			data.nodes.push(nodeSaveData);
			exportedNodeNames.add(node.name);
		}

		data.connections = getConnectionsForNodes(data.nodes, exportedNodeNames);

		workflowHelpers.removeForeignCredentialsFromWorkflow(data, credentialsStore.allCredentials);

		return data;
	}

	function filterAllowedCredentials(
		credentials: INodeCredentials,
		usedCredentials: Record<string, IUsedCredential>,
	): INodeCredentials {
		return Object.fromEntries(
			Object.entries(credentials).filter(([, credential]) => {
				return (
					credential.id &&
					(!usedCredentials[credential.id] || usedCredentials[credential.id]?.currentUserHasAccess)
				);
			}),
		);
	}

	function getConnectionsForNodes(
		nodes: INodeUi[],
		includeNodeNames: Set<string>,
	): Record<string, INodeConnections> {
		const connections: Record<string, INodeConnections> = {};

		for (const node of nodes) {
			const outgoingConnections = workflowsStore.outgoingConnectionsByNodeName(node.name);
			if (!Object.keys(outgoingConnections).length) continue;

			const filteredConnections = filterConnectionsByNodes(outgoingConnections, includeNodeNames);
			if (Object.keys(filteredConnections).length) {
				connections[node.name] = filteredConnections;
			}
		}

		return connections;
	}

	function filterConnectionsByNodes(
		connections: Record<string, IConnection[][]>,
		includeNodeNames: Set<string>,
	): INodeConnections {
		const filteredConnections: INodeConnections = {};

		for (const [type, typeConnections] of Object.entries(connections)) {
			const validConnections = typeConnections
				.map((sourceConnections) =>
					sourceConnections.filter((connection) => includeNodeNames.has(connection.node)),
				)
				.filter((sourceConnections) => sourceConnections.length > 0);

			if (validConnections.length) {
				filteredConnections[type] = validConnections;
			}
		}

		return filteredConnections;
	}

	async function duplicateNodes(ids: string[]) {
		const workflowData = deepCopy(getNodesToSave(workflowsStore.getNodesByIds(ids)));
		const result = await importWorkflowData(workflowData, 'duplicate', false);

		return result.nodes?.map((node) => node.id).filter(isPresent) ?? [];
	}

	async function copyNodes(ids: string[]) {
		const workflowData = deepCopy(getNodesToSave(workflowsStore.getNodesByIds(ids)));

		await clipboard.copy(JSON.stringify(workflowData, null, 2));

		telemetry.track('User copied nodes', {
			node_types: workflowData.nodes.map((node) => node.type),
			workflow_id: workflowsStore.workflowId,
		});
	}

	async function cutNodes(ids: string[]) {
		await copyNodes(ids);
		deleteNodes(ids);
	}

	return {
		editableWorkflow,
		editableWorkflowObject,
		triggerNodes,
		addNodes,
		addNode,
<<<<<<< HEAD
		updateNodesPosition,
=======
		revertAddNode,
>>>>>>> aa15d224
		updateNodePosition,
		revertUpdateNodePosition,
		setNodeActive,
		setNodeActiveByName,
		setNodeSelected,
		toggleNodesDisabled,
		revertToggleNodeDisabled,
		toggleNodesPinned,
		setNodeParameters,
		renameNode,
		revertRenameNode,
		deleteNode,
		deleteNodes,
		copyNodes,
		cutNodes,
		duplicateNodes,
		revertDeleteNode,
		addConnections,
		createConnection,
		revertCreateConnection,
		deleteConnection,
		revertDeleteConnection,
		isConnectionAllowed,
		importWorkflowData,
		fetchWorkflowDataFromUrl,
		resetWorkspace,
		initializeWorkspace,
	};
}<|MERGE_RESOLUTION|>--- conflicted
+++ resolved
@@ -1670,11 +1670,8 @@
 		triggerNodes,
 		addNodes,
 		addNode,
-<<<<<<< HEAD
+		revertAddNode,
 		updateNodesPosition,
-=======
-		revertAddNode,
->>>>>>> aa15d224
 		updateNodePosition,
 		revertUpdateNodePosition,
 		setNodeActive,
