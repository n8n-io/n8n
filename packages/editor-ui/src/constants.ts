--- conflicted
+++ resolved
@@ -915,15 +915,9 @@
 		{
 			parameters: {},
 			id: 'c055762a-8fe7-4141-a639-df2372f30060',
-<<<<<<< HEAD
-			name: 'Workflow Input Trigger',
-			typeVersion: 1.1,
-			type: 'n8n-nodes-base.executeWorkflowTrigger',
-=======
 			name: 'When called by another workflow',
 			type: EXECUTE_WORKFLOW_TRIGGER_NODE_TYPE,
 			typeVersion: 1.1,
->>>>>>> c31bf0a4
 			position: [260, 340],
 		},
 		{
@@ -936,11 +930,7 @@
 		},
 	] as INodeUi[],
 	connections: {
-<<<<<<< HEAD
-		'Workflow Input Trigger': {
-=======
 		'When called by another workflow': {
->>>>>>> c31bf0a4
 			main: [
 				[
 					{
