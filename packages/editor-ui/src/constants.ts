export const MAX_WORKFLOW_SIZE = 16777216; // Workflow size limit in bytes
export const MAX_WORKFLOW_PINNED_DATA_SIZE = 12582912; // Workflow pinned data size limit in bytes
export const MAX_DISPLAY_DATA_SIZE = 204800;
export const MAX_DISPLAY_ITEMS_AUTO_ALL = 250;

export const PLACEHOLDER_FILLED_AT_EXECUTION_TIME = '[filled at execution time]';

// parameter input
export const CUSTOM_API_CALL_KEY = '__CUSTOM_API_CALL__';
export const CUSTOM_API_CALL_NAME = 'Custom API Call';

// workflows
export const PLACEHOLDER_EMPTY_WORKFLOW_ID = '__EMPTY__';
export const DEFAULT_NODETYPE_VERSION = 1;
export const DEFAULT_NEW_WORKFLOW_NAME = 'My workflow';
export const MIN_WORKFLOW_NAME_LENGTH = 1;
export const MAX_WORKFLOW_NAME_LENGTH = 128;
export const DUPLICATE_POSTFFIX = ' copy';
export const NODE_OUTPUT_DEFAULT_KEY = '_NODE_OUTPUT_DEFAULT_KEY_';
export const QUICKSTART_NOTE_NAME = '_QUICKSTART_NOTE_';

// tags
export const MAX_TAG_NAME_LENGTH = 24;

// modals
export const ABOUT_MODAL_KEY = 'about';
export const CHANGE_PASSWORD_MODAL_KEY = 'changePassword';
export const CREDENTIAL_EDIT_MODAL_KEY = 'editCredential';
export const CREDENTIAL_SELECT_MODAL_KEY = 'selectCredential';
export const DELETE_USER_MODAL_KEY = 'deleteUser';
export const INVITE_USER_MODAL_KEY = 'inviteUser';
export const DUPLICATE_MODAL_KEY = 'duplicate';
export const TAGS_MANAGER_MODAL_KEY = 'tagsManager';
export const VERSIONS_MODAL_KEY = 'versions';
export const WORKFLOW_SETTINGS_MODAL_KEY = 'settings';
export const WORKFLOW_SHARE_MODAL_KEY = 'workflowShare';
export const PERSONALIZATION_MODAL_KEY = 'personalization';
export const CONTACT_PROMPT_MODAL_KEY = 'contactPrompt';
export const VALUE_SURVEY_MODAL_KEY = 'valueSurvey';
export const EXECUTIONS_MODAL_KEY = 'executions';
export const WORKFLOW_ACTIVE_MODAL_KEY = 'activation';
export const ONBOARDING_CALL_SIGNUP_MODAL_KEY = 'onboardingCallSignup';
export const COMMUNITY_PACKAGE_INSTALL_MODAL_KEY = 'communityPackageInstall';
export const COMMUNITY_PACKAGE_CONFIRM_MODAL_KEY = 'communityPackageManageConfirm';
export const IMPORT_CURL_MODAL_KEY = 'importCurl';
export const LOG_STREAM_MODAL_KEY = 'settingsLogStream';
export const MFA_SETUP_MODAL_KEY = 'mfaSetup';

export const COMMUNITY_PACKAGE_MANAGE_ACTIONS = {
	UNINSTALL: 'uninstall',
	UPDATE: 'update',
	VIEW_DOCS: 'view-documentation',
};

// breakpoints
export const BREAKPOINT_SM = 768;
export const BREAKPOINT_MD = 992;
export const BREAKPOINT_LG = 1200;
export const BREAKPOINT_XL = 1920;

export const N8N_IO_BASE_URL = 'https://api.n8n.io/api/';
export const DOCS_DOMAIN = 'docs.n8n.io';
export const BUILTIN_NODES_DOCS_URL = `https://${DOCS_DOMAIN}/integrations/builtin/`;
export const BUILTIN_CREDENTIALS_DOCS_URL = `https://${DOCS_DOMAIN}/integrations/builtin/credentials/`;
export const DATA_PINNING_DOCS_URL = `https://${DOCS_DOMAIN}/data/data-pinning/`;
export const DATA_EDITING_DOCS_URL = `https://${DOCS_DOMAIN}/data/data-editing/`;
export const MFA_DOCS_URL = `https://${DOCS_DOMAIN}/user-management/two-factor-auth/`;
export const NPM_COMMUNITY_NODE_SEARCH_API_URL = 'https://api.npms.io/v2/';
export const NPM_PACKAGE_DOCS_BASE_URL = 'https://www.npmjs.com/package/';
export const NPM_KEYWORD_SEARCH_URL =
	'https://www.npmjs.com/search?q=keywords%3An8n-community-node-package';
export const N8N_QUEUE_MODE_DOCS_URL = `https://${DOCS_DOMAIN}/hosting/scaling/queue-mode/`;
export const COMMUNITY_NODES_INSTALLATION_DOCS_URL = `https://${DOCS_DOMAIN}/integrations/community-nodes/installation/`;
export const COMMUNITY_NODES_NPM_INSTALLATION_URL =
	'https://docs.npmjs.com/downloading-and-installing-node-js-and-npm';
export const COMMUNITY_NODES_RISKS_DOCS_URL = `https://${DOCS_DOMAIN}/integrations/community-nodes/risks/`;
export const COMMUNITY_NODES_BLOCKLIST_DOCS_URL = `https://${DOCS_DOMAIN}/integrations/community-nodes/blocklist/`;
export const CUSTOM_NODES_DOCS_URL = `https://${DOCS_DOMAIN}/integrations/creating-nodes/code/create-n8n-nodes-module/`;
export const EXPRESSIONS_DOCS_URL = `https://${DOCS_DOMAIN}/code-examples/expressions/`;
export const N8N_PRICING_PAGE_URL = 'https://n8n.io/pricing';

// node types
export const BAMBOO_HR_NODE_TYPE = 'n8n-nodes-base.bambooHr';
export const CALENDLY_TRIGGER_NODE_TYPE = 'n8n-nodes-base.calendlyTrigger';
export const CODE_NODE_TYPE = 'n8n-nodes-base.code';
export const CRON_NODE_TYPE = 'n8n-nodes-base.cron';
export const CLEARBIT_NODE_TYPE = 'n8n-nodes-base.clearbit';
export const FUNCTION_NODE_TYPE = 'n8n-nodes-base.function';
export const GITHUB_TRIGGER_NODE_TYPE = 'n8n-nodes-base.githubTrigger';
export const GIT_NODE_TYPE = 'n8n-nodes-base.git';
export const GOOGLE_SHEETS_NODE_TYPE = 'n8n-nodes-base.googleSheets';
export const ERROR_TRIGGER_NODE_TYPE = 'n8n-nodes-base.errorTrigger';
export const ELASTIC_SECURITY_NODE_TYPE = 'n8n-nodes-base.elasticSecurity';
export const EMAIL_SEND_NODE_TYPE = 'n8n-nodes-base.emailSend';
export const EMAIL_IMAP_NODE_TYPE = 'n8n-nodes-base.emailReadImap';
export const EXECUTE_COMMAND_NODE_TYPE = 'n8n-nodes-base.executeCommand';
export const HTML_NODE_TYPE = 'n8n-nodes-base.html';
export const HTTP_REQUEST_NODE_TYPE = 'n8n-nodes-base.httpRequest';
export const HUBSPOT_TRIGGER_NODE_TYPE = 'n8n-nodes-base.hubspotTrigger';
export const IF_NODE_TYPE = 'n8n-nodes-base.if';
export const INTERVAL_NODE_TYPE = 'n8n-nodes-base.interval';
export const ITEM_LISTS_NODE_TYPE = 'n8n-nodes-base.itemLists';
export const JIRA_NODE_TYPE = 'n8n-nodes-base.jira';
export const JIRA_TRIGGER_NODE_TYPE = 'n8n-nodes-base.jiraTrigger';
export const MICROSOFT_EXCEL_NODE_TYPE = 'n8n-nodes-base.microsoftExcel';
export const MANUAL_TRIGGER_NODE_TYPE = 'n8n-nodes-base.manualTrigger';
export const MICROSOFT_TEAMS_NODE_TYPE = 'n8n-nodes-base.microsoftTeams';
export const N8N_NODE_TYPE = 'n8n-nodes-base.n8n';
export const NO_OP_NODE_TYPE = 'n8n-nodes-base.noOp';
export const STICKY_NODE_TYPE = 'n8n-nodes-base.stickyNote';
export const NOTION_TRIGGER_NODE_TYPE = 'n8n-nodes-base.notionTrigger';
export const PAGERDUTY_NODE_TYPE = 'n8n-nodes-base.pagerDuty';
export const SALESFORCE_NODE_TYPE = 'n8n-nodes-base.salesforce';
export const SEGMENT_NODE_TYPE = 'n8n-nodes-base.segment';
export const SET_NODE_TYPE = 'n8n-nodes-base.set';
export const SCHEDULE_TRIGGER_NODE_TYPE = 'n8n-nodes-base.scheduleTrigger';
export const SERVICENOW_NODE_TYPE = 'n8n-nodes-base.serviceNow';
export const SLACK_NODE_TYPE = 'n8n-nodes-base.slack';
export const SPREADSHEET_FILE_NODE_TYPE = 'n8n-nodes-base.spreadsheetFile';
export const SPLIT_IN_BATCHES_NODE_TYPE = 'n8n-nodes-base.splitInBatches';
export const START_NODE_TYPE = 'n8n-nodes-base.start';
export const SWITCH_NODE_TYPE = 'n8n-nodes-base.switch';
export const THE_HIVE_TRIGGER_NODE_TYPE = 'n8n-nodes-base.theHiveTrigger';
export const QUICKBOOKS_NODE_TYPE = 'n8n-nodes-base.quickbooks';
export const WAIT_NODE_TYPE = 'n8n-nodes-base.wait';
export const WEBHOOK_NODE_TYPE = 'n8n-nodes-base.webhook';
export const WORKABLE_TRIGGER_NODE_TYPE = 'n8n-nodes-base.workableTrigger';
export const WORKFLOW_TRIGGER_NODE_TYPE = 'n8n-nodes-base.workflowTrigger';
export const EXECUTE_WORKFLOW_TRIGGER_NODE_TYPE = 'n8n-nodes-base.executeWorkflowTrigger';
export const WOOCOMMERCE_TRIGGER_NODE_TYPE = 'n8n-nodes-base.wooCommerceTrigger';
export const XERO_NODE_TYPE = 'n8n-nodes-base.xero';
export const ZENDESK_NODE_TYPE = 'n8n-nodes-base.zendesk';
export const ZENDESK_TRIGGER_NODE_TYPE = 'n8n-nodes-base.zendeskTrigger';

export const EXECUTABLE_TRIGGER_NODE_TYPES = [
	START_NODE_TYPE,
	MANUAL_TRIGGER_NODE_TYPE,
	SCHEDULE_TRIGGER_NODE_TYPE,
	CRON_NODE_TYPE,
	INTERVAL_NODE_TYPE,
];

export const NON_ACTIVATABLE_TRIGGER_NODE_TYPES = [
	ERROR_TRIGGER_NODE_TYPE,
	MANUAL_TRIGGER_NODE_TYPE,
	EXECUTE_WORKFLOW_TRIGGER_NODE_TYPE,
];

export const PIN_DATA_NODE_TYPES_DENYLIST = [SPLIT_IN_BATCHES_NODE_TYPE];

// Node creator
export const CORE_NODES_CATEGORY = 'Core Nodes';
export const COMMUNICATION_CATEGORY = 'Communication';
export const CUSTOM_NODES_CATEGORY = 'Custom Nodes';
export const RECOMMENDED_CATEGORY = 'Recommended';
export const SUBCATEGORY_DESCRIPTIONS: {
	[category: string]: { [subcategory: string]: string };
} = {
	'Core Nodes': {
		// this - all subkeys are set from codex
		Flow: 'Branches, core triggers, merge data',
		Files: 'Work with CSV, XML, text, images etc.',
		'Data Transformation': 'Manipulate data fields, run code',
		Helpers: 'HTTP Requests (API calls), date and time, scrape HTML',
	},
};
export const REGULAR_NODE_FILTER = 'Regular';
export const TRIGGER_NODE_FILTER = 'Trigger';
export const ALL_NODE_FILTER = 'All';
export const UNCATEGORIZED_CATEGORY = 'Miscellaneous';
export const UNCATEGORIZED_SUBCATEGORY = 'Helpers';
export const PERSONALIZED_CATEGORY = 'Suggested Nodes';
export const OTHER_TRIGGER_NODES_SUBCATEGORY = 'Other Trigger Nodes';
export const TRANSFORM_DATA_SUBCATEGORY = 'Data Transformation';
export const FILES_SUBCATEGORY = 'Files';
export const FLOWS_CONTROL_SUBCATEGORY = 'Flow';
export const HELPERS_SUBCATEGORY = 'Helpers';

export const REQUEST_NODE_FORM_URL = 'https://n8n-community.typeform.com/to/K1fBVTZ3';

// General
export const INSTANCE_ID_HEADER = 'n8n-instance-id';
export const WAIT_TIME_UNLIMITED = '3000-01-01T00:00:00.000Z';

/** PERSONALIZATION SURVEY */
export const EMAIL_KEY = 'email';
export const WORK_AREA_KEY = 'workArea';
export const FINANCE_WORK_AREA = 'finance';
export const IT_ENGINEERING_WORK_AREA = 'IT-Engineering';
export const PRODUCT_WORK_AREA = 'product';
export const SALES_BUSINESSDEV_WORK_AREA = 'sales-businessDevelopment';
export const SECURITY_WORK_AREA = 'security';

export const COMPANY_TYPE_KEY = 'companyType';
export const SAAS_COMPANY_TYPE = 'saas';
export const ECOMMERCE_COMPANY_TYPE = 'ecommerce';
export const EDUCATION_TYPE = 'education';
export const MSP_COMPANY_TYPE = 'msp';
export const DIGITAL_AGENCY_COMPANY_TYPE = 'digital-agency';
export const SYSTEMS_INTEGRATOR_COMPANY_TYPE = 'systems-integrator';
export const OTHER_COMPANY_TYPE = 'other';
export const PERSONAL_COMPANY_TYPE = 'personal';

export const COMPANY_INDUSTRY_EXTENDED_KEY = 'companyIndustryExtended';
export const OTHER_COMPANY_INDUSTRY_EXTENDED_KEY = 'otherCompanyIndustryExtended';
export const PHYSICAL_RETAIL_OR_SERVICES = 'physical-retail-or-services';
export const REAL_ESTATE_OR_CONSTRUCTION = 'real-estate-or-construction';
export const GOVERNMENT_INDUSTRY = 'government';
export const LEGAL_INDUSTRY = 'legal-industry';
export const MARKETING_INDUSTRY = 'marketing-industry';
export const MEDIA_INDUSTRY = 'media-industry';
export const MANUFACTURING_INDUSTRY = 'manufacturing-industry';
export const MSP_INDUSTRY = 'msp';
export const HEALTHCARE_INDUSTRY = 'healthcare';
export const FINANCE_INSURANCE_INDUSTRY = 'finance-insurance-industry';
export const IT_INDUSTRY = 'it-industry';
export const SECURITY_INDUSTRY = 'security-industry';
export const TELECOMS_INDUSTRY = 'telecoms';
export const OTHER_INDUSTRY_OPTION = 'other';

export const COMPANY_SIZE_KEY = 'companySize';
export const COMPANY_SIZE_20_OR_LESS = '<20';
export const COMPANY_SIZE_20_99 = '20-99';
export const COMPANY_SIZE_100_499 = '100-499';
export const COMPANY_SIZE_500_999 = '500-999';
export const COMPANY_SIZE_1000_OR_MORE = '1000+';
export const COMPANY_SIZE_PERSONAL_USE = 'personalUser';

export const MARKETING_AUTOMATION_GOAL_KEY = 'automationGoalSm';
export const MARKETING_AUTOMATION_LEAD_GENERATION_GOAL = 'lead-generation';
export const MARKETING_AUTOMATION_CUSTOMER_COMMUNICATION = 'customer-communication';
export const MARKETING_AUTOMATION_ACTIONS = 'actions';
export const MARKETING_AUTOMATION_AD_CAMPAIGN = 'ad-campaign';
export const MARKETING_AUTOMATION_REPORTING = 'reporting';
export const MARKETING_AUTOMATION_DATA_SYNCHING = 'data-syncing';
export const MARKETING_AUTOMATION_OTHER = 'other';

export const OTHER_MARKETING_AUTOMATION_GOAL_KEY = 'automationGoalSmOther';

export const CODING_SKILL_KEY = 'codingSkill';

export const AUTOMATION_BENEFICIARY_KEY = 'automationBeneficiary';
export const AUTOMATION_BENEFICIARY_SELF = 'myself';
export const AUTOMATION_BENEFICIARY_MY_TEAM = 'my-team';
export const AUTOMATION_BENEFICIARY_OTHER_TEAMS = 'other-teams';

export const USAGE_MODE_KEY = 'usageModes';
export const USAGE_MODE_CONNECT_TO_DB = 'connect-internal-db';
export const USAGE_MODE_BUILD_BE_SERVICES = 'build-be-services';
export const USAGE_MODE_MANIPULATE_FILES = 'manipulate-files';

export const REPORTED_SOURCE_KEY = 'reportedSource';
export const REPORTED_SOURCE_OTHER_KEY = 'reportedSourceOther';
export const REPORTED_SOURCE_GOOGLE = 'google';
export const REPORTED_SOURCE_TWITTER = 'twitter';
export const REPORTED_SOURCE_LINKEDIN = 'linkedin';
export const REPORTED_SOURCE_YOUTUBE = 'youtube';
export const REPORTED_SOURCE_FRIEND = 'friend';
export const REPORTED_SOURCE_PODCAST = 'podcast';
export const REPORTED_SOURCE_EVENT = 'event';
export const REPORTED_SOURCE_OTHER = 'other';

export const AUTOMATION_GOAL_KEY = 'automationGoal';
export const DEVOPS_AUTOMATION_GOAL_KEY = 'automationGoalDevops';
export const DEVOPS_AUTOMATION_GOAL_OTHER_KEY = 'automationGoalDevopsOther';
export const DEVOPS_AUTOMATION_OTHER = 'other';
export const DEVOPS_AUTOMATION_CI_CD_GOAL = 'ci-cd';
export const DEVOPS_AUTOMATION_CLOUD_INFRASTRUCTURE_ORCHESTRATION_GOAL =
	'cloud-infrastructure-orchestration';
export const DEVOPS_AUTOMATION_DATA_SYNCING_GOAL = 'data-syncing';
export const DEVOPS_INCIDENT_RESPONSE_GOAL = 'incident-response';
export const DEVOPS_MONITORING_AND_ALERTING_GOAL = 'monitoring-alerting';
export const DEVOPS_REPORTING_GOAL = 'reporting';
export const DEVOPS_TICKETING_SYSTEMS_INTEGRATIONS_GOAL = 'ticketing-systems-integrations';

export const CUSTOMER_INTEGRATIONS_GOAL = 'customer-integrations';
export const CUSTOMER_SUPPORT_GOAL = 'customer-support';
export const ENGINEERING_GOAL = 'engineering';
export const FINANCE_ACCOUNTING_GOAL = 'finance-accounting';
export const HR_GOAL = 'hr';
export const OPERATIONS_GOAL = 'operations';
export const PRODUCT_GOAL = 'product';
export const SALES_MARKETING_GOAL = 'sales-marketing';
export const SECURITY_GOAL = 'security';
export const OTHER_AUTOMATION_GOAL = 'other';
export const NOT_SURE_YET_GOAL = 'not-sure-yet';

export const ROLE_KEY = 'role';
export const ROLE_OTHER_KEY = 'roleOther';
export const ROLE_BUSINESS_OWNER = 'business-owner';
export const ROLE_CUSTOMER_SUPPORT = 'customer-support';
export const ROLE_DATA_SCIENCE = 'data-science';
export const ROLE_DEVOPS = 'devops';
export const ROLE_IT = 'it';
export const ROLE_ENGINEERING = 'engineering';
export const ROLE_SALES_AND_MARKETING = 'sales-and-marketing';
export const ROLE_SECURITY = 'security';
export const ROLE_OTHER = 'other';

/** END OF PERSONALIZATION SURVEY */

export const MODAL_CANCEL = 'cancel';
export const MODAL_CLOSE = 'close';
export const MODAL_CONFIRMED = 'confirmed';

export const VALID_EMAIL_REGEX =
	/^(([^<>()[\]\\.,;:\s@"]+(\.[^<>()[\]\\.,;:\s@"]+)*)|(".+"))@((\[[0-9]{1,3}\.[0-9]{1,3}\.[0-9]{1,3}\.[0-9]{1,3}\])|(([a-zA-Z\-0-9]+\.)+[a-zA-Z]{2,}))$/;
export const LOCAL_STORAGE_ACTIVATION_FLAG = 'N8N_HIDE_ACTIVATION_ALERT';
export const LOCAL_STORAGE_PIN_DATA_DISCOVERY_NDV_FLAG = 'N8N_PIN_DATA_DISCOVERY_NDV';
export const LOCAL_STORAGE_PIN_DATA_DISCOVERY_CANVAS_FLAG = 'N8N_PIN_DATA_DISCOVERY_CANVAS';
export const LOCAL_STORAGE_MAPPING_IS_ONBOARDED = 'N8N_MAPPING_ONBOARDED';
export const LOCAL_STORAGE_MAIN_PANEL_RELATIVE_WIDTH = 'N8N_MAIN_PANEL_RELATIVE_WIDTH';
export const LOCAL_STORAGE_THEME = 'N8N_THEME';
export const BASE_NODE_SURVEY_URL = 'https://n8n-community.typeform.com/to/BvmzxqYv#nodename=';

export const HIRING_BANNER = `
                                                                    //////
                                                                 ///////////
                                                               /////      ////
                                               ///////////////////         ////
                                             //////////////////////       ////
     ///////               ///////          ////                /////////////
  ////////////          ////////////       ////                    ///////
 ////       ////       ////       ////    ////
/////        /////////////         //////////
 /////     ////       ////       ////     ////
  ////////////          ////////////       ////           ////////
    ///////                //////           ////        /////////////
                                             /////////////        ////
                                                //////////        ////
                                                       ////      ////
                                                        ///////////
                                                          //////

Love n8n? Help us build the future of automation! https://n8n.io/careers?utm_source=n8n_user&utm_medium=console_output
`;

export const NODE_TYPE_COUNT_MAPPER = {
	[REGULAR_NODE_FILTER]: ['regularCount'],
	[TRIGGER_NODE_FILTER]: ['triggerCount'],
	[ALL_NODE_FILTER]: ['triggerCount', 'regularCount'],
};
export const TEMPLATES_NODES_FILTER = ['n8n-nodes-base.start', 'n8n-nodes-base.respondToWebhook'];

export enum VIEWS {
	HOMEPAGE = 'Homepage',
	COLLECTION = 'TemplatesCollectionView',
	EXECUTIONS = 'Executions',
	EXECUTION_PREVIEW = 'ExecutionPreview',
	EXECUTION_HOME = 'ExecutionsLandingPage',
	TEMPLATE = 'TemplatesWorkflowView',
	TEMPLATES = 'TemplatesSearchView',
	CREDENTIALS = 'CredentialsView',
	NEW_WORKFLOW = 'NodeViewNew',
	WORKFLOW = 'NodeViewExisting',
	DEMO = 'WorkflowDemo',
	TEMPLATE_IMPORT = 'WorkflowTemplate',
	SIGNIN = 'SigninView',
	SIGNUP = 'SignupView',
	SIGNOUT = 'SignoutView',
	SETUP = 'SetupView',
	FORGOT_PASSWORD = 'ForgotMyPasswordView',
	CHANGE_PASSWORD = 'ChangePasswordView',
	USERS_SETTINGS = 'UsersSettings',
	LDAP_SETTINGS = 'LdapSettings',
	PERSONAL_SETTINGS = 'PersonalSettings',
	API_SETTINGS = 'APISettings',
	NOT_FOUND = 'NotFoundView',
	FAKE_DOOR = 'ComingSoon',
	COMMUNITY_NODES = 'CommunityNodes',
	WORKFLOWS = 'WorkflowsView',
	WORKFLOW_EXECUTIONS = 'WorkflowExecutions',
	USAGE = 'Usage',
	LOG_STREAMING_SETTINGS = 'LogStreamingSettingsView',
	MFA_VIEW = 'MfaView',
}

export enum FAKE_DOOR_FEATURES {
	ENVIRONMENTS = 'environments',
	LOGGING = 'logging',
	SSO = 'sso',
}

export const ONBOARDING_PROMPT_TIMEBOX = 14;
export const FIRST_ONBOARDING_PROMPT_TIMEOUT = 300000;

export const TEST_PIN_DATA = [
	{
		name: 'First item',
		code: 1,
	},
	{
		name: 'Second item',
		code: 2,
	},
];
export const MAPPING_PARAMS = [
	'$binary',
	'$data',
	'$env',
	'$evaluateExpression',
	'$execution',
	'$input',
	'$item',
	'$jmespath',
	'$json',
	'$node',
	'$now',
	'$parameter',
	'$parameters',
	'$position',
	'$prevNode',
	'$resumeWebhookUrl',
	'$runIndex',
	'$today',
	'$workflow',
];

export const DEFAULT_STICKY_HEIGHT = 160;
export const DEFAULT_STICKY_WIDTH = 240;

export enum WORKFLOW_MENU_ACTIONS {
	DUPLICATE = 'duplicate',
	DOWNLOAD = 'download',
	IMPORT_FROM_URL = 'import-from-url',
	IMPORT_FROM_FILE = 'import-from-file',
	SETTINGS = 'settings',
	DELETE = 'delete',
}

/**
 * Enterprise edition
 */
export enum EnterpriseEditionFeature {
	Sharing = 'sharing',
	Ldap = 'ldap',
	LogStreaming = 'logStreaming',
}
export const MAIN_NODE_PANEL_WIDTH = 360;

export enum MAIN_HEADER_TABS {
	WORKFLOW = 'workflow',
	EXECUTIONS = 'executions',
	SETTINGS = 'settings',
}
export const CURL_IMPORT_NOT_SUPPORTED_PROTOCOLS = [
	'ftp',
	'ftps',
	'dict',
	'imap',
	'imaps',
	'ldap',
	'ldaps',
	'mqtt',
	'pop',
	'pop3s',
	'rtmp',
	'rtsp',
	'scp',
	'sftp',
	'smb',
	'smbs',
	'smtp',
	'smtps',
	'telnet',
	'tftp',
];

export const CURL_IMPORT_NODES_PROTOCOLS: { [key: string]: string } = {
	ftp: 'FTP',
	ftps: 'FTP',
	ldap: 'LDAP',
	ldaps: 'LDAP',
	mqtt: 'MQTT',
	imap: 'IMAP',
	imaps: 'IMAP',
};

export enum STORES {
	COMMUNITY_NODES = 'communityNodes',
	ROOT = 'root',
	SETTINGS = 'settings',
	UI = 'ui',
	USERS = 'users',
	WORKFLOWS = 'workflows',
	WORKFLOWS_EE = 'workflowsEE',
	NDV = 'ndv',
	TEMPLATES = 'templates',
	NODE_TYPES = 'nodeTypes',
	CREDENTIALS = 'credentials',
	TAGS = 'tags',
	VERSIONS = 'versions',
	NODE_CREATOR = 'nodeCreator',
	WEBHOOKS = 'webhooks',
	HISTORY = 'history',
}

export enum SignInType {
	LDAP = 'ldap',
	EMAIL = 'email',
}

export const N8N_SALES_EMAIL = 'sales@n8n.io';

export const N8N_CONTACT_EMAIL = 'contact@n8n.io';

export const EXPRESSION_EDITOR_PARSER_TIMEOUT = 15_000; // ms

export const KEEP_AUTH_IN_NDV_FOR_NODES = [HTTP_REQUEST_NODE_TYPE, WEBHOOK_NODE_TYPE];
export const MAIN_AUTH_FIELD_NAME = 'authentication';
export const NODE_RESOURCE_FIELD_NAME = 'resource';

export const ASSUMPTION_EXPERIMENT = {
	name: 'adore-assumption-tests-1',
	control: 'control',
	demo: 'assumption-demo',
	video: 'assumption-video',
};

export const ONBOARDING_EXPERIMENT = {
	name: 'checklist_001',
	control: 'control',
	variant: 'variant',
};

<<<<<<< HEAD
export const DISTRIBUTION_EXPERIMENT = {
	name: '001_distribution_test',
	control: 'control',
	variant: 'variant',
};

export const EXPERIMENTS_TO_TRACK = [
	DISTRIBUTION_EXPERIMENT.name,
	ASSUMPTION_EXPERIMENT.name,
	ONBOARDING_EXPERIMENT.name,
];

export const MFA_AUTHENTICATION_REQUIRED_ERROR_CODE = 998;
=======
export const EXPERIMENTS_TO_TRACK = [ASSUMPTION_EXPERIMENT.name, ONBOARDING_EXPERIMENT.name];
>>>>>>> 419969c0
<|MERGE_RESOLUTION|>--- conflicted
+++ resolved
@@ -523,20 +523,6 @@
 	variant: 'variant',
 };
 
-<<<<<<< HEAD
-export const DISTRIBUTION_EXPERIMENT = {
-	name: '001_distribution_test',
-	control: 'control',
-	variant: 'variant',
-};
-
-export const EXPERIMENTS_TO_TRACK = [
-	DISTRIBUTION_EXPERIMENT.name,
-	ASSUMPTION_EXPERIMENT.name,
-	ONBOARDING_EXPERIMENT.name,
-];
-
-export const MFA_AUTHENTICATION_REQUIRED_ERROR_CODE = 998;
-=======
 export const EXPERIMENTS_TO_TRACK = [ASSUMPTION_EXPERIMENT.name, ONBOARDING_EXPERIMENT.name];
->>>>>>> 419969c0
+
+export const MFA_AUTHENTICATION_REQUIRED_ERROR_CODE = 998;