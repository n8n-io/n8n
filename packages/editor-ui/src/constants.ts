--- conflicted
+++ resolved
@@ -538,20 +538,6 @@
 export const MAIN_AUTH_FIELD_NAME = 'authentication';
 export const NODE_RESOURCE_FIELD_NAME = 'resource';
 
-<<<<<<< HEAD
-export const ASSUMPTION_EXPERIMENT = {
-	name: 'adore-assumption-tests-1',
-	control: 'control',
-	demo: 'assumption-demo',
-	video: 'assumption-video',
-};
-
-export const ONBOARDING_EXPERIMENT = {
-	name: 'checklist_001',
-	control: 'control',
-	variant: 'variant',
-};
-
 export const TEMPLATE_EXPERIMENT = {
 	name: '002_remove_templates',
 	control: 'control',
@@ -559,12 +545,7 @@
 };
 
 export const EXPERIMENTS_TO_TRACK = [
-	ASSUMPTION_EXPERIMENT.name,
-	ONBOARDING_EXPERIMENT.name,
 	TEMPLATE_EXPERIMENT.name,
 ];
-=======
-export const EXPERIMENTS_TO_TRACK = [];
->>>>>>> 589f19e1
 
 export const NODE_TYPES_EXCLUDED_FROM_OUTPUT_NAME_APPEND = [FILTER_NODE_TYPE];