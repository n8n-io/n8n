import Vue from 'vue';
import Vuex, { ActionContext } from 'vuex';

import {
	PLACEHOLDER_EMPTY_WORKFLOW_ID,
	DEFAULT_NODETYPE_VERSION,
} from '@/constants';

import {
	IConnection,
	IConnections,
	IDataObject,
	INodeConnections,
	INodeExecutionData,
	INodeIssueData,
	INodeTypeDescription,
	IPinData,
	IRunData,
	ITaskData,
	IWorkflowSettings,
} from 'n8n-workflow';

import {
	IExecutionResponse,
	IExecutionsCurrentSummaryExtended,
	IRootState,
	IMenuItem,
	INodeUi,
	INodeUpdatePropertiesInformation,
	IPushDataExecutionFinished,
	IPushDataNodeExecuteAfter,
	IUpdateInformation,
	IWorkflowDb,
	XYPosition,
	IRestApiContext,
<<<<<<< HEAD
	IWorkflowsState,
	IExecutionsSummary,
=======
>>>>>>> 69684fc4
} from './Interface';

import nodeTypes from './modules/nodeTypes';
import credentials from './modules/credentials';
import settings from './modules/settings';
import tags from './modules/tags';
import ui from './modules/ui';
import users from './modules/users';
import workflows from './modules/workflows';
import versions from './modules/versions';
import templates from './modules/templates';
import {stringSizeInBytes} from "@/components/helpers";
import {dataPinningEventBus} from "@/event-bus/data-pinning-event-bus";
import communityNodes from './modules/communityNodes';
import { isJsonKeyObject } from './utils';
import { restApi } from './components/mixins/restApi';
import { makeRestApiRequest } from './api/helpers';

Vue.use(Vuex);

const state: IRootState = {
	activeExecutions: [],
	activeWorkflows: [],
	activeActions: [],
	activeNode: null,
	activeCredentialType: null,
	// @ts-ignore
	baseUrl: import.meta.env.VUE_APP_URL_BASE_API ? import.meta.env.VUE_APP_URL_BASE_API : (window.BASE_PATH === '/{{BASE_PATH}}/' ? '/' : window.BASE_PATH),
	defaultLocale: 'en',
	endpointWebhook: 'webhook',
	endpointWebhookTest: 'webhook-test',
	executionId: null,
	executingNode: '',
	executionWaitingForWebhook: false,
	pushConnectionActive: true,
	saveDataErrorExecution: 'all',
	saveDataSuccessExecution: 'all',
	saveManualExecutions: false,
	timezone: 'America/New_York',
	stateIsDirty: false,
	executionTimeout: -1,
	maxExecutionTimeout: Number.MAX_SAFE_INTEGER,
	versionCli: '0.0.0',
	oauthCallbackUrls: {},
	n8nMetadata: {},
	workflowExecutionData: null,
	lastSelectedNode: null,
	lastSelectedNodeOutputIndex: null,
	nodeViewOffsetPosition: [0, 0],
	nodeViewMoveInProgress: false,
	selectedNodes: [],
	sessionId: Math.random().toString(36).substring(2, 15),
	urlBaseEditor: 'http://localhost:5678',
	urlBaseWebhook: 'http://localhost:5678/',
	isNpmAvailable: false,
	workflow: {
		id: PLACEHOLDER_EMPTY_WORKFLOW_ID,
		name: '',
		active: false,
		createdAt: -1,
		updatedAt: -1,
		connections: {},
		nodes: [],
		settings: {},
		tags: [],
		pinData: {},
	},
	sidebarMenuItems: [],
	instanceId: '',
	nodeMetadata: {},
};

const modules = {
	nodeTypes,
	credentials,
	tags,
	settings,
	templates,
	workflows,
	versions,
	users,
	ui,
	communityNodes,
};

export const store = new Vuex.Store({
	strict: import.meta.env.NODE_ENV !== 'production',
	modules,
	state,
	mutations: {
		// Active Actions
		addActiveAction(state, action: string) {
			if (!state.activeActions.includes(action)) {
				state.activeActions.push(action);
			}
		},

		removeActiveAction(state, action: string) {
			const actionIndex = state.activeActions.indexOf(action);
			if (actionIndex !== -1) {
				state.activeActions.splice(actionIndex, 1);
			}
		},

		// Active Executions
		addActiveExecution(state, newActiveExecution: IExecutionsCurrentSummaryExtended) {
			// Check if the execution exists already
			const activeExecution = state.activeExecutions.find(execution => {
				return execution.id === newActiveExecution.id;
			});

			if (activeExecution !== undefined) {
				// Exists already so no need to add it again
				if (activeExecution.workflowName === undefined) {
					activeExecution.workflowName = newActiveExecution.workflowName;
				}
				return;
			}

			state.activeExecutions.unshift(newActiveExecution);
		},
		finishActiveExecution(state, finishedActiveExecution: IPushDataExecutionFinished) {
			// Find the execution to set to finished
			const activeExecution = state.activeExecutions.find(execution => {
				return execution.id === finishedActiveExecution.executionId;
			});

			if (activeExecution === undefined) {
				// The execution could not be found
				return;
			}

			if (finishedActiveExecution.executionId !== undefined) {
				Vue.set(activeExecution, 'id', finishedActiveExecution.executionId);
			}

			Vue.set(activeExecution, 'finished', finishedActiveExecution.data.finished);
			Vue.set(activeExecution, 'stoppedAt', finishedActiveExecution.data.stoppedAt);
		},
		setActiveExecutions(state, newActiveExecutions: IExecutionsCurrentSummaryExtended[]) {
			Vue.set(state, 'activeExecutions', newActiveExecutions);
		},

		// Active Workflows
		setActiveWorkflows(state, newActiveWorkflows: string[]) {
			state.activeWorkflows = newActiveWorkflows;
		},
		setWorkflowActive(state, workflowId: string) {
			state.stateIsDirty = false;
			const index = state.activeWorkflows.indexOf(workflowId);
			if (index === -1) {
				state.activeWorkflows.push(workflowId);
			}
		},
		setWorkflowInactive(state, workflowId: string) {
			const index = state.activeWorkflows.indexOf(workflowId);
			if (index !== -1) {
				state.activeWorkflows.splice(index, 1);
			}
		},
		// Set state condition dirty or not
		// ** Dirty: if current workflow state has been synchronized with database AKA has it been saved
		setStateDirty(state, dirty: boolean) {
			state.stateIsDirty = dirty;
		},

		// Selected Nodes
		addSelectedNode(state, node: INodeUi) {
			state.selectedNodes.push(node);
		},
		removeNodeFromSelection(state, node: INodeUi) {
			let index;
			for (index in state.selectedNodes) {
				if (state.selectedNodes[index].name === node.name) {
					state.selectedNodes.splice(parseInt(index, 10), 1);
					break;
				}
			}
		},
		resetSelectedNodes(state) {
			Vue.set(state, 'selectedNodes', []);
		},

		// Pin data
		pinData(state, payload: { node: INodeUi, data: INodeExecutionData[] }) {
			if (!state.workflow.pinData) {
				Vue.set(state.workflow, 'pinData', {});
			}

			if (!Array.isArray(payload.data)) {
				payload.data = [payload.data];
			}

			const storedPinData = payload.data.map(item => isJsonKeyObject(item) ? item : { json: item });

			Vue.set(state.workflow.pinData!, payload.node.name, storedPinData);
			state.stateIsDirty = true;

			dataPinningEventBus.$emit('pin-data', { [payload.node.name]: storedPinData });
		},
		unpinData(state, payload: { node: INodeUi }) {
			if (!state.workflow.pinData) {
				Vue.set(state.workflow, 'pinData', {});
			}

			Vue.set(state.workflow.pinData!, payload.node.name, undefined);
			delete state.workflow.pinData![payload.node.name];

			state.stateIsDirty = true;

			dataPinningEventBus.$emit('unpin-data', { [payload.node.name]: undefined });
		},

		// Active
		setActive(state, newActive: boolean) {
			state.workflow.active = newActive;
		},

		// Connections
		addConnection(state, data) {
			if (data.connection.length !== 2) {
				// All connections need two entries
				// TODO: Check if there is an error or whatever that is supposed to be returned
				return;
			}

			if (data.setStateDirty === true) {
				state.stateIsDirty = true;
			}

			const sourceData: IConnection = data.connection[0];
			const destinationData: IConnection = data.connection[1];

			// Check if source node and type exist already and if not add them
			if (!state.workflow.connections.hasOwnProperty(sourceData.node)) {
				Vue.set(state.workflow.connections, sourceData.node, {});
			}
			if (!state.workflow.connections[sourceData.node].hasOwnProperty(sourceData.type)) {
				Vue.set(state.workflow.connections[sourceData.node], sourceData.type, []);
			}
			if (state.workflow.connections[sourceData.node][sourceData.type].length < (sourceData.index + 1)) {
				for (let i = state.workflow.connections[sourceData.node][sourceData.type].length; i <= sourceData.index; i++) {
					state.workflow.connections[sourceData.node][sourceData.type].push([]);
				}
			}

			// Check if the same connection exists already
			const checkProperties = ['index', 'node', 'type'];
			let propertyName: string;
			let connectionExists = false;
			connectionLoop:
			for (const existingConnection of state.workflow.connections[sourceData.node][sourceData.type][sourceData.index]) {
				for (propertyName of checkProperties) {
					if ((existingConnection as any)[propertyName] !== (destinationData as any)[propertyName]) { // tslint:disable-line:no-any
						continue connectionLoop;
					}
				}
				connectionExists = true;
				break;
			}

			// Add the new connection if it does not exist already
			if (connectionExists === false) {
				state.workflow.connections[sourceData.node][sourceData.type][sourceData.index].push(destinationData);
			}

		},
		removeConnection(state, data) {
			const sourceData = data.connection[0];
			const destinationData = data.connection[1];

			if (!state.workflow.connections.hasOwnProperty(sourceData.node)) {
				return;
			}
			if (!state.workflow.connections[sourceData.node].hasOwnProperty(sourceData.type)) {
				return;
			}
			if (state.workflow.connections[sourceData.node][sourceData.type].length < (sourceData.index + 1)) {
				return;
			}

			state.stateIsDirty = true;

			const connections = state.workflow.connections[sourceData.node][sourceData.type][sourceData.index];
			for (const index in connections) {
				if (connections[index].node === destinationData.node && connections[index].type === destinationData.type && connections[index].index === destinationData.index) {
					// Found the connection to remove
					connections.splice(parseInt(index, 10), 1);
				}
			}

		},
		removeAllConnections(state, data) {
			if (data && data.setStateDirty === true) {
				state.stateIsDirty = true;
			}
			state.workflow.connections = {};
		},
		removeAllNodeConnection(state, node: INodeUi) {
			state.stateIsDirty = true;
			// Remove all source connections
			if (state.workflow.connections.hasOwnProperty(node.name)) {
				delete state.workflow.connections[node.name];
			}

			// Remove all destination connections
			const indexesToRemove = [];
			let sourceNode: string, type: string, sourceIndex: string, connectionIndex: string, connectionData: IConnection;
			for (sourceNode of Object.keys(state.workflow.connections)) {
				for (type of Object.keys(state.workflow.connections[sourceNode])) {
					for (sourceIndex of Object.keys(state.workflow.connections[sourceNode][type])) {
						indexesToRemove.length = 0;
						for (connectionIndex of Object.keys(state.workflow.connections[sourceNode][type][parseInt(sourceIndex, 10)])) {
							connectionData = state.workflow.connections[sourceNode][type][parseInt(sourceIndex, 10)][parseInt(connectionIndex, 10)];
							if (connectionData.node === node.name) {
								indexesToRemove.push(connectionIndex);
							}
						}

						indexesToRemove.forEach((index) => {
							state.workflow.connections[sourceNode][type][parseInt(sourceIndex, 10)].splice(parseInt(index, 10), 1);
						});
					}
				}
			}
		},

		renameNodeSelectedAndExecution(state, nameData) {
			state.stateIsDirty = true;
			// If node has any WorkflowResultData rename also that one that the data
			// does still get displayed also after node got renamed
			if (state.workflowExecutionData !== null && state.workflowExecutionData.data && state.workflowExecutionData.data.resultData.runData.hasOwnProperty(nameData.old)) {
				state.workflowExecutionData.data.resultData.runData[nameData.new] = state.workflowExecutionData.data.resultData.runData[nameData.old];
				delete state.workflowExecutionData.data.resultData.runData[nameData.old];
			}

			// In case the renamed node was last selected set it also there with the new name
			if (state.lastSelectedNode === nameData.old) {
				state.lastSelectedNode = nameData.new;
			}

			Vue.set(state.nodeMetadata, nameData.new, state.nodeMetadata[nameData.old]);
			Vue.delete(state.nodeMetadata, nameData.old);

			if (state.workflow.pinData && state.workflow.pinData.hasOwnProperty(nameData.old)) {
				Vue.set(state.workflow.pinData, nameData.new, state.workflow.pinData[nameData.old]);
				Vue.delete(state.workflow.pinData, nameData.old);
			}
		},

		resetAllNodesIssues(state) {
			state.workflow.nodes.forEach((node) => {
				node.issues = undefined;
			});

			return true;
		},

		setNodeIssue(state, nodeIssueData: INodeIssueData) {

			const node = state.workflow.nodes.find(node => {
				return node.name === nodeIssueData.node;
			});
			if (!node) {
				return false;
			}

			if (nodeIssueData.value === null) {
				// Remove the value if one exists
				if (node.issues === undefined || node.issues[nodeIssueData.type] === undefined) {
					// No values for type exist so nothing has to get removed
					return true;
				}

				// @ts-ignore
				Vue.delete(node.issues, nodeIssueData.type);
			} else {
				if (node.issues === undefined) {
					Vue.set(node, 'issues', {});
				}

				// Set/Overwrite the value
				Vue.set(node.issues!, nodeIssueData.type, nodeIssueData.value);
			}

			return true;
		},

		// Id
		setWorkflowId (state, id: string) {
			state.workflow.id = id;
		},

		// Name
		setWorkflowName(state, data) {
			if (data.setStateDirty === true) {
				state.stateIsDirty = true;
			}
			state.workflow.name = data.newName;
		},

		// replace invalid credentials in workflow
		replaceInvalidWorkflowCredentials(state, {credentials, invalid, type}) {
			state.workflow.nodes.forEach((node) => {
				if (!node.credentials || !node.credentials[type]) {
					return;
				}
				const nodeCredentials = node.credentials[type];

				if (typeof nodeCredentials === 'string' && nodeCredentials === invalid.name) {
					node.credentials[type] = credentials;
					return;
				}

				if (nodeCredentials.id === null) {
					if (nodeCredentials.name === invalid.name) {
						node.credentials[type] = credentials;
					}
					return;
				}

				if (nodeCredentials.id === invalid.id) {
					node.credentials[type] = credentials;
				}
			});
		},

		// Nodes
		addNode(state, nodeData: INodeUi) {
			if (!nodeData.hasOwnProperty('name')) {
				// All nodes have to have a name
				// TODO: Check if there is an error or whatever that is supposed to be returned
				return;
			}

			state.workflow.nodes.push(nodeData);
		},
		removeNode(state, node: INodeUi) {
			Vue.delete(state.nodeMetadata, node.name);

			if (state.workflow.pinData && state.workflow.pinData.hasOwnProperty(node.name)) {
				Vue.delete(state.workflow.pinData, node.name);
			}

			for (let i = 0; i < state.workflow.nodes.length; i++) {
				if (state.workflow.nodes[i].name === node.name) {
					state.workflow.nodes.splice(i, 1);
					state.stateIsDirty = true;
					return;
				}
			}
		},
		removeAllNodes(state, data) {
			if (data.setStateDirty === true) {
				state.stateIsDirty = true;
			}

			if (data.removePinData) {
				Vue.set(state.workflow, 'pinData', {});
			}

			state.workflow.nodes.splice(0, state.workflow.nodes.length);
			state.nodeMetadata = {};
		},
		updateNodeProperties(state, updateInformation: INodeUpdatePropertiesInformation) {
			// Find the node that should be updated
			const node = state.workflow.nodes.find(node => {
				return node.name === updateInformation.name;
			});

			if (node) {
				for (const key of Object.keys(updateInformation.properties)) {
					state.stateIsDirty = true;
					Vue.set(node, key, updateInformation.properties[key]);
				}
			}
		},
		setNodeValue(state, updateInformation: IUpdateInformation) {
			// Find the node that should be updated
			const node = state.workflow.nodes.find(node => {
				return node.name === updateInformation.name;
			});

			if (node === undefined || node === null) {
				throw new Error(`Node with the name "${updateInformation.name}" could not be found to set parameter.`);
			}

			state.stateIsDirty = true;
			Vue.set(node, updateInformation.key, updateInformation.value);
		},
		setNodeParameters(state, updateInformation: IUpdateInformation) {
			// Find the node that should be updated
			const node = state.workflow.nodes.find(node => {
				return node.name === updateInformation.name;
			});

			if (node === undefined || node === null) {
				throw new Error(`Node with the name "${updateInformation.name}" could not be found to set parameter.`);
			}

			state.stateIsDirty = true;
			Vue.set(node, 'parameters', updateInformation.value);

			if (!state.nodeMetadata[node.name]) {
				Vue.set(state.nodeMetadata, node.name, {});
			}
			Vue.set(state.nodeMetadata[node.name], 'parametersLastUpdatedAt', Date.now());
		},

		// Node-View
		setNodeViewMoveInProgress(state, value: boolean) {
			state.nodeViewMoveInProgress = value;
		},
		setNodeViewOffsetPosition(state, data) {
			state.nodeViewOffsetPosition = data.newOffset;
		},

		// Active Execution
		setExecutingNode(state, executingNode: string) {
			state.executingNode = executingNode;
		},
		setExecutionWaitingForWebhook(state, newWaiting: boolean) {
			state.executionWaitingForWebhook = newWaiting;
		},
		setActiveExecutionId(state, executionId: string | null) {
			state.executionId = executionId;
		},

		// Push Connection
		setPushConnectionActive(state, newActive: boolean) {
			state.pushConnectionActive = newActive;
		},

		// Webhooks
		setUrlBaseWebhook(state, urlBaseWebhook: string) {
			const url = urlBaseWebhook.endsWith('/') ? urlBaseWebhook : `${urlBaseWebhook}/`;
			Vue.set(state, 'urlBaseWebhook', url);
		},
		setUrlBaseEditor(state, urlBaseEditor: string) {
			const url = urlBaseEditor.endsWith('/') ? urlBaseEditor : `${urlBaseEditor}/`;
			Vue.set(state, 'urlBaseEditor', url);
		},
		setEndpointWebhook(state, endpointWebhook: string) {
			Vue.set(state, 'endpointWebhook', endpointWebhook);
		},
		setEndpointWebhookTest(state, endpointWebhookTest: string) {
			Vue.set(state, 'endpointWebhookTest', endpointWebhookTest);
		},

		setSaveDataErrorExecution(state, newValue: string) {
			Vue.set(state, 'saveDataErrorExecution', newValue);
		},
		setSaveDataSuccessExecution(state, newValue: string) {
			Vue.set(state, 'saveDataSuccessExecution', newValue);
		},
		setSaveManualExecutions(state, saveManualExecutions: boolean) {
			Vue.set(state, 'saveManualExecutions', saveManualExecutions);
		},
		setTimezone(state, timezone: string) {
			Vue.set(state, 'timezone', timezone);
		},
		setExecutionTimeout(state, executionTimeout: number) {
			Vue.set(state, 'executionTimeout', executionTimeout);
		},
		setMaxExecutionTimeout(state, maxExecutionTimeout: number) {
			Vue.set(state, 'maxExecutionTimeout', maxExecutionTimeout);
		},
		setVersionCli(state, version: string) {
			Vue.set(state, 'versionCli', version);
		},
		setInstanceId(state, instanceId: string) {
			Vue.set(state, 'instanceId', instanceId);
		},
		setOauthCallbackUrls(state, urls: IDataObject) {
			Vue.set(state, 'oauthCallbackUrls', urls);
		},
		setN8nMetadata(state, metadata: IDataObject) {
			Vue.set(state, 'n8nMetadata', metadata);
		},
		setDefaultLocale(state, locale: string) {
			Vue.set(state, 'defaultLocale', locale);
		},
		setIsNpmAvailable(state, isNpmAvailable: boolean) {
			Vue.set(state, 'isNpmAvailable', isNpmAvailable);
		},
		setActiveNode(state, nodeName: string) {
			state.activeNode = nodeName;
		},
		setActiveCredentialType(state, activeCredentialType: string) {
			state.activeCredentialType = activeCredentialType;
		},

		setLastSelectedNode(state, nodeName: string) {
			state.lastSelectedNode = nodeName;
		},

		setLastSelectedNodeOutputIndex(state, outputIndex: number | null) {
			state.lastSelectedNodeOutputIndex = outputIndex;
		},

		setWorkflowExecutionData(state, workflowResultData: IExecutionResponse | null) {
			state.workflowExecutionData = workflowResultData;
		},
		addNodeExecutionData(state, pushData: IPushDataNodeExecuteAfter): void {
			if (state.workflowExecutionData === null || !state.workflowExecutionData.data) {
				throw new Error('The "workflowExecutionData" is not initialized!');
			}
			if (state.workflowExecutionData.data.resultData.runData[pushData.nodeName] === undefined) {
				Vue.set(state.workflowExecutionData.data.resultData.runData, pushData.nodeName, []);
			}
			state.workflowExecutionData.data.resultData.runData[pushData.nodeName].push(pushData.data);
		},
		clearNodeExecutionData(state, nodeName: string): void {
			if (state.workflowExecutionData === null || !state.workflowExecutionData.data) {
				return;
			}

			Vue.delete(state.workflowExecutionData.data.resultData.runData, nodeName);
		},

		setWorkflowSettings(state, workflowSettings: IWorkflowSettings) {
			Vue.set(state.workflow, 'settings', workflowSettings);
		},

		setWorkflowPinData(state, pinData: IPinData) {
			Vue.set(state.workflow, 'pinData', pinData || {});

			dataPinningEventBus.$emit('pin-data', pinData || {});
		},

		setWorkflowTagIds(state, tags: string[]) {
			Vue.set(state.workflow, 'tags', tags);
		},

		addWorkflowTagIds(state, tags: string[]) {
			Vue.set(state.workflow, 'tags', [...new Set([...(state.workflow.tags || []), ...tags])]);
		},

		removeWorkflowTagId(state, tagId: string) {
			const tags = state.workflow.tags as string[];
			const updated = tags.filter((id: string) => id !== tagId);

			Vue.set(state.workflow, 'tags', updated);
		},

		// Workflow
		setWorkflow(state, workflow: IWorkflowDb) {
			Vue.set(state, 'workflow', workflow);

			if (!state.workflow.hasOwnProperty('active')) {
				Vue.set(state.workflow, 'active', false);
			}
			if (!state.workflow.hasOwnProperty('connections')) {
				Vue.set(state.workflow, 'connections', {});
			}
			if (!state.workflow.hasOwnProperty('createdAt')) {
				Vue.set(state.workflow, 'createdAt', -1);
			}
			if (!state.workflow.hasOwnProperty('updatedAt')) {
				Vue.set(state.workflow, 'updatedAt', -1);
			}
			if (!state.workflow.hasOwnProperty('id')) {
				Vue.set(state.workflow, 'id', PLACEHOLDER_EMPTY_WORKFLOW_ID);
			}
			if (!state.workflow.hasOwnProperty('nodes')) {
				Vue.set(state.workflow, 'nodes', []);
			}
			if (!state.workflow.hasOwnProperty('settings')) {
				Vue.set(state.workflow, 'settings', {});
			}
		},

		addSidebarMenuItems (state, menuItems: IMenuItem[]) {
			const updated = state.sidebarMenuItems.concat(menuItems);
			Vue.set(state, 'sidebarMenuItems', updated);
		},
	},
	getters: {
		executedNode: (state): string | undefined => {
			return state.workflowExecutionData ? state.workflowExecutionData.executedNode : undefined;
		},
		activeCredentialType: (state): string | null => {
			return state.activeCredentialType;
		},

		isActionActive: (state) => (action: string): boolean => {
			return state.activeActions.includes(action);
		},

		isNewWorkflow: (state) => {
			return state.workflow.id === PLACEHOLDER_EMPTY_WORKFLOW_ID;
		},

		currentWorkflowHasWebhookNode: (state: IRootState): boolean => {
			return !!state.workflow.nodes.find((node: INodeUi) => !!node.webhookId);
		},

		getActiveExecutions: (state): IExecutionsCurrentSummaryExtended[] => {
			return state.activeExecutions;
		},

		getParametersLastUpdated: (state): ((name: string) => number | undefined) => {
			return (nodeName: string) => state.nodeMetadata[nodeName] && state.nodeMetadata[nodeName].parametersLastUpdatedAt;
		},

		getBaseUrl: (state): string => {
			return state.baseUrl;
		},
		getRestUrl: (state): string => {
			let endpoint = 'rest';
			if (import.meta.env.VUE_APP_ENDPOINT_REST) {
				endpoint = import.meta.env.VUE_APP_ENDPOINT_REST;
			}
			return `${state.baseUrl}${endpoint}`;
		},
		getRestApiContext(state): IRestApiContext {
			let endpoint = 'rest';
			if (import.meta.env.VUE_APP_ENDPOINT_REST) {
				endpoint = import.meta.env.VUE_APP_ENDPOINT_REST;
			}
			return {
				baseUrl: `${state.baseUrl}${endpoint}`,
				sessionId: state.sessionId,
			};
		},
		getWebhookBaseUrl: (state): string => {
			return state.urlBaseWebhook;
		},
		getWebhookUrl: (state): string => {
			return `${state.urlBaseWebhook}${state.endpointWebhook}`;
		},
		getWebhookTestUrl: (state): string => {
			return `${state.urlBaseEditor}${state.endpointWebhookTest}`;
		},

		getStateIsDirty: (state): boolean => {
			return state.stateIsDirty;
		},

		instanceId: (state): string => {
			return state.instanceId;
		},

		saveDataErrorExecution: (state): string => {
			return state.saveDataErrorExecution;
		},
		saveDataSuccessExecution: (state): string => {
			return state.saveDataSuccessExecution;
		},
		saveManualExecutions: (state): boolean => {
			return state.saveManualExecutions;
		},
		timezone: (state): string => {
			return state.timezone;
		},
		executionTimeout: (state): number => {
			return state.executionTimeout;
		},
		maxExecutionTimeout: (state): number => {
			return state.maxExecutionTimeout;
		},
		versionCli: (state): string => {
			return state.versionCli;
		},
		oauthCallbackUrls: (state): object => {
			return state.oauthCallbackUrls;
		},
		n8nMetadata: (state): object => {
			return state.n8nMetadata;
		},
		defaultLocale: (state): string => {
			return state.defaultLocale;
		},

		// Push Connection
		pushConnectionActive: (state): boolean => {
			return state.pushConnectionActive;
		},
		sessionId: (state): string => {
			return state.sessionId;
		},

		// Active Workflows
		getActiveWorkflows: (state): string[] => {
			return state.activeWorkflows;
		},

		workflowTriggerNodes: (state, getters) => {
			return state.workflow.nodes.filter(node => {
				const nodeType = getters['nodeTypes/getNodeType'](node.type, node.typeVersion);
				return nodeType && nodeType.group.includes('trigger');
			});
		},

		getNodeViewOffsetPosition: (state): XYPosition => {
			return state.nodeViewOffsetPosition;
		},
		isNodeViewMoveInProgress: (state): boolean => {
			return state.nodeViewMoveInProgress;
		},

		// Selected Nodes
		getSelectedNodes: (state): INodeUi[] => {
			const seen = new Set();
			return state.selectedNodes.filter((node: INodeUi) => {
				// dedupe for instances when same node is selected in different ways
				if (!seen.has(node.id)) {
					seen.add(node.id);
					return true;
				}

				return false;
			});
		},
		isNodeSelected: (state) => (nodeName: string): boolean => {
			let index;
			for (index in state.selectedNodes) {
				if (state.selectedNodes[index].name === nodeName) {
					return true;
				}
			}
			return false;
		},

		isActive: (state): boolean => {
			return state.workflow.active;
		},
		allConnections: (state): IConnections => {
			return state.workflow.connections;
		},
		outgoingConnectionsByNodeName: (state) => (nodeName: string): INodeConnections => {
			if (state.workflow.connections.hasOwnProperty(nodeName)) {
				return state.workflow.connections[nodeName];
			}
			return {};
		},
		allNodes: (state): INodeUi[] => {
			return state.workflow.nodes;
		},
		nodesByName: (state: IRootState): { [name: string]: INodeUi } => {
			return state.workflow.nodes.reduce((accu: { [name: string]: INodeUi }, node) => {
				accu[node.name] = node;
				return accu;
			}, {});
		},
		getNodeByName: (state, getters) => (nodeName: string): INodeUi | null => {
			return getters.nodesByName[nodeName] || null;
		},
		getNodeById: (state, getters) => (nodeId: string): INodeUi | undefined => {
			return state.workflow.nodes.find((node: INodeUi) => node.id === nodeId);
		},
		nodesIssuesExist: (state): boolean => {
			for (const node of state.workflow.nodes) {
				if (node.issues === undefined || Object.keys(node.issues).length === 0) {
					continue;
				}
				return true;
			}
			return false;
		},
		/**
		 * Pin data
		 */

		pinData: (state): IPinData | undefined => {
			return state.workflow.pinData;
		},
		pinDataByNodeName: (state) => (nodeName: string) => {
			if (!state.workflow.pinData || !state.workflow.pinData[nodeName]) return undefined;

			return state.workflow.pinData[nodeName].map(item => item.json);
		},
		pinDataSize: (state) => {
			return state.workflow.nodes
				.reduce((acc, node) => {
					if (typeof node.pinData !== 'undefined' && node.name !== state.activeNode) {
						acc += stringSizeInBytes(node.pinData);
					}

					return acc;
				}, 0);
		},

		/**
		 * Getter for node default names ending with a number: `'S3'`, `'Magento 2'`, etc.
		 */
		nativelyNumberSuffixedDefaults: (_, getters): string[] => {
			const { 'nodeTypes/allNodeTypes': allNodeTypes } = getters as {
				['nodeTypes/allNodeTypes']: Array<INodeTypeDescription & { defaults: { name: string } }>;
			};

			return allNodeTypes.reduce<string[]>((acc, cur) => {
				if (/\d$/.test(cur.defaults.name)) acc.push(cur.defaults.name);
				return acc;
			}, []);
		},
		activeNode: (state, getters): INodeUi | null => {
			return getters.getNodeByName(state.activeNode);
		},
		lastSelectedNode: (state, getters): INodeUi | null => {
			return getters.getNodeByName(state.lastSelectedNode);
		},
		lastSelectedNodeOutputIndex: (state, getters): number | null => {
			return state.lastSelectedNodeOutputIndex;
		},

		// Active Execution
		executingNode: (state): string | null => {
			return state.executingNode;
		},
		activeExecutionId: (state): string | null => {
			return state.executionId;
		},
		executionWaitingForWebhook: (state): boolean => {
			return state.executionWaitingForWebhook;
		},

		workflowName: (state): string => {
			return state.workflow.name;
		},
		workflowId: (state): string => {
			return state.workflow.id;
		},

		workflowSettings: (state): IWorkflowSettings => {
			if (state.workflow.settings === undefined) {
				return {};
			}
			return state.workflow.settings;
		},

		workflowTags: (state): string[] => {
			return state.workflow.tags as string[];
		},

		// Workflow Result Data
		getWorkflowExecution: (state): IExecutionResponse | null => {
			return state.workflowExecutionData;
		},
		getWorkflowRunData: (state): IRunData | null => {
			if (!state.workflowExecutionData || !state.workflowExecutionData.data || !state.workflowExecutionData.data.resultData) {
				return null;
			}

			return state.workflowExecutionData.data.resultData.runData;
		},
		getWorkflowResultDataByNodeName: (state, getters) => (nodeName: string): ITaskData[] | null => {
			const workflowRunData = getters.getWorkflowRunData;

			if (workflowRunData === null) {
				return null;
			}
			if (!workflowRunData.hasOwnProperty(nodeName)) {
				return null;
			}
			return workflowRunData[nodeName];
		},

		sidebarMenuItems: (state): IMenuItem[] => {
			return state.sidebarMenuItems;
		},
	},
});<|MERGE_RESOLUTION|>--- conflicted
+++ resolved
@@ -3,7 +3,6 @@
 
 import {
 	PLACEHOLDER_EMPTY_WORKFLOW_ID,
-	DEFAULT_NODETYPE_VERSION,
 } from '@/constants';
 
 import {
@@ -33,11 +32,6 @@
 	IWorkflowDb,
 	XYPosition,
 	IRestApiContext,
-<<<<<<< HEAD
-	IWorkflowsState,
-	IExecutionsSummary,
-=======
->>>>>>> 69684fc4
 } from './Interface';
 
 import nodeTypes from './modules/nodeTypes';
@@ -53,8 +47,6 @@
 import {dataPinningEventBus} from "@/event-bus/data-pinning-event-bus";
 import communityNodes from './modules/communityNodes';
 import { isJsonKeyObject } from './utils';
-import { restApi } from './components/mixins/restApi';
-import { makeRestApiRequest } from './api/helpers';
 
 Vue.use(Vuex);
 
