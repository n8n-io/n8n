--- conflicted
+++ resolved
@@ -1,15 +1,8 @@
 import type { IExternalHooks } from '@/Interface';
-<<<<<<< HEAD
-import { useWebhooksStore } from '@/stores/webhooks';
-import type { IDataObject } from 'n8n-workflow';
-import type { Store } from 'pinia';
-import Vue from 'vue';
-=======
 import type { IDataObject } from 'n8n-workflow';
 import { useWebhooksStore } from '@/stores/webhooks';
 import { defineComponent } from 'vue';
 import { runExternalHook } from '@/utils';
->>>>>>> 9c94050d
 
 export const externalHooks = defineComponent({
 	methods: {
