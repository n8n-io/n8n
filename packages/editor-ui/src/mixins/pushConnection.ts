import type {
	IExecutionResponse,
	IExecutionsCurrentSummaryExtended,
	IPushData,
	IPushDataExecutionFinished,
} from '@/Interface';

<<<<<<< HEAD
import { externalHooks } from '@/mixins/externalHooks';
import { useNodeHelpers } from '@/composables/useNodeHelpers';
=======
import { nodeHelpers } from '@/mixins/nodeHelpers';
>>>>>>> a3ca7c7a
import { useTitleChange } from '@/composables/useTitleChange';
import { useToast } from '@/composables/useToast';
import { workflowHelpers } from '@/mixins/workflowHelpers';

import type {
	ExpressionError,
	IDataObject,
	INodeTypeNameVersion,
	IRun,
	IRunExecutionData,
	IWorkflowBase,
	SubworkflowOperationError,
	IExecuteContextData,
	NodeOperationError,
} from 'n8n-workflow';
import { TelemetryHelpers } from 'n8n-workflow';

import { WORKFLOW_SETTINGS_MODAL_KEY } from '@/constants';
import { getTriggerNodeServiceName } from '@/utils/nodeTypesUtils';
import { codeNodeEditorEventBus, globalLinkActionsEventBus } from '@/event-bus';
import { mapStores } from 'pinia';
import { useUIStore } from '@/stores/ui.store';
import { useWorkflowsStore } from '@/stores/workflows.store';
import { useNodeTypesStore } from '@/stores/nodeTypes.store';
import { useCredentialsStore } from '@/stores/credentials.store';
import { useSettingsStore } from '@/stores/settings.store';
import { parse } from 'flatted';
import { useSegment } from '@/stores/segment.store';
import { defineComponent } from 'vue';
import { useOrchestrationStore } from '@/stores/orchestration.store';
import { usePushConnectionStore } from '@/stores/pushConnection.store';
import { useCollaborationStore } from '@/stores/collaboration.store';
import { useExternalHooks } from '@/composables/useExternalHooks';

export const pushConnection = defineComponent({
	setup() {
		return {
			...useTitleChange(),
			...useToast(),
			nodeHelpers: useNodeHelpers(),
		};
	},
	created() {
		this.pushStore.addEventListener((message) => {
			void this.pushMessageReceived(message);
		});
	},
<<<<<<< HEAD
	mixins: [externalHooks, workflowHelpers],
=======
	mixins: [nodeHelpers, workflowHelpers],
>>>>>>> a3ca7c7a
	data() {
		return {
			retryTimeout: null as NodeJS.Timeout | null,
			pushMessageQueue: [] as Array<{ message: IPushData; retriesLeft: number }>,
		};
	},
	computed: {
		...mapStores(
			useCredentialsStore,
			useNodeTypesStore,
			useUIStore,
			useWorkflowsStore,
			useSettingsStore,
			useSegment,
			useOrchestrationStore,
			usePushConnectionStore,
			useCollaborationStore,
		),
		sessionId(): string {
			return this.rootStore.sessionId;
		},
	},
	methods: {
		/**
		 * Sometimes the push message is faster as the result from
		 * the REST API so we do not know yet what execution ID
		 * is currently active. So internally resend the message
		 * a few more times
		 */
		queuePushMessage(event: IPushData, retryAttempts: number) {
			this.pushMessageQueue.push({ message: event, retriesLeft: retryAttempts });

			if (this.retryTimeout === null) {
				this.retryTimeout = setTimeout(this.processWaitingPushMessages, 20);
			}
		},

		/**
		 * Process the push messages which are waiting in the queue
		 */
		async processWaitingPushMessages() {
			if (this.retryTimeout !== null) {
				clearTimeout(this.retryTimeout);
				this.retryTimeout = null;
			}

			const queueLength = this.pushMessageQueue.length;
			for (let i = 0; i < queueLength; i++) {
				const messageData = this.pushMessageQueue.shift();

				const result = await this.pushMessageReceived(messageData!.message, true);
				if (!result) {
					// Was not successful
					messageData!.retriesLeft -= 1;

					if (messageData!.retriesLeft > 0) {
						// If still retries are left add it back and stop execution
						this.pushMessageQueue.unshift(messageData!);
					}
					break;
				}
			}

			if (this.pushMessageQueue.length !== 0 && this.retryTimeout === null) {
				this.retryTimeout = setTimeout(this.processWaitingPushMessages, 25);
			}
		},

		/**
		 * Process a newly received message
		 */
		async pushMessageReceived(receivedData: IPushData, isRetry?: boolean): Promise<boolean> {
			const retryAttempts = 5;

			if (receivedData.type === 'sendWorkerStatusMessage') {
				const pushData = receivedData.data;
				this.orchestrationManagerStore.updateWorkerStatus(pushData.status);
				return true;
			}

			if (receivedData.type === 'sendConsoleMessage') {
				const pushData = receivedData.data;
				console.log(pushData.source, ...pushData.messages);
				return true;
			}

			if (
				!['testWebhookReceived'].includes(receivedData.type) &&
				isRetry !== true &&
				this.pushMessageQueue.length
			) {
				// If there are already messages in the queue add the new one that all of them
				// get executed in order
				this.queuePushMessage(receivedData, retryAttempts);
				return false;
			}

			if (receivedData.type === 'nodeExecuteAfter' || receivedData.type === 'nodeExecuteBefore') {
				if (!this.uiStore.isActionActive('workflowRunning')) {
					// No workflow is running so ignore the messages
					return false;
				}
				const pushData = receivedData.data;
				if (this.workflowsStore.activeExecutionId !== pushData.executionId) {
					// The data is not for the currently active execution or
					// we do not have the execution id yet.
					if (isRetry !== true) {
						this.queuePushMessage(event, retryAttempts);
					}
					return false;
				}
			}

			// recovered execution data is handled like executionFinished data, however for security reasons
			// we need to fetch the data from the server again rather than push it to all clients
			let recoveredPushData: IPushDataExecutionFinished | undefined = undefined;
			if (receivedData.type === 'executionRecovered') {
				const recoveredExecutionId = receivedData.data?.executionId;
				const isWorkflowRunning = this.uiStore.isActionActive('workflowRunning');
				if (isWorkflowRunning && this.workflowsStore.activeExecutionId === recoveredExecutionId) {
					// pull execution data for the recovered execution from the server
					const executionData = await this.workflowsStore.fetchExecutionDataById(
						this.workflowsStore.activeExecutionId,
					);
					if (executionData?.data) {
						// data comes in as 'flatten' object, so we need to parse it
						executionData.data = parse(
							executionData.data as unknown as string,
						) as IRunExecutionData;
						const iRunExecutionData: IRunExecutionData = {
							startData: executionData.data?.startData,
							resultData: executionData.data?.resultData ?? { runData: {} },
							executionData: executionData.data?.executionData,
						};
						if (
							this.workflowsStore.workflowExecutionData?.workflowId === executionData.workflowId
						) {
							const activeRunData =
								this.workflowsStore.workflowExecutionData?.data?.resultData?.runData;
							if (activeRunData) {
								for (const key of Object.keys(activeRunData)) {
									iRunExecutionData.resultData.runData[key] = activeRunData[key];
								}
							}
						}
						const iRun: IRun = {
							data: iRunExecutionData,
							finished: executionData.finished,
							mode: executionData.mode,
							waitTill: executionData.data?.waitTill,
							startedAt: executionData.startedAt,
							stoppedAt: executionData.stoppedAt,
							status: 'crashed',
						};
						if (executionData.data) {
							recoveredPushData = {
								executionId: executionData.id,
								data: iRun,
							};
						}
					}
				}
			}

			if (
				receivedData.type === 'workflowFailedToActivate' &&
				this.workflowsStore.workflowId === receivedData.data.workflowId
			) {
				this.workflowsStore.setWorkflowInactive(receivedData.data.workflowId);
				this.workflowsStore.setActive(false);

				this.showError(
					new Error(receivedData.data.errorMessage),
					this.$locale.baseText('workflowActivator.showError.title', {
						interpolate: { newStateName: 'activated' },
					}) + ':',
				);

				return true;
			}

			if (receivedData.type === 'workflowActivated') {
				this.workflowsStore.setWorkflowActive(receivedData.data.workflowId);
				return true;
			}

			if (receivedData.type === 'workflowDeactivated') {
				this.workflowsStore.setWorkflowInactive(receivedData.data.workflowId);
				return true;
			}

			if (receivedData.type === 'executionFinished' || receivedData.type === 'executionRecovered') {
				// The workflow finished executing
				let pushData: IPushDataExecutionFinished;
				if (receivedData.type === 'executionRecovered' && recoveredPushData !== undefined) {
					pushData = recoveredPushData;
				} else {
					pushData = receivedData.data as IPushDataExecutionFinished;
				}

				if (this.workflowsStore.activeExecutionId === pushData.executionId) {
					const activeRunData =
						this.workflowsStore.workflowExecutionData?.data?.resultData?.runData;
					if (activeRunData) {
						for (const key of Object.keys(activeRunData)) {
							if (
								pushData.data.data.resultData.runData[key]?.[0]?.data?.main?.[0]?.[0]?.json
									?.isArtificialRecoveredEventItem === true &&
								activeRunData[key].length > 0
							)
								pushData.data.data.resultData.runData[key] = activeRunData[key];
						}
					}
					this.workflowsStore.finishActiveExecution(pushData);
				}

				if (!this.uiStore.isActionActive('workflowRunning')) {
					// No workflow is running so ignore the messages
					return false;
				}

				const { activeExecutionId } = this.workflowsStore;
				if (activeExecutionId !== pushData.executionId) {
					// The workflow which did finish execution did either not get started
					// by this session or we do not have the execution id yet.
					if (isRetry !== true) {
						this.queuePushMessage(event, retryAttempts);
					}
					return false;
				}

				const runDataExecuted = pushData.data;

				let runDataExecutedErrorMessage = this.getExecutionError(runDataExecuted.data);

				if (runDataExecuted.status === 'crashed') {
					runDataExecutedErrorMessage = this.$locale.baseText(
						'pushConnection.executionFailed.message',
					);
				} else if (runDataExecuted.status === 'canceled') {
					runDataExecutedErrorMessage = this.$locale.baseText(
						'executionsList.showMessage.stopExecution.message',
						{
							interpolate: { activeExecutionId },
						},
					);
				}

				const lineNumber = runDataExecuted?.data?.resultData?.error?.lineNumber;

				codeNodeEditorEventBus.emit('error-line-number', lineNumber || 'final');

				const workflow = this.getCurrentWorkflow();
				if (runDataExecuted.waitTill !== undefined) {
					const activeExecutionId = this.workflowsStore.activeExecutionId;
					const workflowSettings = this.workflowsStore.workflowSettings;
					const saveManualExecutions = this.rootStore.saveManualExecutions;

					const isSavingExecutions =
						workflowSettings.saveManualExecutions === undefined
							? saveManualExecutions
							: workflowSettings.saveManualExecutions;

					let action;
					if (!isSavingExecutions) {
						globalLinkActionsEventBus.emit('registerGlobalLinkAction', {
							key: 'open-settings',
							action: async () => {
								if (this.workflowsStore.isNewWorkflow) await this.saveAsNewWorkflow();
								this.uiStore.openModal(WORKFLOW_SETTINGS_MODAL_KEY);
							},
						});

						action =
							'<a data-action="open-settings">Turn on saving manual executions</a> and run again to see what happened after this node.';
					} else {
						action = `<a href="/workflow/${workflow.id}/executions/${activeExecutionId}">View the execution</a> to see what happened after this node.`;
					}

					// Workflow did start but had been put to wait
					this.titleSet(workflow.name as string, 'IDLE');
					this.showToast({
						title: 'Workflow started waiting',
						message: `${action} <a href="https://docs.n8n.io/integrations/builtin/core-nodes/n8n-nodes-base.wait/" target="_blank">More info</a>`,
						type: 'success',
						duration: 0,
					});
				} else if (runDataExecuted.finished !== true) {
					this.titleSet(workflow.name as string, 'ERROR');

					if (
						runDataExecuted.data.resultData.error?.name === 'ExpressionError' &&
						(runDataExecuted.data.resultData.error as ExpressionError).context.functionality ===
							'pairedItem'
					) {
						const error = runDataExecuted.data.resultData.error as ExpressionError;

						void this.getWorkflowDataToSave().then((workflowData) => {
							const eventData: IDataObject = {
								caused_by_credential: false,
								error_message: error.description,
								error_title: error.message,
								error_type: error.context.type,
								node_graph_string: JSON.stringify(
									TelemetryHelpers.generateNodesGraph(
										workflowData as IWorkflowBase,
										this.getNodeTypes(),
									).nodeGraph,
								),
								workflow_id: this.workflowsStore.workflowId,
							};

							if (
								error.context.nodeCause &&
								['no pairing info', 'invalid pairing info'].includes(error.context.type as string)
							) {
								const node = workflow.getNode(error.context.nodeCause as string);

								if (node) {
									eventData.is_pinned = !!workflow.getPinDataOfNode(node.name);
									eventData.mode = node.parameters.mode;
									eventData.node_type = node.type;
									eventData.operation = node.parameters.operation;
									eventData.resource = node.parameters.resource;
								}
							}

							this.$telemetry.track('Instance FE emitted paired item error', eventData, {
								withPostHog: true,
							});
						});
					}

					if (runDataExecuted.data.resultData.error?.name === 'SubworkflowOperationError') {
						const error = runDataExecuted.data.resultData.error as SubworkflowOperationError;

						this.workflowsStore.subWorkflowExecutionError = error;

						this.showMessage({
							title: error.message,
							message: error.description,
							type: 'error',
							duration: 0,
						});
					} else if (
						runDataExecuted.data.resultData.error?.name === 'NodeOperationError' &&
						(runDataExecuted.data.resultData.error as NodeOperationError).functionality ===
							'configuration-node'
					) {
						// If the error is a configuration error of the node itself doesn't get executed so we can't use lastNodeExecuted for the title
						let title: string;
						const nodeError = runDataExecuted.data.resultData.error as NodeOperationError;
						if (nodeError.node.name) {
							title = `Error in sub-node ‘${nodeError.node.name}‘`;
						} else {
							title = 'Problem executing workflow';
						}

						this.showMessage({
							title,
							message:
								(nodeError?.description ?? runDataExecutedErrorMessage) +
								this.$locale.baseText('pushConnection.executionError.openNode', {
									interpolate: {
										node: nodeError.node.name,
									},
								}),
							type: 'error',
							duration: 0,
							dangerouslyUseHTMLString: true,
						});
					} else {
						let title: string;
						const isManualExecutionCancelled =
							runDataExecuted.mode === 'manual' && runDataExecuted.status === 'canceled';

						// Do not show the error message if the workflow got canceled manually
						if (isManualExecutionCancelled) {
							this.showMessage({
								title: this.$locale.baseText('nodeView.showMessage.stopExecutionTry.title'),
								type: 'success',
							});
						} else {
							if (runDataExecuted.data.resultData.lastNodeExecuted) {
								title = `Problem in node ‘${runDataExecuted.data.resultData.lastNodeExecuted}‘`;
							} else {
								title = 'Problem executing workflow';
							}

							this.showMessage({
								title,
								message: runDataExecutedErrorMessage,
								type: 'error',
								duration: 0,
								dangerouslyUseHTMLString: true,
							});
						}
					}
				} else {
					// Workflow did execute without a problem
					this.titleSet(workflow.name as string, 'IDLE');

					const execution = this.workflowsStore.getWorkflowExecution;
					if (execution?.executedNode) {
						const node = this.workflowsStore.getNodeByName(execution.executedNode);
						const nodeType = node && this.nodeTypesStore.getNodeType(node.type, node.typeVersion);
						const nodeOutput =
							execution &&
							execution.executedNode &&
							execution.data?.resultData?.runData?.[execution.executedNode];
						if (nodeType?.polling && !nodeOutput) {
							this.showMessage({
								title: this.$locale.baseText('pushConnection.pollingNode.dataNotFound', {
									interpolate: {
										service: getTriggerNodeServiceName(nodeType),
									},
								}),
								message: this.$locale.baseText('pushConnection.pollingNode.dataNotFound.message', {
									interpolate: {
										service: getTriggerNodeServiceName(nodeType),
									},
								}),
								type: 'success',
							});
						} else {
							this.showMessage({
								title: this.$locale.baseText('pushConnection.nodeExecutedSuccessfully'),
								type: 'success',
							});
						}
					} else {
						this.showMessage({
							title: this.$locale.baseText('pushConnection.workflowExecutedSuccessfully'),
							type: 'success',
						});
					}
				}

				// It does not push the runData as it got already pushed with each
				// node that did finish. For that reason copy in here the data
				// which we already have.
				if (this.workflowsStore.getWorkflowRunData) {
					runDataExecuted.data.resultData.runData = this.workflowsStore.getWorkflowRunData;
				}

				this.workflowsStore.executingNode.length = 0;
				this.workflowsStore.setWorkflowExecutionData(runDataExecuted as IExecutionResponse);
				this.uiStore.removeActiveAction('workflowRunning');

				// Set the node execution issues on all the nodes which produced an error so that
				// it can be displayed in the node-view
				this.nodeHelpers.updateNodesExecutionIssues();

				const lastNodeExecuted: string | undefined =
					runDataExecuted.data.resultData.lastNodeExecuted;
				let itemsCount = 0;
				if (
					lastNodeExecuted &&
					runDataExecuted.data.resultData.runData[lastNodeExecuted] &&
					!runDataExecutedErrorMessage
				) {
					itemsCount =
						runDataExecuted.data.resultData.runData[lastNodeExecuted][0].data!.main[0]!.length;
				}

				void useExternalHooks().run('pushConnection.executionFinished', {
					itemsCount,
					nodeName: runDataExecuted.data.resultData.lastNodeExecuted,
					errorMessage: runDataExecutedErrorMessage,
					runDataExecutedStartData: runDataExecuted.data.startData,
					resultDataError: runDataExecuted.data.resultData.error,
				});
				if (!runDataExecuted.data.resultData.error) {
					this.segmentStore.trackSuccessfulWorkflowExecution(runDataExecuted);
				}
			} else if (receivedData.type === 'executionStarted') {
				const pushData = receivedData.data;

				const executionData: IExecutionsCurrentSummaryExtended = {
					id: pushData.executionId,
					finished: false,
					mode: pushData.mode,
					startedAt: pushData.startedAt,
					retryOf: pushData.retryOf,
					workflowId: pushData.workflowId,
					workflowName: pushData.workflowName,
				};

				this.workflowsStore.addActiveExecution(executionData);
			} else if (receivedData.type === 'nodeExecuteAfter') {
				// A node finished to execute. Add its data
				const pushData = receivedData.data;
				this.workflowsStore.addNodeExecutionData(pushData);
				this.workflowsStore.removeExecutingNode(pushData.nodeName);
			} else if (receivedData.type === 'nodeExecuteBefore') {
				// A node started to be executed. Set it as executing.
				const pushData = receivedData.data;
				this.workflowsStore.addExecutingNode(pushData.nodeName);
			} else if (receivedData.type === 'testWebhookDeleted') {
				// A test-webhook was deleted
				const pushData = receivedData.data;

				if (pushData.workflowId === this.workflowsStore.workflowId) {
					this.workflowsStore.executionWaitingForWebhook = false;
					this.uiStore.removeActiveAction('workflowRunning');
				}
			} else if (receivedData.type === 'testWebhookReceived') {
				// A test-webhook did get called
				const pushData = receivedData.data;

				if (pushData.workflowId === this.workflowsStore.workflowId) {
					this.workflowsStore.executionWaitingForWebhook = false;
					this.workflowsStore.activeExecutionId = pushData.executionId;
				}

				void this.processWaitingPushMessages();
			} else if (receivedData.type === 'reloadNodeType') {
				await this.nodeTypesStore.getNodeTypes();
				await this.nodeTypesStore.getFullNodesProperties([receivedData.data]);
			} else if (receivedData.type === 'removeNodeType') {
				const pushData = receivedData.data;

				const nodesToBeRemoved: INodeTypeNameVersion[] = [pushData];

				// Force reload of all credential types
				await this.credentialsStore.fetchCredentialTypes(false).then(() => {
					this.nodeTypesStore.removeNodeTypes(nodesToBeRemoved);
				});
			} else if (receivedData.type === 'nodeDescriptionUpdated') {
				await this.nodeTypesStore.getNodeTypes();
				await this.credentialsStore.fetchCredentialTypes(true);
			}
			return true;
		},
		getExecutionError(data: IRunExecutionData | IExecuteContextData) {
			const error = data.resultData.error;

			let errorMessage: string;

			if (data.resultData.lastNodeExecuted && error) {
				errorMessage = error.message || error.description;
			} else {
				errorMessage = this.$locale.baseText('pushConnection.executionError', {
					interpolate: { error: '!' },
				});

				if (error?.message) {
					let nodeName: string | undefined;
					if ('node' in error) {
						nodeName = typeof error.node === 'string' ? error.node : error.node!.name;
					}

					const receivedError = nodeName ? `${nodeName}: ${error.message}` : error.message;
					errorMessage = this.$locale.baseText('pushConnection.executionError', {
						interpolate: {
							error: `.${this.$locale.baseText('pushConnection.executionError.details', {
								interpolate: {
									details: receivedError,
								},
							})}`,
						},
					});
				}
			}

			return errorMessage;
		},
	},
});<|MERGE_RESOLUTION|>--- conflicted
+++ resolved
@@ -5,12 +5,7 @@
 	IPushDataExecutionFinished,
 } from '@/Interface';
 
-<<<<<<< HEAD
-import { externalHooks } from '@/mixins/externalHooks';
 import { useNodeHelpers } from '@/composables/useNodeHelpers';
-=======
-import { nodeHelpers } from '@/mixins/nodeHelpers';
->>>>>>> a3ca7c7a
 import { useTitleChange } from '@/composables/useTitleChange';
 import { useToast } from '@/composables/useToast';
 import { workflowHelpers } from '@/mixins/workflowHelpers';
@@ -58,11 +53,7 @@
 			void this.pushMessageReceived(message);
 		});
 	},
-<<<<<<< HEAD
-	mixins: [externalHooks, workflowHelpers],
-=======
-	mixins: [nodeHelpers, workflowHelpers],
->>>>>>> a3ca7c7a
+	mixins: [workflowHelpers],
 	data() {
 		return {
 			retryTimeout: null as NodeJS.Timeout | null,
