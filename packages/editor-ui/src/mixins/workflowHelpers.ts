--- conflicted
+++ resolved
@@ -184,31 +184,7 @@
 
 // Returns a workflow instance.
 function getWorkflow(nodes: INodeUi[], connections: IConnections, copyData?: boolean): Workflow {
-<<<<<<< HEAD
 	return useWorkflowsStore().getWorkflow(nodes, connections, copyData);
-=======
-	const nodeTypes = getNodeTypes();
-	let workflowId: string | undefined = useWorkflowsStore().workflowId;
-	if (workflowId && workflowId === PLACEHOLDER_EMPTY_WORKFLOW_ID) {
-		workflowId = undefined;
-	}
-
-	const workflowName = useWorkflowsStore().workflowName;
-
-	cachedWorkflow = new Workflow({
-		id: workflowId,
-		name: workflowName,
-		nodes: copyData ? deepCopy(nodes) : nodes,
-		connections: copyData ? deepCopy(connections) : connections,
-		active: false,
-		nodeTypes,
-		settings: useWorkflowsStore().workflowSettings,
-		// @ts-ignore
-		pinData: useWorkflowsStore().getPinData,
-	});
-
-	return cachedWorkflow;
->>>>>>> c42820e8
 }
 
 function getNodeTypes(): INodeTypes {
