--- conflicted
+++ resolved
@@ -62,11 +62,8 @@
 import { useTemplatesStore } from '@/stores/templates';
 import { useNodeTypesStore } from '@/stores/nodeTypes';
 import { useWorkflowsEEStore } from '@/stores/workflows.ee';
-<<<<<<< HEAD
-=======
 import { useUsersStore } from '@/stores/users';
 import { getWorkflowPermissions, IPermissions } from '@/permissions';
->>>>>>> 7e3f3c50
 import { ICredentialsResponse } from '@/Interface';
 import { getWorkflowPermissions, IPermissions } from '@/permissions';
 
