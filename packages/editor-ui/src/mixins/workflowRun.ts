--- conflicted
+++ resolved
@@ -18,13 +18,12 @@
 import { useRootStore } from '@/stores/n8nRoot.store';
 import { useUIStore } from '@/stores/ui.store';
 import { useWorkflowsStore } from '@/stores/workflows.store';
-<<<<<<< HEAD
-import { CREDENTIAL_ONLY_NODE_PREFIX, HTTP_REQUEST_NODE_TYPE } from '../constants';
-=======
-import { useRootStore } from '@/stores/n8nRoot.store';
-import { FORM_TRIGGER_NODE_TYPE } from '../constants';
+import {
+	CREDENTIAL_ONLY_NODE_PREFIX,
+	FORM_TRIGGER_NODE_TYPE,
+	HTTP_REQUEST_NODE_TYPE,
+} from '../constants';
 import { openPopUpWindow } from '@/utils/executionUtils';
->>>>>>> 0746783e
 
 export const workflowRun = defineComponent({
 	mixins: [externalHooks, workflowHelpers],
