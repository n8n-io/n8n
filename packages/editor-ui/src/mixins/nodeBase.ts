import { defineComponent } from 'vue';
import type { PropType } from 'vue';
import { mapStores } from 'pinia';

import type { INodeUi } from '@/Interface';
import { deviceSupportHelpers } from '@/mixins/deviceSupportHelpers';
import { NO_OP_NODE_TYPE } from '@/constants';

import type { ConnectionTypes, INodeTypeDescription } from 'n8n-workflow';
import { useUIStore } from '@/stores/ui.store';
import { useWorkflowsStore } from '@/stores/workflows.store';
import { useNodeTypesStore } from '@/stores/nodeTypes.store';
import type { BrowserJsPlumbInstance } from '@jsplumb/browser-ui';
import type { Endpoint, EndpointOptions } from '@jsplumb/core';
import * as NodeViewUtils from '@/utils/nodeViewUtils';
import { useHistoryStore } from '@/stores/history.store';
import { useCanvasStore } from '@/stores/canvas.store';
import { EndpointSpec } from '@jsplumb/common';

const addInputEndpointSpec: EndpointSpec = {
	type: 'N8nAddInput',
	options: {
		size: 24,
	},
};

export const nodeBase = defineComponent({
	mixins: [deviceSupportHelpers],
	mounted() {
		// Initialize the node
		if (this.data !== null) {
			try {
				this.__addNode(this.data);
			} catch (error) {
				// This breaks when new nodes are loaded into store but workflow tab is not currently active
				// Shouldn't affect anything
			}
		}
	},
	computed: {
		...mapStores(useNodeTypesStore, useUIStore, useCanvasStore, useWorkflowsStore, useHistoryStore),
		data(): INodeUi | null {
			return this.workflowsStore.getNodeByName(this.name);
		},
		nodeId(): string {
			return this.data?.id || '';
		},
	},
	props: {
		name: {
			type: String,
		},
		instance: {
			type: Object as PropType<BrowserJsPlumbInstance>,
		},
		isReadOnly: {
			type: Boolean,
		},
		isActive: {
			type: Boolean,
		},
		hideActions: {
			type: Boolean,
		},
		disableSelecting: {
			type: Boolean,
		},
		showCustomTooltip: {
			type: Boolean,
		},
	},
	methods: {
		__addEndpointTestingData(endpoint: Endpoint, type: string, inputIndex: number) {
			if (window?.Cypress && 'canvas' in endpoint.endpoint) {
				const canvas = endpoint.endpoint.canvas;
				this.instance.setAttribute(canvas, 'data-endpoint-name', this.data.name);
				this.instance.setAttribute(canvas, 'data-input-index', inputIndex.toString());
				this.instance.setAttribute(canvas, 'data-endpoint-type', type);
			}
		},
		__addInputEndpoints(node: INodeUi, nodeTypeData: INodeTypeDescription) {
			// Add Inputs
			const indexData: {
				[key: string]: number;
			} = {};

			nodeTypeData.inputs.forEach((inputName, i) => {
				const locactionIntputName = inputName === 'main' ? 'main' : 'other';

				// Increment the index for inputs with current name
				if (indexData.hasOwnProperty(locactionIntputName)) {
					indexData[locactionIntputName]++;
				} else {
					indexData[locactionIntputName] = 0;
				}
				const typeIndex = indexData[locactionIntputName];

				const inputsOfSameType = nodeTypeData.inputs.filter((input) =>
					inputName === 'main' ? input === 'main' : input !== 'main',
				);

				// Get the position of the anchor depending on how many it has
				const anchorPosition = NodeViewUtils.getAnchorPosition(
					inputName,
					'input',
					inputsOfSameType.length,
				)[typeIndex];

				const scope = NodeViewUtils.getEndpointScope(inputName);

				const newEndpointData: EndpointOptions = {
					uuid: NodeViewUtils.getInputEndpointUUID(this.nodeId, i),
					anchor: anchorPosition,
					maxConnections: -1,
					endpoint: 'Rectangle',
					paintStyle: NodeViewUtils.getInputEndpointStyle(
						nodeTypeData,
						'--color-foreground-xdark',
						inputName,
					),
					hoverPaintStyle: NodeViewUtils.getInputEndpointStyle(
						nodeTypeData,
						'--color-primary',
						inputName,
					),
					scope,
					source: false,
					target: !this.isReadOnly && nodeTypeData.inputs.length > 1, // only enabled for nodes with multiple inputs.. otherwise attachment handled by connectionDrag event in NodeView,
					parameters: {
						nodeId: this.nodeId,
						type: inputName,
						index: i,
					},
					enabled: !this.isReadOnly, // enabled in default case to allow dragging
					cssClass: 'rect-input-endpoint',
					dragAllowedWhenFull: true,
					hoverClass: 'rect-input-endpoint-hover',
					...this.__getInputConnectionStyle(inputName, nodeTypeData),
				};

				const endpoint = this.instance?.addEndpoint(
					this.$refs[this.data.name] as Element,
					newEndpointData,
				);
				this.__addEndpointTestingData(endpoint, 'input', i);
<<<<<<< HEAD
				if (nodeTypeData.inputNames?.[i]) {
=======
				if (nodeTypeData.inputNames && nodeTypeData.inputNames[i]) {
>>>>>>> 0bfc6c62
					// Apply input names if they got set
					endpoint.addOverlay(
						NodeViewUtils.getInputNameOverlay(nodeTypeData.inputNames[i]),
					);
				}
				if (!Array.isArray(endpoint)) {
					endpoint.__meta = {
						nodeName: node.name,
						nodeId: this.nodeId,
						index: i,
						totalEndpoints: nodeTypeData.inputs.length,
					};
				}

				// TODO: Activate again if it makes sense. Currently makes problems when removing
				//       connection on which the input has a name. It does not get hidden because
				//       the endpoint to which it connects when letting it go over the node is
				//       different to the regular one (have different ids). So that seems to make
				//       problems when hiding the input-name.

				// if (index === 0 && inputName === 'main') {
				// 	// Make the first main-input the default one to connect to when connection gets dropped on node
				// 	this.instance.makeTarget(this.nodeId, newEndpointData);
				// }
			});
			if (nodeTypeData.inputs.length === 0) {
				this.instance.manage(this.$refs[this.data.name] as Element);
			}
		},
		__addOutputEndpoints(node: INodeUi, nodeTypeData: INodeTypeDescription) {
			const indexData: {
				[key: string]: number;
			} = {};

			// TODO: Does not save connections perfectly. If there are two types
			//      they do not both start with index 0 in the workflow JSON
			// TODO: There are still a lot of references of "main" in NodesView and
			//       other locations. So assume there will be more problems

			nodeTypeData.outputs.forEach((outputName, i) => {
				const locactionOutputName = outputName === 'main' ? 'main' : 'other';

				// Increment the index for outputs with current name
				if (indexData.hasOwnProperty(locactionOutputName)) {
					indexData[locactionOutputName]++;
				} else {
					indexData[locactionOutputName] = 0;
				}
				const typeIndex = indexData[locactionOutputName];

				const outputsOfSameType = nodeTypeData.outputs.filter((output) =>
					outputName === 'main' ? output === 'main' : output !== 'main',
				);

				// Get the position of the anchor depending on how many it has
				const anchorPosition = NodeViewUtils.getAnchorPosition(
					outputName,
					'output',
					outputsOfSameType.length,
				)[typeIndex];

				const scope = NodeViewUtils.getEndpointScope(outputName);

				const newEndpointData: EndpointOptions = {
					uuid: NodeViewUtils.getOutputEndpointUUID(this.nodeId, i),
					anchor: anchorPosition,
					maxConnections: -1,
					endpoint: {
						type: 'Dot',
						options: {
							radius: nodeTypeData && outputsOfSameType.length > 2 ? 7 : 9,
						},
					},
					hoverPaintStyle: NodeViewUtils.getOutputEndpointStyle(nodeTypeData, '--color-primary'),
					scope,
					source: true,
					target: false,
					enabled: !this.isReadOnly,
					parameters: {
						nodeId: this.nodeId,
						type: outputName,
						index: i,
					},
					hoverClass: 'dot-output-endpoint-hover',
					connectionsDirected: true,
					dragAllowedWhenFull: false,
					...this.__getOutputConnectionStyle(outputName, nodeTypeData),
				};

				const endpoint = this.instance.addEndpoint(
					this.$refs[this.data.name] as Element,
					newEndpointData,
				);
				this.__addEndpointTestingData(endpoint, 'output', i);
				if (nodeTypeData.outputNames && nodeTypeData.outputNames[i]) {
					// Apply output names if they got set
					const overlaySpec = NodeViewUtils.getOutputNameOverlay(
						nodeTypeData.outputNames[i],
						outputName,
					);
					endpoint.addOverlay(overlaySpec);
				}

				if (!Array.isArray(endpoint)) {
					endpoint.__meta = {
						nodeName: node.name,
						nodeId: this.nodeId,
						index: i,
						totalEndpoints: nodeTypeData.outputs.length,
					};
				}

				if (!this.isReadOnly && outputName === 'main') {
					const plusEndpointData: EndpointOptions = {
						uuid: NodeViewUtils.getOutputEndpointUUID(this.nodeId, i),
						anchor: anchorPosition,
						maxConnections: -1,
						endpoint: {
							type: 'N8nPlus',
							options: {
								dimensions: 24,
								connectedEndpoint: endpoint,
								showOutputLabel: nodeTypeData.outputs.length === 1,
								size: nodeTypeData.outputs.length >= 3 ? 'small' : 'medium',
								hoverMessage: this.$locale.baseText('nodeBase.clickToAddNodeOrDragToConnect'),
							},
						},
						source: true,
						target: false,
						enabled: !this.isReadOnly,
						paintStyle: {
							outlineStroke: 'none',
						},
						hoverPaintStyle: {
							outlineStroke: 'none',
						},
						parameters: {
							nodeId: this.nodeId,
							type: outputName,
							index: i,
						},
						cssClass: 'plus-draggable-endpoint',
						dragAllowedWhenFull: false,
					};
					const plusEndpoint = this.instance.addEndpoint(
						this.$refs[this.data.name] as Element,
						plusEndpointData,
					);
					this.__addEndpointTestingData(plusEndpoint, 'plus', i);

					if (!Array.isArray(plusEndpoint)) {
						plusEndpoint.__meta = {
							nodeName: node.name,
							nodeId: this.nodeId,
							index: i,
							totalEndpoints: nodeTypeData.outputs.length,
						};
					}
				}
			});
		},
		__addNode(node: INodeUi) {
			const nodeTypeData = (this.nodeTypesStore.getNodeType(node.type, node.typeVersion) ??
				this.nodeTypesStore.getNodeType(NO_OP_NODE_TYPE)) as INodeTypeDescription;

			this.__addInputEndpoints(node, nodeTypeData);
			this.__addOutputEndpoints(node, nodeTypeData);
		},
		__getInputConnectionStyle(
			connectionType: ConnectionTypes,
			nodeTypeData: INodeTypeDescription,
		): EndpointOptions {
			const type = 'input';

			const connectionTypes: {
				[key: string]: EndpointOptions;
			} = {
				languageModel: {
					endpoint: addInputEndpointSpec,
				},
				main: {
					paintStyle: NodeViewUtils.getInputEndpointStyle(
						nodeTypeData,
						'--color-foreground-xdark',
						connectionType,
					),
					cssClass: `dot-${type}-endpoint`,
				},
				memory: {
					endpoint: addInputEndpointSpec,
				},
				tool: {
					endpoint: addInputEndpointSpec,
				},
				vectorRetriever: {
					paintStyle: NodeViewUtils.getInputEndpointStyle(
						nodeTypeData,
						'--color-avatar-accent-2',
						connectionType,
					),
					cssClass: `dot-${type}-endpoint`,
				},
				embedding: {
					paintStyle: NodeViewUtils.getInputEndpointStyle(
						nodeTypeData,
						'--color-json-default',
						connectionType,
					),
					cssClass: `dot-${type}-endpoint`,
				},
				document: {
					paintStyle: NodeViewUtils.getInputEndpointStyle(
						nodeTypeData,
						'--color-success-light',
						connectionType,
					),
					cssClass: `dot-${type}-endpoint`,
				},
				textSplitter: {
					paintStyle: NodeViewUtils.getInputEndpointStyle(
						nodeTypeData,
						'--color-secondary-tint-2',
						connectionType,
					),
					cssClass: `dot-${type}-endpoint`,
				},
			};

			if (!connectionTypes.hasOwnProperty(connectionType)) {
				return {};
			}

			return connectionTypes[connectionType];
		},
		__getOutputConnectionStyle(
			connectionType: ConnectionTypes,
			nodeTypeData: INodeTypeDescription,
		): EndpointOptions {
			const type = 'output';
			const connectionTypes: {
				[key: string]: EndpointOptions;
			} = {
				languageModel: {
					paintStyle: NodeViewUtils.getOutputEndpointStyle(
						nodeTypeData,
						'--color-primary',
						connectionType,
					),
				},
				main: {
					paintStyle: NodeViewUtils.getOutputEndpointStyle(
						nodeTypeData,
						'--color-foreground-xdark',
						connectionType,
					),
					cssClass: `dot-${type}-endpoint`,
				},
				memory: {
					paintStyle: NodeViewUtils.getOutputEndpointStyle(
						nodeTypeData,
						'--color-primary',
						connectionType,
					),
				},
				tool: {
					paintStyle: NodeViewUtils.getOutputEndpointStyle(
						nodeTypeData,
						'--color-primary',
						connectionType,
					),
				},
				vectorRetriever: {
					paintStyle: NodeViewUtils.getOutputEndpointStyle(
						nodeTypeData,
						'--color-avatar-accent-2',
						connectionType,
					),
					cssClass: `dot-${type}-endpoint`,
				},
				embedding: {
					paintStyle: NodeViewUtils.getOutputEndpointStyle(
						nodeTypeData,
						'--color-json-default',
						connectionType,
					),
					cssClass: `dot-${type}-endpoint`,
				},
				document: {
					paintStyle: NodeViewUtils.getOutputEndpointStyle(
						nodeTypeData,
						'--color-success-light',
						connectionType,
					),
					cssClass: `dot-${type}-endpoint`,
				},
				textSplitter: {
					paintStyle: NodeViewUtils.getOutputEndpointStyle(
						nodeTypeData,
						'--color-secondary-tint-2',
						connectionType,
					),
					cssClass: `dot-${type}-endpoint`,
				},
			};

			if (!connectionTypes.hasOwnProperty(connectionType)) {
				return {};
			}

			return connectionTypes[connectionType];
		},
		touchEnd(e: MouseEvent) {
			if (this.isTouchDevice) {
				if (this.uiStore.isActionActive('dragActive')) {
					this.uiStore.removeActiveAction('dragActive');
				}
			}
		},
		mouseLeftClick(e: MouseEvent) {
			// @ts-ignore
			const path = e.path || (e.composedPath && e.composedPath());
			for (let index = 0; index < path.length; index++) {
				if (
					path[index].className &&
					typeof path[index].className === 'string' &&
					path[index].className.includes('no-select-on-click')
				) {
					return;
				}
			}

			if (!this.isTouchDevice) {
				if (this.uiStore.isActionActive('dragActive')) {
					this.uiStore.removeActiveAction('dragActive');
				} else {
					if (!this.isCtrlKeyPressed(e)) {
						this.$emit('deselectAllNodes');
					}

					if (this.uiStore.isNodeSelected(this.data.name)) {
						this.$emit('deselectNode', this.name);
					} else {
						this.$emit('nodeSelected', this.name);
					}
				}
			}
		},
	},
});<|MERGE_RESOLUTION|>--- conflicted
+++ resolved
@@ -143,14 +143,10 @@
 					newEndpointData,
 				);
 				this.__addEndpointTestingData(endpoint, 'input', i);
-<<<<<<< HEAD
 				if (nodeTypeData.inputNames?.[i]) {
-=======
-				if (nodeTypeData.inputNames && nodeTypeData.inputNames[i]) {
->>>>>>> 0bfc6c62
 					// Apply input names if they got set
 					endpoint.addOverlay(
-						NodeViewUtils.getInputNameOverlay(nodeTypeData.inputNames[i]),
+						NodeViewUtils.getInputNameOverlay(nodeTypeData.inputNames[i], inputName),
 					);
 				}
 				if (!Array.isArray(endpoint)) {
@@ -242,7 +238,7 @@
 					newEndpointData,
 				);
 				this.__addEndpointTestingData(endpoint, 'output', i);
-				if (nodeTypeData.outputNames && nodeTypeData.outputNames[i]) {
+				if (nodeTypeData.outputNames?.[i]) {
 					// Apply output names if they got set
 					const overlaySpec = NodeViewUtils.getOutputNameOverlay(
 						nodeTypeData.outputNames[i],
