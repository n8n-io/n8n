--- conflicted
+++ resolved
@@ -1,9 +1,5 @@
 /* eslint-disable @typescript-eslint/no-explicit-any */
-<<<<<<< HEAD
-import Vue, { defineComponent } from 'vue';
-=======
 import { defineComponent } from 'vue';
->>>>>>> 54f99a7d
 
 function broadcast(
 	this: InstanceType<typeof EmitterMixin>,
@@ -26,11 +22,7 @@
 	});
 }
 
-<<<<<<< HEAD
-export default defineComponent({
-=======
 const EmitterMixin = defineComponent({
->>>>>>> 54f99a7d
 	methods: {
 		$dispatch(componentName: string, eventName: string, params: any) {
 			let parent = this.$parent || this.$root;
