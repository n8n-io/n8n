import type {
	INodeType,
	INodeTypeData,
	INodeTypes,
	IConnections,
	IDataObject,
	INode,
	IPinData,
	IWorkflowSettings,
	LoadedClass,
	INodeTypeDescription,
	INodeIssues,
} from 'n8n-workflow';
import { NodeConnectionType, NodeHelpers, Workflow } from 'n8n-workflow';
import { uuid } from '@jsplumb/util';
import { mock } from 'vitest-mock-extended';

import {
	AGENT_NODE_TYPE,
	CHAT_TRIGGER_NODE_TYPE,
	CODE_NODE_TYPE,
	EXECUTABLE_TRIGGER_NODE_TYPES,
	MANUAL_TRIGGER_NODE_TYPE,
	NO_OP_NODE_TYPE,
	SET_NODE_TYPE,
	STICKY_NODE_TYPE,
} from '@/constants';
import type { INodeUi, IWorkflowDb } from '@/Interface';
import { CanvasNodeRenderType } from '@/types';

export const mockNode = ({
	id = uuid(),
	name,
	type,
	position = [0, 0],
	disabled = false,
	issues = undefined,
	typeVersion = 1,
	parameters = {},
}: {
	id?: INodeUi['id'];
	name: INodeUi['name'];
	type: INodeUi['type'];
	position?: INodeUi['position'];
	disabled?: INodeUi['disabled'];
	issues?: INodeIssues;
	typeVersion?: INodeUi['typeVersion'];
	parameters?: INodeUi['parameters'];
}) => mock<INodeUi>({ id, name, type, position, disabled, issues, typeVersion, parameters });

export const mockNodeTypeDescription = ({
	name = SET_NODE_TYPE,
	version = 1,
	credentials = [],
	inputs = [NodeConnectionType.Main],
	outputs = [NodeConnectionType.Main],
<<<<<<< HEAD
	codex = {},
=======
	properties = [],
>>>>>>> 3e0c6cb3
}: {
	name?: INodeTypeDescription['name'];
	version?: INodeTypeDescription['version'];
	credentials?: INodeTypeDescription['credentials'];
	inputs?: INodeTypeDescription['inputs'];
	outputs?: INodeTypeDescription['outputs'];
<<<<<<< HEAD
	codex?: INodeTypeDescription['codex'];
=======
	properties?: INodeTypeDescription['properties'];
>>>>>>> 3e0c6cb3
} = {}) =>
	mock<INodeTypeDescription>({
		name,
		displayName: name,
		description: '',
		version,
		defaults: {
			name,
		},
		defaultVersion: Array.isArray(version) ? version[version.length - 1] : version,
		properties: properties as [],
		maxNodes: Infinity,
		group: EXECUTABLE_TRIGGER_NODE_TYPES.includes(name) ? ['trigger'] : [],
		inputs,
		outputs,
		codex,
		credentials,
		documentationUrl: 'https://docs',
		webhooks: undefined,
	});

export const mockLoadedNodeType = (name: string) =>
	mock<LoadedClass<INodeType>>({
		type: mock<INodeType>({
			// @ts-expect-error
			description: mockNodeTypeDescription({ name }),
		}),
	});

export const mockNodes = [
	mockNode({ name: 'Manual Trigger', type: MANUAL_TRIGGER_NODE_TYPE }),
	mockNode({ name: 'Set', type: SET_NODE_TYPE }),
	mockNode({ name: 'Code', type: CODE_NODE_TYPE }),
	mockNode({ name: 'Rename', type: SET_NODE_TYPE }),
	mockNode({ name: 'Chat Trigger', type: CHAT_TRIGGER_NODE_TYPE }),
	mockNode({ name: 'Agent', type: AGENT_NODE_TYPE }),
	mockNode({ name: 'Sticky', type: STICKY_NODE_TYPE }),
	mockNode({ name: CanvasNodeRenderType.AddNodes, type: CanvasNodeRenderType.AddNodes }),
	mockNode({ name: 'End', type: NO_OP_NODE_TYPE }),
];

export const defaultNodeTypes = mockNodes.reduce<INodeTypeData>((acc, { type }) => {
	acc[type] = mockLoadedNodeType(type);
	return acc;
}, {});

export const defaultNodeDescriptions = Object.values(defaultNodeTypes).map(
	({ type }) => type.description,
) as INodeTypeDescription[];

const nodeTypes = mock<INodeTypes>({
	getByName(nodeType) {
		return defaultNodeTypes[nodeType].type;
	},
	getByNameAndVersion(nodeType: string, version?: number): INodeType {
		return NodeHelpers.getVersionedNodeType(defaultNodeTypes[nodeType].type, version);
	},
});

export function createTestWorkflowObject({
	id = uuid(),
	name = 'Test Workflow',
	nodes = [],
	connections = {},
	active = false,
	staticData = {},
	settings = {},
	pinData = {},
}: {
	id?: string;
	name?: string;
	nodes?: INode[];
	connections?: IConnections;
	active?: boolean;
	staticData?: IDataObject;
	settings?: IWorkflowSettings;
	pinData?: IPinData;
} = {}) {
	return new Workflow({
		id,
		name,
		nodes,
		connections,
		active,
		staticData,
		settings,
		pinData,
		nodeTypes,
	});
}

export function createTestWorkflow({
	id = uuid(),
	name = 'Test Workflow',
	nodes = [],
	connections = {},
	active = false,
	settings = {
		timezone: 'DEFAULT',
		executionOrder: 'v1',
	},
	pinData = {},
	...rest
}: Partial<IWorkflowDb> = {}): IWorkflowDb {
	return {
		createdAt: '',
		updatedAt: '',
		id,
		name,
		nodes,
		connections,
		active,
		settings,
		versionId: '1',
		meta: {},
		pinData,
		...rest,
	};
}

export function createTestNode(node: Partial<INode> = {}): INode {
	return {
		id: uuid(),
		name: 'Node',
		type: 'n8n-nodes-base.set',
		typeVersion: 1,
		position: [0, 0] as [number, number],
		parameters: {},
		...node,
	};
}<|MERGE_RESOLUTION|>--- conflicted
+++ resolved
@@ -54,22 +54,16 @@
 	credentials = [],
 	inputs = [NodeConnectionType.Main],
 	outputs = [NodeConnectionType.Main],
-<<<<<<< HEAD
 	codex = {},
-=======
 	properties = [],
->>>>>>> 3e0c6cb3
 }: {
 	name?: INodeTypeDescription['name'];
 	version?: INodeTypeDescription['version'];
 	credentials?: INodeTypeDescription['credentials'];
 	inputs?: INodeTypeDescription['inputs'];
 	outputs?: INodeTypeDescription['outputs'];
-<<<<<<< HEAD
 	codex?: INodeTypeDescription['codex'];
-=======
 	properties?: INodeTypeDescription['properties'];
->>>>>>> 3e0c6cb3
 } = {}) =>
 	mock<INodeTypeDescription>({
 		name,
