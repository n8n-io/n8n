--- conflicted
+++ resolved
@@ -3,11 +3,7 @@
 import { render } from '@testing-library/vue';
 import { PiniaVuePlugin } from 'pinia';
 
-<<<<<<< HEAD
-export const retry = (assertion: () => any, { interval = 20, timeout = 1000 } = {}) => {
-=======
-export const retry = async (assertion: () => any, { interval = 20, timeout = 200 } = {}) => {
->>>>>>> e81a9648
+export const retry = async (assertion: () => any, { interval = 20, timeout = 1000 } = {}) => {
 	return new Promise((resolve, reject) => {
 		const startTime = Date.now();
 
