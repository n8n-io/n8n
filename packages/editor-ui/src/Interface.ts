--- conflicted
+++ resolved
@@ -606,11 +606,8 @@
 	isOwner: boolean;
 	inviteAcceptUrl?: string;
 	fullName?: string;
-<<<<<<< HEAD
 	createdAt?: string;
 	mfaEnabled: boolean;
-=======
->>>>>>> 5f6183a0
 }
 
 export interface IVersionNotificationSettings {
