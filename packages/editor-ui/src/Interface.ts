--- conflicted
+++ resolved
@@ -48,11 +48,8 @@
 	NodeConnectionType,
 	INodeCredentialsDetails,
 	StartNodeData,
-<<<<<<< HEAD
+	IPersonalizationSurveyAnswersV4,
 	AnnotationVote,
-=======
-	IPersonalizationSurveyAnswersV4,
->>>>>>> 547a6064
 } from 'n8n-workflow';
 import type { BulkCommand, Undoable } from '@/models/history';
 import type { PartialBy, TupleToUnion } from '@/utils/typeHelpers';
