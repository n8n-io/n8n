--- conflicted
+++ resolved
@@ -731,12 +731,9 @@
 		latestVersion: number;
 		path: string;
 	};
-<<<<<<< HEAD
 	credentialsSharing: boolean;
 	workflowSharing: boolean;
-=======
 	onboardingCallPromptEnabled: boolean;
->>>>>>> bcd0f91d
 }
 
 export interface IWorkflowSettings extends IWorkflowSettingsWorkflow {
