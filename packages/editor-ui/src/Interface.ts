--- conflicted
+++ resolved
@@ -419,7 +419,7 @@
 	| PushDataRemoveNodeType
 	| PushDataTestWebhook
 	| PushDataExecutionRecovered
-<<<<<<< HEAD
+	| PushDataWorkerStatusMessage
 	| PushDataActiveWorkflowAdded
 	| PushDataActiveWorkflowRemoved;
 
@@ -432,9 +432,6 @@
 	data: IActiveWorkflowRemoved;
 	type: 'workflowDeactivated';
 };
-=======
-	| PushDataWorkerStatusMessage;
->>>>>>> cbc69090
 
 type PushDataExecutionRecovered = {
 	data: IPushDataExecutionRecovered;
