--- conflicted
+++ resolved
@@ -33,12 +33,9 @@
 	IUserManagementSettings,
 	WorkflowSettings,
 	IUserSettings,
-<<<<<<< HEAD
+	IN8nUISettings,
 	Banners,
-	IN8nUISettings,
-=======
 	BannerName,
->>>>>>> 270946a9
 } from 'n8n-workflow';
 import type { SignInType } from './constants';
 import type {
