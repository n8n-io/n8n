import type {
	AI_NODE_CREATOR_VIEW,
	CREDENTIAL_EDIT_MODAL_KEY,
	FAKE_DOOR_FEATURES,
	REGULAR_NODE_CREATOR_VIEW,
<<<<<<< HEAD
	SignInType,
	TRIGGER_NODE_CREATOR_VIEW,
=======
	AI_OTHERS_NODE_CREATOR_VIEW,
>>>>>>> b59b9086
} from './constants';

import type { BulkCommand, Undoable } from '@/models/history';
import type { PartialBy, TupleToUnion } from '@/utils/typeHelpers';
import type { IMenuItem } from 'n8n-design-system';
import type {
	BannerName,
	ExecutionStatus,
	FeatureFlags,
	GenericValue,
	IConnections,
	ICredentialType,
	ICredentialsDecrypted,
	ICredentialsEncrypted,
	IDataObject,
	IDisplayOptions,
	IExecutionsSummary,
	ILoadOptions,
	IN8nUISettings,
	INode,
	INodeCredentials,
	INodeIssues,
	INodeListSearchItems,
	INodeParameters,
	INodeProperties,
	INodeTypeDescription,
	INodeTypeNameVersion,
	IPinData,
	IRun,
	IRunData,
	IRunExecutionData,
	ITaskData,
	ITelemetryTrackProperties,
	IUserManagementSettings,
	IUserSettings,
<<<<<<< HEAD
	IWorkflowSettings as IWorkflowSettingsWorkflow,
	NodeParameterValueType,
	PublicInstalledPackage,
	WorkflowExecuteMode,
	WorkflowSettings,
=======
	IN8nUISettings,
	BannerName,
	INodeExecutionData,
	INodeProperties,
>>>>>>> b59b9086
} from 'n8n-workflow';
import type { Component } from 'vue';

export * from 'n8n-design-system/types';

declare global {
	interface Window {
		posthog?: {
			init(
				key: string,
				options?: {
					api_host?: string;
					autocapture?: boolean;
					disable_session_recording?: boolean;
					debug?: boolean;
					bootstrap?: {
						distinctId?: string;
						isIdentifiedID?: boolean;
						featureFlags: FeatureFlags;
					};
					session_recording?: {
						maskAllInputs?: boolean;
						maskInputFn?: ((text: string, element?: HTMLElement) => string) | null;
					};
				},
			): void;
			isFeatureEnabled?(flagName: string): boolean;
			getFeatureFlag?(flagName: string): boolean | string;
			identify?(
				id: string,
				userProperties?: Record<string, string | number>,
				userPropertiesOnce?: Record<string, string>,
			): void;
			reset?(resetDeviceId?: boolean): void;
			onFeatureFlags?(callback: (keys: string[], map: FeatureFlags) => void): void;
			reloadFeatureFlags?(): void;
			capture?(event: string, properties: IDataObject): void;
			register?(metadata: IDataObject): void;
			people?: {
				set?(metadata: IDataObject): void;
			};
			debug?(): void;
		};
		analytics?: {
			track(event: string, proeprties?: ITelemetryTrackProperties): void;
		};
		featureFlags?: {
			getAll: () => FeatureFlags;
			getVariant: (name: string) => string | boolean | undefined;
			override: (name: string, value: string) => void;
		};
	}
}

export type EndpointStyle = {
	width?: number;
	height?: number;
	fill?: string;
	stroke?: string;
	outlineStroke?: string;
	lineWidth?: number;
	hover?: boolean;
	showOutputLabel?: boolean;
	size?: string;
	hoverMessage?: string;
};

export interface IUpdateInformation {
	name: string;
	key?: string;
	value:
		| string
		| number
		| { [key: string]: string | number | boolean }
		| NodeParameterValueType
		| INodeParameters; // with null makes problems in NodeSettings.vue
	node?: string;
	oldValue?: string | number;
}

export interface INodeUpdatePropertiesInformation {
	name: string; // Node-Name
	properties: {
		position: XYPosition;
		[key: string]: IDataObject | XYPosition;
	};
}

export type XYPosition = [number, number];

export interface INodeUi extends INode {
	position: XYPosition;
	color?: string;
	notes?: string;
	issues?: INodeIssues;
	name: string;
	pinData?: IDataObject;
}

export interface INodeTypesMaxCount {
	[key: string]: {
		exist: number;
		max: number;
		nodeNames: string[];
	};
}

export interface IExternalHooks {
	run(eventName: string, metadata?: IDataObject): Promise<void>;
}

export interface INodeTranslationHeaders {
	data: {
		[key: string]: {
			displayName: string;
			description: string;
		};
	};
}

export interface IAiDataContent {
	data: INodeExecutionData[] | null;
	inOut: 'input' | 'output';
	type: NodeConnectionType;
	metadata: {
		executionTime: number;
		startTime: number;
	};
}

export interface IAiData {
	data: IAiDataContent[];
	node: string;
	runIndex: number;
}

export interface IStartRunData {
	workflowData: IWorkflowData;
	startNodes?: string[];
	destinationNode?: string;
	runData?: IRunData;
	pinData?: IPinData;
}

export interface ITableData {
	columns: string[];
	data: GenericValue[][];
	hasJson: { [key: string]: boolean };
}

export interface IVariableItemSelected {
	variable: string;
}

export interface IVariableSelectorOption {
	name: string;
	key?: string;
	value?: string;
	options?: IVariableSelectorOption[] | null;
	allowParentSelect?: boolean;
	dataType?: string;
}

// Simple version of n8n-workflow.Workflow
export interface IWorkflowData {
	id?: string;
	name?: string;
	active?: boolean;
	nodes: INode[];
	connections: IConnections;
	settings?: IWorkflowSettings;
	tags?: string[];
	pinData?: IPinData;
	versionId?: string;
}

export interface IWorkflowDataUpdate {
	id?: string;
	name?: string;
	nodes?: INode[];
	connections?: IConnections;
	settings?: IWorkflowSettings;
	active?: boolean;
	tags?: ITag[] | string[]; // string[] when store or requested, ITag[] from API response
	pinData?: IPinData;
	versionId?: string;
	meta?: WorkflowMetadata;
}

export interface IWorkflowToShare extends IWorkflowDataUpdate {
	meta?: {
		instanceId: string;
	};
}

export interface IWorkflowTemplate {
	id: number;
	name: string;
	workflow: Pick<IWorkflowData, 'nodes' | 'connections' | 'settings' | 'pinData'>;
}

export interface INewWorkflowData {
	name: string;
	onboardingFlowEnabled: boolean;
}

export interface WorkflowMetadata {
	onboardingId?: string;
}

// Almost identical to cli.Interfaces.ts
export interface IWorkflowDb {
	id: string;
	name: string;
	active: boolean;
	createdAt: number | string;
	updatedAt: number | string;
	nodes: INodeUi[];
	connections: IConnections;
	settings?: IWorkflowSettings;
	tags?: ITag[] | string[]; // string[] when store or requested, ITag[] from API response
	pinData?: IPinData;
	sharedWith?: Array<Partial<IUser>>;
	ownedBy?: Partial<IUser>;
	versionId: string;
	usedCredentials?: IUsedCredential[];
	meta?: WorkflowMetadata;
}

// Identical to cli.Interfaces.ts
export interface IWorkflowShortResponse {
	id: string;
	name: string;
	active: boolean;
	createdAt: number | string;
	updatedAt: number | string;
	tags: ITag[];
}

export interface IWorkflowsShareResponse {
	id: string;
	createdAt: number | string;
	updatedAt: number | string;
	sharedWith?: Array<Partial<IUser>>;
	ownedBy?: Partial<IUser>;
}

// Identical or almost identical to cli.Interfaces.ts

export interface IActivationError {
	time: number;
	error: {
		message: string;
	};
}

export interface IShareCredentialsPayload {
	shareWithIds: string[];
}

export interface IShareWorkflowsPayload {
	shareWithIds: string[];
}

export interface ICredentialsResponse extends ICredentialsEncrypted {
	id: string;
	createdAt: number | string;
	updatedAt: number | string;
	sharedWith?: Array<Partial<IUser>>;
	ownedBy?: Partial<IUser>;
	currentUserHasAccess?: boolean;
}

export interface ICredentialsBase {
	createdAt: number | string;
	updatedAt: number | string;
}

export interface ICredentialsDecryptedResponse extends ICredentialsBase, ICredentialsDecrypted {
	id: string;
}

export interface IExecutionBase {
	id?: string;
	finished: boolean;
	mode: WorkflowExecuteMode;
	retryOf?: string;
	retrySuccessId?: string;
	startedAt: Date;
	stoppedAt?: Date;
	workflowId?: string; // To be able to filter executions easily //
}

export interface IExecutionFlatted extends IExecutionBase {
	data: string;
	workflowData: IWorkflowDb;
}

export interface IExecutionFlattedResponse extends IExecutionFlatted {
	id: string;
}

export interface IExecutionPushResponse {
	executionId?: string;
	waitingForWebhook?: boolean;
}

export interface IExecutionResponse extends IExecutionBase {
	id: string;
	data?: IRunExecutionData;
	workflowData: IWorkflowDb;
	executedNode?: string;
}

export interface IExecutionShortResponse {
	id: string;
	workflowData: {
		id: string;
		name: string;
	};
	mode: WorkflowExecuteMode;
	finished: boolean;
	startedAt: Date;
	stoppedAt: Date;
	executionTime?: number;
}

export interface IExecutionsListResponse {
	count: number;
	results: IExecutionsSummary[];
	estimated: boolean;
}

export interface IExecutionsCurrentSummaryExtended {
	id: string;
	finished?: boolean;
	mode: WorkflowExecuteMode;
	retryOf?: string;
	retrySuccessId?: string;
	startedAt: Date;
	stoppedAt?: Date;
	workflowId: string;
	workflowName?: string;
}

export interface IExecutionsStopData {
	finished?: boolean;
	mode: WorkflowExecuteMode;
	startedAt: Date;
	stoppedAt: Date;
	status: ExecutionStatus;
}

export interface IExecutionDeleteFilter {
	deleteBefore?: Date;
	filters?: ExecutionsQueryFilter;
	ids?: string[];
}

export type IPushData =
	| PushDataExecutionFinished
	| PushDataExecutionStarted
	| PushDataExecuteAfter
	| PushDataExecuteBefore
	| PushDataConsoleMessage
	| PushDataReloadNodeType
	| PushDataRemoveNodeType
	| PushDataTestWebhook
	| PushDataExecutionRecovered;

type PushDataExecutionRecovered = {
	data: IPushDataExecutionRecovered;
	type: 'executionRecovered';
};

type PushDataExecutionFinished = {
	data: IPushDataExecutionFinished;
	type: 'executionFinished';
};

type PushDataExecutionStarted = {
	data: IPushDataExecutionStarted;
	type: 'executionStarted';
};

type PushDataExecuteAfter = {
	data: IPushDataNodeExecuteAfter;
	type: 'nodeExecuteAfter';
};

type PushDataExecuteBefore = {
	data: IPushDataNodeExecuteBefore;
	type: 'nodeExecuteBefore';
};

type PushDataConsoleMessage = {
	data: IPushDataConsoleMessage;
	type: 'sendConsoleMessage';
};

type PushDataReloadNodeType = {
	data: IPushDataReloadNodeType;
	type: 'reloadNodeType';
};

type PushDataRemoveNodeType = {
	data: IPushDataRemoveNodeType;
	type: 'removeNodeType';
};

type PushDataTestWebhook = {
	data: IPushDataTestWebhook;
	type: 'testWebhookDeleted' | 'testWebhookReceived';
};

export interface IPushDataExecutionStarted {
	executionId: string;
	mode: WorkflowExecuteMode;
	startedAt: Date;
	retryOf?: string;
	workflowId: string;
	workflowName?: string;
}
export interface IPushDataExecutionRecovered {
	executionId: string;
}

export interface IPushDataExecutionFinished {
	data: IRun;
	executionId: string;
	retryOf?: string;
}

export interface IPushDataUnsavedExecutionFinished {
	executionId: string;
	data: { finished: true; stoppedAt: Date };
}

export interface IPushDataExecutionStarted {
	executionId: string;
}

export interface IPushDataNodeExecuteAfter {
	data: ITaskData;
	executionId: string;
	nodeName: string;
}

export interface IPushDataNodeExecuteBefore {
	executionId: string;
	nodeName: string;
}

export interface IPushDataReloadNodeType {
	name: string;
	version: number;
}
export interface IPushDataRemoveNodeType {
	name: string;
	version: number;
}

export interface IPushDataTestWebhook {
	executionId: string;
	workflowId: string;
}

export interface IPushDataConsoleMessage {
	source: string;
	messages: string[];
}

export type IPersonalizationSurveyAnswersV1 = {
	codingSkill?: string | null;
	companyIndustry?: string[] | null;
	companySize?: string | null;
	otherCompanyIndustry?: string | null;
	otherWorkArea?: string | null;
	workArea?: string[] | string | null;
};

export type IPersonalizationSurveyAnswersV2 = {
	version: 'v2';
	automationGoal?: string | null;
	codingSkill?: string | null;
	companyIndustryExtended?: string[] | null;
	companySize?: string | null;
	companyType?: string | null;
	customerType?: string | null;
	mspFocus?: string[] | null;
	mspFocusOther?: string | null;
	otherAutomationGoal?: string | null;
	otherCompanyIndustryExtended?: string[] | null;
};

export type IPersonalizationSurveyAnswersV3 = {
	version: 'v3';
	automationGoal?: string | null;
	otherAutomationGoal?: string | null;
	companyIndustryExtended?: string[] | null;
	otherCompanyIndustryExtended?: string[] | null;
	companySize?: string | null;
	companyType?: string | null;
	automationGoalSm?: string[] | null;
	automationGoalSmOther?: string | null;
	usageModes?: string[] | null;
	email?: string | null;
};

export type IPersonalizationSurveyAnswersV4 = {
	version: 'v4';
	automationGoalDevops?: string[] | null;
	automationGoalDevopsOther?: string | null;
	companyIndustryExtended?: string[] | null;
	otherCompanyIndustryExtended?: string[] | null;
	companySize?: string | null;
	companyType?: string | null;
	automationGoalSm?: string[] | null;
	automationGoalSmOther?: string | null;
	usageModes?: string[] | null;
	email?: string | null;
	role?: string | null;
	roleOther?: string | null;
	reportedSource?: string | null;
	reportedSourceOther?: string | null;
};

export type IPersonalizationLatestVersion = IPersonalizationSurveyAnswersV4;

export type IPersonalizationSurveyVersions =
	| IPersonalizationSurveyAnswersV1
	| IPersonalizationSurveyAnswersV2
	| IPersonalizationSurveyAnswersV3;

export type IRole = 'default' | 'owner' | 'member';

export interface IUserResponse {
	id: string;
	firstName?: string;
	lastName?: string;
	email?: string;
	createdAt?: string;
	globalRole?: {
		name: IRole;
		id: string;
		createdAt: Date;
	};
	personalizationAnswers?: IPersonalizationSurveyVersions | null;
	isPending: boolean;
	signInType?: SignInType;
	settings?: IUserSettings;
}

export interface CurrentUserResponse extends IUserResponse {
	featureFlags?: FeatureFlags;
}

export interface IUser extends IUserResponse {
	isDefaultUser: boolean;
	isPendingUser: boolean;
	hasRecoveryCodesLeft: boolean;
	isOwner: boolean;
	inviteAcceptUrl?: string;
	fullName?: string;
	createdAt?: string;
	mfaEnabled: boolean;
}

export interface IVersionNotificationSettings {
	enabled: boolean;
	endpoint: string;
	infoUrl: string;
}

export interface IUserListAction {
	label: string;
	value: string;
	guard?: (user: IUser) => boolean;
}

export interface IN8nPrompts {
	message: string;
	title: string;
	showContactPrompt: boolean;
	showValueSurvey: boolean;
}

export interface IN8nValueSurveyData {
	[key: string]: string;
}

export interface IN8nPromptResponse {
	updated: boolean;
}

export const enum UserManagementAuthenticationMethod {
	Email = 'email',
	Ldap = 'ldap',
	Saml = 'saml',
}

export interface IPermissionGroup {
	loginStatus?: ILogInStatus[];
	role?: IRole[];
}

export interface IPermissionAllowGroup extends IPermissionGroup {
	shouldAllow?: () => boolean;
}

export interface IPermissionDenyGroup extends IPermissionGroup {
	shouldDeny?: () => boolean;
}

export interface IPermissions {
	allow?: IPermissionAllowGroup;
	deny?: IPermissionDenyGroup;
}

export interface IUserPermissions {
	[category: string]: {
		[permission: string]: IPermissions;
	};
}

export interface ITemplatesCollection {
	id: number;
	name: string;
	nodes: ITemplatesNode[];
	workflows: Array<{ id: number }>;
}

interface ITemplatesImage {
	id: number;
	url: string;
}

interface ITemplatesCollectionExtended extends ITemplatesCollection {
	description: string | null;
	image: ITemplatesImage[];
	categories: ITemplatesCategory[];
	createdAt: string;
}

export interface ITemplatesCollectionFull extends ITemplatesCollectionExtended {
	full: true;
}

export interface ITemplatesCollectionResponse extends ITemplatesCollectionExtended {
	workflows: ITemplatesWorkflow[];
}

export interface ITemplatesWorkflow {
	id: number;
	createdAt: string;
	name: string;
	nodes: ITemplatesNode[];
	totalViews: number;
	user: {
		username: string;
	};
}

export interface ITemplatesWorkflowResponse extends ITemplatesWorkflow, IWorkflowTemplate {
	description: string | null;
	image: ITemplatesImage[];
	categories: ITemplatesCategory[];
}

export interface ITemplatesWorkflowFull extends ITemplatesWorkflowResponse {
	full: true;
}

export interface ITemplatesQuery {
	categories: number[];
	search: string;
}

export interface ITemplatesCategory {
	id: number;
	name: string;
}

export type WorkflowCallerPolicyDefaultOption = 'any' | 'none' | 'workflowsFromAList';

export interface IWorkflowSettings extends IWorkflowSettingsWorkflow {
	errorWorkflow?: string;
	saveManualExecutions?: boolean;
	timezone?: string;
	executionTimeout?: number;
	maxExecutionTimeout?: number;
	callerIds?: string;
	callerPolicy?: WorkflowSettings.CallerPolicy;
	executionOrder: NonNullable<IWorkflowSettingsWorkflow['executionOrder']>;
}

export interface ITimeoutHMS {
	hours: number;
	minutes: number;
	seconds: number;
}

export type WorkflowTitleStatus = 'EXECUTING' | 'IDLE' | 'ERROR' | 'DEBUG';

export type ExtractActionKeys<T> = T extends SimplifiedNodeType ? T['name'] : never;

export type ActionsRecord<T extends SimplifiedNodeType[]> = {
	[K in ExtractActionKeys<T[number]>]: ActionTypeDescription[];
};

export type SimplifiedNodeType = Pick<
	INodeTypeDescription,
	| 'displayName'
	| 'description'
	| 'name'
	| 'group'
	| 'icon'
	| 'iconUrl'
<<<<<<< HEAD
	| 'badgeIconUrl'
	| 'codex'
	| 'defaults'
=======
	| 'codex'
	| 'defaults'
	| 'outputs'
>>>>>>> b59b9086
>;

export interface SubcategoryItemProps {
	description?: string;
	iconType?: string;
	icon?: string;
	iconProps?: {
		color?: string;
	};
	panelClass?: string;
	title?: string;
	subcategory?: string;
	defaults?: INodeParameters;
	forceIncludeNodes?: string[];
}
export interface ViewItemProps {
	title: string;
	description: string;
	icon: string;
}
export interface LabelItemProps {
	key: string;
}
export interface ActionTypeDescription extends SimplifiedNodeType {
	displayOptions?: IDisplayOptions;
	values?: IDataObject;
	actionKey: string;
	codex: {
		label: string;
		categories: string[];
	};
}

export interface CategoryItemProps {
	name: string;
	count: number;
}

export interface CreateElementBase {
	uuid?: string;
	key: string;
}

export interface NodeCreateElement extends CreateElementBase {
	type: 'node';
	subcategory: string;
	properties: SimplifiedNodeType;
}

export interface CategoryCreateElement extends CreateElementBase {
	type: 'category';
	subcategory: string;
	properties: CategoryItemProps;
}

export interface SubcategoryCreateElement extends CreateElementBase {
	type: 'subcategory';
	properties: SubcategoryItemProps;
}
export interface ViewCreateElement extends CreateElementBase {
	type: 'view';
	properties: ViewItemProps;
}

export interface LabelCreateElement extends CreateElementBase {
	type: 'label';
	subcategory: string;
	properties: LabelItemProps;
}

export interface ActionCreateElement extends CreateElementBase {
	type: 'action';
	subcategory: string;
	properties: ActionTypeDescription;
}

export type INodeCreateElement =
	| NodeCreateElement
	| CategoryCreateElement
	| SubcategoryCreateElement
	| ViewCreateElement
	| LabelCreateElement
	| ActionCreateElement;

export interface SubcategorizedNodeTypes {
	[subcategory: string]: INodeCreateElement[];
}
export interface ITag {
	id: string;
	name: string;
	usageCount?: number;
	createdAt?: string;
	updatedAt?: string;
}

export interface ITagRow {
	tag?: ITag;
	usage?: string;
	create?: boolean;
	disable?: boolean;
	update?: boolean;
	delete?: boolean;
	canDelete?: boolean;
}

export interface IVersion {
	name: string;
	nodes: IVersionNode[];
	createdAt: string;
	description: string;
	documentationUrl: string;
	hasBreakingChange: boolean;
	hasSecurityFix: boolean;
	hasSecurityIssue: boolean;
	securityIssueFixVersion: string;
}

export interface IVersionNode {
	name: string;
	displayName: string;
	icon: string;
	iconUrl?: string;
	defaults: INodeParameters;
	iconData: {
		type: string;
		icon?: string;
		fileBuffer?: string;
	};
	typeVersion?: number;
}

export interface ITemplatesNode extends IVersionNode {
	categories?: ITemplatesCategory[];
}

export interface INodeMetadata {
	parametersLastUpdatedAt?: number;
	pristine: boolean;
}

export interface IUsedCredential {
	id: string;
	name: string;
	credentialType: string;
	currentUserHasAccess: boolean;
	ownedBy: Partial<IUser>;
	sharedWith: Array<Partial<IUser>>;
}

export interface WorkflowsState {
	activeExecutions: IExecutionsCurrentSummaryExtended[];
	activeWorkflows: string[];
	activeWorkflowExecution: IExecutionsSummary | null;
	currentWorkflowExecutions: IExecutionsSummary[];
	activeExecutionId: string | null;
	executingNode: string[];
	executionWaitingForWebhook: boolean;
	finishedExecutionsCount: number;
	nodeMetadata: NodeMetadataMap;
	subWorkflowExecutionError: Error | null;
	usedCredentials: Record<string, IUsedCredential>;
	workflow: IWorkflowDb;
	workflowExecutionData: IExecutionResponse | null;
	workflowExecutionPairedItemMappings: { [itemId: string]: Set<string> };
	workflowsById: IWorkflowsMap;
	isInDebugMode?: boolean;
}

export interface RootState {
	baseUrl: string;
	restEndpoint: string;
	defaultLocale: string;
	endpointWebhook: string;
	endpointWebhookTest: string;
	pushConnectionActive: boolean;
	timezone: string;
	executionTimeout: number;
	maxExecutionTimeout: number;
	versionCli: string;
	oauthCallbackUrls: object;
	n8nMetadata: {
		[key: string]: string | number | undefined;
	};
	sessionId: string;
	urlBaseWebhook: string;
	urlBaseEditor: string;
	instanceId: string;
	isNpmAvailable: boolean;
}

export interface NodeMetadataMap {
	[nodeName: string]: INodeMetadata;
}
export interface IRootState {
	activeExecutions: IExecutionsCurrentSummaryExtended[];
	activeWorkflows: string[];
	activeActions: string[];
	activeCredentialType: string | null;
	baseUrl: string;
	defaultLocale: string;
	endpointWebhook: string;
	endpointWebhookTest: string;
	executionId: string | null;
	executingNode: string[];
	executionWaitingForWebhook: boolean;
	pushConnectionActive: boolean;
	saveDataErrorExecution: string;
	saveDataSuccessExecution: string;
	saveManualExecutions: boolean;
	timezone: string;
	stateIsDirty: boolean;
	executionTimeout: number;
	maxExecutionTimeout: number;
	versionCli: string;
	oauthCallbackUrls: object;
	n8nMetadata: object;
	workflowExecutionData: IExecutionResponse | null;
	workflowExecutionPairedItemMappings: { [itemId: string]: Set<string> };
	lastSelectedNode: string | null;
	lastSelectedNodeOutputIndex: number | null;
	nodeViewOffsetPosition: XYPosition;
	nodeViewMoveInProgress: boolean;
	selectedNodes: INodeUi[];
	sessionId: string;
	urlBaseEditor: string;
	urlBaseWebhook: string;
	workflow: IWorkflowDb;
	workflowsById: IWorkflowsMap;
	sidebarMenuItems: IMenuItem[];
	instanceId: string;
	nodeMetadata: NodeMetadataMap;
	isNpmAvailable: boolean;
	subworkflowExecutionError: Error | null;
}

export interface CommunityPackageMap {
	[name: string]: PublicInstalledPackage;
}

export interface ICredentialTypeMap {
	[name: string]: ICredentialType;
}

export interface ICredentialMap {
	[name: string]: ICredentialsResponse;
}

export interface ICredentialsState {
	credentialTypes: ICredentialTypeMap;
	credentials: ICredentialMap;
}

export interface ITagsState {
	tags: { [id: string]: ITag };
	loading: boolean;
	fetchedAll: boolean;
	fetchedUsageCount: boolean;
}

export type Modals = {
	[CREDENTIAL_EDIT_MODAL_KEY]: NewCredentialsModal;
	[key: string]: ModalState;
};

export type ModalState = {
	open: boolean;
	mode?: string | null;
	data?: Record<string, unknown>;
	activeId?: string | null;
	curlCommand?: string;
	httpNodeParameters?: string;
};

export type NewCredentialsModal = ModalState & {
	showAuthSelector?: boolean;
};

export type IRunDataDisplayMode = 'table' | 'json' | 'binary' | 'schema' | 'html' | 'ai';
export type NodePanelType = 'input' | 'output';

export interface TargetItem {
	nodeName: string;
	itemIndex: number;
	runIndex: number;
	outputIndex: number;
}

export interface NDVState {
	activeNodeName: string | null;
	mainPanelDimensions: { [key: string]: { [key: string]: number } };
	sessionId: string;
	input: {
		displayMode: IRunDataDisplayMode;
		nodeName?: string;
		run?: number;
		branch?: number;
		data: {
			isEmpty: boolean;
		};
	};
	output: {
		branch?: number;
		displayMode: IRunDataDisplayMode;
		data: {
			isEmpty: boolean;
		};
		editMode: {
			enabled: boolean;
			value: string;
		};
	};
	focusedMappableInput: string;
	mappingTelemetry: { [key: string]: string | number | boolean };
	hoveringItem: null | TargetItem;
	draggable: {
		isDragging: boolean;
		type: string;
		data: string;
		canDrop: boolean;
		stickyPosition: null | XYPosition;
	};
	isMappingOnboarded: boolean;
}

export interface UIState {
	activeActions: string[];
	activeCredentialType: string | null;
	sidebarMenuCollapsed: boolean;
	modalStack: string[];
	modals: Modals;
	isPageLoading: boolean;
	currentView: string;
	mainPanelPosition: number;
	fakeDoorFeatures: IFakeDoor[];
	draggable: {
		isDragging: boolean;
		type: string;
		data: string;
		canDrop: boolean;
		stickyPosition: null | XYPosition;
	};
	stateIsDirty: boolean;
	lastSelectedNode: string | null;
	lastSelectedNodeOutputIndex: number | null;
	lastSelectedNodeEndpointUuid: string | null;
	nodeViewOffsetPosition: XYPosition;
	nodeViewMoveInProgress: boolean;
	selectedNodes: INodeUi[];
	sidebarMenuItems: IMenuItem[];
	nodeViewInitialized: boolean;
	addFirstStepOnLoad: boolean;
	executionSidebarAutoRefresh: boolean;
	bannersHeight: number;
	bannerStack: BannerName[];
}

export type IFakeDoor = {
	id: FAKE_DOOR_FEATURES;
	featureName: string;
	icon?: string;
	infoText?: string;
	actionBoxTitle: string;
	actionBoxDescription: string;
	actionBoxButtonLabel?: string;
	linkURL: string;
	uiLocations: IFakeDoorLocation[];
};

export type IFakeDoorLocation =
	| 'settings'
	| 'settings/users'
	| 'credentialsModal'
	| 'workflowShareModal';

export type NodeFilterType =
	| typeof REGULAR_NODE_CREATOR_VIEW
	| typeof TRIGGER_NODE_CREATOR_VIEW
	| typeof AI_NODE_CREATOR_VIEW
	| typeof AI_OTHERS_NODE_CREATOR_VIEW;

export type NodeCreatorOpenSource =
	| ''
	| 'no_trigger_execution_tooltip'
	| 'plus_endpoint'
	| 'add_input_endpoint'
	| 'trigger_placeholder_button'
	| 'tab'
	| 'node_connection_action'
	| 'node_connection_drop'
	| 'add_node_button';

export interface INodeCreatorState {
	itemsFilter: string;
	showScrim: boolean;
	rootViewHistory: NodeFilterType[];
	selectedView: NodeFilterType;
	openSource: NodeCreatorOpenSource;
}

export interface ISettingsState {
	settings: IN8nUISettings;
	promptsData: IN8nPrompts;
	userManagement: IUserManagementSettings;
	templatesEndpointHealthy: boolean;
	api: {
		enabled: boolean;
		latestVersion: number;
		path: string;
		swaggerUi: {
			enabled: boolean;
		};
	};
	ldap: {
		loginLabel: string;
		loginEnabled: boolean;
	};
	saml: {
		loginLabel: string;
		loginEnabled: boolean;
	};
	mfa: {
		enabled: boolean;
	};
	onboardingCallPromptEnabled: boolean;
	saveDataErrorExecution: string;
	saveDataSuccessExecution: string;
	saveManualExecutions: boolean;
}

export interface INodeTypesState {
	nodeTypes: {
		[nodeType: string]: {
			[version: number]: INodeTypeDescription;
		};
	};
}

export interface ITemplateState {
	categories: { [id: string]: ITemplatesCategory };
	collections: { [id: string]: ITemplatesCollection };
	workflows: { [id: string]: ITemplatesWorkflow };
	workflowSearches: {
		[search: string]: {
			workflowIds: string[];
			totalWorkflows: number;
			loadingMore?: boolean;
		};
	};
	collectionSearches: {
		[search: string]: {
			collectionIds: string[];
		};
	};
	currentSessionId: string;
	previousSessionId: string;
}

export interface IVersionsState {
	versionNotificationSettings: IVersionNotificationSettings;
	nextVersions: IVersion[];
	currentVersion: IVersion | undefined;
}

export interface IUsersState {
	currentUserId: null | string;
	users: { [userId: string]: IUser };
	currentUserCloudInfo: Cloud.UserAccount | null;
}

export interface IWorkflowsState {
	currentWorkflowExecutions: IExecutionsSummary[];
	activeWorkflowExecution: IExecutionsSummary | null;
	finishedExecutionsCount: number;
}
export interface IWorkflowsMap {
	[name: string]: IWorkflowDb;
}

export interface CommunityNodesState {
	availablePackageCount: number;
	installedPackages: CommunityPackageMap;
}

export interface IRestApiContext {
	baseUrl: string;
	sessionId: string;
}

export interface IZoomConfig {
	scale: number;
	offset: XYPosition;
}

export interface IBounds {
	minX: number;
	minY: number;
	maxX: number;
	maxY: number;
}

export type ILogInStatus = 'LoggedIn' | 'LoggedOut';

export interface IInviteResponse {
	user: {
		id: string;
		email: string;
		emailSent: boolean;
		inviteAcceptUrl: string;
	};
	error?: string;
}

export interface IOnboardingCallPromptResponse {
	nextPrompt: IOnboardingCallPrompt;
}

export interface IOnboardingCallPrompt {
	title: string;
	description: string;
	toast_sequence_number: number;
}

export interface ITab {
	value: string | number;
	label?: string;
	href?: string;
	icon?: string;
	align?: 'right';
	tooltip?: string;
}

export interface ITabBarItem {
	value: string;
	label: string;
	disabled?: boolean;
}

export interface IResourceLocatorReqParams {
	nodeTypeAndVersion: INodeTypeNameVersion;
	path: string;
	methodName?: string;
	searchList?: ILoadOptions;
	currentNodeParameters: INodeParameters;
	credentials?: INodeCredentials;
	filter?: string;
	paginationToken?: unknown;
}

export interface IResourceLocatorResultExpanded extends INodeListSearchItems {
	linkAlt?: string;
}

export interface CurlToJSONResponse {
	'parameters.url': string;
	'parameters.authentication': string;
	'parameters.method': string;
	'parameters.sendHeaders': boolean;
	'parameters.headerParameters.parameters.0.name': string;
	'parameters.headerParameters.parameters.0.value': string;
	'parameters.sendQuery': boolean;
	'parameters.sendBody': boolean;
}

export interface HistoryState {
	redoStack: Undoable[];
	undoStack: Undoable[];
	currentBulkAction: BulkCommand | null;
	bulkInProgress: boolean;
}
export type Basic = string | number | boolean;
export type Primitives = Basic | bigint | symbol;

export type Optional<T> = T | undefined | null;

export type SchemaType =
	| 'string'
	| 'number'
	| 'boolean'
	| 'bigint'
	| 'symbol'
	| 'array'
	| 'object'
	| 'function'
	| 'null'
	| 'undefined';

export interface ILdapSyncData {
	id: number;
	startedAt: string;
	endedAt: string;
	created: number;
	updated: number;
	disabled: number;
	scanned: number;
	status: string;
	error: string;
	runMode: string;
}

export interface ILdapSyncTable {
	status: string;
	endedAt: string;
	runTime: string;
	runMode: string;
	details: string;
}

export interface ILdapConfig {
	loginEnabled: boolean;
	loginLabel: string;
	connectionUrl: string;
	allowUnauthorizedCerts: boolean;
	connectionSecurity: string;
	connectionPort: number;
	baseDn: string;
	bindingAdminDn: string;
	bindingAdminPassword: string;
	firstNameAttribute: string;
	lastNameAttribute: string;
	emailAttribute: string;
	loginIdAttribute: string;
	ldapIdAttribute: string;
	userFilter: string;
	synchronizationEnabled: boolean;
	synchronizationInterval: number; // minutes
	searchPageSize: number;
	searchTimeout: number;
}

export type Schema = { type: SchemaType; key?: string; value: string | Schema[]; path: string };

export type UsageState = {
	loading: boolean;
	data: {
		usage: {
			executions: {
				limit: number; // -1 for unlimited, from license
				value: number;
				warningThreshold: number; // hardcoded value in BE
			};
		};
		license: {
			planId: string; // community
			planName: string; // defaults to Community
		};
		managementToken?: string;
	};
};

export type NodeAuthenticationOption = {
	name: string;
	value: string;
	displayOptions?: IDisplayOptions;
};

export interface ResourceMapperReqParams {
	nodeTypeAndVersion: INodeTypeNameVersion;
	path: string;
	methodName?: string;
	currentNodeParameters: INodeParameters;
	credentials?: INodeCredentials;
}
export interface EnvironmentVariable {
	id: number;
	key: string;
	value: string;
}

export interface TemporaryEnvironmentVariable extends Omit<EnvironmentVariable, 'id'> {
	id: string;
}

export type ExecutionFilterMetadata = {
	key: string;
	value: string;
};

export type ExecutionFilterType = {
	status: string;
	workflowId: string;
	startDate: string | Date;
	endDate: string | Date;
	tags: string[];
	metadata: ExecutionFilterMetadata[];
};

export type ExecutionsQueryFilter = {
	status?: ExecutionStatus[];
	workflowId?: string;
	finished?: boolean;
	waitTill?: boolean;
	metadata?: Array<{ key: string; value: string }>;
	startedAfter?: string;
	startedBefore?: string;
};

export type SamlAttributeMapping = {
	email: string;
	firstName: string;
	lastName: string;
	userPrincipalName: string;
};

export type SamlLoginBinding = 'post' | 'redirect';

export type SamlSignatureConfig = {
	prefix: 'ds';
	location: {
		reference: '/samlp:Response/saml:Issuer';
		action: 'after';
	};
};

export type SamlPreferencesLoginEnabled = {
	loginEnabled: boolean;
};

export type SamlPreferences = {
	mapping?: SamlAttributeMapping;
	metadata?: string;
	metadataUrl?: string;
	ignoreSSL?: boolean;
	loginBinding?: SamlLoginBinding;
	acsBinding?: SamlLoginBinding;
	authnRequestsSigned?: boolean;
	loginLabel?: string;
	wantAssertionsSigned?: boolean;
	wantMessageSigned?: boolean;
	signatureConfig?: SamlSignatureConfig;
} & PartialBy<SamlPreferencesLoginEnabled, 'loginEnabled'>;

export type SamlPreferencesExtractedData = {
	entityID: string;
	returnUrl: string;
};

export type SshKeyTypes = ['ed25519', 'rsa'];

export type SourceControlPreferences = {
	connected: boolean;
	repositoryUrl: string;
	branchName: string;
	branches: string[];
	branchReadOnly: boolean;
	branchColor: string;
	publicKey?: string;
	keyGeneratorType?: TupleToUnion<SshKeyTypes>;
	currentBranch?: string;
};

export interface SourceControlStatus {
	ahead: number;
	behind: number;
	conflicted: string[];
	created: string[];
	current: string;
	deleted: string[];
	detached: boolean;
	files: Array<{
		path: string;
		index: string;
		working_dir: string;
	}>;
	modified: string[];
	not_added: string[];
	renamed: string[];
	staged: string[];
	tracking: null;
}

export interface SourceControlAggregatedFile {
	conflict: boolean;
	file: string;
	id: string;
	location: string;
	name: string;
	status: string;
	type: string;
	updatedAt?: string;
}

export declare namespace Cloud {
	export interface PlanData {
		planId: number;
		monthlyExecutionsLimit: number;
		activeWorkflowsLimit: number;
		credentialsLimit: number;
		isActive: boolean;
		displayName: string;
		expirationDate: string;
		metadata: PlanMetadata;
	}

	export interface PlanMetadata {
		version: 'v1';
		group: 'opt-out' | 'opt-in' | 'trial';
		slug: 'pro-1' | 'pro-2' | 'starter' | 'trial-1';
		trial?: Trial;
	}

	interface Trial {
		length: number;
		gracePeriod: number;
	}

	export type UserAccount = {
		confirmed: boolean;
		username: string;
		email: string;
		hasEarlyAccess?: boolean;
	};
}

export interface CloudPlanState {
	data: Cloud.PlanData | null;
	usage: InstanceUsage | null;
	loadingPlan: boolean;
}

export interface InstanceUsage {
	timeframe?: string;
	executions: number;
	activeWorkflows: number;
}

export type CloudPlanAndUsageData = Cloud.PlanData & { usage: InstanceUsage };

export interface ExternalSecretsProviderSecret {
	key: string;
}

export type ExternalSecretsProviderData = Record<string, IUpdateInformation['value']>;

export interface ExternalSecretsProvider {
	icon: string;
	name: string;
	displayName: string;
	connected: boolean;
	connectedAt: string | false;
	state: 'connected' | 'tested' | 'initializing' | 'error';
	data?: ExternalSecretsProviderData;
}

export interface ExternalSecretsProviderWithProperties extends ExternalSecretsProvider {
	properties: INodeProperties[];
}

export type CloudUpdateLinkSourceType =
	| 'canvas-nav'
	| 'custom-data-filter'
	| 'workflow_sharing'
	| 'credential_sharing'
	| 'settings-n8n-api'
	| 'audit-logs'
	| 'ldap'
	| 'log-streaming'
	| 'source-control'
	| 'sso'
	| 'usage_page'
	| 'settings-users'
	| 'variables';

export type UTMCampaign =
	| 'upgrade-custom-data-filter'
	| 'upgrade-canvas-nav'
	| 'upgrade-workflow-sharing'
	| 'upgrade-credentials-sharing'
	| 'upgrade-api'
	| 'upgrade-audit-logs'
	| 'upgrade-ldap'
	| 'upgrade-log-streaming'
	| 'upgrade-source-control'
	| 'upgrade-sso'
	| 'open'
	| 'upgrade-users'
	| 'upgrade-variables';

export type N8nBanners = {
	[key in BannerName]: {
		priority: number;
		component: Component;
	};
};<|MERGE_RESOLUTION|>--- conflicted
+++ resolved
@@ -3,14 +3,49 @@
 	CREDENTIAL_EDIT_MODAL_KEY,
 	FAKE_DOOR_FEATURES,
 	REGULAR_NODE_CREATOR_VIEW,
-<<<<<<< HEAD
 	SignInType,
 	TRIGGER_NODE_CREATOR_VIEW,
-=======
 	AI_OTHERS_NODE_CREATOR_VIEW,
->>>>>>> b59b9086
 } from './constants';
 
+import type { IMenuItem } from 'n8n-design-system';
+import type {
+	GenericValue,
+	IConnections,
+	ICredentialsDecrypted,
+	ICredentialsEncrypted,
+	ICredentialType,
+	IDataObject,
+	INode,
+	INodeIssues,
+	INodeParameters,
+	INodeTypeDescription,
+	IPinData,
+	IRunExecutionData,
+	IRun,
+	IRunData,
+	ITaskData,
+	IWorkflowSettings as IWorkflowSettingsWorkflow,
+	WorkflowExecuteMode,
+	PublicInstalledPackage,
+	INodeTypeNameVersion,
+	ILoadOptions,
+	INodeCredentials,
+	INodeListSearchItems,
+	NodeParameterValueType,
+	IDisplayOptions,
+	IExecutionsSummary,
+	FeatureFlags,
+	ExecutionStatus,
+	ITelemetryTrackProperties,
+	IUserManagementSettings,
+	WorkflowSettings,
+	IUserSettings,
+	IN8nUISettings,
+	BannerName,
+	INodeExecutionData,
+	INodeProperties,
+} from 'n8n-workflow';
 import type { BulkCommand, Undoable } from '@/models/history';
 import type { PartialBy, TupleToUnion } from '@/utils/typeHelpers';
 import type { IMenuItem } from 'n8n-design-system';
@@ -44,18 +79,11 @@
 	ITelemetryTrackProperties,
 	IUserManagementSettings,
 	IUserSettings,
-<<<<<<< HEAD
 	IWorkflowSettings as IWorkflowSettingsWorkflow,
 	NodeParameterValueType,
 	PublicInstalledPackage,
 	WorkflowExecuteMode,
 	WorkflowSettings,
-=======
-	IN8nUISettings,
-	BannerName,
-	INodeExecutionData,
-	INodeProperties,
->>>>>>> b59b9086
 } from 'n8n-workflow';
 import type { Component } from 'vue';
 
@@ -774,15 +802,10 @@
 	| 'group'
 	| 'icon'
 	| 'iconUrl'
-<<<<<<< HEAD
 	| 'badgeIconUrl'
 	| 'codex'
 	| 'defaults'
-=======
-	| 'codex'
-	| 'defaults'
 	| 'outputs'
->>>>>>> b59b9086
 >;
 
 export interface SubcategoryItemProps {
