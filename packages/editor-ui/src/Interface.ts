/* eslint-disable @typescript-eslint/no-explicit-any */
import { IMenuItem } from 'n8n-design-system';
import {
	jsPlumbInstance,
	DragOptions,
	DropOptions,
	ElementGroupRef,
	Endpoint,
	EndpointOptions,
	EndpointRectangle,
	EndpointRectangleOptions,
	EndpointSpec,
} from 'jsplumb';
import {
	GenericValue,
	IConnections,
	ICredentialsDecrypted,
	ICredentialsEncrypted,
	ICredentialType,
	IDataObject,
	INode,
	INodeIssues,
	INodeParameters,
	INodeTypeDescription,
	IPinData,
	IRunExecutionData,
	IRun,
	IRunData,
	ITaskData,
	ITelemetrySettings,
	IWorkflowSettings as IWorkflowSettingsWorkflow,
	WorkflowExecuteMode,
	PublicInstalledPackage,
	INodeTypeNameVersion,
	ILoadOptions,
	INodeCredentials,
	INodeListSearchItems,
	NodeParameterValueType,
	INodeActionTypeDescription,
	IAbstractEventMessage,
} from 'n8n-workflow';
<<<<<<< HEAD
import { FAKE_DOOR_FEATURES } from './constants';
import { SignInType } from './constants';
=======
import { FAKE_DOOR_FEATURES, TRIGGER_NODE_FILTER, REGULAR_NODE_FILTER } from './constants';
>>>>>>> 639e9d38
import { BulkCommand, Undoable } from '@/models/history';

export * from 'n8n-design-system/types';

declare module 'jsplumb' {
	interface PaintStyle {
		stroke?: string;
		fill?: string;
		strokeWidth?: number;
		outlineStroke?: string;
		outlineWidth?: number;
	}

	// Extend jsPlumb Anchor interface
	interface Anchor {
		lastReturnValue: number[];
	}

	interface Connection {
		__meta?: {
			sourceNodeName: string;
			sourceOutputIndex: number;
			targetNodeName: string;
			targetOutputIndex: number;
		};
		canvas?: HTMLElement;
		connector?: {
			setTargetEndpoint: (endpoint: Endpoint) => void;
			resetTargetEndpoint: () => void;
			bounds: {
				minX: number;
				maxX: number;
				minY: number;
				maxY: number;
			};
		};

		// bind(event: string, (connection: Connection): void;): void;
		bind(event: string, callback: Function): void;
		removeOverlay(name: string): void;
		removeOverlays(): void;
		setParameter(name: string, value: any): void;
		setPaintStyle(arg0: PaintStyle): void;
		addOverlay(arg0: any[]): void;
		setConnector(arg0: any[]): void;
		getUuids(): [string, string];
	}

	interface Endpoint {
		endpoint: any;
		elementId: string;
		__meta?: {
			nodeName: string;
			nodeId: string;
			index: number;
			totalEndpoints: number;
		};
		getUuid(): string;
		getOverlay(name: string): any;
		repaint(params?: object): void;
	}

	interface N8nPlusEndpoint extends Endpoint {
		setSuccessOutput(message: string): void;
		clearSuccessOutput(): void;
	}

	interface Overlay {
		setVisible(visible: boolean): void;
		setLocation(location: number): void;
		canvas?: HTMLElement;
	}

	interface OnConnectionBindInfo {
		originalSourceEndpoint: Endpoint;
		originalTargetEndpoint: Endpoint;
		getParameters(): { index: number };
	}
}

// EndpointOptions from jsplumb seems incomplete and wrong so we define an own one
export type IEndpointOptions = Omit<EndpointOptions, 'endpoint' | 'dragProxy'> & {
	endpointStyle: EndpointStyle;
	endpointHoverStyle: EndpointStyle;
	endpoint?: EndpointSpec | string;
	dragAllowedWhenFull?: boolean;
	dropOptions?: DropOptions & {
		tolerance: string;
	};
	dragProxy?:
		| string
		| string[]
		| EndpointSpec
		| [EndpointRectangle, EndpointRectangleOptions & { strokeWidth: number }];
};

export type EndpointStyle = {
	width?: number;
	height?: number;
	fill?: string;
	stroke?: string;
	outlineStroke?: string;
	lineWidth?: number;
	hover?: boolean;
	showOutputLabel?: boolean;
	size?: string;
	hoverMessage?: string;
};

export type IDragOptions = DragOptions & {
	grid: [number, number];
	filter: string;
};

export type IJsPlumbInstance = Omit<jsPlumbInstance, 'addEndpoint' | 'draggable'> & {
	clearDragSelection: () => void;
	addEndpoint(
		el: ElementGroupRef,
		params?: IEndpointOptions,
		referenceParams?: IEndpointOptions,
	): Endpoint | Endpoint[];
	draggable(el: {}, options?: IDragOptions): IJsPlumbInstance;
};

export interface IUpdateInformation {
	name: string;
	key?: string;
	value:
		| string
		| number
		| { [key: string]: string | number | boolean }
		| NodeParameterValueType
		| INodeParameters; // with null makes problems in NodeSettings.vue
	node?: string;
	oldValue?: string | number;
}

export interface INodeUpdatePropertiesInformation {
	name: string; // Node-Name
	properties: {
		position: XYPosition;
		[key: string]: IDataObject | XYPosition;
	};
}

export type XYPosition = [number, number];

export interface INodeUi extends INode {
	position: XYPosition;
	color?: string;
	notes?: string;
	issues?: INodeIssues;
	name: string;
	pinData?: IDataObject;
}

export interface INodeTypesMaxCount {
	[key: string]: {
		exist: number;
		max: number;
		nodeNames: string[];
	};
}

export interface IExternalHooks {
	run(eventName: string, metadata?: IDataObject): Promise<void>;
}

/**
 * @deprecated Do not add methods to this interface.
 */
export interface IRestApi {
	getActiveWorkflows(): Promise<string[]>;
	getActivationError(id: string): Promise<IActivationError | undefined>;
	getCurrentExecutions(filter: object): Promise<IExecutionsCurrentSummaryExtended[]>;
	getPastExecutions(
		filter: object,
		limit: number,
		lastId?: string,
		firstId?: string,
	): Promise<IExecutionsListResponse>;
	stopCurrentExecution(executionId: string): Promise<IExecutionsStopData>;
	makeRestApiRequest(method: string, endpoint: string, data?: any): Promise<any>;
	getCredentialTranslation(credentialType: string): Promise<object>;
	removeTestWebhook(workflowId: string): Promise<boolean>;
	runWorkflow(runData: IStartRunData): Promise<IExecutionPushResponse>;
	createNewWorkflow(sendData: IWorkflowDataUpdate): Promise<IWorkflowDb>;
	updateWorkflow(id: string, data: IWorkflowDataUpdate, forceSave?: boolean): Promise<IWorkflowDb>;
	deleteWorkflow(name: string): Promise<void>;
	getWorkflow(id: string): Promise<IWorkflowDb>;
	getWorkflows(filter?: object): Promise<IWorkflowShortResponse[]>;
	getWorkflowFromUrl(url: string): Promise<IWorkflowDb>;
	getExecution(id: string): Promise<IExecutionResponse | undefined>;
	deleteExecutions(sendData: IExecutionDeleteFilter): Promise<void>;
	retryExecution(id: string, loadWorkflow?: boolean): Promise<boolean>;
	getTimezones(): Promise<IDataObject>;
	getBinaryUrl(
		dataPath: string,
		mode: 'view' | 'download',
		fileName?: string,
		mimeType?: string,
	): string;
	getExecutionEvents(id: string): Promise<IAbstractEventMessage[]>;
}

export interface INodeTranslationHeaders {
	data: {
		[key: string]: {
			displayName: string;
			description: string;
		};
	};
}

export interface IStartRunData {
	workflowData: IWorkflowData;
	startNodes?: string[];
	destinationNode?: string;
	runData?: IRunData;
	pinData?: IPinData;
}

export interface ITableData {
	columns: string[];
	data: GenericValue[][];
	hasJson: { [key: string]: boolean };
}

export interface IVariableItemSelected {
	variable: string;
}

export interface IVariableSelectorOption {
	name: string;
	key?: string;
	value?: string;
	options?: IVariableSelectorOption[] | null;
	allowParentSelect?: boolean;
	dataType?: string;
}

// Simple version of n8n-workflow.Workflow
export interface IWorkflowData {
	id?: string;
	name?: string;
	active?: boolean;
	nodes: INode[];
	connections: IConnections;
	settings?: IWorkflowSettings;
	tags?: string[];
	pinData?: IPinData;
	versionId?: string;
}

export interface IWorkflowDataUpdate {
	id?: string;
	name?: string;
	nodes?: INode[];
	connections?: IConnections;
	settings?: IWorkflowSettings;
	active?: boolean;
	tags?: ITag[] | string[]; // string[] when store or requested, ITag[] from API response
	pinData?: IPinData;
	versionId?: string;
}

export interface IWorkflowToShare extends IWorkflowDataUpdate {
	meta?: {
		instanceId: string;
	};
}

export interface IWorkflowTemplate {
	id: number;
	name: string;
	workflow: {
		nodes: INodeUi[];
		connections: IConnections;
	};
}

export interface INewWorkflowData {
	name: string;
	onboardingFlowEnabled: boolean;
}

// Almost identical to cli.Interfaces.ts
export interface IWorkflowDb {
	id: string;
	name: string;
	active: boolean;
	createdAt: number | string;
	updatedAt: number | string;
	nodes: INodeUi[];
	connections: IConnections;
	settings?: IWorkflowSettings;
	tags?: ITag[] | string[]; // string[] when store or requested, ITag[] from API response
	pinData?: IPinData;
	sharedWith?: Array<Partial<IUser>>;
	ownedBy?: Partial<IUser>;
	versionId: string;
	usedCredentials?: IUsedCredential[];
}

// Identical to cli.Interfaces.ts
export interface IWorkflowShortResponse {
	id: string;
	name: string;
	active: boolean;
	createdAt: number | string;
	updatedAt: number | string;
	tags: ITag[];
}

export interface IWorkflowsShareResponse {
	id: string;
	createdAt: number | string;
	updatedAt: number | string;
	sharedWith?: Array<Partial<IUser>>;
	ownedBy?: Partial<IUser>;
}

// Identical or almost identical to cli.Interfaces.ts

export interface IActivationError {
	time: number;
	error: {
		message: string;
	};
}

export interface IShareCredentialsPayload {
	shareWithIds: string[];
}

export interface IShareWorkflowsPayload {
	shareWithIds: string[];
}

export interface ICredentialsResponse extends ICredentialsEncrypted {
	id: string;
	createdAt: number | string;
	updatedAt: number | string;
	sharedWith?: Array<Partial<IUser>>;
	ownedBy?: Partial<IUser>;
	currentUserHasAccess?: boolean;
}

export interface ICredentialsBase {
	createdAt: number | string;
	updatedAt: number | string;
}

export interface ICredentialsDecryptedResponse extends ICredentialsBase, ICredentialsDecrypted {
	id: string;
}

export interface IExecutionBase {
	id?: string;
	finished: boolean;
	mode: WorkflowExecuteMode;
	retryOf?: string;
	retrySuccessId?: string;
	startedAt: Date;
	stoppedAt?: Date;
	workflowId?: string; // To be able to filter executions easily //
}

export interface IExecutionFlatted extends IExecutionBase {
	data: string;
	workflowData: IWorkflowDb;
}

export interface IExecutionFlattedResponse extends IExecutionFlatted {
	id: string;
}

export interface IExecutionPushResponse {
	executionId?: string;
	waitingForWebhook?: boolean;
}

export interface IExecutionResponse extends IExecutionBase {
	id: string;
	data?: IRunExecutionData;
	workflowData: IWorkflowDb;
	executedNode?: string;
}

export interface IExecutionShortResponse {
	id: string;
	workflowData: {
		id: string;
		name: string;
	};
	mode: WorkflowExecuteMode;
	finished: boolean;
	startedAt: Date;
	stoppedAt: Date;
	executionTime?: number;
}

export interface IExecutionsListResponse {
	count: number;
	results: IExecutionsSummary[];
	estimated: boolean;
}

export interface IExecutionsCurrentSummaryExtended {
	id: string;
	finished?: boolean;
	mode: WorkflowExecuteMode;
	retryOf?: string;
	retrySuccessId?: string;
	startedAt: Date;
	stoppedAt?: Date;
	workflowId: string;
	workflowName?: string;
}

export interface IExecutionsStopData {
	finished?: boolean;
	mode: WorkflowExecuteMode;
	startedAt: Date;
	stoppedAt: Date;
}

export interface IExecutionsSummary {
	id: string;
	mode: WorkflowExecuteMode;
	finished?: boolean;
	retryOf?: string;
	retrySuccessId?: string;
	waitTill?: Date;
	startedAt: Date;
	stoppedAt?: Date;
	workflowId: string;
	workflowName?: string;
}

export interface IExecutionDeleteFilter {
	deleteBefore?: Date;
	filters?: IDataObject;
	ids?: string[];
}

export type IPushData =
	| PushDataExecutionFinished
	| PushDataExecutionStarted
	| PushDataExecuteAfter
	| PushDataExecuteBefore
	| PushDataConsoleMessage
	| PushDataReloadNodeType
	| PushDataRemoveNodeType
	| PushDataTestWebhook;

type PushDataExecutionFinished = {
	data: IPushDataExecutionFinished;
	type: 'executionFinished';
};

type PushDataExecutionStarted = {
	data: IPushDataExecutionStarted;
	type: 'executionStarted';
};

type PushDataExecuteAfter = {
	data: IPushDataNodeExecuteAfter;
	type: 'nodeExecuteAfter';
};

type PushDataExecuteBefore = {
	data: IPushDataNodeExecuteBefore;
	type: 'nodeExecuteBefore';
};

type PushDataConsoleMessage = {
	data: IPushDataConsoleMessage;
	type: 'sendConsoleMessage';
};

type PushDataReloadNodeType = {
	data: IPushDataReloadNodeType;
	type: 'reloadNodeType';
};

type PushDataRemoveNodeType = {
	data: IPushDataRemoveNodeType;
	type: 'removeNodeType';
};

type PushDataTestWebhook = {
	data: IPushDataTestWebhook;
	type: 'testWebhookDeleted' | 'testWebhookReceived';
};

export interface IPushDataExecutionStarted {
	executionId: string;
	mode: WorkflowExecuteMode;
	startedAt: Date;
	retryOf?: string;
	workflowId: string;
	workflowName?: string;
}

export interface IPushDataExecutionFinished {
	data: IRun;
	executionId: string;
	retryOf?: string;
}

export interface IPushDataUnsavedExecutionFinished {
	executionId: string;
	data: { finished: true; stoppedAt: Date };
}

export interface IPushDataExecutionStarted {
	executionId: string;
}

export interface IPushDataNodeExecuteAfter {
	data: ITaskData;
	executionId: string;
	nodeName: string;
}

export interface IPushDataNodeExecuteBefore {
	executionId: string;
	nodeName: string;
}

export interface IPushDataReloadNodeType {
	name: string;
	version: number;
}
export interface IPushDataRemoveNodeType {
	name: string;
	version: number;
}

export interface IPushDataTestWebhook {
	executionId: string;
	workflowId: string;
}

export interface IPushDataConsoleMessage {
	source: string;
	messages: string[];
}

export type IPersonalizationSurveyAnswersV1 = {
	codingSkill?: string | null;
	companyIndustry?: string[] | null;
	companySize?: string | null;
	otherCompanyIndustry?: string | null;
	otherWorkArea?: string | null;
	workArea?: string[] | string | null;
};

export type IPersonalizationSurveyAnswersV2 = {
	version: 'v2';
	automationGoal?: string | null;
	codingSkill?: string | null;
	companyIndustryExtended?: string[] | null;
	companySize?: string | null;
	companyType?: string | null;
	customerType?: string | null;
	mspFocus?: string[] | null;
	mspFocusOther?: string | null;
	otherAutomationGoal?: string | null;
	otherCompanyIndustryExtended?: string[] | null;
};

export type IPersonalizationSurveyAnswersV3 = {
	version: 'v3';
	automationGoal?: string | null;
	otherAutomationGoal?: string | null;
	companyIndustryExtended?: string[] | null;
	otherCompanyIndustryExtended?: string[] | null;
	companySize?: string | null;
	companyType?: string | null;
	automationGoalSm?: string[] | null;
	automationGoalSmOther?: string | null;
	usageModes?: string[] | null;
};

export type IPersonalizationLatestVersion = IPersonalizationSurveyAnswersV3;

export type IPersonalizationSurveyVersions =
	| IPersonalizationSurveyAnswersV1
	| IPersonalizationSurveyAnswersV2
	| IPersonalizationSurveyAnswersV3;

export type IRole = 'default' | 'owner' | 'member';

export interface IUserResponse {
	id: string;
	firstName?: string;
	lastName?: string;
	email?: string;
	globalRole?: {
		name: IRole;
		id: string;
		createdAt: Date;
	};
	personalizationAnswers?: IPersonalizationSurveyVersions | null;
	isPending: boolean;
	signInType?: SignInType;
}

export interface IUser extends IUserResponse {
	isDefaultUser: boolean;
	isPendingUser: boolean;
	isOwner: boolean;
	inviteAcceptUrl?: string;
	fullName?: string;
	createdAt?: Date;
}

export interface IVersionNotificationSettings {
	enabled: boolean;
	endpoint: string;
	infoUrl: string;
}

export interface IN8nPrompts {
	message: string;
	title: string;
	showContactPrompt: boolean;
	showValueSurvey: boolean;
}

export interface IN8nValueSurveyData {
	[key: string]: string;
}

export interface IN8nPromptResponse {
	updated: boolean;
}

export interface IUserManagementConfig {
	enabled: boolean;
	showSetupOnFirstLoad?: boolean;
	smtpSetup: boolean;
}

export interface IPermissionGroup {
	loginStatus?: ILogInStatus[];
	role?: IRole[];
}

export interface IPermissionAllowGroup extends IPermissionGroup {
	shouldAllow?: () => boolean;
}

export interface IPermissionDenyGroup extends IPermissionGroup {
	shouldDeny?: () => boolean;
}

export interface IPermissions {
	allow?: IPermissionAllowGroup;
	deny?: IPermissionDenyGroup;
}

export interface IUserPermissions {
	[category: string]: {
		[permission: string]: IPermissions;
	};
}

export interface ITemplatesCollection {
	id: number;
	name: string;
	nodes: ITemplatesNode[];
	workflows: Array<{ id: number }>;
}

interface ITemplatesImage {
	id: number;
	url: string;
}

interface ITemplatesCollectionExtended extends ITemplatesCollection {
	description: string | null;
	image: ITemplatesImage[];
	categories: ITemplatesCategory[];
	createdAt: string;
}

export interface ITemplatesCollectionFull extends ITemplatesCollectionExtended {
	full: true;
}

export interface ITemplatesCollectionResponse extends ITemplatesCollectionExtended {
	workflows: ITemplatesWorkflow[];
}

export interface ITemplatesWorkflow {
	id: number;
	createdAt: string;
	name: string;
	nodes: ITemplatesNode[];
	totalViews: number;
	user: {
		username: string;
	};
}

export interface ITemplatesWorkflowResponse extends ITemplatesWorkflow, IWorkflowTemplate {
	description: string | null;
	image: ITemplatesImage[];
	categories: ITemplatesCategory[];
}

export interface ITemplatesWorkflowFull extends ITemplatesWorkflowResponse {
	full: true;
}

export interface ITemplatesQuery {
	categories: number[];
	search: string;
}

export interface ITemplatesCategory {
	id: number;
	name: string;
}

export type WorkflowCallerPolicyDefaultOption = 'any' | 'none' | 'workflowsFromAList';

export interface IN8nUISettings {
	endpointWebhook: string;
	endpointWebhookTest: string;
	saveDataErrorExecution: string;
	saveDataSuccessExecution: string;
	saveManualExecutions: boolean;
	workflowCallerPolicyDefaultOption: WorkflowCallerPolicyDefaultOption;
	timezone: string;
	executionTimeout: number;
	maxExecutionTimeout: number;
	oauthCallbackUrls: {
		oauth1: string;
		oauth2: string;
	};
	urlBaseEditor: string;
	urlBaseWebhook: string;
	versionCli: string;
	n8nMetadata?: {
		[key: string]: string | number | undefined;
	};
	versionNotifications: IVersionNotificationSettings;
	instanceId: string;
	personalizationSurveyEnabled: boolean;
	telemetry: ITelemetrySettings;
	userManagement: IUserManagementConfig;
	defaultLocale: string;
	workflowTagsDisabled: boolean;
	logLevel: ILogLevel;
	hiringBannerEnabled: boolean;
	templates: {
		enabled: boolean;
		host: string;
	};
	executionMode: string;
	communityNodesEnabled: boolean;
	isNpmAvailable: boolean;
	publicApi: {
		enabled: boolean;
		latestVersion: number;
		path: string;
		swaggerUi: {
			enabled: boolean;
		};
	};
	ldap: {
		loginLabel: string;
		loginEnabled: boolean;
	};
	onboardingCallPromptEnabled: boolean;
	allowedModules: {
		builtIn?: string[];
		external?: string[];
	};
	enterprise: Record<string, boolean>;
	deployment?: {
		type: string | 'default' | 'n8n-internal' | 'cloud' | 'desktop_mac' | 'desktop_win';
	};
	hideUsagePage: boolean;
	license: {
		environment: 'development' | 'production';
	};
}

export interface IWorkflowSettings extends IWorkflowSettingsWorkflow {
	errorWorkflow?: string;
	saveDataErrorExecution?: string;
	saveDataSuccessExecution?: string;
	saveManualExecutions?: boolean;
	timezone?: string;
	executionTimeout?: number;
	callerIds?: string;
	callerPolicy?: WorkflowCallerPolicyDefaultOption;
}

export interface ITimeoutHMS {
	hours: number;
	minutes: number;
	seconds: number;
}

export type WorkflowTitleStatus = 'EXECUTING' | 'IDLE' | 'ERROR';

export interface ISubcategoryItemProps {
	subcategory: string;
	description: string;
	key?: string;
	icon?: string;
	defaults?: INodeParameters;
	iconData?: {
		type: string;
		icon?: string;
		fileBuffer?: string;
	};
}

export interface INodeItemProps {
	subcategory: string;
	nodeType: INodeTypeDescription;
}

export interface IActionItemProps {
	subcategory: string;
	nodeType: INodeActionTypeDescription;
}

export interface ICategoryItemProps {
	expanded: boolean;
}

export interface CreateElementBase {
	category: string;
	key: string;
	includedByTrigger?: boolean;
	includedByRegular?: boolean;
}

export interface NodeCreateElement extends CreateElementBase {
	type: 'node';
	properties: INodeItemProps;
}

export interface CategoryCreateElement extends CreateElementBase {
	type: 'category';
	properties: ICategoryItemProps;
}

export interface SubcategoryCreateElement extends CreateElementBase {
	type: 'subcategory';
	properties: ISubcategoryItemProps;
}

export interface ActionCreateElement extends CreateElementBase {
	type: 'action';
	properties: IActionItemProps;
}

export type INodeCreateElement =
	| NodeCreateElement
	| CategoryCreateElement
	| SubcategoryCreateElement
	| ActionCreateElement;

export interface ICategoriesWithNodes {
	[category: string]: {
		[subcategory: string]: {
			regularCount: number;
			triggerCount: number;
			nodes: INodeCreateElement[];
		};
	};
}

export interface ITag {
	id: string;
	name: string;
	usageCount?: number;
	createdAt?: string;
	updatedAt?: string;
}

export interface ITagRow {
	tag?: ITag;
	usage?: string;
	create?: boolean;
	disable?: boolean;
	update?: boolean;
	delete?: boolean;
	canDelete?: boolean;
}

export interface IVersion {
	name: string;
	nodes: IVersionNode[];
	createdAt: string;
	description: string;
	documentationUrl: string;
	hasBreakingChange: boolean;
	hasSecurityFix: boolean;
	hasSecurityIssue: boolean;
	securityIssueFixVersion: string;
}

export interface IVersionNode {
	name: string;
	displayName: string;
	icon: string;
	iconUrl?: string;
	defaults: INodeParameters;
	iconData: {
		type: string;
		icon?: string;
		fileBuffer?: string;
	};
	typeVersion?: number;
}

export interface ITemplatesNode extends IVersionNode {
	categories?: ITemplatesCategory[];
}

export interface INodeMetadata {
	parametersLastUpdatedAt?: number;
	pristine: boolean;
}

export interface IUsedCredential {
	id: string;
	name: string;
	credentialType: string;
	currentUserHasAccess: boolean;
	ownedBy: Partial<IUser>;
	sharedWith: Array<Partial<IUser>>;
}

export interface WorkflowsState {
	activeExecutions: IExecutionsCurrentSummaryExtended[];
	activeWorkflows: string[];
	activeWorkflowExecution: IExecutionsSummary | null;
	currentWorkflowExecutions: IExecutionsSummary[];
	activeExecutionId: string | null;
	executingNode: string | null;
	executionWaitingForWebhook: boolean;
	finishedExecutionsCount: number;
	nodeMetadata: NodeMetadataMap;
	subWorkflowExecutionError: Error | null;
	usedCredentials: Record<string, IUsedCredential>;
	workflow: IWorkflowDb;
	workflowExecutionData: IExecutionResponse | null;
	workflowExecutionPairedItemMappings: { [itemId: string]: Set<string> };
	workflowsById: IWorkflowsMap;
}

export interface RootState {
	baseUrl: string;
	defaultLocale: string;
	endpointWebhook: string;
	endpointWebhookTest: string;
	pushConnectionActive: boolean;
	timezone: string;
	executionTimeout: number;
	maxExecutionTimeout: number;
	versionCli: string;
	oauthCallbackUrls: object;
	n8nMetadata: {
		[key: string]: string | number | undefined;
	};
	sessionId: string;
	urlBaseWebhook: string;
	urlBaseEditor: string;
	instanceId: string;
	isNpmAvailable: boolean;
}

export interface NodeMetadataMap {
	[nodeName: string]: INodeMetadata;
}
export interface IRootState {
	activeExecutions: IExecutionsCurrentSummaryExtended[];
	activeWorkflows: string[];
	activeActions: string[];
	activeCredentialType: string | null;
	baseUrl: string;
	defaultLocale: string;
	endpointWebhook: string;
	endpointWebhookTest: string;
	executionId: string | null;
	executingNode: string | null;
	executionWaitingForWebhook: boolean;
	pushConnectionActive: boolean;
	saveDataErrorExecution: string;
	saveDataSuccessExecution: string;
	saveManualExecutions: boolean;
	timezone: string;
	stateIsDirty: boolean;
	executionTimeout: number;
	maxExecutionTimeout: number;
	versionCli: string;
	oauthCallbackUrls: object;
	n8nMetadata: object;
	workflowExecutionData: IExecutionResponse | null;
	workflowExecutionPairedItemMappings: { [itemId: string]: Set<string> };
	lastSelectedNode: string | null;
	lastSelectedNodeOutputIndex: number | null;
	nodeViewOffsetPosition: XYPosition;
	nodeViewMoveInProgress: boolean;
	selectedNodes: INodeUi[];
	sessionId: string;
	urlBaseEditor: string;
	urlBaseWebhook: string;
	workflow: IWorkflowDb;
	workflowsById: IWorkflowsMap;
	sidebarMenuItems: IMenuItem[];
	instanceId: string;
	nodeMetadata: NodeMetadataMap;
	isNpmAvailable: boolean;
	subworkflowExecutionError: Error | null;
}

export interface CommunityPackageMap {
	[name: string]: PublicInstalledPackage;
}

export interface ICredentialTypeMap {
	[name: string]: ICredentialType;
}

export interface ICredentialMap {
	[name: string]: ICredentialsResponse;
}

export interface ICredentialsState {
	credentialTypes: ICredentialTypeMap;
	credentials: ICredentialMap;
}

export interface ITagsState {
	tags: { [id: string]: ITag };
	loading: boolean;
	fetchedAll: boolean;
	fetchedUsageCount: boolean;
}

export interface IModalState {
	open: boolean;
	mode?: string | null;
	data?: Record<string, unknown>;
	activeId?: string | null;
	curlCommand?: string;
	httpNodeParameters?: string;
}

export type IRunDataDisplayMode = 'table' | 'json' | 'binary' | 'schema';
export type NodePanelType = 'input' | 'output';

export interface TargetItem {
	nodeName: string;
	itemIndex: number;
	runIndex: number;
	outputIndex: number;
}

export interface NDVState {
	activeNodeName: string | null;
	mainPanelDimensions: { [key: string]: { [key: string]: number } };
	sessionId: string;
	input: {
		displayMode: IRunDataDisplayMode;
		nodeName?: string;
		run?: number;
		branch?: number;
		data: {
			isEmpty: boolean;
		};
	};
	output: {
		branch?: number;
		displayMode: IRunDataDisplayMode;
		data: {
			isEmpty: boolean;
		};
		editMode: {
			enabled: boolean;
			value: string;
		};
	};
	focusedMappableInput: string;
	mappingTelemetry: { [key: string]: string | number | boolean };
	hoveringItem: null | TargetItem;
	draggable: {
		isDragging: boolean;
		type: string;
		data: string;
		canDrop: boolean;
		stickyPosition: null | XYPosition;
	};
}

export interface IUiState {
	sidebarMenuCollapsed: boolean;
	modalStack: string[];
	modals: {
		[key: string]: IModalState;
	};
	isPageLoading: boolean;
	currentView: string;
	fakeDoorFeatures: IFakeDoor[];
	nodeViewInitialized: boolean;
	addFirstStepOnLoad: boolean;
	executionSidebarAutoRefresh: boolean;
}

export interface UIState {
	activeActions: string[];
	activeCredentialType: string | null;
	sidebarMenuCollapsed: boolean;
	modalStack: string[];
	modals: {
		[key: string]: IModalState;
	};
	isPageLoading: boolean;
	currentView: string;
	mainPanelPosition: number;
	fakeDoorFeatures: IFakeDoor[];
	draggable: {
		isDragging: boolean;
		type: string;
		data: string;
		canDrop: boolean;
		stickyPosition: null | XYPosition;
	};
	stateIsDirty: boolean;
	lastSelectedNode: string | null;
	lastSelectedNodeOutputIndex: number | null;
	nodeViewOffsetPosition: XYPosition;
	nodeViewMoveInProgress: boolean;
	selectedNodes: INodeUi[];
	sidebarMenuItems: IMenuItem[];
	nodeViewInitialized: boolean;
	addFirstStepOnLoad: boolean;
	executionSidebarAutoRefresh: boolean;
}

export type ILogLevel = 'info' | 'debug' | 'warn' | 'error' | 'verbose';

export type IFakeDoor = {
	id: FAKE_DOOR_FEATURES;
	featureName: string;
	icon?: string;
	infoText?: string;
	actionBoxTitle: string;
	actionBoxDescription: string;
	actionBoxButtonLabel?: string;
	linkURL: string;
	uiLocations: IFakeDoorLocation[];
};

export type IFakeDoorLocation =
	| 'settings'
	| 'settings/users'
	| 'credentialsModal'
	| 'workflowShareModal';

export type INodeFilterType = typeof REGULAR_NODE_FILTER | typeof TRIGGER_NODE_FILTER;

export interface INodeCreatorState {
	itemsFilter: string;
	showTabs: boolean;
	showScrim: boolean;
	rootViewHistory: INodeFilterType[];
	selectedView: INodeFilterType;
}

export interface ISettingsState {
	settings: IN8nUISettings;
	promptsData: IN8nPrompts;
	userManagement: IUserManagementConfig;
	templatesEndpointHealthy: boolean;
	api: {
		enabled: boolean;
		latestVersion: number;
		path: string;
		swaggerUi: {
			enabled: boolean;
		};
	};
	ldap: {
		loginLabel: string;
		loginEnabled: boolean;
	};
	onboardingCallPromptEnabled: boolean;
	saveDataErrorExecution: string;
	saveDataSuccessExecution: string;
	saveManualExecutions: boolean;
}

export interface INodeTypesState {
	nodeTypes: {
		[nodeType: string]: {
			[version: number]: INodeTypeDescription;
		};
	};
}

export interface ITemplateState {
	categories: { [id: string]: ITemplatesCategory };
	collections: { [id: string]: ITemplatesCollection };
	workflows: { [id: string]: ITemplatesWorkflow };
	workflowSearches: {
		[search: string]: {
			workflowIds: string[];
			totalWorkflows: number;
			loadingMore?: boolean;
		};
	};
	collectionSearches: {
		[search: string]: {
			collectionIds: string[];
		};
	};
	currentSessionId: string;
	previousSessionId: string;
}

export interface IVersionsState {
	versionNotificationSettings: IVersionNotificationSettings;
	nextVersions: IVersion[];
	currentVersion: IVersion | undefined;
}

export interface IUsersState {
	currentUserId: null | string;
	users: { [userId: string]: IUser };
}

export interface IWorkflowsState {
	currentWorkflowExecutions: IExecutionsSummary[];
	activeWorkflowExecution: IExecutionsSummary | null;
	finishedExecutionsCount: number;
}
export interface IWorkflowsMap {
	[name: string]: IWorkflowDb;
}

export interface CommunityNodesState {
	availablePackageCount: number;
	installedPackages: CommunityPackageMap;
}

export interface IRestApiContext {
	baseUrl: string;
	sessionId: string;
}

export interface IZoomConfig {
	scale: number;
	offset: XYPosition;
}

export interface IBounds {
	minX: number;
	minY: number;
	maxX: number;
	maxY: number;
}

export type ILogInStatus = 'LoggedIn' | 'LoggedOut';

export interface IInviteResponse {
	user: {
		id: string;
		email: string;
		emailSent: boolean;
		inviteAcceptUrl: string;
	};
	error?: string;
}

export interface IOnboardingCallPromptResponse {
	nextPrompt: IOnboardingCallPrompt;
}

export interface IOnboardingCallPrompt {
	title: string;
	description: string;
	toast_sequence_number: number;
}

export interface ITab {
	value: string | number;
	label?: string;
	href?: string;
	icon?: string;
	align?: 'right';
	tooltip?: string;
}

export interface ITabBarItem {
	value: string;
	label: string;
	disabled?: boolean;
}

export interface IResourceLocatorReqParams {
	nodeTypeAndVersion: INodeTypeNameVersion;
	path: string;
	methodName?: string;
	searchList?: ILoadOptions;
	currentNodeParameters: INodeParameters;
	credentials?: INodeCredentials;
	filter?: string;
	paginationToken?: unknown;
}

export interface IResourceLocatorResultExpanded extends INodeListSearchItems {
	linkAlt?: string;
}

export interface CurlToJSONResponse {
	'parameters.url': string;
	'parameters.authentication': string;
	'parameters.method': string;
	'parameters.sendHeaders': boolean;
	'parameters.headerParameters.parameters.0.name': string;
	'parameters.headerParameters.parameters.0.value': string;
	'parameters.sendQuery': boolean;
	'parameters.sendBody': boolean;
}

export interface HistoryState {
	redoStack: Undoable[];
	undoStack: Undoable[];
	currentBulkAction: BulkCommand | null;
	bulkInProgress: boolean;
}
export type Basic = string | number | boolean;
export type Primitives = Basic | bigint | symbol;

export type Optional<T> = T | undefined | null;

export type SchemaType =
	| 'string'
	| 'number'
	| 'boolean'
	| 'bigint'
	| 'symbol'
	| 'array'
	| 'object'
	| 'function'
	| 'null'
	| 'undefined';

export interface ILdapSyncData {
	id: number;
	startedAt: string;
	endedAt: string;
	created: number;
	updated: number;
	disabled: number;
	scanned: number;
	status: string;
	error: string;
	runMode: string;
}

export interface ILdapSyncTable {
	status: string;
	endedAt: string;
	runTime: string;
	runMode: string;
	details: string;
}

export interface ILdapConfig {
	loginEnabled: boolean;
	loginLabel: string;
	connectionUrl: string;
	allowUnauthorizedCerts: boolean;
	connectionSecurity: string;
	connectionPort: number;
	baseDn: string;
	bindingAdminDn: string;
	bindingAdminPassword: string;
	firstNameAttribute: string;
	lastNameAttribute: string;
	emailAttribute: string;
	loginIdAttribute: string;
	ldapIdAttribute: string;
	userFilter: string;
	synchronizationEnabled: boolean;
	synchronizationInterval: number; // minutes
	searchPageSize: number;
	searchTimeout: number;
}

export type Schema = { type: SchemaType; key?: string; value: string | Schema[]; path: string };

export type UsageState = {
	loading: boolean;
	data: {
		usage: {
			executions: {
				limit: number; // -1 for unlimited, from license
				value: number;
				warningThreshold: number; // hardcoded value in BE
			};
		};
		license: {
			planId: string; // community
			planName: string; // defaults to Community
		};
		managementToken?: string;
	};
};<|MERGE_RESOLUTION|>--- conflicted
+++ resolved
@@ -39,12 +39,8 @@
 	INodeActionTypeDescription,
 	IAbstractEventMessage,
 } from 'n8n-workflow';
-<<<<<<< HEAD
-import { FAKE_DOOR_FEATURES } from './constants';
 import { SignInType } from './constants';
-=======
 import { FAKE_DOOR_FEATURES, TRIGGER_NODE_FILTER, REGULAR_NODE_FILTER } from './constants';
->>>>>>> 639e9d38
 import { BulkCommand, Undoable } from '@/models/history';
 
 export * from 'n8n-design-system/types';
