
import {
	IConnections,
	ICredentialsDecrypted,
	ICredentialsEncrypted,
	ICredentialType,
	IDataObject,
	GenericValue,
	IWorkflowSettings as IWorkflowSettingsWorkflow,
	INode,
	INodeCredentials,
	INodeIssues,
	INodeParameters,
	INodePropertyOptions,
	INodeTypeDescription,
	IRunExecutionData,
	IRun,
	IRunData,
	ITaskData,
	WorkflowExecuteMode,
} from 'n8n-workflow';

import {
	PaintStyle,
} from 'jsplumb';

declare module 'jsplumb' {
	interface Anchor {
		lastReturnValue: number[];
	}

	interface Connection {
		// bind(event: string, (connection: Connection): void;): void; // tslint:disable-line:no-any
		bind(event: string, callback: Function): void; // tslint:disable-line:no-any
		removeOverlay(name: string): void;
		removeOverlays(): void;
		setParameter(name: string, value: any): void; // tslint:disable-line:no-any
		setPaintStyle(arg0: PaintStyle): void;
		addOverlay(arg0: any[]): void; // tslint:disable-line:no-any
		setConnector(arg0: any[]): void; // tslint:disable-line:no-any
	}

	interface Endpoint {
		getOverlay(name: string): any; // tslint:disable-line:no-any
	}

	interface Overlay {
		setVisible(visible: boolean): void;
	}

	interface OnConnectionBindInfo {
		originalSourceEndpoint: Endpoint;
		originalTargetEndpoint: Endpoint;
		getParameters(): { index: number };
	}
}

// EndpointOptions from jsplumb seems incomplete and wrong so we define an own one
export interface IEndpointOptions {
	anchor?: any; // tslint:disable-line:no-any
	createEndpoint?: boolean;
	dragAllowedWhenFull?: boolean;
	dropOptions?: any; // tslint:disable-line:no-any
	dragProxy?: any; // tslint:disable-line:no-any
	endpoint?: string;
	endpointStyle?: object;
	isSource?: boolean;
	isTarget?: boolean;
	maxConnections?: number;
	overlays?: any; // tslint:disable-line:no-any
	parameters?: any; // tslint:disable-line:no-any
	uuid?: string;
}

export interface IConnectionsUi {
	[key: string]: {
		[key: string]: IEndpointOptions;
	};
}

export interface IUpdateInformation {
	name: string;
	key: string;
	value: string | number; // with null makes problems in NodeSettings.vue
	node?: string;
	oldValue?: string | number;
}

export interface INodeUpdatePropertiesInformation {
	name: string; // Node-Name
	properties: {
		[key: string]: IDataObject;
	};
}

export type XYPositon = [number, number];

export type MessageType = 'success' | 'warning' | 'info' | 'error';

export interface INodeUi extends INode {
	position: XYPositon;
	color?: string;
	notes?: string;
	issues?: INodeIssues;
	_jsPlumb?: {
		endpoints?: {
			[key: string]: IEndpointOptions[];
		};
	};
}

export interface INodeTypesMaxCount {
	[key: string]: {
		exist: number;
		max: number;
		nodeNames: string[];
	};
}

export interface IExternalHooks {
	run(eventName: string, metadata?: IDataObject): Promise<void>;
}

export interface IRestApi {
	getActiveWorkflows(): Promise<string[]>;
	getActivationError(id: string): Promise<IActivationError | undefined >;
	getCurrentExecutions(filter: object): Promise<IExecutionsCurrentSummaryExtended[]>;
	getPastExecutions(filter: object, limit: number, lastId?: string | number, firstId?: string | number): Promise<IExecutionsListResponse>;
	stopCurrentExecution(executionId: string): Promise<IExecutionsStopData>;
	makeRestApiRequest(method: string, endpoint: string, data?: any): Promise<any>; // tslint:disable-line:no-any
	getSettings(): Promise<IN8nUISettings>;
	getNodeTypes(): Promise<INodeTypeDescription[]>;
	getNodesInformation(nodeList: string[]): Promise<INodeTypeDescription[]>;
	getNodeParameterOptions(nodeType: string, path: string, methodName: string, currentNodeParameters: INodeParameters, credentials?: INodeCredentials): Promise<INodePropertyOptions[]>;
	removeTestWebhook(workflowId: string): Promise<boolean>;
	runWorkflow(runData: IStartRunData): Promise<IExecutionPushResponse>;
	createNewWorkflow(sendData: IWorkflowDataUpdate): Promise<IWorkflowDb>;
	updateWorkflow(id: string, data: IWorkflowDataUpdate): Promise<IWorkflowDb>;
	deleteWorkflow(name: string): Promise<void>;
	getWorkflow(id: string): Promise<IWorkflowDb>;
	getWorkflows(filter?: object): Promise<IWorkflowShortResponse[]>;
	getWorkflowFromUrl(url: string): Promise<IWorkflowDb>;
	createNewCredentials(sendData: ICredentialsDecrypted): Promise<ICredentialsResponse>;
	deleteCredentials(id: string): Promise<void>;
	updateCredentials(id: string, data: ICredentialsDecrypted): Promise<ICredentialsResponse>;
	getAllCredentials(filter?: object): Promise<ICredentialsResponse[]>;
	getCredentials(id: string, includeData?: boolean): Promise<ICredentialsDecryptedResponse | ICredentialsResponse | undefined>;
	getCredentialTypes(): Promise<ICredentialType[]>;
	getExecution(id: string): Promise<IExecutionResponse>;
	deleteExecutions(sendData: IExecutionDeleteFilter): Promise<void>;
	retryExecution(id: string, loadWorkflow?: boolean): Promise<boolean>;
	getTimezones(): Promise<IDataObject>;
	oAuth1CredentialAuthorize(sendData: ICredentialsResponse): Promise<string>;
	oAuth2CredentialAuthorize(sendData: ICredentialsResponse): Promise<string>;
	oAuth2Callback(code: string, state: string): Promise<string>;
}

export interface IBinaryDisplayData {
	index: number;
	key: string;
	node: string;
	outputIndex: number;
	runIndex: number;
}

export interface ICredentialsCreatedEvent {
	data: ICredentialsDecryptedResponse;
	options: {
		closeDialog: boolean,
	};
}

export interface IStartRunData {
	workflowData: IWorkflowData;
	startNodes?: string[];
	destinationNode?: string;
	runData?: IRunData;
}

export interface IRunDataUi {
	node?: string;
	workflowData: IWorkflowData;
}

export interface ITableData {
	columns: string[];
	data: GenericValue[][];
}

export interface IVariableItemSelected {
	variable: string;
}

export interface IVariableSelectorOption {
	name: string;
	key?: string;
	value?: string;
	options?: IVariableSelectorOption[] | null;
	allowParentSelect?: boolean;
	dataType?: string;
}

// Simple version of n8n-workflow.Workflow
export interface IWorkflowData {
	id?: string;
	name?: string;
	active?: boolean;
	nodes: INode[];
	connections: IConnections;
	settings?: IWorkflowSettings;
	tags?: string[];
}

export interface IWorkflowDataUpdate {
	id?: string;
	name?: string;
	nodes?: INode[];
	connections?: IConnections;
	settings?: IWorkflowSettings;
	active?: boolean;
	tags?: ITag[] | string[]; // string[] when store or requested, ITag[] from API response
}

// Almost identical to cli.Interfaces.ts
export interface IWorkflowDb {
	id: string;
	name: string;
	active: boolean;
	createdAt: number | string;
	updatedAt: number | string;
	nodes: INodeUi[];
	connections: IConnections;
	settings?: IWorkflowSettings;
	tags?: ITag[] | string[]; // string[] when store or requested, ITag[] from API response
}

// Identical to cli.Interfaces.ts
export interface IWorkflowShortResponse {
	id: string;
	name: string;
	active: boolean;
	createdAt: number | string;
	updatedAt: number | string;
	tags: ITag[];
}


// Identical or almost identical to cli.Interfaces.ts

export interface IActivationError {
	time: number;
	error: {
		message: string;
	};
}

export interface ICredentialsResponse extends ICredentialsEncrypted {
	id?: string;
	createdAt: number | string;
	updatedAt: number | string;
}

export interface ICredentialsBase {
	createdAt: number | string;
	updatedAt: number | string;
}

export interface ICredentialsDecryptedResponse extends ICredentialsBase, ICredentialsDecrypted{
	id: string;
}

export interface IExecutionBase {
	id?: number | string;
	finished: boolean;
	mode: WorkflowExecuteMode;
	retryOf?: string;
	retrySuccessId?: string;
	startedAt: Date;
	stoppedAt?: Date;
	workflowId?: string; // To be able to filter executions easily //
}

export interface IExecutionFlatted extends IExecutionBase {
	data: string;
	workflowData: IWorkflowDb;
}

export interface IExecutionFlattedResponse extends IExecutionFlatted {
	id: string;
}

export interface IExecutionPushResponse {
	executionId?: string;
	waitingForWebhook?: boolean;
}

export interface IExecutionResponse extends IExecutionBase {
	id: string;
	data: IRunExecutionData;
	workflowData: IWorkflowDb;
}

export interface IExecutionShortResponse {
	id: string;
	workflowData: {
		id: string;
		name: string;
	};
	mode: WorkflowExecuteMode;
	finished: boolean;
	startedAt: Date;
	stoppedAt: Date;
	executionTime?: number;
}

export interface IExecutionsListResponse {
	count: number;
	results: IExecutionsSummary[];
}

export interface IExecutionsCurrentSummaryExtended {
	id: string;
	finished?: boolean;
	mode: WorkflowExecuteMode;
	retryOf?: string;
	retrySuccessId?: string;
	startedAt: Date;
	stoppedAt?: Date;
	workflowId: string;
	workflowName?: string;
}

export interface IExecutionsStopData {
	finished?: boolean;
	mode: WorkflowExecuteMode;
	startedAt: Date;
	stoppedAt: Date;
}

export interface IExecutionsSummary {
	id: string;
	mode: WorkflowExecuteMode;
	finished?: boolean;
	retryOf?: string;
	retrySuccessId?: string;
	startedAt: Date;
	stoppedAt?: Date;
	workflowId: string;
	workflowName?: string;
}

export interface IExecutionDeleteFilter {
	deleteBefore?: Date;
	filters?: IDataObject;
	ids?: string[];
}

<<<<<<< HEAD
export type IPushDataType = IPushData['type'];

export type IPushData =
	| PushDataExecutionFinished
	| PushDataExecutionStarted
	| PushDataExecuteAfter
	| PushDataExecuteBefore
	| PushDataConsoleMessage
	| PushDataTestWebhook;

type PushDataExecutionFinished = {
	data: IPushDataExecutionFinished;
	type: 'executionFinished';
};

type PushDataExecutionStarted = {
	data: IPushDataExecutionStarted;
	type: 'executionStarted';
};

type PushDataExecuteAfter = {
	data: IPushDataNodeExecuteAfter;
	type: 'nodeExecuteAfter';
};

type PushDataExecuteBefore = {
	data: IPushDataNodeExecuteBefore;
	type: 'nodeExecuteBefore';
};

type PushDataConsoleMessage = {
	data: IPushDataConsoleMessage;
	type: 'sendConsoleMessage';
};

type PushDataTestWebhook = {
	data: IPushDataTestWebhook;
	type: 'testWebhookDeleted' | 'testWebhookReceived';
};
=======
export interface IPushData {
	data: IPushDataExecutionFinished | IPushDataNodeExecuteAfter | IPushDataNodeExecuteBefore | IPushDataTestWebhook | IPushDataConsoleMessage;
	type: IPushDataType;
}

export type IPushDataType = 'executionFinished' | 'executionStarted' | 'nodeExecuteAfter' | 'nodeExecuteBefore' | 'sendConsoleMessage' | 'testWebhookDeleted' | 'testWebhookReceived';
>>>>>>> 4d86384d

export interface IPushDataExecutionStarted {
	executionId: string;
	mode: WorkflowExecuteMode;
	startedAt: Date;
	retryOf?: string;
	workflowId: string;
	workflowName?: string;
}

export interface IPushDataExecutionFinished {
	data: IRun;
	executionId: string;
	retryOf?: string;
}

export interface IPushDataExecutionStarted {
	executionId: string;
}

export interface IPushDataNodeExecuteAfter {
	data: ITaskData;
	executionId: string;
	nodeName: string;
}

export interface IPushDataNodeExecuteBefore {
	executionId: string;
	nodeName: string;
}

export interface IPushDataTestWebhook {
	executionId: string;
	workflowId: string;
}

export interface IPushDataConsoleMessage {
	source: string;
	message: string;
}

export interface IN8nUISettings {
	endpointWebhook: string;
	endpointWebhookTest: string;
	saveDataErrorExecution: string;
	saveDataSuccessExecution: string;
	saveManualExecutions: boolean;
	timezone: string;
	executionTimeout: number;
	maxExecutionTimeout: number;
	oauthCallbackUrls: {
		oauth1: string;
		oauth2: string;
	};
	urlBaseWebhook: string;
	versionCli: string;
	n8nMetadata?: {
		[key: string]: string | number | undefined;
	};
}

export interface IWorkflowSettings extends IWorkflowSettingsWorkflow {
	errorWorkflow?: string;
	saveDataErrorExecution?: string;
	saveDataSuccessExecution?: string;
	saveManualExecutions?: boolean;
	timezone?: string;
	executionTimeout?: number;
}

export interface ITimeoutHMS {
	hours: number;
	minutes: number;
	seconds: number;
}

export type WorkflowTitleStatus = 'EXECUTING' | 'IDLE' | 'ERROR';

export type MenuItemType = 'link';
export type MenuItemPosition = 'top' | 'bottom';

export interface IMenuItem {
	id: string;
	type: MenuItemType;
	position?: MenuItemPosition;
	properties: ILinkMenuItemProperties;
}

export interface ILinkMenuItemProperties {
	title: string;
	icon: string;
	href: string;
	newWindow?: boolean;
}

export interface ITag {
	id: string;
	name: string;
	usageCount?: number;
}

export interface ITagRow {
	tag?: ITag;
	usage?: string;
	create?: boolean;
	disable?: boolean;
	update?: boolean;
	delete?: boolean;
}

export interface IRootState {
	activeExecutions: IExecutionsCurrentSummaryExtended[];
	activeWorkflows: string[];
	activeActions: string[];
	activeNode: string | null;
	baseUrl: string;
	credentials: ICredentialsResponse[] | null;
	credentialTypes: ICredentialType[] | null;
	endpointWebhook: string;
	endpointWebhookTest: string;
	executionId: string | null;
	executingNode: string | null;
	executionWaitingForWebhook: boolean;
	pushConnectionActive: boolean;
	saveDataErrorExecution: string;
	saveDataSuccessExecution: string;
	saveManualExecutions: boolean;
	timezone: string;
	stateIsDirty: boolean;
	executionTimeout: number;
	maxExecutionTimeout: number;
	versionCli: string;
	oauthCallbackUrls: object;
	n8nMetadata: object;
	workflowExecutionData: IExecutionResponse | null;
	lastSelectedNode: string | null;
	lastSelectedNodeOutputIndex: number | null;
	nodeIndex: Array<string | null>;
	nodeTypes: INodeTypeDescription[];
	nodeViewOffsetPosition: XYPositon;
	nodeViewMoveInProgress: boolean;
	selectedNodes: INodeUi[];
	sessionId: string;
	urlBaseWebhook: string;
	workflow: IWorkflowDb;
	sidebarMenuItems: IMenuItem[];
}

export interface ITagsState {
	tags: { [id: string]: ITag };
	isLoading: boolean;
	fetchedAll: boolean;
	fetchedUsageCount: boolean;
}

export interface IModalState {
	open: boolean;
}

export interface IUiState {
	sidebarMenuCollapsed: boolean;
	modalStack: string[];
	modals: {
		[key: string]: IModalState;
	};
	isPageLoading: boolean;
}

export interface IWorkflowsState {
}

export interface IRestApiContext {
	baseUrl: string;
	sessionId: string;
}<|MERGE_RESOLUTION|>--- conflicted
+++ resolved
@@ -355,7 +355,6 @@
 	ids?: string[];
 }
 
-<<<<<<< HEAD
 export type IPushDataType = IPushData['type'];
 
 export type IPushData =
@@ -395,14 +394,6 @@
 	data: IPushDataTestWebhook;
 	type: 'testWebhookDeleted' | 'testWebhookReceived';
 };
-=======
-export interface IPushData {
-	data: IPushDataExecutionFinished | IPushDataNodeExecuteAfter | IPushDataNodeExecuteBefore | IPushDataTestWebhook | IPushDataConsoleMessage;
-	type: IPushDataType;
-}
-
-export type IPushDataType = 'executionFinished' | 'executionStarted' | 'nodeExecuteAfter' | 'nodeExecuteBefore' | 'sendConsoleMessage' | 'testWebhookDeleted' | 'testWebhookReceived';
->>>>>>> 4d86384d
 
 export interface IPushDataExecutionStarted {
 	executionId: string;
