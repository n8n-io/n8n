import { IMenuItem } from 'n8n-design-system';
import {
	jsPlumbInstance,
	DragOptions,
	DropOptions,
	ElementGroupRef,
	Endpoint,
	EndpointOptions,
	EndpointRectangle,
	EndpointRectangleOptions,
	EndpointSpec,
} from "jsplumb";
import {
	GenericValue,
	IConnections,
	ICredentialsDecrypted,
	ICredentialsEncrypted,
	ICredentialType,
	IDataObject,
	INode,
	INodeIssues,
	INodeParameters,
	INodeTypeDescription,
	IPinData,
	IRunExecutionData,
	IRun,
	IRunData,
	ITaskData,
	ITelemetrySettings,
	IWorkflowSettings as IWorkflowSettingsWorkflow,
	WorkflowExecuteMode,
	PublicInstalledPackage,
	INodeTypeNameVersion,
	ILoadOptions,
	INodeCredentials,
	INodeListSearchItems,
	NodeParameterValueType,
} from 'n8n-workflow';
import { FAKE_DOOR_FEATURES } from './constants';
import { SignInType } from './constants';
import {ICredentialsDb} from "n8n";

export * from 'n8n-design-system/src/types';

declare module 'jsplumb' {
	interface PaintStyle {
		stroke?: string;
		fill?: string;
		strokeWidth?: number;
		outlineStroke?: string;
		outlineWidth?: number;
	}

	// Extend jsPlumb Anchor interface
	interface Anchor {
		lastReturnValue: number[];
	}

	interface Connection {
		__meta?: {
			sourceNodeName: string,
			sourceOutputIndex: number,
			targetNodeName: string,
			targetOutputIndex: number,
		};
		canvas?: HTMLElement;
		connector?: {
			setTargetEndpoint: (endpoint: Endpoint) => void;
			resetTargetEndpoint: () => void;
			bounds: {
				minX: number;
				maxX: number;
				minY: number;
				maxY: number;
			}
		};

		// bind(event: string, (connection: Connection): void;): void; // tslint:disable-line:no-any
		bind(event: string, callback: Function): void;
		removeOverlay(name: string): void;
		removeOverlays(): void;
		setParameter(name: string, value: any): void; // tslint:disable-line:no-any
		setPaintStyle(arg0: PaintStyle): void;
		addOverlay(arg0: any[]): void; // tslint:disable-line:no-any
		setConnector(arg0: any[]): void; // tslint:disable-line:no-any
		getUuids(): [string, string];
	}

	interface Endpoint {
		endpoint: any; // tslint:disable-line:no-any
		elementId: string;
		__meta?: {
			nodeName: string,
			nodeId: string,
			index: number,
			totalEndpoints: number;
		};
		getUuid(): string;
		getOverlay(name: string): any; // tslint:disable-line:no-any
		repaint(params?: object): void;
	}

	interface N8nPlusEndpoint extends Endpoint {
		setSuccessOutput(message: string): void;
		clearSuccessOutput(): void;
	}

	interface Overlay {
		setVisible(visible: boolean): void;
		setLocation(location: number): void;
		canvas?: HTMLElement;
	}

	interface OnConnectionBindInfo {
		originalSourceEndpoint: Endpoint;
		originalTargetEndpoint: Endpoint;
		getParameters(): { index: number };
	}
}

// EndpointOptions from jsplumb seems incomplete and wrong so we define an own one
export type IEndpointOptions = Omit<EndpointOptions, 'endpoint' | 'dragProxy'> & {
	endpointStyle: EndpointStyle
	endpointHoverStyle: EndpointStyle
	endpoint?: EndpointSpec | string
	dragAllowedWhenFull?: boolean
	dropOptions?: DropOptions & {
		tolerance: string
	};
	dragProxy?: string | string[] | EndpointSpec | [ EndpointRectangle,  EndpointRectangleOptions & { strokeWidth: number } ]
};

export type EndpointStyle = {
	width?: number
	height?: number
	fill?: string
	stroke?: string
	outlineStroke?:string
	lineWidth?: number
	hover?: boolean
	showOutputLabel?: boolean
	size?: string
	hoverMessage?: string
};

export type IDragOptions = DragOptions & {
	grid: [number, number]
	filter: string
};

export type IJsPlumbInstance = Omit<jsPlumbInstance, 'addEndpoint' | 'draggable'> & {
	clearDragSelection: () => void
	addEndpoint(el: ElementGroupRef, params?: IEndpointOptions, referenceParams?: IEndpointOptions): Endpoint | Endpoint[]
	draggable(el: {}, options?: IDragOptions): IJsPlumbInstance
};

export interface IUpdateInformation {
	name: string;
	key?: string;
	value: string | number | { [key: string]: string | number | boolean } | NodeParameterValueType | INodeParameters; // with null makes problems in NodeSettings.vue
	node?: string;
	oldValue?: string | number;
}

export interface INodeUpdatePropertiesInformation {
	name: string; // Node-Name
	properties: {
		[key: string]: IDataObject;
	};
}

export type XYPosition = [number, number];

export interface INodeUi extends INode {
	position: XYPosition;
	color?: string;
	notes?: string;
	issues?: INodeIssues;
	name: string;
	pinData?: IDataObject;
}

export interface INodeTypesMaxCount {
	[key: string]: {
		exist: number;
		max: number;
		nodeNames: string[];
	};
}

export interface IExternalHooks {
	run(eventName: string, metadata?: IDataObject): Promise<void>;
}

/**
 * @deprecated Do not add methods to this interface.
 */
export interface IRestApi {
	getActiveWorkflows(): Promise<string[]>;
	getActivationError(id: string): Promise<IActivationError | undefined >;
	getCurrentExecutions(filter: object): Promise<IExecutionsCurrentSummaryExtended[]>;
	getPastExecutions(filter: object, limit: number, lastId?: string | number, firstId?: string | number): Promise<IExecutionsListResponse>;
	stopCurrentExecution(executionId: string): Promise<IExecutionsStopData>;
	makeRestApiRequest(method: string, endpoint: string, data?: any): Promise<any>; // tslint:disable-line:no-any
	getCredentialTranslation(credentialType: string): Promise<object>;
	removeTestWebhook(workflowId: string): Promise<boolean>;
	runWorkflow(runData: IStartRunData): Promise<IExecutionPushResponse>;
	createNewWorkflow(sendData: IWorkflowDataUpdate): Promise<IWorkflowDb>;
	updateWorkflow(id: string, data: IWorkflowDataUpdate, forceSave?: boolean): Promise<IWorkflowDb>;
	deleteWorkflow(name: string): Promise<void>;
	getWorkflow(id: string): Promise<IWorkflowDb>;
	getWorkflows(filter?: object): Promise<IWorkflowShortResponse[]>;
	getWorkflowFromUrl(url: string): Promise<IWorkflowDb>;
	getExecution(id: string): Promise<IExecutionResponse | undefined>;
	deleteExecutions(sendData: IExecutionDeleteFilter): Promise<void>;
	retryExecution(id: string, loadWorkflow?: boolean): Promise<boolean>;
	getTimezones(): Promise<IDataObject>;
	getBinaryBufferString(dataPath: string): Promise<string>;
	getBinaryUrl(dataPath: string): string;
}

export interface INodeTranslationHeaders {
	data: {
		[key: string]: {
			displayName: string;
			description: string;
		},
	};
}

export interface IStartRunData {
	workflowData: IWorkflowData;
	startNodes?: string[];
	destinationNode?: string;
	runData?: IRunData;
	pinData?: IPinData;
}

export interface ITableData {
	columns: string[];
	data: GenericValue[][];
	hasJson: {[key: string]: boolean};
}

export interface IVariableItemSelected {
	variable: string;
}

export interface IVariableSelectorOption {
	name: string;
	key?: string;
	value?: string;
	options?: IVariableSelectorOption[] | null;
	allowParentSelect?: boolean;
	dataType?: string;
}

// Simple version of n8n-workflow.Workflow
export interface IWorkflowData {
	id?: string | number;
	name?: string;
	active?: boolean;
	nodes: INode[];
	connections: IConnections;
	settings?: IWorkflowSettings;
	tags?: string[];
	pinData?: IPinData;
	versionId?: string;
}

export interface IWorkflowDataUpdate {
	id?: string | number;
	name?: string;
	nodes?: INode[];
	connections?: IConnections;
	settings?: IWorkflowSettings;
	active?: boolean;
	tags?: ITag[] | string[]; // string[] when store or requested, ITag[] from API response
	pinData?: IPinData;
	versionId?: string;
}

export interface IWorkflowToShare extends IWorkflowDataUpdate {
	meta?: {
		instanceId: string;
	};
}

export interface IWorkflowTemplate {
	id: number;
	name: string;
	workflow: {
		nodes: INodeUi[];
		connections: IConnections;
	};
}

export interface INewWorkflowData {
	name: string;
	onboardingFlowEnabled: boolean;
}

// Almost identical to cli.Interfaces.ts
export interface IWorkflowDb {
	id: string;
	name: string;
	active: boolean;
	createdAt: number | string;
	updatedAt: number | string;
	nodes: INodeUi[];
	connections: IConnections;
	settings?: IWorkflowSettings;
	tags?: ITag[] | string[]; // string[] when store or requested, ITag[] from API response
	pinData?: IPinData;
	sharedWith?: Array<Partial<IUser>>;
	ownedBy?: Partial<IUser>;
	versionId: string;
	usedCredentials?: Array<Partial<ICredentialsDb>>;
}

// Identical to cli.Interfaces.ts
export interface IWorkflowShortResponse {
	id: string;
	name: string;
	active: boolean;
	createdAt: number | string;
	updatedAt: number | string;
	tags: ITag[];
}

export interface IWorkflowsShareResponse {
	id: string;
	createdAt: number | string;
	updatedAt: number | string;
	sharedWith?: Array<Partial<IUser>>;
	ownedBy?: Partial<IUser>;
}


// Identical or almost identical to cli.Interfaces.ts

export interface IActivationError {
	time: number;
	error: {
		message: string;
	};
}

export interface IShareCredentialsPayload {
	shareWithIds: string[];
}

export interface IShareWorkflowsPayload {
	shareWithIds: string[];
}

export interface ICredentialsResponse extends ICredentialsEncrypted {
	id: string;
	createdAt: number | string;
	updatedAt: number | string;
	sharedWith?: Array<Partial<IUser>>;
	ownedBy?: Partial<IUser>;
	currentUserHasAccess?: boolean;
}

export interface ICredentialsBase {
	createdAt: number | string;
	updatedAt: number | string;
}

export interface ICredentialsDecryptedResponse extends ICredentialsBase, ICredentialsDecrypted{
	id: string;
}

export interface IExecutionBase {
	id?: number | string;
	finished: boolean;
	mode: WorkflowExecuteMode;
	retryOf?: string;
	retrySuccessId?: string;
	startedAt: Date;
	stoppedAt?: Date;
	workflowId?: string; // To be able to filter executions easily //
}

export interface IExecutionFlatted extends IExecutionBase {
	data: string;
	workflowData: IWorkflowDb;
}

export interface IExecutionFlattedResponse extends IExecutionFlatted {
	id: string;
}

export interface IExecutionPushResponse {
	executionId?: string;
	waitingForWebhook?: boolean;
}

export interface IExecutionResponse extends IExecutionBase {
	id: string;
	data?: IRunExecutionData;
	workflowData: IWorkflowDb;
	executedNode?: string;
}

export interface IExecutionShortResponse {
	id: string;
	workflowData: {
		id: string;
		name: string;
	};
	mode: WorkflowExecuteMode;
	finished: boolean;
	startedAt: Date;
	stoppedAt: Date;
	executionTime?: number;
}

export interface IExecutionsListResponse {
	count: number;
	results: IExecutionsSummary[];
	estimated: boolean;
}

export interface IExecutionsCurrentSummaryExtended {
	id: string;
	finished?: boolean;
	mode: WorkflowExecuteMode;
	retryOf?: string;
	retrySuccessId?: string;
	startedAt: Date;
	stoppedAt?: Date;
	workflowId: string;
	workflowName?: string;
}

export interface IExecutionsStopData {
	finished?: boolean;
	mode: WorkflowExecuteMode;
	startedAt: Date;
	stoppedAt: Date;
}

export interface IExecutionsSummary {
	id: string;
	mode: WorkflowExecuteMode;
	finished?: boolean;
	retryOf?: string;
	retrySuccessId?: string;
	waitTill?: Date;
	startedAt: Date;
	stoppedAt?: Date;
	workflowId: string;
	workflowName?: string;
}

export interface IExecutionDeleteFilter {
	deleteBefore?: Date;
	filters?: IDataObject;
	ids?: string[];
}

export type IPushData =
	| PushDataExecutionFinished
	| PushDataExecutionStarted
	| PushDataExecuteAfter
	| PushDataExecuteBefore
	| PushDataConsoleMessage
	| PushDataReloadNodeType
	| PushDataRemoveNodeType
	| PushDataTestWebhook;

type PushDataExecutionFinished = {
	data: IPushDataExecutionFinished;
	type: 'executionFinished';
};

type PushDataExecutionStarted = {
	data: IPushDataExecutionStarted;
	type: 'executionStarted';
};

type PushDataExecuteAfter = {
	data: IPushDataNodeExecuteAfter;
	type: 'nodeExecuteAfter';
};

type PushDataExecuteBefore = {
	data: IPushDataNodeExecuteBefore;
	type: 'nodeExecuteBefore';
};

type PushDataConsoleMessage = {
	data: IPushDataConsoleMessage;
	type: 'sendConsoleMessage';
};

type PushDataReloadNodeType = {
	data: IPushDataReloadNodeType;
	type: 'reloadNodeType';
};

type PushDataRemoveNodeType = {
	data: IPushDataRemoveNodeType;
	type: 'removeNodeType';
};

type PushDataTestWebhook = {
	data: IPushDataTestWebhook;
	type: 'testWebhookDeleted' | 'testWebhookReceived';
};

export interface IPushDataExecutionStarted {
	executionId: string;
	mode: WorkflowExecuteMode;
	startedAt: Date;
	retryOf?: string;
	workflowId: string;
	workflowName?: string;
}

export interface IPushDataExecutionFinished {
	data: IRun;
	executionId: string;
	retryOf?: string;
}

export interface IPushDataExecutionStarted {
	executionId: string;
}

export interface IPushDataNodeExecuteAfter {
	data: ITaskData;
	executionId: string;
	nodeName: string;
}

export interface IPushDataNodeExecuteBefore {
	executionId: string;
	nodeName: string;
}

export interface IPushDataReloadNodeType {
	name: string;
	version: number;
}
export interface IPushDataRemoveNodeType {
	name: string;
	version: number;
}

export interface IPushDataTestWebhook {
	executionId: string;
	workflowId: string;
}

export interface IPushDataConsoleMessage {
	source: string;
	messages: string[];
}

export type IPersonalizationSurveyAnswersV1 = {
	codingSkill?: string | null;
	companyIndustry?: string[] | null;
	companySize?: string | null;
	otherCompanyIndustry?: string | null;
	otherWorkArea?: string | null;
	workArea?: string[] | string | null;
};

export type IPersonalizationSurveyAnswersV2 = {
	version: 'v2';
	automationGoal?: string | null;
	codingSkill?: string | null;
	companyIndustryExtended?: string[] | null;
	companySize?: string | null;
	companyType?: string | null;
	customerType?: string | null;
	mspFocus?: string[] | null;
	mspFocusOther?: string | null;
	otherAutomationGoal?: string | null;
	otherCompanyIndustryExtended?: string[] | null;
};

export type IPersonalizationSurveyAnswersV3 = {
	version: 'v3';
	automationGoal?: string | null;
	otherAutomationGoal?: string | null;
	companyIndustryExtended?: string[] | null;
	otherCompanyIndustryExtended?: string[] | null;
	companySize?: string | null;
	companyType?: string | null;
	automationGoalSm?: string[] | null;
	automationGoalSmOther?: string | null;
	usageModes?: string[] | null;
};

export type IPersonalizationLatestVersion = IPersonalizationSurveyAnswersV3;

export type IPersonalizationSurveyVersions = IPersonalizationSurveyAnswersV1 | IPersonalizationSurveyAnswersV2 | IPersonalizationSurveyAnswersV3;

export type IRole = 'default' | 'owner' | 'member';

export interface IUserResponse {
	id: string;
	firstName?: string;
	lastName?: string;
	email?: string;
	globalRole?: {
		name: IRole;
		id: string;
		createdAt: Date;
	};
	personalizationAnswers?: IPersonalizationSurveyVersions | null;
	isPending: boolean;
	signInType: SignInType;
}

export interface IUser extends IUserResponse {
	isDefaultUser: boolean;
	isPendingUser: boolean;
	isOwner: boolean;
	fullName?: string;
	createdAt?: Date;
}

export interface IVersionNotificationSettings {
	enabled: boolean;
	endpoint: string;
	infoUrl: string;
}

export interface IN8nPrompts {
	message: string;
	title: string;
	showContactPrompt: boolean;
	showValueSurvey: boolean;
}

export interface IN8nValueSurveyData {
	[key: string]: string;
}

export interface IN8nPromptResponse {
	updated: boolean;
}

export interface IUserManagementConfig {
	enabled: boolean;
	showSetupOnFirstLoad?: boolean;
	smtpSetup: boolean;
}

export interface IPermissionGroup {
	loginStatus?: ILogInStatus[];
	role?: IRole[];
}

export interface IPermissionAllowGroup extends IPermissionGroup {
	shouldAllow?: () => boolean;
}

export interface IPermissionDenyGroup extends IPermissionGroup {
	shouldDeny?: () => boolean;
}

export interface IPermissions {
	allow?: IPermissionAllowGroup;
	deny?: IPermissionDenyGroup;
}

export interface IUserPermissions {
	[category: string]: {
		[permission: string]: IPermissions;
	};
}

export interface ITemplatesCollection {
	id: number;
	name: string;
	nodes: ITemplatesNode[];
	workflows: Array<{id: number}>;
}

interface ITemplatesImage {
	id: number;
	url: string;
}

interface ITemplatesCollectionExtended extends ITemplatesCollection {
	description: string | null;
	image: ITemplatesImage[];
	categories: ITemplatesCategory[];
	createdAt: string;
}

export interface ITemplatesCollectionFull extends ITemplatesCollectionExtended {
	full: true;
}

export interface ITemplatesCollectionResponse extends ITemplatesCollectionExtended {
	workflows: ITemplatesWorkflow[];
}

export interface ITemplatesWorkflow {
	id: number;
	createdAt: string;
	name: string;
	nodes: ITemplatesNode[];
	totalViews: number;
	user: {
		username: string;
	};
}

export interface ITemplatesWorkflowResponse extends ITemplatesWorkflow, IWorkflowTemplate {
	description: string | null;
	image: ITemplatesImage[];
	categories: ITemplatesCategory[];
}

export interface ITemplatesWorkflowFull extends ITemplatesWorkflowResponse {
	full: true;
}

export interface ITemplatesQuery {
	categories: number[];
	search: string;
}

export interface ITemplatesCategory {
	id: number;
	name: string;
}

export type WorkflowCallerPolicyDefaultOption = 'any' | 'none' | 'workflowsFromAList';

export interface IN8nUISettings {
	endpointWebhook: string;
	endpointWebhookTest: string;
	saveDataErrorExecution: string;
	saveDataSuccessExecution: string;
	saveManualExecutions: boolean;
	workflowCallerPolicyDefaultOption: WorkflowCallerPolicyDefaultOption;
	timezone: string;
	executionTimeout: number;
	maxExecutionTimeout: number;
	oauthCallbackUrls: {
		oauth1: string;
		oauth2: string;
	};
	urlBaseEditor: string;
	urlBaseWebhook: string;
	versionCli: string;
	n8nMetadata?: {
		[key: string]: string | number | undefined;
	};
	versionNotifications: IVersionNotificationSettings;
	instanceId: string;
	personalizationSurveyEnabled: boolean;
	telemetry: ITelemetrySettings;
	userManagement: IUserManagementConfig;
	defaultLocale: string;
	workflowTagsDisabled: boolean;
	logLevel: ILogLevel;
	hiringBannerEnabled: boolean;
	templates: {
		enabled: boolean;
		host: string;
	};
	executionMode: string;
	communityNodesEnabled: boolean;
	isNpmAvailable: boolean;
	publicApi: {
		enabled: boolean;
		latestVersion: number;
		path: string;
	};
	ldap: {
		loginLabel: string;
		loginEnabled: boolean;
	};
	onboardingCallPromptEnabled: boolean;
	allowedModules: {
		builtIn?: string[];
		external?: string[];
	};
	enterprise: Record<string, boolean>;
	deployment?: {
		type: string;
	};
	isWorkflowSharingEnabled: boolean;
}

export interface IWorkflowSettings extends IWorkflowSettingsWorkflow {
	errorWorkflow?: string;
	saveDataErrorExecution?: string;
	saveDataSuccessExecution?: string;
	saveManualExecutions?: boolean;
	timezone?: string;
	executionTimeout?: number;
	callerIds?: string;
	callerPolicy?: WorkflowCallerPolicyDefaultOption;
}

export interface ITimeoutHMS {
	hours: number;
	minutes: number;
	seconds: number;
}

export type WorkflowTitleStatus = 'EXECUTING' | 'IDLE' | 'ERROR';

export interface ISubcategoryItemProps {
	subcategory: string;
	description: string;
	icon?: string;
	defaults?: INodeParameters;
	iconData?: {
		type: string;
		icon?: string;
		fileBuffer?: string;
	};
}

export interface INodeItemProps {
	subcategory: string;
	nodeType: INodeTypeDescription;
}

export interface ICategoryItemProps {
	expanded: boolean;
}

export interface INodeCreateElement {
	type: 'node' | 'category' | 'subcategory';
	category: string;
	key: string;
	includedByTrigger?: boolean;
	includedByRegular?: boolean;
	properties: ISubcategoryItemProps | INodeItemProps | ICategoryItemProps;
}

export interface ICategoriesWithNodes {
	[category: string]: {
		[subcategory: string]: {
			regularCount: number;
			triggerCount: number;
			nodes: INodeCreateElement[];
		};
	};
}

export interface ITag {
	id: string;
	name: string;
	usageCount?: number;
	createdAt?: string;
	updatedAt?: string;
}

export interface ITagRow {
	tag?: ITag;
	usage?: string;
	create?: boolean;
	disable?: boolean;
	update?: boolean;
	delete?: boolean;
	canDelete?: boolean;
}

export interface IVersion {
	name: string;
	nodes: IVersionNode[];
	createdAt: string;
	description: string;
	documentationUrl: string;
	hasBreakingChange: boolean;
	hasSecurityFix: boolean;
	hasSecurityIssue: boolean;
	securityIssueFixVersion: string;
}

export interface IVersionNode {
	name: string;
	displayName: string;
	icon: string;
	iconUrl?: string;
	defaults: INodeParameters;
	iconData: {
		type: string;
		icon?: string;
		fileBuffer?: string;
	};
	typeVersion?: number;
}

export interface ITemplatesNode extends IVersionNode {
	categories?: ITemplatesCategory[];
}

export interface INodeMetadata {
	parametersLastUpdatedAt?: number;
}

export interface IUsedCredential {
	id: string;
	name: string;
	credentialType: string;
	currentUserHasAccess: boolean;
}

export interface WorkflowsState {
	activeExecutions: IExecutionsCurrentSummaryExtended[];
	activeWorkflows: string[];
	activeWorkflowExecution: IExecutionsSummary | null;
	currentWorkflowExecutions: IExecutionsSummary[];
	activeExecutionId: string | null;
	executingNode: string | null;
	executionWaitingForWebhook: boolean;
	finishedExecutionsCount: number;
	nodeMetadata: NodeMetadataMap;
	subWorkflowExecutionError: Error | null;
	usedCredentials: Record<string, IUsedCredential>;
	workflow: IWorkflowDb;
	workflowExecutionData: IExecutionResponse | null;
	workflowExecutionPairedItemMappings: {[itemId: string]: Set<string>};
	workflowsById: IWorkflowsMap;
}

export interface RootState {
	baseUrl: string;
	defaultLocale: string;
	endpointWebhook: string;
	endpointWebhookTest: string;
	pushConnectionActive: boolean;
	timezone: string;
	executionTimeout: number;
	maxExecutionTimeout: number;
	versionCli: string;
	oauthCallbackUrls: object;
	n8nMetadata: {
		[key: string]: string | number | undefined;
	};
	sessionId: string;
	urlBaseWebhook: string;
	urlBaseEditor: string;
	instanceId: string;
	isNpmAvailable: boolean;
}

export interface NodeMetadataMap {
	[nodeName: string]: INodeMetadata;
}
export interface IRootState {
	activeExecutions: IExecutionsCurrentSummaryExtended[];
	activeWorkflows: string[];
	activeActions: string[];
	activeCredentialType: string | null;
	baseUrl: string;
	defaultLocale: string;
	endpointWebhook: string;
	endpointWebhookTest: string;
	executionId: string | null;
	executingNode: string | null;
	executionWaitingForWebhook: boolean;
	pushConnectionActive: boolean;
	saveDataErrorExecution: string;
	saveDataSuccessExecution: string;
	saveManualExecutions: boolean;
	timezone: string;
	stateIsDirty: boolean;
	executionTimeout: number;
	maxExecutionTimeout: number;
	versionCli: string;
	oauthCallbackUrls: object;
	n8nMetadata: object;
	workflowExecutionData: IExecutionResponse | null;
	workflowExecutionPairedItemMappings: {[itemId: string]: Set<string>};
	lastSelectedNode: string | null;
	lastSelectedNodeOutputIndex: number | null;
	nodeViewOffsetPosition: XYPosition;
	nodeViewMoveInProgress: boolean;
	selectedNodes: INodeUi[];
	sessionId: string;
	urlBaseEditor: string;
	urlBaseWebhook: string;
	workflow: IWorkflowDb;
	workflowsById: IWorkflowsMap;
	sidebarMenuItems: IMenuItem[];
	instanceId: string;
	nodeMetadata: NodeMetadataMap;
	isNpmAvailable: boolean;
	subworkflowExecutionError: Error | null;
}

export interface CommunityPackageMap {
	[name: string]: PublicInstalledPackage;
}

export interface ICredentialTypeMap {
	[name: string]: ICredentialType;
}

export interface ICredentialMap {
	[name: string]: ICredentialsResponse;
}

export interface ICredentialsState {
	credentialTypes: ICredentialTypeMap;
	credentials: ICredentialMap;
}

export interface ITagsState {
	tags: { [id: string]: ITag };
	loading: boolean;
	fetchedAll: boolean;
	fetchedUsageCount: boolean;
}

export interface IModalState {
	open: boolean;
	mode?: string | null;
	data?: Record<string, unknown>;
	activeId?: string | null;
	curlCommand?: string;
	httpNodeParameters?: string;
}

export interface NestedRecord<T> {
	[key: string]: T | NestedRecord<T>;
}

export type IRunDataDisplayMode = 'table' | 'json' | 'binary' | 'schema';
export type NodePanelType = 'input' | 'output';

export interface TargetItem {
	nodeName: string;
	itemIndex: number;
	runIndex: number;
	outputIndex: number;
}

export interface NDVState {
	activeNodeName: string | null;
	mainPanelDimensions: {[key: string]: {[key: string]: number}};
	sessionId: string;
	input: {
		displayMode: IRunDataDisplayMode;
		nodeName?: string;
		run?: number;
		branch?: number;
		data: {
			isEmpty: boolean;
		}
	};
	output: {
		branch?: number;
		displayMode: IRunDataDisplayMode;
		data: {
			isEmpty: boolean;
		}
		editMode: {
			enabled: boolean;
			value: string;
		};
	};
	focusedMappableInput: string;
	mappingTelemetry: {[key: string]: string | number | boolean};
	hoveringItem: null | TargetItem;
	draggable: {
		isDragging: boolean;
		type: string;
		data: string;
		canDrop: boolean;
		stickyPosition: null | XYPosition;
	};
}


export interface IUiState {
	sidebarMenuCollapsed: boolean;
	modalStack: string[];
	modals: {
		[key: string]: IModalState;
	};
	isPageLoading: boolean;
	currentView: string;
	fakeDoorFeatures: IFakeDoor[];
	nodeViewInitialized: boolean;
	addFirstStepOnLoad: boolean;
	executionSidebarAutoRefresh: boolean;
}

export interface UIState {
	activeActions: string[];
	activeCredentialType: string | null;
	sidebarMenuCollapsed: boolean;
	modalStack: string[];
	modals: {
		[key: string]: IModalState;
	};
	isPageLoading: boolean;
	currentView: string;
	mainPanelPosition: number;
	fakeDoorFeatures: IFakeDoor[];
	dynamicTranslations: NestedRecord<string>;
	draggable: {
		isDragging: boolean;
		type: string;
		data: string;
		canDrop: boolean;
		stickyPosition: null | XYPosition;
	};
	stateIsDirty: boolean;
	lastSelectedNode: string | null;
	lastSelectedNodeOutputIndex: number | null;
	nodeViewOffsetPosition: XYPosition;
	nodeViewMoveInProgress: boolean;
	selectedNodes: INodeUi[];
	sidebarMenuItems: IMenuItem[];
	nodeViewInitialized: boolean;
	addFirstStepOnLoad: boolean;
	executionSidebarAutoRefresh: boolean;
}

export type ILogLevel = 'info' | 'debug' | 'warn' | 'error' | 'verbose';

export type IFakeDoor = {
	id: FAKE_DOOR_FEATURES,
	featureName: string,
	icon?: string,
	infoText?: string,
	actionBoxTitle: string,
	actionBoxDescription: string,
	actionBoxButtonLabel?: string,
	linkURL: string,
	uiLocations: IFakeDoorLocation[],
};

export type IFakeDoorLocation = 'settings' | 'credentialsModal' | 'workflowShareModal';

export type INodeFilterType = "Regular" | "Trigger" | "All";

export interface INodeCreatorState {
	itemsFilter: string;
	showTabs: boolean;
	showScrim: boolean;
	selectedType: INodeFilterType;
}

export interface ISettingsState {
	settings: IN8nUISettings;
	promptsData: IN8nPrompts;
	userManagement: IUserManagementConfig;
	templatesEndpointHealthy: boolean;
	api: {
		enabled: boolean;
		latestVersion: number;
		path: string;
	};
	ldap: {
		loginLabel: string;
		loginEnabled: boolean;
	};
	onboardingCallPromptEnabled: boolean;
	saveDataErrorExecution: string;
	saveDataSuccessExecution: string;
	saveManualExecutions: boolean;
}

export interface INodeTypesState {
	nodeTypes: {
		[nodeType: string]: {
			[version: number]: INodeTypeDescription;
		}
	};
}

export interface ITemplateState {
	categories: {[id: string]: ITemplatesCategory};
	collections: {[id: string]: ITemplatesCollection};
	workflows: {[id: string]: ITemplatesWorkflow};
	workflowSearches: {
		[search: string]: {
			workflowIds: string[];
			totalWorkflows: number;
			loadingMore?: boolean;
		}
	};
	collectionSearches: {
		[search: string]: {
			collectionIds: string[];
		}
	};
	currentSessionId: string;
	previousSessionId: string;
}

export interface IVersionsState {
	versionNotificationSettings: IVersionNotificationSettings;
	nextVersions: IVersion[];
	currentVersion: IVersion | undefined;
}

export interface IUsersState {
	currentUserId: null | string;
	users: {[userId: string]: IUser};
}

export interface IWorkflowsState {
	currentWorkflowExecutions: IExecutionsSummary[];
	activeWorkflowExecution: IExecutionsSummary | null;
	finishedExecutionsCount: number;
}
	export interface IWorkflowsMap {
	[name: string]: IWorkflowDb;
}

export interface CommunityNodesState {
	availablePackageCount: number;
	installedPackages: CommunityPackageMap;
}

export interface IRestApiContext {
	baseUrl: string;
	sessionId: string;
}

export interface IZoomConfig {
	scale: number;
	offset: XYPosition;
}

export interface IBounds {
	minX: number;
	minY: number;
	maxX: number;
	maxY: number;
}

export type ILogInStatus = 'LoggedIn' | 'LoggedOut';

export interface IInviteResponse {
	user: {
		id: string;
		email: string;
	};
	error?: string;
}

export interface IOnboardingCallPromptResponse {
	nextPrompt: IOnboardingCallPrompt;
}

export interface IOnboardingCallPrompt {
	title: string;
	description: string;
	toast_sequence_number: number;
}

export interface ITab {
	value: string | number;
	label?: string;
	href?: string;
	icon?: string;
	align?: 'right';
	tooltip?: string;
}

export interface ITabBarItem {
	value: string;
	label: string;
	disabled?: boolean;
}

export interface IResourceLocatorReqParams {
	nodeTypeAndVersion: INodeTypeNameVersion;
	path: string;
	methodName?: string;
	searchList?: ILoadOptions;
	currentNodeParameters: INodeParameters;
	credentials?: INodeCredentials;
	filter?: string;
	paginationToken?: unknown;
}

export interface IResourceLocatorResultExpanded extends INodeListSearchItems {
	linkAlt?: string;
}

export interface CurlToJSONResponse {
	"parameters.url": string;
	"parameters.authentication": string;
	"parameters.method": string;
	"parameters.sendHeaders": boolean;
	"parameters.headerParameters.parameters.0.name": string;
	"parameters.headerParameters.parameters.0.value": string;
	"parameters.sendQuery": boolean;
	"parameters.sendBody": boolean;
}

<<<<<<< HEAD

export interface ILdapSyncData {
	id: number;
	startedAt: string;
	endedAt: string;
	created: number;
	updated: number;
	disabled: number;
	scanned: number;
	status: string;
	error: string;
	runMode: string;
}

export interface ILdapSyncTable {
	status: string;
	endedAt: string;
	runTime: string;
	runMode: string;
	details: string;
}
export interface ILdapConfig {
	loginEnabled: boolean;
	loginLabel: string;
	connectionUrl: string;
	allowUnauthorizedCerts: boolean;
	connectionSecurity: string;
	connectionPort: number;
	baseDn: string;
	bindingAdminDn: string;
	bindingAdminPassword: string;
	firstNameAttribute: string;
	lastNameAttribute: string;
	emailAttribute: string;
	loginIdAttribute: string;
	ldapIdAttribute: string;
	userFilter: string;
	synchronizationEnabled: boolean;
	synchronizationInterval: number; // minutes
	searchPageSize: number;
	searchTimeout: number;
}
=======
export type Basic = string | number | boolean;
export type Primitives = Basic | bigint | symbol;

export type Optional<T> = T | undefined | null;

export type SchemaType =
	| 'string'
	| 'number'
	| 'boolean'
	| 'bigint'
	| 'symbol'
	| 'array'
	| 'object'
	| 'function'
	| 'null'
	| 'undefined';
export type Schema = { type: SchemaType, key?: string, value: string | Schema[], path: string };
>>>>>>> b71295e4
<|MERGE_RESOLUTION|>--- conflicted
+++ resolved
@@ -1301,7 +1301,24 @@
 	"parameters.sendBody": boolean;
 }
 
-<<<<<<< HEAD
+export type Basic = string | number | boolean;
+export type Primitives = Basic | bigint | symbol;
+
+export type Optional<T> = T | undefined | null;
+
+export type SchemaType =
+	| 'string'
+	| 'number'
+	| 'boolean'
+	| 'bigint'
+	| 'symbol'
+	| 'array'
+	| 'object'
+	| 'function'
+	| 'null'
+	| 'undefined';
+export type Schema = { type: SchemaType, key?: string, value: string | Schema[], path: string };
+
 
 export interface ILdapSyncData {
 	id: number;
@@ -1343,23 +1360,4 @@
 	synchronizationInterval: number; // minutes
 	searchPageSize: number;
 	searchTimeout: number;
-}
-=======
-export type Basic = string | number | boolean;
-export type Primitives = Basic | bigint | symbol;
-
-export type Optional<T> = T | undefined | null;
-
-export type SchemaType =
-	| 'string'
-	| 'number'
-	| 'boolean'
-	| 'bigint'
-	| 'symbol'
-	| 'array'
-	| 'object'
-	| 'function'
-	| 'null'
-	| 'undefined';
-export type Schema = { type: SchemaType, key?: string, value: string | Schema[], path: string };
->>>>>>> b71295e4
+}