--- conflicted
+++ resolved
@@ -429,7 +429,23 @@
 
 export type WorkflowTitleStatus = 'EXECUTING' | 'IDLE' | 'ERROR';
 
-<<<<<<< HEAD
+export type MenuItemType = 'link';
+export type MenuItemPosition = 'top' | 'bottom';
+
+export interface IMenuItem {
+	id: string;
+	type: MenuItemType;
+	position: MenuItemPosition;
+	properties: ILinkMenuItemProperties;
+}
+
+export interface ILinkMenuItemProperties {
+	title: string;
+	icon: string;
+	href: string;
+	newWindow?: boolean;
+}
+
 // ITagGetResponseItem
 export interface ITag {
 	id: number;
@@ -472,26 +488,10 @@
 	sessionId: string;
 	urlBaseWebhook: string;
 	workflow: IWorkflowDb;
+	sidebarMenuItems: IMenuItem[];
 }
 
 export interface ITagsState {
 	tags: ITag[];
 	isLoading: boolean;
-=======
-export type MenuItemType = 'link';
-export type MenuItemPosition = 'top' | 'bottom';
-
-export interface IMenuItem {
-	id: string;
-	type: MenuItemType;
-	position: MenuItemPosition;
-	properties: ILinkMenuItemProperties;
-}
-
-export interface ILinkMenuItemProperties {
-	title: string;
-	icon: string;
-	href: string;
-	newWindow?: boolean;
->>>>>>> f4916c7e
 }