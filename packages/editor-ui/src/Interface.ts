import {
	GenericValue,
	IConnections,
	ICredentialsDecrypted,
	ICredentialsEncrypted,
	ICredentialType,
	IDataObject,
	INode,
	INodeIssues,
	INodeParameters,
	INodeTypeDescription,
	IPinData,
	IRunExecutionData,
	IRun,
	IRunData,
	ITaskData,
	ITelemetrySettings,
	IWorkflowSettings as IWorkflowSettingsWorkflow,
	WorkflowExecuteMode,
	PublicInstalledPackage,
	INodeTypeNameVersion,
	ILoadOptions,
	INodeCredentials,
	INodeListSearchItems,
} from 'n8n-workflow';
import { FAKE_DOOR_FEATURES } from './constants';

export * from 'n8n-design-system/src/types';

declare module 'jsplumb' {
	interface PaintStyle {
		stroke?: string;
		fill?: string;
		strokeWidth?: number;
		outlineStroke?: string;
		outlineWidth?: number;
	}

	// Extend jsPlumb Anchor interface
	interface Anchor {
		lastReturnValue: number[];
	}

	interface Connection {
		__meta?: {
			sourceNodeName: string,
			sourceOutputIndex: number,
			targetNodeName: string,
			targetOutputIndex: number,
		};
		canvas?: HTMLElement;
		connector?: {
			setTargetEndpoint: (endpoint: Endpoint) => void;
			resetTargetEndpoint: () => void;
			bounds: {
				minX: number;
				maxX: number;
				minY: number;
				maxY: number;
			}
		};

		// bind(event: string, (connection: Connection): void;): void; // tslint:disable-line:no-any
		bind(event: string, callback: Function): void;
		removeOverlay(name: string): void;
		removeOverlays(): void;
		setParameter(name: string, value: any): void; // tslint:disable-line:no-any
		setPaintStyle(arg0: PaintStyle): void;
		addOverlay(arg0: any[]): void; // tslint:disable-line:no-any
		setConnector(arg0: any[]): void; // tslint:disable-line:no-any
		getUuids(): [string, string];
	}

	interface Endpoint {
		endpoint: any; // tslint:disable-line:no-any
		elementId: string;
		__meta?: {
			nodeName: string,
			nodeId: string,
			index: number,
			totalEndpoints: number;
		};
		getUuid(): string;
		getOverlay(name: string): any; // tslint:disable-line:no-any
		repaint(params?: object): void;
	}

	interface N8nPlusEndpoint extends Endpoint {
		setSuccessOutput(message: string): void;
		clearSuccessOutput(): void;
	}

	interface Overlay {
		setVisible(visible: boolean): void;
		setLocation(location: number): void;
		canvas?: HTMLElement;
	}

	interface OnConnectionBindInfo {
		originalSourceEndpoint: Endpoint;
		originalTargetEndpoint: Endpoint;
		getParameters(): { index: number };
	}
}

// EndpointOptions from jsplumb seems incomplete and wrong so we define an own one
export interface IEndpointOptions {
	anchor?: any; // tslint:disable-line:no-any
	createEndpoint?: boolean;
	dragAllowedWhenFull?: boolean;
	dropOptions?: any; // tslint:disable-line:no-any
	dragProxy?: any; // tslint:disable-line:no-any
	endpoint?: string;
	endpointStyle?: object;
	endpointHoverStyle?: object;
	isSource?: boolean;
	isTarget?: boolean;
	maxConnections?: number;
	overlays?: any; // tslint:disable-line:no-any
	parameters?: any; // tslint:disable-line:no-any
	uuid?: string;
	enabled?: boolean;
	cssClass?: string;
}

export interface IUpdateInformation {
	name: string;
	key: string;
	value: string | number | { [key: string]: string | number | boolean }; // with null makes problems in NodeSettings.vue
	node?: string;
	oldValue?: string | number;
}

export interface INodeUpdatePropertiesInformation {
	name: string; // Node-Name
	properties: {
		[key: string]: IDataObject;
	};
}

export type XYPosition = [number, number];

export interface INodeUi extends INode {
	position: XYPosition;
	color?: string;
	notes?: string;
	issues?: INodeIssues;
	name: string;
	pinData?: IDataObject;
}

export interface INodeTypesMaxCount {
	[key: string]: {
		exist: number;
		max: number;
		nodeNames: string[];
	};
}

export interface IExternalHooks {
	run(eventName: string, metadata?: IDataObject): Promise<void>;
}

/**
 * @deprecated Do not add methods to this interface.
 */
export interface IRestApi {
	getActiveWorkflows(): Promise<string[]>;
	getActivationError(id: string): Promise<IActivationError | undefined >;
	getCurrentExecutions(filter: object): Promise<IExecutionsCurrentSummaryExtended[]>;
	getPastExecutions(filter: object, limit: number, lastId?: string | number, firstId?: string | number): Promise<IExecutionsListResponse>;
	stopCurrentExecution(executionId: string): Promise<IExecutionsStopData>;
	makeRestApiRequest(method: string, endpoint: string, data?: any): Promise<any>; // tslint:disable-line:no-any
	getCredentialTranslation(credentialType: string): Promise<object>;
	removeTestWebhook(workflowId: string): Promise<boolean>;
	runWorkflow(runData: IStartRunData): Promise<IExecutionPushResponse>;
	createNewWorkflow(sendData: IWorkflowDataUpdate): Promise<IWorkflowDb>;
	updateWorkflow(id: string, data: IWorkflowDataUpdate): Promise<IWorkflowDb>;
	deleteWorkflow(name: string): Promise<void>;
	getWorkflow(id: string): Promise<IWorkflowDb>;
	getWorkflows(filter?: object): Promise<IWorkflowShortResponse[]>;
	getWorkflowFromUrl(url: string): Promise<IWorkflowDb>;
	getExecution(id: string): Promise<IExecutionResponse | undefined>;
	deleteExecutions(sendData: IExecutionDeleteFilter): Promise<void>;
	retryExecution(id: string, loadWorkflow?: boolean): Promise<boolean>;
	getTimezones(): Promise<IDataObject>;
	getBinaryBufferString(dataPath: string): Promise<string>;
}

export interface INodeTranslationHeaders {
	data: {
		[key: string]: {
			displayName: string;
			description: string;
		},
	};
}

export interface IBinaryDisplayData {
	index: number;
	key: string;
	node: string;
	outputIndex: number;
	runIndex: number;
}

export interface IStartRunData {
	workflowData: IWorkflowData;
	startNodes?: string[];
	destinationNode?: string;
	runData?: IRunData;
	pinData?: IPinData;
}

export interface ITableData {
	columns: string[];
	data: GenericValue[][];
	hasJson: {[key: string]: boolean};
}

export interface IVariableItemSelected {
	variable: string;
}

export interface IVariableSelectorOption {
	name: string;
	key?: string;
	value?: string;
	options?: IVariableSelectorOption[] | null;
	allowParentSelect?: boolean;
	dataType?: string;
}

// Simple version of n8n-workflow.Workflow
export interface IWorkflowData {
	id?: string | number;
	name?: string;
	active?: boolean;
	nodes: INode[];
	connections: IConnections;
	settings?: IWorkflowSettings;
	tags?: string[];
	pinData?: IPinData;
}

export interface IWorkflowDataUpdate {
	id?: string | number;
	name?: string;
	nodes?: INode[];
	connections?: IConnections;
	settings?: IWorkflowSettings;
	active?: boolean;
	tags?: ITag[] | string[]; // string[] when store or requested, ITag[] from API response
	pinData?: IPinData;
}

export interface IWorkflowToShare extends IWorkflowDataUpdate {
	meta?: {
		instanceId: string;
	};
}

export interface IWorkflowTemplate {
	id: number;
	name: string;
	workflow: {
		nodes: INodeUi[];
		connections: IConnections;
	};
}

export interface INewWorkflowData {
	name: string;
	onboardingFlowEnabled: boolean;
}

// Almost identical to cli.Interfaces.ts
export interface IWorkflowDb {
	id: string;
	name: string;
	active: boolean;
	createdAt: number | string;
	updatedAt: number | string;
	nodes: INodeUi[];
	connections: IConnections;
	settings?: IWorkflowSettings;
	tags?: ITag[] | string[]; // string[] when store or requested, ITag[] from API response
	pinData?: IPinData;
	sharedWith?: Array<Partial<IUser>>;
	ownedBy?: Partial<IUser>;
}

// Identical to cli.Interfaces.ts
export interface IWorkflowShortResponse {
	id: string;
	name: string;
	active: boolean;
	createdAt: number | string;
	updatedAt: number | string;
	tags: ITag[];
}


// Identical or almost identical to cli.Interfaces.ts

export interface IActivationError {
	time: number;
	error: {
		message: string;
	};
}

export interface IShareCredentialsPayload {
	shareWithIds: string[];
}

export interface ICredentialsResponse extends ICredentialsEncrypted {
	id: string;
	createdAt: number | string;
	updatedAt: number | string;
	sharedWith?: Array<Partial<IUser>>;
	ownedBy?: Partial<IUser>;
}

export interface ICredentialsBase {
	createdAt: number | string;
	updatedAt: number | string;
}

export interface ICredentialsDecryptedResponse extends ICredentialsBase, ICredentialsDecrypted{
	id: string;
}

export interface IExecutionBase {
	id?: number | string;
	finished: boolean;
	mode: WorkflowExecuteMode;
	retryOf?: string;
	retrySuccessId?: string;
	startedAt: Date;
	stoppedAt?: Date;
	workflowId?: string; // To be able to filter executions easily //
}

export interface IExecutionFlatted extends IExecutionBase {
	data: string;
	workflowData: IWorkflowDb;
}

export interface IExecutionFlattedResponse extends IExecutionFlatted {
	id: string;
}

export interface IExecutionPushResponse {
	executionId?: string;
	waitingForWebhook?: boolean;
}

export interface IExecutionResponse extends IExecutionBase {
	id: string;
	data?: IRunExecutionData;
	workflowData: IWorkflowDb;
	executedNode?: string;
}

export interface IExecutionShortResponse {
	id: string;
	workflowData: {
		id: string;
		name: string;
	};
	mode: WorkflowExecuteMode;
	finished: boolean;
	startedAt: Date;
	stoppedAt: Date;
	executionTime?: number;
}

export interface IExecutionsListResponse {
	count: number;
	results: IExecutionsSummary[];
	estimated: boolean;
}

export interface IExecutionsCurrentSummaryExtended {
	id: string;
	finished?: boolean;
	mode: WorkflowExecuteMode;
	retryOf?: string;
	retrySuccessId?: string;
	startedAt: Date;
	stoppedAt?: Date;
	workflowId: string;
	workflowName?: string;
}

export interface IExecutionsStopData {
	finished?: boolean;
	mode: WorkflowExecuteMode;
	startedAt: Date;
	stoppedAt: Date;
}

export interface IExecutionsSummary {
	id: string;
	mode: WorkflowExecuteMode;
	finished?: boolean;
	retryOf?: string;
	retrySuccessId?: string;
	waitTill?: Date;
	startedAt: Date;
	stoppedAt?: Date;
	workflowId: string;
	workflowName?: string;
}

export interface IExecutionDeleteFilter {
	deleteBefore?: Date;
	filters?: IDataObject;
	ids?: string[];
}

export type IPushData =
	| PushDataExecutionFinished
	| PushDataExecutionStarted
	| PushDataExecuteAfter
	| PushDataExecuteBefore
	| PushDataConsoleMessage
	| PushDataReloadNodeType
	| PushDataRemoveNodeType
	| PushDataTestWebhook;

type PushDataExecutionFinished = {
	data: IPushDataExecutionFinished;
	type: 'executionFinished';
};

type PushDataExecutionStarted = {
	data: IPushDataExecutionStarted;
	type: 'executionStarted';
};

type PushDataExecuteAfter = {
	data: IPushDataNodeExecuteAfter;
	type: 'nodeExecuteAfter';
};

type PushDataExecuteBefore = {
	data: IPushDataNodeExecuteBefore;
	type: 'nodeExecuteBefore';
};

type PushDataConsoleMessage = {
	data: IPushDataConsoleMessage;
	type: 'sendConsoleMessage';
};

type PushDataReloadNodeType = {
	data: IPushDataReloadNodeType;
	type: 'reloadNodeType';
};

type PushDataRemoveNodeType = {
	data: IPushDataRemoveNodeType;
	type: 'removeNodeType';
};

type PushDataTestWebhook = {
	data: IPushDataTestWebhook;
	type: 'testWebhookDeleted' | 'testWebhookReceived';
};

export interface IPushDataExecutionStarted {
	executionId: string;
	mode: WorkflowExecuteMode;
	startedAt: Date;
	retryOf?: string;
	workflowId: string;
	workflowName?: string;
}

export interface IPushDataExecutionFinished {
	data: IRun;
	executionId: string;
	retryOf?: string;
}

export interface IPushDataExecutionStarted {
	executionId: string;
}

export interface IPushDataNodeExecuteAfter {
	data: ITaskData;
	executionId: string;
	nodeName: string;
}

export interface IPushDataNodeExecuteBefore {
	executionId: string;
	nodeName: string;
}

export interface IPushDataReloadNodeType {
	name: string;
	version: number;
}
export interface IPushDataRemoveNodeType {
	name: string;
	version: number;
}

export interface IPushDataTestWebhook {
	executionId: string;
	workflowId: string;
}

export interface IPushDataConsoleMessage {
	source: string;
	messages: string[];
}

export type IPersonalizationSurveyAnswersV1 = {
	codingSkill?: string | null;
	companyIndustry?: string[] | null;
	companySize?: string | null;
	otherCompanyIndustry?: string | null;
	otherWorkArea?: string | null;
	workArea?: string[] | string | null;
};

export type IPersonalizationSurveyAnswersV2 = {
	version: 'v2';
	automationGoal?: string | null;
	codingSkill?: string | null;
	companyIndustryExtended?: string[] | null;
	companySize?: string | null;
	companyType?: string | null;
	customerType?: string | null;
	mspFocus?: string[] | null;
	mspFocusOther?: string | null;
	otherAutomationGoal?: string | null;
	otherCompanyIndustryExtended?: string[] | null;
};

export type IPersonalizationSurveyAnswersV3 = {
	version: 'v3';
	automationGoal?: string | null;
	otherAutomationGoal?: string | null;
	companyIndustryExtended?: string[] | null;
	otherCompanyIndustryExtended?: string[] | null;
	companySize?: string | null;
	companyType?: string | null;
	automationGoalSm?: string[] | null;
	automationGoalSmOther?: string | null;
	usageModes?: string[] | null;
};

export type IPersonalizationLatestVersion = IPersonalizationSurveyAnswersV3;

export type IPersonalizationSurveyVersions = IPersonalizationSurveyAnswersV1 | IPersonalizationSurveyAnswersV2 | IPersonalizationSurveyAnswersV3;

export type IRole = 'default' | 'owner' | 'member';

export interface IUserResponse {
	id: string;
	firstName?: string;
	lastName?: string;
	email?: string;
	globalRole?: {
		name: IRole;
		id: string;
		createdAt: Date;
	};
	personalizationAnswers?: IPersonalizationSurveyVersions | null;
	isPending: boolean;
}

export interface IUser extends IUserResponse {
	isDefaultUser: boolean;
	isPendingUser: boolean;
	isOwner: boolean;
	fullName?: string;
	createdAt?: Date;
}

export interface IVersionNotificationSettings {
	enabled: boolean;
	endpoint: string;
	infoUrl: string;
}

export interface IN8nPrompts {
	message: string;
	title: string;
	showContactPrompt: boolean;
	showValueSurvey: boolean;
}

export interface IN8nValueSurveyData {
	[key: string]: string;
}

export interface IN8nPromptResponse {
	updated: boolean;
}

export interface IUserManagementConfig {
	enabled: boolean;
	showSetupOnFirstLoad?: boolean;
	smtpSetup: boolean;
}

export interface IPermissionGroup {
	loginStatus?: ILogInStatus[];
	role?: IRole[];
}

export interface IPermissionAllowGroup extends IPermissionGroup {
	shouldAllow?: () => boolean;
}

export interface IPermissionDenyGroup extends IPermissionGroup {
	shouldDeny?: () => boolean;
}

export interface IPermissions {
	allow?: IPermissionAllowGroup;
	deny?: IPermissionDenyGroup;
}

export interface IUserPermissions {
	[category: string]: {
		[permission: string]: IPermissions;
	};
}

export interface ITemplatesCollection {
	id: number;
	name: string;
	nodes: ITemplatesNode[];
	workflows: Array<{id: number}>;
}

interface ITemplatesImage {
	id: number;
	url: string;
}

interface ITemplatesCollectionExtended extends ITemplatesCollection {
	description: string | null;
	image: ITemplatesImage[];
	categories: ITemplatesCategory[];
	createdAt: string;
}

export interface ITemplatesCollectionFull extends ITemplatesCollectionExtended {
	full: true;
}

export interface ITemplatesCollectionResponse extends ITemplatesCollectionExtended {
	workflows: ITemplatesWorkflow[];
}

export interface ITemplatesWorkflow {
	id: number;
	createdAt: string;
	name: string;
	nodes: ITemplatesNode[];
	totalViews: number;
	user: {
		username: string;
	};
}

export interface ITemplatesWorkflowResponse extends ITemplatesWorkflow, IWorkflowTemplate {
	description: string | null;
	image: ITemplatesImage[];
	categories: ITemplatesCategory[];
}

export interface ITemplatesWorkflowFull extends ITemplatesWorkflowResponse {
	full: true;
}

export interface ITemplatesQuery {
	categories: number[];
	search: string;
}

export interface ITemplatesCategory {
	id: number;
	name: string;
}

export interface IN8nUISettings {
	endpointWebhook: string;
	endpointWebhookTest: string;
	saveDataErrorExecution: string;
	saveDataSuccessExecution: string;
	saveManualExecutions: boolean;
	timezone: string;
	executionTimeout: number;
	maxExecutionTimeout: number;
	oauthCallbackUrls: {
		oauth1: string;
		oauth2: string;
	};
	urlBaseEditor: string;
	urlBaseWebhook: string;
	versionCli: string;
	n8nMetadata?: {
		[key: string]: string | number | undefined;
	};
	versionNotifications: IVersionNotificationSettings;
	instanceId: string;
	personalizationSurveyEnabled: boolean;
	telemetry: ITelemetrySettings;
	userManagement: IUserManagementConfig;
	defaultLocale: string;
	workflowTagsDisabled: boolean;
	logLevel: ILogLevel;
	hiringBannerEnabled: boolean;
	templates: {
		enabled: boolean;
		host: string;
	};
	executionMode: string;
	communityNodesEnabled: boolean;
	isNpmAvailable: boolean;
	publicApi: {
		enabled: boolean;
		latestVersion: number;
		path: string;
	};
	onboardingCallPromptEnabled: boolean;
	allowedModules: {
		builtIn?: string[];
		external?: string[];
	};
	enterprise: Record<string, boolean>;
	deployment?: {
		type: string;
	};
}

export interface IWorkflowSettings extends IWorkflowSettingsWorkflow {
	errorWorkflow?: string;
	saveDataErrorExecution?: string;
	saveDataSuccessExecution?: string;
	saveManualExecutions?: boolean;
	timezone?: string;
	executionTimeout?: number;
}

export interface ITimeoutHMS {
	hours: number;
	minutes: number;
	seconds: number;
}

export type WorkflowTitleStatus = 'EXECUTING' | 'IDLE' | 'ERROR';

export interface ISubcategoryItemProps {
	subcategory: string;
	description: string;
	icon?: string;
	defaults?: INodeParameters;
	iconData?: {
		type: string;
		icon?: string;
		fileBuffer?: string;
	};
}

export interface INodeItemProps {
	subcategory: string;
	nodeType: INodeTypeDescription;
}

export interface ICategoryItemProps {
	expanded: boolean;
}

export interface INodeCreateElement {
	type: 'node' | 'category' | 'subcategory';
	category: string;
	key: string;
	includedByTrigger?: boolean;
	includedByRegular?: boolean;
	properties: ISubcategoryItemProps | INodeItemProps | ICategoryItemProps;
}

export interface ICategoriesWithNodes {
	[category: string]: {
		[subcategory: string]: {
			regularCount: number;
			triggerCount: number;
			nodes: INodeCreateElement[];
		};
	};
}

export interface ITag {
	id: string;
	name: string;
	usageCount?: number;
	createdAt?: string;
	updatedAt?: string;
}

export interface ITagRow {
	tag?: ITag;
	usage?: string;
	create?: boolean;
	disable?: boolean;
	update?: boolean;
	delete?: boolean;
	canDelete?: boolean;
}

export interface IVersion {
	name: string;
	nodes: IVersionNode[];
	createdAt: string;
	description: string;
	documentationUrl: string;
	hasBreakingChange: boolean;
	hasSecurityFix: boolean;
	hasSecurityIssue: boolean;
	securityIssueFixVersion: string;
}

export interface IVersionNode {
	name: string;
	displayName: string;
	icon: string;
	defaults: INodeParameters;
	iconData: {
		type: string;
		icon?: string;
		fileBuffer?: string;
	};
	typeVersion?: number;
}

export interface ITemplatesNode extends IVersionNode {
	categories?: ITemplatesCategory[];
}

export interface INodeMetadata {
	parametersLastUpdatedAt?: number;
}

export interface IRootState {
	activeExecutions: IExecutionsCurrentSummaryExtended[];
	activeWorkflows: string[];
	activeActions: string[];
	activeCredentialType: string | null;
	activeNode: string | null;
	baseUrl: string;
	defaultLocale: string;
	endpointWebhook: string;
	endpointWebhookTest: string;
	executionId: string | null;
	executingNode: string | null;
	executionWaitingForWebhook: boolean;
	pushConnectionActive: boolean;
	saveDataErrorExecution: string;
	saveDataSuccessExecution: string;
	saveManualExecutions: boolean;
	timezone: string;
	stateIsDirty: boolean;
	executionTimeout: number;
	maxExecutionTimeout: number;
	versionCli: string;
	oauthCallbackUrls: object;
	n8nMetadata: object;
	workflowExecutionData: IExecutionResponse | null;
	workflowExecutionPairedItemMappings: {[itemId: string]: Set<string>};
	lastSelectedNode: string | null;
	lastSelectedNodeOutputIndex: number | null;
	nodeViewOffsetPosition: XYPosition;
	nodeViewMoveInProgress: boolean;
	selectedNodes: INodeUi[];
	sessionId: string;
	urlBaseEditor: string;
	urlBaseWebhook: string;
	workflow: IWorkflowDb;
	workflowsById: IWorkflowsMap;
	sidebarMenuItems: IMenuItem[];
	instanceId: string;
	nodeMetadata: {[nodeName: string]: INodeMetadata};
	isNpmAvailable: boolean;
	subworkflowExecutionError: Error | null;
}

export interface ICommunityPackageMap {
	[name: string]: PublicInstalledPackage;
}

export interface ICredentialTypeMap {
	[name: string]: ICredentialType;
}

export interface ICredentialMap {
	[name: string]: ICredentialsResponse;
}

export interface ICredentialsState {
	credentialTypes: ICredentialTypeMap;
	credentials: ICredentialMap;
}

export interface ITagsState {
	tags: { [id: string]: ITag };
	isLoading: boolean;
	fetchedAll: boolean;
	fetchedUsageCount: boolean;
}

export interface IModalState {
	open: boolean;
	mode?: string | null;
	data?: Record<string, unknown>;
	activeId?: string | null;
	curlCommand?: string;
	httpNodeParameters?: string;
}

export type IRunDataDisplayMode = 'table' | 'json' | 'binary';

export interface TargetItem {
	nodeName: string;
	itemIndex: number;
	runIndex: number;
	outputIndex: number;
}

export interface IUiState {
	sidebarMenuCollapsed: boolean;
	modalStack: string[];
	modals: {
		[key: string]: IModalState;
	};
	mainPanelDimensions: {[key: string]: {[key: string]: number}};
	isPageLoading: boolean;
	currentView: string;
	ndv: {
		sessionId: string;
		input: {
			displayMode: IRunDataDisplayMode;
			nodeName?: string;
			run?: number;
			branch?: number;
			data: {
				isEmpty: boolean;
			}
		};
		output: {
			branch?: number;
			displayMode: IRunDataDisplayMode;
			data: {
				isEmpty: boolean;
			}
			editMode: {
				enabled: boolean;
				value: string;
			};
		};
		focusedMappableInput: string;
		mappingTelemetry: {[key: string]: string | number | boolean};
		hoveringItem: null | TargetItem;
	};
	mainPanelPosition: number;
	draggable: {
		isDragging: boolean;
		type: string;
		data: string;
		canDrop: boolean;
		stickyPosition: null | XYPosition;
	};
	fakeDoorFeatures: IFakeDoor[];
	pendingExecuteButtonShake: boolean;
	nodeViewInitialized: boolean;
}

export type ILogLevel = 'info' | 'debug' | 'warn' | 'error' | 'verbose';

export type IFakeDoor = {
	id: FAKE_DOOR_FEATURES,
	featureName: string,
	icon?: string,
	infoText?: string,
	actionBoxTitle: string,
	actionBoxDescription: string,
	actionBoxButtonLabel?: string,
	linkURL: string,
	uiLocations: IFakeDoorLocation[],
};

export type IFakeDoorLocation = 'settings' | 'credentialsModal';

export type INodeFilterType = "Regular" | "Trigger" | "All";

export interface INodeCreatorState {
	itemsFilter: string;
	showTabs: boolean;
	showScrim: boolean;
	selectedType: INodeFilterType;
}

export interface ISettingsState {
	settings: IN8nUISettings;
	promptsData: IN8nPrompts;
	userManagement: IUserManagementConfig;
	templatesEndpointHealthy: boolean;
	api: {
		enabled: boolean;
		latestVersion: number;
		path: string;
	};
	onboardingCallPromptEnabled: boolean;
}

export interface INodeTypesState {
	nodeTypes: {
		[nodeType: string]: {
			[version: number]: INodeTypeDescription;
		}
	};
}

export interface ITemplateState {
	categories: {[id: string]: ITemplatesCategory};
	collections: {[id: string]: ITemplatesCollection};
	workflows: {[id: string]: ITemplatesWorkflow};
	workflowSearches: {
		[search: string]: {
			workflowIds: string[];
			totalWorkflows: number;
			loadingMore?: boolean;
		}
	};
	collectionSearches: {
		[search: string]: {
			collectionIds: string[];
		}
	};
	currentSessionId: string;
	previousSessionId: string;
}

export interface IVersionsState {
	versionNotificationSettings: IVersionNotificationSettings;
	nextVersions: IVersion[];
	currentVersion: IVersion | undefined;
}

export interface IUsersState {
	currentUserId: null | string;
	users: {[userId: string]: IUser};
}

<<<<<<< HEAD
export interface IWorkflowsState {
	currentWorkflowExecutions: IExecutionsSummary[];
	activeWorkflowExecution: IExecutionsSummary|null;
=======
export interface IWorkflowsMap {
	[name: string]: IWorkflowDb;
>>>>>>> 77d041ba
}

export interface IWorkflowsState {}

export interface ICommunityNodesState {
	availablePackageCount: number;
	installedPackages: ICommunityPackageMap;
}

export interface IRestApiContext {
	baseUrl: string;
	sessionId: string;
}

export interface IZoomConfig {
	scale: number;
	offset: XYPosition;
}

export interface IBounds {
	minX: number;
	minY: number;
	maxX: number;
	maxY: number;
}

export type ILogInStatus = 'LoggedIn' | 'LoggedOut';

export interface IInviteResponse {
	user: {
		id: string;
		email: string;
	};
	error?: string;
}

export interface IOnboardingCallPromptResponse {
	nextPrompt: IOnboardingCallPrompt;
}

export interface IOnboardingCallPrompt {
	title: string;
	body: string;
	index: number;
}

export interface ITab {
	value: string | number;
	label?: string;
	href?: string;
	icon?: string;
	align?: 'right';
	tooltip?: string;
}

export interface ITabBarItem {
	value: string;
	label: string;
	disabled?: boolean;
}

export interface IResourceLocatorReqParams {
	nodeTypeAndVersion: INodeTypeNameVersion;
	path: string;
	methodName?: string;
	searchList?: ILoadOptions;
	currentNodeParameters: INodeParameters;
	credentials?: INodeCredentials;
	filter?: string;
	paginationToken?: unknown;
}

export interface IResourceLocatorResultExpanded extends INodeListSearchItems {
	linkAlt?: string;
}<|MERGE_RESOLUTION|>--- conflicted
+++ resolved
@@ -1061,14 +1061,12 @@
 	users: {[userId: string]: IUser};
 }
 
-<<<<<<< HEAD
 export interface IWorkflowsState {
 	currentWorkflowExecutions: IExecutionsSummary[];
 	activeWorkflowExecution: IExecutionsSummary|null;
-=======
-export interface IWorkflowsMap {
+}
+	export interface IWorkflowsMap {
 	[name: string]: IWorkflowDb;
->>>>>>> 77d041ba
 }
 
 export interface IWorkflowsState {}
