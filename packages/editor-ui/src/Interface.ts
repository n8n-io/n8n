--- conflicted
+++ resolved
@@ -1444,30 +1444,6 @@
 	branchColor: string;
 	publicKey?: string;
 };
-<<<<<<< HEAD
-export interface CloudPlanData {
-	planId: number;
-	monthlyExecutionsLimit: number;
-	activeWorkflowsLimit: number;
-	credentialsLimit: number;
-	isActive: boolean;
-	displayName: string;
-	expirationDate: string;
-	metadata: PlanMetadata;
-	usage: Usage;
-}
-export interface PlanMetadata {
-	version: 'v1';
-	group: 'opt-out' | 'opt-in';
-	slug: 'pro-1' | 'pro-2' | 'starter' | 'trial-1';
-	trial?: Trial;
-}
-export interface Trial {
-	length: number;
-	gracePeriod: number;
-}
-export interface Usage {
-=======
 
 export declare namespace Cloud {
 	export interface PlanData {
@@ -1501,7 +1477,6 @@
 
 export interface InstanceUsage {
 	timeframe?: string;
->>>>>>> b09bcdc3
 	executions: number;
 	activeWorkflows: number;
 }
