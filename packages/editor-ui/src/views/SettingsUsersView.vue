--- conflicted
+++ resolved
@@ -76,7 +76,7 @@
 	];
 });
 const isAdvancedPermissionsEnabled = computed((): boolean => {
-	return settingsStore.isEnterpriseFeatureEnabled(EnterpriseEditionFeature.AdvancedPermissions);
+	return settingsStore.isEnterpriseFeatureEnabled[EnterpriseEditionFeature.AdvancedPermissions];
 });
 
 const userRoles = computed((): Array<{ value: IRole; label: string; disabled?: boolean }> => {
@@ -294,240 +294,6 @@
 	</div>
 </template>
 
-<<<<<<< HEAD
-<script lang="ts">
-import { defineComponent } from 'vue';
-import { mapStores } from 'pinia';
-import { EnterpriseEditionFeature, INVITE_USER_MODAL_KEY, VIEWS, ROLE } from '@/constants';
-
-import type { IRole, IUser, IUserListAction, InvitableRoleName } from '@/Interface';
-import { useToast } from '@/composables/useToast';
-import { useUIStore } from '@/stores/ui.store';
-import { useSettingsStore } from '@/stores/settings.store';
-import { useUsersStore } from '@/stores/users.store';
-import { useUsageStore } from '@/stores/usage.store';
-import { useSSOStore } from '@/stores/sso.store';
-import { hasPermission } from '@/utils/rbac/permissions';
-import { useClipboard } from '@/composables/useClipboard';
-import type { UpdateGlobalRolePayload } from '@/api/users';
-
-export default defineComponent({
-	name: 'SettingsUsersView',
-	setup() {
-		const clipboard = useClipboard();
-
-		return {
-			clipboard,
-			...useToast(),
-		};
-	},
-	computed: {
-		...mapStores(useSettingsStore, useUIStore, useUsersStore, useUsageStore, useSSOStore),
-		isSharingEnabled() {
-			return this.settingsStore.isEnterpriseFeatureEnabled[EnterpriseEditionFeature.Sharing];
-		},
-		showUMSetupWarning() {
-			return hasPermission(['defaultUser']);
-		},
-		usersListActions(): IUserListAction[] {
-			return [
-				{
-					label: this.$locale.baseText('settings.users.actions.copyInviteLink'),
-					value: 'copyInviteLink',
-					guard: (user) =>
-						this.settingsStore.isBelowUserQuota && !user.firstName && !!user.inviteAcceptUrl,
-				},
-				{
-					label: this.$locale.baseText('settings.users.actions.reinvite'),
-					value: 'reinvite',
-					guard: (user) =>
-						this.settingsStore.isBelowUserQuota &&
-						!user.firstName &&
-						this.settingsStore.isSmtpSetup,
-				},
-				{
-					label: this.$locale.baseText('settings.users.actions.delete'),
-					value: 'delete',
-					guard: (user) =>
-						hasPermission(['rbac'], { rbac: { scope: 'user:delete' } }) &&
-						user.id !== this.usersStore.currentUserId,
-				},
-				{
-					label: this.$locale.baseText('settings.users.actions.copyPasswordResetLink'),
-					value: 'copyPasswordResetLink',
-					guard: (user) =>
-						hasPermission(['rbac'], { rbac: { scope: 'user:resetPassword' } }) &&
-						this.settingsStore.isBelowUserQuota &&
-						!user.isPendingUser &&
-						user.id !== this.usersStore.currentUserId,
-				},
-				{
-					label: this.$locale.baseText('settings.users.actions.allowSSOManualLogin'),
-					value: 'allowSSOManualLogin',
-					guard: (user) =>
-						this.settingsStore.isSamlLoginEnabled && !user.settings?.allowSSOManualLogin,
-				},
-				{
-					label: this.$locale.baseText('settings.users.actions.disallowSSOManualLogin'),
-					value: 'disallowSSOManualLogin',
-					guard: (user) =>
-						this.settingsStore.isSamlLoginEnabled && user.settings?.allowSSOManualLogin === true,
-				},
-			];
-		},
-		isAdvancedPermissionsEnabled(): boolean {
-			return this.settingsStore.isEnterpriseFeatureEnabled[
-				EnterpriseEditionFeature.AdvancedPermissions
-			];
-		},
-		userRoles(): Array<{ value: IRole; label: string; disabled?: boolean }> {
-			return [
-				{
-					value: ROLE.Member,
-					label: this.$locale.baseText('auth.roles.member'),
-				},
-				{
-					value: ROLE.Admin,
-					label: this.$locale.baseText('auth.roles.admin'),
-					disabled: !this.isAdvancedPermissionsEnabled,
-				},
-			];
-		},
-		canUpdateRole(): boolean {
-			return hasPermission(['rbac'], { rbac: { scope: ['user:update', 'user:changeRole'] } });
-		},
-	},
-	async mounted() {
-		if (!this.showUMSetupWarning) {
-			await this.usersStore.fetchUsers();
-		}
-	},
-	methods: {
-		async onUsersListAction({ action, userId }: { action: string; userId: string }) {
-			switch (action) {
-				case 'delete':
-					await this.onDelete(userId);
-					break;
-				case 'reinvite':
-					await this.onReinvite(userId);
-					break;
-				case 'copyInviteLink':
-					await this.onCopyInviteLink(userId);
-					break;
-				case 'copyPasswordResetLink':
-					await this.onCopyPasswordResetLink(userId);
-					break;
-				case 'allowSSOManualLogin':
-					await this.onAllowSSOManualLogin(userId);
-					break;
-				case 'disallowSSOManualLogin':
-					await this.onDisallowSSOManualLogin(userId);
-					break;
-			}
-		},
-		redirectToSetup() {
-			void this.$router.push({ name: VIEWS.SETUP });
-		},
-		onInvite() {
-			this.uiStore.openModal(INVITE_USER_MODAL_KEY);
-		},
-		async onDelete(userId: string) {
-			const user = this.usersStore.usersById[userId];
-			if (user) {
-				this.uiStore.openDeleteUserModal(userId);
-			}
-		},
-		async onReinvite(userId: string) {
-			const user = this.usersStore.usersById[userId];
-			if (user?.email && user?.role) {
-				if (!['global:admin', 'global:member'].includes(user.role)) {
-					throw new Error('Invalid role name on reinvite');
-				}
-				try {
-					await this.usersStore.reinviteUser({
-						email: user.email,
-						role: user.role as InvitableRoleName,
-					});
-					this.showToast({
-						type: 'success',
-						title: this.$locale.baseText('settings.users.inviteResent'),
-						message: this.$locale.baseText('settings.users.emailSentTo', {
-							interpolate: { email: user.email ?? '' },
-						}),
-					});
-				} catch (e) {
-					this.showError(e, this.$locale.baseText('settings.users.userReinviteError'));
-				}
-			}
-		},
-		async onCopyInviteLink(userId: string) {
-			const user = this.usersStore.usersById[userId];
-			if (user?.inviteAcceptUrl) {
-				void this.clipboard.copy(user.inviteAcceptUrl);
-
-				this.showToast({
-					type: 'success',
-					title: this.$locale.baseText('settings.users.inviteUrlCreated'),
-					message: this.$locale.baseText('settings.users.inviteUrlCreated.message'),
-				});
-			}
-		},
-		async onCopyPasswordResetLink(userId: string) {
-			const user = this.usersStore.usersById[userId];
-			if (user) {
-				const url = await this.usersStore.getUserPasswordResetLink(user);
-				void this.clipboard.copy(url.link);
-
-				this.showToast({
-					type: 'success',
-					title: this.$locale.baseText('settings.users.passwordResetUrlCreated'),
-					message: this.$locale.baseText('settings.users.passwordResetUrlCreated.message'),
-				});
-			}
-		},
-		async onAllowSSOManualLogin(userId: string) {
-			const user = this.usersStore.usersById[userId];
-			if (user) {
-				if (!user.settings) {
-					user.settings = {};
-				}
-				user.settings.allowSSOManualLogin = true;
-				await this.usersStore.updateOtherUserSettings(userId, user.settings);
-
-				this.showToast({
-					type: 'success',
-					title: this.$locale.baseText('settings.users.allowSSOManualLogin'),
-					message: this.$locale.baseText('settings.users.allowSSOManualLogin.message'),
-				});
-			}
-		},
-		async onDisallowSSOManualLogin(userId: string) {
-			const user = this.usersStore.usersById[userId];
-			if (user?.settings) {
-				user.settings.allowSSOManualLogin = false;
-				await this.usersStore.updateOtherUserSettings(userId, user.settings);
-				this.showToast({
-					type: 'success',
-					title: this.$locale.baseText('settings.users.disallowSSOManualLogin'),
-					message: this.$locale.baseText('settings.users.disallowSSOManualLogin.message'),
-				});
-			}
-		},
-		goToUpgrade() {
-			void this.uiStore.goToUpgrade('settings-users', 'upgrade-users');
-		},
-		goToUpgradeAdvancedPermissions() {
-			void this.uiStore.goToUpgrade('settings-users', 'upgrade-advanced-permissions');
-		},
-		async onRoleChange(user: IUser, newRoleName: UpdateGlobalRolePayload['newRoleName']) {
-			await this.usersStore.updateGlobalRole({ id: user.id, newRoleName });
-		},
-	},
-});
-</script>
-
-=======
->>>>>>> 9302e33d
 <style lang="scss" module>
 .container {
 	height: 100%;
