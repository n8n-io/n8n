<script lang="ts" setup>
<<<<<<< HEAD
import { computed, ref } from 'vue';
import { useEnvironmentsStore, useUIStore, useSettingsStore, useUsersStore } from '@/stores';
import { useI18n, useTelemetry, useToast, useMessage } from '@/composables';
=======
import { computed, ref, onBeforeMount, onBeforeUnmount } from 'vue';
import {
	useEnvironmentsStore,
	useUIStore,
	useSettingsStore,
	useUsersStore,
	useVersionControlStore,
} from '@/stores';
import { useI18n, useTelemetry, useToast, useUpgradeLink, useMessage } from '@/composables';
>>>>>>> 4eb84371

import ResourcesListLayout from '@/components/layouts/ResourcesListLayout.vue';
import VariablesRow from '@/components/VariablesRow.vue';

import { EnterpriseEditionFeature } from '@/constants';
import type {
	DatatableColumn,
	EnvironmentVariable,
	TemporaryEnvironmentVariable,
} from '@/Interface';
import { uid } from 'n8n-design-system/utils';
import { getVariablesPermissions } from '@/permissions';

const settingsStore = useSettingsStore();
const environmentsStore = useEnvironmentsStore();
const usersStore = useUsersStore();
const uiStore = useUIStore();
const telemetry = useTelemetry();
const { i18n } = useI18n();
const message = useMessage();
const versionControlStore = useVersionControlStore();
let versionControlStoreUnsubscribe = () => {};

const layoutRef = ref<InstanceType<typeof ResourcesListLayout> | null>(null);

const { showError } = useToast();

const TEMPORARY_VARIABLE_UID_BASE = '@tmpvar';

const allVariables = ref<Array<EnvironmentVariable | TemporaryEnvironmentVariable>>([]);
const editMode = ref<Record<string, boolean>>({});

const permissions = getVariablesPermissions(usersStore.currentUser);

const isFeatureEnabled = computed(() =>
	settingsStore.isEnterpriseFeatureEnabled(EnterpriseEditionFeature.Variables),
);
const canCreateVariables = computed(() => isFeatureEnabled.value && permissions.create);

const datatableColumns = computed<DatatableColumn[]>(() => [
	{
		id: 0,
		path: 'name',
		label: i18n.baseText('variables.table.key'),
		classes: ['variables-key-column'],
	},
	{
		id: 1,
		path: 'value',
		label: i18n.baseText('variables.table.value'),
		classes: ['variables-value-column'],
	},
	{
		id: 2,
		path: 'usage',
		label: i18n.baseText('variables.table.usage'),
		classes: ['variables-usage-column'],
	},
	...(isFeatureEnabled.value
		? [
				{
					id: 3,
					path: 'actions',
					label: '',
				},
		  ]
		: []),
]);

const contextBasedTranslationKeys = computed(() => uiStore.contextBasedTranslationKeys);

const newlyAddedVariableIds = ref<number[]>([]);

const nameSortFn = (a: EnvironmentVariable, b: EnvironmentVariable, direction: 'asc' | 'desc') => {
	if (`${a.id}`.startsWith(TEMPORARY_VARIABLE_UID_BASE)) {
		return -1;
	} else if (`${b.id}`.startsWith(TEMPORARY_VARIABLE_UID_BASE)) {
		return 1;
	} else if (
		newlyAddedVariableIds.value.includes(a.id) &&
		newlyAddedVariableIds.value.includes(b.id)
	) {
		return newlyAddedVariableIds.value.indexOf(a.id) - newlyAddedVariableIds.value.indexOf(b.id);
	} else if (newlyAddedVariableIds.value.includes(a.id)) {
		return -1;
	} else if (newlyAddedVariableIds.value.includes(b.id)) {
		return 1;
	}

	return direction === 'asc'
		? displayName(a).trim().localeCompare(displayName(b).trim())
		: displayName(b).trim().localeCompare(displayName(a).trim());
};
const sortFns = {
	nameAsc: (a: EnvironmentVariable, b: EnvironmentVariable) => {
		return nameSortFn(a, b, 'asc');
	},
	nameDesc: (a: EnvironmentVariable, b: EnvironmentVariable) => {
		return nameSortFn(a, b, 'desc');
	},
};

function resetNewVariablesList() {
	newlyAddedVariableIds.value = [];
}

async function initialize() {
	await environmentsStore.fetchAllVariables();

	allVariables.value = [...environmentsStore.variables];
}

function addTemporaryVariable() {
	const temporaryVariable: TemporaryEnvironmentVariable = {
		id: uid(TEMPORARY_VARIABLE_UID_BASE),
		key: '',
		value: '',
	};

	if (layoutRef.value) {
		// Reset scroll position
		if (layoutRef.value.$refs.listWrapperRef) {
			layoutRef.value.$refs.listWrapperRef.scrollTop = 0;
		}

		// Reset pagination
		if (layoutRef.value.currentPage !== 1) {
			layoutRef.value.setCurrentPage(1);
		}
	}

	allVariables.value.unshift(temporaryVariable);
	editMode.value[temporaryVariable.id] = true;

	telemetry.track('User clicked add variable button');
}

async function saveVariable(data: EnvironmentVariable | TemporaryEnvironmentVariable) {
	let updatedVariable: EnvironmentVariable;

	try {
		if (typeof data.id === 'string' && data.id.startsWith(TEMPORARY_VARIABLE_UID_BASE)) {
			const { id, ...rest } = data;
			updatedVariable = await environmentsStore.createVariable(rest);
			allVariables.value.unshift(updatedVariable);
			allVariables.value = allVariables.value.filter((variable) => variable.id !== data.id);
			newlyAddedVariableIds.value.unshift(updatedVariable.id);
		} else {
			updatedVariable = await environmentsStore.updateVariable(data as EnvironmentVariable);
			allVariables.value = allVariables.value.map((variable) =>
				variable.id === data.id ? updatedVariable : variable,
			);
			toggleEditing(updatedVariable);
		}
	} catch (error) {
		showError(error, i18n.baseText('variables.errors.save'));
	}
}

function toggleEditing(data: EnvironmentVariable) {
	editMode.value = {
		...editMode.value,
		[data.id]: !editMode.value[data.id],
	};
}

function cancelEditing(data: EnvironmentVariable | TemporaryEnvironmentVariable) {
	if (typeof data.id === 'string' && data.id.startsWith(TEMPORARY_VARIABLE_UID_BASE)) {
		allVariables.value = allVariables.value.filter((variable) => variable.id !== data.id);
	} else {
		toggleEditing(data as EnvironmentVariable);
	}
}

async function deleteVariable(data: EnvironmentVariable) {
	try {
		await message.confirm(
			i18n.baseText('variables.modals.deleteConfirm.message', { interpolate: { name: data.key } }),
			i18n.baseText('variables.modals.deleteConfirm.title'),
			{
				confirmButtonText: i18n.baseText('variables.modals.deleteConfirm.confirmButton'),
				cancelButtonText: i18n.baseText('variables.modals.deleteConfirm.cancelButton'),
			},
		);
	} catch (e) {
		return;
	}

	try {
		await environmentsStore.deleteVariable(data);
		allVariables.value = allVariables.value.filter((variable) => variable.id !== data.id);
	} catch (error) {
		showError(error, i18n.baseText('variables.errors.delete'));
	}
}

function goToUpgrade() {
	uiStore.goToUpgrade('variables', 'upgrade-variables');
}

function displayName(resource: EnvironmentVariable) {
	return resource.key;
}

onBeforeMount(() => {
	versionControlStoreUnsubscribe = versionControlStore.$onAction(({ name, after }) => {
		if (name === 'pullWorkfolder' && after) {
			after(() => {
				void initialize();
			});
		}
	});
});

onBeforeUnmount(() => {
	versionControlStoreUnsubscribe();
});
</script>

<template>
	<ResourcesListLayout
		ref="layoutRef"
		resource-key="variables"
		:disabled="!isFeatureEnabled"
		:resources="allVariables"
		:initialize="initialize"
		:shareable="false"
		:displayName="displayName"
		:sortFns="sortFns"
		:sortOptions="['nameAsc', 'nameDesc']"
		:showFiltersDropdown="false"
		type="datatable"
		:type-props="{ columns: datatableColumns }"
		@sort="resetNewVariablesList"
		@click:add="addTemporaryVariable"
	>
		<template #add-button>
			<n8n-tooltip placement="top" :disabled="canCreateVariables">
				<div>
					<n8n-button
						size="large"
						block
						:disabled="!canCreateVariables"
						@click="addTemporaryVariable"
						data-test-id="resources-list-add"
					>
						{{ $locale.baseText(`variables.add`) }}
					</n8n-button>
				</div>
				<template #content>
					<span v-if="!isFeatureEnabled">{{
						i18n.baseText(`variables.add.unavailable${allVariables.length === 0 ? '.empty' : ''}`)
					}}</span>
					<span v-else>{{ i18n.baseText('variables.add.onlyOwnerCanCreate') }}</span>
				</template>
			</n8n-tooltip>
		</template>
		<template v-if="!isFeatureEnabled" #preamble>
			<n8n-action-box
				class="mb-m"
				data-test-id="unavailable-resources-list"
				emoji="👋"
				:heading="$locale.baseText(contextBasedTranslationKeys.variables.unavailable.title)"
				:description="
					$locale.baseText(contextBasedTranslationKeys.variables.unavailable.description)
				"
				:buttonText="$locale.baseText(contextBasedTranslationKeys.variables.unavailable.button)"
				buttonType="secondary"
				@click="goToUpgrade"
			/>
		</template>
		<template v-if="!isFeatureEnabled" #empty>
			<n8n-action-box
				data-test-id="unavailable-resources-list"
				emoji="👋"
				:heading="$locale.baseText(contextBasedTranslationKeys.variables.unavailable.title)"
				:description="
					$locale.baseText(contextBasedTranslationKeys.variables.unavailable.description)
				"
				:buttonText="$locale.baseText(contextBasedTranslationKeys.variables.unavailable.button)"
				buttonType="secondary"
				@click="goToUpgrade"
			/>
		</template>
		<template #default="{ data }">
			<VariablesRow
				:key="data.id"
				:editing="editMode[data.id]"
				:data="data"
				@save="saveVariable"
				@edit="toggleEditing"
				@cancel="cancelEditing"
				@delete="deleteVariable"
			/>
		</template>
	</ResourcesListLayout>
</template>

<style lang="scss" module>
.type-input {
	--max-width: 265px;
}

.sidebarContainer ul {
	padding: 0 !important;
}
</style>

<style lang="scss" scoped>
@use 'n8n-design-system/css/common/var.scss';

:deep(.datatable) {
	table {
		table-layout: fixed;
	}

	th,
	td {
		width: 25%;

		@media screen and (max-width: var.$md) {
			width: 33.33%;
		}

		&.variables-value-column,
		&.variables-key-column,
		&.variables-usage-column {
			> div {
				width: 100%;

				> span {
					max-width: 100%;
					overflow: hidden;
					text-overflow: ellipsis;
					white-space: nowrap;
					height: 18px;
				}

				> div {
					width: 100%;
				}
			}
		}
	}

	.variables-usage-column {
		@media screen and (max-width: var.$md) {
			display: none;
		}
	}
}
</style><|MERGE_RESOLUTION|>--- conflicted
+++ resolved
@@ -1,9 +1,4 @@
 <script lang="ts" setup>
-<<<<<<< HEAD
-import { computed, ref } from 'vue';
-import { useEnvironmentsStore, useUIStore, useSettingsStore, useUsersStore } from '@/stores';
-import { useI18n, useTelemetry, useToast, useMessage } from '@/composables';
-=======
 import { computed, ref, onBeforeMount, onBeforeUnmount } from 'vue';
 import {
 	useEnvironmentsStore,
@@ -12,8 +7,7 @@
 	useUsersStore,
 	useVersionControlStore,
 } from '@/stores';
-import { useI18n, useTelemetry, useToast, useUpgradeLink, useMessage } from '@/composables';
->>>>>>> 4eb84371
+import { useI18n, useTelemetry, useToast, useMessage } from '@/composables';
 
 import ResourcesListLayout from '@/components/layouts/ResourcesListLayout.vue';
 import VariablesRow from '@/components/VariablesRow.vue';
