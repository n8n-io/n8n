--- conflicted
+++ resolved
@@ -90,11 +90,7 @@
 	[...variableForms.value.values(), ...environmentsStore.variables].map(
 		(variable) =>
 			({
-<<<<<<< HEAD
-				resourceType: 'variables',
-=======
 				resourceType: 'variable',
->>>>>>> 0eae14e2
 				id: variable.id,
 				name: variable.key,
 				key: variable.key,
