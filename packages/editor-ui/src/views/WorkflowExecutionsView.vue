<script lang="ts" setup>
import { computed, onBeforeUnmount, onMounted, ref, watch } from 'vue';
import WorkflowExecutionsList from '@/components/executions/workflow/WorkflowExecutionsList.vue';
import { useExecutionsStore } from '@/stores/executions.store';
import { useI18n } from '@/composables/useI18n';
import type { ExecutionFilterType, IWorkflowDb } from '@/Interface';
import { useWorkflowsStore } from '@/stores/workflows.store';
import { useNodeTypesStore } from '@/stores/nodeTypes.store';
import { NO_NETWORK_ERROR_CODE } from '@/utils/apiUtils';
import { useToast } from '@/composables/useToast';
import { NEW_WORKFLOW_ID, PLACEHOLDER_EMPTY_WORKFLOW_ID, VIEWS } from '@/constants';
import { useRoute, useRouter } from 'vue-router';
import type { ExecutionSummary } from 'n8n-workflow';
import { useDebounce } from '@/composables/useDebounce';
import { useTelemetry } from '@/composables/useTelemetry';
import { useWorkflowHelpers } from '@/composables/useWorkflowHelpers';
import { useNodeHelpers } from '@/composables/useNodeHelpers';

const executionsStore = useExecutionsStore();
const workflowsStore = useWorkflowsStore();
const nodeTypesStore = useNodeTypesStore();
const i18n = useI18n();
const telemetry = useTelemetry();
const route = useRoute();
const router = useRouter();
const toast = useToast();
const { callDebounced } = useDebounce();
const workflowHelpers = useWorkflowHelpers({ router });
const nodeHelpers = useNodeHelpers();

const loading = ref(false);
const loadingMore = ref(false);

const workflow = ref<IWorkflowDb | undefined>();

const workflowId = computed(() => {
	const workflowIdParam = route.params.name as string;
	return [PLACEHOLDER_EMPTY_WORKFLOW_ID, NEW_WORKFLOW_ID].includes(workflowIdParam)
		? undefined
		: workflowIdParam;
});

const executionId = computed(() => route.params.executionId as string);

const executions = computed(() =>
	workflowId.value
		? [
				...(executionsStore.currentExecutionsByWorkflowId[workflowId.value] ?? []),
				...(executionsStore.executionsByWorkflowId[workflowId.value] ?? []),
			]
		: [],
);

const execution = computed(() => {
	return executions.value.find((e) => e.id === executionId.value) ?? currentExecution.value;
});

const currentExecution = ref<ExecutionSummary | undefined>();

watch(
	() => workflowId.value,
	async () => {
		await fetchWorkflow();
	},
);

watch(
	() => executionId.value,
	async () => {
		await fetchExecution();
	},
);

onMounted(async () => {
	await Promise.all([nodeTypesStore.loadNodeTypesIfNotLoaded(), fetchWorkflow()]);

	if (workflowId.value) {
		await Promise.all([executionsStore.initialize(workflowId.value), fetchExecution()]);
	}

	await initializeRoute();
	document.addEventListener('visibilitychange', onDocumentVisibilityChange);
});

onBeforeUnmount(() => {
	executionsStore.reset();
	document.removeEventListener('visibilitychange', onDocumentVisibilityChange);
});

async function fetchExecution() {
	if (!executionId.value) {
		return;
	}

	try {
		currentExecution.value = (await executionsStore.fetchExecution(
			executionId.value,
		)) as ExecutionSummary;
		executionsStore.activeExecution = currentExecution.value;
	} catch (error) {
		toast.showError(error, i18n.baseText('nodeView.showError.openExecution.title'));
	}
}

function onDocumentVisibilityChange() {
	if (document.visibilityState === 'hidden') {
		executionsStore.stopAutoRefreshInterval();
	} else {
		void executionsStore.startAutoRefreshInterval(workflowId.value);
	}
}

async function initializeRoute() {
	if (route.name === VIEWS.EXECUTION_HOME && executions.value.length > 0 && workflow.value) {
		await router
			.push({
				name: VIEWS.EXECUTION_PREVIEW,
				params: { name: workflow.value.id, executionId: executions.value[0].id },
			})
			.catch(() => {});
	}
}

async function fetchWorkflow() {
<<<<<<< HEAD
	if (workflowsStore.workflow.id === PLACEHOLDER_EMPTY_WORKFLOW_ID) {
		try {
			await workflowsStore.fetchActiveWorkflows();
			const data = await workflowsStore.fetchWorkflow(workflowId.value);
			workflowHelpers.initState(data);
			await nodeHelpers.addNodes(data.nodes, data.connections);
			workflow.value = workflowsStore.workflow;
		} catch (error) {
			toast.showError(error, i18n.baseText('nodeView.showError.openWorkflow.title'));
		}
	} else {
		workflow.value = workflowsStore.getWorkflowById(workflowId.value);
=======
	if (workflowId.value) {
		// Check if we are loading the Executions tab directly, without having loaded the workflow
		if (workflowsStore.workflow.id === PLACEHOLDER_EMPTY_WORKFLOW_ID) {
			try {
				await workflowsStore.fetchActiveWorkflows();
				const data = await workflowsStore.fetchWorkflow(workflowId.value);
				workflowHelpers.initState(data);
				await nodeHelpers.addNodes(data.nodes, data.connections);
			} catch (error) {
				toast.showError(error, i18n.baseText('nodeView.showError.openWorkflow.title'));
			}
		}

		workflow.value = workflowsStore.getWorkflowById(workflowId.value);
	} else {
		workflow.value = workflowsStore.workflow;
>>>>>>> 8b5c333d
	}
}

async function onAutoRefreshToggle(value: boolean) {
	if (value) {
		await executionsStore.startAutoRefreshInterval(workflowId.value);
	} else {
		executionsStore.stopAutoRefreshInterval();
	}
}

async function onRefreshData() {
	if (!workflowId.value) {
		return;
	}

	try {
		await executionsStore.fetchExecutions({
			...executionsStore.executionsFilters,
			workflowId: workflowId.value,
		});
	} catch (error) {
		if (error.errorCode === NO_NETWORK_ERROR_CODE) {
			toast.showMessage(
				{
					title: i18n.baseText('executionsList.showError.refreshData.title'),
					message: error.message,
					type: 'error',
					duration: 3500,
				},
				false,
			);
		} else {
			toast.showError(error, i18n.baseText('executionsList.showError.refreshData.title'));
		}
	}
}

async function onUpdateFilters(newFilters: ExecutionFilterType) {
	executionsStore.reset();
	executionsStore.setFilters(newFilters);
	await executionsStore.initialize(workflowId.value);
}

async function onExecutionStop(id?: string) {
	if (!id) {
		return;
	}
	try {
		await executionsStore.stopCurrentExecution(id);

		toast.showMessage({
			title: i18n.baseText('executionsList.showMessage.stopExecution.title'),
			message: i18n.baseText('executionsList.showMessage.stopExecution.message', {
				interpolate: { activeExecutionId: id },
			}),
			type: 'success',
		});

		await onRefreshData();
	} catch (error) {
		toast.showError(error, i18n.baseText('executionsList.showError.stopExecution.title'));
	}
}

async function onExecutionDelete(id?: string) {
	if (!id) {
		return;
	}
	loading.value = true;
	try {
		const executionIndex = executions.value.findIndex((e: ExecutionSummary) => e.id === id);

		const nextExecution =
			executions.value[executionIndex + 1] ||
			executions.value[executionIndex - 1] ||
			executions.value[0];

		await executionsStore.deleteExecutions({
			ids: [id],
		});

		if (workflow.value) {
			if (executions.value.length > 0) {
				await router
					.replace({
						name: VIEWS.EXECUTION_PREVIEW,
						params: { name: workflow.value.id, executionId: nextExecution.id },
					})
					.catch(() => {});
			} else {
				// If there are no executions left, show empty state
				await router.replace({
					name: VIEWS.EXECUTION_HOME,
					params: { name: workflow.value.id },
				});
			}
		}
	} catch (error) {
		loading.value = false;
		toast.showError(error, i18n.baseText('executionsList.showError.handleDeleteSelected.title'));
		return;
	}
	loading.value = false;

	toast.showMessage({
		title: i18n.baseText('executionsList.showMessage.handleDeleteSelected.title'),
		type: 'success',
	});
}

async function onExecutionRetry(payload: { id: string; loadWorkflow: boolean }) {
	toast.showMessage({
		title: i18n.baseText('executionDetails.runningMessage'),
		type: 'info',
		duration: 2000,
	});

	await retryExecution(payload);
	await onRefreshData();

	telemetry.track('User clicked retry execution button', {
		workflow_id: workflow.value?.id,
		execution_id: payload.id,
		retry_type: payload.loadWorkflow ? 'current' : 'original',
	});
}

async function retryExecution(payload: { id: string; loadWorkflow: boolean }) {
	try {
		const retrySuccessful = await executionsStore.retryExecution(payload.id, payload.loadWorkflow);

		if (retrySuccessful) {
			toast.showMessage({
				title: i18n.baseText('executionsList.showMessage.retrySuccessfulTrue.title'),
				type: 'success',
			});
		} else {
			toast.showMessage({
				title: i18n.baseText('executionsList.showMessage.retrySuccessfulFalse.title'),
				type: 'error',
			});
		}
	} catch (error) {
		toast.showError(error, i18n.baseText('executionsList.showError.retryExecution.title'));
	}
}

async function onLoadMore(): Promise<void> {
	if (!loadingMore.value) {
		await callDebounced(loadMore, { debounceTime: 1000 });
	}
}

async function loadMore(): Promise<void> {
	if (
		!!executionsStore.executionsFilters.status?.includes('running') ||
		executions.value.length >= executionsStore.executionsCount
	) {
		return;
	}

	loadingMore.value = true;

	let lastId: string | undefined;
	if (executions.value.length !== 0) {
		const lastItem = executions.value.slice(-1)[0];
		lastId = lastItem.id;
	}

	try {
		await executionsStore.fetchExecutions(executionsStore.executionsFilters, lastId);
	} catch (error) {
		loadingMore.value = false;
		toast.showError(error, i18n.baseText('executionsList.showError.loadMore.title'));
		return;
	}

	loadingMore.value = false;
}
</script>
<template>
	<WorkflowExecutionsList
		v-if="workflow"
		:executions="executions"
		:execution="execution"
		:workflow="workflow"
		:loading="loading"
		:loading-more="loadingMore"
		@execution:stop="onExecutionStop"
		@execution:delete="onExecutionDelete"
		@execution:retry="onExecutionRetry"
		@update:filters="onUpdateFilters"
		@update:auto-refresh="onAutoRefreshToggle"
		@load-more="onLoadMore"
		@reload="onRefreshData"
	/>
</template><|MERGE_RESOLUTION|>--- conflicted
+++ resolved
@@ -122,20 +122,6 @@
 }
 
 async function fetchWorkflow() {
-<<<<<<< HEAD
-	if (workflowsStore.workflow.id === PLACEHOLDER_EMPTY_WORKFLOW_ID) {
-		try {
-			await workflowsStore.fetchActiveWorkflows();
-			const data = await workflowsStore.fetchWorkflow(workflowId.value);
-			workflowHelpers.initState(data);
-			await nodeHelpers.addNodes(data.nodes, data.connections);
-			workflow.value = workflowsStore.workflow;
-		} catch (error) {
-			toast.showError(error, i18n.baseText('nodeView.showError.openWorkflow.title'));
-		}
-	} else {
-		workflow.value = workflowsStore.getWorkflowById(workflowId.value);
-=======
 	if (workflowId.value) {
 		// Check if we are loading the Executions tab directly, without having loaded the workflow
 		if (workflowsStore.workflow.id === PLACEHOLDER_EMPTY_WORKFLOW_ID) {
@@ -152,7 +138,6 @@
 		workflow.value = workflowsStore.getWorkflowById(workflowId.value);
 	} else {
 		workflow.value = workflowsStore.workflow;
->>>>>>> 8b5c333d
 	}
 }
 
