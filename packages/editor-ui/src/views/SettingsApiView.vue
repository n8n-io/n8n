<template>
	<div :class="$style.container">
		<div :class="$style.header">
			<n8n-heading size="2xlarge">
				{{ $locale.baseText('settings.api') }}
				<span :style="{ fontSize: 'var(--font-size-s)', color: 'var(--color-text-light)' }">
					({{ $locale.baseText('beta') }})
				</span>
			</n8n-heading>
		</div>

		<div v-if="apiKey">
			<p class="mb-s">
				<n8n-info-tip :bold="false">
					<i18n path="settings.api.view.info" tag="span">
						<template #apiAction>
							<a
								href="https://docs.n8n.io/api"
								target="_blank"
								v-text="$locale.baseText('settings.api.view.info.api')"
							/>
						</template>
						<template #webhookAction>
							<a
								href="https://docs.n8n.io/integrations/core-nodes/n8n-nodes-base.webhook/"
								target="_blank"
								v-text="$locale.baseText('settings.api.view.info.webhook')"
							/>
						</template>
					</i18n>
				</n8n-info-tip>
			</p>
			<n8n-card class="mb-4xs" :class="$style.card">
				<span :class="$style.delete">
					<n8n-link @click="showDeleteModal" :bold="true">
						{{ $locale.baseText('generic.delete') }}
					</n8n-link>
				</span>
				<div class="ph-no-capture">
					<CopyInput
						:label="$locale.baseText('settings.api.view.myKey')"
						:value="apiKey"
						:copy-button-text="$locale.baseText('generic.clickToCopy')"
						:toast-title="$locale.baseText('settings.api.view.copy.toast')"
						@copy="onCopy"
					/>
				</div>
			</n8n-card>
			<div :class="$style.hint">
				<n8n-text size="small">
					{{
						$locale.baseText(`settings.api.view.${swaggerUIEnabled ? 'tryapi' : 'more-details'}`)
					}}
				</n8n-text>
				<n8n-link :to="apiDocsURL" :newWindow="true" size="small">
					{{
						$locale.baseText(
							`settings.api.view.${swaggerUIEnabled ? 'apiPlayground' : 'external-docs'}`,
						)
					}}
				</n8n-link>
			</div>
		</div>
		<n8n-action-box
			v-else-if="isTrialing"
			:heading="$locale.baseText('settings.api.trial.upgradePlan.title')"
			:description="$locale.baseText('settings.api.trial.upgradePlan.description')"
			:buttonText="$locale.baseText('settings.api.trial.upgradePlan.cta')"
			@click="onUpgrade"
		/>
		<n8n-action-box
			v-else-if="mounted"
			:buttonText="
				$locale.baseText(
					loading ? 'settings.api.create.button.loading' : 'settings.api.create.button',
				)
			"
			:description="$locale.baseText('settings.api.create.description')"
			@click="createApiKey"
		/>
	</div>
</template>

<script lang="ts">
import { defineComponent } from 'vue';
import type { IUser } from '@/Interface';
import { useToast, useMessage } from '@/composables';

import CopyInput from '@/components/CopyInput.vue';
import { mapStores } from 'pinia';
<<<<<<< HEAD
import { useSettingsStore } from '@/stores/settings';
import { useRootStore } from '@/stores/n8nRootStore';
import { useUsersStore } from '@/stores/users';
import { CHANGE_PLAN_PAGE_PRODUCTION, CHANGE_PLAN_PAGE_STAGING, DOCS_DOMAIN } from '@/constants';
=======
import { useSettingsStore } from '@/stores/settings.store';
import { useRootStore } from '@/stores/n8nRoot.store';
import { useUsersStore } from '@/stores/users.store';
import { DOCS_DOMAIN, MODAL_CONFIRM } from '@/constants';
>>>>>>> b09bcdc3

export default defineComponent({
	name: 'SettingsApiView',
	components: {
		CopyInput,
	},
	setup() {
		return {
			...useToast(),
			...useMessage(),
		};
	},
	data() {
		return {
			loading: false,
			mounted: false,
			apiKey: '',
			swaggerUIEnabled: false,
			apiDocsURL: '',
		};
	},
	mounted() {
		void this.getApiKey();
		const baseUrl = this.rootStore.baseUrl;
		const apiPath = this.settingsStore.publicApiPath;
		const latestVersion = this.settingsStore.publicApiLatestVersion;
		this.swaggerUIEnabled = this.settingsStore.isSwaggerUIEnabled;
		this.apiDocsURL = this.swaggerUIEnabled
			? `${baseUrl}${apiPath}/v${latestVersion}/docs`
			: `https://${DOCS_DOMAIN}/api/api-reference/`;
	},
	computed: {
		...mapStores(useRootStore, useSettingsStore, useUsersStore),
		currentUser(): IUser | null {
			return this.usersStore.currentUser;
		},
		isTrialing(): boolean {
			return this.usersStore.userIsTrialing;
		},
	},
	methods: {
		onUpgrade() {
			location.href =
				this.settingsStore.settings.license.environment === 'production'
					? CHANGE_PLAN_PAGE_PRODUCTION
					: CHANGE_PLAN_PAGE_STAGING;
		},
		async showDeleteModal() {
			const confirmed = await this.confirm(
				this.$locale.baseText('settings.api.delete.description'),
				this.$locale.baseText('settings.api.delete.title'),
				{
					confirmButtonText: this.$locale.baseText('settings.api.delete.button'),
					cancelButtonText: this.$locale.baseText('generic.cancel'),
				},
			);
			if (confirmed === MODAL_CONFIRM) {
				await this.deleteApiKey();
			}
		},
		async getApiKey() {
			try {
				this.apiKey = (await this.settingsStore.getApiKey()) || '';
			} catch (error) {
				this.showError(error, this.$locale.baseText('settings.api.view.error'));
			} finally {
				// @todo need to wait on plans results first
				this.mounted = true;
			}
		},
		async createApiKey() {
			this.loading = true;

			try {
				this.apiKey = (await this.settingsStore.createApiKey()) || '';
			} catch (error) {
				this.showError(error, this.$locale.baseText('settings.api.create.error'));
			} finally {
				this.loading = false;
				this.$telemetry.track('User clicked create API key button');
			}
		},
		async deleteApiKey() {
			try {
				await this.settingsStore.deleteApiKey();
				this.showMessage({
					title: this.$locale.baseText('settings.api.delete.toast'),
					type: 'success',
				});
				this.apiKey = '';
			} catch (error) {
				this.showError(error, this.$locale.baseText('settings.api.delete.error'));
			} finally {
				this.$telemetry.track('User clicked delete API key button');
			}
		},
		onCopy() {
			this.$telemetry.track('User clicked copy API key button');
		},
	},
});
</script>

<style lang="scss" module>
.container {
	> * {
		margin-bottom: var(--spacing-2xl);
	}
}

.header {
	display: flex;
	align-items: center;
	white-space: nowrap;

	*:first-child {
		flex-grow: 1;
	}
}

.card {
	position: relative;
}

.delete {
	position: absolute;
	display: inline-block;
	top: var(--spacing-s);
	right: var(--spacing-s);
}

.hint {
	color: var(--color-text-light);
}
</style><|MERGE_RESOLUTION|>--- conflicted
+++ resolved
@@ -88,17 +88,10 @@
 
 import CopyInput from '@/components/CopyInput.vue';
 import { mapStores } from 'pinia';
-<<<<<<< HEAD
-import { useSettingsStore } from '@/stores/settings';
-import { useRootStore } from '@/stores/n8nRootStore';
-import { useUsersStore } from '@/stores/users';
-import { CHANGE_PLAN_PAGE_PRODUCTION, CHANGE_PLAN_PAGE_STAGING, DOCS_DOMAIN } from '@/constants';
-=======
 import { useSettingsStore } from '@/stores/settings.store';
 import { useRootStore } from '@/stores/n8nRoot.store';
 import { useUsersStore } from '@/stores/users.store';
 import { DOCS_DOMAIN, MODAL_CONFIRM } from '@/constants';
->>>>>>> b09bcdc3
 
 export default defineComponent({
 	name: 'SettingsApiView',
