<template>
	<div :class="$style.container">
		<div :class="$style.header">
			<n8n-heading size="2xlarge">
				{{ $locale.baseText('settings.api') }}
				<span :style="{ fontSize: 'var(--font-size-s)', color: 'var(--color-text-light)' }">
					({{ $locale.baseText('beta') }})
				</span>
			</n8n-heading>
		</div>

		<div v-if="apiKey">
			<p class="mb-s">
				<n8n-info-tip :bold="false">
					<i18n path="settings.api.view.info" tag="span">
						<template #apiAction>
							<a
								href="https://docs.n8n.io/api"
								target="_blank"
								v-text="$locale.baseText('settings.api.view.info.api')"
							/>
						</template>
						<template #webhookAction>
							<a
								href="https://docs.n8n.io/integrations/core-nodes/n8n-nodes-base.webhook/"
								target="_blank"
								v-text="$locale.baseText('settings.api.view.info.webhook')"
							/>
						</template>
					</i18n>
				</n8n-info-tip>
			</p>
			<n8n-card class="mb-4xs" :class="$style.card">
				<span :class="$style.delete">
					<n8n-link @click="showDeleteModal" :bold="true">
						{{ $locale.baseText('generic.delete') }}
					</n8n-link>
				</span>
				<div class="ph-no-capture">
					<CopyInput
						:label="$locale.baseText('settings.api.view.myKey')"
						:value="apiKey"
						:copy-button-text="$locale.baseText('generic.clickToCopy')"
						:toast-title="$locale.baseText('settings.api.view.copy.toast')"
						@copy="onCopy"
					/>
				</div>
			</n8n-card>
			<div :class="$style.hint">
				<n8n-text size="small">
					{{
						$locale.baseText(`settings.api.view.${swaggerUIEnabled ? 'tryapi' : 'more-details'}`)
					}}
				</n8n-text>
				<n8n-link :to="apiDocsURL" :newWindow="true" size="small">
					{{
						$locale.baseText(
							`settings.api.view.${swaggerUIEnabled ? 'apiPlayground' : 'external-docs'}`,
						)
					}}
				</n8n-link>
			</div>
		</div>
		<n8n-action-box
			v-else-if="isTrialing"
			:heading="$locale.baseText('settings.api.trial.upgradePlan.title')"
			:description="$locale.baseText('settings.api.trial.upgradePlan.description')"
			:buttonText="$locale.baseText('settings.api.trial.upgradePlan.cta')"
			@click="onUpgrade"
		/>
		<n8n-action-box
			v-else-if="mounted && !isLoadingCloudPlans"
			:buttonText="
				$locale.baseText(
					loading ? 'settings.api.create.button.loading' : 'settings.api.create.button',
				)
			"
			:description="$locale.baseText('settings.api.create.description')"
			@click="createApiKey"
		/>
	</div>
</template>

<script lang="ts">
import { defineComponent } from 'vue';
import type { IUser } from '@/Interface';
import { useToast, useMessage } from '@/composables';

import CopyInput from '@/components/CopyInput.vue';
import { mapStores } from 'pinia';
import { useSettingsStore } from '@/stores/settings.store';
import { useRootStore } from '@/stores/n8nRoot.store';
import { useUsersStore } from '@/stores/users.store';
<<<<<<< HEAD
import { DOCS_DOMAIN } from '@/constants';
import { useCloudPlanStore } from '@/stores';
import { CLOUD_CHANGE_PLAN_PAGE } from '@/constants';
=======
import { DOCS_DOMAIN, MODAL_CONFIRM } from '@/constants';
>>>>>>> 51fb913d

export default defineComponent({
	name: 'SettingsApiView',
	components: {
		CopyInput,
	},
	setup() {
		return {
			...useToast(),
			...useMessage(),
		};
	},
	data() {
		return {
			loading: false,
			mounted: false,
			apiKey: '',
			swaggerUIEnabled: false,
			apiDocsURL: '',
		};
	},
	mounted() {
		void this.getApiKey();
		const baseUrl = this.rootStore.baseUrl;
		const apiPath = this.settingsStore.publicApiPath;
		const latestVersion = this.settingsStore.publicApiLatestVersion;
		this.swaggerUIEnabled = this.settingsStore.isSwaggerUIEnabled;
		this.apiDocsURL = this.swaggerUIEnabled
			? `${baseUrl}${apiPath}/v${latestVersion}/docs`
			: `https://${DOCS_DOMAIN}/api/api-reference/`;
	},
	computed: {
		...mapStores(useRootStore, useSettingsStore, useUsersStore, useCloudPlanStore),
		currentUser(): IUser | null {
			return this.usersStore.currentUser;
		},
		isTrialing(): boolean {
			return this.cloudPlanStore.userIsTrialing;
		},
		isLoadingCloudPlans(): boolean {
			return this.cloudPlanStore.state.loadingPlan;
		},
	},
	methods: {
		onUpgrade() {
			location.href = CLOUD_CHANGE_PLAN_PAGE;
		},
		async showDeleteModal() {
			const confirmed = await this.confirm(
				this.$locale.baseText('settings.api.delete.description'),
				this.$locale.baseText('settings.api.delete.title'),
				{
					confirmButtonText: this.$locale.baseText('settings.api.delete.button'),
					cancelButtonText: this.$locale.baseText('generic.cancel'),
				},
			);
			if (confirmed === MODAL_CONFIRM) {
				await this.deleteApiKey();
			}
		},
		async getApiKey() {
			try {
				this.apiKey = (await this.settingsStore.getApiKey()) || '';
			} catch (error) {
				this.showError(error, this.$locale.baseText('settings.api.view.error'));
			} finally {
				this.mounted = true;
			}
		},
		async createApiKey() {
			this.loading = true;

			try {
				this.apiKey = (await this.settingsStore.createApiKey()) || '';
			} catch (error) {
				this.showError(error, this.$locale.baseText('settings.api.create.error'));
			} finally {
				this.loading = false;
				this.$telemetry.track('User clicked create API key button');
			}
		},
		async deleteApiKey() {
			try {
				await this.settingsStore.deleteApiKey();
				this.showMessage({
					title: this.$locale.baseText('settings.api.delete.toast'),
					type: 'success',
				});
				this.apiKey = '';
			} catch (error) {
				this.showError(error, this.$locale.baseText('settings.api.delete.error'));
			} finally {
				this.$telemetry.track('User clicked delete API key button');
			}
		},
		onCopy() {
			this.$telemetry.track('User clicked copy API key button');
		},
	},
});
</script>

<style lang="scss" module>
.container {
	> * {
		margin-bottom: var(--spacing-2xl);
	}
}

.header {
	display: flex;
	align-items: center;
	white-space: nowrap;

	*:first-child {
		flex-grow: 1;
	}
}

.card {
	position: relative;
}

.delete {
	position: absolute;
	display: inline-block;
	top: var(--spacing-s);
	right: var(--spacing-s);
}

.hint {
	color: var(--color-text-light);
}
</style><|MERGE_RESOLUTION|>--- conflicted
+++ resolved
@@ -91,13 +91,9 @@
 import { useSettingsStore } from '@/stores/settings.store';
 import { useRootStore } from '@/stores/n8nRoot.store';
 import { useUsersStore } from '@/stores/users.store';
-<<<<<<< HEAD
-import { DOCS_DOMAIN } from '@/constants';
+import { DOCS_DOMAIN, MODAL_CONFIRM } from '@/constants';
 import { useCloudPlanStore } from '@/stores';
 import { CLOUD_CHANGE_PLAN_PAGE } from '@/constants';
-=======
-import { DOCS_DOMAIN, MODAL_CONFIRM } from '@/constants';
->>>>>>> 51fb913d
 
 export default defineComponent({
 	name: 'SettingsApiView',
