<script lang="ts" setup>
import { computed, nextTick, onBeforeMount, onMounted } from 'vue';
import { v4 as uuid } from 'uuid';
import { useWorkflowsStore } from '@/stores/workflows.store';
import { hasPermission } from '@/utils/rbac/permissions';
import { useCredentialsStore } from '@/stores/credentials.store';
import { useLogStreamingStore } from '@/stores/logStreaming.store';
import { useSettingsStore } from '@/stores/settings.store';
import { useUIStore } from '@/stores/ui.store';
import { LOG_STREAM_MODAL_KEY, EnterpriseEditionFeature } from '@/constants';
import type { MessageEventBusDestinationOptions } from 'n8n-workflow';
import { deepCopy, defaultMessageEventBusDestinationOptions } from 'n8n-workflow';
import EventDestinationCard from '@/components/SettingsLogStreaming/EventDestinationCard.ee.vue';
import { createEventBus } from 'n8n-design-system/utils';
import { useDocumentTitle } from '@/composables/useDocumentTitle';
<<<<<<< HEAD
import { ref, getCurrentInstance } from 'vue';
import { useI18n } from '@/composables/useI18n';

const environment = process.env.NODE_ENV;

const settingsStore = useSettingsStore();
const logStreamingStore = useLogStreamingStore();
const workflowsStore = useWorkflowsStore();
const uiStore = useUIStore();
const credentialsStore = useCredentialsStore();
const documentTitle = useDocumentTitle();
const i18n = useI18n();

const eventBus = createEventBus();
const disableLicense = ref(false);
const allDestinations = ref<MessageEventBusDestinationOptions[]>([]);

const sortedItemKeysByLabel = computed(() => {
	const sortedKeys: Array<{ label: string; key: string }> = [];
	for (const [key, value] of Object.entries(logStreamingStore.items)) {
		sortedKeys.push({ key, label: value.destination?.label ?? 'Destination' });
	}
	return sortedKeys.sort((a, b) => a.label.localeCompare(b.label));
});

const isLicensed = computed((): boolean => {
	if (disableLicense.value) return false;
	return settingsStore.isEnterpriseFeatureEnabled[EnterpriseEditionFeature.LogStreaming];
});

const canManageLogStreaming = computed((): boolean => {
	return hasPermission(['rbac'], { rbac: { scope: 'logStreaming:manage' } });
});

onMounted(async () => {
	documentTitle.set(i18n.baseText('settings.log-streaming.heading'));
	if (!isLicensed.value) return;

	// Prepare credentialsStore so modals can pick up credentials
	await credentialsStore.fetchCredentialTypes(false);
	await credentialsStore.fetchAllCredentials();
	uiStore.nodeViewInitialized = false;

	// fetch Destination data from the backend
	await getDestinationDataFromBackend();

	// since we are not really integrated into the hooks, we listen to the store and refresh the destinations
	logStreamingStore.$onAction(({ name, after }) => {
		if (name === 'removeDestination' || name === 'updateDestination') {
			after(async () => {
				forceUpdateInstance();
=======
import { usePageRedirectionHelper } from '@/composables/usePageRedirectionHelper';

export default defineComponent({
	name: 'SettingsLogStreamingView',
	components: {
		EventDestinationCard,
	},
	props: {},
	data() {
		return {
			eventBus: createEventBus(),
			destinations: Array<MessageEventBusDestinationOptions>,
			disableLicense: false,
			allDestinations: [] as MessageEventBusDestinationOptions[],
			documentTitle: useDocumentTitle(),
			pageRedirectionHelper: usePageRedirectionHelper(),
		};
	},
	async mounted() {
		this.documentTitle.set(this.$locale.baseText('settings.log-streaming.heading'));
		if (!this.isLicensed) return;

		// Prepare credentialsStore so modals can pick up credentials
		await this.credentialsStore.fetchCredentialTypes(false);
		await this.credentialsStore.fetchAllCredentials();
		this.uiStore.nodeViewInitialized = false;

		// fetch Destination data from the backend
		await this.getDestinationDataFromBackend();

		// since we are not really integrated into the hooks, we listen to the store and refresh the destinations
		this.logStreamingStore.$onAction(({ name, after }) => {
			if (name === 'removeDestination' || name === 'updateDestination') {
				after(async () => {
					this.$forceUpdate();
				});
			}
		});
		// refresh when a modal closes
		this.eventBus.on('destinationWasSaved', this.onDestinationWasSaved);
		// listen to remove emission
		this.eventBus.on('remove', this.onRemove);
		// listen to modal closing and remove nodes from store
		this.eventBus.on('closing', this.onBusClosing);
	},
	beforeUnmount() {
		this.eventBus.off('destinationWasSaved', this.onDestinationWasSaved);
		this.eventBus.off('remove', this.onRemove);
		this.eventBus.off('closing', this.onBusClosing);
	},
	computed: {
		...mapStores(
			useSettingsStore,
			useLogStreamingStore,
			useWorkflowsStore,
			useUIStore,
			useCredentialsStore,
		),
		sortedItemKeysByLabel() {
			const sortedKeys: Array<{ label: string; key: string }> = [];
			for (const [key, value] of Object.entries(this.logStreamingStore.items)) {
				sortedKeys.push({ key, label: value.destination?.label ?? 'Destination' });
			}
			return sortedKeys.sort((a, b) => a.label.localeCompare(b.label));
		},
		environment() {
			return process.env.NODE_ENV;
		},
		isLicensed(): boolean {
			if (this.disableLicense) return false;
			return this.settingsStore.isEnterpriseFeatureEnabled[EnterpriseEditionFeature.LogStreaming];
		},
		canManageLogStreaming(): boolean {
			return hasPermission(['rbac'], { rbac: { scope: 'logStreaming:manage' } });
		},
	},
	methods: {
		onDestinationWasSaved() {
			this.$forceUpdate();
		},
		onBusClosing() {
			this.workflowsStore.removeAllNodes({ setStateDirty: false, removePinData: true });
			this.uiStore.stateIsDirty = false;
		},
		async getDestinationDataFromBackend(): Promise<void> {
			this.logStreamingStore.clearEventNames();
			this.logStreamingStore.clearDestinations();
			this.allDestinations = [];
			const eventNamesData = await this.logStreamingStore.fetchEventNames();
			if (eventNamesData) {
				for (const eventName of eventNamesData) {
					this.logStreamingStore.addEventName(eventName);
				}
			}
			const destinationData: MessageEventBusDestinationOptions[] =
				await this.logStreamingStore.fetchDestinations();
			if (destinationData) {
				for (const destination of destinationData) {
					this.logStreamingStore.addDestination(destination);
					this.allDestinations.push(destination);
				}
			}
			this.$forceUpdate();
		},
		goToUpgrade() {
			void this.pageRedirectionHelper.goToUpgrade('log-streaming', 'upgrade-log-streaming');
		},
		storeHasItems(): boolean {
			return this.logStreamingStore.items && Object.keys(this.logStreamingStore.items).length > 0;
		},
		async addDestination() {
			const newDestination = deepCopy(defaultMessageEventBusDestinationOptions);
			newDestination.id = uuid();
			this.logStreamingStore.addDestination(newDestination);
			await nextTick();
			this.uiStore.openModalWithData({
				name: LOG_STREAM_MODAL_KEY,
				data: {
					destination: newDestination,
					isNew: true,
					eventBus: this.eventBus,
				},
>>>>>>> d0dce57c
			});
		}
	});
	// refresh when a modal closes
	eventBus.on('destinationWasSaved', onDestinationWasSaved);
	// listen to remove emission
	eventBus.on('remove', onRemove);
	// listen to modal closing and remove nodes from store
	eventBus.on('closing', onBusClosing);
});

onBeforeMount(() => {
	eventBus.off('destinationWasSaved', onDestinationWasSaved);
	eventBus.off('remove', onRemove);
	eventBus.off('closing', onBusClosing);
});

function onDestinationWasSaved() {
	forceUpdateInstance();
}

function forceUpdateInstance() {
	const instance = getCurrentInstance();
	instance?.proxy?.$forceUpdate();
}

function onBusClosing() {
	workflowsStore.removeAllNodes({ setStateDirty: false, removePinData: true });
	uiStore.stateIsDirty = false;
}

async function getDestinationDataFromBackend(): Promise<void> {
	logStreamingStore.clearEventNames();
	logStreamingStore.clearDestinations();
	allDestinations.value = [];
	const eventNamesData = await logStreamingStore.fetchEventNames();
	if (eventNamesData) {
		for (const eventName of eventNamesData) {
			logStreamingStore.addEventName(eventName);
		}
	}
	const destinationData: MessageEventBusDestinationOptions[] =
		await logStreamingStore.fetchDestinations();
	if (destinationData) {
		for (const destination of destinationData) {
			logStreamingStore.addDestination(destination);
			allDestinations.value.push(destination);
		}
	}
	forceUpdateInstance();
}

function goToUpgrade() {
	void uiStore.goToUpgrade('log-streaming', 'upgrade-log-streaming');
}

function storeHasItems(): boolean {
	return logStreamingStore.items && Object.keys(logStreamingStore.items).length > 0;
}

async function addDestination() {
	const newDestination = deepCopy(defaultMessageEventBusDestinationOptions);
	newDestination.id = uuid();
	logStreamingStore.addDestination(newDestination);
	await nextTick();
	uiStore.openModalWithData({
		name: LOG_STREAM_MODAL_KEY,
		data: {
			destination: newDestination,
			isNew: true,
			eventBus,
		},
	});
}

async function onRemove(destinationId?: string) {
	if (!destinationId) return;
	await logStreamingStore.deleteDestination(destinationId);
	const foundNode = workflowsStore.getNodeByName(destinationId);
	if (foundNode) {
		workflowsStore.removeNode(foundNode);
	}
}

async function onEdit(destinationId?: string) {
	if (!destinationId) return;
	const editDestination = logStreamingStore.getDestination(destinationId);
	if (editDestination) {
		uiStore.openModalWithData({
			name: LOG_STREAM_MODAL_KEY,
			data: {
				destination: editDestination,
				isNew: false,
				eventBus,
			},
		});
	}
}
</script>

<template>
	<div>
		<div :class="$style.header">
			<div class="mb-2xl">
				<n8n-heading size="2xlarge">
					{{ $locale.baseText(`settings.log-streaming.heading`) }}
				</n8n-heading>
				<template v-if="environment !== 'production'">
					<strong class="ml-m">Disable License ({{ environment }})&nbsp;</strong>
					<el-switch v-model="disableLicense" size="large" data-test-id="disable-license-toggle" />
				</template>
			</div>
		</div>
		<template v-if="isLicensed">
			<div class="mb-l">
				<n8n-info-tip theme="info" type="note">
					<span v-n8n-html="$locale.baseText('settings.log-streaming.infoText')"></span>
				</n8n-info-tip>
			</div>
			<template v-if="storeHasItems()">
				<el-row
					v-for="item in sortedItemKeysByLabel"
					:key="item.key"
					:gutter="10"
					:class="$style.destinationItem"
				>
					<el-col v-if="logStreamingStore.items[item.key]?.destination">
						<EventDestinationCard
							:destination="logStreamingStore.items[item.key]?.destination"
							:event-bus="eventBus"
							:readonly="!canManageLogStreaming"
							@remove="onRemove(logStreamingStore.items[item.key]?.destination?.id)"
							@edit="onEdit(logStreamingStore.items[item.key]?.destination?.id)"
						/>
					</el-col>
				</el-row>
				<div class="mt-m text-right">
					<n8n-button v-if="canManageLogStreaming" size="large" @click="addDestination">
						{{ $locale.baseText(`settings.log-streaming.add`) }}
					</n8n-button>
				</div>
			</template>
			<div v-else data-test-id="action-box-licensed">
				<n8n-action-box
					:button-text="$locale.baseText(`settings.log-streaming.add`)"
					@click:button="addDestination"
				>
					<template #heading>
						<span v-n8n-html="$locale.baseText(`settings.log-streaming.addFirstTitle`)" />
					</template>
				</n8n-action-box>
			</div>
		</template>
		<template v-else>
			<div v-if="$locale.baseText('settings.log-streaming.infoText')" class="mb-l">
				<n8n-info-tip theme="info" type="note">
					<span v-n8n-html="$locale.baseText('settings.log-streaming.infoText')"></span>
				</n8n-info-tip>
			</div>
			<div data-test-id="action-box-unlicensed">
				<n8n-action-box
					:description="$locale.baseText('settings.log-streaming.actionBox.description')"
					:button-text="$locale.baseText('settings.log-streaming.actionBox.button')"
					@click:button="goToUpgrade"
				>
					<template #heading>
						<span v-n8n-html="$locale.baseText('settings.log-streaming.actionBox.title')" />
					</template>
				</n8n-action-box>
			</div>
		</template>
	</div>
</template>

<style lang="scss" module>
.header {
	display: flex;
	flex-direction: column;
	align-items: flex-start;
	white-space: nowrap;

	*:first-child {
		flex-grow: 1;
	}
}

.destinationItem {
	margin-bottom: 0.5em;
}
</style><|MERGE_RESOLUTION|>--- conflicted
+++ resolved
@@ -13,9 +13,9 @@
 import EventDestinationCard from '@/components/SettingsLogStreaming/EventDestinationCard.ee.vue';
 import { createEventBus } from 'n8n-design-system/utils';
 import { useDocumentTitle } from '@/composables/useDocumentTitle';
-<<<<<<< HEAD
 import { ref, getCurrentInstance } from 'vue';
 import { useI18n } from '@/composables/useI18n';
+import { usePageRedirectionHelper } from '@/composables/usePageRedirectionHelper';
 
 const environment = process.env.NODE_ENV;
 
@@ -31,6 +31,8 @@
 const disableLicense = ref(false);
 const allDestinations = ref<MessageEventBusDestinationOptions[]>([]);
 
+const pageRedirectHelper = usePageRedirectionHelper();
+
 const sortedItemKeysByLabel = computed(() => {
 	const sortedKeys: Array<{ label: string; key: string }> = [];
 	for (const [key, value] of Object.entries(logStreamingStore.items)) {
@@ -65,130 +67,6 @@
 		if (name === 'removeDestination' || name === 'updateDestination') {
 			after(async () => {
 				forceUpdateInstance();
-=======
-import { usePageRedirectionHelper } from '@/composables/usePageRedirectionHelper';
-
-export default defineComponent({
-	name: 'SettingsLogStreamingView',
-	components: {
-		EventDestinationCard,
-	},
-	props: {},
-	data() {
-		return {
-			eventBus: createEventBus(),
-			destinations: Array<MessageEventBusDestinationOptions>,
-			disableLicense: false,
-			allDestinations: [] as MessageEventBusDestinationOptions[],
-			documentTitle: useDocumentTitle(),
-			pageRedirectionHelper: usePageRedirectionHelper(),
-		};
-	},
-	async mounted() {
-		this.documentTitle.set(this.$locale.baseText('settings.log-streaming.heading'));
-		if (!this.isLicensed) return;
-
-		// Prepare credentialsStore so modals can pick up credentials
-		await this.credentialsStore.fetchCredentialTypes(false);
-		await this.credentialsStore.fetchAllCredentials();
-		this.uiStore.nodeViewInitialized = false;
-
-		// fetch Destination data from the backend
-		await this.getDestinationDataFromBackend();
-
-		// since we are not really integrated into the hooks, we listen to the store and refresh the destinations
-		this.logStreamingStore.$onAction(({ name, after }) => {
-			if (name === 'removeDestination' || name === 'updateDestination') {
-				after(async () => {
-					this.$forceUpdate();
-				});
-			}
-		});
-		// refresh when a modal closes
-		this.eventBus.on('destinationWasSaved', this.onDestinationWasSaved);
-		// listen to remove emission
-		this.eventBus.on('remove', this.onRemove);
-		// listen to modal closing and remove nodes from store
-		this.eventBus.on('closing', this.onBusClosing);
-	},
-	beforeUnmount() {
-		this.eventBus.off('destinationWasSaved', this.onDestinationWasSaved);
-		this.eventBus.off('remove', this.onRemove);
-		this.eventBus.off('closing', this.onBusClosing);
-	},
-	computed: {
-		...mapStores(
-			useSettingsStore,
-			useLogStreamingStore,
-			useWorkflowsStore,
-			useUIStore,
-			useCredentialsStore,
-		),
-		sortedItemKeysByLabel() {
-			const sortedKeys: Array<{ label: string; key: string }> = [];
-			for (const [key, value] of Object.entries(this.logStreamingStore.items)) {
-				sortedKeys.push({ key, label: value.destination?.label ?? 'Destination' });
-			}
-			return sortedKeys.sort((a, b) => a.label.localeCompare(b.label));
-		},
-		environment() {
-			return process.env.NODE_ENV;
-		},
-		isLicensed(): boolean {
-			if (this.disableLicense) return false;
-			return this.settingsStore.isEnterpriseFeatureEnabled[EnterpriseEditionFeature.LogStreaming];
-		},
-		canManageLogStreaming(): boolean {
-			return hasPermission(['rbac'], { rbac: { scope: 'logStreaming:manage' } });
-		},
-	},
-	methods: {
-		onDestinationWasSaved() {
-			this.$forceUpdate();
-		},
-		onBusClosing() {
-			this.workflowsStore.removeAllNodes({ setStateDirty: false, removePinData: true });
-			this.uiStore.stateIsDirty = false;
-		},
-		async getDestinationDataFromBackend(): Promise<void> {
-			this.logStreamingStore.clearEventNames();
-			this.logStreamingStore.clearDestinations();
-			this.allDestinations = [];
-			const eventNamesData = await this.logStreamingStore.fetchEventNames();
-			if (eventNamesData) {
-				for (const eventName of eventNamesData) {
-					this.logStreamingStore.addEventName(eventName);
-				}
-			}
-			const destinationData: MessageEventBusDestinationOptions[] =
-				await this.logStreamingStore.fetchDestinations();
-			if (destinationData) {
-				for (const destination of destinationData) {
-					this.logStreamingStore.addDestination(destination);
-					this.allDestinations.push(destination);
-				}
-			}
-			this.$forceUpdate();
-		},
-		goToUpgrade() {
-			void this.pageRedirectionHelper.goToUpgrade('log-streaming', 'upgrade-log-streaming');
-		},
-		storeHasItems(): boolean {
-			return this.logStreamingStore.items && Object.keys(this.logStreamingStore.items).length > 0;
-		},
-		async addDestination() {
-			const newDestination = deepCopy(defaultMessageEventBusDestinationOptions);
-			newDestination.id = uuid();
-			this.logStreamingStore.addDestination(newDestination);
-			await nextTick();
-			this.uiStore.openModalWithData({
-				name: LOG_STREAM_MODAL_KEY,
-				data: {
-					destination: newDestination,
-					isNew: true,
-					eventBus: this.eventBus,
-				},
->>>>>>> d0dce57c
 			});
 		}
 	});
@@ -242,7 +120,7 @@
 }
 
 function goToUpgrade() {
-	void uiStore.goToUpgrade('log-streaming', 'upgrade-log-streaming');
+	void pageRedirectHelper.goToUpgrade('log-streaming', 'upgrade-log-streaming');
 }
 
 function storeHasItems(): boolean {
