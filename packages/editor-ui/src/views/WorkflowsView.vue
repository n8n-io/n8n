<template>
	<ResourcesListLayout
		ref="layout"
		resource-key="workflows"
		:resources="allWorkflows"
		:filters="filters"
		:additional-filters-handler="onFilter"
		:type-props="{ itemSize: 80 }"
		:show-aside="allWorkflows.length > 0"
		:shareable="isShareable"
		:initialize="initialize"
		:disabled="readOnlyEnv"
		@click:add="addWorkflow"
		@update:filters="onFiltersUpdated"
	>
		<template #tabnav>
			<ProjectTabs :active-tab="'workflows'" />
		</template>
		<template #add-button="{ disabled }">
			<n8n-tooltip :disabled="!readOnlyEnv">
				<div>
					<n8n-button
						size="large"
						block
						:disabled="disabled"
						data-test-id="resources-list-add"
						@click="addWorkflow"
					>
						{{ $locale.baseText(`workflows.add`) }}
					</n8n-button>
				</div>
				<template #content>
					{{ $locale.baseText('mainSidebar.workflows.readOnlyEnv.tooltip') }}
				</template>
			</n8n-tooltip>
		</template>
		<template #default="{ data, updateItemSize }">
			<WorkflowCard
				data-test-id="resources-list-item"
				class="mb-2xs"
				:data="data"
				:read-only="readOnlyEnv"
				@expand:tags="updateItemSize(data)"
				@click:tag="onClickTag"
			/>
		</template>
		<template #postListContent>
			<SuggestedTemplatesSection
				v-for="(section, key) in suggestedTemplates?.sections"
				:key="key"
				:section="section"
				:title="
					$locale.baseText('suggestedTemplates.sectionTitle', {
						interpolate: { sectionName: section.name.toLocaleLowerCase() },
					})
				"
			/>
		</template>
		<template #empty>
			<SuggestedTemplatesPage v-if="suggestedTemplates" />
			<div v-else>
				<div class="text-center mt-s">
					<n8n-heading tag="h2" size="xlarge" class="mb-2xs">
						{{
							$locale.baseText(
								currentUser.firstName
									? 'workflows.empty.heading'
									: 'workflows.empty.heading.userNotSetup',
								{ interpolate: { name: currentUser.firstName } },
							)
						}}
					</n8n-heading>
					<n8n-text size="large" color="text-base">
						{{
							$locale.baseText(
								readOnlyEnv
									? 'workflows.empty.description.readOnlyEnv'
									: 'workflows.empty.description',
							)
						}}
					</n8n-text>
				</div>
				<div v-if="!readOnlyEnv" :class="['text-center', 'mt-2xl', $style.actionsContainer]">
					<n8n-card
						:class="$style.emptyStateCard"
						hoverable
						data-test-id="new-workflow-card"
						@click="addWorkflow"
					>
						<n8n-icon :class="$style.emptyStateCardIcon" icon="file" />
						<n8n-text size="large" class="mt-xs" color="text-base">
							{{ $locale.baseText('workflows.empty.startFromScratch') }}
						</n8n-text>
					</n8n-card>
				</div>
			</div>
		</template>
		<template #filters="{ setKeyValue }">
			<div v-if="settingsStore.areTagsEnabled" class="mb-s">
				<n8n-input-label
					:label="$locale.baseText('workflows.filters.tags')"
					:bold="false"
					size="small"
					color="text-base"
					class="mb-3xs"
				/>
				<TagsDropdown
					:placeholder="$locale.baseText('workflowOpen.filterWorkflows')"
					:model-value="filters.tags"
					:create-enabled="false"
					@update:modelValue="setKeyValue('tags', $event)"
				/>
			</div>
			<div class="mb-s">
				<n8n-input-label
					:label="$locale.baseText('workflows.filters.status')"
					:bold="false"
					size="small"
					color="text-base"
					class="mb-3xs"
				/>
				<n8n-select
					data-test-id="status-dropdown"
					:model-value="filters.status"
					@update:modelValue="setKeyValue('status', $event)"
				>
					<n8n-option
						v-for="option in statusFilterOptions"
						:key="option.label"
						:label="option.label"
						:value="option.value"
						data-test-id="status"
					>
					</n8n-option>
				</n8n-select>
			</div>
		</template>
	</ResourcesListLayout>
</template>

<script lang="ts">
import { defineComponent } from 'vue';
import ResourcesListLayout from '@/components/layouts/ResourcesListLayout.vue';
import WorkflowCard from '@/components/WorkflowCard.vue';
import { EnterpriseEditionFeature, VIEWS } from '@/constants';
import type { ITag, IUser, IWorkflowDb } from '@/Interface';
import TagsDropdown from '@/components/TagsDropdown.vue';
import SuggestedTemplatesPage from '@/components/SuggestedTemplates/SuggestedTemplatesPage.vue';
import SuggestedTemplatesSection from '@/components/SuggestedTemplates/SuggestedTemplatesSection.vue';
import ProjectTabs from '@/components/ProjectTabs.vue';
import { mapStores } from 'pinia';
import { useUIStore } from '@/stores/ui.store';
import { useSettingsStore } from '@/stores/settings.store';
import { useUsersStore } from '@/stores/users.store';
import { useWorkflowsStore } from '@/stores/workflows.store';
import { useCredentialsStore } from '@/stores/credentials.store';
import { useSourceControlStore } from '@/stores/sourceControl.store';
import { useTagsStore } from '@/stores/tags.store';

type IResourcesListLayoutInstance = InstanceType<typeof ResourcesListLayout>;

interface Filters {
	search: string;
	ownedBy: string;
	sharedWith: string;
	status: string | boolean;
	tags: string[];
}

const StatusFilter = {
	ACTIVE: true,
	DEACTIVATED: false,
	ALL: '',
};

const WorkflowsView = defineComponent({
	name: 'WorkflowsView',
	components: {
		ResourcesListLayout,
		WorkflowCard,
		TagsDropdown,
		SuggestedTemplatesPage,
		SuggestedTemplatesSection,
		ProjectTabs,
	},
	data() {
		return {
			filters: {
				search: '',
				ownedBy: '',
				sharedWith: '',
				status: StatusFilter.ALL as string | boolean,
				tags: [] as string[],
			},
			sourceControlStoreUnsubscribe: () => {},
		};
	},
	computed: {
		...mapStores(
			useSettingsStore,
			useUIStore,
			useUsersStore,
			useWorkflowsStore,
			useCredentialsStore,
			useSourceControlStore,
			useTagsStore,
		),
		readOnlyEnv(): boolean {
			return this.sourceControlStore.preferences.branchReadOnly;
		},
		currentUser(): IUser {
			return this.usersStore.currentUser || ({} as IUser);
		},
		allWorkflows(): IWorkflowDb[] {
			return this.workflowsStore.allWorkflows;
		},
		isShareable(): boolean {
			return this.settingsStore.isEnterpriseFeatureEnabled(EnterpriseEditionFeature.Sharing);
		},
		statusFilterOptions(): Array<{ label: string; value: string | boolean }> {
			return [
				{
					label: this.$locale.baseText('workflows.filters.status.all'),
					value: StatusFilter.ALL,
				},
				{
					label: this.$locale.baseText('workflows.filters.status.active'),
					value: StatusFilter.ACTIVE,
				},
				{
					label: this.$locale.baseText('workflows.filters.status.deactivated'),
					value: StatusFilter.DEACTIVATED,
				},
			];
		},
		suggestedTemplates() {
			return this.uiStore.suggestedTemplates;
		},
	},
	watch: {
		'filters.tags'() {
			this.sendFiltersTelemetry('tags');
		},
	},
	mounted() {
		this.setFiltersFromQueryString();

		void this.usersStore.showPersonalizationSurvey();

		this.sourceControlStoreUnsubscribe = this.sourceControlStore.$onAction(({ name, after }) => {
			if (name === 'pullWorkfolder' && after) {
				after(() => {
					void this.initialize();
				});
			}
		});
	},
	beforeUnmount() {
		this.sourceControlStoreUnsubscribe();
	},
	methods: {
		onFiltersUpdated(filters: Filters) {
			this.filters = filters;
			this.saveFiltersOnQueryString();
		},
		addWorkflow() {
			this.uiStore.nodeViewInitialized = false;
			void this.$router.push({ name: VIEWS.NEW_WORKFLOW });

			this.$telemetry.track('User clicked add workflow button', {
				source: 'Workflows list',
			});
		},
		async initialize() {
			await Promise.all([
				this.usersStore.fetchUsers(),
				this.workflowsStore.fetchAllWorkflows(),
				this.workflowsStore.fetchActiveWorkflows(),
				this.credentialsStore.fetchAllCredentials(),
			]);
		},
		onClickTag(tagId: string, event: PointerEvent) {
			if (!this.filters.tags.includes(tagId)) {
				this.filters.tags.push(tagId);
			}
		},
		onFilter(
			resource: IWorkflowDb,
			filters: { tags: string[]; search: string; status: string | boolean },
			matches: boolean,
		): boolean {
			if (this.settingsStore.areTagsEnabled && filters.tags.length > 0) {
				matches =
					matches &&
					filters.tags.every(
						(tag) =>
							(resource.tags as ITag[])?.find((resourceTag) =>
								typeof resourceTag === 'object'
									? `${resourceTag.id}` === `${tag}`
									: `${resourceTag}` === `${tag}`,
							),
					);
			}

			if (filters.status !== '') {
				matches = matches && resource.active === filters.status;
			}

			return matches;
		},
		sendFiltersTelemetry(source: string) {
			(this.$refs.layout as IResourcesListLayoutInstance).sendFiltersTelemetry(source);
		},
		saveFiltersOnQueryString() {
			const query: { [key: string]: string } = {};

			if (this.filters.search) {
				query.search = this.filters.search;
			}

			if (typeof this.filters.status !== 'string') {
				query.status = this.filters.status.toString();
			}

			if (this.filters.tags.length) {
				query.tags = this.filters.tags.join(',');
			}

			if (this.filters.ownedBy) {
				query.ownedBy = this.filters.ownedBy;
			}

			if (this.filters.sharedWith) {
				query.sharedWith = this.filters.sharedWith;
			}

			void this.$router.replace({
<<<<<<< HEAD
				name: this.$route.name,
				query,
=======
				query: Object.keys(query).length ? query : undefined,
>>>>>>> 121a55b6
			});
		},
		isValidUserId(userId: string) {
			return Object.keys(this.usersStore.users).includes(userId);
		},
		setFiltersFromQueryString() {
			const { tags, status, search, ownedBy, sharedWith } = this.$route.query;

			const filtersToApply: { [key: string]: string | string[] | boolean } = {};

			if (ownedBy && typeof ownedBy === 'string' && this.isValidUserId(ownedBy)) {
				filtersToApply.ownedBy = ownedBy;
			}

			if (sharedWith && typeof sharedWith === 'string' && this.isValidUserId(sharedWith)) {
				filtersToApply.sharedWith = sharedWith;
			}

			if (search && typeof search === 'string') {
				filtersToApply.search = search;
			}

			if (tags && typeof tags === 'string') {
				const currentTags = this.tagsStore.allTags.map((tag) => tag.id);
				const savedTags = tags.split(',').filter((tag) => currentTags.includes(tag));
				if (savedTags.length) {
					filtersToApply.tags = savedTags;
				}
			}

			if (
				status &&
				typeof status === 'string' &&
				[StatusFilter.ACTIVE.toString(), StatusFilter.DEACTIVATED.toString()].includes(status)
			) {
				filtersToApply.status = status === 'true';
			}

			if (Object.keys(filtersToApply).length) {
				this.filters = {
					...this.filters,
					...filtersToApply,
				};
			}
		},
	},
});

export default WorkflowsView;
</script>

<style lang="scss" module>
.actionsContainer {
	display: flex;
	justify-content: center;
}

.emptyStateCard {
	width: 192px;
	text-align: center;
	display: inline-flex;
	height: 230px;

	& + & {
		margin-left: var(--spacing-s);
	}

	&:hover {
		svg {
			color: var(--color-primary);
		}
	}
}

.emptyStateCardIcon {
	font-size: 48px;

	svg {
		width: 48px !important;
		color: var(--color-foreground-dark);
		transition: color 0.3s ease;
	}
}
</style><|MERGE_RESOLUTION|>--- conflicted
+++ resolved
@@ -335,12 +335,7 @@
 			}
 
 			void this.$router.replace({
-<<<<<<< HEAD
-				name: this.$route.name,
-				query,
-=======
 				query: Object.keys(query).length ? query : undefined,
->>>>>>> 121a55b6
 			});
 		},
 		isValidUserId(userId: string) {
