<template>
	<div class="node-view-root">
		<div
			class="node-view-wrapper"
			:class="workflowClasses"
			@touchstart="mouseDown"
			@touchend="mouseUp"
			@touchmove="mouseMoveNodeWorkflow"
			@mousedown="mouseDown"
			v-touch:tap="touchTap"
			@mouseup="mouseUp"
			@wheel="wheelScroll"
			>
			<div id="node-view-background" class="node-view-background" :style="backgroundStyle"></div>
			<div id="node-view" class="node-view" :style="workflowStyle">
				<node
				v-for="nodeData in nodes"
				@duplicateNode="duplicateNode"
				@deselectAllNodes="deselectAllNodes"
				@deselectNode="nodeDeselectedByName"
				@nodeSelected="nodeSelectedByName"
				@removeNode="removeNode"
				@runWorkflow="runWorkflow"
				@moved="onNodeMoved"
				@run="onNodeRun"
				:id="'node-' + getNodeIndex(nodeData.name)"
				:key="getNodeIndex(nodeData.name)"
				:name="nodeData.name"
				:isReadOnly="isReadOnly"
				:instance="instance"
				:isActive="!!activeNode && activeNode.name === nodeData.name"
				:hideActions="pullConnActive"
				></node>
			</div>
		</div>
		<DataDisplay @valueChanged="valueChanged"/>
		<div v-if="!createNodeActive && !isReadOnly" class="node-creator-button" :title="$baseText('nodeView.addNode')" @click="() => openNodeCreator('add_node_button')">
			<n8n-icon-button size="xlarge" icon="plus" />
		</div>
		<node-creator
			:active="createNodeActive"
			@nodeTypeSelected="nodeTypeSelected"
			@closeNodeCreator="closeNodeCreator"
			></node-creator>
		<div :class="{ 'zoom-menu': true, expanded: !sidebarMenuCollapsed }">
			<button @click="zoomToFit" class="button-white" :title="$baseText('nodeView.zoomToFit')">
				<font-awesome-icon icon="expand"/>
			</button>
			<button @click="zoomIn()" class="button-white" :title="$baseText('nodeView.zoomIn')">
				<font-awesome-icon icon="search-plus"/>
			</button>
			<button @click="zoomOut()" class="button-white" :title="$baseText('nodeView.zoomOut')">
				<font-awesome-icon icon="search-minus"/>
			</button>
			<button
				v-if="nodeViewScale !== 1"
				@click="resetZoom()"
				class="button-white"
				:title="$baseText('nodeView.resetZoom')"
				>
				<font-awesome-icon icon="undo" :title="$baseText('nodeView.resetZoom')"/>
			</button>
		</div>
		<div class="workflow-execute-wrapper" v-if="!isReadOnly">
			<n8n-button
				@click.stop="runWorkflow()"
				:loading="workflowRunning"
				:label="runButtonText"
				size="large"
				icon="play-circle"
				:title="$baseText('nodeView.executesTheWorkflowFromTheStartOrWebhookNode')"
				:type="workflowRunning ? 'light' : 'primary'"
			/>

			<n8n-icon-button
				v-if="workflowRunning === true && !executionWaitingForWebhook"
				icon="stop"
				size="large"
				class="stop-execution"
				type="light"
				:title="stopExecutionInProgress
					? $baseText('nodeView.stoppingCurrentExecution')
					: $baseText('nodeView.stopCurrentExecution')
				"
				:loading="stopExecutionInProgress"
				@click.stop="stopExecution()"
			/>

			<n8n-icon-button
				v-if="workflowRunning === true && executionWaitingForWebhook === true"
				class="stop-execution"
				icon="stop"
				size="large"
				:title="$baseText('nodeView.stopWaitingForWebhookCall')"
				type="light"
				@click.stop="stopWaitingForWebhook()"
			/>

			<n8n-icon-button
				v-if="!isReadOnly && workflowExecution && !workflowRunning"
				:title="$baseText('nodeView.deletesTheCurrentExecutionData')"
				icon="trash"
				size="large"
				@click.stop="clearExecutionData()"
			/>
		</div>
		<Modals />
	</div>
</template>

<script lang="ts">
import Vue from 'vue';
import {
	Connection, Endpoint,
} from 'jsplumb';
import { MessageBoxInputData } from 'element-ui/types/message-box';
import { jsPlumb, OnConnectionBindInfo } from 'jsplumb';
import { NODE_NAME_PREFIX, PLACEHOLDER_EMPTY_WORKFLOW_ID, START_NODE_TYPE, WEBHOOK_NODE_TYPE, WORKFLOW_OPEN_MODAL_KEY } from '@/constants';
import { copyPaste } from '@/components/mixins/copyPaste';
import { externalHooks } from '@/components/mixins/externalHooks';
import { genericHelpers } from '@/components/mixins/genericHelpers';
import { mouseSelect } from '@/components/mixins/mouseSelect';
import { moveNodeWorkflow } from '@/components/mixins/moveNodeWorkflow';
import { restApi } from '@/components/mixins/restApi';
import { showMessage } from '@/components/mixins/showMessage';
import { titleChange } from '@/components/mixins/titleChange';
import { newVersions } from '@/components/mixins/newVersions';

import { workflowHelpers } from '@/components/mixins/workflowHelpers';
import { workflowRun } from '@/components/mixins/workflowRun';
import { renderText } from '@/components/mixins/renderText';

import DataDisplay from '@/components/DataDisplay.vue';
import Modals from '@/components/Modals.vue';
import Node from '@/components/Node.vue';
import NodeCreator from '@/components/NodeCreator/NodeCreator.vue';
import NodeSettings from '@/components/NodeSettings.vue';
import RunData from '@/components/RunData.vue';

import * as CanvasHelpers from './canvasHelpers';

import mixins from 'vue-typed-mixins';
import { v4 as uuidv4} from 'uuid';
import {
	IConnection,
	IConnections,
	IDataObject,
	INode,
	INodeConnections,
	INodeIssues,
	INodeTypeDescription,
	INodeTypeNameVersion,
	NodeHelpers,
	Workflow,
	IRun,
	ITaskData,
	INodeCredentialsDetails,
} from 'n8n-workflow';
import {
	ICredentialsResponse,
	IExecutionResponse,
	IWorkflowDb,
	IWorkflowData,
	INodeUi,
	IUpdateInformation,
	IWorkflowDataUpdate,
	XYPosition,
	IPushDataExecutionFinished,
	ITag,
	IWorkflowTemplate,
	IExecutionsSummary,
} from '../Interface';
import { mapGetters } from 'vuex';

import {
	loadLanguage,
	addNodeTranslation,
	addHeaders,
} from '@/i18n';

import '../plugins/N8nCustomConnectorType';

export default mixins(
	copyPaste,
	externalHooks,
	genericHelpers,
	mouseSelect,
	moveNodeWorkflow,
	restApi,
	renderText,
	showMessage,
	titleChange,
	workflowHelpers,
	workflowRun,
	newVersions,
)
	.extend({
		name: 'NodeView',
		components: {
			DataDisplay,
			Modals,
			Node,
			NodeCreator,
			NodeSettings,
			RunData,
		},
		errorCaptured: (err, vm, info) => {
			console.error('errorCaptured'); // eslint-disable-line no-console
			console.error(err); // eslint-disable-line no-console
		},
		watch: {
			// Listen to route changes and load the workflow accordingly
			'$route': 'initView',
			activeNode () {
				// When a node gets set as active deactivate the create-menu
				this.createNodeActive = false;
			},
			nodes: {
				async handler (value, oldValue) {
					// Load a workflow
					let workflowId = null as string | null;
					if (this.$route && this.$route.params.name) {
						workflowId = this.$route.params.name;
					}
				},
				deep: true,
			},
			connections: {
				async handler (value, oldValue) {
					// Load a workflow
					let workflowId = null as string | null;
					if (this.$route && this.$route.params.name) {
						workflowId = this.$route.params.name;
					}
				},
				deep: true,
			},

			async defaultLocale (newLocale, oldLocale) {
				// TODO i18n: Remove next line
				console.log(`Switching locale from ${oldLocale} to ${newLocale}`); // eslint-disable-line no-console
				loadLanguage(newLocale);
			},
		},
		async beforeRouteLeave(to, from, next) {
			const result = this.$store.getters.getStateIsDirty;
			if(result) {
				const importConfirm = await this.confirmMessage(
					this.$baseText('nodeView.confirmMessage.beforeRouteLeave.message'),
					this.$baseText('nodeView.confirmMessage.beforeRouteLeave.headline'),
					'warning',
					this.$baseText('nodeView.confirmMessage.beforeRouteLeave.confirmButtonText'),
					this.$baseText('nodeView.confirmMessage.beforeRouteLeave.cancelButtonText'),
				);
				if (importConfirm === false) {
					next(false);
				} else {
					// Prevent other popups from displaying
					this.$store.commit('setStateDirty', false);
					next();
				}
			} else {
				next();
			}
		},
		computed: {
			...mapGetters('ui', [
				'sidebarMenuCollapsed',
			]),
<<<<<<< HEAD
			defaultLocale (): string {
				return this.$store.getters.defaultLocale;
			},
=======
			...mapGetters(['nativelyNumberSuffixedDefaults']),
>>>>>>> 4cc69036
			activeNode (): INodeUi | null {
				return this.$store.getters.activeNode;
			},
			executionWaitingForWebhook (): boolean {
				return this.$store.getters.executionWaitingForWebhook;
			},
			lastSelectedNode (): INodeUi | null {
				return this.$store.getters.lastSelectedNode;
			},
			nodes (): INodeUi[] {
				return this.$store.getters.allNodes;
			},
			runButtonText (): string {
				if (this.workflowRunning === false) {
					return this.$baseText('nodeView.runButtonText.executeWorkflow');
				}

				if (this.executionWaitingForWebhook === true) {
					return this.$baseText('nodeView.runButtonText.waitingForTriggerEvent');
				}

				return this.$baseText('nodeView.runButtonText.executingWorkflow');
			},
			workflowStyle (): object {
				const offsetPosition = this.$store.getters.getNodeViewOffsetPosition;
				return {
					left: offsetPosition[0] + 'px',
					top: offsetPosition[1] + 'px',
				};
			},
			backgroundStyle (): object {
				return CanvasHelpers.getBackgroundStyles(this.nodeViewScale, this.$store.getters.getNodeViewOffsetPosition);
			},
			workflowClasses () {
				const returnClasses = [];
				if (this.ctrlKeyPressed === true) {
					if (this.$store.getters.isNodeViewMoveInProgress === true) {
						returnClasses.push('move-in-process');
					} else {
						returnClasses.push('move-active');
					}
				}
				if (this.selectActive || this.ctrlKeyPressed === true) {
					// Makes sure that nothing gets selected while select or move is active
					returnClasses.push('do-not-select');
				}
				return returnClasses;
			},
			workflowExecution (): IExecutionResponse | null {
				return this.$store.getters.getWorkflowExecution;
			},
			workflowRunning (): boolean {
				return this.$store.getters.isActionActive('workflowRunning');
			},
		},
		data () {
			return {
				createNodeActive: false,
				instance: jsPlumb.getInstance(),
				lastSelectedConnection: null as null | Connection,
				lastClickPosition: [450, 450] as XYPosition,
				nodeViewScale: 1,
				ctrlKeyPressed: false,
				stopExecutionInProgress: false,
				blankRedirect: false,
				credentialsUpdated: false,
				newNodeInsertPosition: null as XYPosition | null,
				pullConnActiveNodeName: null as string | null,
				pullConnActive: false,
				dropPrevented: false,
			};
		},
		beforeDestroy () {
			// Make sure the event listeners get removed again else we
			// could add up with them registred multiple times
			document.removeEventListener('keydown', this.keyDown);
			document.removeEventListener('keyup', this.keyUp);
		},
		methods: {
			clearExecutionData () {
				this.$store.commit('setWorkflowExecutionData', null);
				this.updateNodesExecutionIssues();
			},
			openNodeCreator (source: string) {
				this.createNodeActive = true;
				this.$externalHooks().run('nodeView.createNodeActiveChanged', { source, createNodeActive: this.createNodeActive });
				this.$telemetry.trackNodesPanel('nodeView.createNodeActiveChanged', { source, workflow_id: this.$store.getters.workflowId, createNodeActive: this.createNodeActive });
			},
			async openExecution (executionId: string) {
				this.resetWorkspace();

				let data: IExecutionResponse | undefined;
				try {
					data = await this.restApi().getExecution(executionId);
				} catch (error) {
					this.$showError(
						error,
						this.$baseText('nodeView.showError.openExecution.title'),
						this.$baseText('nodeView.showError.openExecution.message') + ':',
					);
					return;
				}

				if (data === undefined) {
					throw new Error(`Execution with id "${executionId}" could not be found!`);
				}

				this.$store.commit('setWorkflowName', {newName: data.workflowData.name, setStateDirty: false});
				this.$store.commit('setWorkflowId', PLACEHOLDER_EMPTY_WORKFLOW_ID);

				this.$store.commit('setWorkflowExecutionData', data);

				await this.addNodes(JSON.parse(JSON.stringify(data.workflowData.nodes)), JSON.parse(JSON.stringify(data.workflowData.connections)));
				this.$nextTick(() => {
					this.zoomToFit();
					this.$store.commit('setStateDirty', false);
				});

				this.$externalHooks().run('execution.open', { workflowId: data.workflowData.id, workflowName: data.workflowData.name, executionId });
				this.$telemetry.track('User opened read-only execution', { workflow_id: data.workflowData.id, execution_mode: data.mode, execution_finished: data.finished });

				if (data.finished !== true && data.data.resultData.error) {
					// Check if any node contains an error
					let nodeErrorFound = false;
					if (data.data.resultData.runData) {
						const runData = data.data.resultData.runData;
						errorCheck:
						for (const nodeName of Object.keys(runData)) {
							for (const taskData of runData[nodeName]) {
								if (taskData.error) {
									nodeErrorFound = true;
									break errorCheck;
								}
							}
						}
					}

					if (nodeErrorFound === false) {
						const resultError = data.data.resultData.error;
						const errorMessage = this.$getExecutionError(resultError);
						const shouldTrack = resultError && resultError.node && resultError.node.type.startsWith('n8n-nodes-base');
						this.$showMessage({
							title: 'Failed execution',
							message: errorMessage,
							type: 'error',
						}, shouldTrack);

						if (data.data.resultData.error.stack) {
							// Display some more information for now in console to make debugging easier
							// TODO: Improve this in the future by displaying in UI
							console.error(`Execution ${executionId} error:`); // eslint-disable-line no-console
							console.error(data.data.resultData.error.stack); // eslint-disable-line no-console
						}
					}
				}

				if ((data as IExecutionsSummary).waitTill) {
					this.$showMessage({
						title: this.$baseText('nodeView.thisExecutionHasntFinishedYet'),
						message: `<a onclick="window.location.reload(false);">${this.$baseText('nodeView.refresh')}</a> ${this.$baseText('nodeView.toSeeTheLatestStatus')}.<br/> <a href="https://docs.n8n.io/nodes/n8n-nodes-base.wait/" target="_blank">${this.$baseText('nodeView.moreInfo')}</a>`,
						type: 'warning',
						duration: 0,
					});
				}
			},
			async openWorkflowTemplate (templateId: string) {
				this.setLoadingText(this.$baseText('nodeView.loadingTemplate'));
				this.resetWorkspace();

				let data: IWorkflowTemplate | undefined;
				try {
					this.$externalHooks().run('template.requested', { templateId });
					data = await this.$store.dispatch('workflows/getWorkflowTemplate', templateId);

					if (!data) {
						throw new Error(
							this.$baseText(
								'nodeView.workflowTemplateWithIdCouldNotBeFound',
								{ interpolate: { templateId } },
							),
						);
					}

					data.workflow.nodes.forEach((node) => {
						if (!this.$store.getters.nodeType(node.type)) {
							throw new Error(`The ${this.$shortNodeType(node.type)} node is not supported`);
						}
					});
				} catch (error) {
					this.$showError(error, this.$baseText('nodeView.couldntImportWorkflow'));
					this.$router.push({ name: 'NodeViewNew' });
					return;
				}

				const nodes = data.workflow.nodes;
				const hasStartNode = !!nodes.find(node => node.type === START_NODE_TYPE);

				const leftmostTop = CanvasHelpers.getLeftmostTopNode(nodes);

				const diffX = CanvasHelpers.DEFAULT_START_POSITION_X - leftmostTop.position[0];
				const diffY = CanvasHelpers.DEFAULT_START_POSITION_Y - leftmostTop.position[1];

				data.workflow.nodes.map((node) => {
					node.position[0] += diffX + (hasStartNode? 0 : CanvasHelpers.NODE_SIZE * 2);
					node.position[1] += diffY;
				});

				if (!hasStartNode) {
					data.workflow.nodes.push({...CanvasHelpers.DEFAULT_START_NODE});
				}

				this.blankRedirect = true;
				this.$router.push({ name: 'NodeViewNew', query: { templateId } });

				await this.addNodes(data.workflow.nodes, data.workflow.connections);
				await this.$store.dispatch('workflows/setNewWorkflowName', data.name);
				this.$nextTick(() => {
					this.zoomToFit();
					this.$store.commit('setStateDirty', true);
				});

				this.$externalHooks().run('template.open', { templateId, templateName: data.name, workflow: data.workflow });
			},
			async openWorkflow (workflowId: string) {
				this.resetWorkspace();

				let data: IWorkflowDb | undefined;
				try {
					data = await this.restApi().getWorkflow(workflowId);
				} catch (error) {
					this.$showError(
						error,
						this.$baseText('nodeView.showError.openWorkflow.title'),
						this.$baseText('nodeView.showError.openWorkflow.message') + ':',
					);
					return;
				}

				if (data === undefined) {
					throw new Error(
						this.$baseText(
							'nodeView.workflowWithIdCouldNotBeFound',
							{ interpolate: { workflowId } },
						),
					);
				}

				this.$store.commit('setActive', data.active || false);
				this.$store.commit('setWorkflowId', workflowId);
				this.$store.commit('setWorkflowName', {newName: data.name, setStateDirty: false});
				this.$store.commit('setWorkflowSettings', data.settings || {});

				const tags = (data.tags || []) as ITag[];
				this.$store.commit('tags/upsertTags', tags);

				const tagIds = tags.map((tag) => tag.id);
				this.$store.commit('setWorkflowTagIds', tagIds || []);

				await this.addNodes(data.nodes, data.connections);
				if (!this.credentialsUpdated) {
					this.$store.commit('setStateDirty', false);
				}

				this.zoomToFit();

				this.$externalHooks().run('workflow.open', { workflowId, workflowName: data.name });

				return data;
			},
			touchTap (e: MouseEvent | TouchEvent) {
				if (this.isTouchDevice) {
					this.mouseDown(e);
				}
			},
			mouseDown (e: MouseEvent | TouchEvent) {
				// Save the location of the mouse click
				this.lastClickPosition = this.getMousePositionWithinNodeView(e);

				this.mouseDownMouseSelect(e as MouseEvent);
				this.mouseDownMoveWorkflow(e as MouseEvent);

				// Hide the node-creator
				this.createNodeActive = false;
			},
			mouseUp (e: MouseEvent) {
				this.mouseUpMouseSelect(e);
				this.mouseUpMoveWorkflow(e);
			},
			wheelScroll (e: WheelEvent) {
				//* Control + scroll zoom
				if (e.ctrlKey) {
					if (e.deltaY > 0) {
						this.zoomOut();
					} else {
						this.zoomIn();
					}

					e.preventDefault();
					return;
				}
				this.wheelMoveWorkflow(e);
			},
			keyUp (e: KeyboardEvent) {
				if (e.key === this.controlKeyCode) {
					this.ctrlKeyPressed = false;
				}
			},
			async keyDown (e: KeyboardEvent) {
				// @ts-ignore
				const path = e.path || (e.composedPath && e.composedPath());

				// Check if the keys got emitted from a message box or from something
				// else which should ignore the default keybindings
				for (let index = 0; index < path.length; index++) {
					if (path[index].className && typeof path[index].className === 'string' && (
						path[index].className.includes('ignore-key-press')
					)) {
						return;
					}
				}

				// el-dialog or el-message-box element is open
				if (window.document.body.classList.contains('el-popup-parent--hidden')) {
					return;
				}

				if (e.key === 'Escape') {
					this.createNodeActive = false;
					if (this.activeNode) {
						this.$externalHooks().run('dataDisplay.nodeEditingFinished');
						this.$store.commit('setActiveNode', null);
					}

					return;
				}

				// node modal is open
				if (this.activeNode) {
					return;
				}

				if (e.key === 'd') {
					this.callDebounced('deactivateSelectedNode', 350);
				} else if (e.key === 'Delete') {
					e.stopPropagation();
					e.preventDefault();

					this.callDebounced('deleteSelectedNodes', 500);

				} else if (e.key === 'Tab') {
					this.createNodeActive = !this.createNodeActive && !this.isReadOnly;
					this.$externalHooks().run('nodeView.createNodeActiveChanged', { source: 'tab', createNodeActive: this.createNodeActive });
					this.$telemetry.trackNodesPanel('nodeView.createNodeActiveChanged', { source: 'tab', workflow_id: this.$store.getters.workflowId, createNodeActive: this.createNodeActive });

				} else if (e.key === this.controlKeyCode) {
					this.ctrlKeyPressed = true;
				} else if (e.key === 'F2' && !this.isReadOnly) {
					const lastSelectedNode = this.lastSelectedNode;
					if (lastSelectedNode !== null) {
						this.callDebounced('renameNodePrompt', 1500, lastSelectedNode.name);
					}
				} else if ((e.key === '=' || e.key === '+') && !this.isCtrlKeyPressed(e)) {
					this.zoomIn();
				} else if ((e.key === '_' || e.key === '-') && !this.isCtrlKeyPressed(e)) {
					this.zoomOut();
				} else if ((e.key === '0') && !this.isCtrlKeyPressed(e)) {
					this.resetZoom();
				} else if ((e.key === '1') && !this.isCtrlKeyPressed(e)) {
					this.zoomToFit();
				} else if ((e.key === 'a') && (this.isCtrlKeyPressed(e) === true)) {
					// Select all nodes
					e.stopPropagation();
					e.preventDefault();

					this.callDebounced('selectAllNodes', 1000);
				} else if ((e.key === 'c') && (this.isCtrlKeyPressed(e) === true)) {
					this.callDebounced('copySelectedNodes', 1000);
				} else if ((e.key === 'x') && (this.isCtrlKeyPressed(e) === true)) {
					// Cut nodes
					e.stopPropagation();
					e.preventDefault();

					this.callDebounced('cutSelectedNodes', 1000);
				} else if (e.key === 'o' && this.isCtrlKeyPressed(e) === true) {
					// Open workflow dialog
					e.stopPropagation();
					e.preventDefault();

					this.$store.dispatch('ui/openModal', WORKFLOW_OPEN_MODAL_KEY);
				} else if (e.key === 'n' && this.isCtrlKeyPressed(e) === true && e.altKey === true) {
					// Create a new workflow
					e.stopPropagation();
					e.preventDefault();

					if (this.$router.currentRoute.name === 'NodeViewNew') {
						this.$root.$emit('newWorkflow');
					} else {
						this.$router.push({ name: 'NodeViewNew' });
					}

					this.$showMessage({
						title: this.$baseText('nodeView.showMessage.keyDown.title'),
						message: this.$baseText('nodeView.showMessage.keyDown.message'),
						type: 'success',
					});
				} else if ((e.key === 's') && (this.isCtrlKeyPressed(e) === true)) {
					// Save workflow
					e.stopPropagation();
					e.preventDefault();

					if (this.isReadOnly) {
						return;
					}

					this.callDebounced('saveCurrentWorkflow', 1000, undefined, true);
				} else if (e.key === 'Enter') {
					// Activate the last selected node
					const lastSelectedNode = this.lastSelectedNode;

					if (lastSelectedNode !== null) {
						this.$store.commit('setActiveNode', lastSelectedNode.name);
					}
				} else if (e.key === 'ArrowRight' && e.shiftKey === true) {
					// Select all downstream nodes
					e.stopPropagation();
					e.preventDefault();

					this.callDebounced('selectDownstreamNodes', 1000);
				} else if (e.key === 'ArrowRight') {
					// Set child node active
					const lastSelectedNode = this.lastSelectedNode;
					if (lastSelectedNode === null) {
						return;
					}

					const connections = this.$store.getters.outgoingConnectionsByNodeName(lastSelectedNode.name);

					if (connections.main === undefined || connections.main.length === 0) {
						return;
					}

					this.callDebounced('nodeSelectedByName', 100, connections.main[0][0].node, false, true);
				} else if (e.key === 'ArrowLeft' && e.shiftKey === true) {
					// Select all downstream nodes
					e.stopPropagation();
					e.preventDefault();

					this.callDebounced('selectUpstreamNodes', 1000);
				} else if (e.key === 'ArrowLeft') {
					// Set parent node active
					const lastSelectedNode = this.lastSelectedNode;
					if (lastSelectedNode === null) {
						return;
					}

					const workflow = this.getWorkflow();

					if (!workflow.connectionsByDestinationNode.hasOwnProperty(lastSelectedNode.name)) {
						return;
					}

					const connections = workflow.connectionsByDestinationNode[lastSelectedNode.name];

					if (connections.main === undefined || connections.main.length === 0) {
						return;
					}

					this.callDebounced('nodeSelectedByName', 100, connections.main[0][0].node, false, true);
				} else if (['ArrowUp', 'ArrowDown'].includes(e.key)) {
					// Set sibling node as active

					// Check first if it has a parent node
					const lastSelectedNode = this.lastSelectedNode;
					if (lastSelectedNode === null) {
						return;
					}

					const workflow = this.getWorkflow();

					if (!workflow.connectionsByDestinationNode.hasOwnProperty(lastSelectedNode.name)) {
						return;
					}

					const connections = workflow.connectionsByDestinationNode[lastSelectedNode.name];

					if (connections.main === undefined || connections.main.length === 0) {
						return;
					}

					const parentNode = connections.main[0][0].node;
					const connectionsParent = this.$store.getters.outgoingConnectionsByNodeName(parentNode);

					if (connectionsParent.main === undefined || connectionsParent.main.length === 0) {
						return;
					}

					// Get all the sibling nodes and their x positions to know which one to set active
					let siblingNode: INodeUi;
					let lastCheckedNodePosition = e.key === 'ArrowUp' ? -99999999 : 99999999;
					let nextSelectNode: string | null = null;
					for (const ouputConnections of connectionsParent.main) {
						for (const ouputConnection of ouputConnections) {
							if (ouputConnection.node === lastSelectedNode.name) {
								// Ignore current node
								continue;
							}
							siblingNode = this.$store.getters.getNodeByName(ouputConnection.node);

							if (e.key === 'ArrowUp') {
								// Get the next node on the left
								if (siblingNode.position[1] <= lastSelectedNode.position[1] && siblingNode.position[1] > lastCheckedNodePosition) {
									nextSelectNode = siblingNode.name;
									lastCheckedNodePosition = siblingNode.position[1];
								}
							} else {
								// Get the next node on the right
								if (siblingNode.position[1] >= lastSelectedNode.position[1] && siblingNode.position[1] < lastCheckedNodePosition) {
									nextSelectNode = siblingNode.name;
									lastCheckedNodePosition = siblingNode.position[1];
								}
							}
						}
					}

					if (nextSelectNode !== null) {
						this.callDebounced('nodeSelectedByName', 100, nextSelectNode, false, true);
					}
				}
			},

			deactivateSelectedNode () {
				if (this.editAllowedCheck() === false) {
					return;
				}
				this.disableNodes(this.$store.getters.getSelectedNodes);
			},

			deleteSelectedNodes () {
				// Copy "selectedNodes" as the nodes get deleted out of selection
				// when they get deleted and if we would use original it would mess
				// with the index and would so not delete all nodes
				const nodesToDelete: string[] = this.$store.getters.getSelectedNodes.map((node: INodeUi) => {
					return node.name;
				});
				nodesToDelete.forEach((nodeName: string) => {
					this.removeNode(nodeName);
				});
			},

			selectAllNodes () {
				this.nodes.forEach((node) => {
					this.nodeSelectedByName(node.name);
				});
			},

			selectUpstreamNodes () {
				const lastSelectedNode = this.lastSelectedNode;
				if (lastSelectedNode === null) {
					return;
				}

				this.deselectAllNodes();

				// Get all upstream nodes and select them
				const workflow = this.getWorkflow();
				for (const nodeName of workflow.getParentNodes(lastSelectedNode.name)) {
					this.nodeSelectedByName(nodeName);
				}

				// At the end select the previously selected node again
				this.nodeSelectedByName(lastSelectedNode.name);
			},
			selectDownstreamNodes () {
				const lastSelectedNode = this.lastSelectedNode;
				if (lastSelectedNode === null) {
					return;
				}

				this.deselectAllNodes();

				// Get all downstream nodes and select them
				const workflow = this.getWorkflow();
				for (const nodeName of workflow.getChildNodes(lastSelectedNode.name)) {
					this.nodeSelectedByName(nodeName);
				}

				// At the end select the previously selected node again
				this.nodeSelectedByName(lastSelectedNode.name);
			},

			pushDownstreamNodes (sourceNodeName: string, margin: number) {
				const sourceNode = this.$store.getters.nodesByName[sourceNodeName];
				const workflow = this.getWorkflow();
				const childNodes = workflow.getChildNodes(sourceNodeName);
				for (const nodeName of childNodes) {
					const node = this.$store.getters.nodesByName[nodeName] as INodeUi;
					if (node.position[0] < sourceNode.position[0]) {
						continue;
					}

					const updateInformation = {
						name: nodeName,
						properties: {
							position: [node.position[0] + margin, node.position[1]],
						},
					};

					this.$store.commit('updateNodeProperties', updateInformation);
					this.onNodeMoved(node);
				}
			},

			cutSelectedNodes () {
				this.copySelectedNodes();
				this.deleteSelectedNodes();
			},

			copySelectedNodes () {
				this.getSelectedNodesToSave().then((data) => {
					const nodeData = JSON.stringify(data, null, 2);
					this.copyToClipboard(nodeData);
					if (data.nodes.length > 0) {
						this.$telemetry.track('User copied nodes', {
							node_types: data.nodes.map((node) => node.type),
							workflow_id: this.$store.getters.workflowId,
						});
					}
				});
			},

			resetZoom () {
				const { scale, offset } = CanvasHelpers.scaleReset({scale: this.nodeViewScale, offset: this.$store.getters.getNodeViewOffsetPosition});

				this.setZoomLevel(scale);
				this.$store.commit('setNodeViewOffsetPosition', {newOffset: offset});
			},

			zoomIn() {
				const { scale, offset: [xOffset, yOffset] } = CanvasHelpers.scaleBigger({scale: this.nodeViewScale, offset: this.$store.getters.getNodeViewOffsetPosition});

				this.setZoomLevel(scale);
				this.$store.commit('setNodeViewOffsetPosition', {newOffset: [xOffset, yOffset]});
			},

			zoomOut() {
				const { scale, offset: [xOffset, yOffset] } = CanvasHelpers.scaleSmaller({scale: this.nodeViewScale, offset: this.$store.getters.getNodeViewOffsetPosition});

				this.setZoomLevel(scale);
				this.$store.commit('setNodeViewOffsetPosition', {newOffset: [xOffset, yOffset]});
			},

			setZoomLevel (zoomLevel: number) {
				this.nodeViewScale = zoomLevel; // important for background
				const element = this.instance.getContainer() as HTMLElement;

				// https://docs.jsplumbtoolkit.com/community/current/articles/zooming.html
				const prependProperties = ['webkit', 'moz', 'ms', 'o'];
				const scaleString = 'scale(' + zoomLevel + ')';

				for (let i = 0; i < prependProperties.length; i++) {
					// @ts-ignore
					element.style[prependProperties[i] + 'Transform'] = scaleString;
				}
				element.style['transform'] = scaleString;

				// @ts-ignore
				this.instance.setZoom(zoomLevel);
			},

			zoomToFit () {
				const nodes = this.$store.getters.allNodes as INodeUi[];

				if (nodes.length === 0) { // some unknown workflow executions
					return;
				}

				const {zoomLevel, offset} = CanvasHelpers.getZoomToFit(nodes);

				this.setZoomLevel(zoomLevel);
				this.$store.commit('setNodeViewOffsetPosition', {newOffset: offset});
			},

			async stopExecution () {
				const executionId = this.$store.getters.activeExecutionId;
				if (executionId === null) {
					return;
				}

				try {
					this.stopExecutionInProgress = true;
					await this.restApi().stopCurrentExecution(executionId);
					this.$showMessage({
						title: this.$baseText('nodeView.showMessage.stopExecutionTry.title'),
						message: this.$baseText(
							'nodeView.showMessage.stopExecutionTry.message',
							{ interpolate: { executionId } },
						),
						type: 'success',
					});
				} catch (error) {
					// Execution stop might fail when the execution has already finished. Let's treat this here.
					const execution = await this.restApi().getExecution(executionId);
					if (execution.finished) {
						const executedData = {
							data: execution.data,
							finished: execution.finished,
							mode: execution.mode,
							startedAt: execution.startedAt,
							stoppedAt: execution.stoppedAt,
						} as IRun;
						const pushData = {
							data: executedData,
							executionId,
							retryOf: execution.retryOf,
						} as IPushDataExecutionFinished;
						this.$store.commit('finishActiveExecution', pushData);
						this.$titleSet(execution.workflowData.name, 'IDLE');
						this.$store.commit('setExecutingNode', null);
						this.$store.commit('setWorkflowExecutionData', executedData);
						this.$store.commit('removeActiveAction', 'workflowRunning');
						this.$showMessage({
							title: this.$baseText('nodeView.showMessage.stopExecutionCatch.title'),
							message: this.$baseText('nodeView.showMessage.stopExecutionCatch.message'),
							type: 'success',
						});
					} else {
						this.$showError(
							error,
							this.$baseText('nodeView.showError.stopExecution.title'),
							this.$baseText('nodeView.showError.stopExecution.message') + ':',
						);
					}
				}
				this.stopExecutionInProgress = false;
			},

			async stopWaitingForWebhook () {
				try {
					await this.restApi().removeTestWebhook(this.$store.getters.workflowId);
				} catch (error) {
					this.$showError(
						error,
						this.$baseText('nodeView.showError.stopWaitingForWebhook.title'),
						this.$baseText('nodeView.showError.stopWaitingForWebhook.message') + ':',
					);
					return;
				}

				this.$showMessage({
					title: this.$baseText('nodeView.showMessage.stopWaitingForWebhook.title'),
					message: this.$baseText('nodeView.showMessage.stopWaitingForWebhook.message'),
					type: 'success',
				});
			},

			/**
			 * This method gets called when data got pasted into the window
			 */
			async receivedCopyPasteData (plainTextData: string): Promise<void> {
				let workflowData: IWorkflowDataUpdate | undefined;

				// Check if it is an URL which could contain workflow data
				if (plainTextData.match(/^http[s]?:\/\/.*\.json$/i)) {
					// Pasted data points to a possible workflow JSON file

					if (this.editAllowedCheck() === false) {
						return;
					}

					const importConfirm = await this.confirmMessage(
						this.$baseText(
							'nodeView.confirmMessage.receivedCopyPasteData.message',
							{ interpolate: { plainTextData } },
						),
						this.$baseText('nodeView.confirmMessage.receivedCopyPasteData.headline'),
						'warning',
						this.$baseText('nodeView.confirmMessage.receivedCopyPasteData.confirmButtonText'),
						this.$baseText('nodeView.confirmMessage.receivedCopyPasteData.cancelButtonText'),
					);

					if (importConfirm === false) {
						return;
					}

					workflowData = await this.getWorkflowDataFromUrl(plainTextData);
					if (workflowData === undefined) {
						return;
					}
				} else {
					// Pasted data is is possible workflow data
					try {
						// Check first if it is valid JSON
						workflowData = JSON.parse(plainTextData);

						if (this.editAllowedCheck() === false) {
							return;
						}
					} catch (e) {
						// Is no valid JSON so ignore
						return;
					}
				}

				this.$telemetry.track('User pasted nodes', {
					workflow_id: this.$store.getters.workflowId,
				});

				return this.importWorkflowData(workflowData!);
			},

			// Returns the workflow data from a given URL. If no data gets found or
			// data is invalid it returns undefined and displays an error message by itself.
			async getWorkflowDataFromUrl (url: string): Promise<IWorkflowDataUpdate | undefined> {
				let workflowData: IWorkflowDataUpdate;

				this.startLoading();
				try {
					workflowData = await this.restApi().getWorkflowFromUrl(url);
				} catch (error) {
					this.stopLoading();
					this.$showError(
						error,
						this.$baseText('nodeView.showError.getWorkflowDataFromUrl.title'),
						this.$baseText('nodeView.showError.getWorkflowDataFromUrl.message') + ':',
					);
					return;
				}
				this.stopLoading();

				this.$telemetry.track('User imported workflow', { source: 'url', workflow_id: this.$store.getters.workflowId });

				return workflowData;
			},

			// Imports the given workflow data into the current workflow
			async importWorkflowData (workflowData: IWorkflowDataUpdate): Promise<void> {
				// If it is JSON check if it looks on the first look like data we can use
				if (
					!workflowData.hasOwnProperty('nodes') ||
					!workflowData.hasOwnProperty('connections')
				) {
					return;
				}

				try {
					// By default we automatically deselect all the currently
					// selected nodes and select the new ones
					this.deselectAllNodes();

					// Fix the node position as it could be totally offscreen
					// and the pasted nodes would so not be directly visible to
					// the user
					this.updateNodePositions(workflowData, CanvasHelpers.getNewNodePosition(this.nodes, this.lastClickPosition));

					const data = await this.addNodesToWorkflow(workflowData);

					setTimeout(() => {
						data.nodes!.forEach((node: INodeUi) => {
							this.nodeSelectedByName(node.name);
						});
					});
				} catch (error) {
					this.$showError(
						error,
						this.$baseText('nodeView.showError.importWorkflowData.title'),
						this.$baseText('nodeView.showError.importWorkflowData.message') + ':',
					);
				}
			},

			closeNodeCreator () {
				this.createNodeActive = false;
			},

			nodeTypeSelected (nodeTypeName: string) {
				this.addNodeButton(nodeTypeName);
				this.createNodeActive = false;
			},

			nodeDeselectedByName (nodeName: string) {
				const node = this.$store.getters.getNodeByName(nodeName);
				if (node) {
					this.nodeDeselected(node);
				}
			},

			nodeSelectedByName (nodeName: string, setActive = false, deselectAllOthers?: boolean) {
				if (deselectAllOthers === true) {
					this.deselectAllNodes();
				}

				const node = this.$store.getters.getNodeByName(nodeName);
				if (node) {
					this.nodeSelected(node);
				}

				this.$store.commit('setLastSelectedNode', node.name);
				this.$store.commit('setLastSelectedNodeOutputIndex', null);
				this.lastSelectedConnection = null;
				this.newNodeInsertPosition = null;

				if (setActive === true) {
					this.$store.commit('setActiveNode', node.name);
				}
			},
			showMaxNodeTypeError (nodeTypeData: INodeTypeDescription) {
				const maxNodes = nodeTypeData.maxNodes;
				this.$showMessage({
					title: this.$baseText('nodeView.showMessage.showMaxNodeTypeError.title'),
					message: this.$baseText(
						maxNodes === 1
							? 'nodeView.showMessage.showMaxNodeTypeError.message.singular'
							: 'nodeView.showMessage.showMaxNodeTypeError.message.plural',
						{
							interpolate: {
								maxNodes: maxNodes!.toString(),
								nodeTypeDataDisplayName: nodeTypeData.displayName,
							},
						},
					),
					type: 'error',
					duration: 0,
				});
			},
			async injectNode (nodeTypeName: string) {
				const nodeTypeData: INodeTypeDescription | null = this.$store.getters.nodeType(nodeTypeName);

				if (nodeTypeData === null) {
					this.$showMessage({
						title: this.$baseText('nodeView.showMessage.addNodeButton.title'),
						message: this.$baseText(
							'nodeView.showMessage.addNodeButton.message',
							{ interpolate: { nodeTypeName } },
						),
						type: 'error',
					});
					return;
				}

				if (nodeTypeData.maxNodes !== undefined && this.getNodeTypeCount(nodeTypeName) >= nodeTypeData.maxNodes) {
					this.showMaxNodeTypeError(nodeTypeData);
					return;
				}

				const newNodeData: INodeUi = {
					name: nodeTypeData.defaults.name as string,
					type: nodeTypeData.name,
					typeVersion: nodeTypeData.version,
					position: [0, 0],
					parameters: {},
				};

				// when pulling new connection from node or injecting into a connection
				const lastSelectedNode = this.lastSelectedNode;
				if (lastSelectedNode) {
					const lastSelectedConnection = this.lastSelectedConnection;
					if (lastSelectedConnection) { // set when injecting into a connection
						const [diffX] = CanvasHelpers.getConnectorLengths(lastSelectedConnection);
						if (diffX <= CanvasHelpers.MAX_X_TO_PUSH_DOWNSTREAM_NODES) {
							this.pushDownstreamNodes(lastSelectedNode.name, CanvasHelpers.PUSH_NODES_OFFSET);
						}
					}

					// set when pulling connections
					if (this.newNodeInsertPosition) {
						newNodeData.position = CanvasHelpers.getNewNodePosition(this.nodes, [this.newNodeInsertPosition[0] + CanvasHelpers.GRID_SIZE, this.newNodeInsertPosition[1] - CanvasHelpers.NODE_SIZE / 2]);
						this.newNodeInsertPosition = null;
					}
					else {
						let yOffset = 0;

						if (lastSelectedConnection) {
							const sourceNodeType = this.$store.getters.nodeType(lastSelectedNode.type) as INodeTypeDescription | null;
							const offsets = [[-100, 100], [-140, 0, 140], [-240, -100, 100, 240]];
							if (sourceNodeType && sourceNodeType.outputs.length > 1) {
								const offset = offsets[sourceNodeType.outputs.length - 2];
								const sourceOutputIndex = lastSelectedConnection.__meta ? lastSelectedConnection.__meta.sourceOutputIndex : 0;
								yOffset = offset[sourceOutputIndex];
							}
						}

						// If a node is active then add the new node directly after the current one
						// newNodeData.position = [activeNode.position[0], activeNode.position[1] + 60];
						newNodeData.position = CanvasHelpers.getNewNodePosition(
							this.nodes,
							[lastSelectedNode.position[0] + CanvasHelpers.PUSH_NODES_OFFSET, lastSelectedNode.position[1] + yOffset],
							[100, 0],
						);
					}
				} else {
					// If no node is active find a free spot
					newNodeData.position = CanvasHelpers.getNewNodePosition(this.nodes, this.lastClickPosition);
				}

				// Check if node-name is unique else find one that is
				newNodeData.name = CanvasHelpers.getUniqueNodeName({
					nodes: this.$store.getters.allNodes,
					originalName: newNodeData.name,
					nativelyNumberSuffixed: this.nativelyNumberSuffixedDefaults,
				});

				if (nodeTypeData.webhooks && nodeTypeData.webhooks.length) {
					newNodeData.webhookId = uuidv4();
				}

				await this.addNodes([newNodeData]);

				this.$store.commit('setStateDirty', true);

				this.$externalHooks().run('nodeView.addNodeButton', { nodeTypeName });
				this.$telemetry.trackNodesPanel('nodeView.addNodeButton', { node_type: nodeTypeName, workflow_id: this.$store.getters.workflowId });

				// Automatically deselect all nodes and select the current one and also active
				// current node
				this.deselectAllNodes();
				setTimeout(() => {
					this.nodeSelectedByName(newNodeData.name, true);
				});

				return newNodeData;
			},
			getConnection (sourceNodeName: string, sourceNodeOutputIndex: number, targetNodeName: string, targetNodeOuputIndex: number): IConnection | undefined {
				const nodeConnections = (this.$store.getters.outgoingConnectionsByNodeName(sourceNodeName) as INodeConnections).main;
				if (nodeConnections) {
					const connections: IConnection[] | null = nodeConnections[sourceNodeOutputIndex];

					if (connections) {
						return connections.find((connection: IConnection) => connection.node === targetNodeName && connection.index === targetNodeOuputIndex);
					}
				}

				return undefined;
			},
			connectTwoNodes (sourceNodeName: string, sourceNodeOutputIndex: number, targetNodeName: string, targetNodeOuputIndex: number) {
				if (this.getConnection(sourceNodeName, sourceNodeOutputIndex, targetNodeName, targetNodeOuputIndex)) {
					return;
				}

				const connectionData = [
					{
						node: sourceNodeName,
						type: 'main',
						index: sourceNodeOutputIndex,
					},
					{
						node: targetNodeName,
						type: 'main',
						index: targetNodeOuputIndex,
					},
				] as [IConnection, IConnection];

				this.__addConnection(connectionData, true);
			},
			async addNodeButton (nodeTypeName: string) {
				if (this.editAllowedCheck() === false) {
					return;
				}

				const lastSelectedConnection = this.lastSelectedConnection;
				const lastSelectedNode = this.lastSelectedNode;
				const lastSelectedNodeOutputIndex = this.$store.getters.lastSelectedNodeOutputIndex;

				const newNodeData = await this.injectNode(nodeTypeName);
				if (!newNodeData) {
					return;
				}

				const outputIndex = lastSelectedNodeOutputIndex || 0;

				// If a node is last selected then connect between the active and its child ones
				if (lastSelectedNode) {
					await Vue.nextTick();

					if (lastSelectedConnection && lastSelectedConnection.__meta) {
						this.__deleteJSPlumbConnection(lastSelectedConnection);

						const targetNodeName = lastSelectedConnection.__meta.targetNodeName;
						const targetOutputIndex = lastSelectedConnection.__meta.targetOutputIndex;
						this.connectTwoNodes(newNodeData.name, 0, targetNodeName, targetOutputIndex);
					}

					// Connect active node to the newly created one
					this.connectTwoNodes(lastSelectedNode.name, outputIndex, newNodeData.name, 0);
				}
			},
			initNodeView () {
				this.instance.importDefaults({
					Connector: CanvasHelpers.CONNECTOR_FLOWCHART_TYPE,
					Endpoint: ['Dot', { radius: 5 }],
					DragOptions: { cursor: 'pointer', zIndex: 5000 },
					PaintStyle: CanvasHelpers.CONNECTOR_PAINT_STYLE_DEFAULT,
					HoverPaintStyle: CanvasHelpers.CONNECTOR_PAINT_STYLE_PRIMARY,
					ConnectionOverlays: CanvasHelpers.CONNECTOR_ARROW_OVERLAYS,
					Container: '#node-view',
				});

				const insertNodeAfterSelected = (info: {sourceId: string, index: number, eventSource: string, connection?: Connection}) => {
					// Get the node and set it as active that new nodes
					// which get created get automatically connected
					// to it.
					const sourceNodeName = this.$store.getters.getNodeNameByIndex(info.sourceId.slice(NODE_NAME_PREFIX.length));
					this.$store.commit('setLastSelectedNode', sourceNodeName);
					this.$store.commit('setLastSelectedNodeOutputIndex', info.index);
					this.newNodeInsertPosition = null;

					if (info.connection) {
						this.lastSelectedConnection = info.connection;
					}

					this.openNodeCreator(info.eventSource);
				};

				this.instance.bind('connectionAborted', (connection) => {
					try {
						if (this.dropPrevented) {
							this.dropPrevented = false;
							return;
						}

						if (this.pullConnActiveNodeName) {
							const sourceNodeName = this.$store.getters.getNodeNameByIndex(connection.sourceId.slice(NODE_NAME_PREFIX.length));
							const outputIndex = connection.getParameters().index;

							this.connectTwoNodes(sourceNodeName, outputIndex, this.pullConnActiveNodeName, 0);
							this.pullConnActiveNodeName = null;
							return;
						}

						insertNodeAfterSelected({
							sourceId: connection.sourceId,
							index: connection.getParameters().index,
							eventSource: 'node_connection_drop',
						});
					} catch (e) {
						console.error(e);  // eslint-disable-line no-console
					}
				});

				this.instance.bind('beforeDrop', (info) => {
					try {
						const sourceInfo = info.connection.endpoints[0].getParameters();
						// @ts-ignore
						const targetInfo = info.dropEndpoint.getParameters();

						const sourceNodeName = this.$store.getters.getNodeNameByIndex(sourceInfo.nodeIndex);
						const targetNodeName = this.$store.getters.getNodeNameByIndex(targetInfo.nodeIndex);

						// check for duplicates
						if (this.getConnection(sourceNodeName, sourceInfo.index, targetNodeName, targetInfo.index)) {
							this.dropPrevented = true;
							this.pullConnActiveNodeName = null;
							return false;
						}

						return true;
					} catch (e) {
						console.error(e);  // eslint-disable-line no-console
						return true;
					}
				});

				// only one set of visible actions should be visible at the same time
				let activeConnection: null | Connection = null;

				this.instance.bind('connection', (info: OnConnectionBindInfo) => {
					try {
						const sourceInfo = info.sourceEndpoint.getParameters();
						const targetInfo = info.targetEndpoint.getParameters();

						const sourceNodeName = this.$store.getters.getNodeNameByIndex(sourceInfo.nodeIndex);
						const targetNodeName = this.$store.getters.getNodeNameByIndex(targetInfo.nodeIndex);

						info.connection.__meta = {
							sourceNodeName,
							sourceOutputIndex: sourceInfo.index,
							targetNodeName,
							targetOutputIndex: targetInfo.index,
						};

						CanvasHelpers.resetConnection(info.connection);

						if (this.isReadOnly === false) {
							let exitTimer: NodeJS.Timeout | undefined;
							let enterTimer: NodeJS.Timeout | undefined;
							info.connection.bind('mouseover', (connection: Connection) => {
								try {
									if (exitTimer !== undefined) {
										clearTimeout(exitTimer);
										exitTimer = undefined;
									}

									if (enterTimer) {
										return;
									}

									if (!info.connection || info.connection === activeConnection) {
										return;
									}

									CanvasHelpers.hideConnectionActions(activeConnection);


									enterTimer = setTimeout(() => {
										enterTimer = undefined;
										if (info.connection) {
											activeConnection = info.connection;
											CanvasHelpers.showConectionActions(info.connection);
										}
									}, 150);
								} catch (e) {
									console.error(e); // eslint-disable-line no-console
								}
							});

							info.connection.bind('mouseout', (connection: Connection) => {
								try {
									if (exitTimer) {
										return;
									}

									if (enterTimer) {
										clearTimeout(enterTimer);
										enterTimer = undefined;
									}

									if (!info.connection || activeConnection !== info.connection) {
										return;
									}

									exitTimer = setTimeout(() => {
										exitTimer = undefined;

										if (info.connection && activeConnection === info.connection) {
											CanvasHelpers.hideConnectionActions(activeConnection);
											activeConnection = null;
										}
									}, 500);
								} catch (e) {
									console.error(e); // eslint-disable-line no-console
								}
							});

							CanvasHelpers.addConnectionActionsOverlay(info.connection,
								() => {
									activeConnection = null;
									this.__deleteJSPlumbConnection(info.connection);
								},
								() => {
									setTimeout(() => {
										insertNodeAfterSelected({
											sourceId: info.sourceId,
											index: sourceInfo.index,
											connection: info.connection,
											eventSource: 'node_connection_action',
										});
									}, 150);
								});
						}

						CanvasHelpers.moveBackInputLabelPosition(info.targetEndpoint);

						this.$store.commit('addConnection', {
							connection: [
								{
									node: sourceNodeName,
									type: sourceInfo.type,
									index: sourceInfo.index,
								},
								{
									node: targetNodeName,
									type: targetInfo.type,
									index: targetInfo.index,
								},
							],
							setStateDirty: true,
						});
					} catch (e) {
						console.error(e); // eslint-disable-line no-console
					}
				});

				this.instance.bind('connectionMoved', (info) => {
					try {
						// When a connection gets moved from one node to another it for some reason
						// calls the "connection" event but not the "connectionDetached" one. So we listen
						// additionally to the "connectionMoved" event and then only delete the existing connection.

						CanvasHelpers.resetInputLabelPosition(info.originalTargetEndpoint);

						// @ts-ignore
						const sourceInfo = info.originalSourceEndpoint.getParameters();
						// @ts-ignore
						const targetInfo = info.originalTargetEndpoint.getParameters();

						const connectionInfo = [
							{
								node: this.$store.getters.getNodeNameByIndex(sourceInfo.nodeIndex),
								type: sourceInfo.type,
								index: sourceInfo.index,
							},
							{
								node: this.$store.getters.getNodeNameByIndex(targetInfo.nodeIndex),
								type: targetInfo.type,
								index: targetInfo.index,
							},
						] as [IConnection, IConnection];

						this.__removeConnection(connectionInfo, false);
					} catch (e) {
						console.error(e); // eslint-disable-line no-console
					}
				});

				this.instance.bind('connectionDetached', (info) => {
					try {
						CanvasHelpers.resetInputLabelPosition(info.targetEndpoint);
						info.connection.removeOverlays();
						this.__removeConnectionByConnectionInfo(info, false);

						if (this.pullConnActiveNodeName) { // establish new connection when dragging connection from one node to another
							const sourceNodeName = this.$store.getters.getNodeNameByIndex(info.connection.sourceId.slice(NODE_NAME_PREFIX.length));
							const outputIndex = info.connection.getParameters().index;

							this.connectTwoNodes(sourceNodeName, outputIndex, this.pullConnActiveNodeName, 0);
							this.pullConnActiveNodeName = null;
						}
					} catch (e) {
						console.error(e); // eslint-disable-line no-console
					}
				});

				// @ts-ignore
				this.instance.bind('connectionDrag', (connection: Connection) => {
					try {
						this.pullConnActiveNodeName = null;
						this.pullConnActive = true;
						this.newNodeInsertPosition = null;
						CanvasHelpers.resetConnection(connection);
						CanvasHelpers.addOverlays(
							connection,
							[
								[
									'Label',
									{
										id: CanvasHelpers.OVERLAY_DROP_NODE_ID,
										label: this.$baseText('nodeView.dropConnectionToAddNode'),
										cssClass: 'drop-add-node-label',
										location: 0.5,
										visible: true,
									},
								],
							],
						);
						const nodes = [...document.querySelectorAll('.node-default')];

						const onMouseMove = (e: MouseEvent | TouchEvent) => {
							if (!connection) {
								return;
							}

							const element = document.querySelector('.jtk-endpoint.dropHover');
							if (element) {
								// @ts-ignore
								CanvasHelpers.showDropConnectionState(connection, element._jsPlumb);
								return;
							}

							const inputMargin = 24;
							const intersecting = nodes.find((element: Element) => {
								const {top, left, right, bottom} = element.getBoundingClientRect();
								const [x, y] = CanvasHelpers.getMousePosition(e);
								if (top <= y && bottom >= y && (left - inputMargin) <= x && right >= x) {
									const nodeName = (element as HTMLElement).dataset['name'] as string;
									const node = this.$store.getters.getNodeByName(nodeName) as INodeUi | null;
									if (node) {
										const nodeType = this.$store.getters.nodeType(node.type) as INodeTypeDescription | null;
										if (nodeType && nodeType.inputs && nodeType.inputs.length === 1) {
											this.pullConnActiveNodeName = node.name;
											const endpoint = this.instance.getEndpoint(this.getInputEndpointUUID(nodeName, 0));

											CanvasHelpers.showDropConnectionState(connection, endpoint);

											return true;
										}
									}
								}

								return false;
							});

							if (!intersecting) {
								CanvasHelpers.showPullConnectionState(connection);
								this.pullConnActiveNodeName = null;
							}
						};

						const onMouseUp = (e: MouseEvent | TouchEvent) => {
							this.pullConnActive = false;
							this.newNodeInsertPosition = this.getMousePositionWithinNodeView(e);
							CanvasHelpers.resetConnectionAfterPull(connection);
							window.removeEventListener('mousemove', onMouseMove);
							window.removeEventListener('mouseup', onMouseUp);
						};

						window.addEventListener('mousemove', onMouseMove);
						window.addEventListener('touchmove', onMouseMove);
						window.addEventListener('mouseup', onMouseUp);
						window.addEventListener('touchend', onMouseMove);
					} catch (e) {
						console.error(e); // eslint-disable-line no-console
					}
				});
			},
			async newWorkflow (): Promise<void> {
				await this.resetWorkspace();
				await this.$store.dispatch('workflows/setNewWorkflowName');
				this.$store.commit('setStateDirty', false);

				await this.addNodes([{...CanvasHelpers.DEFAULT_START_NODE}]);

				this.nodeSelectedByName(CanvasHelpers.DEFAULT_START_NODE.name, false);

				this.$store.commit('setStateDirty', false);

				this.setZoomLevel(1);
				setTimeout(() => {
					this.$store.commit('setNodeViewOffsetPosition', {newOffset: [0, 0]});
				}, 0);
			},
			async initView (): Promise<void> {
				if (this.$route.params.action === 'workflowSave') {
					// In case the workflow got saved we do not have to run init
					// as only the route changed but all the needed data is already loaded
					this.$store.commit('setStateDirty', false);
					return Promise.resolve();
				}

				if (this.blankRedirect) {
					this.blankRedirect = false;
				}
				else if (this.$route.name === 'WorkflowTemplate') {
					const templateId = this.$route.params.id;
					await this.openWorkflowTemplate(templateId);
				}
				else if (this.$route.name === 'ExecutionById') {
					// Load an execution
					const executionId = this.$route.params.id;
					await this.openExecution(executionId);
				} else {

					const result = this.$store.getters.getStateIsDirty;
					if(result) {
						const importConfirm = await this.confirmMessage(
							this.$baseText('nodeView.confirmMessage.initView.message'),
							this.$baseText('nodeView.confirmMessage.initView.headline'),
							'warning',
							this.$baseText('nodeView.confirmMessage.initView.confirmButtonText'),
							this.$baseText('nodeView.confirmMessage.initView.cancelButtonText'),
						);
						if (importConfirm === false) {
							return Promise.resolve();
						}
					}

					// Load a workflow
					let workflowId = null as string | null;
					if (this.$route.params.name) {
						workflowId = this.$route.params.name;
					}
					if (workflowId !== null) {
						const workflow = await this.restApi().getWorkflow(workflowId);
						if (!workflow) {
							throw new Error('Could not find workflow');
						}
						this.$titleSet(workflow.name, 'IDLE');
						// Open existing workflow
						await this.openWorkflow(workflowId);
					} else {
						// Create new workflow
						await this.newWorkflow();
					}
				}

				document.addEventListener('keydown', this.keyDown);
				document.addEventListener('keyup', this.keyUp);

				window.addEventListener("beforeunload",  (e) => {
					if(this.$store.getters.getStateIsDirty === true) {
						const confirmationMessage = this.$baseText('nodeView.itLooksLikeYouHaveBeenEditingSomething');
						(e || window.event).returnValue = confirmationMessage; //Gecko + IE
						return confirmationMessage; //Gecko + Webkit, Safari, Chrome etc.
					} else {
						this.startLoading('Redirecting');

						return;
					}
				});
			},
			getOutputEndpointUUID(nodeName: string, index: number) {
				return CanvasHelpers.getOutputEndpointUUID(this.getNodeIndex(nodeName), index);
			},
			getInputEndpointUUID(nodeName: string, index: number) {
				return CanvasHelpers.getInputEndpointUUID(this.getNodeIndex(nodeName), index);
			},
			__addConnection (connection: [IConnection, IConnection], addVisualConnection = false) {
				if (addVisualConnection === true) {
					const uuid: [string, string] = [
						this.getOutputEndpointUUID(connection[0].node, connection[0].index),
						this.getInputEndpointUUID(connection[1].node, connection[1].index),
					];

					// Create connections in DOM
					// @ts-ignore
					this.instance.connect({
						uuids: uuid,
						detachable: !this.isReadOnly,
					});
				} else {
					const connectionProperties = {connection, setStateDirty: false};
					// When nodes get connected it gets saved automatically to the storage
					// so if we do not connect we have to save the connection manually
					this.$store.commit('addConnection', connectionProperties);
				}
			},
			__removeConnection (connection: [IConnection, IConnection], removeVisualConnection = false) {
				if (removeVisualConnection === true) {
					// @ts-ignore
					const connections = this.instance.getConnections({
						source: NODE_NAME_PREFIX + this.getNodeIndex(connection[0].node),
						target: NODE_NAME_PREFIX + this.getNodeIndex(connection[1].node),
					});

					// @ts-ignore
					connections.forEach((connectionInstance) => {
						this.__deleteJSPlumbConnection(connectionInstance);
					});
				}

				this.$store.commit('removeConnection', { connection });
			},
			__deleteJSPlumbConnection(connection: Connection) {
				// Make sure to remove the overlay else after the second move
				// it visibly stays behind free floating without a connection.
				connection.removeOverlays();

				this.pullConnActiveNodeName = null; // prevent new connections when connectionDetached is triggered
				this.instance.deleteConnection(connection); // on delete, triggers connectionDetached event which applies mutation to store
			},
			__removeConnectionByConnectionInfo (info: OnConnectionBindInfo, removeVisualConnection = false) {
				// @ts-ignore
				const sourceInfo = info.sourceEndpoint.getParameters();
				// @ts-ignore
				const targetInfo = info.targetEndpoint.getParameters();

				const connectionInfo = [
					{
						node: this.$store.getters.getNodeNameByIndex(sourceInfo.nodeIndex),
						type: sourceInfo.type,
						index: sourceInfo.index,
					},
					{
						node: this.$store.getters.getNodeNameByIndex(targetInfo.nodeIndex),
						type: targetInfo.type,
						index: targetInfo.index,
					},
				] as [IConnection, IConnection];

				if (removeVisualConnection) {
					this.__deleteJSPlumbConnection(info.connection);
				}

				this.$store.commit('removeConnection', { connection: connectionInfo });
			},
			async duplicateNode (nodeName: string) {
				if (this.editAllowedCheck() === false) {
					return;
				}

				const node = this.$store.getters.getNodeByName(nodeName);

				const nodeTypeData: INodeTypeDescription | null= this.$store.getters.nodeType(node.type);
				if (nodeTypeData && nodeTypeData.maxNodes !== undefined && this.getNodeTypeCount(node.type) >= nodeTypeData.maxNodes) {
					this.showMaxNodeTypeError(nodeTypeData);
					return;
				}

				// Deep copy the data so that data on lower levels of the node-properties do
				// not share objects
				const newNodeData = JSON.parse(JSON.stringify(this.getNodeDataToSave(node)));

				// Check if node-name is unique else find one that is
				newNodeData.name = CanvasHelpers.getUniqueNodeName({
					nodes: this.$store.getters.allNodes,
					originalName: newNodeData.name,
					nativelyNumberSuffixed: this.nativelyNumberSuffixedDefaults,
				});

				newNodeData.position = CanvasHelpers.getNewNodePosition(
					this.nodes,
					[node.position[0], node.position[1] + 140],
					[0, 140],
				);

				if (newNodeData.webhookId) {
					// Make sure that the node gets a new unique webhook-ID
					newNodeData.webhookId = uuidv4();
				}

				await this.addNodes([newNodeData]);

				this.$store.commit('setStateDirty', true);

				// Automatically deselect all nodes and select the current one and also active
				// current node
				this.deselectAllNodes();
				setTimeout(() => {
					this.nodeSelectedByName(newNodeData.name, true);
				});

				this.$telemetry.track('User duplicated node', { node_type: node.type, workflow_id: this.$store.getters.workflowId });
			},
			getJSPlumbConnection (sourceNodeName: string, sourceOutputIndex: number, targetNodeName: string, targetInputIndex: number): Connection | undefined {
				const sourceIndex = this.getNodeIndex(sourceNodeName);
				const sourceId = `${NODE_NAME_PREFIX}${sourceIndex}`;

				const targetIndex = this.getNodeIndex(targetNodeName);
				const targetId = `${NODE_NAME_PREFIX}${targetIndex}`;

				const sourceEndpoint = CanvasHelpers.getOutputEndpointUUID(sourceIndex, sourceOutputIndex);
				const targetEndpoint = CanvasHelpers.getInputEndpointUUID(targetIndex, targetInputIndex);

				// @ts-ignore
				const connections = this.instance.getConnections({
					source: sourceId,
					target: targetId,
				}) as Connection[];

				return connections.find((connection: Connection) => {
					const uuids = connection.getUuids();
					return uuids[0] === sourceEndpoint && uuids[1] === targetEndpoint;
				});
			},
			getIncomingOutgoingConnections(nodeName: string): {incoming: Connection[], outgoing: Connection[]} {
				const name = `${NODE_NAME_PREFIX}${this.$store.getters.getNodeIndex(nodeName)}`;
				// @ts-ignore
				const outgoing = this.instance.getConnections({
					source: name,
				}) as Connection[];

				// @ts-ignore
				const incoming = this.instance.getConnections({
					target: name,
				}) as Connection[];

				return {
					incoming,
					outgoing,
				};
			},
			onNodeMoved (node: INodeUi) {
				const {incoming, outgoing} = this.getIncomingOutgoingConnections(node.name);

				[...incoming, ...outgoing].forEach((connection: Connection) => {
					CanvasHelpers.showOrHideMidpointArrow(connection);
					CanvasHelpers.showOrHideItemsLabel(connection);
				});
			},
			onNodeRun ({name, data, waiting}: {name: string, data: ITaskData[] | null, waiting: boolean}) {
				const sourceNodeName = name;
				const sourceIndex = this.$store.getters.getNodeIndex(sourceNodeName);
				const sourceId = `${NODE_NAME_PREFIX}${sourceIndex}`;

				if (data === null || data.length === 0 || waiting) {
					// @ts-ignore
					const outgoing = this.instance.getConnections({
						source: sourceId,
					}) as Connection[];

					outgoing.forEach((connection: Connection) => {
						CanvasHelpers.resetConnection(connection);
					});

					return;
				}

				const nodeConnections = (this.$store.getters.outgoingConnectionsByNodeName(sourceNodeName) as INodeConnections).main;
				if (!nodeConnections) {
					return;
				}

				const outputMap = CanvasHelpers.getOutputSummary(data, nodeConnections);

				Object.keys(outputMap).forEach((sourceOutputIndex: string) => {
					Object.keys(outputMap[sourceOutputIndex]).forEach((targetNodeName: string) => {
						Object.keys(outputMap[sourceOutputIndex][targetNodeName]).forEach((targetInputIndex: string) => {
							const connection = this.getJSPlumbConnection(sourceNodeName, parseInt(sourceOutputIndex, 10), targetNodeName, parseInt(targetInputIndex, 10));

							if (!connection) {
								return;
							}

							const output = outputMap[sourceOutputIndex][targetNodeName][targetInputIndex];
							if (!output || !output.total) {
								CanvasHelpers.resetConnection(connection);
								return;
							}

							CanvasHelpers.addConnectionOutputSuccess(connection, output);
						});
					});
				});
			},
			removeNode (nodeName: string) {
				if (this.editAllowedCheck() === false) {
					return;
				}

				const node = this.$store.getters.getNodeByName(nodeName) as INodeUi | null;
				if (!node) {
					return;
				}

				// "requiredNodeTypes" are also defined in cli/commands/run.ts
				const requiredNodeTypes = [ START_NODE_TYPE ];

				if (requiredNodeTypes.includes(node.type)) {
					// The node is of the required type so check first
					// if any node of that type would be left when the
					// current one would get deleted.
					let deleteAllowed = false;
					for (const checkNode of this.nodes) {
						if (checkNode.name === node.name) {
							continue;
						}
						if (requiredNodeTypes.includes(checkNode.type)) {
							deleteAllowed = true;
							break;
						}
					}

					if (deleteAllowed === false) {
						return;
					}
				}

				// connect nodes before/after deleted node
				const nodeType: INodeTypeDescription | null = this.$store.getters.nodeType(node.type, node.typeVersion);
				if (nodeType && nodeType.outputs.length === 1
					&& nodeType.inputs.length === 1) {
					const {incoming, outgoing} = this.getIncomingOutgoingConnections(node.name);
					if (incoming.length === 1 && outgoing.length === 1) {
						const conn1 = incoming[0];
						const conn2 = outgoing[0];
						if (conn1.__meta && conn2.__meta) {
							const sourceNodeName = conn1.__meta.sourceNodeName;
							const sourceNodeOutputIndex = conn1.__meta.sourceOutputIndex;
							const targetNodeName = conn2.__meta.targetNodeName;
							const targetNodeOuputIndex = conn2.__meta.targetOutputIndex;

							setTimeout(() => {
								this.connectTwoNodes(sourceNodeName, sourceNodeOutputIndex, targetNodeName, targetNodeOuputIndex);
							}, 100);
						}
					}
				}

				setTimeout(() => {
					const nodeIndex = this.$store.getters.getNodeIndex(nodeName);
					const nodeIdName = `node-${nodeIndex}`;

					// Suspend drawing
					this.instance.setSuspendDrawing(true);

					// Remove all endpoints and the connections in jsplumb
					this.instance.removeAllEndpoints(nodeIdName);

					// Remove the draggable
					// @ts-ignore
					this.instance.destroyDraggable(nodeIdName);

					// Remove the connections in data
					this.$store.commit('removeAllNodeConnection', node);

					this.$store.commit('removeNode', node);
					this.$store.commit('clearNodeExecutionData', node.name);

					// Now it can draw again
					this.instance.setSuspendDrawing(false, true);

					// Remove node from selected index if found in it
					this.$store.commit('removeNodeFromSelection', node);

					// Remove from node index
					if (nodeIndex !== -1) {
						this.$store.commit('setNodeIndex', { index: nodeIndex, name: null });
					}
				}, 0); // allow other events to finish like drag stop
			},
			valueChanged (parameterData: IUpdateInformation) {
				if (parameterData.name === 'name' && parameterData.oldValue) {
					// The name changed so we have to take care that
					// the connections get changed.
					this.renameNode(parameterData.oldValue as string, parameterData.value as string);
				}
			},
			async renameNodePrompt (currentName: string) {
				try {
					const promptResponsePromise = this.$prompt(
						this.$baseText('nodeView.prompt.newName') + ':',
						this.$baseText('nodeView.prompt.renameNode') + `: ${currentName}`,
						{
							customClass: 'rename-prompt',
							confirmButtonText: this.$baseText('nodeView.prompt.rename'),
							cancelButtonText: this.$baseText('nodeView.prompt.cancel'),
							inputErrorMessage: this.$baseText('nodeView.prompt.invalidName'),
							inputValue: currentName,
						},
					);

					// Wait till it had time to display
					await Vue.nextTick();

					// Get the input and select the text in it
					const nameInput = document.querySelector('.rename-prompt .el-input__inner') as HTMLInputElement | undefined;
					if (nameInput) {
						nameInput.focus();
						nameInput.select();
					}

					const promptResponse = await promptResponsePromise as MessageBoxInputData;

					this.renameNode(currentName, promptResponse.value);
				} catch (e) {}
			},
			async renameNode (currentName: string, newName: string) {
				if (currentName === newName) {
					return;
				}
				// Check if node-name is unique else find one that is
				newName = CanvasHelpers.getUniqueNodeName({
					nodes: this.$store.getters.allNodes,
					originalName: newName,
					nativelyNumberSuffixed: this.nativelyNumberSuffixedDefaults,
				});

				// Rename the node and update the connections
				const workflow = this.getWorkflow(undefined, undefined, true);
				workflow.renameNode(currentName, newName);

				// Update also last selected node and exeuction data
				this.$store.commit('renameNodeSelectedAndExecution', { old: currentName, new: newName });

				// Reset all nodes and connections to load the new ones
				this.deleteEveryEndpoint();

				this.$store.commit('removeAllConnections');
				this.$store.commit('removeAllNodes', {setStateDirty: true});

				// Wait a tick that the old nodes had time to get removed
				await Vue.nextTick();

				// Add the new updated nodes
				await this.addNodes(Object.values(workflow.nodes), workflow.connectionsBySourceNode);

				// Make sure that the node is selected again
				this.deselectAllNodes();
				this.nodeSelectedByName(newName);
			},
			deleteEveryEndpoint () {
				// Check as it does not exist on first load
				if (this.instance) {
					const nodes = this.$store.getters.allNodes as INodeUi[];
					// @ts-ignore
					nodes.forEach((node: INodeUi) => this.instance.destroyDraggable(`${NODE_NAME_PREFIX}${this.$store.getters.getNodeIndex(node.name)}`));

					this.instance.deleteEveryEndpoint();
				}
			},
			matchCredentials(node: INodeUi) {
				if (!node.credentials) {
					return;
				}
				Object.entries(node.credentials).forEach(([nodeCredentialType, nodeCredentials]: [string, INodeCredentialsDetails]) => {
					const credentialOptions = this.$store.getters['credentials/getCredentialsByType'](nodeCredentialType) as ICredentialsResponse[];

					// Check if workflows applies old credentials style
					if (typeof nodeCredentials === 'string') {
						nodeCredentials = {
							id: null,
							name: nodeCredentials,
						};
						this.credentialsUpdated = true;
					}

					if (nodeCredentials.id) {
						// Check whether the id is matching with a credential
						const credentialsId = nodeCredentials.id.toString(); // due to a fixed bug in the migration UpdateWorkflowCredentials (just sqlite) we have to cast to string and check later if it has been a number
						const credentialsForId = credentialOptions.find((optionData: ICredentialsResponse) =>
							optionData.id === credentialsId,
						);
						if (credentialsForId) {
							if (credentialsForId.name !== nodeCredentials.name || typeof nodeCredentials.id === 'number') {
								node.credentials![nodeCredentialType] = { id: credentialsForId.id, name: credentialsForId.name };
								this.credentialsUpdated = true;
							}
							return;
						}
					}

					// No match for id found or old credentials type used
					node.credentials![nodeCredentialType] = nodeCredentials;

					// check if only one option with the name would exist
					const credentialsForName = credentialOptions.filter((optionData: ICredentialsResponse) => optionData.name === nodeCredentials.name);

					// only one option exists for the name, take it
					if (credentialsForName.length === 1) {
						node.credentials![nodeCredentialType].id = credentialsForName[0].id;
						this.credentialsUpdated = true;
					}
				});
			},
			async addNodes (nodes: INodeUi[], connections?: IConnections) {
				if (!nodes || !nodes.length) {
					return;
				}

				// Before proceeding we must check if all nodes contain the `properties` attribute.
				// Nodes are loaded without this information so we must make sure that all nodes
				// being added have this information.
				await this.loadNodesProperties(nodes.map(node => ({name: node.type, version: node.typeVersion})));

				// Add the node to the node-list
				let nodeType: INodeTypeDescription | null;
				let foundNodeIssues: INodeIssues | null;
				nodes.forEach((node) => {
					nodeType = this.$store.getters.nodeType(node.type, node.typeVersion) as INodeTypeDescription | null;

					// Make sure that some properties always exist
					if (!node.hasOwnProperty('disabled')) {
						node.disabled = false;
					}

					if (!node.hasOwnProperty('parameters')) {
						node.parameters = {};
					}

					// Load the defaul parameter values because only values which differ
					// from the defaults get saved
					if (nodeType !== null) {
						let nodeParameters = null;
						try {
							nodeParameters = NodeHelpers.getNodeParameters(nodeType.properties, node.parameters, true, false);
						} catch (e) {
							console.error(this.$baseText('nodeView.thereWasAProblemLoadingTheNodeParametersOfNode') + `: "${node.name}"`); // eslint-disable-line no-console
							console.error(e); // eslint-disable-line no-console
						}
						node.parameters = nodeParameters !== null ? nodeParameters : {};

						// if it's a webhook and the path is empty set the UUID as the default path
						if (node.type === WEBHOOK_NODE_TYPE && node.parameters.path === '') {
							node.parameters.path = node.webhookId as string;
						}
					}

					// check and match credentials, apply new format if old is used
					this.matchCredentials(node);

					foundNodeIssues = this.getNodeIssues(nodeType, node);

					if (foundNodeIssues !== null) {
						node.issues = foundNodeIssues;
					}

					this.$store.commit('addNode', node);
				});

				// Wait for the node to be rendered
				await Vue.nextTick();

				// Suspend drawing
				this.instance.setSuspendDrawing(true);

				// Load the connections
				if (connections !== undefined) {
					let connectionData;
					for (const sourceNode of Object.keys(connections)) {
						for (const type of Object.keys(connections[sourceNode])) {
							for (let sourceIndex = 0; sourceIndex < connections[sourceNode][type].length; sourceIndex++) {
								connections[sourceNode][type][sourceIndex].forEach((
									targetData,
								) => {
									connectionData = [
										{
											node: sourceNode,
											type,
											index: sourceIndex,
										},
										{
											node: targetData.node,
											type: targetData.type,
											index: targetData.index,
										},
									] as [IConnection, IConnection];

									this.__addConnection(connectionData, true);
								});
							}
						}
					}
				}

				// Now it can draw again
				this.instance.setSuspendDrawing(false, true);
			},
			async addNodesToWorkflow (data: IWorkflowDataUpdate): Promise<IWorkflowDataUpdate> {
				// Because nodes with the same name maybe already exist, it could
				// be needed that they have to be renamed. Also could it be possible
				// that nodes are not allowd to be created because they have a create
				// limit set. So we would then link the new nodes with the already existing ones.
				// In this object all that nodes get saved in the format:
				//   old-name -> new-name
				const nodeNameTable: {
					[key: string]: string;
				} = {};
				const newNodeNames: string[] = [];

				if (!data.nodes) {
					// No nodes to add
					throw new Error(
						this.$baseText('nodeView.noNodesGivenToAdd'),
					);
				}

				// Get how many of the nodes of the types which have
				// a max limit set already exist
				const nodeTypesCount = this.getNodeTypesMaxCount();

				let oldName: string;
				let newName: string;
				const createNodes: INode[] = [];

				await this.loadNodesProperties(data.nodes.map(node => ({name: node.type, version: node.typeVersion})));

				data.nodes.forEach(node => {
					if (nodeTypesCount[node.type] !== undefined) {
						if (nodeTypesCount[node.type].exist >= nodeTypesCount[node.type].max) {
							// Node is not allowed to be created so
							// do not add it to the create list but
							// add the name of the existing node
							// that this one gets linked up instead.
							nodeNameTable[node.name] = nodeTypesCount[node.type].nodeNames[0];
							return;
						} else {
							// Node can be created but increment the
							// counter in case multiple ones are
							// supposed to be created
							nodeTypesCount[node.type].exist += 1;
						}
					}

					oldName = node.name;
					newName = CanvasHelpers.getUniqueNodeName({
						nodes: this.$store.getters.allNodes,
						originalName: node.name,
						additionalUsedNames: newNodeNames,
						nativelyNumberSuffixed: this.nativelyNumberSuffixedDefaults,
					});

					newNodeNames.push(newName);
					nodeNameTable[oldName] = newName;

					createNodes.push(node);
				});

				// Get only the connections of the nodes that get created
				const newConnections: IConnections = {};
				const currentConnections = data.connections!;
				const createNodeNames = createNodes.map((node) => node.name);
				let sourceNode, type, sourceIndex, connectionIndex, connectionData;
				for (sourceNode of Object.keys(currentConnections)) {
					if (!createNodeNames.includes(sourceNode)) {
						// Node does not get created so skip output connections
						continue;
					}

					const connection: INodeConnections = {};

					for (type of Object.keys(currentConnections[sourceNode])) {
						connection[type] = [];
						for (sourceIndex = 0; sourceIndex < currentConnections[sourceNode][type].length; sourceIndex++) {
							const nodeSourceConnections = [];
							if (currentConnections[sourceNode][type][sourceIndex]) {
								for (connectionIndex = 0; connectionIndex < currentConnections[sourceNode][type][sourceIndex].length; connectionIndex++) {
									connectionData = currentConnections[sourceNode][type][sourceIndex][connectionIndex];
									if (!createNodeNames.includes(connectionData.node)) {
										// Node does not get created so skip input connection
										continue;
									}

									nodeSourceConnections.push(connectionData);
									// Add connection
								}
							}
							connection[type].push(nodeSourceConnections);
						}
					}

					newConnections[sourceNode] = connection;
				}

				// Create a workflow with the new nodes and connections that we can use
				// the rename method
				const tempWorkflow: Workflow = this.getWorkflow(createNodes, newConnections);

				// Rename all the nodes of which the name changed
				for (oldName in nodeNameTable) {
					if (oldName === nodeNameTable[oldName]) {
						// Name did not change so skip
						continue;
					}
					tempWorkflow.renameNode(oldName, nodeNameTable[oldName]);
				}

				// Add the nodes with the changed node names, expressions and connections
				await this.addNodes(Object.values(tempWorkflow.nodes), tempWorkflow.connectionsBySourceNode);

				this.$store.commit('setStateDirty', true);

				return {
					nodes: Object.values(tempWorkflow.nodes),
					connections: tempWorkflow.connectionsBySourceNode,
				};
			},
			getSelectedNodesToSave (): Promise<IWorkflowData> {
				const data: IWorkflowData = {
					nodes: [],
					connections: {},
				};

				// Get data of all the selected noes
				let nodeData;
				const exportNodeNames: string[] = [];

				for (const node of this.$store.getters.getSelectedNodes) {
					try {
						nodeData = this.getNodeDataToSave(node);
						exportNodeNames.push(node.name);
					} catch (e) {
						return Promise.reject(e);
					}

					data.nodes.push(nodeData);
				}

				// Get only connections of exported nodes and ignore all other ones
				let connectionToKeep,
					connections: INodeConnections,
					type: string,
					connectionIndex: number,
					sourceIndex: number,
					connectionData: IConnection,
					typeConnections: INodeConnections;

				data.nodes.forEach((node) => {
					connections = this.$store.getters.outgoingConnectionsByNodeName(node.name);
					if (Object.keys(connections).length === 0) {
						return;
					}

					// Keep only the connection to node which get also exported
					// @ts-ignore
					typeConnections = {};
					for (type of Object.keys(connections)) {
						for (sourceIndex = 0; sourceIndex < connections[type].length; sourceIndex++) {
							connectionToKeep = [];
							for (connectionIndex = 0; connectionIndex < connections[type][sourceIndex].length; connectionIndex++) {
								connectionData = connections[type][sourceIndex][connectionIndex];
								if (exportNodeNames.indexOf(connectionData.node) !== -1) {
									connectionToKeep.push(connectionData);
								}
							}

							if (connectionToKeep.length) {
								if (!typeConnections.hasOwnProperty(type)) {
									typeConnections[type] = [];
								}
								typeConnections[type][sourceIndex] = connectionToKeep;
							}
						}
					}

					if (Object.keys(typeConnections).length) {
						data.connections[node.name] = typeConnections;
					}
				});

				return Promise.resolve(data);
			},
			resetWorkspace () {
				// Reset nodes
				this.deleteEveryEndpoint();

				if (this.executionWaitingForWebhook === true) {
					// Make sure that if there is a waiting test-webhook that
					// it gets removed
					this.restApi().removeTestWebhook(this.$store.getters.workflowId)
						.catch(() => {
							// Ignore all errors
						});
				}

				this.$store.commit('removeAllConnections', {setStateDirty: false});
				this.$store.commit('removeAllNodes', {setStateDirty: false});

				// Reset workflow execution data
				this.$store.commit('setWorkflowExecutionData', null);
				this.$store.commit('resetAllNodesIssues');
				// vm.$forceUpdate();

				this.$store.commit('setActive', false);
				this.$store.commit('setWorkflowId', PLACEHOLDER_EMPTY_WORKFLOW_ID);
				this.$store.commit('setWorkflowName', {newName: '', setStateDirty: false});
				this.$store.commit('setWorkflowSettings', {});
				this.$store.commit('setWorkflowTagIds', []);

				this.$store.commit('setActiveExecutionId', null);
				this.$store.commit('setExecutingNode', null);
				this.$store.commit('removeActiveAction', 'workflowRunning');
				this.$store.commit('setExecutionWaitingForWebhook', false);

				this.$store.commit('resetNodeIndex');
				this.$store.commit('resetSelectedNodes');

				this.$store.commit('setNodeViewOffsetPosition', {newOffset: [0, 0], setStateDirty: false});

				return Promise.resolve();
			},
			async loadActiveWorkflows (): Promise<void> {
				const activeWorkflows = await this.restApi().getActiveWorkflows();
				this.$store.commit('setActiveWorkflows', activeWorkflows);
			},
			async loadSettings (): Promise<void> {
				await this.$store.dispatch('settings/getSettings');
			},
			async loadNodeTypes (): Promise<void> {
				const nodeTypes = await this.restApi().getNodeTypes();
				this.$store.commit('setNodeTypes', nodeTypes);
			},
			async loadCredentialTypes (): Promise<void> {
				await this.$store.dispatch('credentials/fetchCredentialTypes');
			},
			async loadCredentials (): Promise<void> {
				await this.$store.dispatch('credentials/fetchAllCredentials');
			},
			async loadNodesProperties(nodeInfos: INodeTypeNameVersion[]): Promise<void> {
				const allNodes:INodeTypeDescription[] = this.$store.getters.allNodeTypes;

				const nodesToBeFetched:INodeTypeNameVersion[] = [];
				allNodes.forEach(node => {
					if(!!nodeInfos.find(n => n.name === node.name && n.version === node.version) && !node.hasOwnProperty('properties')) {
						nodesToBeFetched.push({
							name: node.name,
							version: node.version,
						});
					}
				});

				if (nodesToBeFetched.length > 0) {
					// Only call API if node information is actually missing
					this.startLoading();

					const nodesInfo = await this.restApi().getNodesInformation(nodesToBeFetched);

					nodesInfo.forEach(nodeInfo => {
						if (nodeInfo.translation) {
							addNodeTranslation(nodeInfo.translation, this.$store.getters.defaultLocale);
						}
					});

					this.$store.commit('updateNodeTypes', nodesInfo);
					this.stopLoading();
				}
			},
		},


		async mounted () {
			this.$root.$on('importWorkflowData', async (data: IDataObject) => {
				await this.importWorkflowData(data.data as IWorkflowDataUpdate);
			});

			this.$root.$on('newWorkflow', this.newWorkflow);

			this.$root.$on('importWorkflowUrl', async (data: IDataObject) => {
				const workflowData = await this.getWorkflowDataFromUrl(data.url as string);
				if (workflowData !== undefined) {
					await this.importWorkflowData(workflowData);
				}
			});

			this.startLoading();

			const loadPromises = [
				this.loadActiveWorkflows(),
				this.loadCredentials(),
				this.loadCredentialTypes(),
				this.loadNodeTypes(),
				this.loadSettings(),
			];

			try {
				await Promise.all(loadPromises);

				if (this.defaultLocale !== 'en') {
					const headers = await this.restApi().getNodeTranslationHeaders();
					addHeaders(headers, this.defaultLocale);
				}
			} catch (error) {
				this.$showError(
					error,
					this.$baseText('nodeView.showError.mounted1.title'),
					this.$baseText('nodeView.showError.mounted1.message') + ':',
				);
				return;
			}

			this.instance.ready(async () => {
				try {
					this.initNodeView();
					await this.initView();
				} catch (error) {
					this.$showError(
						error,
						this.$baseText('nodeView.showError.mounted2.title'),
						this.$baseText('nodeView.showError.mounted2.message') + ':',
					);
				}
				this.stopLoading();

				setTimeout(() => {
					this.checkForNewVersions();
				}, 0);
			});

			this.$externalHooks().run('nodeView.mount');
		},

		destroyed () {
			this.resetWorkspace();
		},
	});
</script>

<style scoped lang="scss">

.zoom-menu {
	$--zoom-menu-margin: 5;

	position: fixed;
	left: $--sidebar-width + $--zoom-menu-margin;
	width: 200px;
	bottom: 45px;
	line-height: 25px;
	color: #444;
	padding-right: 5px;

	@media (max-width: $--breakpoint-2xs) {
		bottom: 90px;
	}

	&.expanded {
		left: $--sidebar-expanded-width + $--zoom-menu-margin;
	}

	button {
		border: var(--border-base);
	}
}

.node-creator-button {
	position: fixed;
	text-align: center;
	top: 80px;
	right: 20px;
}

.node-creator-button button {
	position: relative;
}

.node-view-root {
	position: absolute;
	width: 100%;
	height: 100%;
	left: 0;
	top: 0;
	overflow: hidden;
}

.node-view-wrapper {
	position: fixed;
	width: 100%;
	height: 100%;
}

.node-view {
	position: relative;
	width: 100%;
	height: 100%;
	transform-origin: 0 0;
}

.node-view-background {
	position: absolute;
	width: 10000px;
	height: 10000px;
}

.move-active {
	cursor: grab;
	cursor: -moz-grab;
	cursor: -webkit-grab;
	touch-action: none;
}

.move-in-process {
	cursor: grabbing;
	cursor: -moz-grabbing;
	cursor: -webkit-grabbing;
	touch-action: none;
}

.workflow-execute-wrapper {
	position: fixed;
	line-height: 65px;
	left: calc(50% - 150px);
	bottom: 30px;
	width: 300px;
	text-align: center;

	> * {
		margin-inline-end: 0.625rem;
	}
}

/* Makes sure that when selected with mouse it does not select text */
.do-not-select *,
.jtk-drag-select * {
	-webkit-touch-callout: none;
	-webkit-user-select: none;
	-khtml-user-select: none;
	-moz-user-select: none;
	-ms-user-select: none;
	user-select: none;
}

</style>

<style lang="scss">

.connection-run-items-label {
	span {
		border-radius: 7px;
		background-color: hsla(var(--color-canvas-background-h),var( --color-canvas-background-s), var(--color-canvas-background-l), .85);
		line-height: 1.3em;
		padding: 0px 3px;
		white-space: nowrap;
		font-size: var(--font-size-s);
		font-weight: var(--font-weight-regular);
		color: var(--color-success);
	}

	> span.floating {
		position: absolute;
		top: -22px;
		transform: translateX(-50%);
	}
}

.connection-input-name-label {
	position: relative;

	span {
		position: absolute;
		top: -10px;
		left: -60px;
	}
}

.drop-add-node-label {
	color: #555;
	font-weight: 600;
	font-size: 0.8em;
	text-align: center;
	background-color: #ffffff55;
}

.node-input-endpoint-label,
.node-output-endpoint-label {
	background-color: hsla(var(--color-canvas-background-h),var( --color-canvas-background-s), var(--color-canvas-background-l), .85);
	border-radius: 7px;
	font-size: 0.7em;
	padding: 2px;
	white-space: nowrap;
}

.node-input-endpoint-label {
	text-align: right;
}

.button-white {
	border: none;
	padding: 0.3em;
	margin: 0 0.1em;
	border-radius: 3px;
	font-size: 1.2em;
	background: #fff;
	width: 40px;
	height: 40px;
	color: #666;
	cursor: pointer;

	&:hover {
		transform: scale(1.1);
	}
}

.connection-actions {
	&:hover {
		display: block !important;
	}

	> div {
		color: var(--color-foreground-xdark);
		border: 2px solid var(--color-foreground-xdark);
		background-color: var(--color-background-xlight);
		border-radius: var(--border-radius-base);
		height: var(--spacing-l);
		width: var(--spacing-l);
		cursor: pointer;

		display: inline-flex;
		align-items: center;
		justify-content: center;

		position: absolute;
		top: -12px;

		&.add {
			right: 4px;
		}

		&.delete {
			left: 4px;
		}

		svg {
			pointer-events: none;
			font-size: var(--font-size-2xs);
		}

		&:hover {
			border-color: var(--color-primary);
			color: var(--color-primary);
		}
	}
}

</style><|MERGE_RESOLUTION|>--- conflicted
+++ resolved
@@ -267,13 +267,10 @@
 			...mapGetters('ui', [
 				'sidebarMenuCollapsed',
 			]),
-<<<<<<< HEAD
 			defaultLocale (): string {
 				return this.$store.getters.defaultLocale;
 			},
-=======
 			...mapGetters(['nativelyNumberSuffixedDefaults']),
->>>>>>> 4cc69036
 			activeNode (): INodeUi | null {
 				return this.$store.getters.activeNode;
 			},
