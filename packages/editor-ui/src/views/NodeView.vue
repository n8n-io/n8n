<template>
<div :class="$style['content']">
	<div
		class="node-view-root"
		id="node-view-root"
	 	@dragover="onDragOver"
	 	@drop="onDrop"
	>
		<div
			class="node-view-wrapper"
			:class="workflowClasses"
			@touchstart="mouseDown"
			@touchend="mouseUp"
			@touchmove="mouseMoveNodeWorkflow"
			@mousedown="mouseDown"
			v-touch:tap="touchTap"
			@mouseup="mouseUp"
			@wheel="wheelScroll"
		>
			<div id="node-view-background" class="node-view-background" :style="backgroundStyle" />
			<div
				id="node-view"
				class="node-view"
				:style="workflowStyle"
				ref="nodeView"
			>
				<canvas-add-button
					:style="canvasAddButtonStyle"
					@click="showTriggerCreator('tirger_placeholder_button')"
					v-show="showCanvasAddButton"
					:showTooltip="!containsTrigger && showTriggerMissingTooltip"
					:position="canvasAddButtonPosition"
					@hook:mounted="setRecenteredCanvasAddButtonPosition"
				/>
				<div v-for="nodeData in nodes" :key="nodeData.id">
					<node
						v-if="nodeData.type !== STICKY_NODE_TYPE"
						@duplicateNode="duplicateNode"
						@deselectAllNodes="deselectAllNodes"
						@deselectNode="nodeDeselectedByName"
						@nodeSelected="nodeSelectedByName"
						@removeNode="removeNode"
						@runWorkflow="onRunNode"
						@moved="onNodeMoved"
						@run="onNodeRun"
						:key="`${nodeData.id}_node`"
						:name="nodeData.name"
						:isReadOnly="isReadOnly"
						:instance="instance"
						:isActive="!!activeNode && activeNode.name === nodeData.name"
						:hideActions="pullConnActive"
					>
						<span
							slot="custom-tooltip"
							v-text="$locale.baseText('nodeView.placeholderNode.addTriggerNodeBeforeExecuting')"
						/>
					</node>
					<sticky
						v-else
						@deselectAllNodes="deselectAllNodes"
						@deselectNode="nodeDeselectedByName"
						@nodeSelected="nodeSelectedByName"
						@removeNode="removeNode"
						:key="`${nodeData.id}_sticky`"
						:name="nodeData.name"
						:isReadOnly="isReadOnly"
						:instance="instance"
						:isActive="!!activeNode && activeNode.name === nodeData.name"
						:nodeViewScale="nodeViewScale"
						:gridSize="GRID_SIZE"
						:hideActions="pullConnActive"
					/>
				</div>
			</div>
		</div>
		<node-details-view
			:readOnly="isReadOnly"
			:renaming="renamingActive"
			@valueChanged="valueChanged"
		/>
		<node-creation
			v-if="!isReadOnly"
			:create-node-active="createNodeActive"
			:node-view-scale="nodeViewScale"
			@toggleNodeCreator="onToggleNodeCreator"
			@addNode="onAddNode"
		/>
		<div
			:class="{ 'zoom-menu': true, 'regular-zoom-menu': !isDemo, 'demo-zoom-menu': isDemo, expanded: !sidebarMenuCollapsed }">
			<n8n-icon-button @click="zoomToFit" type="tertiary" size="large" :title="$locale.baseText('nodeView.zoomToFit')"
				icon="expand" />
			<n8n-icon-button @click="zoomIn" type="tertiary" size="large" :title="$locale.baseText('nodeView.zoomIn')"
				icon="search-plus" />
			<n8n-icon-button @click="zoomOut" type="tertiary" size="large" :title="$locale.baseText('nodeView.zoomOut')"
				icon="search-minus" />
			<n8n-icon-button v-if="nodeViewScale !== 1 && !isDemo" @click="resetZoom" type="tertiary" size="large"
				:title="$locale.baseText('nodeView.resetZoom')" icon="undo" />
		</div>
<<<<<<< HEAD
		<div class="workflow-execute-wrapper" v-if="!isReadOnly" ref="executeButtons">
			<n8n-button @click.stop="onRunWorkflow" :loading="workflowRunning" :label="runButtonText"
				:title="$locale.baseText('nodeView.executesTheWorkflowFromTheStartOrWebhookNode')" size="large"
				icon="play-circle" type="primary" />
=======
		<div
			class="workflow-execute-wrapper" v-if="!isReadOnly"
		>
			<span
				@mouseenter="showTriggerMissingToltip(true)"
				@mouseleave="showTriggerMissingToltip(false)"
				@click="onRunContainerClick"
			>
				<n8n-button
					@click.stop="onRunWorkflow"
					:loading="workflowRunning"
					:label="runButtonText"
					:title="$locale.baseText('nodeView.executesTheWorkflowFromATriggerNode')"
					size="large"
					icon="play-circle"
					type="primary"
					:disabled="isExecutionDisabled"
				/>
			</span>
>>>>>>> 77d041ba

			<n8n-icon-button v-if="workflowRunning === true && !executionWaitingForWebhook" icon="stop" size="large"
				class="stop-execution" type="secondary" :title="stopExecutionInProgress
					? $locale.baseText('nodeView.stoppingCurrentExecution')
					: $locale.baseText('nodeView.stopCurrentExecution')
				" :loading="stopExecutionInProgress" @click.stop="stopExecution()" />

			<n8n-icon-button v-if="workflowRunning === true && executionWaitingForWebhook === true" class="stop-execution"
				icon="stop" size="large" :title="$locale.baseText('nodeView.stopWaitingForWebhookCall')" type="secondary"
				@click.stop="stopWaitingForWebhook()" />

			<n8n-icon-button v-if="!isReadOnly && workflowExecution && !workflowRunning && !allTriggersDisabled"
				:title="$locale.baseText('nodeView.deletesTheCurrentExecutionData')" icon="trash" size="large"
				@click.stop="clearExecutionData()" />
		</div>
	</div>
</div>
</template>

<script lang="ts">
import Vue from 'vue';
import {
	Connection, Endpoint, N8nPlusEndpoint,
} from 'jsplumb';
import type { MessageBoxInputData } from 'element-ui/types/message-box';
import { jsPlumb, OnConnectionBindInfo } from 'jsplumb';
import once from 'lodash/once';

import {
	FIRST_ONBOARDING_PROMPT_TIMEOUT,
	MAIN_HEADER_TABS,
	MODAL_CANCEL,
	MODAL_CLOSE,
	MODAL_CONFIRMED,
	NODE_OUTPUT_DEFAULT_KEY,
	ONBOARDING_CALL_SIGNUP_MODAL_KEY,
	ONBOARDING_PROMPT_TIMEBOX,
	PLACEHOLDER_EMPTY_WORKFLOW_ID,
	QUICKSTART_NOTE_NAME,
	START_NODE_TYPE,
	STICKY_NODE_TYPE,
	VIEWS,
	WEBHOOK_NODE_TYPE,
	TRIGGER_NODE_FILTER,
} from '@/constants';
import { copyPaste } from '@/components/mixins/copyPaste';
import { externalHooks } from '@/components/mixins/externalHooks';
import { genericHelpers } from '@/components/mixins/genericHelpers';
import { mouseSelect } from '@/components/mixins/mouseSelect';
import { moveNodeWorkflow } from '@/components/mixins/moveNodeWorkflow';
import { restApi } from '@/components/mixins/restApi';
import { globalLinkActions } from '@/components/mixins/globalLinkActions';
import { showMessage } from '@/components/mixins/showMessage';
import { titleChange } from '@/components/mixins/titleChange';
import { newVersions } from '@/components/mixins/newVersions';

import { workflowHelpers } from '@/components/mixins/workflowHelpers';
import { workflowRun } from '@/components/mixins/workflowRun';

import NodeDetailsView from '@/components/NodeDetailsView.vue';
import Node from '@/components/Node.vue';
import NodeSettings from '@/components/NodeSettings.vue';
import Sticky from '@/components/Sticky.vue';
import CanvasAddButton from './CanvasAddButton.vue';

import * as CanvasHelpers from './canvasHelpers';

import mixins from 'vue-typed-mixins';
import { v4 as uuid } from 'uuid';
import {
	deepCopy,
	IConnection,
	IConnections,
	IDataObject,
	INode,
	INodeConnections,
	INodeCredentialsDetails,
	INodeIssues,
	INodeTypeDescription,
	INodeTypeNameVersion,
	IPinData,
	IRun,
	ITaskData,
	ITelemetryTrackProperties,
	IWorkflowBase,
	NodeHelpers,
	TelemetryHelpers,
	Workflow,
} from 'n8n-workflow';
import {
	ICredentialsResponse,
	IExecutionResponse,
	IWorkflowDb,
	IWorkflowData,
	INodeUi,
	IUpdateInformation,
	IWorkflowDataUpdate,
	XYPosition,
	IPushDataExecutionFinished,
	ITag,
	INewWorkflowData,
	IWorkflowTemplate,
	IExecutionsSummary,
	IWorkflowToShare,
} from '@/Interface';
import { mapGetters } from 'vuex';

import '../plugins/N8nCustomConnectorType';
import '../plugins/PlusEndpointType';
import { getAccountAge } from '@/modules/userHelpers';
import { dataPinningEventBus } from "@/event-bus/data-pinning-event-bus";
import { debounceHelper } from '@/components/mixins/debounce';
import { getNodeViewTab } from '@/components/helpers';

interface AddNodeOptions {
	position?: XYPosition;
	dragAndDrop?: boolean;
}


export default mixins(
	copyPaste,
	externalHooks,
	genericHelpers,
	mouseSelect,
	moveNodeWorkflow,
	restApi,
	showMessage,
	titleChange,
	workflowHelpers,
	workflowRun,
	newVersions,
	globalLinkActions,
	debounceHelper,
)
	.extend({
		name: 'NodeView',
		components: {
			NodeDetailsView,
			Node,
			NodeCreator: () => import('@/components/Node/NodeCreator/NodeCreator.vue'),
			NodeSettings,
			Sticky,
			CanvasAddButton,
			NodeCreation: () => import('@/components/Node/NodeCreation.vue'),
		},
		errorCaptured: (err, vm, info) => {
			console.error('errorCaptured'); // eslint-disable-line no-console
			console.error(err); // eslint-disable-line no-console
		},
		watch: {
			// Listen to route changes and load the workflow accordingly
			'$route' (to, from) {
				const currentTab = getNodeViewTab(to);
				const nodeViewNotInitialized = !this.$store.getters['ui/isNodeViewInitialized'];
				let workflowChanged =
					from.params.name !== to.params.name &&
					// Both 'new' and __EMPTY__ are new workflow names, so ignore them when detecting if wf changed
					!(from.params.name === 'new' && this.currentWorkflow === PLACEHOLDER_EMPTY_WORKFLOW_ID);
				const isOpeningTemplate = to.name === VIEWS.TEMPLATE_IMPORT;

				// When entering this tab:
				if (currentTab === MAIN_HEADER_TABS.WORKFLOW || isOpeningTemplate) {
					if (workflowChanged || nodeViewNotInitialized || isOpeningTemplate) {
						this.startLoading();
						if (nodeViewNotInitialized) {
							const previousDirtyState = this.$store.getters.getStateIsDirty;
							this.resetWorkspace();
							this.$store.commit('setStateDirty', previousDirtyState);
						}
						this.initView().then(() => {
							this.stopLoading();
							if (this.blankRedirect) {
								this.blankRedirect = false;
							}
						});
					}
				}
				// Also, when landing on executions tab, check if workflow data is changed
				if (currentTab === MAIN_HEADER_TABS.EXECUTIONS) {
					workflowChanged = from.params.name !== to.params.name && !(to.params.name === 'new' && from.params.name === undefined);
					if (workflowChanged) {
						// This will trigger node view to update next time workflow tab is opened
						this.$store.commit('ui/setNodeViewInitialized', false);
					}
				}
			},
			activeNode () {
				// When a node gets set as active deactivate the create-menu
				this.createNodeActive = false;
			},
			nodes: {
				async handler () {
					// Load a workflow
					let workflowId = null as string | null;
					if (this.$route && this.$route.params.name) {
						workflowId = this.$route.params.name;
					}
				},
				deep: true,
			},
			connections: {
				async handler(value, oldValue) {
					// Load a workflow
					let workflowId = null as string | null;
					if (this.$route && this.$route.params.name) {
						workflowId = this.$route.params.name;
					}
				},
				deep: true,
			},
			containsTrigger(containsTrigger) {
				// Re-center CanvasAddButton if there's no triggers
				if (containsTrigger === false) this.setRecenteredCanvasAddButtonPosition(this.getNodeViewOffsetPosition);
				else this.tryToAddWelcomeSticky();
			},
		},
		async beforeRouteLeave(to, from, next) {
<<<<<<< HEAD
			const previousTab = getNodeViewTab(from);
			const nextTab = getNodeViewTab(to);
			// Only react if leaving workflow tab and going to a separate page
			if (previousTab === MAIN_HEADER_TABS.WORKFLOW && !nextTab) {
				// Skip check if in the middle of template import
				if (from.name === VIEWS.TEMPLATE_IMPORT) {
=======
			this.$store.commit('setSubworkflowExecutionError', null);
			const result = this.$store.getters.getStateIsDirty;
			if (result) {
				const confirmModal = await this.confirmModal(
					this.$locale.baseText('generic.unsavedWork.confirmMessage.message'),
					this.$locale.baseText('generic.unsavedWork.confirmMessage.headline'),
					'warning',
					this.$locale.baseText('generic.unsavedWork.confirmMessage.confirmButtonText'),
					this.$locale.baseText('generic.unsavedWork.confirmMessage.cancelButtonText'),
					true,
				);

				if (confirmModal === MODAL_CONFIRMED) {
					const saved = await this.saveCurrentWorkflow({}, false);
					if (saved) this.$store.dispatch('settings/fetchPromptsData');
					this.$store.commit('setStateDirty', false);
					next();
				} else if (confirmModal === MODAL_CANCEL) {
					this.$store.commit('setStateDirty', false);
>>>>>>> 77d041ba
					next();
					return;
				}

				const result = this.$store.getters.getStateIsDirty;
				if (result) {
					const confirmModal = await this.confirmModal(
						this.$locale.baseText('generic.unsavedWork.confirmMessage.message'),
						this.$locale.baseText('generic.unsavedWork.confirmMessage.headline'),
						'warning',
						this.$locale.baseText('generic.unsavedWork.confirmMessage.confirmButtonText'),
						this.$locale.baseText('generic.unsavedWork.confirmMessage.cancelButtonText'),
						true,
					);

					if (confirmModal === MODAL_CONFIRMED) {
						const saved = await this.saveCurrentWorkflow({}, false);
						if (saved) this.$store.dispatch('settings/fetchPromptsData');
						this.$store.commit('setStateDirty', false);
						next();
					} else if (confirmModal === MODAL_CANCEL) {
						this.$store.commit('setStateDirty', false);
						next();
					} else if (confirmModal === MODAL_CLOSE) {
						next(false);
					}
				} else {
					next();
				}
			} else {
				next();
			}
		},
		computed: {
			...mapGetters('users', [
				'currentUser',
			]),
			...mapGetters('ui', [
				'sidebarMenuCollapsed',
			]),
			...mapGetters('settings', [
				'isOnboardingCallPromptFeatureEnabled',
			]),
			defaultLocale(): string {
				return this.$store.getters.defaultLocale;
			},
			isEnglishLocale(): boolean {
				return this.defaultLocale === 'en';
			},
			...mapGetters(['nativelyNumberSuffixedDefaults']),
			activeNode(): INodeUi | null {
				return this.$store.getters.activeNode;
			},
			executionWaitingForWebhook(): boolean {
				return this.$store.getters.executionWaitingForWebhook;
			},
			isDemo(): boolean {
				return this.$route.name === VIEWS.DEMO;
			},
			isExecutionView(): boolean {
				return this.$route.name === VIEWS.EXECUTION;
			},
			showCanvasAddButton(): boolean {
				return this.loadingService === null && !this.containsTrigger && !this.isDemo && !this.isExecutionView;
			},
			lastSelectedNode(): INodeUi | null {
				return this.$store.getters.lastSelectedNode;
			},
			nodes(): INodeUi[] {
				return this.$store.getters.allNodes;
			},
			runButtonText(): string {
				if (this.workflowRunning === false) {
					return this.$locale.baseText('nodeView.runButtonText.executeWorkflow');
				}

				if (this.executionWaitingForWebhook === true) {
					return this.$locale.baseText('nodeView.runButtonText.waitingForTriggerEvent');
				}

				return this.$locale.baseText('nodeView.runButtonText.executingWorkflow');
			},
			workflowStyle(): object {
				const offsetPosition = this.getNodeViewOffsetPosition;
				return {
					left: offsetPosition[0] + 'px',
					top: offsetPosition[1] + 'px',
				};
			},
			canvasAddButtonStyle(): object {
				return {
					'pointer-events': this.createNodeActive ? 'none' : 'all',
				};
			},
			backgroundStyle(): object {
<<<<<<< HEAD
				return CanvasHelpers.getBackgroundStyles(
					this.nodeViewScale,
					this.$store.getters.getNodeViewOffsetPosition,
					this.isExecutionPreview,
				);
=======
				return CanvasHelpers.getBackgroundStyles(this.nodeViewScale, this.getNodeViewOffsetPosition);
>>>>>>> 77d041ba
			},
			workflowClasses() {
				const returnClasses = [];
				if (this.ctrlKeyPressed === true) {
					if (this.$store.getters.isNodeViewMoveInProgress === true) {
						returnClasses.push('move-in-process');
					} else {
						returnClasses.push('move-active');
					}
				}
				if (this.selectActive || this.ctrlKeyPressed === true) {
					// Makes sure that nothing gets selected while select or move is active
					returnClasses.push('do-not-select');
				}
				return returnClasses;
			},
			workflowExecution(): IExecutionResponse | null {
				return this.$store.getters.getWorkflowExecution;
			},
			workflowRunning(): boolean {
				return this.$store.getters.isActionActive('workflowRunning');
			},
<<<<<<< HEAD
			currentWorkflow (): string {
				return this.$route.params.name || this.$store.getters.workflowId;
			},
			workflowName (): string {
				return this.$store.getters.workflowName;
=======
			allTriggersDisabled(): boolean {
				const disabledTriggerNodes = this.triggerNodes.filter(node => node.disabled);

				return disabledTriggerNodes.length === this.triggerNodes.length;
			},
			triggerNodes(): INodeUi[] {
				return this.nodes.filter(node =>
					node.type === START_NODE_TYPE ||
					this.$store.getters['nodeTypes/isTriggerNode'](node.type),
				);
			},
			containsTrigger(): boolean {
				return this.triggerNodes.length > 0;
			},
			isExecutionDisabled(): boolean {
				return !this.containsTrigger || this.allTriggersDisabled;
			},
			getNodeViewOffsetPosition(): XYPosition {
				return this.$store.getters.getNodeViewOffsetPosition;
>>>>>>> 77d041ba
			},
		},
		data() {
			return {
				GRID_SIZE: CanvasHelpers.GRID_SIZE,
				STICKY_NODE_TYPE,
				createNodeActive: false,
				instance: jsPlumb.getInstance(),
				lastSelectedConnection: null as null | Connection,
				lastClickPosition: [450, 450] as XYPosition,
				nodeViewScale: 1,
				ctrlKeyPressed: false,
				stopExecutionInProgress: false,
				blankRedirect: false,
				credentialsUpdated: false,
				newNodeInsertPosition: null as XYPosition | null,
				pullConnActiveNodeName: null as string | null,
				pullConnActive: false,
				dropPrevented: false,
				renamingActive: false,
				showStickyButton: false,
<<<<<<< HEAD
				isExecutionPreview: false,
=======
				showTriggerMissingTooltip: false,
				canvasAddButtonPosition: [1, 1] as XYPosition,
				workflowData: null as INewWorkflowData | null,
>>>>>>> 77d041ba
			};
		},
		beforeDestroy() {
			this.resetWorkspace();
			// Make sure the event listeners get removed again else we
			// could add up with them registred multiple times
			document.removeEventListener('keydown', this.keyDown);
			document.removeEventListener('keyup', this.keyUp);
			this.unregisterCustomAction('showNodeCreator');
		},
		methods: {
			showTriggerMissingToltip(isVisible: boolean) {
				this.showTriggerMissingTooltip = isVisible;
			},
			onRunNode(nodeName: string, source: string) {
				const node = this.$store.getters.getNodeByName(nodeName);
				const telemetryPayload = {
					node_type: node ? node.type : null,
					workflow_id: this.$store.getters.workflowId,
					source: 'canvas',
				};
				this.$telemetry.track('User clicked execute node button', telemetryPayload);
				this.$externalHooks().run('nodeView.onRunNode', telemetryPayload);
				this.runWorkflow(nodeName, source);
			},
			async onRunWorkflow() {
				this.getWorkflowDataToSave().then((workflowData) => {
					const telemetryPayload = {
						workflow_id: this.$store.getters.workflowId,
						node_graph_string: JSON.stringify(TelemetryHelpers.generateNodesGraph(workflowData as IWorkflowBase, this.getNodeTypes()).nodeGraph),
					};
					this.$telemetry.track('User clicked execute workflow button', telemetryPayload);
					this.$externalHooks().run('nodeView.onRunWorkflow', telemetryPayload);

				});

				await this.runWorkflow();
			},
			onRunContainerClick() {
				if (this.containsTrigger && !this.allTriggersDisabled) return;

				const message = this.containsTrigger && this.allTriggersDisabled
					? this.$locale.baseText('nodeView.addOrEnableTriggerNode')
					: this.$locale.baseText('nodeView.addATriggerNodeFirst');

				this.registerCustomAction('showNodeCreator', () => this.showTriggerCreator('no_trigger_execution_tooltip'));
				const notice = this.$showMessage({
					type: 'info',
					title: this.$locale.baseText('nodeView.cantExecuteNoTrigger'),
					message,
					duration: 3000,
					onClick: () => setTimeout(() => {
						// Close the creator panel if user clicked on the link
						if(this.createNodeActive) notice.close();
					}, 0),
				});
			},
			clearExecutionData() {
				this.$store.commit('setWorkflowExecutionData', null);
				this.updateNodesExecutionIssues();
			},
			translateName(type: string, originalName: string) {
				return this.$locale.headerText({
					key: `headers.${this.$locale.shortNodeType(type)}.displayName`,
					fallback: originalName,
				});
			},
			getUniqueNodeName({
				originalName,
				additionalUsedNames = [],
				type = '',
			}: {
				originalName: string,
				additionalUsedNames?: string[],
				type?: string,
			}) {
				const allNodeNamesOnCanvas = this.$store.getters.allNodes.map((n: INodeUi) => n.name);
				originalName = this.isEnglishLocale ? originalName : this.translateName(type, originalName);

				if (
					!allNodeNamesOnCanvas.includes(originalName) &&
					!additionalUsedNames.includes(originalName)
				) {
					return originalName; // already unique
				}

				let natives: string[] = this.nativelyNumberSuffixedDefaults;
				natives = this.isEnglishLocale ? natives : natives.map(name => {
					const type = name.toLowerCase().replace('_', '');
					return this.translateName(type, name);
				});

				const found = natives.find((n) => originalName.startsWith(n));

				let ignore, baseName, nameIndex, uniqueName;
				let index = 1;

				if (found) {
					// name natively ends with number
					nameIndex = originalName.split(found).pop();
					if (nameIndex) {
						index = parseInt(nameIndex, 10);
					}
					baseName = uniqueName = found;
				} else {
					const nameMatch = originalName.match(/(.*\D+)(\d*)/);

					if (nameMatch === null) {
						// name is only a number
						index = parseInt(originalName, 10);
						baseName = '';
						uniqueName = baseName + index;
					} else {
						// name is string or string/number combination
						[ignore, baseName, nameIndex] = nameMatch;
						if (nameIndex !== '') {
							index = parseInt(nameIndex, 10);
						}
						uniqueName = baseName;
					}
				}

				while (
					allNodeNamesOnCanvas.includes(uniqueName) ||
					additionalUsedNames.includes(uniqueName)
				) {
					uniqueName = baseName + (index++);
				}

				return uniqueName;
			},
			async onSaveKeyboardShortcut() {
				const saved = await this.saveCurrentWorkflow();
				if (saved) this.$store.dispatch('settings/fetchPromptsData');
			},
			showTriggerCreator(source: string) {
				if(this.createNodeActive) return;
				this.$store.commit('nodeCreator/setSelectedType', TRIGGER_NODE_FILTER);
				this.$store.commit('nodeCreator/setShowScrim', true);
				this.onToggleNodeCreator({ source, createNodeActive: true });
				this.$nextTick(() => this.$store.commit('nodeCreator/setShowTabs', false));
			},
			async openExecution(executionId: string) {
				this.startLoading();
				this.resetWorkspace();
				let data: IExecutionResponse | undefined;
				try {
					data = await this.restApi().getExecution(executionId);
				} catch (error) {
					this.$showError(
						error,
						this.$locale.baseText('nodeView.showError.openExecution.title'),
					);
					return;
				}
				if (data === undefined) {
					throw new Error(`Execution with id "${executionId}" could not be found!`);
				}
				this.$store.commit('setWorkflowName', { newName: data.workflowData.name, setStateDirty: false });
				this.$store.commit('setWorkflowId', PLACEHOLDER_EMPTY_WORKFLOW_ID);
				this.$store.commit('setWorkflowExecutionData', data);
				this.$store.commit('setWorkflowPinData', data.workflowData.pinData);
<<<<<<< HEAD
				await this.addNodes(JSON.parse(JSON.stringify(data.workflowData.nodes)), JSON.parse(JSON.stringify(data.workflowData.connections)));
=======

				await this.addNodes(deepCopy(data.workflowData.nodes), deepCopy(data.workflowData.connections));
>>>>>>> 77d041ba
				this.$nextTick(() => {
					this.zoomToFit();
					this.$store.commit('setStateDirty', false);
				});
				this.$externalHooks().run('execution.open', { workflowId: data.workflowData.id, workflowName: data.workflowData.name, executionId });
				this.$telemetry.track('User opened read-only execution', { workflow_id: data.workflowData.id, execution_mode: data.mode, execution_finished: data.finished });
				if (data.finished !== true && data && data.data && data.data.resultData && data.data.resultData.error) {
					// Check if any node contains an error
					let nodeErrorFound = false;
					if (data.data.resultData.runData) {
						const runData = data.data.resultData.runData;
						errorCheck:
						for (const nodeName of Object.keys(runData)) {
							for (const taskData of runData[nodeName]) {
								if (taskData.error) {
									nodeErrorFound = true;
									break errorCheck;
								}
							}
						}
					}
					if (nodeErrorFound === false) {
						const resultError = data.data.resultData.error;
						const errorMessage = this.$getExecutionError(data.data);
						const shouldTrack = resultError && 'node' in resultError && resultError.node!.type.startsWith('n8n-nodes-base');
						this.$showMessage({
							title: 'Failed execution',
							message: errorMessage,
							type: 'error',
						}, shouldTrack);
						if (data.data.resultData.error.stack) {
							// Display some more information for now in console to make debugging easier
							// TODO: Improve this in the future by displaying in UI
							console.error(`Execution ${executionId} error:`); // eslint-disable-line no-console
							console.error(data.data.resultData.error.stack); // eslint-disable-line no-console
						}
					}
				}
				if ((data as IExecutionsSummary).waitTill) {
					this.$showMessage({
						title: this.$locale.baseText('nodeView.thisExecutionHasntFinishedYet'),
						message: `<a data-action="reload">${this.$locale.baseText('nodeView.refresh')}</a> ${this.$locale.baseText('nodeView.toSeeTheLatestStatus')}.<br/> <a href="https://docs.n8n.io/integrations/builtin/core-nodes/n8n-nodes-base.wait/" target="_blank">${this.$locale.baseText('nodeView.moreInfo')}</a>`,
						type: 'warning',
						duration: 0,
					});
				}
				this.stopLoading();
			},
			async importWorkflowExact(data: { workflow: IWorkflowDataUpdate }) {
				if (!data.workflow.nodes || !data.workflow.connections) {
					throw new Error('Invalid workflow object');
				}
				this.resetWorkspace();
				data.workflow.nodes = CanvasHelpers.getFixedNodesList(data.workflow.nodes);

				await this.addNodes(data.workflow.nodes, data.workflow.connections);

				if (data.workflow.pinData) {
					this.$store.commit('setWorkflowPinData', data.workflow.pinData);
				}

				this.$nextTick(() => {
					this.zoomToFit();
				});
			},
			async openWorkflowTemplate(templateId: string) {
				this.startLoading();
				this.setLoadingText(this.$locale.baseText('nodeView.loadingTemplate'));
				this.resetWorkspace();

				this.$store.commit('workflows/setCurrentWorkflowExecutions', []);
				this.$store.commit('workflows/setActiveWorkflowExecution', null);

				let data: IWorkflowTemplate | undefined;
				try {
					this.$externalHooks().run('template.requested', { templateId });
					data = await this.$store.dispatch('templates/getWorkflowTemplate', templateId);

					if (!data) {
						throw new Error(
							this.$locale.baseText(
								'nodeView.workflowTemplateWithIdCouldNotBeFound',
								{ interpolate: { templateId } },
							),
						);
					}
				} catch (error) {
					this.$showError(error, this.$locale.baseText('nodeView.couldntImportWorkflow'));
					this.$router.replace({ name: VIEWS.NEW_WORKFLOW });
					return;
				}

				data.workflow.nodes = CanvasHelpers.getFixedNodesList(data.workflow.nodes);

				this.blankRedirect = true;
				this.$router.replace({ name: VIEWS.NEW_WORKFLOW, query: { templateId } });

				await this.addNodes(data.workflow.nodes, data.workflow.connections);
				this.workflowData = await this.$store.dispatch('workflows/getNewWorkflowData', data.name);
				this.$nextTick(() => {
					this.zoomToFit();

					this.$store.commit('setStateDirty', true);
				});

				this.$externalHooks().run('template.open', { templateId, templateName: data.name, workflow: data.workflow });
				this.stopLoading();
			},
			async openWorkflow(workflowId: string) {
				this.startLoading();
				this.resetWorkspace();
				let data: IWorkflowDb | undefined;
				try {
					data = await this.restApi().getWorkflow(workflowId);
				} catch (error) {
					this.$showError(
						error,
						this.$locale.baseText('nodeView.showError.openWorkflow.title'),
					);
					return;
				}
				if (data === undefined) {
					throw new Error(
						this.$locale.baseText(
							'nodeView.workflowWithIdCouldNotBeFound',
							{ interpolate: { workflowId } },
						),
					);
				}
				this.$store.commit('setActive', data.active || false);
				this.$store.commit('setWorkflowId', workflowId);
				this.$store.commit('setWorkflowName', { newName: data.name, setStateDirty: false });
				this.$store.commit('setWorkflowSettings', data.settings || {});
				this.$store.commit('setWorkflowPinData', data.pinData || {});
				const tags = (data.tags || []) as ITag[];
				this.$store.commit('tags/upsertTags', tags);
				const tagIds = tags.map((tag) => tag.id);
				this.$store.commit('setWorkflowTagIds', tagIds || []);
				await this.addNodes(data.nodes, data.connections);
				if (!this.credentialsUpdated) {
					this.$store.commit('setStateDirty', false);
				}
				this.zoomToFit();
				this.$externalHooks().run('workflow.open', { workflowId, workflowName: data.name });
				await this.loadExecutions();
				this.stopLoading();
				return data;
			},
			async loadExecutions(): Promise<void> {
				if (!this.currentWorkflow) {
					this.$store.commit('workflows/setCurrentWorkflowExecutions', []);
					this.$store.commit('workflows/setActiveWorkflowExecution', null);
					return;
				}
				try {
						const workflowExecutions: IExecutionsSummary[] = await this.$store.dispatch('workflows/loadCurrentWorkflowExecutions', { finished: true, status: '' });
						this.$store.commit('workflows/setCurrentWorkflowExecutions', workflowExecutions);
						if (workflowExecutions.length > 0) {
							this.$store.commit('workflows/setActiveWorkflowExecution', workflowExecutions[0]);
						} else {
							this.$store.commit('workflows/setActiveWorkflowExecution', null);
						}
				} catch (error) {
					this.$showError(
						error,
						this.$locale.baseText('executionsList.showError.refreshData.title'),
					);
				}
			},
			touchTap(e: MouseEvent | TouchEvent) {
				if (this.isTouchDevice) {
					this.mouseDown(e);
				}
			},
			mouseDown(e: MouseEvent | TouchEvent) {
				// Save the location of the mouse click
				this.lastClickPosition = this.getMousePositionWithinNodeView(e);

				this.mouseDownMouseSelect(e as MouseEvent);
				this.mouseDownMoveWorkflow(e as MouseEvent);

				// Hide the node-creator
				this.createNodeActive = false;
			},
			mouseUp(e: MouseEvent) {
				this.mouseUpMouseSelect(e);
				this.mouseUpMoveWorkflow(e);
			},
			wheelScroll(e: WheelEvent) {
				//* Control + scroll zoom
				if (e.ctrlKey) {
					if (e.deltaY > 0) {
						this.zoomOut();
					} else {
						this.zoomIn();
					}

					e.preventDefault();
					return;
				}
				this.wheelMoveWorkflow(e);
			},
			keyUp(e: KeyboardEvent) {
				if (e.key === this.controlKeyCode) {
					this.ctrlKeyPressed = false;
				}
			},
			async keyDown(e: KeyboardEvent) {
				// @ts-ignore
				const path = e.path || (e.composedPath && e.composedPath());

				// Check if the keys got emitted from a message box or from something
				// else which should ignore the default keybindings
				for (let index = 0; index < path.length; index++) {
					if (path[index].className && typeof path[index].className === 'string' && (
						path[index].className.includes('ignore-key-press')
					)) {
						return;
					}
				}

				// el-dialog or el-message-box element is open
				if (window.document.body.classList.contains('el-popup-parent--hidden')) {
					return;
				}

				if (e.key === 'Escape') {
					this.createNodeActive = false;
					if (this.activeNode) {
						this.$externalHooks().run('dataDisplay.nodeEditingFinished');
						this.$store.commit('setActiveNode', null);
					}

					return;
				}

				// node modal is open
				if (this.activeNode) {
					return;
				}

				if (e.key === 'd') {
					this.callDebounced('deactivateSelectedNode', { debounceTime: 350 });

				} else if (e.key === 'Delete' || e.key === 'Backspace') {
					e.stopPropagation();
					e.preventDefault();

					this.callDebounced('deleteSelectedNodes', { debounceTime: 500 });

				} else if (e.key === 'Tab') {
					this.onToggleNodeCreator({ source: 'tab', createNodeActive: !this.createNodeActive && !this.isReadOnly });
				} else if (e.key === this.controlKeyCode) {
					this.ctrlKeyPressed = true;
				} else if (e.key === 'F2' && !this.isReadOnly) {
					const lastSelectedNode = this.lastSelectedNode;
					if (lastSelectedNode !== null && lastSelectedNode.type !== STICKY_NODE_TYPE) {
						this.callDebounced('renameNodePrompt', { debounceTime: 1500 }, lastSelectedNode.name);
					}
				} else if ((e.key === '=' || e.key === '+') && !this.isCtrlKeyPressed(e)) {
					this.zoomIn();
				} else if ((e.key === '_' || e.key === '-') && !this.isCtrlKeyPressed(e)) {
					this.zoomOut();
				} else if ((e.key === '0') && !this.isCtrlKeyPressed(e)) {
					this.resetZoom();
				} else if ((e.key === '1') && !this.isCtrlKeyPressed(e)) {
					this.zoomToFit();
				} else if ((e.key === 'a') && (this.isCtrlKeyPressed(e) === true)) {
					// Select all nodes
					e.stopPropagation();
					e.preventDefault();

					this.callDebounced('selectAllNodes', { debounceTime: 1000 });
				} else if ((e.key === 'c') && (this.isCtrlKeyPressed(e) === true)) {
					this.callDebounced('copySelectedNodes', { debounceTime: 1000 });
				} else if ((e.key === 'x') && (this.isCtrlKeyPressed(e) === true)) {
					// Cut nodes
					e.stopPropagation();
					e.preventDefault();

					this.callDebounced('cutSelectedNodes', { debounceTime: 1000 });
				} else if (e.key === 'n' && this.isCtrlKeyPressed(e) === true && e.altKey === true) {
					// Create a new workflow
					e.stopPropagation();
					e.preventDefault();
					if (this.isDemo) {
						return;
					}

					if (this.$router.currentRoute.name === VIEWS.NEW_WORKFLOW) {
						this.$root.$emit('newWorkflow');
					} else {
						this.$router.push({ name: VIEWS.NEW_WORKFLOW });
					}

					this.$showMessage({
						title: this.$locale.baseText('nodeView.showMessage.keyDown.title'),
						type: 'success',
					});
				} else if ((e.key === 's') && (this.isCtrlKeyPressed(e) === true)) {
					// Save workflow
					e.stopPropagation();
					e.preventDefault();

					if (this.isReadOnly) {
						return;
					}

					this.callDebounced('onSaveKeyboardShortcut', { debounceTime: 1000 });
				} else if (e.key === 'Enter') {
					// Activate the last selected node
					const lastSelectedNode = this.lastSelectedNode;

					if (lastSelectedNode !== null) {
						if (lastSelectedNode.type === STICKY_NODE_TYPE && this.isReadOnly) {
							return;
						}
						this.$store.commit('setActiveNode', lastSelectedNode.name);
					}
				} else if (e.key === 'ArrowRight' && e.shiftKey === true) {
					// Select all downstream nodes
					e.stopPropagation();
					e.preventDefault();

					this.callDebounced('selectDownstreamNodes', { debounceTime: 1000 });
				} else if (e.key === 'ArrowRight') {
					// Set child node active
					const lastSelectedNode = this.lastSelectedNode;
					if (lastSelectedNode === null) {
						return;
					}

					const connections = this.$store.getters.outgoingConnectionsByNodeName(lastSelectedNode.name);

					if (connections.main === undefined || connections.main.length === 0) {
						return;
					}

					this.callDebounced('nodeSelectedByName', { debounceTime: 100 }, connections.main[0][0].node, false, true);
				} else if (e.key === 'ArrowLeft' && e.shiftKey === true) {
					// Select all downstream nodes
					e.stopPropagation();
					e.preventDefault();

					this.callDebounced('selectUpstreamNodes', { debounceTime: 1000 });
				} else if (e.key === 'ArrowLeft') {
					// Set parent node active
					const lastSelectedNode = this.lastSelectedNode;
					if (lastSelectedNode === null) {
						return;
					}

					const workflow = this.getCurrentWorkflow();

					if (!workflow.connectionsByDestinationNode.hasOwnProperty(lastSelectedNode.name)) {
						return;
					}

					const connections = workflow.connectionsByDestinationNode[lastSelectedNode.name];

					if (connections.main === undefined || connections.main.length === 0) {
						return;
					}

					this.callDebounced('nodeSelectedByName', { debounceTime: 100 }, connections.main[0][0].node, false, true);
				} else if (['ArrowUp', 'ArrowDown'].includes(e.key)) {
					// Set sibling node as active

					// Check first if it has a parent node
					const lastSelectedNode = this.lastSelectedNode;
					if (lastSelectedNode === null) {
						return;
					}

					const workflow = this.getCurrentWorkflow();

					if (!workflow.connectionsByDestinationNode.hasOwnProperty(lastSelectedNode.name)) {
						return;
					}

					const connections = workflow.connectionsByDestinationNode[lastSelectedNode.name];

					if (connections.main === undefined || connections.main.length === 0) {
						return;
					}

					const parentNode = connections.main[0][0].node;
					const connectionsParent = this.$store.getters.outgoingConnectionsByNodeName(parentNode);

					if (connectionsParent.main === undefined || connectionsParent.main.length === 0) {
						return;
					}

					// Get all the sibling nodes and their x positions to know which one to set active
					let siblingNode: INodeUi;
					let lastCheckedNodePosition = e.key === 'ArrowUp' ? -99999999 : 99999999;
					let nextSelectNode: string | null = null;
					for (const ouputConnections of connectionsParent.main) {
						for (const ouputConnection of ouputConnections) {
							if (ouputConnection.node === lastSelectedNode.name) {
								// Ignore current node
								continue;
							}
							siblingNode = this.$store.getters.getNodeByName(ouputConnection.node);

							if (e.key === 'ArrowUp') {
								// Get the next node on the left
								if (siblingNode.position[1] <= lastSelectedNode.position[1] && siblingNode.position[1] > lastCheckedNodePosition) {
									nextSelectNode = siblingNode.name;
									lastCheckedNodePosition = siblingNode.position[1];
								}
							} else {
								// Get the next node on the right
								if (siblingNode.position[1] >= lastSelectedNode.position[1] && siblingNode.position[1] < lastCheckedNodePosition) {
									nextSelectNode = siblingNode.name;
									lastCheckedNodePosition = siblingNode.position[1];
								}
							}
						}
					}

					if (nextSelectNode !== null) {
						this.callDebounced('nodeSelectedByName', { debounceTime: 100 }, nextSelectNode, false, true);
					}
				}
			},

			deactivateSelectedNode() {
				if (this.editAllowedCheck() === false) {
					return;
				}
				this.disableNodes(this.$store.getters.getSelectedNodes);
			},

			deleteSelectedNodes() {
				// Copy "selectedNodes" as the nodes get deleted out of selection
				// when they get deleted and if we would use original it would mess
				// with the index and would so not delete all nodes
				const nodesToDelete: string[] = this.$store.getters.getSelectedNodes.map((node: INodeUi) => {
					return node.name;
				});
				nodesToDelete.forEach((nodeName: string) => {
					this.removeNode(nodeName);
				});
			},

			selectAllNodes() {
				this.nodes.forEach((node) => {
					this.nodeSelectedByName(node.name);
				});
			},

			selectUpstreamNodes() {
				const lastSelectedNode = this.lastSelectedNode;
				if (lastSelectedNode === null) {
					return;
				}

				this.deselectAllNodes();

				// Get all upstream nodes and select them
				const workflow = this.getCurrentWorkflow();
				for (const nodeName of workflow.getParentNodes(lastSelectedNode.name)) {
					this.nodeSelectedByName(nodeName);
				}

				// At the end select the previously selected node again
				this.nodeSelectedByName(lastSelectedNode.name);
			},
			selectDownstreamNodes() {
				const lastSelectedNode = this.lastSelectedNode;
				if (lastSelectedNode === null) {
					return;
				}

				this.deselectAllNodes();

				// Get all downstream nodes and select them
				const workflow = this.getCurrentWorkflow();
				for (const nodeName of workflow.getChildNodes(lastSelectedNode.name)) {
					this.nodeSelectedByName(nodeName);
				}

				// At the end select the previously selected node again
				this.nodeSelectedByName(lastSelectedNode.name);
			},

			pushDownstreamNodes(sourceNodeName: string, margin: number) {
				const sourceNode = this.$store.getters.nodesByName[sourceNodeName];
				const workflow = this.getCurrentWorkflow();
				const childNodes = workflow.getChildNodes(sourceNodeName);
				for (const nodeName of childNodes) {
					const node = this.$store.getters.nodesByName[nodeName] as INodeUi;
					if (node.position[0] < sourceNode.position[0]) {
						continue;
					}

					const updateInformation = {
						name: nodeName,
						properties: {
							position: [node.position[0] + margin, node.position[1]],
						},
					};

					this.$store.commit('updateNodeProperties', updateInformation);
					this.onNodeMoved(node);
				}
			},

			cutSelectedNodes() {
				const deleteCopiedNodes = !this.isReadOnly;
				this.copySelectedNodes(deleteCopiedNodes);
				if (deleteCopiedNodes) {
					this.deleteSelectedNodes();
				}
			},

			copySelectedNodes(isCut: boolean) {
				this.getSelectedNodesToSave().then((data) => {
					const workflowToCopy: IWorkflowToShare = {
						meta: {
							instanceId: this.$store.getters.instanceId,
						},
						...data,
					};

					const nodeData = JSON.stringify(workflowToCopy, null, 2);
					this.copyToClipboard(nodeData);
					if (data.nodes.length > 0) {
						if (!isCut) {
							this.$showMessage({
								title: 'Copied!',
								message: '',
								type: 'success',
							});
						}
						this.$telemetry.track('User copied nodes', {
							node_types: data.nodes.map((node) => node.type),
							workflow_id: this.$store.getters.workflowId,
						});
					}
				});
			},

			resetZoom() {
				const { scale, offset } = CanvasHelpers.scaleReset({ scale: this.nodeViewScale, offset: this.getNodeViewOffsetPosition });

				this.setZoomLevel(scale);
				this.$store.commit('setNodeViewOffsetPosition', { newOffset: offset });
			},

			zoomIn() {
				const { scale, offset: [xOffset, yOffset] } = CanvasHelpers.scaleBigger({ scale: this.nodeViewScale, offset: this.getNodeViewOffsetPosition });

				this.setZoomLevel(scale);
				this.$store.commit('setNodeViewOffsetPosition', { newOffset: [xOffset, yOffset] });
			},

			zoomOut() {
				const { scale, offset: [xOffset, yOffset] } = CanvasHelpers.scaleSmaller({ scale: this.nodeViewScale, offset: this.getNodeViewOffsetPosition });

				this.setZoomLevel(scale);
				this.$store.commit('setNodeViewOffsetPosition', { newOffset: [xOffset, yOffset] });
			},

			setZoomLevel(zoomLevel: number) {
				this.nodeViewScale = zoomLevel; // important for background
				const element = this.$refs.nodeView as HTMLElement;
				if (!element) {
					return;
				}

				// https://docs.jsplumbtoolkit.com/community/current/articles/zooming.html
				const prependProperties = ['webkit', 'moz', 'ms', 'o'];
				const scaleString = 'scale(' + zoomLevel + ')';

				for (let i = 0; i < prependProperties.length; i++) {
					// @ts-ignore
					element.style[prependProperties[i] + 'Transform'] = scaleString;
				}
				element.style['transform'] = scaleString;

				// @ts-ignore
				this.instance.setZoom(zoomLevel);
			},
			setRecenteredCanvasAddButtonPosition (offset?: XYPosition) {

				const position = CanvasHelpers.getMidCanvasPosition(this.nodeViewScale, offset || [0, 0]);

				position[0] -= CanvasHelpers.PLACEHOLDER_TRIGGER_NODE_SIZE / 2;
				position[1] -= CanvasHelpers.PLACEHOLDER_TRIGGER_NODE_SIZE / 2;

				this.canvasAddButtonPosition = CanvasHelpers.getNewNodePosition(this.nodes, position);
			},

			getPlaceholderTriggerNodeUI (): INodeUi {
				this.setRecenteredCanvasAddButtonPosition();

				return {
					id: uuid(),
					...CanvasHelpers.DEFAULT_PLACEHOLDER_TRIGGER_BUTTON,
					position: this.canvasAddButtonPosition,
				};
			},
			// Extend nodes with placeholder trigger button as NodeUI object
			// with the centered position if canvas doesn't contains trigger node
			getNodesWithPlaceholderNode(): INodeUi[] {
				const nodes = this.$store.getters.allNodes as INodeUi[];

				const extendedNodes = this.containsTrigger
					? nodes
					: [this.getPlaceholderTriggerNodeUI(), ...nodes];

				return extendedNodes;
			},
			zoomToFit() {
				const nodes = this.getNodesWithPlaceholderNode() as INodeUi[];

				if (nodes.length === 0) { // some unknown workflow executions
					return;
				}

<<<<<<< HEAD
				const {zoomLevel, offset} = CanvasHelpers.getZoomToFit(nodes, !this.isDemo);
=======
				const { zoomLevel, offset } = CanvasHelpers.getZoomToFit(nodes);
>>>>>>> 77d041ba

				this.setZoomLevel(zoomLevel);
				this.$store.commit('setNodeViewOffsetPosition', { newOffset: offset });
			},

			async stopExecution() {
				const executionId = this.$store.getters.activeExecutionId;
				if (executionId === null) {
					return;
				}

				try {
					this.stopExecutionInProgress = true;
					await this.restApi().stopCurrentExecution(executionId);
					this.$showMessage({
						title: this.$locale.baseText('nodeView.showMessage.stopExecutionTry.title'),
						type: 'success',
					});
				} catch (error) {
					// Execution stop might fail when the execution has already finished. Let's treat this here.
					const execution = await this.restApi().getExecution(executionId);
					if (execution?.finished) {
						const executedData = {
							data: execution.data,
							finished: execution.finished,
							mode: execution.mode,
							startedAt: execution.startedAt,
							stoppedAt: execution.stoppedAt,
						} as IRun;
						const pushData = {
							data: executedData,
							executionId,
							retryOf: execution.retryOf,
						} as IPushDataExecutionFinished;
						this.$store.commit('finishActiveExecution', pushData);
						this.$titleSet(execution.workflowData.name, 'IDLE');
						this.$store.commit('setExecutingNode', null);
						this.$store.commit('setWorkflowExecutionData', executedData);
						this.$store.commit('removeActiveAction', 'workflowRunning');
						this.$showMessage({
							title: this.$locale.baseText('nodeView.showMessage.stopExecutionCatch.title'),
							message: this.$locale.baseText('nodeView.showMessage.stopExecutionCatch.message'),
							type: 'success',
						});
					} else {
						this.$showError(
							error,
							this.$locale.baseText('nodeView.showError.stopExecution.title'),
						);
					}
				}
				this.stopExecutionInProgress = false;

				this.getWorkflowDataToSave().then((workflowData) => {
					const trackProps = {
						workflow_id: this.$store.getters.workflowId,
						node_graph_string: JSON.stringify(TelemetryHelpers.generateNodesGraph(workflowData as IWorkflowBase, this.getNodeTypes()).nodeGraph),
					};

					this.$telemetry.track('User clicked stop workflow execution', trackProps);
				});
			},

			async stopWaitingForWebhook() {
				try {
					await this.restApi().removeTestWebhook(this.$store.getters.workflowId);
				} catch (error) {
					this.$showError(
						error,
						this.$locale.baseText('nodeView.showError.stopWaitingForWebhook.title'),
					);
					return;
				}
			},
			/**
			 * This method gets called when data got pasted into the window
			 */
			async receivedCopyPasteData(plainTextData: string): Promise<void> {
				let workflowData: IWorkflowDataUpdate | undefined;

				if (this.editAllowedCheck() === false) {
					return;
				}
				// Check if it is an URL which could contain workflow data
				if (plainTextData.match(/^http[s]?:\/\/.*\.json$/i)) {
					// Pasted data points to a possible workflow JSON file


					const importConfirm = await this.confirmMessage(
						this.$locale.baseText(
							'nodeView.confirmMessage.receivedCopyPasteData.message',
							{ interpolate: { plainTextData } },
						),
						this.$locale.baseText('nodeView.confirmMessage.receivedCopyPasteData.headline'),
						'warning',
						this.$locale.baseText('nodeView.confirmMessage.receivedCopyPasteData.confirmButtonText'),
						this.$locale.baseText('nodeView.confirmMessage.receivedCopyPasteData.cancelButtonText'),
					);

					if (importConfirm === false) {
						return;
					}

					workflowData = await this.getWorkflowDataFromUrl(plainTextData);
					if (workflowData === undefined) {
						return;
					}
				} else {
					// Pasted data is is possible workflow data
					try {
						// Check first if it is valid JSON
						workflowData = JSON.parse(plainTextData);

						if (this.editAllowedCheck() === false) {
							return;
						}
					} catch (e) {
						// Is no valid JSON so ignore
						return;
					}
				}

				return this.importWorkflowData(workflowData!, false, 'paste');
			},

			// Returns the workflow data from a given URL. If no data gets found or
			// data is invalid it returns undefined and displays an error message by itself.
			async getWorkflowDataFromUrl(url: string): Promise<IWorkflowDataUpdate | undefined> {
				let workflowData: IWorkflowDataUpdate;

				this.startLoading();
				try {
					workflowData = await this.restApi().getWorkflowFromUrl(url);
				} catch (error) {
					this.stopLoading();
					this.$showError(
						error,
						this.$locale.baseText('nodeView.showError.getWorkflowDataFromUrl.title'),
					);
					return;
				}
				this.stopLoading();

				return workflowData;
			},

			// Imports the given workflow data into the current workflow
			async importWorkflowData(workflowData: IWorkflowToShare, importTags = true, source: string): Promise<void> { // eslint-disable-line @typescript-eslint/default-param-last
				// If it is JSON check if it looks on the first look like data we can use
				if (
					!workflowData.hasOwnProperty('nodes') ||
					!workflowData.hasOwnProperty('connections')
				) {
					return;
				}

				try {
					const nodeIdMap: { [prev: string]: string } = {};
					if (workflowData.nodes) {
						// set all new ids when pasting/importing workflows
						workflowData.nodes.forEach((node: INode) => {
							if (node.id) {
								const newId = uuid();
								nodeIdMap[newId] = node.id;
								node.id = newId;
							}
							else {
								node.id = uuid();
							}
						});
					}

					const currInstanceId = this.$store.getters.instanceId;

					const nodeGraph = JSON.stringify(
						TelemetryHelpers.generateNodesGraph(workflowData as IWorkflowBase,
							this.getNodeTypes(),
							{
								nodeIdMap,
								sourceInstanceId: workflowData.meta && workflowData.meta.instanceId !== currInstanceId ? workflowData.meta.instanceId : '',
							}).nodeGraph,
					);
					if (source === 'paste') {
						this.$telemetry.track('User pasted nodes', {
							workflow_id: this.$store.getters.workflowId,
							node_graph_string: nodeGraph,
						});
					} else {
						this.$telemetry.track('User imported workflow', { source, workflow_id: this.$store.getters.workflowId, node_graph_string: nodeGraph });
					}

					// By default we automatically deselect all the currently
					// selected nodes and select the new ones
					this.deselectAllNodes();

					// Fix the node position as it could be totally offscreen
					// and the pasted nodes would so not be directly visible to
					// the user
					this.updateNodePositions(workflowData, CanvasHelpers.getNewNodePosition(this.nodes, this.lastClickPosition));

					const data = await this.addNodesToWorkflow(workflowData);

					setTimeout(() => {
						data.nodes!.forEach((node: INodeUi) => {
							this.nodeSelectedByName(node.name);
						});
					});

					if (workflowData.pinData) {
						this.$store.commit('setWorkflowPinData', workflowData.pinData);
					}

					const tagsEnabled = this.$store.getters['settings/areTagsEnabled'];
					if (importTags && tagsEnabled && Array.isArray(workflowData.tags)) {
						const allTags: ITag[] = await this.$store.dispatch('tags/fetchAll');
						const tagNames = new Set(allTags.map((tag) => tag.name));

						const workflowTags = workflowData.tags as ITag[];
						const notFound = workflowTags.filter((tag) => !tagNames.has(tag.name));

						const creatingTagPromises: Array<Promise<ITag>> = [];
						for (const tag of notFound) {
							const creationPromise = this.$store.dispatch('tags/create', tag.name)
								.then((tag: ITag) => {
									allTags.push(tag);
									return tag;
								});

							creatingTagPromises.push(creationPromise);
						}

						await Promise.all(creatingTagPromises);

						const tagIds = workflowTags.reduce((accu: string[], imported: ITag) => {
							const tag = allTags.find(tag => tag.name === imported.name);
							if (tag) {
								accu.push(tag.id);
							}

							return accu;
						}, []);

						this.$store.commit('addWorkflowTagIds', tagIds);
					}

				} catch (error) {
					this.$showError(
						error,
						this.$locale.baseText('nodeView.showError.importWorkflowData.title'),
					);
				}
			},
			onDragOver(event: DragEvent) {
				event.preventDefault();
			},

			onDrop(event: DragEvent) {
				if (!event.dataTransfer) {
					return;
				}

				const nodeTypeName = event.dataTransfer.getData('nodeTypeName');
				if (nodeTypeName) {
					const mousePosition = this.getMousePositionWithinNodeView(event);

					this.addNode(nodeTypeName, {
						position: [
							mousePosition[0] - CanvasHelpers.NODE_SIZE / 2,
							mousePosition[1] - CanvasHelpers.NODE_SIZE / 2,
						],
						dragAndDrop: true,
					});
					this.createNodeActive = false;
				}
			},

			nodeDeselectedByName(nodeName: string) {
				const node = this.$store.getters.getNodeByName(nodeName);
				if (node) {
					this.nodeDeselected(node);
				}
			},

			nodeSelectedByName(nodeName: string, setActive = false, deselectAllOthers?: boolean) {
				if (deselectAllOthers === true) {
					this.deselectAllNodes();
				}

				const node = this.$store.getters.getNodeByName(nodeName);
				if (node) {
					this.nodeSelected(node);
				}

				this.$store.commit('setLastSelectedNode', node.name);
				this.$store.commit('setLastSelectedNodeOutputIndex', null);
				this.lastSelectedConnection = null;
				this.newNodeInsertPosition = null;

				if (setActive === true) {
					this.$store.commit('setActiveNode', node.name);
				}
			},
			showMaxNodeTypeError(nodeTypeData: INodeTypeDescription) {
				const maxNodes = nodeTypeData.maxNodes;
				this.$showMessage({
					title: this.$locale.baseText('nodeView.showMessage.showMaxNodeTypeError.title'),
					message: this.$locale.baseText('nodeView.showMessage.showMaxNodeTypeError.message',
						{
							adjustToNumber: maxNodes,
							interpolate: { nodeTypeDataDisplayName: nodeTypeData.displayName },
						},
					),
					type: 'error',
					duration: 0,
				});
			},

			async getNewNodeWithDefaultCredential(nodeTypeData: INodeTypeDescription) {
				const newNodeData: INodeUi = {
					id: uuid(),
					name: nodeTypeData.defaults.name as string,
					type: nodeTypeData.name,
					typeVersion: Array.isArray(nodeTypeData.version)
						? nodeTypeData.version.slice(-1)[0]
						: nodeTypeData.version,
					position: [0, 0],
					parameters: {},
				};

				const credentialPerType = nodeTypeData.credentials && nodeTypeData.credentials
					.map(type => this.$store.getters['credentials/getCredentialsByType'](type.name))
					.flat();

				if (credentialPerType && credentialPerType.length === 1) {
					const defaultCredential = credentialPerType[0];

					const selectedCredentials = this.$store.getters['credentials/getCredentialById'](defaultCredential.id);
					const selected = { id: selectedCredentials.id, name: selectedCredentials.name };
					const credentials = {
						[defaultCredential.type]: selected,
					};

					await this.loadNodesProperties([newNodeData].map(node => ({name: node.type, version: node.typeVersion})));
					const nodeType = this.$store.getters['nodeTypes/getNodeType'](newNodeData.type, newNodeData.typeVersion) as INodeTypeDescription;
				 	const nodeParameters = NodeHelpers.getNodeParameters(nodeType.properties, {}, true, false, newNodeData);

					if (nodeTypeData.credentials) {
						const authentication = nodeTypeData.credentials.find(type => type.name === defaultCredential.type);
						if (authentication?.displayOptions?.hide) {
							return newNodeData;
						}

						const authDisplayOptions = authentication?.displayOptions?.show;
						if (!authDisplayOptions) {
							newNodeData.credentials = credentials;
							return newNodeData;
						}

						if (Object.keys(authDisplayOptions).length === 1 && authDisplayOptions['authentication']) {
							// ignore complex case when there's multiple dependencies
							newNodeData.credentials = credentials;

							let parameters: { [key:string]: string } = {};
							for (const displayOption of Object.keys(authDisplayOptions)) {
								if (nodeParameters && !nodeParameters[displayOption]) {
									parameters = {};
									newNodeData.credentials = undefined;
									break;
								}
								const optionValue = authDisplayOptions[displayOption]?.[0];
								if (optionValue && typeof optionValue === 'string') {
									parameters[displayOption] = optionValue;
								}
								newNodeData.parameters = {
									...newNodeData.parameters,
									...parameters,
								};
							}
						}
					}
				}
				return newNodeData;
			},

			async injectNode (nodeTypeName: string, options: AddNodeOptions = {}) {
				const nodeTypeData: INodeTypeDescription | null = this.$store.getters['nodeTypes/getNodeType'](nodeTypeName);

				if (nodeTypeData === null) {
					this.$showMessage({
						title: this.$locale.baseText('nodeView.showMessage.addNodeButton.title'),
						message: this.$locale.baseText(
							'nodeView.showMessage.addNodeButton.message',
							{ interpolate: { nodeTypeName } },
						),
						type: 'error',
					});
					return;
				}

				if (nodeTypeData.maxNodes !== undefined && this.getNodeTypeCount(nodeTypeName) >= nodeTypeData.maxNodes) {
					this.showMaxNodeTypeError(nodeTypeData);
					return;
				}

				const newNodeData = await this.getNewNodeWithDefaultCredential(nodeTypeData);

				// when pulling new connection from node or injecting into a connection
				const lastSelectedNode = this.lastSelectedNode;

				if (options.position) {
					newNodeData.position = CanvasHelpers.getNewNodePosition(this.getNodesWithPlaceholderNode(), options.position);
				} else if (lastSelectedNode) {
					const lastSelectedConnection = this.lastSelectedConnection;
					if (lastSelectedConnection) { // set when injecting into a connection
						const [diffX] = CanvasHelpers.getConnectorLengths(lastSelectedConnection);
						if (diffX <= CanvasHelpers.MAX_X_TO_PUSH_DOWNSTREAM_NODES) {
							this.pushDownstreamNodes(lastSelectedNode.name, CanvasHelpers.PUSH_NODES_OFFSET);
						}
					}

					// set when pulling connections
					if (this.newNodeInsertPosition) {
						newNodeData.position = CanvasHelpers.getNewNodePosition(this.nodes, [
							this.newNodeInsertPosition[0] + CanvasHelpers.GRID_SIZE,
							this.newNodeInsertPosition[1] - CanvasHelpers.NODE_SIZE / 2,
						]);
						this.newNodeInsertPosition = null;
					} else {
						let yOffset = 0;

						if (lastSelectedConnection) {
							const sourceNodeType = this.$store.getters['nodeTypes/getNodeType'](lastSelectedNode.type, lastSelectedNode.typeVersion) as INodeTypeDescription | null;
							const offsets = [[-100, 100], [-140, 0, 140], [-240, -100, 100, 240]];
							if (sourceNodeType && sourceNodeType.outputs.length > 1) {
								const offset = offsets[sourceNodeType.outputs.length - 2];
								const sourceOutputIndex = lastSelectedConnection.__meta ? lastSelectedConnection.__meta.sourceOutputIndex : 0;
								yOffset = offset[sourceOutputIndex];
							}
						}

						// If a node is active then add the new node directly after the current one
						// newNodeData.position = [activeNode.position[0], activeNode.position[1] + 60];
						newNodeData.position = CanvasHelpers.getNewNodePosition(
							this.nodes,
							[lastSelectedNode.position[0] + CanvasHelpers.PUSH_NODES_OFFSET, lastSelectedNode.position[1] + yOffset],
							[100, 0],
						);
					}
				} else {
					// If added node is a trigger and it's the first one added to the canvas
					// we place it at canvasAddButtonPosition to replace the canvas add button
					const position = this.$store.getters['nodeTypes/isTriggerNode'](nodeTypeName) && !this.containsTrigger
						? this.canvasAddButtonPosition
						// If no node is active find a free spot
						: this.lastClickPosition as XYPosition;

					newNodeData.position = CanvasHelpers.getNewNodePosition(this.nodes, position);
				}


				// Check if node-name is unique else find one that is
				newNodeData.name = this.getUniqueNodeName({
					originalName: newNodeData.name,
					type: newNodeData.type,
				});

				if (nodeTypeData.webhooks && nodeTypeData.webhooks.length) {
					newNodeData.webhookId = uuid();
				}

				await this.addNodes([newNodeData]);

				this.$store.commit('setStateDirty', true);

				if (nodeTypeName === STICKY_NODE_TYPE) {
					this.$telemetry.trackNodesPanel('nodeView.addSticky', { workflow_id: this.$store.getters.workflowId });
				} else {
					this.$externalHooks().run('nodeView.addNodeButton', { nodeTypeName });
					const trackProperties: ITelemetryTrackProperties = {
						node_type: nodeTypeName,
						workflow_id: this.$store.getters.workflowId,
						drag_and_drop: options.dragAndDrop,
					};

					if (lastSelectedNode) {
						trackProperties.input_node_type = lastSelectedNode.type;
					}

					this.$telemetry.trackNodesPanel('nodeView.addNodeButton', trackProperties);
				}

				// Automatically deselect all nodes and select the current one and also active
				// current node
				this.deselectAllNodes();
				setTimeout(() => {
					this.nodeSelectedByName(newNodeData.name, nodeTypeName !== STICKY_NODE_TYPE);
				});

				return newNodeData;
			},
			getConnection(sourceNodeName: string, sourceNodeOutputIndex: number, targetNodeName: string, targetNodeOuputIndex: number): IConnection | undefined {
				const nodeConnections = (this.$store.getters.outgoingConnectionsByNodeName(sourceNodeName) as INodeConnections).main;
				if (nodeConnections) {
					const connections: IConnection[] | null = nodeConnections[sourceNodeOutputIndex];

					if (connections) {
						return connections.find((connection: IConnection) => connection.node === targetNodeName && connection.index === targetNodeOuputIndex);
					}
				}

				return undefined;
			},
			connectTwoNodes(sourceNodeName: string, sourceNodeOutputIndex: number, targetNodeName: string, targetNodeOuputIndex: number) {
				if (this.getConnection(sourceNodeName, sourceNodeOutputIndex, targetNodeName, targetNodeOuputIndex)) {
					return;
				}

				const connectionData = [
					{
						node: sourceNodeName,
						type: 'main',
						index: sourceNodeOutputIndex,
					},
					{
						node: targetNodeName,
						type: 'main',
						index: targetNodeOuputIndex,
					},
				] as [IConnection, IConnection];

				this.__addConnection(connectionData, true);
			},
			async addNode(nodeTypeName: string, options: AddNodeOptions = {}) {
				if (this.editAllowedCheck() === false) {
					return;
				}

				const lastSelectedConnection = this.lastSelectedConnection;
				const lastSelectedNode = this.lastSelectedNode;
				const lastSelectedNodeOutputIndex = this.$store.getters.lastSelectedNodeOutputIndex;

				const newNodeData = await this.injectNode(nodeTypeName, options);
				if (!newNodeData) {
					return;
				}

				const outputIndex = lastSelectedNodeOutputIndex || 0;

				// If a node is last selected then connect between the active and its child ones
				if (lastSelectedNode) {
					await Vue.nextTick();

					if (lastSelectedConnection && lastSelectedConnection.__meta) {
						this.__deleteJSPlumbConnection(lastSelectedConnection);

						const targetNodeName = lastSelectedConnection.__meta.targetNodeName;
						const targetOutputIndex = lastSelectedConnection.__meta.targetOutputIndex;
						this.connectTwoNodes(newNodeData.name, 0, targetNodeName, targetOutputIndex);
					}

					// Connect active node to the newly created one
					this.connectTwoNodes(lastSelectedNode.name, outputIndex, newNodeData.name, 0);
				}
			},
			initNodeView() {
				this.instance.importDefaults({
					Connector: CanvasHelpers.CONNECTOR_FLOWCHART_TYPE,
					Endpoint: ['Dot', { radius: 5 }],
					DragOptions: { cursor: 'pointer', zIndex: 5000 },
					PaintStyle: CanvasHelpers.CONNECTOR_PAINT_STYLE_DEFAULT,
					HoverPaintStyle: CanvasHelpers.CONNECTOR_PAINT_STYLE_PRIMARY,
					ConnectionOverlays: CanvasHelpers.CONNECTOR_ARROW_OVERLAYS,
					Container: '#node-view',
				});

				const insertNodeAfterSelected = (info: { sourceId: string, index: number, eventSource: string, connection?: Connection }) => {
					// Get the node and set it as active that new nodes
					// which get created get automatically connected
					// to it.
					const sourceNode = this.$store.getters.getNodeById(info.sourceId) as INodeUi | null;
					if (!sourceNode) {
						return;
					}

					this.$store.commit('setLastSelectedNode', sourceNode.name);
					this.$store.commit('setLastSelectedNodeOutputIndex', info.index);
					this.newNodeInsertPosition = null;

					if (info.connection) {
						this.lastSelectedConnection = info.connection;
					}

					this.onToggleNodeCreator({ source: info.eventSource, createNodeActive: true});
				};

				this.instance.bind('connectionAborted', (connection) => {
					try {
						if (this.dropPrevented) {
							this.dropPrevented = false;
							return;
						}

						if (this.pullConnActiveNodeName) {
							const sourceNode = this.$store.getters.getNodeById(connection.sourceId);
							const sourceNodeName = sourceNode.name;
							const outputIndex = connection.getParameters().index;

							this.connectTwoNodes(sourceNodeName, outputIndex, this.pullConnActiveNodeName, 0);
							this.pullConnActiveNodeName = null;
							return;
						}

						insertNodeAfterSelected({
							sourceId: connection.sourceId,
							index: connection.getParameters().index,
							eventSource: 'node_connection_drop',
						});
					} catch (e) {
						console.error(e);  // eslint-disable-line no-console
					}
				});

				this.instance.bind('beforeDrop', (info) => {
					try {
						const sourceInfo = info.connection.endpoints[0].getParameters();
						// @ts-ignore
						const targetInfo = info.dropEndpoint.getParameters();

						const sourceNodeName = this.$store.getters.getNodeById(sourceInfo.nodeId).name;
						const targetNodeName = this.$store.getters.getNodeById(targetInfo.nodeId).name;

						// check for duplicates
						if (this.getConnection(sourceNodeName, sourceInfo.index, targetNodeName, targetInfo.index)) {
							this.dropPrevented = true;
							this.pullConnActiveNodeName = null;
							return false;
						}

						return true;
					} catch (e) {
						console.error(e);  // eslint-disable-line no-console
						return true;
					}
				});

				// only one set of visible actions should be visible at the same time
				let activeConnection: null | Connection = null;

				this.instance.bind('connection', (info: OnConnectionBindInfo) => {
					try {
						const sourceInfo = info.sourceEndpoint.getParameters();
						const targetInfo = info.targetEndpoint.getParameters();

						const sourceNodeName = this.$store.getters.getNodeById(sourceInfo.nodeId).name;
						const targetNodeName = this.$store.getters.getNodeById(targetInfo.nodeId).name;

						info.connection.__meta = {
							sourceNodeName,
							sourceOutputIndex: sourceInfo.index,
							targetNodeName,
							targetOutputIndex: targetInfo.index,
						};

						CanvasHelpers.resetConnection(info.connection);

						if (this.isReadOnly === false) {
							let exitTimer: NodeJS.Timeout | undefined;
							let enterTimer: NodeJS.Timeout | undefined;
							info.connection.bind('mouseover', (connection: Connection) => {
								try {
									if (exitTimer !== undefined) {
										clearTimeout(exitTimer);
										exitTimer = undefined;
									}

									if (enterTimer) {
										return;
									}

									if (!info.connection || info.connection === activeConnection) {
										return;
									}

									CanvasHelpers.hideConnectionActions(activeConnection);


									enterTimer = setTimeout(() => {
										enterTimer = undefined;
										if (info.connection) {
											activeConnection = info.connection;
											CanvasHelpers.showConectionActions(info.connection);
										}
									}, 150);
								} catch (e) {
									console.error(e); // eslint-disable-line no-console
								}
							});

							info.connection.bind('mouseout', (connection: Connection) => {
								try {
									if (exitTimer) {
										return;
									}

									if (enterTimer) {
										clearTimeout(enterTimer);
										enterTimer = undefined;
									}

									if (!info.connection || activeConnection !== info.connection) {
										return;
									}

									exitTimer = setTimeout(() => {
										exitTimer = undefined;

										if (info.connection && activeConnection === info.connection) {
											CanvasHelpers.hideConnectionActions(activeConnection);
											activeConnection = null;
										}
									}, 500);
								} catch (e) {
									console.error(e); // eslint-disable-line no-console
								}
							});

							CanvasHelpers.addConnectionActionsOverlay(info.connection,
								() => {
									activeConnection = null;
									this.__deleteJSPlumbConnection(info.connection);
								},
								() => {
									setTimeout(() => {
										insertNodeAfterSelected({
											sourceId: info.sourceId,
											index: sourceInfo.index,
											connection: info.connection,
											eventSource: 'node_connection_action',
										});
									}, 150);
								});
						}

						CanvasHelpers.moveBackInputLabelPosition(info.targetEndpoint);

						this.$store.commit('addConnection', {
							connection: [
								{
									node: sourceNodeName,
									type: sourceInfo.type,
									index: sourceInfo.index,
								},
								{
									node: targetNodeName,
									type: targetInfo.type,
									index: targetInfo.index,
								},
							],
							setStateDirty: true,
						});
					} catch (e) {
						console.error(e); // eslint-disable-line no-console
					}
				});

				this.instance.bind('connectionMoved', (info) => {
					try {
						// When a connection gets moved from one node to another it for some reason
						// calls the "connection" event but not the "connectionDetached" one. So we listen
						// additionally to the "connectionMoved" event and then only delete the existing connection.

						CanvasHelpers.resetInputLabelPosition(info.originalTargetEndpoint);

						// @ts-ignore
						const sourceInfo = info.originalSourceEndpoint.getParameters();
						// @ts-ignore
						const targetInfo = info.originalTargetEndpoint.getParameters();

						const connectionInfo = [
							{
								node: this.$store.getters.getNodeById(sourceInfo.nodeId).name,
								type: sourceInfo.type,
								index: sourceInfo.index,
							},
							{
								node: this.$store.getters.getNodeById(targetInfo.nodeId).name,
								type: targetInfo.type,
								index: targetInfo.index,
							},
						] as [IConnection, IConnection];

						this.__removeConnection(connectionInfo, false);
					} catch (e) {
						console.error(e); // eslint-disable-line no-console
					}
				});

				this.instance.bind('connectionDetached', (info) => {
					try {
						CanvasHelpers.resetInputLabelPosition(info.targetEndpoint);
						info.connection.removeOverlays();
						this.__removeConnectionByConnectionInfo(info, false);

						if (this.pullConnActiveNodeName) { // establish new connection when dragging connection from one node to another
							const sourceNode = this.$store.getters.getNodeById(info.connection.sourceId);
							const sourceNodeName = sourceNode.name;
							const outputIndex = info.connection.getParameters().index;

							this.connectTwoNodes(sourceNodeName, outputIndex, this.pullConnActiveNodeName, 0);
							this.pullConnActiveNodeName = null;
						}
					} catch (e) {
						console.error(e); // eslint-disable-line no-console
					}
				});

				// @ts-ignore
				this.instance.bind('connectionDrag', (connection: Connection) => {
					try {
						this.pullConnActiveNodeName = null;
						this.pullConnActive = true;
						this.newNodeInsertPosition = null;
						CanvasHelpers.resetConnection(connection);

						const nodes = [...document.querySelectorAll('.node-default')];

						const onMouseMove = (e: MouseEvent | TouchEvent) => {
							if (!connection) {
								return;
							}

							const element = document.querySelector('.jtk-endpoint.dropHover');
							if (element) {
								// @ts-ignore
								CanvasHelpers.showDropConnectionState(connection, element._jsPlumb);
								return;
							}

							const inputMargin = 24;
							const intersecting = nodes.find((element: Element) => {
								const { top, left, right, bottom } = element.getBoundingClientRect();
								const [x, y] = CanvasHelpers.getMousePosition(e);
								if (top <= y && bottom >= y && (left - inputMargin) <= x && right >= x) {
									const nodeName = (element as HTMLElement).dataset['name'] as string;
									const node = this.$store.getters.getNodeByName(nodeName) as INodeUi | null;
									if (node) {
										const nodeType = this.$store.getters['nodeTypes/getNodeType'](node.type, node.typeVersion) as INodeTypeDescription | null;
										if (nodeType && nodeType.inputs && nodeType.inputs.length === 1) {
											this.pullConnActiveNodeName = node.name;
											const endpointUUID = this.getInputEndpointUUID(nodeName, 0);
											if (endpointUUID) {
												const endpoint = this.instance.getEndpoint(endpointUUID);

												CanvasHelpers.showDropConnectionState(connection, endpoint);

												return true;
											}
										}
									}
								}

								return false;
							});

							if (!intersecting) {
								CanvasHelpers.showPullConnectionState(connection);
								this.pullConnActiveNodeName = null;
							}
						};

						const onMouseUp = (e: MouseEvent | TouchEvent) => {
							this.pullConnActive = false;
							this.newNodeInsertPosition = this.getMousePositionWithinNodeView(e);
							CanvasHelpers.resetConnectionAfterPull(connection);
							window.removeEventListener('mousemove', onMouseMove);
							window.removeEventListener('mouseup', onMouseUp);
						};

						window.addEventListener('mousemove', onMouseMove);
						window.addEventListener('touchmove', onMouseMove);
						window.addEventListener('mouseup', onMouseUp);
						window.addEventListener('touchend', onMouseMove);
					} catch (e) {
						console.error(e); // eslint-disable-line no-console
					}
				});

				// @ts-ignore
				this.instance.bind(('plusEndpointClick'), (endpoint: Endpoint) => {
					if (endpoint && endpoint.__meta) {
						insertNodeAfterSelected({
							sourceId: endpoint.__meta.nodeId,
							index: endpoint.__meta.index,
							eventSource: 'plus_endpoint',
						});
					}
				});
			},
			async newWorkflow(): Promise<void> {
				this.startLoading();
				await this.resetWorkspace();
				this.workflowData = await this.$store.dispatch('workflows/getNewWorkflowData');

				this.$store.commit('setStateDirty', false);
				this.setZoomLevel(1);
				this.zoomToFit();
			},
			tryToAddWelcomeSticky: once(async function(this: any) {
				const newWorkflow = this.workflowData;
				const flagAvailable = window.posthog !== undefined && window.posthog.getFeatureFlag !== undefined;
				if (flagAvailable && window.posthog.getFeatureFlag('welcome-note') === 'test') {
					// For novice users (onboardingFlowEnabled == true)
					// Inject welcome sticky note and zoom to fit

					if (newWorkflow?.onboardingFlowEnabled && !this.isReadOnly) {
						const collisionPadding = CanvasHelpers.GRID_SIZE + CanvasHelpers.NODE_SIZE;
						// Position the welcome sticky left to the added trigger node
						let position: XYPosition = [...(this.triggerNodes[0].position as XYPosition)];

						position[0] -= CanvasHelpers.WELCOME_STICKY_NODE.parameters.width + (CanvasHelpers.GRID_SIZE * 4);
						position = CanvasHelpers.getNewNodePosition(this.nodes, position, [collisionPadding, collisionPadding]);

						await this.addNodes([{
							id: uuid(),
							...CanvasHelpers.WELCOME_STICKY_NODE,
							parameters: {
								// Use parameters from the template but add translated content
								...CanvasHelpers.WELCOME_STICKY_NODE.parameters,
								content: this.$locale.baseText('onboardingWorkflow.stickyContent'),
							},
							position,
						}]);
						this.$telemetry.track('welcome note inserted');
					}
				}
<<<<<<< HEAD
				await this.loadExecutions();
				this.$store.commit('ui/setNodeViewInitialized', true);
				this.stopLoading();
			},
=======
			}),
>>>>>>> 77d041ba
			async initView(): Promise<void> {
				if (this.$route.params.action === 'workflowSave') {
					// In case the workflow got saved we do not have to run init
					// as only the route changed but all the needed data is already loaded
					this.$store.commit('setStateDirty', false);
					return Promise.resolve();
				}
				if (this.blankRedirect) {
					this.blankRedirect = false;
				}
				else if (this.$route.name === VIEWS.TEMPLATE_IMPORT) {
					const templateId = this.$route.params.id;
					await this.openWorkflowTemplate(templateId);
				}
				else if (this.isExecutionView) {
					// Load an execution
					const executionId = this.$route.params.id;
					await this.openExecution(executionId);
				} else {
					const result = this.$store.getters.getStateIsDirty;
					if (result) {
						const confirmModal = await this.confirmModal(
							this.$locale.baseText('generic.unsavedWork.confirmMessage.message'),
							this.$locale.baseText('generic.unsavedWork.confirmMessage.headline'),
							'warning',
							this.$locale.baseText('generic.unsavedWork.confirmMessage.confirmButtonText'),
							this.$locale.baseText('generic.unsavedWork.confirmMessage.cancelButtonText'),
							true,
						);
						if (confirmModal === MODAL_CONFIRMED) {
							const saved = await this.saveCurrentWorkflow();
							if (saved) this.$store.dispatch('settings/fetchPromptsData');
						} else if (confirmModal === MODAL_CLOSE) {
							return Promise.resolve();
						}
					}
					// Load a workflow
					let workflowId = null as string | null;
					if (this.$route.params.name) {
						workflowId = this.$route.params.name;
					}
					if (workflowId !== null) {
						const workflow = await this.restApi().getWorkflow(workflowId);
						if (!workflow) {
							this.$router.push({
								name: VIEWS.NEW_WORKFLOW,
							});
							this.$showMessage({
								title: 'Error',
								message: this.$locale.baseText('openWorkflow.workflowNotFoundError'),
								type: 'error',
							});
						} else {
							this.$titleSet(workflow.name, 'IDLE');
							// Open existing workflow
							await this.openWorkflow(workflowId);
						}
					} else if (this.$route.meta?.nodeView === true) {
						// Create new workflow
						await this.newWorkflow();
					}
				}
				this.$store.commit('ui/setNodeViewInitialized', true);
				document.addEventListener('keydown', this.keyDown);
				document.addEventListener('keyup', this.keyUp);
				window.addEventListener("beforeunload", (e) => {
					if (this.isDemo){
						return;
					}
					else if (this.$store.getters.getStateIsDirty === true) {
						const confirmationMessage = this.$locale.baseText('nodeView.itLooksLikeYouHaveBeenEditingSomething');
						(e || window.event).returnValue = confirmationMessage; //Gecko + IE
						return confirmationMessage; //Gecko + Webkit, Safari, Chrome etc.
					} else {
						this.startLoading(
							this.$locale.baseText('nodeView.redirecting'),
						);
						return;
					}
				});
			},
			getOutputEndpointUUID(nodeName: string, index: number): string | null {
				const node = this.$store.getters.getNodeByName(nodeName);
				if (!node) {
					return null;
				}

				return CanvasHelpers.getOutputEndpointUUID(node.id, index);
			},
			getInputEndpointUUID(nodeName: string, index: number) {
				const node = this.$store.getters.getNodeByName(nodeName);
				if (!node) {
					return null;
				}

				return CanvasHelpers.getInputEndpointUUID(node.id, index);
			},
			__addConnection(connection: [IConnection, IConnection], addVisualConnection = false) {
				if (addVisualConnection === true) {
					const outputUuid = this.getOutputEndpointUUID(connection[0].node, connection[0].index);
					const inputUuid = this.getInputEndpointUUID(connection[1].node, connection[1].index);
					if (!outputUuid || !inputUuid) {
						return;
					}

					const uuid: [string, string] = [
						outputUuid,
						inputUuid,
					];

					// Create connections in DOM
					// @ts-ignore
					this.instance.connect({
						uuids: uuid,
						detachable: !this.isReadOnly,
					});
				} else {
					const connectionProperties = { connection, setStateDirty: false };
					// When nodes get connected it gets saved automatically to the storage
					// so if we do not connect we have to save the connection manually
					this.$store.commit('addConnection', connectionProperties);
				}

				setTimeout(() => {
					this.addPinDataConnections(this.$store.getters.pinData);
				});
			},
			__removeConnection(connection: [IConnection, IConnection], removeVisualConnection = false) {
				if (removeVisualConnection === true) {
					const sourceId = this.$store.getters.getNodeByName(connection[0].node);
					const targetId = this.$store.getters.getNodeByName(connection[1].node);
					// @ts-ignore
					const connections = this.instance.getConnections({
						source: sourceId,
						target: targetId,
					});

					// @ts-ignore
					connections.forEach((connectionInstance) => {
						this.__deleteJSPlumbConnection(connectionInstance);
					});
				}

				this.$store.commit('removeConnection', { connection });
			},
			__deleteJSPlumbConnection(connection: Connection) {
				// Make sure to remove the overlay else after the second move
				// it visibly stays behind free floating without a connection.
				connection.removeOverlays();

				const sourceEndpoint = connection.endpoints && connection.endpoints[0];
				this.pullConnActiveNodeName = null; // prevent new connections when connectionDetached is triggered
				this.instance.deleteConnection(connection); // on delete, triggers connectionDetached event which applies mutation to store
				if (sourceEndpoint) {
					const endpoints = this.instance.getEndpoints(sourceEndpoint.elementId);
					endpoints.forEach((endpoint: Endpoint) => endpoint.repaint()); // repaint both circle and plus endpoint
				}
			},
			__removeConnectionByConnectionInfo(info: OnConnectionBindInfo, removeVisualConnection = false) {
				// @ts-ignore
				const sourceInfo = info.sourceEndpoint.getParameters();
				const sourceNode = this.$store.getters.getNodeById(sourceInfo.nodeId);
				// @ts-ignore
				const targetInfo = info.targetEndpoint.getParameters();
				const targetNode = this.$store.getters.getNodeById(targetInfo.nodeId);

				if (sourceNode && targetNode) {
					const connectionInfo = [
						{
							node: sourceNode.name,
							type: sourceInfo.type,
							index: sourceInfo.index,
						},
						{
							node: targetNode.name,
							type: targetInfo.type,
							index: targetInfo.index,
						},
					] as [IConnection, IConnection];

					if (removeVisualConnection) {
						this.__deleteJSPlumbConnection(info.connection);
					}

					this.$store.commit('removeConnection', { connection: connectionInfo });
				}
			},
			async duplicateNode(nodeName: string) {
				if (this.editAllowedCheck() === false) {
					return;
				}

				const node = this.$store.getters.getNodeByName(nodeName);

				const nodeTypeData: INodeTypeDescription | null = this.$store.getters['nodeTypes/getNodeType'](node.type, node.typeVersion);
				if (nodeTypeData && nodeTypeData.maxNodes !== undefined && this.getNodeTypeCount(node.type) >= nodeTypeData.maxNodes) {
					this.showMaxNodeTypeError(nodeTypeData);
					return;
				}

				// Deep copy the data so that data on lower levels of the node-properties do
				// not share objects
				const newNodeData = deepCopy(this.getNodeDataToSave(node));
				newNodeData.id = uuid();

				// Check if node-name is unique else find one that is
				newNodeData.name = this.getUniqueNodeName({
					originalName: newNodeData.name,
					type: newNodeData.type,
				});

				newNodeData.position = CanvasHelpers.getNewNodePosition(
					this.nodes,
					[node.position[0], node.position[1] + 140],
					[0, 140],
				);

				if (newNodeData.webhookId) {
					// Make sure that the node gets a new unique webhook-ID
					newNodeData.webhookId = uuid();
				}

				await this.addNodes([newNodeData]);

				const pinData = this.$store.getters['pinDataByNodeName'](nodeName);
				if (pinData) {
					this.$store.commit('pinData', {
						node: newNodeData,
						data: pinData,
					});
				}

				this.$store.commit('setStateDirty', true);

				// Automatically deselect all nodes and select the current one and also active
				// current node
				this.deselectAllNodes();
				setTimeout(() => {
					this.nodeSelectedByName(newNodeData.name, false);
				});

				this.$telemetry.track('User duplicated node', { node_type: node.type, workflow_id: this.$store.getters.workflowId });
			},
			getJSPlumbConnection(sourceNodeName: string, sourceOutputIndex: number, targetNodeName: string, targetInputIndex: number): Connection | undefined {
				const sourceNode = this.$store.getters.getNodeByName(sourceNodeName) as INodeUi;
				const targetNode = this.$store.getters.getNodeByName(targetNodeName) as INodeUi;
				if (!sourceNode || !targetNode) {
					return;
				}

				const sourceId = sourceNode.id;
				const targetId = targetNode.id;

				const sourceEndpoint = CanvasHelpers.getOutputEndpointUUID(sourceId, sourceOutputIndex);
				const targetEndpoint = CanvasHelpers.getInputEndpointUUID(targetId, targetInputIndex);

				// @ts-ignore
				const connections = this.instance.getConnections({
					source: sourceId,
					target: targetId,
				}) as Connection[];

				return connections.find((connection: Connection) => {
					const uuids = connection.getUuids();
					return uuids[0] === sourceEndpoint && uuids[1] === targetEndpoint;
				});
			},
			getJSPlumbEndpoints(nodeName: string): Endpoint[] {
				const node = this.$store.getters.getNodeByName(nodeName);
				return this.instance.getEndpoints(node.id);
			},
			getPlusEndpoint(nodeName: string, outputIndex: number): Endpoint | undefined {
				const endpoints = this.getJSPlumbEndpoints(nodeName);
				// @ts-ignore
				return endpoints.find((endpoint: Endpoint) => endpoint.type === 'N8nPlus' && endpoint.__meta && endpoint.__meta.index === outputIndex);
			},
			getIncomingOutgoingConnections(nodeName: string): { incoming: Connection[], outgoing: Connection[] } {
				const node = this.$store.getters.getNodeByName(nodeName);
				// @ts-ignore
				const outgoing = this.instance.getConnections({
					source: node.id,
				}) as Connection[];

				// @ts-ignore
				const incoming = this.instance.getConnections({
					target: node.id,
				}) as Connection[];

				return {
					incoming,
					outgoing,
				};
			},
			onNodeMoved(node: INodeUi) {
				const { incoming, outgoing } = this.getIncomingOutgoingConnections(node.name);

				[...incoming, ...outgoing].forEach((connection: Connection) => {
					CanvasHelpers.showOrHideMidpointArrow(connection);
					CanvasHelpers.showOrHideItemsLabel(connection);
				});
			},
			onNodeRun({ name, data, waiting }: { name: string, data: ITaskData[] | null, waiting: boolean }) {
				const pinData = this.$store.getters.pinData;

				if (pinData && pinData[name]) return;

				const sourceNodeName = name;
				const sourceNode = this.$store.getters.getNodeByName(sourceNodeName);
				const sourceId = sourceNode.id;

				if (data === null || data.length === 0 || waiting) {
					// @ts-ignore
					const outgoing = this.instance.getConnections({
						source: sourceId,
					}) as Connection[];

					outgoing.forEach((connection: Connection) => {
						CanvasHelpers.resetConnection(connection);
					});
					const endpoints = this.getJSPlumbEndpoints(sourceNodeName);
					endpoints.forEach((endpoint: Endpoint) => {
						// @ts-ignore
						if (endpoint.type === 'N8nPlus') {
							(endpoint.endpoint as N8nPlusEndpoint).clearSuccessOutput();
						}
					});

					return;
				}

				const nodeConnections = (this.$store.getters.outgoingConnectionsByNodeName(sourceNodeName) as INodeConnections).main;
				const outputMap = CanvasHelpers.getOutputSummary(data, nodeConnections || []);

				Object.keys(outputMap).forEach((sourceOutputIndex: string) => {
					Object.keys(outputMap[sourceOutputIndex]).forEach((targetNodeName: string) => {
						Object.keys(outputMap[sourceOutputIndex][targetNodeName]).forEach((targetInputIndex: string) => {
							if (targetNodeName) {
								const connection = this.getJSPlumbConnection(sourceNodeName, parseInt(sourceOutputIndex, 10), targetNodeName, parseInt(targetInputIndex, 10));

								if (connection) {
									const output = outputMap[sourceOutputIndex][targetNodeName][targetInputIndex];

									if (!output || !output.total) {
										CanvasHelpers.resetConnection(connection);
									}
									else {
										CanvasHelpers.addConnectionOutputSuccess(connection, output);
									}
								}
							}

							const endpoint = this.getPlusEndpoint(sourceNodeName, parseInt(sourceOutputIndex, 10));
							if (endpoint && endpoint.endpoint) {
								const output = outputMap[sourceOutputIndex][NODE_OUTPUT_DEFAULT_KEY][0];
								if (output && output.total > 0) {
									(endpoint.endpoint as N8nPlusEndpoint).setSuccessOutput(CanvasHelpers.getRunItemsLabel(output));
								}
								else {
									(endpoint.endpoint as N8nPlusEndpoint).clearSuccessOutput();
								}
							}
						});
					});
				});
			},
			removeNode(nodeName: string) {
				if (this.editAllowedCheck() === false) {
					return;
				}

				const node = this.$store.getters.getNodeByName(nodeName) as INodeUi | null;
				if (!node) {
					return;
				}

				// "requiredNodeTypes" are also defined in cli/commands/run.ts
				const requiredNodeTypes: string[] = [];

				if (requiredNodeTypes.includes(node.type)) {
					// The node is of the required type so check first
					// if any node of that type would be left when the
					// current one would get deleted.
					let deleteAllowed = false;
					for (const checkNode of this.nodes) {
						if (checkNode.name === node.name) {
							continue;
						}
						if (requiredNodeTypes.includes(checkNode.type)) {
							deleteAllowed = true;
							break;
						}
					}

					if (deleteAllowed === false) {
						return;
					}
				}

				if (node.type === STICKY_NODE_TYPE) {
					this.$telemetry.track(
						'User deleted workflow note',
						{
							workflow_id: this.$store.getters.workflowId,
							is_welcome_note: node.name === QUICKSTART_NOTE_NAME,
						},
					);
				} else {
					this.$externalHooks().run('node.deleteNode', { node });
					this.$telemetry.track('User deleted node', { node_type: node.type, workflow_id: this.$store.getters.workflowId });
				}

				let waitForNewConnection = false;
				// connect nodes before/after deleted node
				const nodeType: INodeTypeDescription | null = this.$store.getters['nodeTypes/getNodeType'](node.type, node.typeVersion);
				if (nodeType && nodeType.outputs.length === 1
					&& nodeType.inputs.length === 1) {
					const { incoming, outgoing } = this.getIncomingOutgoingConnections(node.name);
					if (incoming.length === 1 && outgoing.length === 1) {
						const conn1 = incoming[0];
						const conn2 = outgoing[0];
						if (conn1.__meta && conn2.__meta) {
							waitForNewConnection = true;
							const sourceNodeName = conn1.__meta.sourceNodeName;
							const sourceNodeOutputIndex = conn1.__meta.sourceOutputIndex;
							const targetNodeName = conn2.__meta.targetNodeName;
							const targetNodeOuputIndex = conn2.__meta.targetOutputIndex;

							setTimeout(() => {
								this.connectTwoNodes(sourceNodeName, sourceNodeOutputIndex, targetNodeName, targetNodeOuputIndex);

								if (waitForNewConnection) {
									this.instance.setSuspendDrawing(false, true);
									waitForNewConnection = false;
								}
							}, 100); // just to make it clear to users that this is a new connection
						}
					}
				}

				setTimeout(() => {
					// Suspend drawing
					this.instance.setSuspendDrawing(true);

					// Remove all endpoints and the connections in jsplumb
					this.instance.removeAllEndpoints(node.id);

					// Remove the draggable
					// @ts-ignore
					this.instance.destroyDraggable(node.id);

					// Remove the connections in data
					this.$store.commit('removeAllNodeConnection', node);

					this.$store.commit('removeNode', node);
					this.$store.commit('clearNodeExecutionData', node.name);

					if (!waitForNewConnection) {
						// Now it can draw again
						this.instance.setSuspendDrawing(false, true);
					}

					// Remove node from selected index if found in it
					this.$store.commit('removeNodeFromSelection', node);

				}, 0); // allow other events to finish like drag stop
			},
			valueChanged(parameterData: IUpdateInformation) {
				if (parameterData.name === 'name' && parameterData.oldValue) {
					// The name changed so we have to take care that
					// the connections get changed.
					this.renameNode(parameterData.oldValue as string, parameterData.value as string);
				}
			},
			async renameNodePrompt(currentName: string) {
				try {
					const promptResponsePromise = this.$prompt(
						this.$locale.baseText('nodeView.prompt.newName') + ':',
						this.$locale.baseText('nodeView.prompt.renameNode') + `: ${currentName}`,
						{
							customClass: 'rename-prompt',
							confirmButtonText: this.$locale.baseText('nodeView.prompt.rename'),
							cancelButtonText: this.$locale.baseText('nodeView.prompt.cancel'),
							inputErrorMessage: this.$locale.baseText('nodeView.prompt.invalidName'),
							inputValue: currentName,
						},
					);

					// Wait till it had time to display
					await Vue.nextTick();

					// Get the input and select the text in it
					const nameInput = document.querySelector('.rename-prompt .el-input__inner') as HTMLInputElement | undefined;
					if (nameInput) {
						nameInput.focus();
						nameInput.select();
					}

					const promptResponse = await promptResponsePromise as MessageBoxInputData;

					this.renameNode(currentName, promptResponse.value);
				} catch (e) { }
			},
			async renameNode(currentName: string, newName: string) {
				if (currentName === newName) {
					return;
				}

				const activeNodeName = this.activeNode && this.activeNode.name;
				const isActive = activeNodeName === currentName;
				if (isActive) {
					this.renamingActive = true;
				}

				// Check if node-name is unique else find one that is
				newName = this.getUniqueNodeName({
					originalName: newName,
				});

				// Rename the node and update the connections
				const workflow = this.getCurrentWorkflow(true);
				workflow.renameNode(currentName, newName);

				// Update also last selected node and execution data
				this.$store.commit('renameNodeSelectedAndExecution', { old: currentName, new: newName });

				// Reset all nodes and connections to load the new ones
				this.deleteEveryEndpoint();

				this.$store.commit('removeAllConnections');
				this.$store.commit('removeAllNodes', { setStateDirty: true });

				// Wait a tick that the old nodes had time to get removed
				await Vue.nextTick();

				// Add the new updated nodes
				await this.addNodes(Object.values(workflow.nodes), workflow.connectionsBySourceNode);

				// Make sure that the node is selected again
				this.deselectAllNodes();
				this.nodeSelectedByName(newName);

				if (isActive) {
					this.$store.commit('setActiveNode', newName);
					this.renamingActive = false;
				}
			},
			deleteEveryEndpoint() {
				// Check as it does not exist on first load
				if (this.instance) {
					try {
						const nodes = this.$store.getters.allNodes as INodeUi[];
						// @ts-ignore
						nodes.forEach((node: INodeUi) => this.instance.destroyDraggable(node.id));

						this.instance.deleteEveryEndpoint();
					} catch (e) { }
				}
			},
			matchCredentials(node: INodeUi) {
				if (!node.credentials) {
					return;
				}
				Object.entries(node.credentials).forEach(([nodeCredentialType, nodeCredentials]: [string, INodeCredentialsDetails]) => {
					const credentialOptions = this.$store.getters['credentials/getCredentialsByType'](nodeCredentialType) as ICredentialsResponse[];

					// Check if workflows applies old credentials style
					if (typeof nodeCredentials === 'string') {
						nodeCredentials = {
							id: null,
							name: nodeCredentials,
						};
						this.credentialsUpdated = true;
					}

					if (nodeCredentials.id) {
						// Check whether the id is matching with a credential
						const credentialsId = nodeCredentials.id.toString(); // due to a fixed bug in the migration UpdateWorkflowCredentials (just sqlite) we have to cast to string and check later if it has been a number
						const credentialsForId = credentialOptions.find((optionData: ICredentialsResponse) =>
							optionData.id === credentialsId,
						);
						if (credentialsForId) {
							if (credentialsForId.name !== nodeCredentials.name || typeof nodeCredentials.id === 'number') {
								node.credentials![nodeCredentialType] = { id: credentialsForId.id, name: credentialsForId.name };
								this.credentialsUpdated = true;
							}
							return;
						}
					}

					// No match for id found or old credentials type used
					node.credentials![nodeCredentialType] = nodeCredentials;

					// check if only one option with the name would exist
					const credentialsForName = credentialOptions.filter((optionData: ICredentialsResponse) => optionData.name === nodeCredentials.name);

					// only one option exists for the name, take it
					if (credentialsForName.length === 1) {
						node.credentials![nodeCredentialType].id = credentialsForName[0].id;
						this.credentialsUpdated = true;
					}
				});
			},
			async addNodes(nodes: INodeUi[], connections?: IConnections) {
				if (!nodes || !nodes.length) {
					return;
				}

				// Before proceeding we must check if all nodes contain the `properties` attribute.
				// Nodes are loaded without this information so we must make sure that all nodes
				// being added have this information.
				await this.loadNodesProperties(nodes.map(node => ({ name: node.type, version: node.typeVersion })));

				// Add the node to the node-list
				let nodeType: INodeTypeDescription | null;
				let foundNodeIssues: INodeIssues | null;
				nodes.forEach((node) => {
					if (!node.id) {
						node.id = uuid();
					}

					nodeType = this.$store.getters['nodeTypes/getNodeType'](node.type, node.typeVersion) as INodeTypeDescription | null;

					// Make sure that some properties always exist
					if (!node.hasOwnProperty('disabled')) {
						node.disabled = false;
					}

					if (!node.hasOwnProperty('parameters')) {
						node.parameters = {};
					}

					// Load the defaul parameter values because only values which differ
					// from the defaults get saved
					if (nodeType !== null) {
						let nodeParameters = null;
						try {
							nodeParameters = NodeHelpers.getNodeParameters(nodeType.properties, node.parameters, true, false, node);
						} catch (e) {
							console.error(this.$locale.baseText('nodeView.thereWasAProblemLoadingTheNodeParametersOfNode') + `: "${node.name}"`); // eslint-disable-line no-console
							console.error(e); // eslint-disable-line no-console
						}
						node.parameters = nodeParameters !== null ? nodeParameters : {};

						// if it's a webhook and the path is empty set the UUID as the default path
						if (node.type === WEBHOOK_NODE_TYPE && node.parameters.path === '') {
							node.parameters.path = node.webhookId as string;
						}
					}

					// check and match credentials, apply new format if old is used
					this.matchCredentials(node);

					foundNodeIssues = this.getNodeIssues(nodeType, node);

					if (foundNodeIssues !== null) {
						node.issues = foundNodeIssues;
					}

					this.$store.commit('addNode', node);
				});

				// Wait for the node to be rendered
				await Vue.nextTick();

				// Suspend drawing
				this.instance.setSuspendDrawing(true);

				// Load the connections
				if (connections !== undefined) {
					let connectionData;
					for (const sourceNode of Object.keys(connections)) {
						for (const type of Object.keys(connections[sourceNode])) {
							for (let sourceIndex = 0; sourceIndex < connections[sourceNode][type].length; sourceIndex++) {
								const outwardConnections = connections[sourceNode][type][sourceIndex];
								if (!outwardConnections) {
									continue;
								}
								outwardConnections.forEach((
									targetData,
								) => {
									connectionData = [
										{
											node: sourceNode,
											type,
											index: sourceIndex,
										},
										{
											node: targetData.node,
											type: targetData.type,
											index: targetData.index,
										},
									] as [IConnection, IConnection];

									this.__addConnection(connectionData, true);
								});
							}
						}
					}
				}

				// Now it can draw again
				this.instance.setSuspendDrawing(false, true);
			},
			async addNodesToWorkflow(data: IWorkflowDataUpdate): Promise<IWorkflowDataUpdate> {
				// Because nodes with the same name maybe already exist, it could
				// be needed that they have to be renamed. Also could it be possible
				// that nodes are not allowd to be created because they have a create
				// limit set. So we would then link the new nodes with the already existing ones.
				// In this object all that nodes get saved in the format:
				//   old-name -> new-name
				const nodeNameTable: {
					[key: string]: string;
				} = {};
				const newNodeNames: string[] = [];

				if (!data.nodes) {
					// No nodes to add
					throw new Error(
						this.$locale.baseText('nodeView.noNodesGivenToAdd'),
					);
				}

				// Get how many of the nodes of the types which have
				// a max limit set already exist
				const nodeTypesCount = this.getNodeTypesMaxCount();

				let oldName: string;
				let newName: string;
				const createNodes: INode[] = [];

				await this.loadNodesProperties(data.nodes.map(node => ({ name: node.type, version: node.typeVersion })));

				data.nodes.forEach(node => {
					if (nodeTypesCount[node.type] !== undefined) {
						if (nodeTypesCount[node.type].exist >= nodeTypesCount[node.type].max) {
							// Node is not allowed to be created so
							// do not add it to the create list but
							// add the name of the existing node
							// that this one gets linked up instead.
							nodeNameTable[node.name] = nodeTypesCount[node.type].nodeNames[0];
							return;
						} else {
							// Node can be created but increment the
							// counter in case multiple ones are
							// supposed to be created
							nodeTypesCount[node.type].exist += 1;
						}
					}

					oldName = node.name;
					newName = this.getUniqueNodeName({
						originalName: node.name,
						additionalUsedNames: newNodeNames,
						type: node.type,
					});

					newNodeNames.push(newName);
					nodeNameTable[oldName] = newName;

					createNodes.push(node);
				});

				// Get only the connections of the nodes that get created
				const newConnections: IConnections = {};
				const currentConnections = data.connections!;
				const createNodeNames = createNodes.map((node) => node.name);
				let sourceNode, type, sourceIndex, connectionIndex, connectionData;
				for (sourceNode of Object.keys(currentConnections)) {
					if (!createNodeNames.includes(sourceNode)) {
						// Node does not get created so skip output connections
						continue;
					}

					const connection: INodeConnections = {};

					for (type of Object.keys(currentConnections[sourceNode])) {
						connection[type] = [];
						for (sourceIndex = 0; sourceIndex < currentConnections[sourceNode][type].length; sourceIndex++) {
							const nodeSourceConnections = [];
							if (currentConnections[sourceNode][type][sourceIndex]) {
								for (connectionIndex = 0; connectionIndex < currentConnections[sourceNode][type][sourceIndex].length; connectionIndex++) {
									connectionData = currentConnections[sourceNode][type][sourceIndex][connectionIndex];
									if (!createNodeNames.includes(connectionData.node)) {
										// Node does not get created so skip input connection
										continue;
									}

									nodeSourceConnections.push(connectionData);
									// Add connection
								}
							}
							connection[type].push(nodeSourceConnections);
						}
					}

					newConnections[sourceNode] = connection;
				}

				// Create a workflow with the new nodes and connections that we can use
				// the rename method
				const tempWorkflow: Workflow = this.getWorkflow(createNodes, newConnections);

				// Rename all the nodes of which the name changed
				for (oldName in nodeNameTable) {
					if (oldName === nodeNameTable[oldName]) {
						// Name did not change so skip
						continue;
					}
					tempWorkflow.renameNode(oldName, nodeNameTable[oldName]);
				}

				// Add the nodes with the changed node names, expressions and connections
				await this.addNodes(Object.values(tempWorkflow.nodes), tempWorkflow.connectionsBySourceNode);

				this.$store.commit('setStateDirty', true);

				return {
					nodes: Object.values(tempWorkflow.nodes),
					connections: tempWorkflow.connectionsBySourceNode,
				};
			},
			getSelectedNodesToSave(): Promise<IWorkflowData> {
				const data: IWorkflowData = {
					nodes: [],
					connections: {},
				};

				// Get data of all the selected noes
				let nodeData;
				const exportNodeNames: string[] = [];

				for (const node of this.$store.getters.getSelectedNodes) {
					try {
						nodeData = this.getNodeDataToSave(node);
						exportNodeNames.push(node.name);
					} catch (e) {
						return Promise.reject(e);
					}

					data.nodes.push(nodeData);
				}

				// Get only connections of exported nodes and ignore all other ones
				let connectionToKeep,
					connections: INodeConnections,
					type: string,
					connectionIndex: number,
					sourceIndex: number,
					connectionData: IConnection,
					typeConnections: INodeConnections;

				data.nodes.forEach((node) => {
					connections = this.$store.getters.outgoingConnectionsByNodeName(node.name);
					if (Object.keys(connections).length === 0) {
						return;
					}

					// Keep only the connection to node which get also exported
					// @ts-ignore
					typeConnections = {};
					for (type of Object.keys(connections)) {
						for (sourceIndex = 0; sourceIndex < connections[type].length; sourceIndex++) {
							connectionToKeep = [];
							for (connectionIndex = 0; connectionIndex < connections[type][sourceIndex].length; connectionIndex++) {
								connectionData = connections[type][sourceIndex][connectionIndex];
								if (exportNodeNames.indexOf(connectionData.node) !== -1) {
									connectionToKeep.push(connectionData);
								}
							}

							if (connectionToKeep.length) {
								if (!typeConnections.hasOwnProperty(type)) {
									typeConnections[type] = [];
								}
								typeConnections[type][sourceIndex] = connectionToKeep;
							}
						}
					}

					if (Object.keys(typeConnections).length) {
						data.connections[node.name] = typeConnections;
					}
				});

				return Promise.resolve(data);
			},
			resetWorkspace() {
				// Reset nodes
				this.deleteEveryEndpoint();

				if (this.executionWaitingForWebhook === true) {
					// Make sure that if there is a waiting test-webhook that
					// it gets removed
					this.restApi().removeTestWebhook(this.$store.getters.workflowId)
						.catch(() => {
							// Ignore all errors
						});
				}

				this.$store.commit('removeAllConnections', { setStateDirty: false });
				this.$store.commit('removeAllNodes', { setStateDirty: false, removePinData: true });

				// Reset workflow execution data
				this.$store.commit('setWorkflowExecutionData', null);
				this.$store.commit('resetAllNodesIssues');
				// vm.$forceUpdate();

				this.$store.commit('setActive', false);
				this.$store.commit('setWorkflowId', PLACEHOLDER_EMPTY_WORKFLOW_ID);
				this.$store.commit('setWorkflowName', { newName: '', setStateDirty: false });
				this.$store.commit('setWorkflowSettings', {});
				this.$store.commit('setWorkflowTagIds', []);

				this.$store.commit('setActiveExecutionId', null);
				this.$store.commit('setExecutingNode', null);
				this.$store.commit('removeActiveAction', 'workflowRunning');
				this.$store.commit('setExecutionWaitingForWebhook', false);

				this.$store.commit('resetSelectedNodes');

				this.$store.commit('setNodeViewOffsetPosition', { newOffset: [0, 0], setStateDirty: false });

				return Promise.resolve();
			},
			async loadActiveWorkflows(): Promise<void> {
				const activeWorkflows = await this.restApi().getActiveWorkflows();
				this.$store.commit('setActiveWorkflows', activeWorkflows);
			},
			async loadNodeTypes(): Promise<void> {
				await this.$store.dispatch('nodeTypes/getNodeTypes');
			},
			async loadCredentialTypes(): Promise<void> {
				await this.$store.dispatch('credentials/fetchCredentialTypes', true);
			},
			async loadCredentials(): Promise<void> {
				await this.$store.dispatch('credentials/fetchAllCredentials');
			},
			async loadNodesProperties(nodeInfos: INodeTypeNameVersion[]): Promise<void> {
				const allNodes: INodeTypeDescription[] = this.$store.getters['nodeTypes/allNodeTypes'];

				const nodesToBeFetched: INodeTypeNameVersion[] = [];
				allNodes.forEach(node => {
					const nodeVersions = Array.isArray(node.version) ? node.version : [node.version];
					if (!!nodeInfos.find(n => n.name === node.name && nodeVersions.includes(n.version)) && !node.hasOwnProperty('properties')) {
						nodesToBeFetched.push({
							name: node.name,
							version: Array.isArray(node.version)
								? node.version.slice(-1)[0]
								: node.version,
						});
					}
				});

				if (nodesToBeFetched.length > 0) {
					// Only call API if node information is actually missing
					this.startLoading();
					await this.$store.dispatch('nodeTypes/getNodesInformation', nodesToBeFetched);
					this.stopLoading();
				}
			},
			async onPostMessageReceived(message: MessageEvent) {
				try {
					const json = JSON.parse(message.data);
					if (json && json.command === 'openWorkflow') {
						try {
							await this.importWorkflowExact(json);
							this.isExecutionPreview = false;
						} catch (e) {
							if (window.top) {
								window.top.postMessage(JSON.stringify({ command: 'error', message: this.$locale.baseText('openWorkflow.workflowImportError') }), '*');
							}
							this.$showMessage({
								title: this.$locale.baseText('openWorkflow.workflowImportError'),
								message: (e as Error).message,
								type: 'error',
							});
						}
					} else if (json && json.command === 'openExecution') {
						try {
							await this.openExecution(json.executionId);
							this.isExecutionPreview = true;
						} catch (e) {
							if (window.top) {
								window.top.postMessage(JSON.stringify({ command: 'error', message: this.$locale.baseText('nodeView.showError.openExecution.title') }), '*');
							}
							this.$showMessage({
								title: this.$locale.baseText('nodeView.showError.openExecution.title'),
								message: (e as Error).message,
								type: 'error',
							});
						}
					}
				} catch (e) {
				}
			},
			async onImportWorkflowDataEvent(data: IDataObject) {
				await this.importWorkflowData(data.data as IWorkflowDataUpdate, undefined, 'file');
			},
			async onImportWorkflowUrlEvent(data: IDataObject) {
				const workflowData = await this.getWorkflowDataFromUrl(data.url as string);
				if (workflowData !== undefined) {
					await this.importWorkflowData(workflowData, undefined, 'url');
				}
			},
			addPinDataConnections(pinData: IPinData) {
				Object.keys(pinData).forEach((nodeName) => {
					const node = this.$store.getters.getNodeByName(nodeName);
					if (!node) {
						return;
					}

					// @ts-ignore
					const connections = this.instance.getConnections({
						source: node.id,
					}) as Connection[];

					connections.forEach((connection) => {
						CanvasHelpers.addConnectionOutputSuccess(connection, {
							total: pinData[nodeName].length,
							iterations: 0,
						});
					});
				});
			},
			removePinDataConnections(pinData: IPinData) {
				Object.keys(pinData).forEach((nodeName) => {
					const node = this.$store.getters.getNodeByName(nodeName);
					if (!node) {
						return;
					}

					// @ts-ignore
					const connections = this.instance.getConnections({
						source: node.id,
					}) as Connection[];

					connections.forEach(CanvasHelpers.resetConnection);
				});
			},
			onToggleNodeCreator({ source, createNodeActive }: { source?: string; createNodeActive: boolean }) {
				if (createNodeActive === this.createNodeActive) return;

				// Default to the trigger tab in node creator if there's no trigger node yet
				if (!this.containsTrigger) this.$store.commit('nodeCreator/setSelectedType', TRIGGER_NODE_FILTER);

				this.createNodeActive = createNodeActive;
				this.$externalHooks().run('nodeView.createNodeActiveChanged', { source, createNodeActive });
				this.$telemetry.trackNodesPanel('nodeView.createNodeActiveChanged', { source, createNodeActive, workflow_id: this.$store.getters.workflowId });
			},
			onAddNode({ nodeTypeName, position }: { nodeTypeName: string; position?: [number, number] }) {
				this.addNode(nodeTypeName, { position });
			},
		},
		async mounted() {
			this.$titleReset();
			window.addEventListener('message', this.onPostMessageReceived);
			this.$root.$on('importWorkflowData', this.onImportWorkflowDataEvent);
			this.$root.$on('newWorkflow', this.newWorkflow);
			this.$root.$on('importWorkflowUrl', this.onImportWorkflowUrlEvent);

			this.startLoading();
			this.resetWorkspace();

			const loadPromises = [
				this.loadActiveWorkflows(),
				this.loadCredentials(),
				this.loadCredentialTypes(),
			];

			if (this.$store.getters['nodeTypes/allNodeTypes'].length === 0) {
				loadPromises.push(this.loadNodeTypes());
			}

			try {
				await Promise.all(loadPromises);
			} catch (error) {
				this.$showError(
					error,
					this.$locale.baseText('nodeView.showError.mounted1.title'),
					this.$locale.baseText('nodeView.showError.mounted1.message') + ':',
				);
				return;
			}

			this.instance.ready(async () => {
				try {
					try {
						this.initNodeView();
					} catch {} // This will break if mounted after jsplumb has been initiated from executions preview, so continue if it breaks
					await this.initView();
					if (window.top) {
						window.top.postMessage(JSON.stringify({ command: 'n8nReady', version: this.$store.getters.versionCli }), '*');
					}
				} catch (error) {
					this.$showError(
						error,
						this.$locale.baseText('nodeView.showError.mounted2.title'),
						this.$locale.baseText('nodeView.showError.mounted2.message') + ':',
					);
				}
				this.stopLoading();

				setTimeout(() => {
					this.$store.dispatch('users/showPersonalizationSurvey');
					this.checkForNewVersions();
					this.addPinDataConnections(this.$store.getters.pinData);
				}, 0);
			});

			this.$externalHooks().run('nodeView.mount');

			if (
				this.currentUser.personalizationAnswers !== null &&
				this.isOnboardingCallPromptFeatureEnabled &&
				getAccountAge(this.currentUser) <= ONBOARDING_PROMPT_TIMEBOX
			) {
				const onboardingResponse = await this.$store.dispatch('ui/getNextOnboardingPrompt');
				const promptTimeout = onboardingResponse.toast_sequence_number === 1 ? FIRST_ONBOARDING_PROMPT_TIMEOUT : 1000;

				if (onboardingResponse.title && onboardingResponse.description) {
					setTimeout(async () => {
						this.$showToast({
							type: 'info',
							title: onboardingResponse.title,
							message: onboardingResponse.description,
							duration: 0,
							customClass: 'clickable',
							closeOnClick: true,
							onClick: () => {
								this.$telemetry.track('user clicked onboarding toast', {
									seq_num: onboardingResponse.toast_sequence_number,
									title: onboardingResponse.title,
									description: onboardingResponse.description,
								});
								this.$store.commit('ui/openModal', ONBOARDING_CALL_SIGNUP_MODAL_KEY, { root: true });
							},
						});
					}, promptTimeout);
				}
			}
			dataPinningEventBus.$on('pin-data', this.addPinDataConnections);
			dataPinningEventBus.$on('unpin-data', this.removePinDataConnections);
		},

		destroyed() {
			this.resetWorkspace();
			this.$store.commit('setStateDirty', false);
			window.removeEventListener('message', this.onPostMessageReceived);
			this.$root.$off('newWorkflow', this.newWorkflow);
			this.$root.$off('importWorkflowData', this.onImportWorkflowDataEvent);
			this.$root.$off('importWorkflowUrl', this.onImportWorkflowUrlEvent);

			dataPinningEventBus.$off('pin-data', this.addPinDataConnections);
			dataPinningEventBus.$off('unpin-data', this.removePinDataConnections);
		},
	});
</script>

<style scoped lang="scss">
.zoom-menu {
	$--zoom-menu-margin: 15;

	position: absolute;
	left: $sidebar-width + $--zoom-menu-margin;
	width: 210px;
	bottom: 108px;
	left: 35px;
	line-height: 25px;
	color: #444;
	padding-right: 5px;

<<<<<<< HEAD
=======
	&:not(.demo-zoom-menu).expanded {
		left: $sidebar-expanded-width + $--zoom-menu-margin;
	}

>>>>>>> 77d041ba
	button {
		border: var(--border-base);
	}

	>* {
		+* {
			margin-left: var(--spacing-3xs);
		}

		&:hover {
			transform: scale(1.1);
		}
	}
}

.regular-zoom-menu {
	@media (max-width: $breakpoint-2xs) {
		bottom: 90px;
	}
}

.demo-zoom-menu {
	left: 10px;
	bottom: 10px;
}

.node-view-root {
	position: relative;
	flex: 1;
	overflow: hidden;
	background-color: var(--color-canvas-background);
	width: 100%;
	height: 100%;
	position: relative;
}

.node-view-wrapper {
	position: fixed;
}

.node-view {
	position: relative;
	width: 100%;
	height: 100%;
	transform-origin: 0 0;
	z-index: -1;
}

.node-view-background {
	background-color: var(--color-canvas-background);
	position: absolute;
	width: 10000px;
	height: 10000px;
	z-index: -2;
}

.move-active {
	cursor: grab;
	cursor: -moz-grab;
	cursor: -webkit-grab;
	touch-action: none;
}

.move-in-process {
	cursor: grabbing;
	cursor: -moz-grabbing;
	cursor: -webkit-grabbing;
	touch-action: none;
}

.workflow-execute-wrapper {
	position: absolute;
	display: flex;
	justify-content: center;
	left: 50%;
	transform: translateX(-50%);
	bottom: 110px;
	width: auto;

	> * {
		margin-inline-end: 0.625rem;
	}
}

/* Makes sure that when selected with mouse it does not select text */
.do-not-select *,
.jtk-drag-select * {
	-webkit-touch-callout: none;
	-webkit-user-select: none;
	-khtml-user-select: none;
	-moz-user-select: none;
	-ms-user-select: none;
	user-select: none;
}
</style>

<style lang="scss">
.connection-run-items-label {
	span {
		border-radius: 7px;
		background-color: hsla(var(--color-canvas-background-h), var(--color-canvas-background-s), var(--color-canvas-background-l), .85);
		line-height: 1.3em;
		padding: 0px 3px;
		white-space: nowrap;
		font-size: var(--font-size-s);
		font-weight: var(--font-weight-regular);
		color: var(--color-success);
	}

	.floating {
		position: absolute;
		top: -22px;
		transform: translateX(-50%);
	}
}

.connection-input-name-label {
	position: relative;

	span {
		position: absolute;
		top: -10px;
		left: -60px;
	}
}

.drop-add-node-label {
	color: var(--color-text-dark);
	font-weight: 600;
	font-size: 0.8em;
	text-align: center;
	background-color: #ffffff55;
}

.node-input-endpoint-label,
.node-output-endpoint-label {
	background-color: hsla(var(--color-canvas-background-h), var(--color-canvas-background-s), var(--color-canvas-background-l), .85);
	border-radius: 7px;
	font-size: 0.7em;
	padding: 2px;
	white-space: nowrap;
}

.node-input-endpoint-label {
	text-align: right;
}

.connection-actions {
	&:hover {
		display: block !important;
	}

	>div {
		color: var(--color-foreground-xdark);
		border: 2px solid var(--color-foreground-xdark);
		background-color: var(--color-background-xlight);
		border-radius: var(--border-radius-base);
		height: var(--spacing-l);
		width: var(--spacing-l);
		cursor: pointer;

		display: inline-flex;
		align-items: center;
		justify-content: center;

		position: absolute;
		top: -12px;

		&.add {
			right: 4px;
		}

		&.delete {
			left: 4px;
		}

		svg {
			pointer-events: none;
			font-size: var(--font-size-2xs);
		}

		&:hover {
			border-color: var(--color-primary);
			color: var(--color-primary);
		}
	}
}
</style>

<style module lang="scss">

.content {
	position: relative;
	display: flex;
	overflow: auto;
	height: 100vh;
}

.shake {
	animation: 1s 200ms shake;
}

@keyframes shake {
	10%, 90% {
    transform: translate3d(-1px, 0, 0);
  }

  20%, 80% {
    transform: translate3d(2px, 0, 0);
  }

  30%, 50%, 70% {
    transform: translate3d(-4px, 0, 0);
  }

  40%, 60% {
    transform: translate3d(4px, 0, 0);
  }
}

</style><|MERGE_RESOLUTION|>--- conflicted
+++ resolved
@@ -96,12 +96,6 @@
 			<n8n-icon-button v-if="nodeViewScale !== 1 && !isDemo" @click="resetZoom" type="tertiary" size="large"
 				:title="$locale.baseText('nodeView.resetZoom')" icon="undo" />
 		</div>
-<<<<<<< HEAD
-		<div class="workflow-execute-wrapper" v-if="!isReadOnly" ref="executeButtons">
-			<n8n-button @click.stop="onRunWorkflow" :loading="workflowRunning" :label="runButtonText"
-				:title="$locale.baseText('nodeView.executesTheWorkflowFromTheStartOrWebhookNode')" size="large"
-				icon="play-circle" type="primary" />
-=======
 		<div
 			class="workflow-execute-wrapper" v-if="!isReadOnly"
 		>
@@ -121,7 +115,6 @@
 					:disabled="isExecutionDisabled"
 				/>
 			</span>
->>>>>>> 77d041ba
 
 			<n8n-icon-button v-if="workflowRunning === true && !executionWaitingForWebhook" icon="stop" size="large"
 				class="stop-execution" type="secondary" :title="stopExecutionInProgress
@@ -340,34 +333,12 @@
 			},
 		},
 		async beforeRouteLeave(to, from, next) {
-<<<<<<< HEAD
 			const previousTab = getNodeViewTab(from);
 			const nextTab = getNodeViewTab(to);
 			// Only react if leaving workflow tab and going to a separate page
 			if (previousTab === MAIN_HEADER_TABS.WORKFLOW && !nextTab) {
 				// Skip check if in the middle of template import
 				if (from.name === VIEWS.TEMPLATE_IMPORT) {
-=======
-			this.$store.commit('setSubworkflowExecutionError', null);
-			const result = this.$store.getters.getStateIsDirty;
-			if (result) {
-				const confirmModal = await this.confirmModal(
-					this.$locale.baseText('generic.unsavedWork.confirmMessage.message'),
-					this.$locale.baseText('generic.unsavedWork.confirmMessage.headline'),
-					'warning',
-					this.$locale.baseText('generic.unsavedWork.confirmMessage.confirmButtonText'),
-					this.$locale.baseText('generic.unsavedWork.confirmMessage.cancelButtonText'),
-					true,
-				);
-
-				if (confirmModal === MODAL_CONFIRMED) {
-					const saved = await this.saveCurrentWorkflow({}, false);
-					if (saved) this.$store.dispatch('settings/fetchPromptsData');
-					this.$store.commit('setStateDirty', false);
-					next();
-				} else if (confirmModal === MODAL_CANCEL) {
-					this.$store.commit('setStateDirty', false);
->>>>>>> 77d041ba
 					next();
 					return;
 				}
@@ -463,15 +434,11 @@
 				};
 			},
 			backgroundStyle(): object {
-<<<<<<< HEAD
 				return CanvasHelpers.getBackgroundStyles(
 					this.nodeViewScale,
 					this.$store.getters.getNodeViewOffsetPosition,
 					this.isExecutionPreview,
 				);
-=======
-				return CanvasHelpers.getBackgroundStyles(this.nodeViewScale, this.getNodeViewOffsetPosition);
->>>>>>> 77d041ba
 			},
 			workflowClasses() {
 				const returnClasses = [];
@@ -494,16 +461,14 @@
 			workflowRunning(): boolean {
 				return this.$store.getters.isActionActive('workflowRunning');
 			},
-<<<<<<< HEAD
 			currentWorkflow (): string {
 				return this.$route.params.name || this.$store.getters.workflowId;
 			},
 			workflowName (): string {
 				return this.$store.getters.workflowName;
-=======
+			},
 			allTriggersDisabled(): boolean {
 				const disabledTriggerNodes = this.triggerNodes.filter(node => node.disabled);
-
 				return disabledTriggerNodes.length === this.triggerNodes.length;
 			},
 			triggerNodes(): INodeUi[] {
@@ -520,7 +485,6 @@
 			},
 			getNodeViewOffsetPosition(): XYPosition {
 				return this.$store.getters.getNodeViewOffsetPosition;
->>>>>>> 77d041ba
 			},
 		},
 		data() {
@@ -542,13 +506,10 @@
 				dropPrevented: false,
 				renamingActive: false,
 				showStickyButton: false,
-<<<<<<< HEAD
 				isExecutionPreview: false,
-=======
 				showTriggerMissingTooltip: false,
 				canvasAddButtonPosition: [1, 1] as XYPosition,
 				workflowData: null as INewWorkflowData | null,
->>>>>>> 77d041ba
 			};
 		},
 		beforeDestroy() {
@@ -711,12 +672,8 @@
 				this.$store.commit('setWorkflowId', PLACEHOLDER_EMPTY_WORKFLOW_ID);
 				this.$store.commit('setWorkflowExecutionData', data);
 				this.$store.commit('setWorkflowPinData', data.workflowData.pinData);
-<<<<<<< HEAD
-				await this.addNodes(JSON.parse(JSON.stringify(data.workflowData.nodes)), JSON.parse(JSON.stringify(data.workflowData.connections)));
-=======
 
 				await this.addNodes(deepCopy(data.workflowData.nodes), deepCopy(data.workflowData.connections));
->>>>>>> 77d041ba
 				this.$nextTick(() => {
 					this.zoomToFit();
 					this.$store.commit('setStateDirty', false);
@@ -1339,11 +1296,7 @@
 					return;
 				}
 
-<<<<<<< HEAD
 				const {zoomLevel, offset} = CanvasHelpers.getZoomToFit(nodes, !this.isDemo);
-=======
-				const { zoomLevel, offset } = CanvasHelpers.getZoomToFit(nodes);
->>>>>>> 77d041ba
 
 				this.setZoomLevel(zoomLevel);
 				this.$store.commit('setNodeViewOffsetPosition', { newOffset: offset });
@@ -2279,14 +2232,10 @@
 						this.$telemetry.track('welcome note inserted');
 					}
 				}
-<<<<<<< HEAD
 				await this.loadExecutions();
 				this.$store.commit('ui/setNodeViewInitialized', true);
 				this.stopLoading();
 			},
-=======
-			}),
->>>>>>> 77d041ba
 			async initView(): Promise<void> {
 				if (this.$route.params.action === 'workflowSave') {
 					// In case the workflow got saved we do not have to run init
@@ -3458,13 +3407,6 @@
 	color: #444;
 	padding-right: 5px;
 
-<<<<<<< HEAD
-=======
-	&:not(.demo-zoom-menu).expanded {
-		left: $sidebar-expanded-width + $--zoom-menu-margin;
-	}
-
->>>>>>> 77d041ba
 	button {
 		border: var(--border-base);
 	}
