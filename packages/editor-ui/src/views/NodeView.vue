<template>
	<div class="node-view-root">
		<div
			class="node-view-wrapper"
			:class="workflowClasses"
			@touchstart="mouseDown"
			@touchend="mouseUp"
			@touchmove="mouseMoveNodeWorkflow"
			@mousedown="mouseDown"
			v-touch:tap="touchTap"
			@mouseup="mouseUp"
			@wheel="wheelScroll"
			>
			<div id="node-view-background" class="node-view-background" :style="backgroundStyle"></div>
			<div id="node-view" class="node-view" :style="workflowStyle">
				<node
				v-for="nodeData in nodes"
				@duplicateNode="duplicateNode"
				@deselectAllNodes="deselectAllNodes"
				@deselectNode="nodeDeselectedByName"
				@nodeSelected="nodeSelectedByName"
				@removeNode="removeNode"
				@runWorkflow="runWorkflow"
				:id="'node-' + getNodeIndex(nodeData.name)"
				:key="getNodeIndex(nodeData.name)"
				:name="nodeData.name"
				:isReadOnly="isReadOnly"
				:instance="instance"
				:isActive="!!activeNode && activeNode.name === nodeData.name"
				></node>
			</div>
		</div>
		<DataDisplay @valueChanged="valueChanged"/>
		<div v-if="!createNodeActive && !isReadOnly" class="node-creator-button" title="Add Node" @click="openNodeCreator">
			<n8n-icon-button size="xlarge" icon="plus" />
		</div>
		<node-creator
			:active="createNodeActive"
			@nodeTypeSelected="nodeTypeSelected"
			@closeNodeCreator="closeNodeCreator"
			></node-creator>
		<div :class="{ 'zoom-menu': true, expanded: !sidebarMenuCollapsed }">
			<button @click="zoomToFit" class="button-white" title="Zoom to Fit">
				<font-awesome-icon icon="expand"/>
			</button>
			<button @click="zoomIn()" class="button-white" title="Zoom In">
				<font-awesome-icon icon="search-plus"/>
			</button>
			<button @click="zoomOut()" class="button-white" title="Zoom Out">
				<font-awesome-icon icon="search-minus"/>
			</button>
			<button
				v-if="nodeViewScale !== 1"
				@click="resetZoom()"
				class="button-white"
				title="Reset Zoom"
				>
				<font-awesome-icon icon="undo" title="Reset Zoom"/>
			</button>
		</div>
		<div class="workflow-execute-wrapper" v-if="!isReadOnly">
			<n8n-button
				@click.stop="runWorkflow()"
				:loading="workflowRunning"
				:label="runButtonText"
				size="large"
				icon="play-circle"
				title="Executes the Workflow from the Start or Webhook Node."
				:type="workflowRunning ? 'light' : 'primary'"
			/>

			<n8n-icon-button
				v-if="workflowRunning === true && !executionWaitingForWebhook"
				icon="stop"
				size="large"
				class="stop-execution"
				type="light"
				:title="stopExecutionInProgress ? 'Stopping current execution':'Stop current execution'"
				:loading="stopExecutionInProgress"
				@click.stop="stopExecution()"
			/>

			<n8n-icon-button
				v-if="workflowRunning === true && executionWaitingForWebhook === true"
				class="stop-execution"
				icon="stop"
				size="large"
				title="Stop waiting for Webhook call"
				type="light"
				@click.stop="stopWaitingForWebhook()"
			/>

			<n8n-icon-button
				v-if="!isReadOnly && workflowExecution && !workflowRunning"
				title="Deletes the current Execution Data."
				icon="trash"
				size="large"
				@click.stop="clearExecutionData()"
			/>
		</div>
		<Modals />
	</div>
</template>

<script lang="ts">
import Vue from 'vue';
import {
	OverlaySpec,
} from 'jsplumb';
import { MessageBoxInputData } from 'element-ui/types/message-box';
import { jsPlumb, Endpoint, OnConnectionBindInfo } from 'jsplumb';
import { NODE_NAME_PREFIX, PLACEHOLDER_EMPTY_WORKFLOW_ID, START_NODE_TYPE, WORKFLOW_OPEN_MODAL_KEY } from '@/constants';
import { copyPaste } from '@/components/mixins/copyPaste';
import { externalHooks } from '@/components/mixins/externalHooks';
import { genericHelpers } from '@/components/mixins/genericHelpers';
import { mouseSelect } from '@/components/mixins/mouseSelect';
import { moveNodeWorkflow } from '@/components/mixins/moveNodeWorkflow';
import { restApi } from '@/components/mixins/restApi';
import { showMessage } from '@/components/mixins/showMessage';
import { titleChange } from '@/components/mixins/titleChange';
import { newVersions } from '@/components/mixins/newVersions';

import { workflowHelpers } from '@/components/mixins/workflowHelpers';
import { workflowRun } from '@/components/mixins/workflowRun';

import DataDisplay from '@/components/DataDisplay.vue';
import Modals from '@/components/Modals.vue';
import Node from '@/components/Node.vue';
import NodeCreator from '@/components/NodeCreator/NodeCreator.vue';
import NodeSettings from '@/components/NodeSettings.vue';
import RunData from '@/components/RunData.vue';

import { getLeftmostTopNode, getWorkflowCorners, scaleSmaller, scaleBigger, scaleReset } from './helpers';

import mixins from 'vue-typed-mixins';
import { v4 as uuidv4} from 'uuid';
import {
	IConnection,
	IConnections,
	IDataObject,
	INode,
	INodeConnections,
	INodeIssues,
	INodeTypeDescription,
	INodeTypeNameVersion,
	NodeInputConnections,
	NodeHelpers,
	Workflow,
	IRun,
} from 'n8n-workflow';
import {
	IConnectionsUi,
	IExecutionResponse,
	IN8nUISettings,
	IWorkflowDb,
	IWorkflowData,
	INodeUi,
	IUpdateInformation,
	IWorkflowDataUpdate,
	XYPositon,
	IPushDataExecutionFinished,
	ITag,
	IWorkflowTemplate,
	IExecutionsSummary,
} from '../Interface';
import { mapGetters } from 'vuex';

const NODE_SIZE = 100;
const DEFAULT_START_POSITION_X = 250;
const DEFAULT_START_POSITION_Y = 300;
const HEADER_HEIGHT = 65;
const SIDEBAR_WIDTH = 65;

const DEFAULT_START_NODE = {
	name: 'Start',
	type: 'n8n-nodes-base.start',
	typeVersion: 1,
	position: [
		DEFAULT_START_POSITION_X,
		DEFAULT_START_POSITION_Y,
	] as XYPositon,
	parameters: {},
};

export default mixins(
	copyPaste,
	externalHooks,
	genericHelpers,
	mouseSelect,
	moveNodeWorkflow,
	restApi,
	showMessage,
	titleChange,
	workflowHelpers,
	workflowRun,
	newVersions,
)
	.extend({
		name: 'NodeView',
		components: {
			DataDisplay,
			Modals,
			Node,
			NodeCreator,
			NodeSettings,
			RunData,
		},
		errorCaptured: (err, vm, info) => {
			console.error('errorCaptured'); // eslint-disable-line no-console
			console.error(err); // eslint-disable-line no-console
		},
		watch: {
			// Listen to route changes and load the workflow accordingly
			'$route': 'initView',
			activeNode () {
				// When a node gets set as active deactivate the create-menu
				this.createNodeActive = false;
			},
			nodes: {
				async handler (value, oldValue) {
					// Load a workflow
					let workflowId = null as string | null;
					if (this.$route && this.$route.params.name) {
						workflowId = this.$route.params.name;
					}
				},
				deep: true,
			},
			connections: {
				async handler (value, oldValue) {
					// Load a workflow
					let workflowId = null as string | null;
					if (this.$route && this.$route.params.name) {
						workflowId = this.$route.params.name;
					}
				},
				deep: true,
			},
		},
		async beforeRouteLeave(to, from, next) {
			const result = this.$store.getters.getStateIsDirty;
			if(result) {
				const importConfirm = await this.confirmMessage(`When you switch workflows your current workflow changes will be lost.`, 'Save your Changes?', 'warning', 'Yes, switch workflows and forget changes');
				if (importConfirm === false) {
					next(false);
				} else {
					// Prevent other popups from displaying
					this.$store.commit('setStateDirty', false);
					next();
				}
			} else {
				next();
			}
		},
		computed: {
			...mapGetters('ui', [
				'sidebarMenuCollapsed',
			]),
			activeNode (): INodeUi | null {
				return this.$store.getters.activeNode;
			},
			executionWaitingForWebhook (): boolean {
				return this.$store.getters.executionWaitingForWebhook;
			},
			lastSelectedNode (): INodeUi {
				return this.$store.getters.lastSelectedNode;
			},
			connections (): IConnectionsUi {
				return this.$store.getters.allConnections;
			},
			nodes (): INodeUi[] {
				return this.$store.getters.allNodes;
			},
			runButtonText (): string {
				if (this.workflowRunning === false) {
					return 'Execute Workflow';
				}

				if (this.executionWaitingForWebhook === true) {
					return 'Waiting for Webhook-Call';
				}

				return 'Executing Workflow';
			},
			workflowStyle (): object {
				const offsetPosition = this.$store.getters.getNodeViewOffsetPosition;
				return {
					left: offsetPosition[0] + 'px',
					top: offsetPosition[1] + 'px',
				};
			},
			backgroundStyle (): object {
				const offsetPosition = this.$store.getters.getNodeViewOffsetPosition;
				return {
					'transform': `scale(${this.nodeViewScale})`,
					'background-position': `right ${-offsetPosition[0]}px bottom ${-offsetPosition[1]}px`,
				};
			},
			workflowClasses () {
				const returnClasses = [];
				if (this.ctrlKeyPressed === true) {
					if (this.$store.getters.isNodeViewMoveInProgress === true) {
						returnClasses.push('move-in-process');
					} else {
						returnClasses.push('move-active');
					}
				}
				if (this.selectActive || this.ctrlKeyPressed === true) {
					// Makes sure that nothing gets selected while select or move is active
					returnClasses.push('do-not-select');
				}
				return returnClasses;
			},
			workflowExecution (): IExecutionResponse | null {
				return this.$store.getters.getWorkflowExecution;
			},
			workflowRunning (): boolean {
				return this.$store.getters.isActionActive('workflowRunning');
			},
		},
		data () {
			return {
				createNodeActive: false,
				instance: jsPlumb.getInstance(),
				lastClickPosition: [450, 450] as XYPositon,
				nodeViewScale: 1,
				ctrlKeyPressed: false,
				stopExecutionInProgress: false,
				blankRedirect: false,
			};
		},
		beforeDestroy () {
			// Make sure the event listeners get removed again else we
			// could add up with them registred multiple times
			document.removeEventListener('keydown', this.keyDown);
			document.removeEventListener('keyup', this.keyUp);
		},
		methods: {
			clearExecutionData () {
				this.$store.commit('setWorkflowExecutionData', null);
				this.updateNodesExecutionIssues();
			},
			openNodeCreator () {
				this.createNodeActive = true;
				this.$externalHooks().run('nodeView.createNodeActiveChanged', { source: 'add_node_button' });
				this.$telemetry.trackNodesPanel('nodeView.createNodeActiveChanged', { source: 'add_node_button', workflow_id: this.$store.getters.workflowId });
			},
			async openExecution (executionId: string) {
				this.resetWorkspace();

				let data: IExecutionResponse | undefined;
				try {
					data = await this.restApi().getExecution(executionId);
				} catch (error) {
					this.$showError(error, 'Problem loading execution', 'There was a problem opening the execution:');
					return;
				}

				if (data === undefined) {
					throw new Error(`Execution with id "${executionId}" could not be found!`);
				}

				this.$store.commit('setWorkflowName', {newName: data.workflowData.name, setStateDirty: false});
				this.$store.commit('setWorkflowId', PLACEHOLDER_EMPTY_WORKFLOW_ID);

				this.$store.commit('setWorkflowExecutionData', data);

				await this.addNodes(JSON.parse(JSON.stringify(data.workflowData.nodes)), JSON.parse(JSON.stringify(data.workflowData.connections)));
				this.$nextTick(() => {
					this.zoomToFit();
					this.$store.commit('setStateDirty', false);
				});

				this.$externalHooks().run('execution.open', { workflowId: data.workflowData.id, workflowName: data.workflowData.name, executionId });
				this.$telemetry.track('User opened read-only execution', { workflow_id: data.workflowData.id, execution_mode: data.mode, execution_finished: data.finished });

				if (data.finished !== true && data.data.resultData.error) {
					// Check if any node contains an error
					let nodeErrorFound = false;
					if (data.data.resultData.runData) {
						const runData = data.data.resultData.runData;
						errorCheck:
						for (const nodeName of Object.keys(runData)) {
							for (const taskData of runData[nodeName]) {
								if (taskData.error) {
									nodeErrorFound = true;
									break errorCheck;
								}
							}
						}
					}

					if (nodeErrorFound === false) {
						const resultError = data.data.resultData.error;
						const errorMessage = this.$getExecutionError(resultError);
						const shouldTrack = resultError && resultError.node && resultError.node.type.startsWith('n8n-nodes-base');
						this.$showMessage({
							title: 'Failed execution',
							message: errorMessage,
							type: 'error',
						}, shouldTrack);

						if (data.data.resultData.error.stack) {
							// Display some more information for now in console to make debugging easier
							// TODO: Improve this in the future by displaying in UI
							console.error(`Execution ${executionId} error:`); // eslint-disable-line no-console
							console.error(data.data.resultData.error.stack); // eslint-disable-line no-console
						}
					}
				}

				if ((data as IExecutionsSummary).waitTill) {
					this.$showMessage({
						title: `This execution hasn't finished yet`,
						message: `<a onclick="window.location.reload(false);">Refresh</a> to see the latest status.<br/> <a href="https://docs.n8n.io/nodes/n8n-nodes-base.wait/" target="_blank">More info</a>`,
						type: 'warning',
						duration: 0,
					});
				}
			},
			async openWorkflowTemplate (templateId: string) {
				this.setLoadingText('Loading template');
				this.resetWorkspace();

				let data: IWorkflowTemplate | undefined;
				try {
					this.$externalHooks().run('template.requested', { templateId });
					data = await this.$store.dispatch('workflows/getWorkflowTemplate', templateId);

					if (!data) {
						throw new Error(`Workflow template with id "${templateId}" could not be found!`);
					}

					data.workflow.nodes.forEach((node) => {
						if (!this.$store.getters.nodeType(node.type)) {
							const name = node.type.replace('n8n-nodes-base.', '');
							throw new Error(`The ${name} node is not supported`);
						}
					});
				} catch (error) {
					this.$showError(error, `Couldn't import workflow`);
					this.$router.push({ name: 'NodeViewNew' });
					return;
				}

				const nodes = data.workflow.nodes;
				const hasStartNode = !!nodes.find(node => node.type === START_NODE_TYPE);

				const leftmostTop = getLeftmostTopNode(nodes);

				const diffX = DEFAULT_START_POSITION_X - leftmostTop.position[0];
				const diffY = DEFAULT_START_POSITION_Y - leftmostTop.position[1];

				data.workflow.nodes.map((node) => {
					node.position[0] += diffX + (hasStartNode? 0 : NODE_SIZE * 2);
					node.position[1] += diffY;
				});

				if (!hasStartNode) {
					data.workflow.nodes.push(DEFAULT_START_NODE);
				}

				this.blankRedirect = true;
				this.$router.push({ name: 'NodeViewNew' });

				await this.addNodes(data.workflow.nodes, data.workflow.connections);
				await this.$store.dispatch('workflows/setNewWorkflowName', data.name);
				this.$nextTick(() => {
					this.zoomToFit();
					this.$store.commit('setStateDirty', true);
				});

				this.$externalHooks().run('template.open', { templateId, templateName: data.name, workflow: data.workflow });
			},
			async openWorkflow (workflowId: string) {
				this.resetWorkspace();

				let data: IWorkflowDb | undefined;
				try {
					data = await this.restApi().getWorkflow(workflowId);
				} catch (error) {
					this.$showError(error, 'Problem opening workflow', 'There was a problem opening the workflow:');
					return;
				}

				if (data === undefined) {
					throw new Error(`Workflow with id "${workflowId}" could not be found!`);
				}

				this.$store.commit('setActive', data.active || false);
				this.$store.commit('setWorkflowId', workflowId);
				this.$store.commit('setWorkflowName', {newName: data.name, setStateDirty: false});
				this.$store.commit('setWorkflowSettings', data.settings || {});

				const tags = (data.tags || []) as ITag[];
				this.$store.commit('tags/upsertTags', tags);

				const tagIds = tags.map((tag) => tag.id);
				this.$store.commit('setWorkflowTagIds', tagIds || []);

				await this.addNodes(data.nodes, data.connections);

				this.$store.commit('setStateDirty', false);
				this.zoomToFit();

				this.$externalHooks().run('workflow.open', { workflowId, workflowName: data.name });

				return data;
			},
			touchTap (e: MouseEvent | TouchEvent) {
				if (this.isTouchDevice) {
					this.mouseDown(e);
				}
			},
			mouseDown (e: MouseEvent | TouchEvent) {
				// Save the location of the mouse click
				const position = this.getMousePosition(e);
				const offsetPosition = this.$store.getters.getNodeViewOffsetPosition;
				this.lastClickPosition[0] = position.x - offsetPosition[0];
				this.lastClickPosition[1] = position.y - offsetPosition[1];

				this.mouseDownMouseSelect(e as MouseEvent);
				this.mouseDownMoveWorkflow(e as MouseEvent);

				// Hide the node-creator
				this.createNodeActive = false;
			},
			mouseUp (e: MouseEvent) {
				this.mouseUpMouseSelect(e);
				this.mouseUpMoveWorkflow(e);
			},
			wheelScroll (e: WheelEvent) {
				//* Control + scroll zoom
				if (e.ctrlKey) {
					if (e.deltaY > 0) {
						this.zoomOut();
					} else {
						this.zoomIn();
					}

					e.preventDefault();
					return;
				}
				this.wheelMoveWorkflow(e);
			},
			keyUp (e: KeyboardEvent) {
				if (e.key === this.controlKeyCode) {
					this.ctrlKeyPressed = false;
				}
			},
			async keyDown (e: KeyboardEvent) {
				// @ts-ignore
				const path = e.path || (e.composedPath && e.composedPath());

				// Check if the keys got emitted from a message box or from something
				// else which should ignore the default keybindings
				for (let index = 0; index < path.length; index++) {
					if (path[index].className && typeof path[index].className === 'string' && (
						path[index].className.includes('ignore-key-press')
					)) {
						return;
					}
				}

				// el-dialog or el-message-box element is open
				if (window.document.body.classList.contains('el-popup-parent--hidden')) {
					return;
				}

				if (e.key === 'Escape') {
					this.createNodeActive = false;
					if (this.activeNode) {
						this.$externalHooks().run('dataDisplay.nodeEditingFinished');
						this.$store.commit('setActiveNode', null);
					}

					return;
				}

				// node modal is open
				if (this.activeNode) {
					return;
				}

				if (e.key === 'd') {
					this.callDebounced('deactivateSelectedNode', 350);
				} else if (e.key === 'Delete') {
					e.stopPropagation();
					e.preventDefault();

					this.callDebounced('deleteSelectedNodes', 500);

				} else if (e.key === 'Tab') {
					this.createNodeActive = !this.createNodeActive && !this.isReadOnly;
				} else if (e.key === this.controlKeyCode) {
					this.ctrlKeyPressed = true;
				} else if (e.key === 'F2' && !this.isReadOnly) {
					const lastSelectedNode = this.lastSelectedNode;
					if (lastSelectedNode !== null) {
						this.callDebounced('renameNodePrompt', 1500, lastSelectedNode.name);
					}
				} else if ((e.key === '=' || e.key === '+') && !this.isCtrlKeyPressed(e)) {
					this.zoomIn();
				} else if ((e.key === '_' || e.key === '-') && !this.isCtrlKeyPressed(e)) {
					this.zoomOut();
				} else if ((e.key === '0') && !this.isCtrlKeyPressed(e)) {
					this.resetZoom();
				} else if ((e.key === '1') && !this.isCtrlKeyPressed(e)) {
					this.zoomToFit();
				} else if ((e.key === 'a') && (this.isCtrlKeyPressed(e) === true)) {
					// Select all nodes
					e.stopPropagation();
					e.preventDefault();

					this.callDebounced('selectAllNodes', 1000);
				} else if ((e.key === 'c') && (this.isCtrlKeyPressed(e) === true)) {
					this.callDebounced('copySelectedNodes', 1000);
				} else if ((e.key === 'x') && (this.isCtrlKeyPressed(e) === true)) {
					// Cut nodes
					e.stopPropagation();
					e.preventDefault();

					this.callDebounced('cutSelectedNodes', 1000);
				} else if (e.key === 'o' && this.isCtrlKeyPressed(e) === true) {
					// Open workflow dialog
					e.stopPropagation();
					e.preventDefault();

					this.$store.dispatch('ui/openModal', WORKFLOW_OPEN_MODAL_KEY);
				} else if (e.key === 'n' && this.isCtrlKeyPressed(e) === true && e.altKey === true) {
					// Create a new workflow
					e.stopPropagation();
					e.preventDefault();

					if (this.$router.currentRoute.name === 'NodeViewNew') {
						this.$root.$emit('newWorkflow');
					} else {
						this.$router.push({ name: 'NodeViewNew' });
					}

					this.$showMessage({
						title: 'Workflow created',
						message: 'A new workflow was successfully created!',
						type: 'success',
					});
				} else if ((e.key === 's') && (this.isCtrlKeyPressed(e) === true)) {
					// Save workflow
					e.stopPropagation();
					e.preventDefault();

					if (this.isReadOnly) {
						return;
					}

					this.callDebounced('saveCurrentWorkflow', 1000, undefined, true);
				} else if (e.key === 'Enter') {
					// Activate the last selected node
					const lastSelectedNode = this.$store.getters.lastSelectedNode;

					if (lastSelectedNode !== null) {
						this.$store.commit('setActiveNode', lastSelectedNode.name);
					}
				} else if (e.key === 'ArrowRight' && e.shiftKey === true) {
					// Select all downstream nodes
					e.stopPropagation();
					e.preventDefault();

					this.callDebounced('selectDownstreamNodes', 1000);
				} else if (e.key === 'ArrowRight') {
					// Set child node active
					const lastSelectedNode = this.$store.getters.lastSelectedNode;
					if (lastSelectedNode === null) {
						return;
					}

					const connections = this.$store.getters.connectionsByNodeName(lastSelectedNode.name);

					if (connections.main === undefined || connections.main.length === 0) {
						return;
					}

					this.callDebounced('nodeSelectedByName', 100, connections.main[0][0].node, false, true);
				} else if (e.key === 'ArrowLeft' && e.shiftKey === true) {
					// Select all downstream nodes
					e.stopPropagation();
					e.preventDefault();

					this.callDebounced('selectUpstreamNodes', 1000);
				} else if (e.key === 'ArrowLeft') {
					// Set parent node active
					const lastSelectedNode = this.$store.getters.lastSelectedNode;
					if (lastSelectedNode === null) {
						return;
					}

					const workflow = this.getWorkflow();

					if (!workflow.connectionsByDestinationNode.hasOwnProperty(lastSelectedNode.name)) {
						return;
					}

					const connections = workflow.connectionsByDestinationNode[lastSelectedNode.name];

					if (connections.main === undefined || connections.main.length === 0) {
						return;
					}

					this.callDebounced('nodeSelectedByName', 100, connections.main[0][0].node, false, true);
				} else if (['ArrowUp', 'ArrowDown'].includes(e.key)) {
					// Set sibling node as active

					// Check first if it has a parent node
					const lastSelectedNode = this.$store.getters.lastSelectedNode;
					if (lastSelectedNode === null) {
						return;
					}

					const workflow = this.getWorkflow();

					if (!workflow.connectionsByDestinationNode.hasOwnProperty(lastSelectedNode.name)) {
						return;
					}

					const connections = workflow.connectionsByDestinationNode[lastSelectedNode.name];

					if (connections.main === undefined || connections.main.length === 0) {
						return;
					}

					const parentNode = connections.main[0][0].node;
					const connectionsParent = this.$store.getters.connectionsByNodeName(parentNode);

					if (connectionsParent.main === undefined || connectionsParent.main.length === 0) {
						return;
					}

					// Get all the sibling nodes and their x positions to know which one to set active
					let siblingNode: INodeUi;
					let lastCheckedNodePosition = e.key === 'ArrowUp' ? -99999999 : 99999999;
					let nextSelectNode: string | null = null;
					for (const ouputConnections of connectionsParent.main) {
						for (const ouputConnection of ouputConnections) {
							if (ouputConnection.node === lastSelectedNode.name) {
								// Ignore current node
								continue;
							}
							siblingNode = this.$store.getters.nodeByName(ouputConnection.node);

							if (e.key === 'ArrowUp') {
								// Get the next node on the left
								if (siblingNode.position[1] <= lastSelectedNode.position[1] && siblingNode.position[1] > lastCheckedNodePosition) {
									nextSelectNode = siblingNode.name;
									lastCheckedNodePosition = siblingNode.position[1];
								}
							} else {
								// Get the next node on the right
								if (siblingNode.position[1] >= lastSelectedNode.position[1] && siblingNode.position[1] < lastCheckedNodePosition) {
									nextSelectNode = siblingNode.name;
									lastCheckedNodePosition = siblingNode.position[1];
								}
							}
						}
					}

					if (nextSelectNode !== null) {
						this.callDebounced('nodeSelectedByName', 100, nextSelectNode, false, true);
					}
				}
			},

			deactivateSelectedNode () {
				if (this.editAllowedCheck() === false) {
					return;
				}
				this.disableNodes(this.$store.getters.getSelectedNodes);
			},

			deleteSelectedNodes () {
				// Copy "selectedNodes" as the nodes get deleted out of selection
				// when they get deleted and if we would use original it would mess
				// with the index and would so not delete all nodes
				const nodesToDelete: string[] = this.$store.getters.getSelectedNodes.map((node: INodeUi) => {
					return node.name;
				});
				nodesToDelete.forEach((nodeName: string) => {
					this.removeNode(nodeName);
				});
			},

			selectAllNodes () {
				this.nodes.forEach((node) => {
					this.nodeSelectedByName(node.name);
				});
			},

			selectUpstreamNodes () {
				const lastSelectedNode = this.$store.getters.lastSelectedNode as INodeUi | null;
				if (lastSelectedNode === null) {
					return;
				}

				this.deselectAllNodes();

				// Get all upstream nodes and select them
				const workflow = this.getWorkflow();
				for (const nodeName of workflow.getParentNodes(lastSelectedNode.name)) {
					this.nodeSelectedByName(nodeName);
				}

				// At the end select the previously selected node again
				this.nodeSelectedByName(lastSelectedNode.name);
			},
			selectDownstreamNodes () {
				const lastSelectedNode = this.$store.getters.lastSelectedNode as INodeUi | null;
				if (lastSelectedNode === null) {
					return;
				}

				this.deselectAllNodes();

				// Get all downstream nodes and select them
				const workflow = this.getWorkflow();
				for (const nodeName of workflow.getChildNodes(lastSelectedNode.name)) {
					this.nodeSelectedByName(nodeName);
				}

				// At the end select the previously selected node again
				this.nodeSelectedByName(lastSelectedNode.name);
			},

			cutSelectedNodes () {
				this.copySelectedNodes();
				this.deleteSelectedNodes();
			},

			copySelectedNodes () {
				this.getSelectedNodesToSave().then((data) => {
					const nodeData = JSON.stringify(data, null, 2);
					this.copyToClipboard(nodeData);
					if (data.nodes.length > 0) {
						this.$telemetry.track('User copied nodes', {
							node_types: data.nodes.map((node) => node.type),
							workflow_id: this.$store.getters.workflowId,
						});
					}
				});
			},

			resetZoom () {
				const { scale, offset } = scaleReset({scale: this.nodeViewScale, offset: this.$store.getters.getNodeViewOffsetPosition});

				this.setZoomLevel(scale);
				this.$store.commit('setNodeViewOffsetPosition', {newOffset: offset});
			},

			zoomIn() {
				const { scale, offset: [xOffset, yOffset] } = scaleBigger({scale: this.nodeViewScale, offset: this.$store.getters.getNodeViewOffsetPosition});

				this.setZoomLevel(scale);
				this.$store.commit('setNodeViewOffsetPosition', {newOffset: [xOffset, yOffset]});
			},

			zoomOut() {
				const { scale, offset: [xOffset, yOffset] } = scaleSmaller({scale: this.nodeViewScale, offset: this.$store.getters.getNodeViewOffsetPosition});

				this.setZoomLevel(scale);
				this.$store.commit('setNodeViewOffsetPosition', {newOffset: [xOffset, yOffset]});
			},

			setZoomLevel (zoomLevel: number) {
				this.nodeViewScale = zoomLevel; // important for background
				const element = this.instance.getContainer() as HTMLElement;

				// https://docs.jsplumbtoolkit.com/community/current/articles/zooming.html
				const prependProperties = ['webkit', 'moz', 'ms', 'o'];
				const scaleString = 'scale(' + zoomLevel + ')';

				for (let i = 0; i < prependProperties.length; i++) {
					// @ts-ignore
					element.style[prependProperties[i] + 'Transform'] = scaleString;
				}
				element.style['transform'] = scaleString;

				// @ts-ignore
				this.instance.setZoom(zoomLevel);
			},

			zoomToFit () {
				const nodes = this.$store.getters.allNodes as INodeUi[];

				if (nodes.length === 0) { // some unknown workflow executions
					return;
				}

				const {minX, minY, maxX, maxY} = getWorkflowCorners(nodes);

				const PADDING = NODE_SIZE * 4;

				const editorWidth = window.innerWidth;
				const diffX = maxX - minX + SIDEBAR_WIDTH + PADDING;
				const scaleX = editorWidth / diffX;

				const editorHeight = window.innerHeight;
				const diffY = maxY - minY + HEADER_HEIGHT + PADDING;
				const scaleY = editorHeight / diffY;

				const zoomLevel = Math.min(scaleX, scaleY, 1);
				let xOffset = (minX * -1) * zoomLevel + SIDEBAR_WIDTH; // find top right corner
				xOffset += (editorWidth - SIDEBAR_WIDTH - (maxX - minX + NODE_SIZE) * zoomLevel) / 2; // add padding to center workflow

				let yOffset = (minY * -1) * zoomLevel + HEADER_HEIGHT; // find top right corner
				yOffset += (editorHeight - HEADER_HEIGHT - (maxY - minY + NODE_SIZE * 2) * zoomLevel) / 2; // add padding to center workflow

				this.setZoomLevel(zoomLevel);
				this.$store.commit('setNodeViewOffsetPosition', {newOffset: [xOffset, yOffset]});
			},

			async stopExecution () {
				const executionId = this.$store.getters.activeExecutionId;
				if (executionId === null) {
					return;
				}

				try {
					this.stopExecutionInProgress = true;
					await this.restApi().stopCurrentExecution(executionId);
					this.$showMessage({
						title: 'Execution stopped',
						message: `The execution with the id "${executionId}" was stopped!`,
						type: 'success',
					});
				} catch (error) {
					// Execution stop might fail when the execution has already finished. Let's treat this here.
					const execution = await this.restApi().getExecution(executionId);
					if (execution.finished) {
						const executedData = {
							data: execution.data,
							finished: execution.finished,
							mode: execution.mode,
							startedAt: execution.startedAt,
							stoppedAt: execution.stoppedAt,
						} as IRun;
						const pushData = {
							data: executedData,
							executionId,
							retryOf: execution.retryOf,
						} as IPushDataExecutionFinished;
						this.$store.commit('finishActiveExecution', pushData);
						this.$titleSet(execution.workflowData.name, 'IDLE');
						this.$store.commit('setExecutingNode', null);
						this.$store.commit('setWorkflowExecutionData', executedData);
						this.$store.commit('removeActiveAction', 'workflowRunning');
						this.$showMessage({
							title: 'Workflow finished executing',
							message: 'Unable to stop operation in time. Workflow finished executing already.',
							type: 'success',
						});
					} else {
						this.$showError(error, 'Problem stopping execution', 'There was a problem stopping the execuction:');
					}
				}
				this.stopExecutionInProgress = false;
			},

			async stopWaitingForWebhook () {
				try {
					await this.restApi().removeTestWebhook(this.$store.getters.workflowId);
				} catch (error) {
					this.$showError(error, 'Problem deleting the test-webhook', 'There was a problem deleting webhook:');
					return;
				}

				this.$showMessage({
					title: 'Webhook deleted',
					message: `The webhook was deleted successfully`,
					type: 'success',
				});
			},

			/**
			 * This method gets called when data got pasted into the window
			 */
			async receivedCopyPasteData (plainTextData: string): Promise<void> {
				let workflowData: IWorkflowDataUpdate | undefined;

				// Check if it is an URL which could contain workflow data
				if (plainTextData.match(/^http[s]?:\/\/.*\.json$/i)) {
					// Pasted data points to a possible workflow JSON file

					if (this.editAllowedCheck() === false) {
						return;
					}

					const importConfirm = await this.confirmMessage(`Import workflow from this URL:<br /><i>${plainTextData}<i>`, 'Import Workflow from URL?', 'warning', 'Yes, import!');

					if (importConfirm === false) {
						return;
					}

					workflowData = await this.getWorkflowDataFromUrl(plainTextData);
					if (workflowData === undefined) {
						return;
					}
				} else {
					// Pasted data is is possible workflow data
					try {
						// Check first if it is valid JSON
						workflowData = JSON.parse(plainTextData);

						if (this.editAllowedCheck() === false) {
							return;
						}
					} catch (e) {
						// Is no valid JSON so ignore
						return;
					}
				}

				this.$telemetry.track('User pasted nodes', {
					workflow_id: this.$store.getters.workflowId,
				});

				return this.importWorkflowData(workflowData!);
			},

			// Returns the workflow data from a given URL. If no data gets found or
			// data is invalid it returns undefined and displays an error message by itself.
			async getWorkflowDataFromUrl (url: string): Promise<IWorkflowDataUpdate | undefined> {
				let workflowData: IWorkflowDataUpdate;

				this.startLoading();
				try {
					workflowData = await this.restApi().getWorkflowFromUrl(url);
				} catch (error) {
					this.stopLoading();
					this.$showError(error, 'Problem loading workflow', 'There was a problem loading the workflow data from URL:');
					return;
				}
				this.stopLoading();

				this.$telemetry.track('User imported workflow', { source: 'url', workflow_id: this.$store.getters.workflowId });

				return workflowData;
			},

			// Imports the given workflow data into the current workflow
			async importWorkflowData (workflowData: IWorkflowDataUpdate): Promise<void> {
				// If it is JSON check if it looks on the first look like data we can use
				if (
					!workflowData.hasOwnProperty('nodes') ||
					!workflowData.hasOwnProperty('connections')
				) {
					return;
				}

				try {
					// By default we automatically deselect all the currently
					// selected nodes and select the new ones
					this.deselectAllNodes();

					// Fix the node position as it could be totally offscreen
					// and the pasted nodes would so not be directly visible to
					// the user
					this.updateNodePositions(workflowData, this.getNewNodePosition());

					const data = await this.addNodesToWorkflow(workflowData);

					setTimeout(() => {
						data.nodes!.forEach((node: INodeUi) => {
							this.nodeSelectedByName(node.name);
						});
					});
				} catch (error) {
					this.$showError(error, 'Problem importing workflow', 'There was a problem importing workflow data:');
				}
			},

			closeNodeCreator () {
				this.createNodeActive = false;
			},

			nodeTypeSelected (nodeTypeName: string) {
				this.addNodeButton(nodeTypeName);
				this.createNodeActive = false;
			},

			nodeDeselectedByName (nodeName: string) {
				const node = this.$store.getters.nodeByName(nodeName);
				if (node) {
					this.nodeDeselected(node);
				}
			},

			nodeSelectedByName (nodeName: string, setActive = false, deselectAllOthers?: boolean) {
				if (deselectAllOthers === true) {
					this.deselectAllNodes();
				}

				const node = this.$store.getters.nodeByName(nodeName);
				if (node) {
					this.nodeSelected(node);
				}

				this.$store.commit('setLastSelectedNode', node.name);
				this.$store.commit('setLastSelectedNodeOutputIndex', null);

				if (setActive === true) {
					this.$store.commit('setActiveNode', node.name);
				}
			},

			canUsePosition (position1: XYPositon, position2: XYPositon) {
				if (Math.abs(position1[0] - position2[0]) <= 100) {
					if (Math.abs(position1[1] - position2[1]) <= 50) {
						return false;
					}
				}

				return true;
			},
			getNewNodePosition (newPosition?: XYPositon, movePosition?: XYPositon): XYPositon {
				// TODO: Lates has to consider also the view position (that it creates the node where it is visible)
				// Use the last click position as position for new node
				if (newPosition === undefined) {
					newPosition = this.lastClickPosition;
				}

				// @ts-ignore
				newPosition = newPosition.slice();

				if (!movePosition) {
					movePosition = [50, 50];
				}

				let conflictFound = false;
				let i, node;
				do {
					conflictFound = false;
					for (i = 0; i < this.nodes.length; i++) {
						node = this.nodes[i];
						if (!this.canUsePosition(node.position, newPosition!)) {
							conflictFound = true;
							break;
						}
					}

					if (conflictFound === true) {
						newPosition![0] += movePosition[0];
						newPosition![1] += movePosition[1];
					}
				} while (conflictFound === true);

				return newPosition!;
			},
			getUniqueNodeName (originalName: string, additinalUsedNames?: string[]) {
				// Check if node-name is unique else find one that is
				additinalUsedNames = additinalUsedNames || [];

				// Get all the names of the current nodes
				const nodeNames = this.$store.getters.allNodes.map((node: INodeUi) => {
					return node.name;
				});

				// Check first if the current name is already unique
				if (!nodeNames.includes(originalName) && !additinalUsedNames.includes(originalName)) {
					return originalName;
				}

				const nameMatch = originalName.match(/(.*\D+)(\d*)/);
				let ignore, baseName, nameIndex, uniqueName;
				let index = 1;

				if (nameMatch === null) {
					// Name is only a number
					index = parseInt(originalName, 10);
					baseName = '';
					uniqueName = baseName + index;
				} else {
					// Name is string or string/number combination
					[ignore, baseName, nameIndex] = nameMatch;
					if (nameIndex !== '') {
						index = parseInt(nameIndex, 10);
					}
					uniqueName = baseName;
				}

				while (
					nodeNames.includes(uniqueName) ||
					additinalUsedNames.includes(uniqueName)
				) {
					uniqueName = baseName + (index++);
				}

				return uniqueName;
			},
			showMaxNodeTypeError (nodeTypeData: INodeTypeDescription) {
				const maxNodes = nodeTypeData.maxNodes;
				this.$showMessage({
					title: 'Could not create node!',
					message: `Node can not be created because in a workflow max. ${maxNodes} ${maxNodes === 1 ? 'node' : 'nodes'} of type "${nodeTypeData.displayName}" ${maxNodes === 1 ? 'is' : 'are'} allowed!`,
					type: 'error',
					duration: 0,
				});
			},
			async addNodeButton (nodeTypeName: string) {
				if (this.editAllowedCheck() === false) {
					return;
				}

				const nodeTypeData: INodeTypeDescription | null = this.$store.getters.nodeType(nodeTypeName);

				if (nodeTypeData === null) {
					this.$showMessage({
						title: 'Could not create node!',
						message: `Node of type "${nodeTypeName}" could not be created as it is not known.`,
						type: 'error',
					});
					return;
				}

				if (nodeTypeData.maxNodes !== undefined && this.getNodeTypeCount(nodeTypeName) >= nodeTypeData.maxNodes) {
					this.showMaxNodeTypeError(nodeTypeData);
					return;
				}

				const newNodeData: INodeUi = {
					name: nodeTypeData.defaults.name as string,
					type: nodeTypeData.name,
					typeVersion: nodeTypeData.version,
					position: [0, 0],
					parameters: {},
				};

				// Check if there is a last selected node
				const lastSelectedNode = this.$store.getters.lastSelectedNode;
				const lastSelectedNodeOutputIndex = this.$store.getters.lastSelectedNodeOutputIndex;
				if (lastSelectedNode) {
					// If a node is active then add the new node directly after the current one
					// newNodeData.position = [activeNode.position[0], activeNode.position[1] + 60];
					newNodeData.position = this.getNewNodePosition(
						[lastSelectedNode.position[0] + 200, lastSelectedNode.position[1]],
						[100, 0],
					);
				} else {
					// If no node is active find a free spot
					newNodeData.position = this.getNewNodePosition();
				}

				// Check if node-name is unique else find one that is
				newNodeData.name = this.getUniqueNodeName(newNodeData.name);

				if (nodeTypeData.webhooks && nodeTypeData.webhooks.length) {
					newNodeData.webhookId = uuidv4();
				}

				await this.addNodes([newNodeData]);

				this.$store.commit('setStateDirty', true);

				this.$externalHooks().run('nodeView.addNodeButton', { nodeTypeName });
				this.$telemetry.trackNodesPanel('nodeView.addNodeButton', { node_type: nodeTypeName, workflow_id: this.$store.getters.workflowId });

				// Automatically deselect all nodes and select the current one and also active
				// current node
				this.deselectAllNodes();
				setTimeout(() => {
					this.nodeSelectedByName(newNodeData.name, true);
				});

				const outputIndex = lastSelectedNodeOutputIndex || 0;

				if (lastSelectedNode) {
					// If a node is last selected then connect between the active and its child ones
					await Vue.nextTick();

					// Add connections of active node to newly created one
					let connections = this.$store.getters.connectionsByNodeName(
						lastSelectedNode.name,
					);
					connections = JSON.parse(JSON.stringify(connections));

					for (const type of Object.keys(connections)) {
						if (outputIndex <= connections[type].length) {
							connections[type][outputIndex].forEach((connectionInfo: IConnection) => {
								// Remove currenct connection

								const connectionDataDisonnect = [
									{
										node: lastSelectedNode.name,
										type,
										index: outputIndex,
									},
									connectionInfo,
								] as [IConnection, IConnection];

								this.__removeConnection(connectionDataDisonnect, true);

								const connectionDataConnect = [
									{
										node: newNodeData.name,
										type,
										index: 0,
									},
									connectionInfo,
								] as [IConnection, IConnection];

								this.__addConnection(connectionDataConnect, true);
							});
						}
					}

					// TODO: Check if new node has input
					// TODO: disconnect
					// Connect active node to the newly created one
					const connectionData = [
						{
							node: lastSelectedNode.name,
							type: 'main',
							index: outputIndex,
						},
						{
							node: newNodeData.name,
							type: 'main',
							index: 0,
						},
					] as [IConnection, IConnection];

					this.__addConnection(connectionData, true);
				}
			},
			initNodeView () {
				const connectionOverlays: OverlaySpec[] = [];
				if (this.isReadOnly === false) {
					connectionOverlays.push.apply(connectionOverlays, [
						[
							'Arrow',
							{
								location: 1,
								foldback: 0.7,
								width: 12,
							},
						],
						[
							'Label',
							{
								id: 'drop-add-node',
								label: 'Drop connection<br />to create node',
								cssClass: 'drop-add-node-label',
								location: 0.5,
							},
						],
					]);
				}

				this.instance.importDefaults({
					// notice the 'curviness' argument to this Bezier curve.
					// the curves on this page are far smoother
					// than the curves on the first demo, which use the default curviness value.
					// Connector: ["Bezier", { curviness: 80 }],
					Connector: ['Bezier', { curviness: 40 }],
					// @ts-ignore
					Endpoint: ['Dot', { radius: 5 }],
					DragOptions: { cursor: 'pointer', zIndex: 5000 },
					PaintStyle: { strokeWidth: 2, stroke: '#334455' },
					EndpointStyle: { radius: 9, fill: '#acd', stroke: 'red' },
					// EndpointStyle: {},
					HoverPaintStyle: { stroke: '#ff6d5a', lineWidth: 4 },
					EndpointHoverStyle: { fill: '#ff6d5a', stroke: '#acd' },
					ConnectionOverlays: connectionOverlays,
					Container: '#node-view',
				});

				this.instance.bind('connectionAborted', (info) => {
					// Get the node and set it as active that new nodes
					// which get created get automatically connected
					// to it.
					const sourceNodeName = this.$store.getters.getNodeNameByIndex(info.sourceId.slice(NODE_NAME_PREFIX.length));
					this.$store.commit('setLastSelectedNode', sourceNodeName);

					const sourceInfo = info.getParameters();
					this.$store.commit('setLastSelectedNodeOutputIndex', sourceInfo.index);

					// Display the node-creator
					this.createNodeActive = true;
					this.$externalHooks().run('nodeView.createNodeActiveChanged', { source: 'node_connection_drop' });
					this.$telemetry.trackNodesPanel('nodeView.createNodeActiveChanged', { source: 'node_connection_drop', workflow_id: this.$store.getters.workflowId });
				});

				this.instance.bind('connection', (info: OnConnectionBindInfo) => {
					// @ts-ignore
					const sourceInfo = info.sourceEndpoint.getParameters();
					// @ts-ignore
					const targetInfo = info.targetEndpoint.getParameters();

					const sourceNodeName = this.$store.getters.getNodeNameByIndex(sourceInfo.nodeIndex);
					const targetNodeName = this.$store.getters.getNodeNameByIndex(targetInfo.nodeIndex);

					const sourceNode = this.$store.getters.nodeByName(sourceNodeName);
					const targetNode = this.$store.getters.nodeByName(targetNodeName);

					// TODO: That should happen after each move (only the setConnector part)
					if (info.sourceEndpoint.anchor.lastReturnValue[0] >= info.targetEndpoint.anchor.lastReturnValue[0]) {
						// When the source is before the target it will make sure that
						// the connection is clearer visible

						// Use the Flowchart connector if the source is underneath the target
						// so that the connection is properly visible
						info.connection.setConnector(['Flowchart', { cornerRadius: 15 }]);
						// TODO: Location should be dependent on distance. The closer together
						//       the further away from the center
						info.connection.addOverlay([
							'Arrow',
							{
								location: 0.55,
								foldback: 0.7,
								width: 12,
							},
						]);

						// Change also the color to give an additional visual hint
						info.connection.setPaintStyle({ strokeWidth: 2, stroke: '#334455' });
					} else if (Math.abs(info.sourceEndpoint.anchor.lastReturnValue[1] - info.targetEndpoint.anchor.lastReturnValue[1]) < 30) {
						info.connection.setConnector(['Straight']);
					}

					// @ts-ignore
					info.connection.removeOverlay('drop-add-node');

					if (this.isReadOnly === false) {
						// Display the connection-delete button only on hover
						let timer: NodeJS.Timeout | undefined;
						info.connection.bind('mouseover', (connection: IConnection) => {
							if (timer !== undefined) {
								clearTimeout(timer);
							}
							const overlay = info.connection.getOverlay('remove-connection');
							overlay.setVisible(true);
						});
						info.connection.bind('mouseout', (connection: IConnection) => {
							timer = setTimeout(() => {
								const overlay = info.connection.getOverlay('remove-connection');
								overlay.setVisible(false);
								timer = undefined;
							}, 500);
						});

						// @ts-ignore
						info.connection.addOverlay([
							'Label',
							{
								id: 'remove-connection',
								label: '<span class="delete-connection clickable" title="Delete Connection">x</span>',
								cssClass: 'remove-connection-label',
								visible: false,
								events: {
									mousedown: () => {
										this.__removeConnectionByConnectionInfo(info, true);
									},
								},
							},
						]);
					}

					// Display input names if they exist on connection
					const targetNodeTypeData: INodeTypeDescription = this.$store.getters.nodeType(targetNode.type);
					if (targetNodeTypeData.inputNames !== undefined) {
						for (const input of targetNodeTypeData.inputNames) {
							const inputName = targetNodeTypeData.inputNames[targetInfo.index];

							if (info.connection.getOverlay('input-name-label')) {
								// Make sure that it does not get added multiple times
								// continue;
								info.connection.removeOverlay('input-name-label');
							}

							// @ts-ignore
							info.connection.addOverlay([
								'Label',
								{
									id: 'input-name-label',
									label: inputName,
									cssClass: 'connection-input-name-label',
									location: 0.8,
								},
							]);
						}
					}

					// Display output names if they exist on connection
					const sourceNodeTypeData: INodeTypeDescription = this.$store.getters.nodeType(sourceNode.type);
					if (sourceNodeTypeData.outputNames !== undefined) {
						for (const output of sourceNodeTypeData.outputNames) {
							const outputName = sourceNodeTypeData.outputNames[sourceInfo.index];

							if (info.connection.getOverlay('output-name-label')) {
								// Make sure that it does not get added multiple times
								info.connection.removeOverlay('output-name-label');
							}

							// @ts-ignore
							info.connection.addOverlay([
								'Label',
								{
									id: 'output-name-label',
									label: outputName,
									cssClass: 'connection-output-name-label',
									location: 0.2,
								},
							]);
						}
					}

					// When connection gets made the output and input name get displayed
					// as overlay on the connection. So the ones on the endpoint can be hidden.
					// @ts-ignore
					const outputNameOverlay = info.connection.endpoints[0].getOverlay('output-name-label');
					if (![null, undefined].includes(outputNameOverlay)) {
						outputNameOverlay.setVisible(false);
					}

					const inputNameOverlay = info.targetEndpoint.getOverlay('input-name-label');
					if (![null, undefined].includes(inputNameOverlay)) {
						inputNameOverlay.setVisible(false);
					}
					this.$store.commit('addConnection', {
						connection: [
							{
								node: sourceNodeName,
								type: sourceInfo.type,
								index: sourceInfo.index,
							},
							{
								node: targetNodeName,
								type: targetInfo.type,
								index: targetInfo.index,
							},
						],
						setStateDirty: true,
					});
				});

				const updateConnectionDetach = (sourceEndpoint: Endpoint, targetEndpoint: Endpoint, maxConnections: number) => {
					// If the source endpoint is not connected to anything else anymore
					// display the output-name overlays on the endpoint if any exist
					if (sourceEndpoint !== undefined && sourceEndpoint.connections!.length === maxConnections) {
						const outputNameOverlay = sourceEndpoint.getOverlay('output-name-label');
						if (![null, undefined].includes(outputNameOverlay)) {
							outputNameOverlay.setVisible(true);
						}
					}
					if (targetEndpoint !== undefined && targetEndpoint.connections!.length === maxConnections) {
						const inputNameOverlay = targetEndpoint.getOverlay('input-name-label');
						if (![null, undefined].includes(inputNameOverlay)) {
							inputNameOverlay.setVisible(true);
						}
					}
				};

				this.instance.bind('connectionMoved', (info) => {
					// When a connection gets moved from one node to another it for some reason
					// calls the "connection" event but not the "connectionDetached" one. So we listen
					// additionally to the "connectionMoved" event and then only delete the existing connection.

					updateConnectionDetach(info.originalSourceEndpoint, info.originalTargetEndpoint, 0);

					// @ts-ignore
					const sourceInfo = info.originalSourceEndpoint.getParameters();
					// @ts-ignore
					const targetInfo = info.originalTargetEndpoint.getParameters();

					const connectionInfo = [
						{
							node: this.$store.getters.getNodeNameByIndex(sourceInfo.nodeIndex),
							type: sourceInfo.type,
							index: sourceInfo.index,
						},
						{
							node: this.$store.getters.getNodeNameByIndex(targetInfo.nodeIndex),
							type: targetInfo.type,
							index: targetInfo.index,
						},
					] as [IConnection, IConnection];

					this.__removeConnection(connectionInfo, false);

					// Make sure to remove the overlay else after the second move
					// it visibly stays behind free floating without a connection.
					info.connection.removeOverlays();
				});

				this.instance.bind('connectionDetached', (info) => {
					updateConnectionDetach(info.sourceEndpoint, info.targetEndpoint, 1);
					info.connection.removeOverlays();
					this.__removeConnectionByConnectionInfo(info, false);
				});
			},
			async newWorkflow (): Promise<void> {
				await this.resetWorkspace();
				await this.$store.dispatch('workflows/setNewWorkflowName');
				this.$store.commit('setStateDirty', false);

				await this.addNodes([DEFAULT_START_NODE]);
				this.$store.commit('setStateDirty', false);

				this.setZoomLevel(1);
			},
			async initView (): Promise<void> {
				if (this.$route.params.action === 'workflowSave') {
					// In case the workflow got saved we do not have to run init
					// as only the route changed but all the needed data is already loaded
					this.$store.commit('setStateDirty', false);
					return Promise.resolve();
				}

				if (this.blankRedirect) {
					this.blankRedirect = false;
				}
				else if (this.$route.name === 'WorkflowTemplate') {
					const templateId = this.$route.params.id;
					await this.openWorkflowTemplate(templateId);
				}
				else if (this.$route.name === 'ExecutionById') {
					// Load an execution
					const executionId = this.$route.params.id;
					await this.openExecution(executionId);
				} else {

					const result = this.$store.getters.getStateIsDirty;
					if(result) {
						const importConfirm = await this.confirmMessage(`When you switch workflows your current workflow changes will be lost.`, 'Save your Changes?', 'warning', 'Yes, switch workflows and forget changes');
						if (importConfirm === false) {
							return Promise.resolve();
						}
					}

					// Load a workflow
					let workflowId = null as string | null;
					if (this.$route.params.name) {
						workflowId = this.$route.params.name;
					}
					if (workflowId !== null) {
						const workflow = await this.restApi().getWorkflow(workflowId);
						if (!workflow) {
							throw new Error('Could not find workflow');
						}
						this.$titleSet(workflow.name, 'IDLE');
						// Open existing workflow
						await this.openWorkflow(workflowId);
					} else {
						// Create new workflow
						await this.newWorkflow();
					}
				}

				document.addEventListener('keydown', this.keyDown);
				document.addEventListener('keyup', this.keyUp);

				window.addEventListener("beforeunload",  (e) => {
					if(this.$store.getters.getStateIsDirty === true) {
						const confirmationMessage = 'It looks like you have been editing something. '
								+ 'If you leave before saving, your changes will be lost.';
						(e || window.event).returnValue = confirmationMessage; //Gecko + IE
						return confirmationMessage; //Gecko + Webkit, Safari, Chrome etc.
					} else {
						this.startLoading('Redirecting');

						return;
					}
				});
			},
			__addConnection (connection: [IConnection, IConnection], addVisualConnection = false) {
				if (addVisualConnection === true) {
					const uuid: [string, string] = [
						`${this.getNodeIndex(connection[0].node)}-output${connection[0].index}`,
						`${this.getNodeIndex(connection[1].node)}-input${connection[1].index}`,
					];

					// Create connections in DOM
					// @ts-ignore
					this.instance.connect({
						uuids: uuid,
						detachable: !this.isReadOnly,
					});
				} else {
					const connectionProperties = {connection, setStateDirty: false};
					// When nodes get connected it gets saved automatically to the storage
					// so if we do not connect we have to save the connection manually
					this.$store.commit('addConnection', connectionProperties);
				}
			},
			__removeConnection (connection: [IConnection, IConnection], removeVisualConnection = false) {
				if (removeVisualConnection === true) {
					// @ts-ignore
					const connections = this.instance.getConnections({
						source: NODE_NAME_PREFIX + this.getNodeIndex(connection[0].node),
						target: NODE_NAME_PREFIX + this.getNodeIndex(connection[1].node),
					});

					// @ts-ignore
					connections.forEach((connectionInstance) => {
						this.instance.deleteConnection(connectionInstance);
					});
				}

				this.$store.commit('removeConnection', { connection });
			},
			__removeConnectionByConnectionInfo (info: OnConnectionBindInfo, removeVisualConnection = false) {
				// @ts-ignore
				const sourceInfo = info.sourceEndpoint.getParameters();
				// @ts-ignore
				const targetInfo = info.targetEndpoint.getParameters();

				const connectionInfo = [
					{
						node: this.$store.getters.getNodeNameByIndex(sourceInfo.nodeIndex),
						type: sourceInfo.type,
						index: sourceInfo.index,
					},
					{
						node: this.$store.getters.getNodeNameByIndex(targetInfo.nodeIndex),
						type: targetInfo.type,
						index: targetInfo.index,
					},
				] as [IConnection, IConnection];

				this.__removeConnection(connectionInfo, removeVisualConnection);
			},
			async duplicateNode (nodeName: string) {
				if (this.editAllowedCheck() === false) {
					return;
				}

				const node = this.$store.getters.nodeByName(nodeName);

				const nodeTypeData: INodeTypeDescription = this.$store.getters.nodeType(node.type);
				if (nodeTypeData.maxNodes !== undefined && this.getNodeTypeCount(node.type) >= nodeTypeData.maxNodes) {
					this.showMaxNodeTypeError(nodeTypeData);
					return;
				}

				// Deep copy the data so that data on lower levels of the node-properties do
				// not share objects
				const newNodeData = JSON.parse(JSON.stringify(this.getNodeDataToSave(node)));

				// Check if node-name is unique else find one that is
				newNodeData.name = this.getUniqueNodeName(newNodeData.name);

				newNodeData.position = this.getNewNodePosition(
					[node.position[0], node.position[1] + 150],
					[0, 150],
				);

				if (newNodeData.webhookId) {
					// Make sure that the node gets a new unique webhook-ID
					newNodeData.webhookId = uuidv4();
				}

				await this.addNodes([newNodeData]);

				this.$store.commit('setStateDirty', true);

				// Automatically deselect all nodes and select the current one and also active
				// current node
				this.deselectAllNodes();
				setTimeout(() => {
					this.nodeSelectedByName(newNodeData.name, true);
				});

				this.$telemetry.track('User duplicated node', { node_type: node.type, workflow_id: this.$store.getters.workflowId });
			},
			removeNode (nodeName: string) {
				if (this.editAllowedCheck() === false) {
					return;
				}

				const node = this.$store.getters.nodeByName(nodeName);

				// "requiredNodeTypes" are also defined in cli/commands/run.ts
				const requiredNodeTypes = [ 'n8n-nodes-base.start' ];

				if (requiredNodeTypes.includes(node.type)) {
					// The node is of the required type so check first
					// if any node of that type would be left when the
					// current one would get deleted.
					let deleteAllowed = false;
					for (const checkNode of this.nodes) {
						if (checkNode.name === node.name) {
							continue;
						}
						if (requiredNodeTypes.includes(checkNode.type)) {
							deleteAllowed = true;
							break;
						}
					}

					if (deleteAllowed === false) {
						return;
					}
				}

				const nodeIndex = this.$store.getters.getNodeIndex(nodeName);
				const nodeIdName = `node-${nodeIndex}`;

				// Suspend drawing
				this.instance.setSuspendDrawing(true);

				// Remove all endpoints and the connections in jsplumb
				this.instance.removeAllEndpoints(nodeIdName);

				// Remove the draggable
				// @ts-ignore
				this.instance.destroyDraggable(nodeIdName);

				// Remove the connections in data
				this.$store.commit('removeAllNodeConnection', node);

				this.$store.commit('removeNode', node);

				// Now it can draw again
				this.instance.setSuspendDrawing(false, true);

				// Remove node from selected index if found in it
				this.$store.commit('removeNodeFromSelection', node);

				// Remove from node index
				if (nodeIndex !== -1) {
					this.$store.commit('setNodeIndex', { index: nodeIndex, name: null });
				}
			},
			valueChanged (parameterData: IUpdateInformation) {
				if (parameterData.name === 'name' && parameterData.oldValue) {
					// The name changed so we have to take care that
					// the connections get changed.
					this.renameNode(parameterData.oldValue as string, parameterData.value as string);
				}
			},
			async renameNodePrompt (currentName: string) {
				try {
					const promptResponsePromise = this.$prompt('New Name:', `Rename Node: "${currentName}"`, {
						customClass: 'rename-prompt',
						confirmButtonText: 'Rename',
						cancelButtonText: 'Cancel',
						inputErrorMessage: 'Invalid Name',
						inputValue: currentName,
					});

					// Wait till it had time to display
					await Vue.nextTick();

					// Get the input and select the text in it
					const nameInput = document.querySelector('.rename-prompt .el-input__inner') as HTMLInputElement | undefined;
					if (nameInput) {
						nameInput.focus();
						nameInput.select();
					}

					const promptResponse = await promptResponsePromise as MessageBoxInputData;

					this.renameNode(currentName, promptResponse.value);
				} catch (e) {}
			},
			async renameNode (currentName: string, newName: string) {
				if (currentName === newName) {
					return;
				}
				// Check if node-name is unique else find one that is
				newName = this.getUniqueNodeName(newName);

				// Rename the node and update the connections
				const workflow = this.getWorkflow(undefined, undefined, true);
				workflow.renameNode(currentName, newName);

				// Update also last selected node and exeuction data
				this.$store.commit('renameNodeSelectedAndExecution', { old: currentName, new: newName });

				// Reset all nodes and connections to load the new ones
				if (this.instance) {
					// On first load it does not exist
					this.instance.deleteEveryEndpoint();
				}
				this.$store.commit('removeAllConnections');
				this.$store.commit('removeAllNodes', {setStateDirty: true});

				// Wait a tick that the old nodes had time to get removed
				await Vue.nextTick();

				// Add the new updated nodes
				await this.addNodes(Object.values(workflow.nodes), workflow.connectionsBySourceNode);

				// Make sure that the node is selected again
				this.deselectAllNodes();
				this.nodeSelectedByName(newName);
			},
			async addNodes (nodes: INodeUi[], connections?: IConnections) {
				if (!nodes || !nodes.length) {
					return;
				}

				// Before proceeding we must check if all nodes contain the `properties` attribute.
				// Nodes are loaded without this information so we must make sure that all nodes
				// being added have this information.
				await this.loadNodesProperties(nodes.map(node => ({name: node.type, version: node.typeVersion})));

				// Add the node to the node-list
				let nodeType: INodeTypeDescription | null;
				let foundNodeIssues: INodeIssues | null;
				nodes.forEach((node) => {
					nodeType = this.$store.getters.nodeType(node.type, node.typeVersion);

					// Make sure that some properties always exist
					if (!node.hasOwnProperty('disabled')) {
						node.disabled = false;
					}

					if (!node.hasOwnProperty('color')) {
						// If no color is defined set the default color of the node type
						if (nodeType && nodeType.defaults.color) {
							node.color = nodeType.defaults.color as string;
						}
					}
					if (!node.hasOwnProperty('parameters')) {
						node.parameters = {};
					}

					// Load the defaul parameter values because only values which differ
					// from the defaults get saved
					if (nodeType !== null) {
						let nodeParameters = null;
						try {
							nodeParameters = NodeHelpers.getNodeParameters(nodeType.properties, node.parameters, true, false);
						} catch (e) {
							console.error(`There was a problem loading the node-parameters of node: "${node.name}"`); // eslint-disable-line no-console
							console.error(e); // eslint-disable-line no-console
						}
						node.parameters = nodeParameters !== null ? nodeParameters : {};

						// if it's a webhook and the path is empty set the UUID as the default path
						if (node.type === 'n8n-nodes-base.webhook' && node.parameters.path === '') {
							node.parameters.path = node.webhookId as string;
						}
					}

					foundNodeIssues = this.getNodeIssues(nodeType, node);

					if (foundNodeIssues !== null) {
						node.issues = foundNodeIssues;
					}

					this.$store.commit('addNode', node);
				});

				// Wait for the node to be rendered
				await Vue.nextTick();

				// Suspend drawing
				this.instance.setSuspendDrawing(true);

				// Load the connections
				if (connections !== undefined) {
					let connectionData;
					for (const sourceNode of Object.keys(connections)) {
						for (const type of Object.keys(connections[sourceNode])) {
							for (let sourceIndex = 0; sourceIndex < connections[sourceNode][type].length; sourceIndex++) {
								connections[sourceNode][type][sourceIndex].forEach((
									targetData,
								) => {
									connectionData = [
										{
											node: sourceNode,
											type,
											index: sourceIndex,
										},
										{
											node: targetData.node,
											type: targetData.type,
											index: targetData.index,
										},
									] as [IConnection, IConnection];

									this.__addConnection(connectionData, true);
								});
							}
						}
					}
				}

				// Now it can draw again
				this.instance.setSuspendDrawing(false, true);
			},
			async addNodesToWorkflow (data: IWorkflowDataUpdate): Promise<IWorkflowDataUpdate> {
				// Because nodes with the same name maybe already exist, it could
				// be needed that they have to be renamed. Also could it be possible
				// that nodes are not allowd to be created because they have a create
				// limit set. So we would then link the new nodes with the already existing ones.
				// In this object all that nodes get saved in the format:
				//   old-name -> new-name
				const nodeNameTable: {
					[key: string]: string;
				} = {};
				const newNodeNames: string[] = [];

				if (!data.nodes) {
					// No nodes to add
					throw new Error('No nodes given to add!');
				}

				// Get how many of the nodes of the types which have
				// a max limit set already exist
				const nodeTypesCount = this.getNodeTypesMaxCount();

				let oldName: string;
				let newName: string;
				const createNodes: INode[] = [];

				await this.loadNodesProperties(data.nodes.map(node => ({name: node.type, version: node.typeVersion})));

				data.nodes.forEach(node => {
					if (nodeTypesCount[node.type] !== undefined) {
						if (nodeTypesCount[node.type].exist >= nodeTypesCount[node.type].max) {
							// Node is not allowed to be created so
							// do not add it to the create list but
							// add the name of the existing node
							// that this one gets linked up instead.
							nodeNameTable[node.name] = nodeTypesCount[node.type].nodeNames[0];
							return;
						} else {
							// Node can be created but increment the
							// counter in case multiple ones are
							// supposed to be created
							nodeTypesCount[node.type].exist += 1;
						}
					}

					oldName = node.name;
					newName = this.getUniqueNodeName(node.name, newNodeNames);

					newNodeNames.push(newName);
					nodeNameTable[oldName] = newName;

					createNodes.push(node);
				});

				// Get only the connections of the nodes that get created
				const newConnections: IConnections = {};
				const currentConnections = data.connections!;
				const createNodeNames = createNodes.map((node) => node.name);
				let sourceNode, type, sourceIndex, connectionIndex, connectionData;
				for (sourceNode of Object.keys(currentConnections)) {
					if (!createNodeNames.includes(sourceNode)) {
						// Node does not get created so skip output connections
						continue;
					}

					const connection: INodeConnections = {};

					for (type of Object.keys(currentConnections[sourceNode])) {
						connection[type] = [];
						for (sourceIndex = 0; sourceIndex < currentConnections[sourceNode][type].length; sourceIndex++) {
							const nodeSourceConnections = [];
							if (currentConnections[sourceNode][type][sourceIndex]) {
								for (connectionIndex = 0; connectionIndex < currentConnections[sourceNode][type][sourceIndex].length; connectionIndex++) {
									connectionData = currentConnections[sourceNode][type][sourceIndex][connectionIndex];
									if (!createNodeNames.includes(connectionData.node)) {
										// Node does not get created so skip input connection
										continue;
									}

									nodeSourceConnections.push(connectionData);
									// Add connection
								}
							}
							connection[type].push(nodeSourceConnections);
						}
					}

					newConnections[sourceNode] = connection;
				}

				// Create a workflow with the new nodes and connections that we can use
				// the rename method
				const tempWorkflow: Workflow = this.getWorkflow(createNodes, newConnections);

				// Rename all the nodes of which the name changed
				for (oldName in nodeNameTable) {
					if (oldName === nodeNameTable[oldName]) {
						// Name did not change so skip
						continue;
					}
					tempWorkflow.renameNode(oldName, nodeNameTable[oldName]);
				}

				// Add the nodes with the changed node names, expressions and connections
				await this.addNodes(Object.values(tempWorkflow.nodes), tempWorkflow.connectionsBySourceNode);

				this.$store.commit('setStateDirty', true);

				return {
					nodes: Object.values(tempWorkflow.nodes),
					connections: tempWorkflow.connectionsBySourceNode,
				};
			},
			getSelectedNodesToSave (): Promise<IWorkflowData> {
				const data: IWorkflowData = {
					nodes: [],
					connections: {},
				};

				// Get data of all the selected noes
				let nodeData;
				const exportNodeNames: string[] = [];

				for (const node of this.$store.getters.getSelectedNodes) {
					try {
						nodeData = this.getNodeDataToSave(node);
						exportNodeNames.push(node.name);
					} catch (e) {
						return Promise.reject(e);
					}

					data.nodes.push(nodeData);
				}

				// Get only connections of exported nodes and ignore all other ones
				let connectionToKeep,
					connections: INodeConnections,
					type: string,
					connectionIndex: number,
					sourceIndex: number,
					connectionData: IConnection,
					typeConnections: INodeConnections;

				data.nodes.forEach((node) => {
					connections = this.$store.getters.connectionsByNodeName(node.name);
					if (Object.keys(connections).length === 0) {
						return;
					}

					// Keep only the connection to node which get also exported
					// @ts-ignore
					typeConnections = {};
					for (type of Object.keys(connections)) {
						for (sourceIndex = 0; sourceIndex < connections[type].length; sourceIndex++) {
							connectionToKeep = [];
							for (connectionIndex = 0; connectionIndex < connections[type][sourceIndex].length; connectionIndex++) {
								connectionData = connections[type][sourceIndex][connectionIndex];
								if (exportNodeNames.indexOf(connectionData.node) !== -1) {
									connectionToKeep.push(connectionData);
								}
							}

							if (connectionToKeep.length) {
								if (!typeConnections.hasOwnProperty(type)) {
									typeConnections[type] = [];
								}
								typeConnections[type][sourceIndex] = connectionToKeep;
							}
						}
					}

					if (Object.keys(typeConnections).length) {
						data.connections[node.name] = typeConnections;
					}
				});

				return Promise.resolve(data);
			},
			resetWorkspace () {
				// Reset nodes
				if (this.instance) {
					// On first load it does not exist
					this.instance.deleteEveryEndpoint();
				}

				if (this.executionWaitingForWebhook === true) {
					// Make sure that if there is a waiting test-webhook that
					// it gets removed
					this.restApi().removeTestWebhook(this.$store.getters.workflowId)
						.catch(() => {
							// Ignore all errors
						});
				}

				this.$store.commit('removeAllConnections', {setStateDirty: false});
				this.$store.commit('removeAllNodes', {setStateDirty: false});

				// Reset workflow execution data
				this.$store.commit('setWorkflowExecutionData', null);
				this.$store.commit('resetAllNodesIssues');
				// vm.$forceUpdate();

				this.$store.commit('setActive', false);
				this.$store.commit('setWorkflowId', PLACEHOLDER_EMPTY_WORKFLOW_ID);
				this.$store.commit('setWorkflowName', {newName: '', setStateDirty: false});
				this.$store.commit('setWorkflowSettings', {});
				this.$store.commit('setWorkflowTagIds', []);

				this.$store.commit('setActiveExecutionId', null);
				this.$store.commit('setExecutingNode', null);
				this.$store.commit('removeActiveAction', 'workflowRunning');
				this.$store.commit('setExecutionWaitingForWebhook', false);

				this.$store.commit('resetNodeIndex');
				this.$store.commit('resetSelectedNodes');

				this.$store.commit('setNodeViewOffsetPosition', {newOffset: [0, 0], setStateDirty: false});

				return Promise.resolve();
			},
			async loadActiveWorkflows (): Promise<void> {
				const activeWorkflows = await this.restApi().getActiveWorkflows();
				this.$store.commit('setActiveWorkflows', activeWorkflows);
			},
			async loadSettings (): Promise<void> {
<<<<<<< HEAD
				await this.$store.dispatch('settings/getSettings');
=======
				const settings = await this.restApi().getSettings() as IN8nUISettings;
				this.$store.commit('setUrlBaseWebhook', settings.urlBaseWebhook);
				this.$store.commit('setEndpointWebhook', settings.endpointWebhook);
				this.$store.commit('setEndpointWebhookTest', settings.endpointWebhookTest);
				this.$store.commit('setSaveDataErrorExecution', settings.saveDataErrorExecution);
				this.$store.commit('setSaveDataSuccessExecution', settings.saveDataSuccessExecution);
				this.$store.commit('setSaveManualExecutions', settings.saveManualExecutions);
				this.$store.commit('setTimezone', settings.timezone);
				this.$store.commit('setExecutionTimeout', settings.executionTimeout);
				this.$store.commit('setMaxExecutionTimeout', settings.maxExecutionTimeout);
				this.$store.commit('setVersionCli', settings.versionCli);
				this.$store.commit('setInstanceId', settings.instanceId);
				this.$store.commit('setOauthCallbackUrls', settings.oauthCallbackUrls);
				this.$store.commit('setN8nMetadata', settings.n8nMetadata || {});
				this.$store.commit('versions/setVersionNotificationSettings', settings.versionNotifications);
>>>>>>> 3fe5a2dd
			},
			async loadNodeTypes (): Promise<void> {
				const nodeTypes = await this.restApi().getNodeTypes();
				this.$store.commit('setNodeTypes', nodeTypes);
			},
			async loadCredentialTypes (): Promise<void> {
				await this.$store.dispatch('credentials/fetchCredentialTypes');
			},
			async loadCredentials (): Promise<void> {
				await this.$store.dispatch('credentials/fetchAllCredentials');
			},
			async loadNodesProperties(nodeInfos: INodeTypeNameVersion[]): Promise<void> {
				const allNodes:INodeTypeDescription[] = this.$store.getters.allNodeTypes;

				const nodesToBeFetched:INodeTypeNameVersion[] = [];
				allNodes.forEach(node => {
					if(!!nodeInfos.find(n => n.name === node.name && n.version === node.version) && !node.hasOwnProperty('properties')) {
						nodesToBeFetched.push({
							name: node.name,
							version: node.version,
						});
					}
				});

				if (nodesToBeFetched.length > 0) {
					// Only call API if node information is actually missing
					this.startLoading();
					const nodeInfo = await this.restApi().getNodesInformation(nodesToBeFetched);
					this.$store.commit('updateNodeTypes', nodeInfo);
					this.stopLoading();
				}
			},
		},


		async mounted () {
			this.$root.$on('importWorkflowData', async (data: IDataObject) => {
				await this.importWorkflowData(data.data as IWorkflowDataUpdate);
			});

			this.$root.$on('newWorkflow', this.newWorkflow);

			this.$root.$on('importWorkflowUrl', async (data: IDataObject) => {
				const workflowData = await this.getWorkflowDataFromUrl(data.url as string);
				if (workflowData !== undefined) {
					await this.importWorkflowData(workflowData);
				}
			});

			this.startLoading();

			const loadPromises = [
				this.loadActiveWorkflows(),
				this.loadCredentials(),
				this.loadCredentialTypes(),
				this.loadNodeTypes(),
				this.loadSettings(),
			];

			try {
				await Promise.all(loadPromises);
			} catch (error) {
				this.$showError(error, 'Init Problem', 'There was a problem loading init data:');
				return;
			}

			this.instance.ready(async () => {
				try {
					this.initNodeView();
					await this.initView();
				} catch (error) {
					this.$showError(error, 'Init Problem', 'There was a problem initializing the workflow:');
				}
				this.stopLoading();

				setTimeout(() => {
					this.checkForNewVersions();
				}, 0);
			});

			this.$externalHooks().run('nodeView.mount');
		},

		destroyed () {
			this.resetWorkspace();
		},
	});
</script>

<style scoped lang="scss">

.zoom-menu {
	$--zoom-menu-margin: 5;

	position: fixed;
	left: $--sidebar-width + $--zoom-menu-margin;
	width: 200px;
	bottom: 45px;
	line-height: 25px;
	z-index: 18;
	color: #444;
	padding-right: 5px;

	@media (max-width: $--breakpoint-2xs) {
		bottom: 90px;
	}

	&.expanded {
		left: $--sidebar-expanded-width + $--zoom-menu-margin;
	}
}

.node-creator-button {
	position: fixed;
	text-align: center;
	top: 80px;
	right: 20px;
	z-index: 10;
}

.node-creator-button button {
	position: relative;
}

.node-view-root {
	position: absolute;
	width: 100%;
	height: 100%;
	left: 0;
	top: 0;
	overflow: hidden;
}

.node-view-wrapper {
	position: fixed;
	width: 100%;
	height: 100%;
}

.node-view {
	position: relative;
	width: 100%;
	height: 100%;
	transform-origin: 0 0;
}

.node-view-background {
	position: absolute;
	width: 10000px;
	height: 10000px;
	top: -5000px;
	left: -5000px;
	background-size: 50px 50px;
	background-image: linear-gradient(to right, #eeeefe 1px, transparent 1px), linear-gradient(to bottom, #eeeefe 1px, transparent 1px);
}

.move-active {
	cursor: grab;
	cursor: -moz-grab;
	cursor: -webkit-grab;
	touch-action: none;
}

.move-in-process {
	cursor: grabbing;
	cursor: -moz-grabbing;
	cursor: -webkit-grabbing;
	touch-action: none;
}

.workflow-execute-wrapper {
	position: fixed;
	line-height: 65px;
	left: calc(50% - 150px);
	bottom: 30px;
	width: 300px;
	text-align: center;

	> * {
		margin-inline-end: 0.625rem;
	}
}

/* Makes sure that when selected with mouse it does not select text */
.do-not-select *,
.jtk-drag-select * {
	-webkit-touch-callout: none;
	-webkit-user-select: none;
	-khtml-user-select: none;
	-moz-user-select: none;
	-ms-user-select: none;
	user-select: none;
}

</style>

<style lang="scss">

.connection-input-name-label,
.connection-output-name-label {
	border-radius: 7px;
	background-color: rgba( $--custom-node-view-background, 0.8 );
	font-size: 0.7em;
	line-height: 1.3em;
	padding: 2px 3px;
	white-space: nowrap;
}

.delete-connection {
	font-weight: 500;
}

.remove-connection-label {
	font-size: 12px;
	color: #fff;
	line-height: 13px;
	border-radius: 15px;
	height: 15px;
	background-color: #334455;
	position: relative;
	height: 15px;
	width: 15px;
	text-align: center;

	&:hover {
		background-color: $--color-primary;
		font-size: 20px;
		line-height: 17px;
		height: 20px;
		width: 20px;
	}
}

.drop-add-node-label {
	color: #555;
	font-weight: 600;
	font-size: 0.8em;
	text-align: center;
	background-color: #ffffff55;
}

.node-input-endpoint-label,
.node-output-endpoint-label {
	background-color: $--custom-node-view-background;
	border-radius: 7px;
	font-size: 0.7em;
	padding: 2px;
	white-space: nowrap;
}

.node-input-endpoint-label {
	text-align: right;
}

.button-white {
	border: none;
	padding: 0.3em;
	margin: 0 0.1em;
	border-radius: 3px;
	font-size: 1.2em;
	background: #fff;
	width: 40px;
	height: 40px;
	color: #666;
	cursor: pointer;

	&:hover {
		transform: scale(1.1);
	}
}

</style><|MERGE_RESOLUTION|>--- conflicted
+++ resolved
@@ -109,7 +109,7 @@
 } from 'jsplumb';
 import { MessageBoxInputData } from 'element-ui/types/message-box';
 import { jsPlumb, Endpoint, OnConnectionBindInfo } from 'jsplumb';
-import { NODE_NAME_PREFIX, PLACEHOLDER_EMPTY_WORKFLOW_ID, START_NODE_TYPE, WORKFLOW_OPEN_MODAL_KEY } from '@/constants';
+import { NODE_NAME_PREFIX, PLACEHOLDER_EMPTY_WORKFLOW_ID, START_NODE_TYPE, WEBHOOK_NODE_TYPE, WORKFLOW_OPEN_MODAL_KEY } from '@/constants';
 import { copyPaste } from '@/components/mixins/copyPaste';
 import { externalHooks } from '@/components/mixins/externalHooks';
 import { genericHelpers } from '@/components/mixins/genericHelpers';
@@ -173,7 +173,7 @@
 
 const DEFAULT_START_NODE = {
 	name: 'Start',
-	type: 'n8n-nodes-base.start',
+	type: START_NODE_TYPE,
 	typeVersion: 1,
 	position: [
 		DEFAULT_START_POSITION_X,
@@ -1776,7 +1776,7 @@
 				const node = this.$store.getters.nodeByName(nodeName);
 
 				// "requiredNodeTypes" are also defined in cli/commands/run.ts
-				const requiredNodeTypes = [ 'n8n-nodes-base.start' ];
+				const requiredNodeTypes = [ START_NODE_TYPE ];
 
 				if (requiredNodeTypes.includes(node.type)) {
 					// The node is of the required type so check first
@@ -1935,7 +1935,7 @@
 						node.parameters = nodeParameters !== null ? nodeParameters : {};
 
 						// if it's a webhook and the path is empty set the UUID as the default path
-						if (node.type === 'n8n-nodes-base.webhook' && node.parameters.path === '') {
+						if (node.type === WEBHOOK_NODE_TYPE && node.parameters.path === '') {
 							node.parameters.path = node.webhookId as string;
 						}
 					}
@@ -2211,25 +2211,7 @@
 				this.$store.commit('setActiveWorkflows', activeWorkflows);
 			},
 			async loadSettings (): Promise<void> {
-<<<<<<< HEAD
 				await this.$store.dispatch('settings/getSettings');
-=======
-				const settings = await this.restApi().getSettings() as IN8nUISettings;
-				this.$store.commit('setUrlBaseWebhook', settings.urlBaseWebhook);
-				this.$store.commit('setEndpointWebhook', settings.endpointWebhook);
-				this.$store.commit('setEndpointWebhookTest', settings.endpointWebhookTest);
-				this.$store.commit('setSaveDataErrorExecution', settings.saveDataErrorExecution);
-				this.$store.commit('setSaveDataSuccessExecution', settings.saveDataSuccessExecution);
-				this.$store.commit('setSaveManualExecutions', settings.saveManualExecutions);
-				this.$store.commit('setTimezone', settings.timezone);
-				this.$store.commit('setExecutionTimeout', settings.executionTimeout);
-				this.$store.commit('setMaxExecutionTimeout', settings.maxExecutionTimeout);
-				this.$store.commit('setVersionCli', settings.versionCli);
-				this.$store.commit('setInstanceId', settings.instanceId);
-				this.$store.commit('setOauthCallbackUrls', settings.oauthCallbackUrls);
-				this.$store.commit('setN8nMetadata', settings.n8nMetadata || {});
-				this.$store.commit('versions/setVersionNotificationSettings', settings.versionNotifications);
->>>>>>> 3fe5a2dd
 			},
 			async loadNodeTypes (): Promise<void> {
 				const nodeTypes = await this.restApi().getNodeTypes();
