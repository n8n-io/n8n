<template>
	<div
		class="node-view-root"
	 	@dragover="onDragOver"
	 	@drop="onDrop"
	>
		<div
			class="node-view-wrapper"
			:class="workflowClasses"
			@touchstart="mouseDown"
			@touchend="mouseUp"
			@touchmove="mouseMoveNodeWorkflow"
			@mousedown="mouseDown"
			v-touch:tap="touchTap"
			@mouseup="mouseUp"
			@wheel="wheelScroll"
		>
			<div id="node-view-background" class="node-view-background" :style="backgroundStyle" />
			<div
				id="node-view"
				class="node-view"
				:style="workflowStyle"
			>
<<<<<<< HEAD
			<div id="node-view-background" class="node-view-background" :style="backgroundStyle"></div>
			<div id="node-view" class="node-view" :style="workflowStyle">
				<div v-for="nodeData in nodes" :key="getNodeIndex(nodeData.name)">
					<node
					v-if="nodeData.type !== 'n8n-nodes-base.note'"
=======
				<node
					v-for="nodeData in nodes"
>>>>>>> 5bf0b5cc
					@duplicateNode="duplicateNode"
					@deselectAllNodes="deselectAllNodes"
					@deselectNode="nodeDeselectedByName"
					@nodeSelected="nodeSelectedByName"
					@removeNode="removeNode"
					@runWorkflow="runWorkflow"
					@moved="onNodeMoved"
					@run="onNodeRun"
					:id="'node-' + getNodeIndex(nodeData.name)"
					:key="getNodeIndex(nodeData.name)"
					:name="nodeData.name"
					:isReadOnly="isReadOnly"
					:instance="instance"
					:isActive="!!activeNode && activeNode.name === nodeData.name"
					:hideActions="pullConnActive"
<<<<<<< HEAD
					></node>
					<Sticky
						v-else
						@duplicateNode="duplicateNode"
						@deselectAllNodes="deselectAllNodes"
						@deselectNode="nodeDeselectedByName"
						@nodeSelected="nodeSelectedByName"
						@removeNode="removeNode"
						@moved="onNodeMoved"
						@run="onNodeRun"
						@onChangeMode="onStickyChangeMode"
						@onMouseHover="onMouseHover"
						@onResizeChange="onResizeChange"
						:id="'node-' + getNodeIndex(nodeData.name)"
						:name="nodeData.name"
						:isReadOnly="isResizing"
						:instance="instance"
						:isActive="!!activeNode && activeNode.name === nodeData.name"
						:hideActions="pullConnActive"
					/>
				</div>
=======
				/>
>>>>>>> 5bf0b5cc
			</div>
		</div>
		<DataDisplay :renaming="renamingActive" @valueChanged="valueChanged"/>
		<div 
			class="node-buttons-wrapper"
			v-if="!createNodeActive && !isReadOnly"
			@mouseover="isAddStickyButtonVisible = true"
			@mouseleave="isAddStickyButtonVisible = false"
		>
			<div class="node-creator-button">
				<n8n-icon-button size="xlarge" icon="plus" @click="() => openNodeCreator('add_node_button')" :title="$locale.baseText('nodeView.addNode')"/>
				<div class="add-sticky-button" @click="nodeTypeSelected('n8n-nodes-base.note')">
					<n8n-icon-button v-if="isAddStickyButtonVisible" size="medium" icon="sticky-note" type="outline" :title="$locale.baseText('nodeView.addSticky')"/>
				</div>
			</div>
		</div>
		<node-creator
			:active="createNodeActive"
			@nodeTypeSelected="nodeTypeSelected"
			@closeNodeCreator="closeNodeCreator"
		/>
		<div :class="{ 'zoom-menu': true, 'regular-zoom-menu': !isDemo, 'demo-zoom-menu': isDemo, expanded: !sidebarMenuCollapsed }">
			<button @click="zoomToFit" class="button-white" :title="$locale.baseText('nodeView.zoomToFit')">
				<font-awesome-icon icon="expand"/>
			</button>
			<button @click="zoomIn()" class="button-white" :title="$locale.baseText('nodeView.zoomIn')">
				<font-awesome-icon icon="search-plus"/>
			</button>
			<button @click="zoomOut()" class="button-white" :title="$locale.baseText('nodeView.zoomOut')">
				<font-awesome-icon icon="search-minus"/>
			</button>
			<button
				v-if="nodeViewScale !== 1 && !isDemo"
				@click="resetZoom()"
				class="button-white"
				:title="$locale.baseText('nodeView.resetZoom')"
				>
				<font-awesome-icon icon="undo" :title="$locale.baseText('nodeView.resetZoom')"/>
			</button>
		</div>
		<div class="workflow-execute-wrapper" v-if="!isReadOnly">
			<n8n-button
				@click.stop="runWorkflow()"
				:loading="workflowRunning"
				:label="runButtonText"
				size="large"
				icon="play-circle"
				:title="$locale.baseText('nodeView.executesTheWorkflowFromTheStartOrWebhookNode')"
				:type="workflowRunning ? 'light' : 'primary'"
			/>

			<n8n-icon-button
				v-if="workflowRunning === true && !executionWaitingForWebhook"
				icon="stop"
				size="large"
				class="stop-execution"
				type="light"
				:title="stopExecutionInProgress
					? $locale.baseText('nodeView.stoppingCurrentExecution')
					: $locale.baseText('nodeView.stopCurrentExecution')
				"
				:loading="stopExecutionInProgress"
				@click.stop="stopExecution()"
			/>

			<n8n-icon-button
				v-if="workflowRunning === true && executionWaitingForWebhook === true"
				class="stop-execution"
				icon="stop"
				size="large"
				:title="$locale.baseText('nodeView.stopWaitingForWebhookCall')"
				type="light"
				@click.stop="stopWaitingForWebhook()"
			/>

			<n8n-icon-button
				v-if="!isReadOnly && workflowExecution && !workflowRunning"
				:title="$locale.baseText('nodeView.deletesTheCurrentExecutionData')"
				icon="trash"
				size="large"
				@click.stop="clearExecutionData()"
			/>
		</div>
	</div>
</template>

<script lang="ts">
import Vue from 'vue';
import {
	Connection, Endpoint, N8nPlusEndpoint,
} from 'jsplumb';
import { MessageBoxInputData } from 'element-ui/types/message-box';
import { jsPlumb, OnConnectionBindInfo } from 'jsplumb';
import { MODAL_CANCEL, MODAL_CLOSE, MODAL_CONFIRMED, NODE_NAME_PREFIX, NODE_OUTPUT_DEFAULT_KEY, PLACEHOLDER_EMPTY_WORKFLOW_ID, START_NODE_TYPE, VIEWS, WEBHOOK_NODE_TYPE, WORKFLOW_OPEN_MODAL_KEY } from '@/constants';
import { copyPaste } from '@/components/mixins/copyPaste';
import { externalHooks } from '@/components/mixins/externalHooks';
import { genericHelpers } from '@/components/mixins/genericHelpers';
import { mouseSelect } from '@/components/mixins/mouseSelect';
import { moveNodeWorkflow } from '@/components/mixins/moveNodeWorkflow';
import { restApi } from '@/components/mixins/restApi';
import { showMessage } from '@/components/mixins/showMessage';
import { titleChange } from '@/components/mixins/titleChange';
import { newVersions } from '@/components/mixins/newVersions';

import { workflowHelpers } from '@/components/mixins/workflowHelpers';
import { workflowRun } from '@/components/mixins/workflowRun';

import DataDisplay from '@/components/DataDisplay.vue';
import Node from '@/components/Node.vue';
import NodeCreator from '@/components/NodeCreator/NodeCreator.vue';
import NodeSettings from '@/components/NodeSettings.vue';
import RunData from '@/components/RunData.vue';
import Sticky from '@/components/Sticky.vue';

import * as CanvasHelpers from './canvasHelpers';

import mixins from 'vue-typed-mixins';
import { v4 as uuidv4} from 'uuid';
import {
	IConnection,
	IConnections,
	IDataObject,
	INode,
	INodeConnections,
	INodeIssues,
	INodeTypeDescription,
	INodeTypeNameVersion,
	NodeHelpers,
	Workflow,
	IRun,
	ITaskData,
	INodeCredentialsDetails,
} from 'n8n-workflow';
import {
	ICredentialsResponse,
	IExecutionResponse,
	IWorkflowDb,
	IWorkflowData,
	INodeUi,
	IUpdateInformation,
	IWorkflowDataUpdate,
	XYPosition,
	IPushDataExecutionFinished,
	ITag,
	IWorkflowTemplate,
	IExecutionsSummary,
} from '../Interface';
import { mapGetters } from 'vuex';

import {
	addNodeTranslation,
	addHeaders,
} from '@/plugins/i18n';

import '../plugins/N8nCustomConnectorType';
import '../plugins/PlusEndpointType';

interface AddNodeOptions {
	position?: XYPosition;
	dragAndDrop?: boolean;
}

export default mixins(
	copyPaste,
	externalHooks,
	genericHelpers,
	mouseSelect,
	moveNodeWorkflow,
	restApi,
	showMessage,
	titleChange,
	workflowHelpers,
	workflowRun,
	newVersions,
)
	.extend({
		name: 'NodeView',
		components: {
			DataDisplay,
			Node,
			NodeCreator,
			NodeSettings,
			RunData,
			Sticky,
		},
		errorCaptured: (err, vm, info) => {
			console.error('errorCaptured'); // eslint-disable-line no-console
			console.error(err); // eslint-disable-line no-console
		},
		watch: {
			// Listen to route changes and load the workflow accordingly
			'$route': 'initView',
			activeNode () {
				// When a node gets set as active deactivate the create-menu
				this.createNodeActive = false;
			},
			nodes: {
				async handler (value, oldValue) {
					// Load a workflow
					let workflowId = null as string | null;
					if (this.$route && this.$route.params.name) {
						workflowId = this.$route.params.name;
					}
				},
				deep: true,
			},
			connections: {
				async handler (value, oldValue) {
					// Load a workflow
					let workflowId = null as string | null;
					if (this.$route && this.$route.params.name) {
						workflowId = this.$route.params.name;
					}
				},
				deep: true,
			},

		},
		async beforeRouteLeave(to, from, next) {
			const result = this.$store.getters.getStateIsDirty;
			if(result) {
				const confirmModal = await this.confirmModal(
					this.$locale.baseText('nodeView.confirmMessage.beforeRouteLeave.message'),
					this.$locale.baseText('nodeView.confirmMessage.beforeRouteLeave.headline'),
					'warning',
					this.$locale.baseText('nodeView.confirmMessage.beforeRouteLeave.confirmButtonText'),
					this.$locale.baseText('nodeView.confirmMessage.beforeRouteLeave.cancelButtonText'),
					true,
				);

				if (confirmModal === MODAL_CONFIRMED) {
					const saved = await this.saveCurrentWorkflow({}, false);
					if (saved) this.$store.dispatch('settings/fetchPromptsData');
					this.$store.commit('setStateDirty', false);
					next();
				} else if (confirmModal === MODAL_CANCEL) {
					this.$store.commit('setStateDirty', false);
					next();
				} else if (confirmModal === MODAL_CLOSE) {
					next(false);
				}

			} else {
				next();
			}
		},
		computed: {
			...mapGetters('ui', [
				'sidebarMenuCollapsed',
			]),
			defaultLocale (): string {
				return this.$store.getters.defaultLocale;
			},
			isEnglishLocale(): boolean {
				return this.defaultLocale === 'en';
			},
			...mapGetters(['nativelyNumberSuffixedDefaults']),
			activeNode (): INodeUi | null {
				return this.$store.getters.activeNode;
			},
			executionWaitingForWebhook (): boolean {
				return this.$store.getters.executionWaitingForWebhook;
			},
			isDemo (): boolean {
				return this.$route.name === VIEWS.DEMO;
			},
			isStickyNode (): boolean {
				return this.$store.getters.isStickyNode;
			},
			lastSelectedNode (): INodeUi | null {
				return this.$store.getters.lastSelectedNode;
			},
			nodes (): INodeUi[] {
				return this.$store.getters.allNodes;
			},
			stickies(): INodeUi[] {
				return this.$store.getters.allNodes.filter((node: INodeUi) => {
					return node.type === 'n8n-nodes-base.note';
				});
			},
			runButtonText (): string {
				if (this.workflowRunning === false) {
					return this.$locale.baseText('nodeView.runButtonText.executeWorkflow');
				}

				if (this.executionWaitingForWebhook === true) {
					return this.$locale.baseText('nodeView.runButtonText.waitingForTriggerEvent');
				}

				return this.$locale.baseText('nodeView.runButtonText.executingWorkflow');
			},
			workflowStyle (): object {
				const offsetPosition = this.$store.getters.getNodeViewOffsetPosition;
				return {
					left: offsetPosition[0] + 'px',
					top: offsetPosition[1] + 'px',
				};
			},
			backgroundStyle (): object {
				return CanvasHelpers.getBackgroundStyles(this.nodeViewScale, this.$store.getters.getNodeViewOffsetPosition);
			},
			workflowClasses () {
				const returnClasses = [];
				if (this.ctrlKeyPressed === true) {
					if (this.$store.getters.isNodeViewMoveInProgress === true) {
						returnClasses.push('move-in-process');
					} else {
						returnClasses.push('move-active');
					}
				}
				if (this.selectActive || this.ctrlKeyPressed === true) {
					// Makes sure that nothing gets selected while select or move is active
					returnClasses.push('do-not-select');
				}
				return returnClasses;
			},
			workflowExecution (): IExecutionResponse | null {
				return this.$store.getters.getWorkflowExecution;
			},
			workflowRunning (): boolean {
				return this.$store.getters.isActionActive('workflowRunning');
			},
		},
		data () {
			return {
				createNodeActive: false,
				instance: jsPlumb.getInstance(),
				lastSelectedConnection: null as null | Connection,
				lastClickPosition: [450, 450] as XYPosition,
				nodeViewScale: 1,
				ctrlKeyPressed: false,
				stopExecutionInProgress: false,
				blankRedirect: false,
				credentialsUpdated: false,
				newNodeInsertPosition: null as XYPosition | null,
				pullConnActiveNodeName: null as string | null,
				pullConnActive: false,
				dropPrevented: false,
				renamingActive: false,
				isResizing: false,
				isAddStickyButtonVisible: false,
				isStickyInEditMode: false,
				shouldPreventScrolling: false,
			};
		},
		beforeDestroy () {
			this.resetWorkspace();
			// Make sure the event listeners get removed again else we
			// could add up with them registred multiple times
			document.removeEventListener('keydown', this.keyDown);
			document.removeEventListener('keyup', this.keyUp);
		},
		methods: {
			onMouseHover(shouldPreventScrolling: boolean) {
				this.shouldPreventScrolling = shouldPreventScrolling;
			},
			onResizeChange(isResizing: boolean) {
				this.isResizing = isResizing;
			},
			onStickyChangeMode(isStickyInEditMode: boolean) {
				this.isStickyInEditMode = isStickyInEditMode;
			},
			clearExecutionData () {
				this.$store.commit('setWorkflowExecutionData', null);
				this.updateNodesExecutionIssues();
			},
			translateName(type: string, originalName: string) {
				return this.$locale.headerText({
					key: `headers.${this.$locale.shortNodeType(type)}.displayName`,
					fallback: originalName,
				});
			},
			getUniqueNodeName({
				originalName,
				additionalUsedNames = [],
				type = '',
			} : {
				originalName: string,
				additionalUsedNames?: string[],
				type?: string,
			}) {
				const allNodeNamesOnCanvas = this.$store.getters.allNodes.map((n: INodeUi) => n.name);
				originalName = this.isEnglishLocale ? originalName : this.translateName(type, originalName);

				if (
					!allNodeNamesOnCanvas.includes(originalName) &&
					!additionalUsedNames.includes(originalName)
				) {
					return originalName; // already unique
				}

				let natives: string[] = this.nativelyNumberSuffixedDefaults;
				natives = this.isEnglishLocale ? natives : natives.map(name => {
					const type = name.toLowerCase().replace('_', '');
					return this.translateName(type, name);
				});

				const found = natives.find((n) => originalName.startsWith(n));

				let ignore, baseName, nameIndex, uniqueName;
				let index = 1;

				if (found) {
					// name natively ends with number
					nameIndex = originalName.split(found).pop();
					if (nameIndex) {
						index = parseInt(nameIndex, 10);
					}
					baseName = uniqueName = found;
				} else {
					const nameMatch = originalName.match(/(.*\D+)(\d*)/);

					if (nameMatch === null) {
						// name is only a number
						index = parseInt(originalName, 10);
						baseName = '';
						uniqueName = baseName + index;
					} else {
						// name is string or string/number combination
						[ignore, baseName, nameIndex] = nameMatch;
						if (nameIndex !== '') {
							index = parseInt(nameIndex, 10);
						}
						uniqueName = baseName;
					}
				}

				while (
					allNodeNamesOnCanvas.includes(uniqueName) ||
					additionalUsedNames.includes(uniqueName)
				) {
					uniqueName = baseName + (index++);
				}

				return uniqueName;
			},
			async onSaveKeyboardShortcut () {
				const saved = await this.saveCurrentWorkflow();
				if (saved) this.$store.dispatch('settings/fetchPromptsData');
			},
			openNodeCreator (source: string) {
				this.createNodeActive = true;
				this.$externalHooks().run('nodeView.createNodeActiveChanged', { source, createNodeActive: this.createNodeActive });
				this.$telemetry.trackNodesPanel('nodeView.createNodeActiveChanged', { source, workflow_id: this.$store.getters.workflowId, createNodeActive: this.createNodeActive });
			},
			async openExecution (executionId: string) {
				this.resetWorkspace();

				let data: IExecutionResponse | undefined;
				try {
					data = await this.restApi().getExecution(executionId);
				} catch (error) {
					this.$showError(
						error,
						this.$locale.baseText('nodeView.showError.openExecution.title'),
					);
					return;
				}

				if (data === undefined) {
					throw new Error(`Execution with id "${executionId}" could not be found!`);
				}

				this.$store.commit('setWorkflowName', {newName: data.workflowData.name, setStateDirty: false});
				this.$store.commit('setWorkflowId', PLACEHOLDER_EMPTY_WORKFLOW_ID);

				this.$store.commit('setWorkflowExecutionData', data);

				await this.addNodes(JSON.parse(JSON.stringify(data.workflowData.nodes)), JSON.parse(JSON.stringify(data.workflowData.connections)));
				this.$nextTick(() => {
					this.zoomToFit();
					this.$store.commit('setStateDirty', false);
				});

				this.$externalHooks().run('execution.open', { workflowId: data.workflowData.id, workflowName: data.workflowData.name, executionId });
				this.$telemetry.track('User opened read-only execution', { workflow_id: data.workflowData.id, execution_mode: data.mode, execution_finished: data.finished });

				if (data.finished !== true && data && data.data && data.data.resultData && data.data.resultData.error) {
					// Check if any node contains an error
					let nodeErrorFound = false;
					if (data.data.resultData.runData) {
						const runData = data.data.resultData.runData;
						errorCheck:
						for (const nodeName of Object.keys(runData)) {
							for (const taskData of runData[nodeName]) {
								if (taskData.error) {
									nodeErrorFound = true;
									break errorCheck;
								}
							}
						}
					}

					if (nodeErrorFound === false) {
						const resultError = data.data.resultData.error;
						const errorMessage = this.$getExecutionError(resultError);
						const shouldTrack = resultError && resultError.node && resultError.node.type.startsWith('n8n-nodes-base');
						this.$showMessage({
							title: 'Failed execution',
							message: errorMessage,
							type: 'error',
						}, shouldTrack);

						if (data.data.resultData.error.stack) {
							// Display some more information for now in console to make debugging easier
							// TODO: Improve this in the future by displaying in UI
							console.error(`Execution ${executionId} error:`); // eslint-disable-line no-console
							console.error(data.data.resultData.error.stack); // eslint-disable-line no-console
						}
					}
				}

				if ((data as IExecutionsSummary).waitTill) {
					this.$showMessage({
						title: this.$locale.baseText('nodeView.thisExecutionHasntFinishedYet'),
						message: `<a onclick="window.location.reload(false);">${this.$locale.baseText('nodeView.refresh')}</a> ${this.$locale.baseText('nodeView.toSeeTheLatestStatus')}.<br/> <a href="https://docs.n8n.io/nodes/n8n-nodes-base.wait/" target="_blank">${this.$locale.baseText('nodeView.moreInfo')}</a>`,
						type: 'warning',
						duration: 0,
					});
				}
			},
			async importWorkflowExact(data: {workflow: IWorkflowDataUpdate}) {
				if (!data.workflow.nodes || !data.workflow.connections) {
					throw new Error('Invalid workflow object');
				}
				this.resetWorkspace();
				data.workflow.nodes = CanvasHelpers.getFixedNodesList(data.workflow.nodes);
				await this.addNodes(data.workflow.nodes, data.workflow.connections);
				this.$nextTick(() => {
					this.zoomToFit();
				});
			},
			async openWorkflowTemplate (templateId: string) {
				this.setLoadingText(this.$locale.baseText('nodeView.loadingTemplate'));
				this.resetWorkspace();

				let data: IWorkflowTemplate | undefined;
				try {
					this.$externalHooks().run('template.requested', { templateId });
					data = await this.$store.dispatch('templates/getWorkflowTemplate', templateId);

					if (!data) {
						throw new Error(
							this.$locale.baseText(
								'nodeView.workflowTemplateWithIdCouldNotBeFound',
								{ interpolate: { templateId } },
							),
						);
					}
				} catch (error) {
					this.$showError(error, this.$locale.baseText('nodeView.couldntImportWorkflow'));
					this.$router.replace({ name: VIEWS.NEW_WORKFLOW });
					return;
				}

				data.workflow.nodes = CanvasHelpers.getFixedNodesList(data.workflow.nodes);

				this.blankRedirect = true;
				this.$router.replace({ name: VIEWS.NEW_WORKFLOW, query: { templateId } });

				await this.addNodes(data.workflow.nodes, data.workflow.connections);
				await this.$store.dispatch('workflows/setNewWorkflowName', data.name);
				this.$nextTick(() => {
					this.zoomToFit();
					this.$store.commit('setStateDirty', true);
				});

				this.$externalHooks().run('template.open', { templateId, templateName: data.name, workflow: data.workflow });
			},
			async openWorkflow (workflowId: string) {
				this.resetWorkspace();

				let data: IWorkflowDb | undefined;
				try {
					data = await this.restApi().getWorkflow(workflowId);
				} catch (error) {
					this.$showError(
						error,
						this.$locale.baseText('nodeView.showError.openWorkflow.title'),
					);
					return;
				}

				if (data === undefined) {
					throw new Error(
						this.$locale.baseText(
							'nodeView.workflowWithIdCouldNotBeFound',
							{ interpolate: { workflowId } },
						),
					);
				}

				this.$store.commit('setActive', data.active || false);
				this.$store.commit('setWorkflowId', workflowId);
				this.$store.commit('setWorkflowName', {newName: data.name, setStateDirty: false});
				this.$store.commit('setWorkflowSettings', data.settings || {});

				const tags = (data.tags || []) as ITag[];
				this.$store.commit('tags/upsertTags', tags);

				const tagIds = tags.map((tag) => tag.id);
				this.$store.commit('setWorkflowTagIds', tagIds || []);

				await this.addNodes(data.nodes, data.connections);
				if (!this.credentialsUpdated) {
					this.$store.commit('setStateDirty', false);
				}

				this.zoomToFit();

				this.$externalHooks().run('workflow.open', { workflowId, workflowName: data.name });

				return data;
			},
			touchTap (e: MouseEvent | TouchEvent) {
				if (this.isTouchDevice) {
					this.mouseDown(e);
				}
			},
			mouseDown (e: MouseEvent | TouchEvent) {
				if (this.shouldPreventScrolling) {
					return;
				}

				// Save the location of the mouse click
				this.lastClickPosition = this.getMousePositionWithinNodeView(e);

				this.mouseDownMouseSelect(e as MouseEvent);
				this.mouseDownMoveWorkflow(e as MouseEvent);

				// Hide the node-creator
				this.createNodeActive = false;
			},
			mouseUp (e: MouseEvent) {
				if (this.shouldPreventScrolling) {
					return;
				}

				this.mouseUpMouseSelect(e);
				this.mouseUpMoveWorkflow(e);
			},
			wheelScroll (e: WheelEvent) {
				//* Control + scroll zoom
				if (this.shouldPreventScrolling) {
					return;
				}

				if (e.ctrlKey) {
					if (e.deltaY > 0) {
						this.zoomOut();
					} else {
						this.zoomIn();
					}

					e.preventDefault();
					return;
				}
				this.wheelMoveWorkflow(e);
			},
			keyUp (e: KeyboardEvent) {
				if (e.key === this.controlKeyCode) {
					this.ctrlKeyPressed = false;
				}
			},
			async keyDown (e: KeyboardEvent) {
				// @ts-ignore
				const path = e.path || (e.composedPath && e.composedPath());

				// Check if the keys got emitted from a message box or from something
				// else which should ignore the default keybindings
				for (let index = 0; index < path.length; index++) {
					if (path[index].className && typeof path[index].className === 'string' && (
						path[index].className.includes('ignore-key-press')
					)) {
						return;
					}
				}

				// el-dialog or el-message-box element is open
				if (window.document.body.classList.contains('el-popup-parent--hidden')) {
					return;
				}

				if (e.key === 'Escape') {
					this.createNodeActive = false;
					if (this.activeNode) {
						this.$externalHooks().run('dataDisplay.nodeEditingFinished');
						this.$store.commit('setActiveNode', null);
					}

					if (this.lastSelectedNode && this.isStickyNode) {
						const nodeParameters = {
							content: this.lastSelectedNode.parameters.content,
							height: this.lastSelectedNode.parameters.height,
							isDefaultTextChanged: this.lastSelectedNode.parameters.isDefaultTextChanged,
							isEditable: false,
							totalSize: this.lastSelectedNode.parameters.totalSize,
							width: this.lastSelectedNode.parameters.width,
							zIndex: this.lastSelectedNode.parameters.zIndex,
						};

						const updateInformation = {
							name: this.lastSelectedNode.name,
							value: nodeParameters,
						};

						this.$store.commit('setNodeParameters', updateInformation);
					}

					return;
				}

			
				if (!this.isStickyNode) {
					// node modal is open
					if (this.activeNode) {
						return;
					}
				}

				if (e.key === 'd') {
					this.callDebounced('deactivateSelectedNode', { debounceTime: 350 });

				} else if (e.key === 'Delete' || e.key === 'Backspace') {
					if (this.isStickyInEditMode && this.isStickyNode) {
						return;
					} else {
						e.stopPropagation();
						e.preventDefault();
					}

					this.callDebounced('deleteSelectedNodes', { debounceTime: 500 });

				} else if (e.key === 'Tab') {
					this.createNodeActive = !this.createNodeActive && !this.isReadOnly;
					this.$externalHooks().run('nodeView.createNodeActiveChanged', { source: 'tab', createNodeActive: this.createNodeActive });
					this.$telemetry.trackNodesPanel('nodeView.createNodeActiveChanged', { source: 'tab', workflow_id: this.$store.getters.workflowId, createNodeActive: this.createNodeActive });

				} else if (e.key === this.controlKeyCode) {
					this.ctrlKeyPressed = true;
				} else if (e.key === 'F2' && !this.isReadOnly) {
					const lastSelectedNode = this.lastSelectedNode;
					if (lastSelectedNode !== null) {
						this.callDebounced('renameNodePrompt', { debounceTime: 1500 }, lastSelectedNode.name);
					}
				} else if ((e.key === '=' || e.key === '+') && !this.isCtrlKeyPressed(e)) {
					this.zoomIn();
				} else if ((e.key === '_' || e.key === '-') && !this.isCtrlKeyPressed(e)) {
					this.zoomOut();
				} else if ((e.key === '0') && !this.isCtrlKeyPressed(e)) {
					this.resetZoom();
				} else if ((e.key === '1') && !this.isCtrlKeyPressed(e)) {
					this.zoomToFit();
				} else if ((e.key === 'a') && (this.isCtrlKeyPressed(e) === true)) {
					// Select all nodes
					if (this.isStickyNode && this.isStickyInEditMode) {
						return;
					}

					e.stopPropagation();
					e.preventDefault();

					this.callDebounced('selectAllNodes', { debounceTime: 1000 });
				} else if ((e.key === 'c') && (this.isCtrlKeyPressed(e) === true)) {
					if (this.isStickyNode && this.isStickyInEditMode) {
						return;
					}
					this.callDebounced('copySelectedNodes', { debounceTime: 1000 });
				} else if ((e.key === 'x') && (this.isCtrlKeyPressed(e) === true)) {
					if (this.isStickyNode && this.isStickyInEditMode) {
						return;
					}
					// Cut nodes
					e.stopPropagation();
					e.preventDefault();

					this.callDebounced('cutSelectedNodes', { debounceTime: 1000 });
				} else if (e.key === 'o' && this.isCtrlKeyPressed(e) === true) {
					// Open workflow dialog
					e.stopPropagation();
					e.preventDefault();
					if (this.isDemo) {
						return;
					}

					this.$store.dispatch('ui/openModal', WORKFLOW_OPEN_MODAL_KEY);
				} else if (e.key === 'n' && this.isCtrlKeyPressed(e) === true && e.altKey === true) {
					// Create a new workflow
					e.stopPropagation();
					e.preventDefault();
					if (this.isDemo) {
						return;
					}

					if (this.$router.currentRoute.name === VIEWS.NEW_WORKFLOW) {
						this.$root.$emit('newWorkflow');
					} else {
						this.$router.push({ name: VIEWS.NEW_WORKFLOW });
					}

					this.$showMessage({
						title: this.$locale.baseText('nodeView.showMessage.keyDown.title'),
						type: 'success',
					});
				} else if ((e.key === 's') && (this.isCtrlKeyPressed(e) === true)) {
					// Save workflow
					e.stopPropagation();
					e.preventDefault();

					if (this.isReadOnly) {
						return;
					}

					this.callDebounced('onSaveKeyboardShortcut', { debounceTime: 1000 });
				} else if (e.key === 'Enter') {
					// Activate the last selected node
					const lastSelectedNode = this.lastSelectedNode;

					if (lastSelectedNode !== null) {
						this.$store.commit('setActiveNode', lastSelectedNode.name);
					}
					

					if (this.lastSelectedNode && this.isStickyNode) {
						const nodeParameters = {
							content: this.lastSelectedNode.parameters.content,
							height: this.lastSelectedNode.parameters.height,
							isDefaultTextChanged: this.lastSelectedNode.parameters.isDefaultTextChanged,
							isEditable: true,
							totalSize: this.lastSelectedNode.parameters.totalSize,
							width: this.lastSelectedNode.parameters.width,
							zIndex: this.lastSelectedNode.parameters.zIndex,
						};

						const updateInformation = {
							name: this.lastSelectedNode.name,
							value: nodeParameters,
						};

						this.$store.commit('setNodeParameters', updateInformation);
					}
				} else if (e.key === 'ArrowRight' && e.shiftKey === true) {
					// Select all downstream nodes
					e.stopPropagation();
					e.preventDefault();

					this.callDebounced('selectDownstreamNodes', { debounceTime: 1000 });
				} else if (e.key === 'ArrowRight') {
					// Set child node active
					const lastSelectedNode = this.lastSelectedNode;
					if (lastSelectedNode === null) {
						return;
					}

					const connections = this.$store.getters.outgoingConnectionsByNodeName(lastSelectedNode.name);

					if (connections.main === undefined || connections.main.length === 0) {
						return;
					}

					this.callDebounced('nodeSelectedByName', { debounceTime: 100 }, connections.main[0][0].node, false, true);
				} else if (e.key === 'ArrowLeft' && e.shiftKey === true) {
					// Select all downstream nodes
					e.stopPropagation();
					e.preventDefault();

					this.callDebounced('selectUpstreamNodes', { debounceTime: 1000 });
				} else if (e.key === 'ArrowLeft') {
					// Set parent node active
					const lastSelectedNode = this.lastSelectedNode;
					if (lastSelectedNode === null) {
						return;
					}

					const workflow = this.getWorkflow();

					if (!workflow.connectionsByDestinationNode.hasOwnProperty(lastSelectedNode.name)) {
						return;
					}

					const connections = workflow.connectionsByDestinationNode[lastSelectedNode.name];

					if (connections.main === undefined || connections.main.length === 0) {
						return;
					}

					this.callDebounced('nodeSelectedByName', { debounceTime: 100 }, connections.main[0][0].node, false, true);
				} else if (['ArrowUp', 'ArrowDown'].includes(e.key)) {
					// Set sibling node as active

					// Check first if it has a parent node
					const lastSelectedNode = this.lastSelectedNode;
					if (lastSelectedNode === null) {
						return;
					}

					const workflow = this.getWorkflow();

					if (!workflow.connectionsByDestinationNode.hasOwnProperty(lastSelectedNode.name)) {
						return;
					}

					const connections = workflow.connectionsByDestinationNode[lastSelectedNode.name];

					if (connections.main === undefined || connections.main.length === 0) {
						return;
					}

					const parentNode = connections.main[0][0].node;
					const connectionsParent = this.$store.getters.outgoingConnectionsByNodeName(parentNode);

					if (connectionsParent.main === undefined || connectionsParent.main.length === 0) {
						return;
					}

					// Get all the sibling nodes and their x positions to know which one to set active
					let siblingNode: INodeUi;
					let lastCheckedNodePosition = e.key === 'ArrowUp' ? -99999999 : 99999999;
					let nextSelectNode: string | null = null;
					for (const ouputConnections of connectionsParent.main) {
						for (const ouputConnection of ouputConnections) {
							if (ouputConnection.node === lastSelectedNode.name) {
								// Ignore current node
								continue;
							}
							siblingNode = this.$store.getters.getNodeByName(ouputConnection.node);

							if (e.key === 'ArrowUp') {
								// Get the next node on the left
								if (siblingNode.position[1] <= lastSelectedNode.position[1] && siblingNode.position[1] > lastCheckedNodePosition) {
									nextSelectNode = siblingNode.name;
									lastCheckedNodePosition = siblingNode.position[1];
								}
							} else {
								// Get the next node on the right
								if (siblingNode.position[1] >= lastSelectedNode.position[1] && siblingNode.position[1] < lastCheckedNodePosition) {
									nextSelectNode = siblingNode.name;
									lastCheckedNodePosition = siblingNode.position[1];
								}
							}
						}
					}

					if (nextSelectNode !== null) {
						this.callDebounced('nodeSelectedByName', { debounceTime: 100 }, nextSelectNode, false, true);
					}
				}
			},

			deactivateSelectedNode () {
				if (this.editAllowedCheck() === false) {
					return;
				}
				this.disableNodes(this.$store.getters.getSelectedNodes);
			},

			deleteSelectedNodes () {
				// Copy "selectedNodes" as the nodes get deleted out of selection
				// when they get deleted and if we would use original it would mess
				// with the index and would so not delete all nodes
				const nodesToDelete: string[] = this.$store.getters.getSelectedNodes.map((node: INodeUi) => {
					return node.name;
				});
				nodesToDelete.forEach((nodeName: string) => {
					this.removeNode(nodeName);
				});
			},

			selectAllNodes () {
				this.nodes.forEach((node) => {
					this.nodeSelectedByName(node.name);
				});
			},

			selectUpstreamNodes () {
				const lastSelectedNode = this.lastSelectedNode;
				if (lastSelectedNode === null) {
					return;
				}

				this.deselectAllNodes();

				// Get all upstream nodes and select them
				const workflow = this.getWorkflow();
				for (const nodeName of workflow.getParentNodes(lastSelectedNode.name)) {
					this.nodeSelectedByName(nodeName);
				}

				// At the end select the previously selected node again
				this.nodeSelectedByName(lastSelectedNode.name);
			},
			selectDownstreamNodes () {
				const lastSelectedNode = this.lastSelectedNode;
				if (lastSelectedNode === null) {
					return;
				}

				this.deselectAllNodes();

				// Get all downstream nodes and select them
				const workflow = this.getWorkflow();
				for (const nodeName of workflow.getChildNodes(lastSelectedNode.name)) {
					this.nodeSelectedByName(nodeName);
				}

				// At the end select the previously selected node again
				this.nodeSelectedByName(lastSelectedNode.name);
			},

			pushDownstreamNodes (sourceNodeName: string, margin: number) {
				const sourceNode = this.$store.getters.nodesByName[sourceNodeName];
				const workflow = this.getWorkflow();
				const childNodes = workflow.getChildNodes(sourceNodeName);
				for (const nodeName of childNodes) {
					const node = this.$store.getters.nodesByName[nodeName] as INodeUi;
					if (node.position[0] < sourceNode.position[0]) {
						continue;
					}

					const updateInformation = {
						name: nodeName,
						properties: {
							position: [node.position[0] + margin, node.position[1]],
						},
					};

					this.$store.commit('updateNodeProperties', updateInformation);
					this.onNodeMoved(node);
				}
			},

			cutSelectedNodes () {
				const deleteCopiedNodes = !this.isReadOnly;
				this.copySelectedNodes(deleteCopiedNodes);
				if (deleteCopiedNodes) {
					this.deleteSelectedNodes();
				}
			},

			copySelectedNodes (isCut: boolean) {
				this.getSelectedNodesToSave().then((data) => {
					const nodeData = JSON.stringify(data, null, 2);
					this.copyToClipboard(nodeData);
					if (data.nodes.length > 0) {
						if(!isCut){
							this.$showMessage({
								title: 'Copied!',
								message: '',
								type: 'success',
							});
						}
						this.$telemetry.track('User copied nodes', {
							node_types: data.nodes.map((node) => node.type),
							workflow_id: this.$store.getters.workflowId,
						});
					}
				});
			},

			resetZoom () {
				const { scale, offset } = CanvasHelpers.scaleReset({scale: this.nodeViewScale, offset: this.$store.getters.getNodeViewOffsetPosition});

				this.setZoomLevel(scale);
				this.$store.commit('setNodeViewOffsetPosition', {newOffset: offset});
			},

			zoomIn() {
				if (this.isStickyNode && this.isStickyInEditMode) {
					return;
				}

				const { scale, offset: [xOffset, yOffset] } = CanvasHelpers.scaleBigger({scale: this.nodeViewScale, offset: this.$store.getters.getNodeViewOffsetPosition});

				this.setZoomLevel(scale);
				this.$store.commit('setNodeViewOffsetPosition', {newOffset: [xOffset, yOffset]});
			},

			zoomOut() {
				if (this.isStickyNode && this.isStickyInEditMode) {
					return;
				}

				const { scale, offset: [xOffset, yOffset] } = CanvasHelpers.scaleSmaller({scale: this.nodeViewScale, offset: this.$store.getters.getNodeViewOffsetPosition});

				this.setZoomLevel(scale);
				this.$store.commit('setNodeViewOffsetPosition', {newOffset: [xOffset, yOffset]});
			},

			setZoomLevel (zoomLevel: number) {
				this.nodeViewScale = zoomLevel; // important for background
				const element = this.instance.getContainer() as HTMLElement;
				if (!element) {
					return;
				}

				// https://docs.jsplumbtoolkit.com/community/current/articles/zooming.html
				const prependProperties = ['webkit', 'moz', 'ms', 'o'];
				const scaleString = 'scale(' + zoomLevel + ')';

				for (let i = 0; i < prependProperties.length; i++) {
					// @ts-ignore
					element.style[prependProperties[i] + 'Transform'] = scaleString;
				}
				element.style['transform'] = scaleString;

				// @ts-ignore
				this.instance.setZoom(zoomLevel);
			},

			zoomToFit () {
				const nodes = this.$store.getters.allNodes as INodeUi[];

				if (nodes.length === 0) { // some unknown workflow executions
					return;
				}

				const {zoomLevel, offset} = CanvasHelpers.getZoomToFit(nodes, !this.isDemo);

				this.setZoomLevel(zoomLevel);
				this.$store.commit('setNodeViewOffsetPosition', {newOffset: offset});
			},

			async stopExecution () {
				const executionId = this.$store.getters.activeExecutionId;
				if (executionId === null) {
					return;
				}

				try {
					this.stopExecutionInProgress = true;
					await this.restApi().stopCurrentExecution(executionId);
					this.$showMessage({
						title: this.$locale.baseText('nodeView.showMessage.stopExecutionTry.title'),
						type: 'success',
					});
				} catch (error) {
					// Execution stop might fail when the execution has already finished. Let's treat this here.
					const execution = await this.restApi().getExecution(executionId);
					if (execution.finished) {
						const executedData = {
							data: execution.data,
							finished: execution.finished,
							mode: execution.mode,
							startedAt: execution.startedAt,
							stoppedAt: execution.stoppedAt,
						} as IRun;
						const pushData = {
							data: executedData,
							executionId,
							retryOf: execution.retryOf,
						} as IPushDataExecutionFinished;
						this.$store.commit('finishActiveExecution', pushData);
						this.$titleSet(execution.workflowData.name, 'IDLE');
						this.$store.commit('setExecutingNode', null);
						this.$store.commit('setWorkflowExecutionData', executedData);
						this.$store.commit('removeActiveAction', 'workflowRunning');
						this.$showMessage({
							title: this.$locale.baseText('nodeView.showMessage.stopExecutionCatch.title'),
							message: this.$locale.baseText('nodeView.showMessage.stopExecutionCatch.message'),
							type: 'success',
						});
					} else {
						this.$showError(
							error,
							this.$locale.baseText('nodeView.showError.stopExecution.title'),
						);
					}
				}
				this.stopExecutionInProgress = false;
			},

			async stopWaitingForWebhook () {
				try {
					await this.restApi().removeTestWebhook(this.$store.getters.workflowId);
				} catch (error) {
					this.$showError(
						error,
						this.$locale.baseText('nodeView.showError.stopWaitingForWebhook.title'),
					);
					return;
				}

				this.$showMessage({
					title: this.$locale.baseText('nodeView.showMessage.stopWaitingForWebhook.title'),
					type: 'success',
				});
			},

			/**
			 * This method gets called when data got pasted into the window
			 */
			async receivedCopyPasteData (plainTextData: string): Promise<void> {
				let workflowData: IWorkflowDataUpdate | undefined;

				// Check if it is an URL which could contain workflow data
				if (plainTextData.match(/^http[s]?:\/\/.*\.json$/i)) {
					// Pasted data points to a possible workflow JSON file

					if (this.editAllowedCheck() === false) {
						return;
					}

					const importConfirm = await this.confirmMessage(
						this.$locale.baseText(
							'nodeView.confirmMessage.receivedCopyPasteData.message',
							{ interpolate: { plainTextData } },
						),
						this.$locale.baseText('nodeView.confirmMessage.receivedCopyPasteData.headline'),
						'warning',
						this.$locale.baseText('nodeView.confirmMessage.receivedCopyPasteData.confirmButtonText'),
						this.$locale.baseText('nodeView.confirmMessage.receivedCopyPasteData.cancelButtonText'),
					);

					if (importConfirm === false) {
						return;
					}

					workflowData = await this.getWorkflowDataFromUrl(plainTextData);
					if (workflowData === undefined) {
						return;
					}
				} else {
					// Pasted data is is possible workflow data
					try {
						// Check first if it is valid JSON
						workflowData = JSON.parse(plainTextData);

						if (this.editAllowedCheck() === false) {
							return;
						}
					} catch (e) {
						// Is no valid JSON so ignore
						return;
					}
				}

				this.$telemetry.track('User pasted nodes', {
					workflow_id: this.$store.getters.workflowId,
				});

				return this.importWorkflowData(workflowData!);
			},

			// Returns the workflow data from a given URL. If no data gets found or
			// data is invalid it returns undefined and displays an error message by itself.
			async getWorkflowDataFromUrl (url: string): Promise<IWorkflowDataUpdate | undefined> {
				let workflowData: IWorkflowDataUpdate;

				this.startLoading();
				try {
					workflowData = await this.restApi().getWorkflowFromUrl(url);
				} catch (error) {
					this.stopLoading();
					this.$showError(
						error,
						this.$locale.baseText('nodeView.showError.getWorkflowDataFromUrl.title'),
					);
					return;
				}
				this.stopLoading();

				this.$telemetry.track('User imported workflow', { source: 'url', workflow_id: this.$store.getters.workflowId });

				return workflowData;
			},

			// Imports the given workflow data into the current workflow
			async importWorkflowData (workflowData: IWorkflowDataUpdate): Promise<void> {
				// If it is JSON check if it looks on the first look like data we can use
				if (
					!workflowData.hasOwnProperty('nodes') ||
					!workflowData.hasOwnProperty('connections')
				) {
					return;
				}

				try {
					// By default we automatically deselect all the currently
					// selected nodes and select the new ones
					this.deselectAllNodes();

					// Fix the node position as it could be totally offscreen
					// and the pasted nodes would so not be directly visible to
					// the user
					this.updateNodePositions(workflowData, CanvasHelpers.getNewNodePosition(this.nodes, this.lastClickPosition));

					const data = await this.addNodesToWorkflow(workflowData);

					setTimeout(() => {
						data.nodes!.forEach((node: INodeUi) => {
							this.nodeSelectedByName(node.name);
						});
					});
				} catch (error) {
					this.$showError(
						error,
						this.$locale.baseText('nodeView.showError.importWorkflowData.title'),
					);
				}
			},

			closeNodeCreator () {
				this.createNodeActive = false;
			},

			nodeTypeSelected (nodeTypeName: string) {
				this.addNodeButton(nodeTypeName);
				this.createNodeActive = false;
			},

			onDragOver(event: DragEvent) {
				event.preventDefault();
			},

			onDrop(event: DragEvent) {
				if (!event.dataTransfer) {
					return;
				}

				const nodeTypeName = event.dataTransfer.getData('nodeTypeName');
				if (nodeTypeName) {
					const mousePosition = this.getMousePositionWithinNodeView(event);

					this.addNodeButton(nodeTypeName, {
						position: [mousePosition[0] - CanvasHelpers.NODE_SIZE / 2, mousePosition[1] - CanvasHelpers.NODE_SIZE / 2],
						dragAndDrop: true,
					});
					this.createNodeActive = false;
				}
			},

			nodeDeselectedByName (nodeName: string) {
				const node = this.$store.getters.getNodeByName(nodeName);
				if (node) {
					this.nodeDeselected(node);
				}
			},

			nodeSelectedByName (nodeName: string, setActive = false, deselectAllOthers?: boolean) {
				if (deselectAllOthers === true) {
					this.deselectAllNodes();
				}

				const node = this.$store.getters.getNodeByName(nodeName);
				if (node) {
					this.nodeSelected(node);
				}

				this.$store.commit('setLastSelectedNode', node.name);
				this.$store.commit('setLastSelectedNodeOutputIndex', null);
				this.lastSelectedConnection = null;
				this.newNodeInsertPosition = null;

				if (setActive === true) {
					this.$store.commit('setActiveNode', node.name);
				}
			},
			showMaxNodeTypeError (nodeTypeData: INodeTypeDescription) {
				const maxNodes = nodeTypeData.maxNodes;
				this.$showMessage({
					title: this.$locale.baseText('nodeView.showMessage.showMaxNodeTypeError.title'),
					message: this.$locale.baseText('nodeView.showMessage.showMaxNodeTypeError.message',
						{
							adjustToNumber: maxNodes,
							interpolate: { nodeTypeDataDisplayName: nodeTypeData.displayName },
						},
					),
					type: 'error',
					duration: 0,
				});
			},
			async injectNode (nodeTypeName: string, options: AddNodeOptions = {}) {
				const nodeTypeData: INodeTypeDescription | null = this.$store.getters.nodeType(nodeTypeName);

				if (nodeTypeData === null) {
					this.$showMessage({
						title: this.$locale.baseText('nodeView.showMessage.addNodeButton.title'),
						message: this.$locale.baseText(
							'nodeView.showMessage.addNodeButton.message',
							{ interpolate: { nodeTypeName } },
						),
						type: 'error',
					});
					return;
				}

				if (nodeTypeData.maxNodes !== undefined && this.getNodeTypeCount(nodeTypeName) >= nodeTypeData.maxNodes) {
					this.showMaxNodeTypeError(nodeTypeData);
					return;
				}

				const newNodeData: INodeUi = {
					name: nodeTypeData.defaults.name as string,
					type: nodeTypeData.name,
					typeVersion: nodeTypeData.version,
					position: [0, 0],
					parameters: {},
				};

				// when pulling new connection from node or injecting into a connection
				const lastSelectedNode = this.lastSelectedNode;

				if (options.position) {
					newNodeData.position = CanvasHelpers.getNewNodePosition(this.nodes, options.position);
				} else if (lastSelectedNode) {
					const lastSelectedConnection = this.lastSelectedConnection;
					if (lastSelectedConnection) { // set when injecting into a connection
						const [diffX] = CanvasHelpers.getConnectorLengths(lastSelectedConnection);
						if (diffX <= CanvasHelpers.MAX_X_TO_PUSH_DOWNSTREAM_NODES) {
							this.pushDownstreamNodes(lastSelectedNode.name, CanvasHelpers.PUSH_NODES_OFFSET);
						}
					}

					// set when pulling connections
					if (this.newNodeInsertPosition) {
						newNodeData.position = CanvasHelpers.getNewNodePosition(this.nodes, [
							this.newNodeInsertPosition[0] + CanvasHelpers.GRID_SIZE,
							this.newNodeInsertPosition[1] - CanvasHelpers.NODE_SIZE / 2,
						]);
						this.newNodeInsertPosition = null;
					} else {
						let yOffset = 0;

						if (lastSelectedConnection) {
							const sourceNodeType = this.$store.getters.nodeType(lastSelectedNode.type, lastSelectedNode.typeVersion) as INodeTypeDescription | null;
							const offsets = [[-100, 100], [-140, 0, 140], [-240, -100, 100, 240]];
							if (sourceNodeType && sourceNodeType.outputs.length > 1) {
								const offset = offsets[sourceNodeType.outputs.length - 2];
								const sourceOutputIndex = lastSelectedConnection.__meta ? lastSelectedConnection.__meta.sourceOutputIndex : 0;
								yOffset = offset[sourceOutputIndex];
							}
						}

						// If a node is active then add the new node directly after the current one
						// newNodeData.position = [activeNode.position[0], activeNode.position[1] + 60];
						newNodeData.position = CanvasHelpers.getNewNodePosition(
							this.nodes,
							[lastSelectedNode.position[0] + CanvasHelpers.PUSH_NODES_OFFSET, lastSelectedNode.position[1] + yOffset],
							[100, 0],
						);
					}
				} else {
					// If no node is active find a free spot
					newNodeData.position = CanvasHelpers.getNewNodePosition(this.nodes, this.lastClickPosition);
				}


				// Check if node-name is unique else find one that is
				newNodeData.name = this.getUniqueNodeName({
					originalName: newNodeData.name,
					type: newNodeData.type,
				});

				if (nodeTypeData.webhooks && nodeTypeData.webhooks.length) {
					newNodeData.webhookId = uuidv4();
				}

				await this.addNodes([newNodeData]);

				this.$store.commit('setStateDirty', true);

<<<<<<< HEAD
				if(nodeTypeName === 'n8n-nodes-base.note') {
					this.$telemetry.trackNodesPanel('nodeView.addSticky', { workflow_id: this.$store.getters.workflowId });
				} else {
					this.$externalHooks().run('nodeView.addNodeButton', { nodeTypeName });
					this.$telemetry.trackNodesPanel('nodeView.addNodeButton', { node_type: nodeTypeName, workflow_id: this.$store.getters.workflowId });
				}
=======
				this.$externalHooks().run('nodeView.addNodeButton', { nodeTypeName });
				this.$telemetry.trackNodesPanel('nodeView.addNodeButton', {
					node_type: nodeTypeName,
					workflow_id: this.$store.getters.workflowId,
					drag_and_drop: options.dragAndDrop,
				} as IDataObject);
>>>>>>> 5bf0b5cc

				// Automatically deselect all nodes and select the current one and also active
				// current node
				this.deselectAllNodes();
				setTimeout(() => {
					this.nodeSelectedByName(newNodeData.name, true);
				});

				return newNodeData;
			},
			getConnection (sourceNodeName: string, sourceNodeOutputIndex: number, targetNodeName: string, targetNodeOuputIndex: number): IConnection | undefined {
				const nodeConnections = (this.$store.getters.outgoingConnectionsByNodeName(sourceNodeName) as INodeConnections).main;
				if (nodeConnections) {
					const connections: IConnection[] | null = nodeConnections[sourceNodeOutputIndex];

					if (connections) {
						return connections.find((connection: IConnection) => connection.node === targetNodeName && connection.index === targetNodeOuputIndex);
					}
				}

				return undefined;
			},
			connectTwoNodes (sourceNodeName: string, sourceNodeOutputIndex: number, targetNodeName: string, targetNodeOuputIndex: number) {
				if (this.getConnection(sourceNodeName, sourceNodeOutputIndex, targetNodeName, targetNodeOuputIndex)) {
					return;
				}

				const connectionData = [
					{
						node: sourceNodeName,
						type: 'main',
						index: sourceNodeOutputIndex,
					},
					{
						node: targetNodeName,
						type: 'main',
						index: targetNodeOuputIndex,
					},
				] as [IConnection, IConnection];

				this.__addConnection(connectionData, true);
			},
			async addNodeButton (nodeTypeName: string, options: AddNodeOptions = {}) {
				if (this.editAllowedCheck() === false) {
					return;
				}

				const lastSelectedConnection = this.lastSelectedConnection;
				const lastSelectedNode = this.lastSelectedNode;
				const lastSelectedNodeOutputIndex = this.$store.getters.lastSelectedNodeOutputIndex;

				const newNodeData = await this.injectNode(nodeTypeName, options);
				if (!newNodeData) {
					return;
				}

				const outputIndex = lastSelectedNodeOutputIndex || 0;

				// If a node is last selected then connect between the active and its child ones
				if (lastSelectedNode) {
					await Vue.nextTick();

					if (lastSelectedConnection && lastSelectedConnection.__meta) {
						this.__deleteJSPlumbConnection(lastSelectedConnection);

						const targetNodeName = lastSelectedConnection.__meta.targetNodeName;
						const targetOutputIndex = lastSelectedConnection.__meta.targetOutputIndex;
						this.connectTwoNodes(newNodeData.name, 0, targetNodeName, targetOutputIndex);
					}

					// Connect active node to the newly created one
					this.connectTwoNodes(lastSelectedNode.name, outputIndex, newNodeData.name, 0);
				}
			},
			initNodeView () {
				this.instance.importDefaults({
					Connector: CanvasHelpers.CONNECTOR_FLOWCHART_TYPE,
					Endpoint: ['Dot', { radius: 5 }],
					DragOptions: { cursor: 'pointer', zIndex: 5000 },
					PaintStyle: CanvasHelpers.CONNECTOR_PAINT_STYLE_DEFAULT,
					HoverPaintStyle: CanvasHelpers.CONNECTOR_PAINT_STYLE_PRIMARY,
					ConnectionOverlays: CanvasHelpers.CONNECTOR_ARROW_OVERLAYS,
					Container: '#node-view',
				});

				const insertNodeAfterSelected = (info: {sourceId: string, index: number, eventSource: string, connection?: Connection}) => {
					// Get the node and set it as active that new nodes
					// which get created get automatically connected
					// to it.
					const sourceNodeName = this.$store.getters.getNodeNameByIndex(info.sourceId.slice(NODE_NAME_PREFIX.length));
					this.$store.commit('setLastSelectedNode', sourceNodeName);
					this.$store.commit('setLastSelectedNodeOutputIndex', info.index);
					this.newNodeInsertPosition = null;

					if (info.connection) {
						this.lastSelectedConnection = info.connection;
					}

					this.openNodeCreator(info.eventSource);
				};

				this.instance.bind('connectionAborted', (connection) => {
					try {
						if (this.dropPrevented) {
							this.dropPrevented = false;
							return;
						}

						if (this.pullConnActiveNodeName) {
							const sourceNodeName = this.$store.getters.getNodeNameByIndex(connection.sourceId.slice(NODE_NAME_PREFIX.length));
							const outputIndex = connection.getParameters().index;

							this.connectTwoNodes(sourceNodeName, outputIndex, this.pullConnActiveNodeName, 0);
							this.pullConnActiveNodeName = null;
							return;
						}

						insertNodeAfterSelected({
							sourceId: connection.sourceId,
							index: connection.getParameters().index,
							eventSource: 'node_connection_drop',
						});
					} catch (e) {
						console.error(e);  // eslint-disable-line no-console
					}
				});

				this.instance.bind('beforeDrop', (info) => {
					try {
						const sourceInfo = info.connection.endpoints[0].getParameters();
						// @ts-ignore
						const targetInfo = info.dropEndpoint.getParameters();

						const sourceNodeName = this.$store.getters.getNodeNameByIndex(sourceInfo.nodeIndex);
						const targetNodeName = this.$store.getters.getNodeNameByIndex(targetInfo.nodeIndex);

						// check for duplicates
						if (this.getConnection(sourceNodeName, sourceInfo.index, targetNodeName, targetInfo.index)) {
							this.dropPrevented = true;
							this.pullConnActiveNodeName = null;
							return false;
						}

						return true;
					} catch (e) {
						console.error(e);  // eslint-disable-line no-console
						return true;
					}
				});

				// only one set of visible actions should be visible at the same time
				let activeConnection: null | Connection = null;

				this.instance.bind('connection', (info: OnConnectionBindInfo) => {
					try {
						const sourceInfo = info.sourceEndpoint.getParameters();
						const targetInfo = info.targetEndpoint.getParameters();

						const sourceNodeName = this.$store.getters.getNodeNameByIndex(sourceInfo.nodeIndex);
						const targetNodeName = this.$store.getters.getNodeNameByIndex(targetInfo.nodeIndex);

						info.connection.__meta = {
							sourceNodeName,
							sourceOutputIndex: sourceInfo.index,
							targetNodeName,
							targetOutputIndex: targetInfo.index,
						};

						CanvasHelpers.resetConnection(info.connection);

						if (this.isReadOnly === false) {
							let exitTimer: NodeJS.Timeout | undefined;
							let enterTimer: NodeJS.Timeout | undefined;
							info.connection.bind('mouseover', (connection: Connection) => {
								try {
									if (exitTimer !== undefined) {
										clearTimeout(exitTimer);
										exitTimer = undefined;
									}

									if (enterTimer) {
										return;
									}

									if (!info.connection || info.connection === activeConnection) {
										return;
									}

									CanvasHelpers.hideConnectionActions(activeConnection);


									enterTimer = setTimeout(() => {
										enterTimer = undefined;
										if (info.connection) {
											activeConnection = info.connection;
											CanvasHelpers.showConectionActions(info.connection);
										}
									}, 150);
								} catch (e) {
									console.error(e); // eslint-disable-line no-console
								}
							});

							info.connection.bind('mouseout', (connection: Connection) => {
								try {
									if (exitTimer) {
										return;
									}

									if (enterTimer) {
										clearTimeout(enterTimer);
										enterTimer = undefined;
									}

									if (!info.connection || activeConnection !== info.connection) {
										return;
									}

									exitTimer = setTimeout(() => {
										exitTimer = undefined;

										if (info.connection && activeConnection === info.connection) {
											CanvasHelpers.hideConnectionActions(activeConnection);
											activeConnection = null;
										}
									}, 500);
								} catch (e) {
									console.error(e); // eslint-disable-line no-console
								}
							});

							CanvasHelpers.addConnectionActionsOverlay(info.connection,
								() => {
									activeConnection = null;
									this.__deleteJSPlumbConnection(info.connection);
								},
								() => {
									setTimeout(() => {
										insertNodeAfterSelected({
											sourceId: info.sourceId,
											index: sourceInfo.index,
											connection: info.connection,
											eventSource: 'node_connection_action',
										});
									}, 150);
								});
						}

						CanvasHelpers.moveBackInputLabelPosition(info.targetEndpoint);

						this.$store.commit('addConnection', {
							connection: [
								{
									node: sourceNodeName,
									type: sourceInfo.type,
									index: sourceInfo.index,
								},
								{
									node: targetNodeName,
									type: targetInfo.type,
									index: targetInfo.index,
								},
							],
							setStateDirty: true,
						});
					} catch (e) {
						console.error(e); // eslint-disable-line no-console
					}
				});

				this.instance.bind('connectionMoved', (info) => {
					try {
						// When a connection gets moved from one node to another it for some reason
						// calls the "connection" event but not the "connectionDetached" one. So we listen
						// additionally to the "connectionMoved" event and then only delete the existing connection.

						CanvasHelpers.resetInputLabelPosition(info.originalTargetEndpoint);

						// @ts-ignore
						const sourceInfo = info.originalSourceEndpoint.getParameters();
						// @ts-ignore
						const targetInfo = info.originalTargetEndpoint.getParameters();

						const connectionInfo = [
							{
								node: this.$store.getters.getNodeNameByIndex(sourceInfo.nodeIndex),
								type: sourceInfo.type,
								index: sourceInfo.index,
							},
							{
								node: this.$store.getters.getNodeNameByIndex(targetInfo.nodeIndex),
								type: targetInfo.type,
								index: targetInfo.index,
							},
						] as [IConnection, IConnection];

						this.__removeConnection(connectionInfo, false);
					} catch (e) {
						console.error(e); // eslint-disable-line no-console
					}
				});

				this.instance.bind('connectionDetached', (info) => {
					try {
						CanvasHelpers.resetInputLabelPosition(info.targetEndpoint);
						info.connection.removeOverlays();
						this.__removeConnectionByConnectionInfo(info, false);

						if (this.pullConnActiveNodeName) { // establish new connection when dragging connection from one node to another
							const sourceNodeName = this.$store.getters.getNodeNameByIndex(info.connection.sourceId.slice(NODE_NAME_PREFIX.length));
							const outputIndex = info.connection.getParameters().index;

							this.connectTwoNodes(sourceNodeName, outputIndex, this.pullConnActiveNodeName, 0);
							this.pullConnActiveNodeName = null;
						}
					} catch (e) {
						console.error(e); // eslint-disable-line no-console
					}
				});

				// @ts-ignore
				this.instance.bind('connectionDrag', (connection: Connection) => {
					try {
						this.pullConnActiveNodeName = null;
						this.pullConnActive = true;
						this.newNodeInsertPosition = null;
						CanvasHelpers.resetConnection(connection);

						const nodes = [...document.querySelectorAll('.node-default')];

						const onMouseMove = (e: MouseEvent | TouchEvent) => {
							if (!connection) {
								return;
							}

							const element = document.querySelector('.jtk-endpoint.dropHover');
							if (element) {
								// @ts-ignore
								CanvasHelpers.showDropConnectionState(connection, element._jsPlumb);
								return;
							}

							const inputMargin = 24;
							const intersecting = nodes.find((element: Element) => {
								const {top, left, right, bottom} = element.getBoundingClientRect();
								const [x, y] = CanvasHelpers.getMousePosition(e);
								if (top <= y && bottom >= y && (left - inputMargin) <= x && right >= x) {
									const nodeName = (element as HTMLElement).dataset['name'] as string;
									const node = this.$store.getters.getNodeByName(nodeName) as INodeUi | null;
									if (node) {
										const nodeType = this.$store.getters.nodeType(node.type, node.typeVersion) as INodeTypeDescription | null;
										if (nodeType && nodeType.inputs && nodeType.inputs.length === 1) {
											this.pullConnActiveNodeName = node.name;
											const endpoint = this.instance.getEndpoint(this.getInputEndpointUUID(nodeName, 0));

											CanvasHelpers.showDropConnectionState(connection, endpoint);

											return true;
										}
									}
								}

								return false;
							});

							if (!intersecting) {
								CanvasHelpers.showPullConnectionState(connection);
								this.pullConnActiveNodeName = null;
							}
						};

						const onMouseUp = (e: MouseEvent | TouchEvent) => {
							this.pullConnActive = false;
							this.newNodeInsertPosition = this.getMousePositionWithinNodeView(e);
							CanvasHelpers.resetConnectionAfterPull(connection);
							window.removeEventListener('mousemove', onMouseMove);
							window.removeEventListener('mouseup', onMouseUp);
						};

						window.addEventListener('mousemove', onMouseMove);
						window.addEventListener('touchmove', onMouseMove);
						window.addEventListener('mouseup', onMouseUp);
						window.addEventListener('touchend', onMouseMove);
					} catch (e) {
						console.error(e); // eslint-disable-line no-console
					}
				});

				// @ts-ignore
				this.instance.bind(('plusEndpointClick'), (endpoint: Endpoint) => {
					if (endpoint && endpoint.__meta) {
						insertNodeAfterSelected({
							sourceId: endpoint.__meta.nodeId,
							index: endpoint.__meta.index,
							eventSource: 'plus_endpoint',
						});
					}
				});
			},
			async newWorkflow (): Promise<void> {
				await this.resetWorkspace();
				await this.$store.dispatch('workflows/setNewWorkflowName');
				this.$store.commit('setStateDirty', false);

				await this.addNodes([{...CanvasHelpers.DEFAULT_START_NODE}]);

				this.nodeSelectedByName(CanvasHelpers.DEFAULT_START_NODE.name, false);

				this.$store.commit('setStateDirty', false);

				this.setZoomLevel(1);
				setTimeout(() => {
					this.$store.commit('setNodeViewOffsetPosition', {newOffset: [0, 0]});
				}, 0);
			},
			async initView (): Promise<void> {
				if (this.$route.params.action === 'workflowSave') {
					// In case the workflow got saved we do not have to run init
					// as only the route changed but all the needed data is already loaded
					this.$store.commit('setStateDirty', false);
					return Promise.resolve();
				}

				if (this.blankRedirect) {
					this.blankRedirect = false;
				}
				else if (this.$route.name === VIEWS.TEMPLATE_IMPORT) {
					const templateId = this.$route.params.id;
					await this.openWorkflowTemplate(templateId);
				}
				else if (this.$route.name === VIEWS.EXECUTION) {
					// Load an execution
					const executionId = this.$route.params.id;
					await this.openExecution(executionId);
				} else {

					const result = this.$store.getters.getStateIsDirty;
					if(result) {
						const confirmModal = await this.confirmModal(
							this.$locale.baseText('nodeView.confirmMessage.initView.message'),
							this.$locale.baseText('nodeView.confirmMessage.initView.headline'),
							'warning',
							this.$locale.baseText('nodeView.confirmMessage.initView.confirmButtonText'),
							this.$locale.baseText('nodeView.confirmMessage.initView.cancelButtonText'),
							true,
						);

						if (confirmModal === MODAL_CONFIRMED) {
							const saved = await this.saveCurrentWorkflow();
							if (saved) this.$store.dispatch('settings/fetchPromptsData');
						} else if (confirmModal === MODAL_CLOSE) {
							return Promise.resolve();
						}
					}

					// Load a workflow
					let workflowId = null as string | null;
					if (this.$route.params.name) {
						workflowId = this.$route.params.name;
					}
					if (workflowId !== null) {
						const workflow = await this.restApi().getWorkflow(workflowId);
						if (!workflow) {
							this.$router.push({
								name: VIEWS.NEW_WORKFLOW,
							});
							this.$showMessage({
								title: 'Error',
								message: this.$locale.baseText('openWorkflow.workflowNotFoundError'),
								type: 'error',
							});
						} else {
							this.$titleSet(workflow.name, 'IDLE');
							// Open existing workflow
							await this.openWorkflow(workflowId);
						}
					} else {
						// Create new workflow
						await this.newWorkflow();
					}
				}

				document.addEventListener('keydown', this.keyDown);
				document.addEventListener('keyup', this.keyUp);

				window.addEventListener("beforeunload",  (e) => {
					if(this.isDemo){
						return;
					}
					else if(this.$store.getters.getStateIsDirty === true) {
						const confirmationMessage = this.$locale.baseText('nodeView.itLooksLikeYouHaveBeenEditingSomething');
						(e || window.event).returnValue = confirmationMessage; //Gecko + IE
						return confirmationMessage; //Gecko + Webkit, Safari, Chrome etc.
					} else {
						this.startLoading(
							this.$locale.baseText('nodeView.redirecting'),
						);

						return;
					}
				});
			},
			getOutputEndpointUUID(nodeName: string, index: number) {
				return CanvasHelpers.getOutputEndpointUUID(this.getNodeIndex(nodeName), index);
			},
			getInputEndpointUUID(nodeName: string, index: number) {
				return CanvasHelpers.getInputEndpointUUID(this.getNodeIndex(nodeName), index);
			},
			__addConnection (connection: [IConnection, IConnection], addVisualConnection = false) {
				if (addVisualConnection === true) {
					const uuid: [string, string] = [
						this.getOutputEndpointUUID(connection[0].node, connection[0].index),
						this.getInputEndpointUUID(connection[1].node, connection[1].index),
					];

					// Create connections in DOM
					// @ts-ignore
					this.instance.connect({
						uuids: uuid,
						detachable: !this.isReadOnly,
					});
				} else {
					const connectionProperties = {connection, setStateDirty: false};
					// When nodes get connected it gets saved automatically to the storage
					// so if we do not connect we have to save the connection manually
					this.$store.commit('addConnection', connectionProperties);
				}
			},
			__removeConnection (connection: [IConnection, IConnection], removeVisualConnection = false) {
				if (removeVisualConnection === true) {
					// @ts-ignore
					const connections = this.instance.getConnections({
						source: NODE_NAME_PREFIX + this.getNodeIndex(connection[0].node),
						target: NODE_NAME_PREFIX + this.getNodeIndex(connection[1].node),
					});

					// @ts-ignore
					connections.forEach((connectionInstance) => {
						this.__deleteJSPlumbConnection(connectionInstance);
					});
				}

				this.$store.commit('removeConnection', { connection });
			},
			__deleteJSPlumbConnection(connection: Connection) {
				// Make sure to remove the overlay else after the second move
				// it visibly stays behind free floating without a connection.
				connection.removeOverlays();

				const sourceEndpoint = connection.endpoints && connection.endpoints[0];
				this.pullConnActiveNodeName = null; // prevent new connections when connectionDetached is triggered
				this.instance.deleteConnection(connection); // on delete, triggers connectionDetached event which applies mutation to store
				if (sourceEndpoint) {
					const endpoints = this.instance.getEndpoints(sourceEndpoint.elementId);
					endpoints.forEach((endpoint: Endpoint) => endpoint.repaint()); // repaint both circle and plus endpoint
				}
			},
			__removeConnectionByConnectionInfo (info: OnConnectionBindInfo, removeVisualConnection = false) {
				// @ts-ignore
				const sourceInfo = info.sourceEndpoint.getParameters();
				// @ts-ignore
				const targetInfo = info.targetEndpoint.getParameters();

				const connectionInfo = [
					{
						node: this.$store.getters.getNodeNameByIndex(sourceInfo.nodeIndex),
						type: sourceInfo.type,
						index: sourceInfo.index,
					},
					{
						node: this.$store.getters.getNodeNameByIndex(targetInfo.nodeIndex),
						type: targetInfo.type,
						index: targetInfo.index,
					},
				] as [IConnection, IConnection];

				if (removeVisualConnection) {
					this.__deleteJSPlumbConnection(info.connection);
				}

				this.$store.commit('removeConnection', { connection: connectionInfo });
			},
			async duplicateNode (nodeName: string) {
				if (this.editAllowedCheck() === false) {
					return;
				}

				const node = this.$store.getters.getNodeByName(nodeName);

				const nodeTypeData: INodeTypeDescription | null= this.$store.getters.nodeType(node.type, node.typeVersion);
				if (nodeTypeData && nodeTypeData.maxNodes !== undefined && this.getNodeTypeCount(node.type) >= nodeTypeData.maxNodes) {
					this.showMaxNodeTypeError(nodeTypeData);
					return;
				}

				// Deep copy the data so that data on lower levels of the node-properties do
				// not share objects
				const newNodeData = JSON.parse(JSON.stringify(this.getNodeDataToSave(node)));

				// Check if node-name is unique else find one that is
				newNodeData.name = this.getUniqueNodeName({
					originalName: newNodeData.name,
					type: newNodeData.type,
				});

				newNodeData.position = CanvasHelpers.getNewNodePosition(
					this.nodes,
					[node.position[0], node.position[1] + 140],
					[0, 140],
				);

				if (newNodeData.webhookId) {
					// Make sure that the node gets a new unique webhook-ID
					newNodeData.webhookId = uuidv4();
				}

				await this.addNodes([newNodeData]);

				this.$store.commit('setStateDirty', true);

				// Automatically deselect all nodes and select the current one and also active
				// current node
				this.deselectAllNodes();
				setTimeout(() => {
					this.nodeSelectedByName(newNodeData.name, false);
				});

				this.$telemetry.track('User duplicated node', { node_type: node.type, workflow_id: this.$store.getters.workflowId });
			},
			getJSPlumbConnection (sourceNodeName: string, sourceOutputIndex: number, targetNodeName: string, targetInputIndex: number): Connection | undefined {
				const sourceIndex = this.getNodeIndex(sourceNodeName);
				const sourceId = `${NODE_NAME_PREFIX}${sourceIndex}`;

				const targetIndex = this.getNodeIndex(targetNodeName);
				const targetId = `${NODE_NAME_PREFIX}${targetIndex}`;

				const sourceEndpoint = CanvasHelpers.getOutputEndpointUUID(sourceIndex, sourceOutputIndex);
				const targetEndpoint = CanvasHelpers.getInputEndpointUUID(targetIndex, targetInputIndex);

				// @ts-ignore
				const connections = this.instance.getConnections({
					source: sourceId,
					target: targetId,
				}) as Connection[];

				return connections.find((connection: Connection) => {
					const uuids = connection.getUuids();
					return uuids[0] === sourceEndpoint && uuids[1] === targetEndpoint;
				});
			},
			getJSPlumbEndpoints (nodeName: string): Endpoint[] {
				const nodeIndex = this.getNodeIndex(nodeName);
				const nodeId = `${NODE_NAME_PREFIX}${nodeIndex}`;
				return this.instance.getEndpoints(nodeId);
			},
			getPlusEndpoint (nodeName: string, outputIndex: number): Endpoint | undefined {
				const endpoints = this.getJSPlumbEndpoints(nodeName);
				// @ts-ignore
				return endpoints.find((endpoint: Endpoint) => endpoint.type === 'N8nPlus' && endpoint.__meta && endpoint.__meta.index === outputIndex);
			},
			getIncomingOutgoingConnections(nodeName: string): {incoming: Connection[], outgoing: Connection[]} {
				const name = `${NODE_NAME_PREFIX}${this.$store.getters.getNodeIndex(nodeName)}`;
				// @ts-ignore
				const outgoing = this.instance.getConnections({
					source: name,
				}) as Connection[];

				// @ts-ignore
				const incoming = this.instance.getConnections({
					target: name,
				}) as Connection[];

				return {
					incoming,
					outgoing,
				};
			},
			onNodeMoved (node: INodeUi) {
				const {incoming, outgoing} = this.getIncomingOutgoingConnections(node.name);

				[...incoming, ...outgoing].forEach((connection: Connection) => {
					CanvasHelpers.showOrHideMidpointArrow(connection);
					CanvasHelpers.showOrHideItemsLabel(connection);
				});
			},
			onNodeRun ({name, data, waiting}: {name: string, data: ITaskData[] | null, waiting: boolean}) {
				const sourceNodeName = name;
				const sourceIndex = this.$store.getters.getNodeIndex(sourceNodeName);
				const sourceId = `${NODE_NAME_PREFIX}${sourceIndex}`;

				if (data === null || data.length === 0 || waiting) {
					// @ts-ignore
					const outgoing = this.instance.getConnections({
						source: sourceId,
					}) as Connection[];

					outgoing.forEach((connection: Connection) => {
						CanvasHelpers.resetConnection(connection);
					});
					const endpoints = this.getJSPlumbEndpoints(sourceNodeName);
					endpoints.forEach((endpoint: Endpoint) => {
						// @ts-ignore
						if (endpoint.type === 'N8nPlus') {
							(endpoint.endpoint as N8nPlusEndpoint).clearSuccessOutput();
						}
					});

					return;
				}

				const nodeConnections = (this.$store.getters.outgoingConnectionsByNodeName(sourceNodeName) as INodeConnections).main;
				const outputMap = CanvasHelpers.getOutputSummary(data, nodeConnections || []);

				Object.keys(outputMap).forEach((sourceOutputIndex: string) => {
					Object.keys(outputMap[sourceOutputIndex]).forEach((targetNodeName: string) => {
						Object.keys(outputMap[sourceOutputIndex][targetNodeName]).forEach((targetInputIndex: string) => {
							if (targetNodeName) {
								const connection = this.getJSPlumbConnection(sourceNodeName, parseInt(sourceOutputIndex, 10), targetNodeName, parseInt(targetInputIndex, 10));

								if (connection) {
									const output = outputMap[sourceOutputIndex][targetNodeName][targetInputIndex];
									if (!output || !output.total) {
										CanvasHelpers.resetConnection(connection);
									}
									else {
										CanvasHelpers.addConnectionOutputSuccess(connection, output);
									}
								}
							}

							const endpoint = this.getPlusEndpoint(sourceNodeName, parseInt(sourceOutputIndex, 10));
							if (endpoint && endpoint.endpoint) {
								const output = outputMap[sourceOutputIndex][NODE_OUTPUT_DEFAULT_KEY][0];
								if (output && output.total > 0) {
									(endpoint.endpoint as N8nPlusEndpoint).setSuccessOutput(CanvasHelpers.getRunItemsLabel(output));
								}
								else {
									(endpoint.endpoint as N8nPlusEndpoint).clearSuccessOutput();
								}
							}
						});
					});
				});
			},
			removeNode (nodeName: string) {
				if (this.editAllowedCheck() === false) {
					return;
				}

				const node = this.$store.getters.getNodeByName(nodeName) as INodeUi | null;
				if (!node) {
					return;
				}

				// "requiredNodeTypes" are also defined in cli/commands/run.ts
				const requiredNodeTypes = [ START_NODE_TYPE ];

				if (requiredNodeTypes.includes(node.type)) {
					// The node is of the required type so check first
					// if any node of that type would be left when the
					// current one would get deleted.
					let deleteAllowed = false;
					for (const checkNode of this.nodes) {
						if (checkNode.name === node.name) {
							continue;
						}
						if (requiredNodeTypes.includes(checkNode.type)) {
							deleteAllowed = true;
							break;
						}
					}

					if (deleteAllowed === false) {
						return;
					}
				}

				if(node.type === 'n8n-nodes-base.note') {
					this.$telemetry.track('User deleted workflow note', { workflow_id: this.$store.getters.workflowId });
				} else {
					this.$externalHooks().run('node.deleteNode', { node });
					this.$telemetry.track('User deleted node', { node_type: node.type, workflow_id: this.$store.getters.workflowId });
				}
				
				let waitForNewConnection = false;
				// connect nodes before/after deleted node
				const nodeType: INodeTypeDescription | null = this.$store.getters.nodeType(node.type, node.typeVersion);
				if (nodeType && nodeType.outputs.length === 1
					&& nodeType.inputs.length === 1) {
					const {incoming, outgoing} = this.getIncomingOutgoingConnections(node.name);
					if (incoming.length === 1 && outgoing.length === 1) {
						const conn1 = incoming[0];
						const conn2 = outgoing[0];
						if (conn1.__meta && conn2.__meta) {
							waitForNewConnection = true;
							const sourceNodeName = conn1.__meta.sourceNodeName;
							const sourceNodeOutputIndex = conn1.__meta.sourceOutputIndex;
							const targetNodeName = conn2.__meta.targetNodeName;
							const targetNodeOuputIndex = conn2.__meta.targetOutputIndex;

							setTimeout(() => {
								this.connectTwoNodes(sourceNodeName, sourceNodeOutputIndex, targetNodeName, targetNodeOuputIndex);

								if (waitForNewConnection) {
									this.instance.setSuspendDrawing(false, true);
									waitForNewConnection = false;
								}
							}, 100); // just to make it clear to users that this is a new connection
						}
					}
				}

				setTimeout(() => {
					const nodeIndex = this.$store.getters.getNodeIndex(nodeName);
					const nodeIdName = `node-${nodeIndex}`;

					// Suspend drawing
					this.instance.setSuspendDrawing(true);

					// Remove all endpoints and the connections in jsplumb
					this.instance.removeAllEndpoints(nodeIdName);

					// Remove the draggable
					// @ts-ignore
					this.instance.destroyDraggable(nodeIdName);

					// Remove the connections in data
					this.$store.commit('removeAllNodeConnection', node);

					this.$store.commit('removeNode', node);
					this.$store.commit('clearNodeExecutionData', node.name);

					if (!waitForNewConnection) {
						// Now it can draw again
						this.instance.setSuspendDrawing(false, true);
					}

					// Remove node from selected index if found in it
					this.$store.commit('removeNodeFromSelection', node);

					// Remove from node index
					if (nodeIndex !== -1) {
						this.$store.commit('setNodeIndex', { index: nodeIndex, name: null });
					}
				}, 0); // allow other events to finish like drag stop
			},
			valueChanged (parameterData: IUpdateInformation) {
				if (parameterData.name === 'name' && parameterData.oldValue) {
					// The name changed so we have to take care that
					// the connections get changed.
					this.renameNode(parameterData.oldValue as string, parameterData.value as string);
				}
			},
			async renameNodePrompt (currentName: string) {
				try {
					const promptResponsePromise = this.$prompt(
						this.$locale.baseText('nodeView.prompt.newName') + ':',
						this.$locale.baseText('nodeView.prompt.renameNode') + `: ${currentName}`,
						{
							customClass: 'rename-prompt',
							confirmButtonText: this.$locale.baseText('nodeView.prompt.rename'),
							cancelButtonText: this.$locale.baseText('nodeView.prompt.cancel'),
							inputErrorMessage: this.$locale.baseText('nodeView.prompt.invalidName'),
							inputValue: currentName,
						},
					);

					// Wait till it had time to display
					await Vue.nextTick();

					// Get the input and select the text in it
					const nameInput = document.querySelector('.rename-prompt .el-input__inner') as HTMLInputElement | undefined;
					if (nameInput) {
						nameInput.focus();
						nameInput.select();
					}

					const promptResponse = await promptResponsePromise as MessageBoxInputData;

					this.renameNode(currentName, promptResponse.value);
				} catch (e) {}
			},
			async renameNode (currentName: string, newName: string) {
				if (currentName === newName) {
					return;
				}

				const activeNodeName = this.activeNode && this.activeNode.name;
				const isActive = activeNodeName === currentName;
				if (isActive) {
					this.renamingActive = true;
				}

				// Check if node-name is unique else find one that is
				newName = this.getUniqueNodeName({
					originalName: newName,
				});

				// Rename the node and update the connections
				const workflow = this.getWorkflow(undefined, undefined, true);
				workflow.renameNode(currentName, newName);

				// Update also last selected node and exeuction data
				this.$store.commit('renameNodeSelectedAndExecution', { old: currentName, new: newName });

				// Reset all nodes and connections to load the new ones
				this.deleteEveryEndpoint();

				this.$store.commit('removeAllConnections');
				this.$store.commit('removeAllNodes', {setStateDirty: true});

				// Wait a tick that the old nodes had time to get removed
				await Vue.nextTick();

				// Add the new updated nodes
				await this.addNodes(Object.values(workflow.nodes), workflow.connectionsBySourceNode);

				// Make sure that the node is selected again
				this.deselectAllNodes();
				this.nodeSelectedByName(newName);

				if (isActive) {
					this.$store.commit('setActiveNode', newName);
					this.renamingActive = false;
				}
			},
			deleteEveryEndpoint () {
				// Check as it does not exist on first load
				if (this.instance) {
					try {
						const nodes = this.$store.getters.allNodes as INodeUi[];
						// @ts-ignore
						nodes.forEach((node: INodeUi) => this.instance.destroyDraggable(`${NODE_NAME_PREFIX}${this.$store.getters.getNodeIndex(node.name)}`));

						this.instance.deleteEveryEndpoint();
					} catch (e) {}
				}
			},
			matchCredentials(node: INodeUi) {
				if (!node.credentials) {
					return;
				}
				Object.entries(node.credentials).forEach(([nodeCredentialType, nodeCredentials]: [string, INodeCredentialsDetails]) => {
					const credentialOptions = this.$store.getters['credentials/getCredentialsByType'](nodeCredentialType) as ICredentialsResponse[];

					// Check if workflows applies old credentials style
					if (typeof nodeCredentials === 'string') {
						nodeCredentials = {
							id: null,
							name: nodeCredentials,
						};
						this.credentialsUpdated = true;
					}

					if (nodeCredentials.id) {
						// Check whether the id is matching with a credential
						const credentialsId = nodeCredentials.id.toString(); // due to a fixed bug in the migration UpdateWorkflowCredentials (just sqlite) we have to cast to string and check later if it has been a number
						const credentialsForId = credentialOptions.find((optionData: ICredentialsResponse) =>
							optionData.id === credentialsId,
						);
						if (credentialsForId) {
							if (credentialsForId.name !== nodeCredentials.name || typeof nodeCredentials.id === 'number') {
								node.credentials![nodeCredentialType] = { id: credentialsForId.id, name: credentialsForId.name };
								this.credentialsUpdated = true;
							}
							return;
						}
					}

					// No match for id found or old credentials type used
					node.credentials![nodeCredentialType] = nodeCredentials;

					// check if only one option with the name would exist
					const credentialsForName = credentialOptions.filter((optionData: ICredentialsResponse) => optionData.name === nodeCredentials.name);

					// only one option exists for the name, take it
					if (credentialsForName.length === 1) {
						node.credentials![nodeCredentialType].id = credentialsForName[0].id;
						this.credentialsUpdated = true;
					}
				});
			},
			async addNodes (nodes: INodeUi[], connections?: IConnections) {
				if (!nodes || !nodes.length) {
					return;
				}

				// Before proceeding we must check if all nodes contain the `properties` attribute.
				// Nodes are loaded without this information so we must make sure that all nodes
				// being added have this information.
				await this.loadNodesProperties(nodes.map(node => ({name: node.type, version: node.typeVersion})));

				// Add the node to the node-list
				let nodeType: INodeTypeDescription | null;
				let foundNodeIssues: INodeIssues | null;
				nodes.forEach((node) => {
					nodeType = this.$store.getters.nodeType(node.type, node.typeVersion) as INodeTypeDescription | null;

					// Make sure that some properties always exist
					if (!node.hasOwnProperty('disabled')) {
						node.disabled = false;
					}

					if (!node.hasOwnProperty('parameters')) {
						node.parameters = {};
					}

					// Load the defaul parameter values because only values which differ
					// from the defaults get saved
					if (nodeType !== null) {
						let nodeParameters = null;
						try {
							nodeParameters = NodeHelpers.getNodeParameters(nodeType.properties, node.parameters, true, false);
						} catch (e) {
							console.error(this.$locale.baseText('nodeView.thereWasAProblemLoadingTheNodeParametersOfNode') + `: "${node.name}"`); // eslint-disable-line no-console
							console.error(e); // eslint-disable-line no-console
						}
						node.parameters = nodeParameters !== null ? nodeParameters : {};

						// if it's a webhook and the path is empty set the UUID as the default path
						if (node.type === WEBHOOK_NODE_TYPE && node.parameters.path === '') {
							node.parameters.path = node.webhookId as string;
						}
					}

					// check and match credentials, apply new format if old is used
					this.matchCredentials(node);

					foundNodeIssues = this.getNodeIssues(nodeType, node);

					if (foundNodeIssues !== null) {
						node.issues = foundNodeIssues;
					}

					this.$store.commit('addNode', node);
				});

				// Wait for the node to be rendered
				await Vue.nextTick();

				// Suspend drawing
				this.instance.setSuspendDrawing(true);

				// Load the connections
				if (connections !== undefined) {
					let connectionData;
					for (const sourceNode of Object.keys(connections)) {
						for (const type of Object.keys(connections[sourceNode])) {
							for (let sourceIndex = 0; sourceIndex < connections[sourceNode][type].length; sourceIndex++) {
								const outwardConnections = connections[sourceNode][type][sourceIndex];
								if (!outwardConnections) {
									continue;
								}
								outwardConnections.forEach((
									targetData,
								) => {
									connectionData = [
										{
											node: sourceNode,
											type,
											index: sourceIndex,
										},
										{
											node: targetData.node,
											type: targetData.type,
											index: targetData.index,
										},
									] as [IConnection, IConnection];

									this.__addConnection(connectionData, true);
								});
							}
						}
					}
				}

				// Now it can draw again
				this.instance.setSuspendDrawing(false, true);
			},
			async addNodesToWorkflow (data: IWorkflowDataUpdate): Promise<IWorkflowDataUpdate> {
				// Because nodes with the same name maybe already exist, it could
				// be needed that they have to be renamed. Also could it be possible
				// that nodes are not allowd to be created because they have a create
				// limit set. So we would then link the new nodes with the already existing ones.
				// In this object all that nodes get saved in the format:
				//   old-name -> new-name
				const nodeNameTable: {
					[key: string]: string;
				} = {};
				const newNodeNames: string[] = [];

				if (!data.nodes) {
					// No nodes to add
					throw new Error(
						this.$locale.baseText('nodeView.noNodesGivenToAdd'),
					);
				}

				// Get how many of the nodes of the types which have
				// a max limit set already exist
				const nodeTypesCount = this.getNodeTypesMaxCount();

				let oldName: string;
				let newName: string;
				const createNodes: INode[] = [];

				await this.loadNodesProperties(data.nodes.map(node => ({name: node.type, version: node.typeVersion})));

				data.nodes.forEach(node => {
					if (nodeTypesCount[node.type] !== undefined) {
						if (nodeTypesCount[node.type].exist >= nodeTypesCount[node.type].max) {
							// Node is not allowed to be created so
							// do not add it to the create list but
							// add the name of the existing node
							// that this one gets linked up instead.
							nodeNameTable[node.name] = nodeTypesCount[node.type].nodeNames[0];
							return;
						} else {
							// Node can be created but increment the
							// counter in case multiple ones are
							// supposed to be created
							nodeTypesCount[node.type].exist += 1;
						}
					}

					oldName = node.name;
					newName = this.getUniqueNodeName({
						originalName: node.name,
						additionalUsedNames: newNodeNames,
						type: node.type,
					});

					newNodeNames.push(newName);
					nodeNameTable[oldName] = newName;

					createNodes.push(node);
				});

				// Get only the connections of the nodes that get created
				const newConnections: IConnections = {};
				const currentConnections = data.connections!;
				const createNodeNames = createNodes.map((node) => node.name);
				let sourceNode, type, sourceIndex, connectionIndex, connectionData;
				for (sourceNode of Object.keys(currentConnections)) {
					if (!createNodeNames.includes(sourceNode)) {
						// Node does not get created so skip output connections
						continue;
					}

					const connection: INodeConnections = {};

					for (type of Object.keys(currentConnections[sourceNode])) {
						connection[type] = [];
						for (sourceIndex = 0; sourceIndex < currentConnections[sourceNode][type].length; sourceIndex++) {
							const nodeSourceConnections = [];
							if (currentConnections[sourceNode][type][sourceIndex]) {
								for (connectionIndex = 0; connectionIndex < currentConnections[sourceNode][type][sourceIndex].length; connectionIndex++) {
									connectionData = currentConnections[sourceNode][type][sourceIndex][connectionIndex];
									if (!createNodeNames.includes(connectionData.node)) {
										// Node does not get created so skip input connection
										continue;
									}

									nodeSourceConnections.push(connectionData);
									// Add connection
								}
							}
							connection[type].push(nodeSourceConnections);
						}
					}

					newConnections[sourceNode] = connection;
				}

				// Create a workflow with the new nodes and connections that we can use
				// the rename method
				const tempWorkflow: Workflow = this.getWorkflow(createNodes, newConnections);

				// Rename all the nodes of which the name changed
				for (oldName in nodeNameTable) {
					if (oldName === nodeNameTable[oldName]) {
						// Name did not change so skip
						continue;
					}
					tempWorkflow.renameNode(oldName, nodeNameTable[oldName]);
				}

				// Add the nodes with the changed node names, expressions and connections
				await this.addNodes(Object.values(tempWorkflow.nodes), tempWorkflow.connectionsBySourceNode);

				this.$store.commit('setStateDirty', true);

				return {
					nodes: Object.values(tempWorkflow.nodes),
					connections: tempWorkflow.connectionsBySourceNode,
				};
			},
			getSelectedNodesToSave (): Promise<IWorkflowData> {
				const data: IWorkflowData = {
					nodes: [],
					connections: {},
				};

				// Get data of all the selected noes
				let nodeData;
				const exportNodeNames: string[] = [];

				for (const node of this.$store.getters.getSelectedNodes) {
					try {
						nodeData = this.getNodeDataToSave(node);
						exportNodeNames.push(node.name);
					} catch (e) {
						return Promise.reject(e);
					}

					data.nodes.push(nodeData);
				}

				// Get only connections of exported nodes and ignore all other ones
				let connectionToKeep,
					connections: INodeConnections,
					type: string,
					connectionIndex: number,
					sourceIndex: number,
					connectionData: IConnection,
					typeConnections: INodeConnections;

				data.nodes.forEach((node) => {
					connections = this.$store.getters.outgoingConnectionsByNodeName(node.name);
					if (Object.keys(connections).length === 0) {
						return;
					}

					// Keep only the connection to node which get also exported
					// @ts-ignore
					typeConnections = {};
					for (type of Object.keys(connections)) {
						for (sourceIndex = 0; sourceIndex < connections[type].length; sourceIndex++) {
							connectionToKeep = [];
							for (connectionIndex = 0; connectionIndex < connections[type][sourceIndex].length; connectionIndex++) {
								connectionData = connections[type][sourceIndex][connectionIndex];
								if (exportNodeNames.indexOf(connectionData.node) !== -1) {
									connectionToKeep.push(connectionData);
								}
							}

							if (connectionToKeep.length) {
								if (!typeConnections.hasOwnProperty(type)) {
									typeConnections[type] = [];
								}
								typeConnections[type][sourceIndex] = connectionToKeep;
							}
						}
					}

					if (Object.keys(typeConnections).length) {
						data.connections[node.name] = typeConnections;
					}
				});

				return Promise.resolve(data);
			},
			resetWorkspace () {
				// Reset nodes
				this.deleteEveryEndpoint();

				if (this.executionWaitingForWebhook === true) {
					// Make sure that if there is a waiting test-webhook that
					// it gets removed
					this.restApi().removeTestWebhook(this.$store.getters.workflowId)
						.catch(() => {
							// Ignore all errors
						});
				}

				this.$store.commit('removeAllConnections', {setStateDirty: false});
				this.$store.commit('removeAllNodes', {setStateDirty: false});

				// Reset workflow execution data
				this.$store.commit('setWorkflowExecutionData', null);
				this.$store.commit('resetAllNodesIssues');
				// vm.$forceUpdate();

				this.$store.commit('setActive', false);
				this.$store.commit('setWorkflowId', PLACEHOLDER_EMPTY_WORKFLOW_ID);
				this.$store.commit('setWorkflowName', {newName: '', setStateDirty: false});
				this.$store.commit('setWorkflowSettings', {});
				this.$store.commit('setWorkflowTagIds', []);

				this.$store.commit('setActiveExecutionId', null);
				this.$store.commit('setExecutingNode', null);
				this.$store.commit('removeActiveAction', 'workflowRunning');
				this.$store.commit('setExecutionWaitingForWebhook', false);

				this.$store.commit('resetNodeIndex');
				this.$store.commit('resetSelectedNodes');

				this.$store.commit('setNodeViewOffsetPosition', {newOffset: [0, 0], setStateDirty: false});

				return Promise.resolve();
			},
			async loadActiveWorkflows (): Promise<void> {
				const activeWorkflows = await this.restApi().getActiveWorkflows();
				this.$store.commit('setActiveWorkflows', activeWorkflows);
			},
			async loadNodeTypes (): Promise<void> {
				const nodeTypes = await this.restApi().getNodeTypes();
				this.$store.commit('setNodeTypes', nodeTypes);
			},
			async loadCredentialTypes (): Promise<void> {
				await this.$store.dispatch('credentials/fetchCredentialTypes');
			},
			async loadCredentials (): Promise<void> {
				await this.$store.dispatch('credentials/fetchAllCredentials');
			},
			async loadNodesProperties(nodeInfos: INodeTypeNameVersion[]): Promise<void> {
				const allNodes:INodeTypeDescription[] = this.$store.getters.allNodeTypes;

				const nodesToBeFetched:INodeTypeNameVersion[] = [];
				allNodes.forEach(node => {
					if(!!nodeInfos.find(n => n.name === node.name && n.version === node.version) && !node.hasOwnProperty('properties')) {
						nodesToBeFetched.push({
							name: node.name,
							version: node.version,
						});
					}
				});

				if (nodesToBeFetched.length > 0) {
					// Only call API if node information is actually missing
					this.startLoading();

					const nodesInfo = await this.restApi().getNodesInformation(nodesToBeFetched);

					nodesInfo.forEach(nodeInfo => {
						if (nodeInfo.translation) {
							const nodeType = this.$locale.shortNodeType(nodeInfo.name);

							addNodeTranslation(
								{ [nodeType]: nodeInfo.translation },
								this.$store.getters.defaultLocale,
							);
						}
					});

					this.$store.commit('updateNodeTypes', nodesInfo);
					this.stopLoading();
				}
			},
			async onPostMessageReceived(message: MessageEvent) {
				try {
					const json = JSON.parse(message.data);
					if (json && json.command === 'openWorkflow') {
						try {
							await this.importWorkflowExact(json);
						} catch (e) {
							if (window.top) {
								window.top.postMessage(JSON.stringify({ command: 'error', message: this.$locale.baseText('openWorkflow.workflowImportError') }), '*');
							}
							this.$showMessage({
								title: this.$locale.baseText('openWorkflow.workflowImportError'),
								message: (e as Error).message,
								type: 'error',
							});
						}
					}
				} catch (e) {
				}
			},
			async onImportWorkflowDataEvent(data: IDataObject) {
				await this.importWorkflowData(data.data as IWorkflowDataUpdate);
			},
			async onImportWorkflowUrlEvent(data: IDataObject) {
				const workflowData = await this.getWorkflowDataFromUrl(data.url as string);
				if (workflowData !== undefined) {
					await this.importWorkflowData(workflowData);
				}
			},
		},

		async mounted () {
			this.$titleReset();
			window.addEventListener('message', this.onPostMessageReceived);
			this.$root.$on('importWorkflowData', this.onImportWorkflowDataEvent);
			this.$root.$on('newWorkflow', this.newWorkflow);
			this.$root.$on('importWorkflowUrl', this.onImportWorkflowUrlEvent);

			this.startLoading();

			const loadPromises = [
				this.loadActiveWorkflows(),
				this.loadCredentials(),
				this.loadCredentialTypes(),
				this.loadNodeTypes(),
			];

			try {
				await Promise.all(loadPromises);
			} catch (error) {
				this.$showError(
					error,
					this.$locale.baseText('nodeView.showError.mounted1.title'),
					this.$locale.baseText('nodeView.showError.mounted1.message') + ':',
				);
				return;
			}

			this.instance.ready(async () => {
				try {
					this.initNodeView();
					await this.initView();
					if (window.top) {
						window.top.postMessage(JSON.stringify({command: 'n8nReady',version:this.$store.getters.versionCli}), '*');
					}
				} catch (error) {
					this.$showError(
						error,
						this.$locale.baseText('nodeView.showError.mounted2.title'),
						this.$locale.baseText('nodeView.showError.mounted2.message') + ':',
					);
				}
				this.stopLoading();

				setTimeout(() => {
					this.$store.dispatch('users/showPersonalizationSurvey');
					this.checkForNewVersions();
				}, 0);
			});

			this.$externalHooks().run('nodeView.mount');
		},

		destroyed () {
			this.resetWorkspace();
			this.$store.commit('setStateDirty', false);
			window.removeEventListener('message', this.onPostMessageReceived);
			this.$root.$off('newWorkflow', this.newWorkflow);
			this.$root.$off('importWorkflowData', this.onImportWorkflowDataEvent);
			this.$root.$off('importWorkflowUrl', this.onImportWorkflowUrlEvent);
		},
	});
</script>

<style scoped lang="scss">

.zoom-menu {
	$--zoom-menu-margin: 5;

	position: fixed;
	left: $--sidebar-width + $--zoom-menu-margin;
	width: 200px;
	bottom: 45px;
	line-height: 25px;
	color: #444;
	padding-right: 5px;

	&.expanded {
		left: $--sidebar-expanded-width + $--zoom-menu-margin;
	}

	button {
		border: var(--border-base);
	}
}

.regular-zoom-menu {
	@media (max-width: $--breakpoint-2xs) {
		bottom: 90px;
	}
}

.demo-zoom-menu {
	left: 10px;
	bottom: 10px;
}

.node-buttons-wrapper {
	position: fixed;
  width: 150px;
  height: 200px;
	top: 0;
  right: 0;
  display: flex;
}

.node-creator-button {
	position: fixed;
	text-align: center;
	top: 80px;
	right: 20px;
	display: flex;
	flex-direction: column;
}

.node-creator-button button {
	position: relative;
}

.add-sticky-button {
	margin-top: var(--spacing-2xs);
}

.node-view-root {
	position: absolute;
	width: 100%;
	height: 100%;
	left: 0;
	top: 0;
	overflow: hidden;
	background-color: var(--color-canvas-background);
}

.node-view-wrapper {
	position: fixed;
	width: 100%;
	height: 100%;
}

.node-view {
	position: relative;
	width: 100%;
	height: 100%;
	transform-origin: 0 0;
}

.node-view-background {
	background-color: var(--color-canvas-background);
	position: absolute;
	width: 10000px;
	height: 10000px;
}

.move-active {
	cursor: grab;
	cursor: -moz-grab;
	cursor: -webkit-grab;
	touch-action: none;
}

.move-in-process {
	cursor: grabbing;
	cursor: -moz-grabbing;
	cursor: -webkit-grabbing;
	touch-action: none;
}

.workflow-execute-wrapper {
	position: fixed;
	line-height: 65px;
	left: calc(50% - 150px);
	bottom: 30px;
	width: 300px;
	text-align: center;

	> * {
		margin-inline-end: 0.625rem;
	}
}

/* Makes sure that when selected with mouse it does not select text */
.do-not-select *,
.jtk-drag-select * {
	-webkit-touch-callout: none;
	-webkit-user-select: none;
	-khtml-user-select: none;
	-moz-user-select: none;
	-ms-user-select: none;
	user-select: none;
}

</style>

<style lang="scss">

.connection-run-items-label {
	span {
		border-radius: 7px;
		background-color: hsla(var(--color-canvas-background-h),var( --color-canvas-background-s), var(--color-canvas-background-l), .85);
		line-height: 1.3em;
		padding: 0px 3px;
		white-space: nowrap;
		font-size: var(--font-size-s);
		font-weight: var(--font-weight-regular);
		color: var(--color-success);
	}

	.floating {
		position: absolute;
		top: -22px;
		transform: translateX(-50%);
	}
}

.connection-input-name-label {
	position: relative;

	span {
		position: absolute;
		top: -10px;
		left: -60px;
	}
}

.drop-add-node-label {
	color: #555;
	font-weight: 600;
	font-size: 0.8em;
	text-align: center;
	background-color: #ffffff55;
}

.node-input-endpoint-label,
.node-output-endpoint-label {
	background-color: hsla(var(--color-canvas-background-h),var( --color-canvas-background-s), var(--color-canvas-background-l), .85);
	border-radius: 7px;
	font-size: 0.7em;
	padding: 2px;
	white-space: nowrap;
}

.node-input-endpoint-label {
	text-align: right;
}

.button-white {
	border: none;
	padding: 0.3em;
	margin: 0 0.1em;
	border-radius: 3px;
	font-size: 1.2em;
	background: #fff;
	width: 40px;
	height: 40px;
	color: #666;
	cursor: pointer;

	&:hover {
		transform: scale(1.1);
	}
}

.connection-actions {
	&:hover {
		display: block !important;
	}

	> div {
		color: var(--color-foreground-xdark);
		border: 2px solid var(--color-foreground-xdark);
		background-color: var(--color-background-xlight);
		border-radius: var(--border-radius-base);
		height: var(--spacing-l);
		width: var(--spacing-l);
		cursor: pointer;

		display: inline-flex;
		align-items: center;
		justify-content: center;

		position: absolute;
		top: -12px;

		&.add {
			right: 4px;
		}

		&.delete {
			left: 4px;
		}

		svg {
			pointer-events: none;
			font-size: var(--font-size-2xs);
		}

		&:hover {
			border-color: var(--color-primary);
			color: var(--color-primary);
		}
	}
}

</style><|MERGE_RESOLUTION|>--- conflicted
+++ resolved
@@ -21,33 +21,25 @@
 				class="node-view"
 				:style="workflowStyle"
 			>
-<<<<<<< HEAD
-			<div id="node-view-background" class="node-view-background" :style="backgroundStyle"></div>
-			<div id="node-view" class="node-view" :style="workflowStyle">
 				<div v-for="nodeData in nodes" :key="getNodeIndex(nodeData.name)">
 					<node
-					v-if="nodeData.type !== 'n8n-nodes-base.note'"
-=======
-				<node
-					v-for="nodeData in nodes"
->>>>>>> 5bf0b5cc
-					@duplicateNode="duplicateNode"
-					@deselectAllNodes="deselectAllNodes"
-					@deselectNode="nodeDeselectedByName"
-					@nodeSelected="nodeSelectedByName"
-					@removeNode="removeNode"
-					@runWorkflow="runWorkflow"
-					@moved="onNodeMoved"
-					@run="onNodeRun"
-					:id="'node-' + getNodeIndex(nodeData.name)"
-					:key="getNodeIndex(nodeData.name)"
-					:name="nodeData.name"
-					:isReadOnly="isReadOnly"
-					:instance="instance"
-					:isActive="!!activeNode && activeNode.name === nodeData.name"
-					:hideActions="pullConnActive"
-<<<<<<< HEAD
-					></node>
+						v-if="nodeData.type !== 'n8n-nodes-base.note'"
+						@duplicateNode="duplicateNode"
+						@deselectAllNodes="deselectAllNodes"
+						@deselectNode="nodeDeselectedByName"
+						@nodeSelected="nodeSelectedByName"
+						@removeNode="removeNode"
+						@runWorkflow="runWorkflow"
+						@moved="onNodeMoved"
+						@run="onNodeRun"
+						:id="'node-' + getNodeIndex(nodeData.name)"
+						:key="getNodeIndex(nodeData.name)"
+						:name="nodeData.name"
+						:isReadOnly="isReadOnly"
+						:instance="instance"
+						:isActive="!!activeNode && activeNode.name === nodeData.name"
+						:hideActions="pullConnActive"
+					/>
 					<Sticky
 						v-else
 						@duplicateNode="duplicateNode"
@@ -68,13 +60,10 @@
 						:hideActions="pullConnActive"
 					/>
 				</div>
-=======
-				/>
->>>>>>> 5bf0b5cc
 			</div>
 		</div>
 		<DataDisplay :renaming="renamingActive" @valueChanged="valueChanged"/>
-		<div 
+		<div
 			class="node-buttons-wrapper"
 			v-if="!createNodeActive && !isReadOnly"
 			@mouseover="isAddStickyButtonVisible = true"
@@ -783,7 +772,7 @@
 					return;
 				}
 
-			
+
 				if (!this.isStickyNode) {
 					// node modal is open
 					if (this.activeNode) {
@@ -892,7 +881,7 @@
 					if (lastSelectedNode !== null) {
 						this.$store.commit('setActiveNode', lastSelectedNode.name);
 					}
-					
+
 
 					if (this.lastSelectedNode && this.isStickyNode) {
 						const nodeParameters = {
@@ -1532,21 +1521,16 @@
 
 				this.$store.commit('setStateDirty', true);
 
-<<<<<<< HEAD
-				if(nodeTypeName === 'n8n-nodes-base.note') {
+				if (nodeTypeName === 'n8n-nodes-base.note') {
 					this.$telemetry.trackNodesPanel('nodeView.addSticky', { workflow_id: this.$store.getters.workflowId });
 				} else {
 					this.$externalHooks().run('nodeView.addNodeButton', { nodeTypeName });
-					this.$telemetry.trackNodesPanel('nodeView.addNodeButton', { node_type: nodeTypeName, workflow_id: this.$store.getters.workflowId });
-				}
-=======
-				this.$externalHooks().run('nodeView.addNodeButton', { nodeTypeName });
-				this.$telemetry.trackNodesPanel('nodeView.addNodeButton', {
-					node_type: nodeTypeName,
-					workflow_id: this.$store.getters.workflowId,
-					drag_and_drop: options.dragAndDrop,
-				} as IDataObject);
->>>>>>> 5bf0b5cc
+					this.$telemetry.trackNodesPanel('nodeView.addNodeButton', {
+						node_type: nodeTypeName,
+						workflow_id: this.$store.getters.workflowId,
+						drag_and_drop: options.dragAndDrop,
+					} as IDataObject);
+				}
 
 				// Automatically deselect all nodes and select the current one and also active
 				// current node
@@ -2330,7 +2314,7 @@
 					this.$externalHooks().run('node.deleteNode', { node });
 					this.$telemetry.track('User deleted node', { node_type: node.type, workflow_id: this.$store.getters.workflowId });
 				}
-				
+
 				let waitForNewConnection = false;
 				// connect nodes before/after deleted node
 				const nodeType: INodeTypeDescription | null = this.$store.getters.nodeType(node.type, node.typeVersion);
