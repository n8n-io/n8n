<template>
	<div :class="$style['content']">
		<div
			class="node-view-root do-not-select"
			id="node-view-root"
			data-test-id="node-view-root"
			@dragover="onDragOver"
			@drop="onDrop"
		>
			<div
				class="node-view-wrapper"
				:class="workflowClasses"
				@touchstart="mouseDown"
				@touchend="mouseUp"
				@touchmove="mouseMoveNodeWorkflow"
				@mousedown="mouseDown"
				v-touch:tap="touchTap"
				@mouseup="mouseUp"
				@wheel="canvasStore.wheelScroll"
			>
				<div
					id="node-view-background"
					class="node-view-background"
					:style="backgroundStyle"
					data-test-id="node-view-background"
				/>
				<div
					id="node-view"
					class="node-view"
					:style="workflowStyle"
					ref="nodeView"
					data-test-id="node-view"
				>
					<canvas-add-button
						:style="canvasAddButtonStyle"
						@click="showTriggerCreator(NODE_CREATOR_OPEN_SOURCES.TRIGGER_PLACEHOLDER_BUTTON)"
						v-show="showCanvasAddButton"
						:showTooltip="!containsTrigger && showTriggerMissingTooltip"
						:position="canvasStore.canvasAddButtonPosition"
						ref="canvasAddButton"
						@hook:mounted="canvasStore.setRecenteredCanvasAddButtonPosition"
						data-test-id="canvas-add-button"
					/>
					<template v-for="nodeData in nodes">
						<node
							v-if="nodeData.type !== STICKY_NODE_TYPE"
							@duplicateNode="duplicateNode"
							@deselectAllNodes="deselectAllNodes"
							@deselectNode="nodeDeselectedByName"
							@nodeSelected="nodeSelectedByName"
							@removeNode="(name) => removeNode(name, true)"
							@runWorkflow="onRunNode"
							@moved="onNodeMoved"
							@run="onNodeRun"
							:key="`${nodeData.id}_node`"
							:name="nodeData.name"
							:isReadOnly="isReadOnly"
							:instance="instance"
							:isActive="!!activeNode && activeNode.name === nodeData.name"
							:hideActions="pullConnActive"
							:isProductionExecutionPreview="isProductionExecutionPreview"
						>
							<template #custom-tooltip>
								<span
									v-text="
										$locale.baseText('nodeView.placeholderNode.addTriggerNodeBeforeExecuting')
									"
								/>
							</template>
						</node>
						<sticky
							v-else
							@deselectAllNodes="deselectAllNodes"
							@deselectNode="nodeDeselectedByName"
							@nodeSelected="nodeSelectedByName"
							@removeNode="(name) => removeNode(name, true)"
							:key="`${nodeData.id}_sticky`"
							:name="nodeData.name"
							:isReadOnly="isReadOnly"
							:instance="instance"
							:isActive="!!activeNode && activeNode.name === nodeData.name"
							:nodeViewScale="nodeViewScale"
							:gridSize="GRID_SIZE"
							:hideActions="pullConnActive"
						/>
					</template>
				</div>
			</div>
			<node-details-view
				:readOnly="isReadOnly"
				:renaming="renamingActive"
				:isProductionExecutionPreview="isProductionExecutionPreview"
				@valueChanged="valueChanged"
				@stopExecution="stopExecution"
				@saveKeyboardShortcut="onSaveKeyboardShortcut"
			/>
			<node-creation
				v-if="!isReadOnly"
				:create-node-active="createNodeActive"
				:node-view-scale="nodeViewScale"
				@toggleNodeCreator="onToggleNodeCreator"
				@addNode="onAddNode"
			/>
			<canvas-controls />
			<div class="workflow-execute-wrapper" v-if="!isReadOnly">
				<span
					@mouseenter="showTriggerMissingToltip(true)"
					@mouseleave="showTriggerMissingToltip(false)"
					@click="onRunContainerClick"
				>
					<n8n-button
						@click.stop="onRunWorkflow"
						:loading="workflowRunning"
						:label="runButtonText"
						:title="$locale.baseText('nodeView.executesTheWorkflowFromATriggerNode')"
						size="large"
						icon="play-circle"
						type="primary"
						:disabled="isExecutionDisabled"
						data-test-id="execute-workflow-button"
					/>
				</span>

				<n8n-icon-button
					v-if="workflowRunning === true && !executionWaitingForWebhook"
					icon="stop"
					size="large"
					class="stop-execution"
					type="secondary"
					:title="
						stopExecutionInProgress
							? $locale.baseText('nodeView.stoppingCurrentExecution')
							: $locale.baseText('nodeView.stopCurrentExecution')
					"
					:loading="stopExecutionInProgress"
					@click.stop="stopExecution"
					data-test-id="stop-execution-button"
				/>

				<n8n-icon-button
					v-if="workflowRunning === true && executionWaitingForWebhook === true"
					class="stop-execution"
					icon="stop"
					size="large"
					:title="$locale.baseText('nodeView.stopWaitingForWebhookCall')"
					type="secondary"
					@click.stop="stopWaitingForWebhook"
					data-test-id="stop-execution-waiting-for-webhook-button"
				/>

				<n8n-icon-button
					v-if="!isReadOnly && workflowExecution && !workflowRunning && !allTriggersDisabled"
					:title="$locale.baseText('nodeView.deletesTheCurrentExecutionData')"
					icon="trash"
					size="large"
					@click.stop="clearExecutionData"
					data-test-id="clear-execution-data-button"
				/>
			</div>
		</div>
	</div>
</template>

<script lang="ts">
import Vue from 'vue';
import { mapStores } from 'pinia';

import type {
	Endpoint,
	Connection,
	ConnectionEstablishedParams,
	BeforeDropParams,
	ConnectionDetachedParams,
	ConnectionMovedParams,
} from '@jsplumb/core';
import {
	EVENT_CONNECTION,
	EVENT_CONNECTION_DETACHED,
	EVENT_CONNECTION_MOVED,
	INTERCEPT_BEFORE_DROP,
} from '@jsplumb/core';
import type { MessageBoxInputData } from 'element-ui/types/message-box';

import {
	FIRST_ONBOARDING_PROMPT_TIMEOUT,
	MAIN_HEADER_TABS,
	MODAL_CANCEL,
	MODAL_CLOSE,
	MODAL_CONFIRMED,
	NODE_OUTPUT_DEFAULT_KEY,
	ONBOARDING_CALL_SIGNUP_MODAL_KEY,
	ONBOARDING_PROMPT_TIMEBOX,
	PLACEHOLDER_EMPTY_WORKFLOW_ID,
	QUICKSTART_NOTE_NAME,
	START_NODE_TYPE,
	STICKY_NODE_TYPE,
	VIEWS,
	WEBHOOK_NODE_TYPE,
	TRIGGER_NODE_CREATOR_VIEW,
	EnterpriseEditionFeature,
	REGULAR_NODE_CREATOR_VIEW,
	MANUAL_TRIGGER_NODE_TYPE,
	NODE_CREATOR_OPEN_SOURCES,
} from '@/constants';
import { copyPaste } from '@/mixins/copyPaste';
import { externalHooks } from '@/mixins/externalHooks';
import { genericHelpers } from '@/mixins/genericHelpers';
import { moveNodeWorkflow } from '@/mixins/moveNodeWorkflow';
import useGlobalLinkActions from '@/composables/useGlobalLinkActions';
import useCanvasMouseSelect from '@/composables/useCanvasMouseSelect';
import { showMessage } from '@/mixins/showMessage';
import { useTitleChange } from '@/composables/useTitleChange';
import { useUniqueNodeName } from '@/composables/useUniqueNodeName';
import { useI18n } from '@/composables/useI18n';

import { workflowHelpers } from '@/mixins/workflowHelpers';
import { workflowRun } from '@/mixins/workflowRun';

import NodeDetailsView from '@/components/NodeDetailsView.vue';
import Node from '@/components/Node.vue';
import NodeSettings from '@/components/NodeSettings.vue';
import Sticky from '@/components/Sticky.vue';
import CanvasAddButton from './CanvasAddButton.vue';
import mixins from 'vue-typed-mixins';
import { v4 as uuid } from 'uuid';
import type {
	IConnection,
	IConnections,
	IDataObject,
	IExecutionsSummary,
	INode,
	INodeConnections,
	INodeCredentialsDetails,
	INodeIssues,
	INodeTypeDescription,
	INodeTypeNameVersion,
	IPinData,
	IRun,
	ITaskData,
	ITelemetryTrackProperties,
	IWorkflowBase,
	Workflow,
} from 'n8n-workflow';
import { deepCopy, NodeHelpers, TelemetryHelpers } from 'n8n-workflow';
import type {
	ICredentialsResponse,
	IExecutionResponse,
	IWorkflowDb,
	IWorkflowData,
	INodeUi,
	IUpdateInformation,
	IWorkflowDataUpdate,
	XYPosition,
	IPushDataExecutionFinished,
	ITag,
	INewWorkflowData,
	IWorkflowTemplate,
	IWorkflowToShare,
	IUser,
	INodeUpdatePropertiesInformation,
	NodeCreatorOpenSource,
} from '@/Interface';

import { debounceHelper } from '@/mixins/debounce';
import { useUIStore } from '@/stores/ui.store';
import { useSettingsStore } from '@/stores/settings.store';
import { useUsersStore } from '@/stores/users.store';
import type { Route, RawLocation } from 'vue-router';
import { dataPinningEventBus, nodeViewEventBus } from '@/event-bus';
import { useWorkflowsStore } from '@/stores/workflows.store';
import { useRootStore } from '@/stores/n8nRoot.store';
import { useNDVStore } from '@/stores/ndv.store';
import { useSegment } from '@/stores/segment.store';
import { useTemplatesStore } from '@/stores/templates.store';
import { useNodeTypesStore } from '@/stores/nodeTypes.store';
import { useCredentialsStore } from '@/stores/credentials.store';
import { useTagsStore } from '@/stores/tags.store';
import { useNodeCreatorStore } from '@/stores/nodeCreator.store';
import { useCanvasStore } from '@/stores/canvas.store';
import { useWorkflowsEEStore } from '@/stores/workflows.ee.store';
import { useEnvironmentsStore } from '@/stores';
import * as NodeViewUtils from '@/utils/nodeViewUtils';
import { getAccountAge, getConnectionInfo, getNodeViewTab } from '@/utils';
import { useHistoryStore } from '@/stores/history.store';
import {
	AddConnectionCommand,
	AddNodeCommand,
	MoveNodeCommand,
	RemoveConnectionCommand,
	RemoveNodeCommand,
	RenameNodeCommand,
	historyBus,
} from '@/models/history';
import type { BrowserJsPlumbInstance } from '@jsplumb/browser-ui';
import {
	EVENT_ENDPOINT_MOUSEOVER,
	EVENT_ENDPOINT_MOUSEOUT,
	EVENT_DRAG_MOVE,
	EVENT_CONNECTION_DRAG,
	EVENT_CONNECTION_ABORT,
	EVENT_CONNECTION_MOUSEOUT,
	EVENT_CONNECTION_MOUSEOVER,
	ready,
} from '@jsplumb/browser-ui';
import type { N8nPlusEndpoint } from '@/plugins/endpoints/N8nPlusEndpointType';
import {
	N8nPlusEndpointType,
	EVENT_PLUS_ENDPOINT_CLICK,
} from '@/plugins/endpoints/N8nPlusEndpointType';

interface AddNodeOptions {
	position?: XYPosition;
	dragAndDrop?: boolean;
}

const NodeCreator = async () => import('@/components/Node/NodeCreator/NodeCreator.vue');
const NodeCreation = async () => import('@/components/Node/NodeCreation.vue');
const CanvasControls = async () => import('@/components/CanvasControls.vue');

export default mixins(
	copyPaste,
	externalHooks,
	genericHelpers,
	moveNodeWorkflow,
	showMessage,
	workflowHelpers,
	workflowRun,
	debounceHelper,
<<<<<<< HEAD
)
	.extend({
		name: 'NodeView',
		components: {
			NodeDetailsView,
			Node,
			NodeCreator,
			NodeSettings,
			Sticky,
			CanvasAddButton,
			NodeCreation,
			CanvasControls,
		},
		errorCaptured: (err, vm, info) => {
			console.error('errorCaptured'); // eslint-disable-line no-console
			console.error(err); // eslint-disable-line no-console
		},
		watch: {
			// Listen to route changes and load the workflow accordingly
			'$route' (to: Route, from: Route) {
				const currentTab = getNodeViewTab(to);
				const nodeViewNotInitialized = !this.uiStore.nodeViewInitialized;
				let workflowChanged =
					from.params.name !== to.params.name &&
					// Both 'new' and __EMPTY__ are new workflow names, so ignore them when detecting if wf changed
					!(from.params.name === 'new' && this.currentWorkflow === PLACEHOLDER_EMPTY_WORKFLOW_ID) &&
					// Also ignore if workflow id changes when saving new workflow
					to.params.action !== 'workflowSave';
				const isOpeningTemplate = to.name === VIEWS.TEMPLATE_IMPORT;

				// When entering this tab:
				if (currentTab === MAIN_HEADER_TABS.WORKFLOW || isOpeningTemplate) {
					if (workflowChanged || nodeViewNotInitialized || isOpeningTemplate) {
						this.startLoading();
						if (nodeViewNotInitialized) {
							const previousDirtyState = this.uiStore.stateIsDirty;
							void this.resetWorkspace();
							this.uiStore.stateIsDirty = previousDirtyState;
						}
						void this.initView().then(() => {
							this.stopLoading();
							if (this.blankRedirect) {
								this.blankRedirect = false;
							}
						});
					}
=======
).extend({
	name: 'NodeView',
	components: {
		NodeDetailsView,
		Node,
		NodeCreator,
		NodeSettings,
		Sticky,
		CanvasAddButton,
		NodeCreation,
		CanvasControls,
	},
	setup() {
		return {
			...useCanvasMouseSelect(),
			...useGlobalLinkActions(),
			...useTitleChange(),
			...useUniqueNodeName(),
			...useI18n(),
		};
	},
	errorCaptured: (err, vm, info) => {
		console.error('errorCaptured'); // eslint-disable-line no-console
		console.error(err); // eslint-disable-line no-console
	},
	watch: {
		// Listen to route changes and load the workflow accordingly
		$route(to: Route, from: Route) {
			const currentTab = getNodeViewTab(to);
			const nodeViewNotInitialized = !this.uiStore.nodeViewInitialized;
			let workflowChanged =
				from.params.name !== to.params.name &&
				// Both 'new' and __EMPTY__ are new workflow names, so ignore them when detecting if wf changed
				!(from.params.name === 'new' && this.currentWorkflow === PLACEHOLDER_EMPTY_WORKFLOW_ID) &&
				// Also ignore if workflow id changes when saving new workflow
				to.params.action !== 'workflowSave';
			const isOpeningTemplate = to.name === VIEWS.TEMPLATE_IMPORT;

			// When entering this tab:
			if (currentTab === MAIN_HEADER_TABS.WORKFLOW || isOpeningTemplate) {
				if (workflowChanged || nodeViewNotInitialized || isOpeningTemplate) {
					this.startLoading();
					if (nodeViewNotInitialized) {
						const previousDirtyState = this.uiStore.stateIsDirty;
						this.resetWorkspace();
						this.uiStore.stateIsDirty = previousDirtyState;
					}
					this.loadCredentials();
					this.initView().then(() => {
						this.stopLoading();
						if (this.blankRedirect) {
							this.blankRedirect = false;
						}
					});
>>>>>>> ee582cc3
				}
			}
			// Also, when landing on executions tab, check if workflow data is changed
			if (currentTab === MAIN_HEADER_TABS.EXECUTIONS) {
				workflowChanged =
					from.params.name !== to.params.name &&
					!(to.params.name === 'new' && from.params.name === undefined);
				if (workflowChanged) {
					// This will trigger node view to update next time workflow tab is opened
					this.uiStore.nodeViewInitialized = false;
				}
<<<<<<< HEAD
			},
			activeNode () {
				// When a node gets set as active deactivate the create-menu
				this.createNodeActive = false;
			},
			containsTrigger(containsTrigger) {
				// Re-center CanvasAddButton if there's no triggers
				if (containsTrigger === false) this.canvasStore.setRecenteredCanvasAddButtonPosition(this.getNodeViewOffsetPosition);
				else void this.tryToAddWelcomeSticky();
			},
			nodeViewScale(newScale) {
				const element = this.$refs.nodeView as HTMLDivElement;

				if(element) {
					element.style.transform = `scale(${newScale})`;
				}
			},
		},
		async beforeRouteLeave(to, from, next) {
			const nextTab = getNodeViewTab(to);
			// Only react if leaving workflow tab and going to a separate page
			if (!nextTab) {
				// Skip check if in the middle of template import
				if (from.name === VIEWS.TEMPLATE_IMPORT) {
					next();
					return;
=======
			}
		},
		activeNode() {
			// When a node gets set as active deactivate the create-menu
			this.createNodeActive = false;
		},
		containsTrigger(containsTrigger) {
			// Re-center CanvasAddButton if there's no triggers
			if (containsTrigger === false)
				this.canvasStore.setRecenteredCanvasAddButtonPosition(this.getNodeViewOffsetPosition);
		},
		nodeViewScale(newScale) {
			const elementRef = this.$refs.nodeView as HTMLDivElement | undefined;
			if (elementRef) {
				elementRef.style.transform = `scale(${newScale})`;
			}
		},
	},
	async beforeRouteLeave(to, from, next) {
		if (getNodeViewTab(to) === MAIN_HEADER_TABS.EXECUTIONS || from.name === VIEWS.TEMPLATE_IMPORT) {
			next();
			return;
		}
		if (this.uiStore.stateIsDirty) {
			const confirmModal = await this.confirmModal(
				this.$locale.baseText('generic.unsavedWork.confirmMessage.message'),
				this.$locale.baseText('generic.unsavedWork.confirmMessage.headline'),
				'warning',
				this.$locale.baseText('generic.unsavedWork.confirmMessage.confirmButtonText'),
				this.$locale.baseText('generic.unsavedWork.confirmMessage.cancelButtonText'),
				true,
			);
			if (confirmModal === MODAL_CONFIRMED) {
				// Make sure workflow id is empty when leaving the editor
				this.workflowsStore.setWorkflowId(PLACEHOLDER_EMPTY_WORKFLOW_ID);
				const saved = await this.saveCurrentWorkflow({}, false);
				if (saved) {
					await this.settingsStore.fetchPromptsData();
>>>>>>> ee582cc3
				}
				this.uiStore.stateIsDirty = false;

				if (from.name === VIEWS.NEW_WORKFLOW) {
					// Replace the current route with the new workflow route
					// before navigating to the new route when saving new workflow.
					this.$router.replace(
						{ name: VIEWS.WORKFLOW, params: { name: this.currentWorkflow } },
						() => {
							// We can't use next() here since vue-router
							// would prevent the navigation with an error
<<<<<<< HEAD
							void this.$router.push(to as RawLocation);
							});
						} else {
							next();
						}
					} else if (confirmModal === MODAL_CANCEL) {
						await this.resetWorkspace();
						this.uiStore.stateIsDirty = false;

						next();
					} else if (confirmModal === MODAL_CLOSE) {
						next(false);
					}
=======
							this.$router.push(to as RawLocation);
						},
					);
>>>>>>> ee582cc3
				} else {
					next();
				}
			} else if (confirmModal === MODAL_CANCEL) {
				this.workflowsStore.setWorkflowId(PLACEHOLDER_EMPTY_WORKFLOW_ID);
				this.resetWorkspace();
				this.uiStore.stateIsDirty = false;
				next();
			}
		} else {
			next();
		}
	},
	computed: {
		...mapStores(
			useCanvasStore,
			useTagsStore,
			useCredentialsStore,
			useNodeCreatorStore,
			useNodeTypesStore,
			useNDVStore,
			useRootStore,
			useSettingsStore,
			useTemplatesStore,
			useUIStore,
			useWorkflowsStore,
			useUsersStore,
			useNodeCreatorStore,
			useEnvironmentsStore,
			useWorkflowsEEStore,
			useHistoryStore,
		),
		nativelyNumberSuffixedDefaults(): string[] {
			return this.rootStore.nativelyNumberSuffixedDefaults;
		},
		currentUser(): IUser | null {
			return this.usersStore.currentUser;
		},
		activeNode(): INodeUi | null {
			return this.ndvStore.activeNode;
		},
		executionWaitingForWebhook(): boolean {
			return this.workflowsStore.executionWaitingForWebhook;
		},
		isDemo(): boolean {
			return this.$route.name === VIEWS.DEMO;
		},
		showCanvasAddButton(): boolean {
			return this.loadingService === null && !this.containsTrigger && !this.isDemo;
		},
		lastSelectedNode(): INodeUi | null {
			return this.uiStore.getLastSelectedNode;
		},
		nodes(): INodeUi[] {
			return this.workflowsStore.allNodes;
		},
		runButtonText(): string {
			if (!this.workflowRunning) {
				return this.$locale.baseText('nodeView.runButtonText.executeWorkflow');
			}

			if (this.executionWaitingForWebhook) {
				return this.$locale.baseText('nodeView.runButtonText.waitingForTriggerEvent');
			}

			return this.$locale.baseText('nodeView.runButtonText.executingWorkflow');
		},
		workflowStyle(): object {
			const offsetPosition = this.uiStore.nodeViewOffsetPosition;
			return {
				left: offsetPosition[0] + 'px',
				top: offsetPosition[1] + 'px',
			};
		},
<<<<<<< HEAD
		beforeDestroy() {
			void this.resetWorkspace();
			// Make sure the event listeners get removed again else we
			// could add up with them registred multiple times
			document.removeEventListener('keydown', this.keyDown);
			document.removeEventListener('keyup', this.keyUp);
			this.unregisterCustomAction('showNodeCreator');
		},
		methods: {
			showTriggerMissingToltip(isVisible: boolean) {
				this.showTriggerMissingTooltip = isVisible;
			},
			onRunNode(nodeName: string, source: string) {
				const node = this.workflowsStore.getNodeByName(nodeName);
=======
		canvasAddButtonStyle(): object {
			return {
				'pointer-events': this.createNodeActive ? 'none' : 'all',
			};
		},
		backgroundStyle(): object {
			return NodeViewUtils.getBackgroundStyles(
				this.nodeViewScale,
				this.uiStore.nodeViewOffsetPosition,
				this.isExecutionPreview,
			);
		},
		workflowClasses() {
			const returnClasses = [];
			if (this.ctrlKeyPressed || this.moveCanvasKeyPressed) {
				if (this.uiStore.nodeViewMoveInProgress === true) {
					returnClasses.push('move-in-process');
				} else {
					returnClasses.push('move-active');
				}
			}
			if (this.selectActive || this.ctrlKeyPressed || this.moveCanvasKeyPressed) {
				// Makes sure that nothing gets selected while select or move is active
				returnClasses.push('do-not-select');
			}
			return returnClasses;
		},
		workflowExecution(): IExecutionResponse | null {
			return this.workflowsStore.getWorkflowExecution;
		},
		workflowRunning(): boolean {
			return this.uiStore.isActionActive('workflowRunning');
		},
		currentWorkflow(): string {
			return this.$route.params.name || this.workflowsStore.workflowId;
		},
		workflowName(): string {
			return this.workflowsStore.workflowName;
		},
		allTriggersDisabled(): boolean {
			const disabledTriggerNodes = this.triggerNodes.filter((node) => node.disabled);
			return disabledTriggerNodes.length === this.triggerNodes.length;
		},
		triggerNodes(): INodeUi[] {
			return this.nodes.filter(
				(node) => node.type === START_NODE_TYPE || this.nodeTypesStore.isTriggerNode(node.type),
			);
		},
		containsTrigger(): boolean {
			return this.triggerNodes.length > 0;
		},
		isExecutionDisabled(): boolean {
			return !this.containsTrigger || this.allTriggersDisabled;
		},
		getNodeViewOffsetPosition(): XYPosition {
			return this.uiStore.nodeViewOffsetPosition;
		},
		nodeViewScale(): number {
			return this.canvasStore.nodeViewScale;
		},
		instance(): BrowserJsPlumbInstance {
			return this.canvasStore.jsPlumbInstance;
		},
	},
	data() {
		return {
			GRID_SIZE: NodeViewUtils.GRID_SIZE,
			STICKY_NODE_TYPE,
			createNodeActive: false,
			lastClickPosition: [450, 450] as XYPosition,
			ctrlKeyPressed: false,
			moveCanvasKeyPressed: false,
			stopExecutionInProgress: false,
			blankRedirect: false,
			credentialsUpdated: false,
			pullConnActiveNodeName: null as string | null,
			pullConnActive: false,
			dropPrevented: false,
			renamingActive: false,
			showStickyButton: false,
			isExecutionPreview: false,
			showTriggerMissingTooltip: false,
			workflowData: null as INewWorkflowData | null,
			activeConnection: null as null | Connection,
			isProductionExecutionPreview: false,
			enterTimer: undefined as undefined | ReturnType<typeof setTimeout>,
			exitTimer: undefined as undefined | ReturnType<typeof setTimeout>,
			// jsplumb automatically deletes all loose connections which is in turn recorded
			// in undo history as a user action.
			// This should prevent automatically removed connections from populating undo stack
			suspendRecordingDetachedConnections: false,
			NODE_CREATOR_OPEN_SOURCES,
		};
	},
	beforeDestroy() {
		this.resetWorkspace();
		// Make sure the event listeners get removed again else we
		// could add up with them registered multiple times
		document.removeEventListener('keydown', this.keyDown);
		document.removeEventListener('keyup', this.keyUp);
		this.unregisterCustomAction('showNodeCreator');
	},
	methods: {
		showTriggerMissingToltip(isVisible: boolean) {
			this.showTriggerMissingTooltip = isVisible;
		},
		onRunNode(nodeName: string, source: string) {
			const node = this.workflowsStore.getNodeByName(nodeName);
			const telemetryPayload = {
				node_type: node ? node.type : null,
				workflow_id: this.workflowsStore.workflowId,
				source: 'canvas',
			};
			this.$telemetry.track('User clicked execute node button', telemetryPayload);
			this.$externalHooks().run('nodeView.onRunNode', telemetryPayload);
			this.runWorkflow(nodeName, source);
		},
		async onRunWorkflow() {
			this.getWorkflowDataToSave().then((workflowData) => {
>>>>>>> ee582cc3
				const telemetryPayload = {
					workflow_id: this.workflowsStore.workflowId,
					node_graph_string: JSON.stringify(
						TelemetryHelpers.generateNodesGraph(workflowData as IWorkflowBase, this.getNodeTypes())
							.nodeGraph,
					),
				};
<<<<<<< HEAD
				this.$telemetry.track('User clicked execute node button', telemetryPayload);
				void this.$externalHooks().run('nodeView.onRunNode', telemetryPayload);
				void this.runWorkflow(nodeName, source);
			},
			async onRunWorkflow() {
				await this.getWorkflowDataToSave().then((workflowData) => {
					const telemetryPayload = {
						workflow_id: this.workflowsStore.workflowId,
						node_graph_string: JSON.stringify(TelemetryHelpers.generateNodesGraph(workflowData as IWorkflowBase, this.getNodeTypes()).nodeGraph),
					};
					this.$telemetry.track('User clicked execute workflow button', telemetryPayload);
					void this.$externalHooks().run('nodeView.onRunWorkflow', telemetryPayload);

				});
=======
				this.$telemetry.track('User clicked execute workflow button', telemetryPayload);
				this.$externalHooks().run('nodeView.onRunWorkflow', telemetryPayload);
			});
>>>>>>> ee582cc3

			await this.runWorkflow();
		},
		onRunContainerClick() {
			if (this.containsTrigger && !this.allTriggersDisabled) return;

			const message =
				this.containsTrigger && this.allTriggersDisabled
					? this.$locale.baseText('nodeView.addOrEnableTriggerNode')
					: this.$locale.baseText('nodeView.addATriggerNodeFirst');

			this.registerCustomAction('showNodeCreator', () =>
				this.showTriggerCreator(NODE_CREATOR_OPEN_SOURCES.NO_TRIGGER_EXECUTION_TOOLTIP),
			);
			const notice = this.$showMessage({
				type: 'info',
				title: this.$locale.baseText('nodeView.cantExecuteNoTrigger'),
				message,
				duration: 3000,
				onClick: () =>
					setTimeout(() => {
						// Close the creator panel if user clicked on the link
						if (this.createNodeActive) notice.close();
					}, 0),
			});
		},
		clearExecutionData() {
			this.workflowsStore.workflowExecutionData = null;
			this.updateNodesExecutionIssues();
		},
		async onSaveKeyboardShortcut(e: KeyboardEvent) {
			let saved = await this.saveCurrentWorkflow();
			if (saved) await this.settingsStore.fetchPromptsData();
			if (this.activeNode) {
				// If NDV is open, save will not work from editable input fields
				// so don't show success message if this is true
				if (e.target instanceof HTMLInputElement) {
					saved = e.target.readOnly;
				} else {
<<<<<<< HEAD
					const nameMatch = originalName.match(/(.*\D+)(\d*)/);

					if (nameMatch === null) {
						// name is only a number
						index = parseInt(originalName, 10);
						baseName = '';
						uniqueName = baseName + index;
					} else {
						// name is string or string/number combination
						[ignore, baseName, nameIndex] = nameMatch;
						if (nameIndex !== '') {
							index = parseInt(nameIndex, 10);
						}
						uniqueName = baseName;
					}
				}

				while (
					allNodeNamesOnCanvas.includes(uniqueName) ||
					additionalUsedNames.includes(uniqueName)
				) {
					uniqueName = baseName + (index++);
				}

				return uniqueName;
			},
			async onSaveKeyboardShortcut() {
				const saved = await this.saveCurrentWorkflow();
				if (saved) await this.settingsStore.fetchPromptsData();
			},
			showTriggerCreator(source: string) {
				if(this.createNodeActive) return;
				this.nodeCreatorStore.selectedType = TRIGGER_NODE_FILTER;
				this.nodeCreatorStore.showScrim = true;
				this.onToggleNodeCreator({ source, createNodeActive: true });
				this.nodeCreatorStore.showTabs = false;
			},
			async openExecution(executionId: string) {
				this.startLoading();
				await this.resetWorkspace();
				let data: IExecutionResponse | undefined;
				try {
					data = await this.restApi().getExecution(executionId);
				} catch (error) {
					this.$showError(
						error,
						this.$locale.baseText('nodeView.showError.openExecution.title'),
					);
					return;
				}
				if (data === undefined) {
					throw new Error(`Execution with id "${executionId}" could not be found!`);
=======
					saved = true;
>>>>>>> ee582cc3
				}
				if (saved) {
					this.$showMessage({
						title: this.$locale.baseText('generic.workflowSaved'),
						type: 'success',
					});
				}
			}
		},
		showTriggerCreator(source: NodeCreatorOpenSource) {
			if (this.createNodeActive) return;
			this.nodeCreatorStore.setSelectedView(TRIGGER_NODE_CREATOR_VIEW);
			this.nodeCreatorStore.setShowScrim(true);
			this.onToggleNodeCreator({ source, createNodeActive: true });
		},
		async openExecution(executionId: string) {
			this.startLoading();
			this.resetWorkspace();
			let data: IExecutionResponse | undefined;
			try {
				data = await this.workflowsStore.getExecution(executionId);
			} catch (error) {
				this.$showError(error, this.$locale.baseText('nodeView.showError.openExecution.title'));
				return;
			}
			if (data === undefined) {
				throw new Error(`Execution with id "${executionId}" could not be found!`);
			}
			this.workflowsStore.setWorkflowName({
				newName: data.workflowData.name,
				setStateDirty: false,
			});
			this.workflowsStore.setWorkflowId(PLACEHOLDER_EMPTY_WORKFLOW_ID);
			this.workflowsStore.setWorkflowExecutionData(data);
			if (data.workflowData.pinData) {
				this.workflowsStore.setWorkflowPinData(data.workflowData.pinData);
			}

<<<<<<< HEAD
				await this.addNodes(deepCopy(data.workflowData.nodes), deepCopy(data.workflowData.connections));
				this.$nextTick(() => {
					this.canvasStore.zoomToFit();
					this.uiStore.stateIsDirty = false;
				});
				await this.$externalHooks().run('execution.open', { workflowId: data.workflowData.id, workflowName: data.workflowData.name, executionId });
				this.$telemetry.track('User opened read-only execution', { workflow_id: data.workflowData.id, execution_mode: data.mode, execution_finished: data.finished });

				if (!data.finished && data.data?.resultData?.error) {
					// Check if any node contains an error
					let nodeErrorFound = false;
					if (data.data.resultData.runData) {
						const runData = data.data.resultData.runData;
						errorCheck:
						for (const nodeName of Object.keys(runData)) {
							for (const taskData of runData[nodeName]) {
								if (taskData.error) {
									nodeErrorFound = true;
									break errorCheck;
								}
=======
			await this.addNodes(
				deepCopy(data.workflowData.nodes),
				deepCopy(data.workflowData.connections),
			);
			this.$nextTick(() => {
				this.canvasStore.zoomToFit();
				this.uiStore.stateIsDirty = false;
			});
			this.$externalHooks().run('execution.open', {
				workflowId: data.workflowData.id,
				workflowName: data.workflowData.name,
				executionId,
			});
			this.$telemetry.track('User opened read-only execution', {
				workflow_id: data.workflowData.id,
				execution_mode: data.mode,
				execution_finished: data.finished,
			});

			if (!data.finished && data.data?.resultData?.error) {
				// Check if any node contains an error
				let nodeErrorFound = false;
				if (data.data.resultData.runData) {
					const runData = data.data.resultData.runData;
					errorCheck: for (const nodeName of Object.keys(runData)) {
						for (const taskData of runData[nodeName]) {
							if (taskData.error) {
								nodeErrorFound = true;
								break errorCheck;
>>>>>>> ee582cc3
							}
						}
					}
				}
<<<<<<< HEAD
				this.stopLoading();
			},
			async importWorkflowExact(data: { workflow: IWorkflowDataUpdate }) {
				if (!data.workflow.nodes || !data.workflow.connections) {
					throw new Error('Invalid workflow object');
				}
				await this.resetWorkspace();
				data.workflow.nodes = CanvasHelpers.getFixedNodesList(data.workflow.nodes);

				await this.addNodes(data.workflow.nodes as INodeUi[], data.workflow.connections);
=======
>>>>>>> ee582cc3

				if (!nodeErrorFound && data.data.resultData.error.stack) {
					// Display some more information for now in console to make debugging easier
					// TODO: Improve this in the future by displaying in UI
					console.error(`Execution ${executionId} error:`); // eslint-disable-line no-console
					console.error(data.data.resultData.error.stack); // eslint-disable-line no-console
				}
			}
			if ((data as IExecutionsSummary).waitTill) {
				this.$showMessage({
					title: this.$locale.baseText('nodeView.thisExecutionHasntFinishedYet'),
					message: `<a data-action="reload">${this.$locale.baseText(
						'nodeView.refresh',
					)}</a> ${this.$locale.baseText(
						'nodeView.toSeeTheLatestStatus',
					)}.<br/> <a href="https://docs.n8n.io/integrations/builtin/core-nodes/n8n-nodes-base.wait/" target="_blank">${this.$locale.baseText(
						'nodeView.moreInfo',
					)}</a>`,
					type: 'warning',
					duration: 0,
				});
<<<<<<< HEAD
			},
			async openWorkflowTemplate(templateId: string) {
				this.startLoading();
				this.setLoadingText(this.$locale.baseText('nodeView.loadingTemplate'));
				await this.resetWorkspace();

				this.workflowsStore.currentWorkflowExecutions = [];
				this.workflowsStore.activeWorkflowExecution = null;

				let data: IWorkflowTemplate | undefined;
				try {
					await this.$externalHooks().run('template.requested', { templateId });
					data = await this.templatesStore.getWorkflowTemplate(templateId);

					if (!data) {
						throw new Error(
							this.$locale.baseText(
								'nodeView.workflowTemplateWithIdCouldNotBeFound',
								{ interpolate: { templateId } },
							),
						);
					}
				} catch (error) {
					this.$showError(error, this.$locale.baseText('nodeView.couldntImportWorkflow'));
					await this.$router.replace({ name: VIEWS.NEW_WORKFLOW });
					return;
				}
=======
			}
			this.stopLoading();
		},
		async importWorkflowExact(data: { workflow: IWorkflowDataUpdate }) {
			if (!data.workflow.nodes || !data.workflow.connections) {
				throw new Error('Invalid workflow object');
			}
			this.resetWorkspace();
			data.workflow.nodes = NodeViewUtils.getFixedNodesList(data.workflow.nodes);

			await this.addNodes(data.workflow.nodes as INodeUi[], data.workflow.connections);
>>>>>>> ee582cc3

			if (data.workflow.pinData) {
				this.workflowsStore.setWorkflowPinData(data.workflow.pinData);
			}

<<<<<<< HEAD
				this.blankRedirect = true;
				await this.$router.replace({ name: VIEWS.NEW_WORKFLOW, query: { templateId } });
=======
			this.$nextTick(() => {
				this.canvasStore.zoomToFit();
			});
		},
		async openWorkflowTemplate(templateId: string) {
			this.startLoading();
			this.setLoadingText(this.$locale.baseText('nodeView.loadingTemplate'));
			this.resetWorkspace();
>>>>>>> ee582cc3

			this.workflowsStore.currentWorkflowExecutions = [];
			this.workflowsStore.activeWorkflowExecution = null;

<<<<<<< HEAD
				await this.$externalHooks().run('template.open', { templateId, templateName: data.name, workflow: data.workflow });
				this.stopLoading();
			},
			async openWorkflow(workflowId: string) {
				this.startLoading();
				await this.resetWorkspace();
				let data: IWorkflowDb | undefined;
				try {
					data = await this.restApi().getWorkflow(workflowId);
				} catch (error) {
					this.$showError(
						error,
						this.$locale.baseText('nodeView.showError.openWorkflow.title'),
					);
					return;
				}
=======
			let data: IWorkflowTemplate | undefined;
			try {
				this.$externalHooks().run('template.requested', { templateId });
				data = await this.templatesStore.getWorkflowTemplate(templateId);
>>>>>>> ee582cc3

				if (!data) {
					throw new Error(
						this.$locale.baseText('nodeView.workflowTemplateWithIdCouldNotBeFound', {
							interpolate: { templateId },
						}),
					);
				}
			} catch (error) {
				this.$showError(error, this.$locale.baseText('nodeView.couldntImportWorkflow'));
				this.$router.replace({ name: VIEWS.NEW_WORKFLOW });
				return;
			}

			data.workflow.nodes = NodeViewUtils.getFixedNodesList(data.workflow.nodes) as INodeUi[];

			this.blankRedirect = true;
			this.$router.replace({ name: VIEWS.NEW_WORKFLOW, query: { templateId } });

			await this.addNodes(data.workflow.nodes, data.workflow.connections);
			this.workflowData = (await this.workflowsStore.getNewWorkflowData(data.name)) || {};
			this.$nextTick(() => {
				this.canvasStore.zoomToFit();
				this.uiStore.stateIsDirty = true;
			});

			this.$externalHooks().run('template.open', {
				templateId,
				templateName: data.name,
				workflow: data.workflow,
			});
			this.stopLoading();
		},
		async openWorkflow(workflow: IWorkflowDb) {
			this.startLoading();

			const selectedExecution = this.workflowsStore.activeWorkflowExecution;

			this.resetWorkspace();

<<<<<<< HEAD
				if (!this.credentialsUpdated) {
					this.uiStore.stateIsDirty = false;
				}
				this.canvasStore.zoomToFit();
				await this.$externalHooks().run('workflow.open', { workflowId, workflowName: data.name });
				this.workflowsStore.activeWorkflowExecution = null;
				this.stopLoading();
				return data;
			},
			touchTap(e: MouseEvent | TouchEvent) {
				if (this.isTouchDevice) {
					this.mouseDown(e);
				}
			},
			mouseDown(e: MouseEvent | TouchEvent) {
				// Save the location of the mouse click
				this.lastClickPosition = this.getMousePositionWithinNodeView(e);
=======
			this.workflowsStore.addWorkflow(workflow);
			this.workflowsStore.setActive(workflow.active || false);
			this.workflowsStore.setWorkflowId(workflow.id);
			this.workflowsStore.setWorkflowName({ newName: workflow.name, setStateDirty: false });
			this.workflowsStore.setWorkflowSettings(workflow.settings || {});
			this.workflowsStore.setWorkflowPinData(workflow.pinData || {});
			this.workflowsStore.setWorkflowVersionId(workflow.versionId);

			if (workflow.ownedBy) {
				this.workflowsEEStore.setWorkflowOwnedBy({
					workflowId: workflow.id,
					ownedBy: workflow.ownedBy,
				});
			}
>>>>>>> ee582cc3

			if (workflow.sharedWith) {
				this.workflowsEEStore.setWorkflowSharedWith({
					workflowId: workflow.id,
					sharedWith: workflow.sharedWith,
				});
			}

			if (workflow.usedCredentials) {
				this.workflowsStore.setUsedCredentials(workflow.usedCredentials);
			}

			const tags = (workflow.tags || []) as ITag[];
			const tagIds = tags.map((tag) => tag.id);
			this.workflowsStore.setWorkflowTagIds(tagIds || []);
			this.tagsStore.upsertTags(tags);

<<<<<<< HEAD
				if (e.key === 'Escape') {
					this.createNodeActive = false;
					if (this.activeNode) {
						await this.$externalHooks().run('dataDisplay.nodeEditingFinished');
						this.ndvStore.activeNodeName = null;
					}

					return;
				}

				// node modal is open
				if (this.activeNode) {
					return;
				}

				if (e.key === 'd') {
					await this.callDebounced('deactivateSelectedNode', { debounceTime: 350 });

				} else if (e.key === 'Delete' || e.key === 'Backspace') {
					e.stopPropagation();
					e.preventDefault();

					await this.callDebounced('deleteSelectedNodes', { debounceTime: 500 });

				} else if (e.key === 'Tab') {
					this.onToggleNodeCreator({ source: 'tab', createNodeActive: !this.createNodeActive && !this.isReadOnly });
				} else if (e.key === this.controlKeyCode) {
					this.ctrlKeyPressed = true;
				} else if (e.key === 'F2' && !this.isReadOnly) {
					const lastSelectedNode = this.lastSelectedNode;
					if (lastSelectedNode !== null && lastSelectedNode.type !== STICKY_NODE_TYPE) {
						await this.callDebounced('renameNodePrompt', { debounceTime: 1500 }, lastSelectedNode.name);
					}
				} else if ((e.key === 'a') && (this.isCtrlKeyPressed(e) === true)) {
					// Select all nodes
					e.stopPropagation();
					e.preventDefault();

					await this.callDebounced('selectAllNodes', { debounceTime: 1000 });
				} else if ((e.key === 'c') && this.isCtrlKeyPressed(e)) {
					await this.callDebounced('copySelectedNodes', { debounceTime: 1000 });
				} else if ((e.key === 'x') && this.isCtrlKeyPressed(e)) {
					// Cut nodes
					e.stopPropagation();
					e.preventDefault();

					await this.callDebounced('cutSelectedNodes', { debounceTime: 1000 });
				} else if (e.key === 'n' && this.isCtrlKeyPressed(e) && e.altKey) {
					// Create a new workflow
					e.stopPropagation();
					e.preventDefault();
					if (this.isDemo) {
						return;
					}

					if (this.$router.currentRoute.name === VIEWS.NEW_WORKFLOW) {
						this.$root.$emit('newWorkflow');
					} else {
						await this.$router.push({ name: VIEWS.NEW_WORKFLOW });
					}

					this.$showMessage({
						title: this.$locale.baseText('nodeView.showMessage.keyDown.title'),
						type: 'success',
					});
				} else if ((e.key === 's') && this.isCtrlKeyPressed(e)) {
					// Save workflow
					e.stopPropagation();
					e.preventDefault();

					if (this.isReadOnly) {
						return;
					}

					await this.callDebounced('onSaveKeyboardShortcut', { debounceTime: 1000 });
				} else if (e.key === 'Enter') {
					// Activate the last selected node
					const lastSelectedNode = this.lastSelectedNode;

					if (lastSelectedNode !== null) {
						if (lastSelectedNode.type === STICKY_NODE_TYPE && this.isReadOnly) {
							return;
						}
						this.ndvStore.activeNodeName = lastSelectedNode.name;
					}
				} else if (e.key === 'ArrowRight' && e.shiftKey) {
					// Select all downstream nodes
					e.stopPropagation();
					e.preventDefault();

					await this.callDebounced('selectDownstreamNodes', { debounceTime: 1000 });
				} else if (e.key === 'ArrowRight') {
					// Set child node active
					const lastSelectedNode = this.lastSelectedNode;
					if (lastSelectedNode === null) {
						return;
					}

					const connections = this.workflowsStore.outgoingConnectionsByNodeName(lastSelectedNode.name);

					if (connections.main === undefined || connections.main.length === 0) {
						return;
					}

					await this.callDebounced('nodeSelectedByName', { debounceTime: 100 }, connections.main[0][0].node, false, true);
				} else if (e.key === 'ArrowLeft' && e.shiftKey) {
					// Select all downstream nodes
					e.stopPropagation();
					e.preventDefault();

					await this.callDebounced('selectUpstreamNodes', { debounceTime: 1000 });
				} else if (e.key === 'ArrowLeft') {
					// Set parent node active
					const lastSelectedNode = this.lastSelectedNode;
					if (lastSelectedNode === null) {
						return;
					}

					const workflow = this.getCurrentWorkflow();

					if (!workflow.connectionsByDestinationNode.hasOwnProperty(lastSelectedNode.name)) {
						return;
					}
=======
			await this.addNodes(workflow.nodes, workflow.connections);

			if (!this.credentialsUpdated) {
				this.uiStore.stateIsDirty = false;
			}
			this.canvasStore.zoomToFit();
			this.$externalHooks().run('workflow.open', {
				workflowId: workflow.id,
				workflowName: workflow.name,
			});
			if (selectedExecution?.workflowId !== workflow.id) {
				this.workflowsStore.activeWorkflowExecution = null;
				this.workflowsStore.currentWorkflowExecutions = [];
			} else {
				this.workflowsStore.activeWorkflowExecution = selectedExecution;
			}
			this.stopLoading();
		},
		touchTap(e: MouseEvent | TouchEvent) {
			if (this.isTouchDevice) {
				this.mouseDown(e);
			}
		},
		mouseDown(e: MouseEvent | TouchEvent) {
			// Save the location of the mouse click
			this.lastClickPosition = this.getMousePositionWithinNodeView(e);
			if (e instanceof MouseEvent && e.button === 1) {
				this.moveCanvasKeyPressed = true;
			}
>>>>>>> ee582cc3

			this.mouseDownMouseSelect(e as MouseEvent, this.moveCanvasKeyPressed);
			this.mouseDownMoveWorkflow(e as MouseEvent, this.moveCanvasKeyPressed);

			// Hide the node-creator
			this.createNodeActive = false;
		},
		mouseUp(e: MouseEvent) {
			if (e.button === 1) {
				this.moveCanvasKeyPressed = false;
			}
			this.mouseUpMouseSelect(e);
			this.mouseUpMoveWorkflow(e);
		},
		keyUp(e: KeyboardEvent) {
			if (e.key === this.controlKeyCode) {
				this.ctrlKeyPressed = false;
			}
			if (e.key === ' ') {
				this.moveCanvasKeyPressed = false;
			}
		},
		async keyDown(e: KeyboardEvent) {
			if (e.key === 's' && this.isCtrlKeyPressed(e)) {
				e.stopPropagation();
				e.preventDefault();

<<<<<<< HEAD
					await this.callDebounced('nodeSelectedByName', { debounceTime: 100 }, connections.main[0][0].node, false, true);
				} else if (['ArrowUp', 'ArrowDown'].includes(e.key)) {
					// Set sibling node as active
=======
				if (this.isReadOnly) {
					return;
				}
>>>>>>> ee582cc3

				this.callDebounced('onSaveKeyboardShortcut', { debounceTime: 1000 }, e);

				return;
			}

			// @ts-ignore
			const path = e.path || (e.composedPath && e.composedPath());

			// Check if the keys got emitted from a message box or from something
			// else which should ignore the default keybindings
			for (const element of path) {
				if (
					element.className &&
					typeof element.className === 'string' &&
					element.className.includes('ignore-key-press')
				) {
					return;
				}
			}

			// el-dialog or el-message-box element is open
			if (window.document.body.classList.contains('el-popup-parent--hidden')) {
				return;
			}

			if (e.key === 'Escape') {
				this.createNodeActive = false;
				if (this.activeNode) {
					this.$externalHooks().run('dataDisplay.nodeEditingFinished');
					this.ndvStore.activeNodeName = null;
				}

				return;
			}

			// node modal is open
			if (this.activeNode) {
				return;
			}

<<<<<<< HEAD
					if (nextSelectNode !== null) {
						await this.callDebounced('nodeSelectedByName', { debounceTime: 100 }, nextSelectNode, false, true);
					}
=======
			if (e.key === 'd') {
				this.callDebounced('deactivateSelectedNode', { debounceTime: 350 });
			} else if (e.key === 'Delete' || e.key === 'Backspace') {
				e.stopPropagation();
				e.preventDefault();

				this.callDebounced('deleteSelectedNodes', { debounceTime: 500 });
			} else if (e.key === 'Tab') {
				this.onToggleNodeCreator({
					source: NODE_CREATOR_OPEN_SOURCES.TAB,
					createNodeActive: !this.createNodeActive && !this.isReadOnly,
				});
			} else if (e.key === this.controlKeyCode) {
				this.ctrlKeyPressed = true;
			} else if (e.key === ' ') {
				this.moveCanvasKeyPressed = true;
			} else if (e.key === 'F2' && !this.isReadOnly) {
				const lastSelectedNode = this.lastSelectedNode;
				if (lastSelectedNode !== null && lastSelectedNode.type !== STICKY_NODE_TYPE) {
					this.callDebounced('renameNodePrompt', { debounceTime: 1500 }, lastSelectedNode.name);
				}
			} else if (e.key === 'a' && this.isCtrlKeyPressed(e) === true) {
				// Select all nodes
				e.stopPropagation();
				e.preventDefault();

				this.callDebounced('selectAllNodes', { debounceTime: 1000 });
			} else if (e.key === 'c' && this.isCtrlKeyPressed(e)) {
				this.callDebounced('copySelectedNodes', { debounceTime: 1000 });
			} else if (e.key === 'x' && this.isCtrlKeyPressed(e)) {
				// Cut nodes
				e.stopPropagation();
				e.preventDefault();

				this.callDebounced('cutSelectedNodes', { debounceTime: 1000 });
			} else if (e.key === 'n' && this.isCtrlKeyPressed(e) && e.altKey) {
				// Create a new workflow
				e.stopPropagation();
				e.preventDefault();
				if (this.isDemo) {
					return;
>>>>>>> ee582cc3
				}

				if (this.$router.currentRoute.name === VIEWS.NEW_WORKFLOW) {
					this.$root.$emit('newWorkflow');
				} else {
					this.$router.push({ name: VIEWS.NEW_WORKFLOW });
				}

				this.$showMessage({
					title: this.$locale.baseText('nodeView.showMessage.keyDown.title'),
					type: 'success',
				});
			} else if (e.key === 'Enter') {
				// Activate the last selected node
				const lastSelectedNode = this.lastSelectedNode;

				if (lastSelectedNode !== null) {
					if (lastSelectedNode.type === STICKY_NODE_TYPE && this.isReadOnly) {
						return;
					}
					this.ndvStore.activeNodeName = lastSelectedNode.name;
				}
			} else if (e.key === 'ArrowRight' && e.shiftKey) {
				// Select all downstream nodes
				e.stopPropagation();
				e.preventDefault();

				this.callDebounced('selectDownstreamNodes', { debounceTime: 1000 });
			} else if (e.key === 'ArrowRight') {
				// Set child node active
				const lastSelectedNode = this.lastSelectedNode;
				if (lastSelectedNode === null) {
					return;
				}

				const connections = this.workflowsStore.outgoingConnectionsByNodeName(
					lastSelectedNode.name,
				);

				if (connections.main === undefined || connections.main.length === 0) {
					return;
				}

				this.callDebounced(
					'nodeSelectedByName',
					{ debounceTime: 100 },
					connections.main[0][0].node,
					false,
					true,
				);
			} else if (e.key === 'ArrowLeft' && e.shiftKey) {
				// Select all downstream nodes
				e.stopPropagation();
				e.preventDefault();

				this.callDebounced('selectUpstreamNodes', { debounceTime: 1000 });
			} else if (e.key === 'ArrowLeft') {
				// Set parent node active
				const lastSelectedNode = this.lastSelectedNode;
				if (lastSelectedNode === null) {
					return;
				}

				const workflow = this.getCurrentWorkflow();

				if (!workflow.connectionsByDestinationNode.hasOwnProperty(lastSelectedNode.name)) {
					return;
				}

<<<<<<< HEAD
			copySelectedNodes(isCut: boolean) {
				void this.getSelectedNodesToSave().then((data) => {
					const workflowToCopy: IWorkflowToShare = {
						meta: {
							instanceId: this.rootStore.instanceId,
						},
						...data,
					};
=======
				const connections = workflow.connectionsByDestinationNode[lastSelectedNode.name];
>>>>>>> ee582cc3

				if (connections.main === undefined || connections.main.length === 0) {
					return;
				}

<<<<<<< HEAD
				try {
					this.stopExecutionInProgress = true;
					await this.restApi().stopCurrentExecution(executionId);
					this.$showMessage({
						title: this.$locale.baseText('nodeView.showMessage.stopExecutionTry.title'),
						type: 'success',
					});
				} catch (error) {
					// Execution stop might fail when the execution has already finished. Let's treat this here.
					const execution = await this.restApi().getExecution(executionId);
					if (execution?.finished) {
						const executedData = {
							data: execution.data,
							finished: execution.finished,
							mode: execution.mode,
							startedAt: execution.startedAt,
							stoppedAt: execution.stoppedAt,
						} as IRun;
						const pushData = {
							data: executedData,
							executionId,
							retryOf: execution.retryOf,
						} as IPushDataExecutionFinished;
						this.workflowsStore.finishActiveExecution(pushData);
						this.$titleSet(execution.workflowData.name, 'IDLE');
						this.workflowsStore.executingNode = null;
						this.workflowsStore.setWorkflowExecutionData(executedData as IExecutionResponse);
						this.uiStore.removeActiveAction('workflowRunning');
						this.$showMessage({
							title: this.$locale.baseText('nodeView.showMessage.stopExecutionCatch.title'),
							message: this.$locale.baseText('nodeView.showMessage.stopExecutionCatch.message'),
							type: 'success',
						});
					} else {
						this.$showError(
							error,
							this.$locale.baseText('nodeView.showError.stopExecution.title'),
						);
					}
				}
				this.stopExecutionInProgress = false;

				await this.getWorkflowDataToSave().then((workflowData) => {
					const trackProps = {
						workflow_id: this.workflowsStore.workflowId,
						node_graph_string: JSON.stringify(TelemetryHelpers.generateNodesGraph(workflowData as IWorkflowBase, this.getNodeTypes()).nodeGraph),
					};

					this.$telemetry.track('User clicked stop workflow execution', trackProps);
				});
			},
=======
				this.callDebounced(
					'nodeSelectedByName',
					{ debounceTime: 100 },
					connections.main[0][0].node,
					false,
					true,
				);
			} else if (['ArrowUp', 'ArrowDown'].includes(e.key)) {
				// Set sibling node as active
>>>>>>> ee582cc3

				// Check first if it has a parent node
				const lastSelectedNode = this.lastSelectedNode;
				if (lastSelectedNode === null) {
					return;
				}

				const workflow = this.getCurrentWorkflow();

				if (!workflow.connectionsByDestinationNode.hasOwnProperty(lastSelectedNode.name)) {
					return;
				}

				const connections = workflow.connectionsByDestinationNode[lastSelectedNode.name];

				if (!Array.isArray(connections.main) || !connections.main.length) {
					return;
				}

				const parentNode = connections.main[0][0].node;
				const connectionsParent = this.workflowsStore.outgoingConnectionsByNodeName(parentNode);

				if (!Array.isArray(connectionsParent.main) || !connectionsParent.main.length) {
					return;
				}

				// Get all the sibling nodes and their x positions to know which one to set active
				let siblingNode: INodeUi | null;
				let lastCheckedNodePosition = e.key === 'ArrowUp' ? -99999999 : 99999999;
				let nextSelectNode: string | null = null;
				for (const ouputConnections of connectionsParent.main) {
					for (const ouputConnection of ouputConnections) {
						if (ouputConnection.node === lastSelectedNode.name) {
							// Ignore current node
							continue;
						}
						siblingNode = this.workflowsStore.getNodeByName(ouputConnection.node);

						if (siblingNode) {
							if (e.key === 'ArrowUp') {
								// Get the next node on the left
								if (
									siblingNode.position[1] <= lastSelectedNode.position[1] &&
									siblingNode.position[1] > lastCheckedNodePosition
								) {
									nextSelectNode = siblingNode.name;
									lastCheckedNodePosition = siblingNode.position[1];
								}
							} else {
								// Get the next node on the right
								if (
									siblingNode.position[1] >= lastSelectedNode.position[1] &&
									siblingNode.position[1] < lastCheckedNodePosition
								) {
									nextSelectNode = siblingNode.name;
									lastCheckedNodePosition = siblingNode.position[1];
								}
							}
						}
					}
				}

				if (nextSelectNode !== null) {
					this.callDebounced(
						'nodeSelectedByName',
						{ debounceTime: 100 },
						nextSelectNode,
						false,
						true,
					);
				}
			}
		},

		deactivateSelectedNode() {
			if (!this.editAllowedCheck()) {
				return;
			}
			this.disableNodes(this.uiStore.getSelectedNodes, true);
		},

		deleteSelectedNodes() {
			// Copy "selectedNodes" as the nodes get deleted out of selection
			// when they get deleted and if we would use original it would mess
			// with the index and would so not delete all nodes
			const nodesToDelete: string[] = this.uiStore.getSelectedNodes.map((node: INodeUi) => {
				return node.name;
			});
			this.historyStore.startRecordingUndo();
			nodesToDelete.forEach((nodeName: string) => {
				this.removeNode(nodeName, true, false);
			});
			setTimeout(() => {
				this.historyStore.stopRecordingUndo();
			}, 200);
		},

		selectAllNodes() {
			this.nodes.forEach((node) => {
				this.nodeSelectedByName(node.name);
			});
		},

		selectUpstreamNodes() {
			const lastSelectedNode = this.lastSelectedNode;
			if (lastSelectedNode === null) {
				return;
			}

			this.deselectAllNodes();

			// Get all upstream nodes and select them
			const workflow = this.getCurrentWorkflow();
			for (const nodeName of workflow.getParentNodes(lastSelectedNode.name)) {
				this.nodeSelectedByName(nodeName);
			}

			// At the end select the previously selected node again
			this.nodeSelectedByName(lastSelectedNode.name);
		},
		selectDownstreamNodes() {
			const lastSelectedNode = this.lastSelectedNode;
			if (lastSelectedNode === null) {
				return;
			}

			this.deselectAllNodes();

			// Get all downstream nodes and select them
			const workflow = this.getCurrentWorkflow();
			for (const nodeName of workflow.getChildNodes(lastSelectedNode.name)) {
				this.nodeSelectedByName(nodeName);
			}

			// At the end select the previously selected node again
			this.nodeSelectedByName(lastSelectedNode.name);
		},

		pushDownstreamNodes(sourceNodeName: string, margin: number, recordHistory = false) {
			const sourceNode = this.workflowsStore.nodesByName[sourceNodeName];
			const workflow = this.getCurrentWorkflow();
			const childNodes = workflow.getChildNodes(sourceNodeName);
			for (const nodeName of childNodes) {
				const node = this.workflowsStore.nodesByName[nodeName] as INodeUi;
				const oldPosition = node.position;

				if (node.position[0] < sourceNode.position[0]) {
					continue;
				}

				const updateInformation: INodeUpdatePropertiesInformation = {
					name: nodeName,
					properties: {
						position: [node.position[0] + margin, node.position[1]],
					},
				};

				this.workflowsStore.updateNodeProperties(updateInformation);
				this.onNodeMoved(node);

				if (
					(recordHistory && oldPosition[0] !== node.position[0]) ||
					oldPosition[1] !== node.position[1]
				) {
					this.historyStore.pushCommandToUndo(
						new MoveNodeCommand(nodeName, oldPosition, node.position, this),
						recordHistory,
					);
				}
			}
		},

		cutSelectedNodes() {
			const deleteCopiedNodes = !this.isReadOnly;
			this.copySelectedNodes(deleteCopiedNodes);
			if (deleteCopiedNodes) {
				this.deleteSelectedNodes();
			}
		},

<<<<<<< HEAD
					void this.addNode(nodeTypeName, {
						position: [
							mousePosition[0] - CanvasHelpers.NODE_SIZE / 2,
							mousePosition[1] - CanvasHelpers.NODE_SIZE / 2,
						],
						dragAndDrop: true,
					});
					this.createNodeActive = false;
				}
			},
=======
		copySelectedNodes(isCut: boolean) {
			this.getSelectedNodesToSave().then((data) => {
				const workflowToCopy: IWorkflowToShare = {
					meta: {
						instanceId: this.rootStore.instanceId,
					},
					...data,
				};
>>>>>>> ee582cc3

				this.removeForeignCredentialsFromWorkflow(
					workflowToCopy,
					this.credentialsStore.allCredentials,
				);

				const nodeData = JSON.stringify(workflowToCopy, null, 2);

				this.copyToClipboard(nodeData);
				if (data.nodes.length > 0) {
					if (!isCut) {
						this.$showMessage({
							title: 'Copied!',
							message: '',
							type: 'success',
						});
					}
					this.$telemetry.track('User copied nodes', {
						node_types: data.nodes.map((node) => node.type),
						workflow_id: this.workflowsStore.workflowId,
					});
				}
			});
		},
		async stopExecution() {
			const executionId = this.workflowsStore.activeExecutionId;
			if (executionId === null) {
				return;
			}

			try {
				this.stopExecutionInProgress = true;
				await this.workflowsStore.stopCurrentExecution(executionId);
				this.$showMessage({
					title: this.$locale.baseText('nodeView.showMessage.stopExecutionTry.title'),
					type: 'success',
				});
			} catch (error) {
				// Execution stop might fail when the execution has already finished. Let's treat this here.
				const execution = await this.workflowsStore.getExecution(executionId);

				if (execution === undefined) {
					// execution finished but was not saved (e.g. due to low connectivity)

					this.workflowsStore.finishActiveExecution({
						executionId,
						data: { finished: true, stoppedAt: new Date() },
					});
					this.workflowsStore.executingNode = null;
					this.uiStore.removeActiveAction('workflowRunning');

					this.titleSet(this.workflowsStore.workflowName, 'IDLE');
					this.$showMessage({
						title: this.$locale.baseText('nodeView.showMessage.stopExecutionCatch.unsaved.title'),
						message: this.$locale.baseText(
							'nodeView.showMessage.stopExecutionCatch.unsaved.message',
						),
						type: 'success',
					});
				} else if (execution?.finished) {
					// execution finished before it could be stopped

					const executedData = {
						data: execution.data,
						finished: execution.finished,
						mode: execution.mode,
						startedAt: execution.startedAt,
						stoppedAt: execution.stoppedAt,
					} as IRun;
					const pushData = {
						data: executedData,
						executionId,
						retryOf: execution.retryOf,
					} as IPushDataExecutionFinished;
					this.workflowsStore.finishActiveExecution(pushData);
					this.titleSet(execution.workflowData.name, 'IDLE');
					this.workflowsStore.executingNode = null;
					this.workflowsStore.setWorkflowExecutionData(executedData as IExecutionResponse);
					this.uiStore.removeActiveAction('workflowRunning');
					this.$showMessage({
						title: this.$locale.baseText('nodeView.showMessage.stopExecutionCatch.title'),
						message: this.$locale.baseText('nodeView.showMessage.stopExecutionCatch.message'),
						type: 'success',
					});
				} else {
					this.$showError(error, this.$locale.baseText('nodeView.showError.stopExecution.title'));
				}
			}
			this.stopExecutionInProgress = false;

			this.getWorkflowDataToSave().then((workflowData) => {
				const trackProps = {
					workflow_id: this.workflowsStore.workflowId,
					node_graph_string: JSON.stringify(
						TelemetryHelpers.generateNodesGraph(workflowData as IWorkflowBase, this.getNodeTypes())
							.nodeGraph,
					),
				};

				this.$telemetry.track('User clicked stop workflow execution', trackProps);
			});
		},

		async stopWaitingForWebhook() {
			try {
				await this.workflowsStore.removeTestWebhook(this.workflowsStore.workflowId);
			} catch (error) {
				this.$showError(
					error,
					this.$locale.baseText('nodeView.showError.stopWaitingForWebhook.title'),
				);
				return;
			}
		},
		/**
		 * This method gets called when data got pasted into the window
		 */
		async receivedCopyPasteData(plainTextData: string): Promise<void> {
			const currentTab = getNodeViewTab(this.$route);
			if (currentTab === MAIN_HEADER_TABS.WORKFLOW) {
				let workflowData: IWorkflowDataUpdate | undefined;
				if (this.editAllowedCheck() === false) {
					return;
				}
				// Check if it is an URL which could contain workflow data
				if (plainTextData.match(/^http[s]?:\/\/.*\.json$/i)) {
					// Pasted data points to a possible workflow JSON file

					if (!this.editAllowedCheck()) {
						return;
					}

					const importConfirm = await this.confirmMessage(
						this.$locale.baseText('nodeView.confirmMessage.receivedCopyPasteData.message', {
							interpolate: { plainTextData },
						}),
						this.$locale.baseText('nodeView.confirmMessage.receivedCopyPasteData.headline'),
						'warning',
						this.$locale.baseText(
							'nodeView.confirmMessage.receivedCopyPasteData.confirmButtonText',
						),
						this.$locale.baseText('nodeView.confirmMessage.receivedCopyPasteData.cancelButtonText'),
					);

					if (!importConfirm) {
						return;
					}

					workflowData = await this.getWorkflowDataFromUrl(plainTextData);
					if (workflowData === undefined) {
						return;
					}
				} else {
					// Pasted data is is possible workflow data
					try {
						// Check first if it is valid JSON
						workflowData = JSON.parse(plainTextData);

						if (!this.editAllowedCheck()) {
							return;
						}
					} catch (e) {
						// Is no valid JSON so ignore
						return;
					}
				}

				return this.importWorkflowData(workflowData!, 'paste', false);
			}
		},

		// Returns the workflow data from a given URL. If no data gets found or
		// data is invalid it returns undefined and displays an error message by itself.
		async getWorkflowDataFromUrl(url: string): Promise<IWorkflowDataUpdate | undefined> {
			let workflowData: IWorkflowDataUpdate;

			this.startLoading();
			try {
				workflowData = await this.workflowsStore.getWorkflowFromUrl(url);
			} catch (error) {
				this.stopLoading();
				this.$showError(
					error,
					this.$locale.baseText('nodeView.showError.getWorkflowDataFromUrl.title'),
				);
				return;
			}
			this.stopLoading();

			return workflowData;
		},

		// Imports the given workflow data into the current workflow
		async importWorkflowData(
			workflowData: IWorkflowToShare,
			source: string,
			importTags = true,
		): Promise<void> {
			// eslint-disable-line @typescript-eslint/default-param-last
			// If it is JSON check if it looks on the first look like data we can use
			if (!workflowData.hasOwnProperty('nodes') || !workflowData.hasOwnProperty('connections')) {
				return;
			}

			try {
				const nodeIdMap: { [prev: string]: string } = {};
				if (workflowData.nodes) {
					// set all new ids when pasting/importing workflows
					workflowData.nodes.forEach((node: INode) => {
						if (node.id) {
							const newId = uuid();
							nodeIdMap[newId] = node.id;
							node.id = newId;
						} else {
							node.id = uuid();
						}
					});
				}

				const currInstanceId = this.rootStore.instanceId;

				const nodeGraph = JSON.stringify(
					TelemetryHelpers.generateNodesGraph(workflowData as IWorkflowBase, this.getNodeTypes(), {
						nodeIdMap,
						sourceInstanceId:
							workflowData.meta && workflowData.meta.instanceId !== currInstanceId
								? workflowData.meta.instanceId
								: '',
					}).nodeGraph,
				);
				if (source === 'paste') {
					this.$telemetry.track('User pasted nodes', {
						workflow_id: this.workflowsStore.workflowId,
						node_graph_string: nodeGraph,
					});
				} else {
					this.$telemetry.track('User imported workflow', {
						source,
						workflow_id: this.workflowsStore.workflowId,
						node_graph_string: nodeGraph,
					});
				}

				// By default we automatically deselect all the currently
				// selected nodes and select the new ones
				this.deselectAllNodes();

				// Fix the node position as it could be totally offscreen
				// and the pasted nodes would so not be directly visible to
				// the user
				this.updateNodePositions(
					workflowData,
					NodeViewUtils.getNewNodePosition(this.nodes, this.lastClickPosition),
				);

				const data = await this.addNodesToWorkflow(workflowData);

				setTimeout(() => {
					data.nodes!.forEach((node: INodeUi) => {
						this.nodeSelectedByName(node.name);
					});
				});

				if (workflowData.pinData) {
					this.workflowsStore.setWorkflowPinData(workflowData.pinData);
				}

				const tagsEnabled = this.settingsStore.areTagsEnabled;
				if (importTags && tagsEnabled && Array.isArray(workflowData.tags)) {
					const allTags = await this.tagsStore.fetchAll();
					const tagNames = new Set(allTags.map((tag) => tag.name));

					const workflowTags = workflowData.tags as ITag[];
					const notFound = workflowTags.filter((tag) => !tagNames.has(tag.name));

<<<<<<< HEAD
				if (nodeTypeName === STICKY_NODE_TYPE) {
					this.$telemetry.trackNodesPanel('nodeView.addSticky', { workflow_id: this.workflowsStore.workflowId });
				} else {
					void this.$externalHooks().run('nodeView.addNodeButton', { nodeTypeName });
					const trackProperties: ITelemetryTrackProperties = {
						node_type: nodeTypeName,
						workflow_id: this.workflowsStore.workflowId,
						drag_and_drop: options.dragAndDrop,
					};
=======
					const creatingTagPromises: Array<Promise<ITag>> = [];
					for (const tag of notFound) {
						const creationPromise = this.tagsStore.create(tag.name).then((tag: ITag) => {
							allTags.push(tag);
							return tag;
						});
>>>>>>> ee582cc3

						creatingTagPromises.push(creationPromise);
					}

					await Promise.all(creatingTagPromises);

					const tagIds = workflowTags.reduce((accu: string[], imported: ITag) => {
						const tag = allTags.find((tag) => tag.name === imported.name);
						if (tag) {
							accu.push(tag.id);
						}

						return accu;
					}, []);

					this.workflowsStore.addWorkflowTagIds(tagIds);
				}
			} catch (error) {
				this.$showError(
					error,
					this.$locale.baseText('nodeView.showError.importWorkflowData.title'),
				);
			}
		},
		onDragOver(event: DragEvent) {
			event.preventDefault();
		},

		onDrop(event: DragEvent) {
			if (!event.dataTransfer) {
				return;
			}

			const nodeTypeNames = event.dataTransfer.getData('nodeTypeName').split(',');

			if (nodeTypeNames) {
				const mousePosition = this.getMousePositionWithinNodeView(event);

				const nodesToAdd = nodeTypeNames.map((nodeTypeName: string, index: number) => {
					return {
						nodeTypeName,
						position: [
							// If adding more than one node, offset the X position
							mousePosition[0] -
								NodeViewUtils.NODE_SIZE / 2 +
								NodeViewUtils.NODE_SIZE * index * 2 +
								NodeViewUtils.GRID_SIZE,
							mousePosition[1] - NodeViewUtils.NODE_SIZE / 2,
						] as XYPosition,
						dragAndDrop: true,
					};
				});

				this.onAddNode(nodesToAdd, true);
				this.createNodeActive = false;
			}
		},

		nodeDeselectedByName(nodeName: string) {
			const node = this.workflowsStore.getNodeByName(nodeName);
			if (node) {
				this.nodeDeselected(node);
			}
		},

		nodeSelectedByName(nodeName: string, setActive = false, deselectAllOthers?: boolean) {
			if (deselectAllOthers === true) {
				this.deselectAllNodes();
			}

			const node = this.workflowsStore.getNodeByName(nodeName);
			if (node) {
				this.nodeSelected(node);
				this.uiStore.lastSelectedNode = node.name;
				this.uiStore.lastSelectedNodeOutputIndex = null;
				this.canvasStore.lastSelectedConnection = null;
				this.canvasStore.newNodeInsertPosition = null;

				if (setActive) {
					this.ndvStore.activeNodeName = node.name;
				}
			}
		},
		showMaxNodeTypeError(nodeTypeData: INodeTypeDescription) {
			const maxNodes = nodeTypeData.maxNodes;
			this.$showMessage({
				title: this.$locale.baseText('nodeView.showMessage.showMaxNodeTypeError.title'),
				message: this.$locale.baseText('nodeView.showMessage.showMaxNodeTypeError.message', {
					adjustToNumber: maxNodes,
					interpolate: { nodeTypeDataDisplayName: nodeTypeData.displayName },
				}),
				type: 'error',
				duration: 0,
			});
		},

		async getNewNodeWithDefaultCredential(nodeTypeData: INodeTypeDescription) {
			let nodeVersion = nodeTypeData.defaultVersion;

			if (nodeVersion === undefined) {
				nodeVersion = Array.isArray(nodeTypeData.version)
					? nodeTypeData.version.slice(-1)[0]
					: nodeTypeData.version;
			}

			const newNodeData: INodeUi = {
				id: uuid(),
				name: nodeTypeData.defaults.name as string,
				type: nodeTypeData.name,
				typeVersion: nodeVersion,
				position: [0, 0],
				parameters: {},
			};

			const credentialPerType =
				nodeTypeData.credentials &&
				nodeTypeData.credentials
					.map((type) => this.credentialsStore.getUsableCredentialByType(type.name))
					.flat();

			if (credentialPerType && credentialPerType.length === 1) {
				const defaultCredential = credentialPerType[0];

				const selectedCredentials = this.credentialsStore.getCredentialById(defaultCredential.id);
				const selected = { id: selectedCredentials.id, name: selectedCredentials.name };
				const credentials = {
					[defaultCredential.type]: selected,
				};

				await this.loadNodesProperties(
					[newNodeData].map((node) => ({ name: node.type, version: node.typeVersion })),
				);
				const nodeType = this.nodeTypesStore.getNodeType(newNodeData.type, newNodeData.typeVersion);
				const nodeParameters = NodeHelpers.getNodeParameters(
					nodeType?.properties || [],
					{},
					true,
					false,
					newNodeData,
				);

				if (nodeTypeData.credentials) {
					const authentication = nodeTypeData.credentials.find(
						(type) => type.name === defaultCredential.type,
					);
					if (authentication?.displayOptions?.hide) {
						return newNodeData;
					}

					const authDisplayOptions = authentication?.displayOptions?.show;
					if (!authDisplayOptions) {
						newNodeData.credentials = credentials;
						return newNodeData;
					}

					if (
						Object.keys(authDisplayOptions).length === 1 &&
						authDisplayOptions['authentication']
					) {
						// ignore complex case when there's multiple dependencies
						newNodeData.credentials = credentials;

						let parameters: { [key: string]: string } = {};
						for (const displayOption of Object.keys(authDisplayOptions)) {
							if (nodeParameters && !nodeParameters[displayOption]) {
								parameters = {};
								newNodeData.credentials = undefined;
								break;
							}
							const optionValue = authDisplayOptions[displayOption]?.[0];
							if (optionValue && typeof optionValue === 'string') {
								parameters[displayOption] = optionValue;
							}
							newNodeData.parameters = {
								...newNodeData.parameters,
								...parameters,
							};
						}
					}
				}
			}
			return newNodeData;
		},

		async injectNode(
			nodeTypeName: string,
			options: AddNodeOptions = {},
			showDetail = true,
			trackHistory = false,
			isAutoAdd = false,
		) {
			const nodeTypeData: INodeTypeDescription | null =
				this.nodeTypesStore.getNodeType(nodeTypeName);

			if (nodeTypeData === null) {
				this.$showMessage({
					title: this.$locale.baseText('nodeView.showMessage.addNodeButton.title'),
					message: this.$locale.baseText('nodeView.showMessage.addNodeButton.message', {
						interpolate: { nodeTypeName },
					}),
					type: 'error',
				});
				return;
			}

			if (
				nodeTypeData.maxNodes !== undefined &&
				this.getNodeTypeCount(nodeTypeName) >= nodeTypeData.maxNodes
			) {
				this.showMaxNodeTypeError(nodeTypeData);
				return;
			}

			const newNodeData = await this.getNewNodeWithDefaultCredential(nodeTypeData);

			// when pulling new connection from node or injecting into a connection
			const lastSelectedNode = this.lastSelectedNode;

			if (options.position) {
				newNodeData.position = NodeViewUtils.getNewNodePosition(
					this.canvasStore.getNodesWithPlaceholderNode(),
					options.position,
				);
			} else if (lastSelectedNode) {
				const lastSelectedConnection = this.canvasStore.lastSelectedConnection;
				if (lastSelectedConnection) {
					// set when injecting into a connection
					const [diffX] = NodeViewUtils.getConnectorLengths(lastSelectedConnection);
					if (diffX <= NodeViewUtils.MAX_X_TO_PUSH_DOWNSTREAM_NODES) {
						this.pushDownstreamNodes(
							lastSelectedNode.name,
							NodeViewUtils.PUSH_NODES_OFFSET,
							trackHistory,
						);
					}
				}

				// set when pulling connections
				if (this.canvasStore.newNodeInsertPosition) {
					newNodeData.position = NodeViewUtils.getNewNodePosition(this.nodes, [
						this.canvasStore.newNodeInsertPosition[0] + NodeViewUtils.GRID_SIZE,
						this.canvasStore.newNodeInsertPosition[1] - NodeViewUtils.NODE_SIZE / 2,
					]);
					this.canvasStore.newNodeInsertPosition = null;
				} else {
					let yOffset = 0;

					if (lastSelectedConnection) {
						const sourceNodeType = this.nodeTypesStore.getNodeType(
							lastSelectedNode.type,
							lastSelectedNode.typeVersion,
						);
						const offsets = [
							[-100, 100],
							[-140, 0, 140],
							[-240, -100, 100, 240],
						];
						if (sourceNodeType && sourceNodeType.outputs.length > 1) {
							const offset = offsets[sourceNodeType.outputs.length - 2];
							const sourceOutputIndex = lastSelectedConnection.__meta
								? lastSelectedConnection.__meta.sourceOutputIndex
								: 0;
							yOffset = offset[sourceOutputIndex];
						}
					}

					// If a node is active then add the new node directly after the current one
					newNodeData.position = NodeViewUtils.getNewNodePosition(
						this.nodes,
						[
							lastSelectedNode.position[0] + NodeViewUtils.PUSH_NODES_OFFSET,
							lastSelectedNode.position[1] + yOffset,
						],
						[100, 0],
					);
				}
			} else {
				// If added node is a trigger and it's the first one added to the canvas
				// we place it at canvasAddButtonPosition to replace the canvas add button
				const position =
					this.nodeTypesStore.isTriggerNode(nodeTypeName) && !this.containsTrigger
						? this.canvasStore.canvasAddButtonPosition
						: // If no node is active find a free spot
						  (this.lastClickPosition as XYPosition);

				newNodeData.position = NodeViewUtils.getNewNodePosition(this.nodes, position);
			}

			const localizedName = this.localizeNodeName(newNodeData.name, newNodeData.type);

			newNodeData.name = this.uniqueNodeName(localizedName);

			if (nodeTypeData.webhooks && nodeTypeData.webhooks.length) {
				newNodeData.webhookId = uuid();
			}

			await this.addNodes([newNodeData], undefined, trackHistory);
			this.workflowsStore.setNodePristine(newNodeData.name, true);

			this.uiStore.stateIsDirty = true;

			if (nodeTypeName === STICKY_NODE_TYPE) {
				this.$telemetry.trackNodesPanel('nodeView.addSticky', {
					workflow_id: this.workflowsStore.workflowId,
				});
			} else {
				this.$externalHooks().run('nodeView.addNodeButton', { nodeTypeName });
				useSegment().trackAddedTrigger(nodeTypeName);
				const trackProperties: ITelemetryTrackProperties = {
					node_type: nodeTypeName,
					is_auto_add: isAutoAdd,
					workflow_id: this.workflowsStore.workflowId,
					drag_and_drop: options.dragAndDrop,
				};

				if (lastSelectedNode) {
					trackProperties.input_node_type = lastSelectedNode.type;
				}

				this.$telemetry.trackNodesPanel('nodeView.addNodeButton', trackProperties);
			}

			// Automatically deselect all nodes and select the current one and also active
			// current node. But only if it's added manually by the user (not by undo/redo mechanism)
			if (trackHistory) {
				this.deselectAllNodes();
				setTimeout(() => {
					this.nodeSelectedByName(
						newNodeData.name,
						showDetail && nodeTypeName !== STICKY_NODE_TYPE,
					);
				});
			}

			return newNodeData;
		},
		getConnection(
			sourceNodeName: string,
			sourceNodeOutputIndex: number,
			targetNodeName: string,
			targetNodeOuputIndex: number,
		): IConnection | undefined {
			const nodeConnections = (
				this.workflowsStore.outgoingConnectionsByNodeName(sourceNodeName) as INodeConnections
			).main;
			if (nodeConnections) {
				const connections: IConnection[] | null = nodeConnections[sourceNodeOutputIndex];

				if (connections) {
					return connections.find(
						(connection: IConnection) =>
							connection.node === targetNodeName && connection.index === targetNodeOuputIndex,
					);
				}
			}

			return undefined;
		},
		connectTwoNodes(
			sourceNodeName: string,
			sourceNodeOutputIndex: number,
			targetNodeName: string,
			targetNodeOuputIndex: number,
		) {
			this.uiStore.stateIsDirty = true;

			if (
				this.getConnection(
					sourceNodeName,
					sourceNodeOutputIndex,
					targetNodeName,
					targetNodeOuputIndex,
				)
			) {
				return;
			}

			const connectionData = [
				{
					node: sourceNodeName,
					type: 'main',
					index: sourceNodeOutputIndex,
				},
				{
					node: targetNodeName,
					type: 'main',
					index: targetNodeOuputIndex,
				},
			] as [IConnection, IConnection];

			this.__addConnection(connectionData);
		},
		async addNode(
			nodeTypeName: string,
			options: AddNodeOptions = {},
			showDetail = true,
			trackHistory = false,
			isAutoAdd = false,
		) {
			if (!this.editAllowedCheck()) {
				return;
			}

			const lastSelectedConnection = this.canvasStore.lastSelectedConnection;
			const lastSelectedNode = this.lastSelectedNode;
			const lastSelectedNodeOutputIndex = this.uiStore.lastSelectedNodeOutputIndex;

			this.historyStore.startRecordingUndo();

			const newNodeData = await this.injectNode(
				nodeTypeName,
				options,
				showDetail,
				trackHistory,
				isAutoAdd,
			);
			if (!newNodeData) {
				return;
			}

			const outputIndex = lastSelectedNodeOutputIndex || 0;

			// If a node is last selected then connect between the active and its child ones
			if (lastSelectedNode) {
				await Vue.nextTick();

				if (lastSelectedConnection && lastSelectedConnection.__meta) {
					this.__deleteJSPlumbConnection(lastSelectedConnection, trackHistory);

					const targetNodeName = lastSelectedConnection.__meta.targetNodeName;
					const targetOutputIndex = lastSelectedConnection.__meta.targetOutputIndex;
					this.connectTwoNodes(newNodeData.name, 0, targetNodeName, targetOutputIndex);
				}

				// Connect active node to the newly created one
				this.connectTwoNodes(lastSelectedNode.name, outputIndex, newNodeData.name, 0);
			}
			this.historyStore.stopRecordingUndo();
		},
		insertNodeAfterSelected(info: {
			sourceId: string;
			index: number;
			eventSource: NodeCreatorOpenSource;
			connection?: Connection;
		}) {
			// Get the node and set it as active that new nodes
			// which get created get automatically connected
			// to it.
			const sourceNode = this.workflowsStore.getNodeById(info.sourceId);
			if (!sourceNode) {
				return;
			}

			this.uiStore.lastSelectedNode = sourceNode.name;
			this.uiStore.lastSelectedNodeOutputIndex = info.index;
			this.canvasStore.newNodeInsertPosition = null;

			if (info.connection) {
				this.canvasStore.lastSelectedConnection = info.connection;
			}

			this.onToggleNodeCreator({
				source: info.eventSource,
				createNodeActive: true,
			});
		},
		onEventConnectionAbort(connection: Connection) {
			try {
				if (this.dropPrevented) {
					this.dropPrevented = false;
					return;
				}

				if (this.pullConnActiveNodeName) {
					const sourceNode = this.workflowsStore.getNodeById(connection.parameters.nodeId);
					if (sourceNode) {
						const sourceNodeName = sourceNode.name;
						const outputIndex = connection.parameters.index;

						this.connectTwoNodes(sourceNodeName, outputIndex, this.pullConnActiveNodeName, 0);
						this.pullConnActiveNodeName = null;
						this.dropPrevented = true;
					}
					return;
				}

				this.insertNodeAfterSelected({
					sourceId: connection.parameters.nodeId,
					index: connection.parameters.index,
					eventSource: NODE_CREATOR_OPEN_SOURCES.NODE_CONNECTION_DROP,
				});
			} catch (e) {
				console.error(e); // eslint-disable-line no-console
			}
		},
		onInterceptBeforeDrop(info: BeforeDropParams) {
			try {
				const sourceInfo = info.connection.endpoints[0].parameters;
				const targetInfo = info.dropEndpoint.parameters;

				const sourceNodeName = this.workflowsStore.getNodeById(sourceInfo.nodeId)?.name || '';
				const targetNodeName = this.workflowsStore.getNodeById(targetInfo.nodeId)?.name || '';

				// check for duplicates
				if (
					this.getConnection(sourceNodeName, sourceInfo.index, targetNodeName, targetInfo.index)
				) {
					this.dropPrevented = true;
					this.pullConnActiveNodeName = null;
					return false;
				}

				return true;
			} catch (e) {
				console.error(e); // eslint-disable-line no-console
				return true;
			}
		},
		onEventConnection(info: ConnectionEstablishedParams) {
			try {
				const sourceInfo = info.sourceEndpoint.parameters;
				const targetInfo = info.targetEndpoint.parameters;

				const sourceNodeName = this.workflowsStore.getNodeById(sourceInfo.nodeId)?.name;
				const targetNodeName = this.workflowsStore.getNodeById(targetInfo.nodeId)?.name;

				if (sourceNodeName && targetNodeName) {
					info.connection.__meta = {
						sourceNodeName,
						sourceOutputIndex: sourceInfo.index,
						targetNodeName,
						targetOutputIndex: targetInfo.index,
					};
				}

				NodeViewUtils.resetConnection(info.connection);
				NodeViewUtils.moveBackInputLabelPosition(info.targetEndpoint);

				const connectionData: [IConnection, IConnection] = [
					{
						node: sourceNodeName,
						type: sourceInfo.type,
						index: sourceInfo.index,
					},
					{
						node: targetNodeName,
						type: targetInfo.type,
						index: targetInfo.index,
					},
				];

				this.dropPrevented = true;
				this.workflowsStore.addConnection({ connection: connectionData });
				this.uiStore.stateIsDirty = true;
				if (!this.suspendRecordingDetachedConnections) {
					this.historyStore.pushCommandToUndo(new AddConnectionCommand(connectionData));
				}
				if (!this.isReadOnly) {
					NodeViewUtils.addConnectionActionsOverlay(
						info.connection,
						() => {
							this.activeConnection = null;
							this.__deleteJSPlumbConnection(info.connection);
						},
						() => {
							this.insertNodeAfterSelected({
								sourceId: info.sourceEndpoint.parameters.nodeId,
								index: sourceInfo.index,
								connection: info.connection,
								eventSource: NODE_CREATOR_OPEN_SOURCES.NODE_CONNECTION_ACTION,
							});
						},
					);
					setTimeout(() => {
						NodeViewUtils.addConnectionTestData(
							info.source,
							info.target,
							'canvas' in info.connection.connector
								? (info.connection.connector.canvas as HTMLElement)
								: undefined,
						);
					}, 0);
				}
			} catch (e) {
				console.error(e); // eslint-disable-line no-console
			}
		},
		onDragMove() {
			this.instance?.connections.forEach((connection) => {
				NodeViewUtils.showOrHideItemsLabel(connection);
				NodeViewUtils.showOrHideMidpointArrow(connection);

				Object.values(connection.overlays).forEach((overlay) => {
					if (!overlay.canvas) return;
					this.instance?.repaint(overlay.canvas);
				});
			});
		},
		onConnectionMouseOver(connection: Connection) {
			try {
				if (this.exitTimer !== undefined) {
					clearTimeout(this.exitTimer);
					this.exitTimer = undefined;
				}

				if (
					this.isReadOnly ||
					this.enterTimer ||
					!connection ||
					connection === this.activeConnection
				)
					return;

				if (this.activeConnection) NodeViewUtils.hideConnectionActions(this.activeConnection);

				this.enterTimer = setTimeout(() => {
					this.enterTimer = undefined;
					if (connection) {
						NodeViewUtils.showConnectionActions(connection);
						this.activeConnection = connection;
					}
				}, 150);
			} catch (e) {
				console.error(e); // eslint-disable-line no-console
			}
		},
		onConnectionMouseOut(connection: Connection) {
			try {
				if (this.exitTimer) return;

				if (this.enterTimer) {
					clearTimeout(this.enterTimer);
					this.enterTimer = undefined;
				}

				if (this.isReadOnly || !connection || this.activeConnection?.id !== connection.id) return;

				this.exitTimer = setTimeout(() => {
					this.exitTimer = undefined;

					if (connection && this.activeConnection === connection) {
						NodeViewUtils.hideConnectionActions(this.activeConnection);
						this.activeConnection = null;
					}
				}, 500);
			} catch (e) {
				console.error(e); // eslint-disable-line no-console
			}
		},
		onConnectionMoved(info: ConnectionMovedParams) {
			try {
				// When a connection gets moved from one node to another it for some reason
				// calls the "connection" event but not the "connectionDetached" one. So we listen
				// additionally to the "connectionMoved" event and then only delete the existing connection.

				NodeViewUtils.resetInputLabelPosition(info.connection);

				const sourceInfo = info.connection.parameters;
				const targetInfo = info.originalEndpoint.parameters;

				const connectionInfo = [
					{
						node: this.workflowsStore.getNodeById(sourceInfo.nodeId)?.name || '',
						type: sourceInfo.type,
						index: sourceInfo.index,
					},
					{
						node: this.workflowsStore.getNodeById(targetInfo.nodeId)?.name || '',
						type: targetInfo.type,
						index: targetInfo.index,
					},
				] as [IConnection, IConnection];

				this.__removeConnection(connectionInfo, false);
			} catch (e) {
				console.error(e); // eslint-disable-line no-console
			}
		},
		onEndpointMouseOver(endpoint: Endpoint, mouse) {
			// This event seems bugged. It gets called constantly even when the mouse is not over the endpoint
			// if the endpoint has a connection attached to it. So we need to check if the mouse is actually over
			// the endpoint.
			if (!endpoint.isTarget || mouse.target !== endpoint.endpoint.canvas) return;
			this.instance.setHover(endpoint, true);
		},
		onEndpointMouseOut(endpoint: Endpoint) {
			if (!endpoint.isTarget) return;
			this.instance.setHover(endpoint, false);
		},
		async onConnectionDetached(info: ConnectionDetachedParams) {
			try {
				const connectionInfo: [IConnection, IConnection] | null = getConnectionInfo(info);
				NodeViewUtils.resetInputLabelPosition(info.targetEndpoint);
				info.connection.removeOverlays();
				this.__removeConnectionByConnectionInfo(info, false, false);

				if (this.pullConnActiveNodeName) {
					// establish new connection when dragging connection from one node to another
					this.historyStore.startRecordingUndo();
					const sourceNode = this.workflowsStore.getNodeById(info.connection.parameters.nodeId);
					const sourceNodeName = sourceNode.name;
					const outputIndex = info.connection.parameters.index;

					if (connectionInfo) {
						this.historyStore.pushCommandToUndo(new RemoveConnectionCommand(connectionInfo));
					}
					this.connectTwoNodes(sourceNodeName, outputIndex, this.pullConnActiveNodeName, 0);
					this.pullConnActiveNodeName = null;
					await this.$nextTick();
					this.historyStore.stopRecordingUndo();
				} else if (
					!this.historyStore.bulkInProgress &&
					!this.suspendRecordingDetachedConnections &&
					connectionInfo
				) {
					// Ff connection being detached by user, save this in history
					// but skip if it's detached as a side effect of bulk undo/redo or node rename process
					const removeCommand = new RemoveConnectionCommand(connectionInfo, this);
					this.historyStore.pushCommandToUndo(removeCommand);
				}
			} catch (e) {
				console.error(e); // eslint-disable-line no-console
			}
		},
		onConnectionDrag(connection: Connection) {
			// The overlays are visible by default so we need to hide the midpoint arrow
			// manually
			connection.overlays['midpoint-arrow']?.setVisible(false);
			try {
				this.pullConnActiveNodeName = null;
				this.pullConnActive = true;
				this.canvasStore.newNodeInsertPosition = null;
				NodeViewUtils.resetConnection(connection);

				const nodes = [...document.querySelectorAll('.node-wrapper')];

				const onMouseMove = (e: MouseEvent | TouchEvent) => {
					if (!connection) {
						return;
					}

					const element = document.querySelector('.jtk-endpoint.jtk-drag-hover');
					if (element) {
						const endpoint = element.jtk.endpoint;
						NodeViewUtils.showDropConnectionState(connection, endpoint);
						return;
					}

					const inputMargin = 24;
					const intersecting = nodes.find((element: Element) => {
						const { top, left, right, bottom } = element.getBoundingClientRect();
						const [x, y] = NodeViewUtils.getMousePosition(e);
						if (top <= y && bottom >= y && left - inputMargin <= x && right >= x) {
							const nodeName = (element as HTMLElement).dataset['name'] as string;
							const node = this.workflowsStore.getNodeByName(nodeName) as INodeUi | null;
							if (node) {
								const nodeType = this.nodeTypesStore.getNodeType(node.type, node.typeVersion);
								if (nodeType && nodeType.inputs && nodeType.inputs.length === 1) {
									this.pullConnActiveNodeName = node.name;
									const endpointUUID = this.getInputEndpointUUID(nodeName, 0);
									if (endpointUUID) {
										const endpoint = this.instance?.getEndpoint(endpointUUID);

										NodeViewUtils.showDropConnectionState(connection, endpoint);

										return true;
									}
								}
							}
						}

						return false;
					});

					if (!intersecting) {
						NodeViewUtils.showPullConnectionState(connection);
						this.pullConnActiveNodeName = null;
					}
<<<<<<< HEAD
					// Load a workflow
					let workflowId = null as string | null;
					if (this.$route.params.name) {
						workflowId = this.$route.params.name;
					}
					if (workflowId !== null) {
						const workflow = await this.restApi().getWorkflow(workflowId);
						if (!workflow) {
							void this.$router.push({
								name: VIEWS.NEW_WORKFLOW,
							});
							this.$showMessage({
								title: 'Error',
								message: this.$locale.baseText('openWorkflow.workflowNotFoundError'),
								type: 'error',
							});
						} else {
							this.$titleSet(workflow.name, 'IDLE');
							// Open existing workflow
							await this.openWorkflow(workflowId);
						}
					} else if (this.$route.meta?.nodeView === true) {
						// Create new workflow
						await this.newWorkflow();
=======
				};

				const onMouseUp = (e: MouseEvent | TouchEvent) => {
					this.pullConnActive = false;
					this.canvasStore.newNodeInsertPosition = this.getMousePositionWithinNodeView(e);
					NodeViewUtils.resetConnectionAfterPull(connection);
					window.removeEventListener('mousemove', onMouseMove);
					window.removeEventListener('mouseup', onMouseUp);
				};

				window.addEventListener('mousemove', onMouseMove);
				window.addEventListener('touchmove', onMouseMove);
				window.addEventListener('mouseup', onMouseUp);
				window.addEventListener('touchend', onMouseMove);
			} catch (e) {
				console.error(e); // eslint-disable-line no-console
			}
		},
		onConnectionDragAbortDetached(connection: Connection) {
			Object.values(this.instance?.endpointsByElement)
				.flatMap((endpoints) => Object.values(endpoints))
				.filter((endpoint) => endpoint.endpoint.type === 'N8nPlus')
				.forEach((endpoint) => setTimeout(() => endpoint.instance.revalidate(endpoint.element), 0));
		},
		onPlusEndpointClick(endpoint: Endpoint) {
			if (endpoint && endpoint.__meta) {
				this.insertNodeAfterSelected({
					sourceId: endpoint.__meta.nodeId,
					index: endpoint.__meta.index,
					eventSource: NODE_CREATOR_OPEN_SOURCES.PLUS_ENDPOINT,
				});
			}
		},
		bindCanvasEvents() {
			this.instance.bind(EVENT_CONNECTION_ABORT, this.onEventConnectionAbort);

			this.instance.bind(INTERCEPT_BEFORE_DROP, this.onInterceptBeforeDrop);

			this.instance.bind(EVENT_CONNECTION, this.onEventConnection);

			this.instance.bind(EVENT_DRAG_MOVE, this.onDragMove);
			this.instance.bind(EVENT_CONNECTION_MOUSEOVER, this.onConnectionMouseOver);
			this.instance.bind(EVENT_CONNECTION_MOUSEOUT, this.onConnectionMouseOut);

			this.instance.bind(EVENT_CONNECTION_MOVED, this.onConnectionMoved);
			this.instance.bind(EVENT_ENDPOINT_MOUSEOVER, this.onEndpointMouseOver);
			this.instance.bind(EVENT_ENDPOINT_MOUSEOUT, this.onEndpointMouseOut);
			this.instance.bind(EVENT_CONNECTION_DETACHED, this.onConnectionDetached);
			this.instance.bind(EVENT_CONNECTION_DRAG, this.onConnectionDrag);
			this.instance.bind(
				[EVENT_CONNECTION_DRAG, EVENT_CONNECTION_ABORT, EVENT_CONNECTION_DETACHED],
				this.onConnectionDragAbortDetached,
			);
			this.instance.bind(EVENT_PLUS_ENDPOINT_CLICK, this.onPlusEndpointClick);
		},
		unbindCanvasEvents() {
			this.instance.unbind(EVENT_CONNECTION_ABORT, this.onEventConnectionAbort);

			this.instance.unbind(INTERCEPT_BEFORE_DROP, this.onInterceptBeforeDrop);

			this.instance.unbind(EVENT_CONNECTION, this.onEventConnection);

			this.instance.unbind(EVENT_DRAG_MOVE, this.onDragMove);
			this.instance.unbind(EVENT_CONNECTION_MOUSEOVER, this.onConnectionMouseOver);
			this.instance.unbind(EVENT_CONNECTION_MOUSEOUT, this.onConnectionMouseOut);

			this.instance.unbind(EVENT_CONNECTION_MOVED, this.onConnectionMoved);
			this.instance.unbind(EVENT_ENDPOINT_MOUSEOVER, this.onEndpointMouseOver);
			this.instance.unbind(EVENT_ENDPOINT_MOUSEOUT, this.onEndpointMouseOut);
			this.instance.unbind(EVENT_CONNECTION_DETACHED, this.onConnectionDetached);
			this.instance.unbind(EVENT_CONNECTION_DRAG, this.onConnectionDrag);

			this.instance.unbind(EVENT_CONNECTION_DRAG, this.onConnectionDragAbortDetached);
			this.instance.unbind(EVENT_CONNECTION_ABORT, this.onConnectionDragAbortDetached);
			this.instance.unbind(EVENT_CONNECTION_DETACHED, this.onConnectionDragAbortDetached);
			this.instance.unbind(EVENT_PLUS_ENDPOINT_CLICK, this.onPlusEndpointClick);

			// Get all the endpoints and unbind the events
			const elements = this.instance.getManagedElements();
			for (const element of Object.values(elements)) {
				const endpoints = element.endpoints;
				for (const endpoint of endpoints || []) {
					const endpointInstance = endpoint?.endpoint;
					if (endpointInstance && endpointInstance.type === N8nPlusEndpointType) {
						(endpointInstance as N8nPlusEndpoint).unbindEvents();
>>>>>>> ee582cc3
					}
				}
			}
		},
		onBeforeUnload(e) {
			if (this.isDemo || window.preventNodeViewBeforeUnload) {
				return;
			} else if (this.uiStore.stateIsDirty) {
				const confirmationMessage = this.$locale.baseText(
					'nodeView.itLooksLikeYouHaveBeenEditingSomething',
				);
				(e || window.event).returnValue = confirmationMessage; //Gecko + IE
				return confirmationMessage; //Gecko + Webkit, Safari, Chrome etc.
			} else {
				this.startLoading(this.$locale.baseText('nodeView.redirecting'));
				return;
			}
		},
		async newWorkflow(): Promise<void> {
			this.startLoading();
			this.resetWorkspace();
			this.workflowData = await this.workflowsStore.getNewWorkflowData();
			this.workflowsStore.currentWorkflowExecutions = [];
			this.workflowsStore.activeWorkflowExecution = null;

			this.uiStore.stateIsDirty = false;
			this.canvasStore.setZoomLevel(1, [0, 0]);
			this.tryToAddWelcomeSticky();
			this.uiStore.nodeViewInitialized = true;
			this.historyStore.reset();
			this.workflowsStore.activeWorkflowExecution = null;
			this.stopLoading();
		},
		async tryToAddWelcomeSticky(): Promise<void> {
			const newWorkflow = this.workflowData;
			this.canvasStore.zoomToFit();
		},
		async initView(): Promise<void> {
			if (this.$route.params.action === 'workflowSave') {
				// In case the workflow got saved we do not have to run init
				// as only the route changed but all the needed data is already loaded
				this.uiStore.stateIsDirty = false;
				return;
			}
			if (this.blankRedirect) {
				this.blankRedirect = false;
			} else if (this.$route.name === VIEWS.TEMPLATE_IMPORT) {
				const templateId = this.$route.params.id;
				await this.openWorkflowTemplate(templateId);
			} else {
				const result = this.uiStore.stateIsDirty;
				if (result) {
					const confirmModal = await this.confirmModal(
						this.$locale.baseText('generic.unsavedWork.confirmMessage.message'),
						this.$locale.baseText('generic.unsavedWork.confirmMessage.headline'),
						'warning',
						this.$locale.baseText('generic.unsavedWork.confirmMessage.confirmButtonText'),
						this.$locale.baseText('generic.unsavedWork.confirmMessage.cancelButtonText'),
						true,
					);
					if (confirmModal === MODAL_CONFIRMED) {
						const saved = await this.saveCurrentWorkflow();
						if (saved) await this.settingsStore.fetchPromptsData();
					} else if (confirmModal === MODAL_CLOSE) {
						return;
					}
				}
				// Load a workflow
				let workflowId = null as string | null;
				if (this.$route.params.name) {
					workflowId = this.$route.params.name;
				}
				if (workflowId !== null) {
					let workflow: IWorkflowDb | undefined = undefined;
					try {
						workflow = await this.workflowsStore.fetchWorkflow(workflowId);
					} catch (error) {
						this.$showError(error, this.$locale.baseText('openWorkflow.workflowNotFoundError'));

						this.$router.push({
							name: VIEWS.NEW_WORKFLOW,
						});
					}

					if (workflow) {
						this.titleSet(workflow.name, 'IDLE');
						// Open existing workflow
						await this.openWorkflow(workflow);
					}
				} else if (this.$route.meta?.nodeView === true) {
					// Create new workflow
					await this.newWorkflow();
				}
			}
			this.historyStore.reset();
			this.uiStore.nodeViewInitialized = true;
			document.addEventListener('keydown', this.keyDown);
			document.addEventListener('keyup', this.keyUp);

			window.addEventListener('beforeunload', this.onBeforeUnload);
		},
		getOutputEndpointUUID(nodeName: string, index: number): string | null {
			const node = this.workflowsStore.getNodeByName(nodeName);
			if (!node) {
				return null;
			}

			return NodeViewUtils.getOutputEndpointUUID(node.id, index);
		},
		getInputEndpointUUID(nodeName: string, index: number) {
			const node = this.workflowsStore.getNodeByName(nodeName);
			if (!node) {
				return null;
			}

			return NodeViewUtils.getInputEndpointUUID(node.id, index);
		},
		__addConnection(connection: [IConnection, IConnection]) {
			const outputUuid = this.getOutputEndpointUUID(connection[0].node, connection[0].index);
			const inputUuid = this.getInputEndpointUUID(connection[1].node, connection[1].index);
			if (!outputUuid || !inputUuid) {
				return;
			}

			const uuid: [string, string] = [outputUuid, inputUuid];
			// Create connections in DOM
			this.instance?.connect({
				uuids: uuid,
				detachable: !this.isReadOnly,
			});

			setTimeout(() => {
				this.addPinDataConnections(this.workflowsStore.pinData);
			});
		},
		__removeConnection(connection: [IConnection, IConnection], removeVisualConnection = false) {
			if (removeVisualConnection) {
				const sourceNode = this.workflowsStore.getNodeByName(connection[0].node);
				const targetNode = this.workflowsStore.getNodeByName(connection[1].node);

				if (!sourceNode || !targetNode) {
					return;
				}
				const connections = this.instance?.getConnections({
					source: sourceNode.id,
					target: targetNode.id,
				});

				connections.forEach((connectionInstance: Connection) => {
					if (connectionInstance.__meta) {
						// Only delete connections from specific indexes (if it can be determined by meta)
						if (
							connectionInstance.__meta.sourceOutputIndex === connection[0].index &&
							connectionInstance.__meta.targetOutputIndex === connection[1].index
						) {
							this.__deleteJSPlumbConnection(connectionInstance);
						}
					} else {
						this.__deleteJSPlumbConnection(connectionInstance);
					}
				});
			}

			this.workflowsStore.removeConnection({ connection });
		},
		__deleteJSPlumbConnection(connection: Connection, trackHistory = false) {
			// Make sure to remove the overlay else after the second move
			// it visibly stays behind free floating without a connection.
			connection.removeOverlays();

			this.pullConnActiveNodeName = null; // prevent new connections when connectionDetached is triggered
			this.instance?.deleteConnection(connection); // on delete, triggers connectionDetached event which applies mutation to store
			if (trackHistory && connection.__meta) {
				const connectionData: [IConnection, IConnection] = [
					{
						index: connection.__meta?.sourceOutputIndex,
						node: connection.__meta.sourceNodeName,
						type: 'main',
					},
					{
						index: connection.__meta?.targetOutputIndex,
						node: connection.__meta.targetNodeName,
						type: 'main',
					},
				];
				const removeCommand = new RemoveConnectionCommand(connectionData, this);
				this.historyStore.pushCommandToUndo(removeCommand);
			}
		},
		__removeConnectionByConnectionInfo(info, removeVisualConnection = false, trackHistory = false) {
			const connectionInfo: [IConnection, IConnection] | null = getConnectionInfo(info);

			if (connectionInfo) {
				if (removeVisualConnection) {
					this.__deleteJSPlumbConnection(info.connection, trackHistory);
				} else if (trackHistory) {
					this.historyStore.pushCommandToUndo(new RemoveConnectionCommand(connectionInfo));
				}
				this.workflowsStore.removeConnection({ connection: connectionInfo });
			}
		},
		async duplicateNode(nodeName: string) {
			if (!this.editAllowedCheck()) {
				return;
			}
			const node = this.workflowsStore.getNodeByName(nodeName);

			if (node) {
				const nodeTypeData = this.nodeTypesStore.getNodeType(node.type, node.typeVersion);

				if (
					nodeTypeData &&
					nodeTypeData.maxNodes !== undefined &&
					this.getNodeTypeCount(node.type) >= nodeTypeData.maxNodes
				) {
					this.showMaxNodeTypeError(nodeTypeData);
					return;
				}

				// Deep copy the data so that data on lower levels of the node-properties do
				// not share objects
				const newNodeData = deepCopy(this.getNodeDataToSave(node));
				newNodeData.id = uuid();

				const localizedName = this.localizeNodeName(newNodeData.name, newNodeData.type);

				newNodeData.name = this.uniqueNodeName(localizedName);

				newNodeData.position = NodeViewUtils.getNewNodePosition(
					this.nodes,
					[node.position[0], node.position[1] + 140],
					[0, 140],
				);

				if (newNodeData.webhookId) {
					// Make sure that the node gets a new unique webhook-ID
					newNodeData.webhookId = uuid();
				}

				if (
					newNodeData.credentials &&
					this.settingsStore.isEnterpriseFeatureEnabled(EnterpriseEditionFeature.Sharing)
				) {
					const usedCredentials = this.workflowsStore.usedCredentials;
					newNodeData.credentials = Object.fromEntries(
						Object.entries(newNodeData.credentials).filter(([_, credential]) => {
							return (
								credential.id &&
								(!usedCredentials[credential.id] ||
									usedCredentials[credential.id]?.currentUserHasAccess)
							);
						}),
					);
				}

				await this.addNodes([newNodeData], [], true);

				const pinData = this.workflowsStore.pinDataByNodeName(nodeName);
				if (pinData) {
					this.workflowsStore.pinData({
						node: newNodeData,
						data: pinData,
					});
				}

				this.uiStore.stateIsDirty = true;

				// Automatically deselect all nodes and select the current one and also active
				// current node
				this.deselectAllNodes();
				setTimeout(() => {
					this.nodeSelectedByName(newNodeData.name, false);
				});

				this.$telemetry.track('User duplicated node', {
					node_type: node.type,
					workflow_id: this.workflowsStore.workflowId,
				});
			}
		},
		getJSPlumbConnection(
			sourceNodeName: string,
			sourceOutputIndex: number,
			targetNodeName: string,
			targetInputIndex: number,
		): Connection | undefined {
			const sourceNode = this.workflowsStore.getNodeByName(sourceNodeName);
			const targetNode = this.workflowsStore.getNodeByName(targetNodeName);
			if (!sourceNode || !targetNode) {
				return;
			}

			const sourceId = sourceNode.id;
			const targetId = targetNode.id;

			const sourceEndpoint = NodeViewUtils.getOutputEndpointUUID(sourceId, sourceOutputIndex);
			const targetEndpoint = NodeViewUtils.getInputEndpointUUID(targetId, targetInputIndex);

			// @ts-ignore
			const connections = this.instance?.getConnections({
				source: sourceId,
				target: targetId,
			}) as Connection[];

			return connections.find((connection: Connection) => {
				const uuids = connection.getUuids();
				return uuids[0] === sourceEndpoint && uuids[1] === targetEndpoint;
			});
		},
		getJSPlumbEndpoints(nodeName: string): Endpoint[] {
			const node = this.workflowsStore.getNodeByName(nodeName);
			const nodeEl = this.instance.getManagedElement(node?.id);

			const endpoints = this.instance?.getEndpoints(nodeEl);
			return endpoints;
		},
		getPlusEndpoint(nodeName: string, outputIndex: number): Endpoint | undefined {
			const endpoints = this.getJSPlumbEndpoints(nodeName);
			return endpoints.find(
				(endpoint: Endpoint) =>
					// @ts-ignore
					endpoint.endpoint.type === 'N8nPlus' && endpoint?.__meta?.index === outputIndex,
			);
		},
		getIncomingOutgoingConnections(nodeName: string): {
			incoming: Connection[];
			outgoing: Connection[];
		} {
			const node = this.workflowsStore.getNodeByName(nodeName);

			if (node) {
				// @ts-ignore
				const outgoing = this.instance?.getConnections({
					source: node.id,
				});

				// @ts-ignore
				const incoming = this.instance?.getConnections({
					target: node.id,
				}) as Connection[];

				return {
					incoming,
					outgoing,
				};
			}
			return { incoming: [], outgoing: [] };
		},
		onNodeMoved(node: INodeUi) {
			const { incoming, outgoing } = this.getIncomingOutgoingConnections(node.name);

			[...incoming, ...outgoing].forEach((connection: Connection) => {
				NodeViewUtils.showOrHideMidpointArrow(connection);
				NodeViewUtils.showOrHideItemsLabel(connection);
			});
		},
		onNodeRun({
			name,
			data,
			waiting,
		}: {
			name: string;
			data: ITaskData[] | null;
			waiting: boolean;
		}) {
			const pinData = this.workflowsStore.getPinData;

			if (pinData && pinData[name]) return;

			const sourceNodeName = name;
			const sourceNode = this.workflowsStore.getNodeByName(sourceNodeName);
			const sourceId = sourceNode !== null ? sourceNode.id : '';

			if (data === null || data.length === 0 || waiting) {
				const outgoing = this.instance?.getConnections({
					source: sourceId,
				}) as Connection[];

				outgoing.forEach((connection: Connection) => {
					NodeViewUtils.resetConnection(connection);
				});
				const endpoints = this.getJSPlumbEndpoints(sourceNodeName);
				endpoints.forEach((endpoint: Endpoint) => {
					if (endpoint.endpoint.type === 'N8nPlus') {
						(endpoint.endpoint as N8nPlusEndpoint).clearSuccessOutput();
					}
				});

				return;
			}

			const nodeConnections =
				this.workflowsStore.outgoingConnectionsByNodeName(sourceNodeName).main;
			const outputMap = NodeViewUtils.getOutputSummary(data, nodeConnections || []);

			Object.keys(outputMap).forEach((sourceOutputIndex: string) => {
				Object.keys(outputMap[sourceOutputIndex]).forEach((targetNodeName: string) => {
					Object.keys(outputMap[sourceOutputIndex][targetNodeName]).forEach(
						(targetInputIndex: string) => {
							if (targetNodeName) {
								const connection = this.getJSPlumbConnection(
									sourceNodeName,
									parseInt(sourceOutputIndex, 10),
									targetNodeName,
									parseInt(targetInputIndex, 10),
								);

								if (connection) {
									const output = outputMap[sourceOutputIndex][targetNodeName][targetInputIndex];

									if (output.isArtificialRecoveredEventItem) {
										NodeViewUtils.recoveredConnection(connection);
									} else if ((!output || !output.total) && !output.isArtificialRecoveredEventItem) {
										NodeViewUtils.resetConnection(connection);
									} else {
										NodeViewUtils.addConnectionOutputSuccess(connection, output);
									}
								}
							}

							const endpoint = this.getPlusEndpoint(
								sourceNodeName,
								parseInt(sourceOutputIndex, 10),
							);
							if (endpoint && endpoint.endpoint) {
								const output = outputMap[sourceOutputIndex][NODE_OUTPUT_DEFAULT_KEY][0];

								if (output && output.total > 0) {
									(endpoint.endpoint as N8nPlusEndpoint).setSuccessOutput(
										NodeViewUtils.getRunItemsLabel(output),
									);
								} else {
									(endpoint.endpoint as N8nPlusEndpoint).clearSuccessOutput();
								}
							}
						},
					);
				});
			});
		},
		removeNode(nodeName: string, trackHistory = false, trackBulk = true) {
			if (!this.editAllowedCheck()) {
				return;
			}

			const node = this.workflowsStore.getNodeByName(nodeName);
			if (!node) {
				return;
			}

			if (trackHistory && trackBulk) {
				this.historyStore.startRecordingUndo();
			}

			// "requiredNodeTypes" are also defined in cli/commands/run.ts
			const requiredNodeTypes: string[] = [];

			if (requiredNodeTypes.includes(node.type)) {
				// The node is of the required type so check first
				// if any node of that type would be left when the
				// current one would get deleted.
				let deleteAllowed = false;
				for (const checkNode of this.nodes) {
					if (checkNode.name === node.name) {
						continue;
					}
					if (requiredNodeTypes.includes(checkNode.type)) {
						deleteAllowed = true;
						break;
					}
				}

				if (!deleteAllowed) {
					return;
				}
			}

			if (node.type === STICKY_NODE_TYPE) {
				this.$telemetry.track('User deleted workflow note', {
					workflow_id: this.workflowsStore.workflowId,
					is_welcome_note: node.name === QUICKSTART_NOTE_NAME,
				});
			} else {
				this.$externalHooks().run('node.deleteNode', { node });
				this.$telemetry.track('User deleted node', {
					node_type: node.type,
					workflow_id: this.workflowsStore.workflowId,
				});
			}

			let waitForNewConnection = false;
			// connect nodes before/after deleted node
			const nodeType = this.nodeTypesStore.getNodeType(node.type, node.typeVersion);
			if (nodeType && nodeType.outputs.length === 1 && nodeType.inputs.length === 1) {
				const { incoming, outgoing } = this.getIncomingOutgoingConnections(node.name);
				if (incoming.length === 1 && outgoing.length === 1) {
					const conn1 = incoming[0];
					const conn2 = outgoing[0];
					if (conn1.__meta && conn2.__meta) {
						waitForNewConnection = true;
						const sourceNodeName = conn1.__meta.sourceNodeName;
						const sourceNodeOutputIndex = conn1.__meta.sourceOutputIndex;
						const targetNodeName = conn2.__meta.targetNodeName;
						const targetNodeOuputIndex = conn2.__meta.targetOutputIndex;

						setTimeout(() => {
							this.connectTwoNodes(
								sourceNodeName,
								sourceNodeOutputIndex,
								targetNodeName,
								targetNodeOuputIndex,
							);

							if (waitForNewConnection) {
								this.instance?.setSuspendDrawing(false, true);
								waitForNewConnection = false;
							}
						}, 100); // just to make it clear to users that this is a new connection
					}
				}
			}

<<<<<<< HEAD
				if (node.type === STICKY_NODE_TYPE) {
					this.$telemetry.track(
						'User deleted workflow note',
						{
							workflow_id: this.workflowsStore.workflowId,
							is_welcome_note: node.name === QUICKSTART_NOTE_NAME,
						},
					);
				} else {
					void this.$externalHooks().run('node.deleteNode', { node });
					this.$telemetry.track('User deleted node', { node_type: node.type, workflow_id: this.workflowsStore.workflowId });
				}

				let waitForNewConnection = false;
				// connect nodes before/after deleted node
				const nodeType = this.nodeTypesStore.getNodeType(node.type, node.typeVersion);
				if (nodeType && nodeType.outputs.length === 1
					&& nodeType.inputs.length === 1) {
					const { incoming, outgoing } = this.getIncomingOutgoingConnections(node.name);
					if (incoming.length === 1 && outgoing.length === 1) {
						const conn1 = incoming[0];
						const conn2 = outgoing[0];
						if (conn1.__meta && conn2.__meta) {
							waitForNewConnection = true;
							const sourceNodeName = conn1.__meta.sourceNodeName;
							const sourceNodeOutputIndex = conn1.__meta.sourceOutputIndex;
							const targetNodeName = conn2.__meta.targetNodeName;
							const targetNodeOuputIndex = conn2.__meta.targetOutputIndex;

							setTimeout(() => {
								this.connectTwoNodes(sourceNodeName, sourceNodeOutputIndex, targetNodeName, targetNodeOuputIndex);

								if (waitForNewConnection) {
									this.instance.setSuspendDrawing(false, true);
									waitForNewConnection = false;
								}
							}, 100); // just to make it clear to users that this is a new connection
						}
					}
				}
=======
			setTimeout(() => {
				// Suspend drawing
				this.instance?.setSuspendDrawing(true);
				(this.instance?.endpointsByElement[node.id] || [])
					.flat()
					.forEach((endpoint) => this.instance?.deleteEndpoint(endpoint));
>>>>>>> ee582cc3

				// Remove the connections in data
				this.workflowsStore.removeAllNodeConnection(node);
				this.workflowsStore.removeNode(node);
				this.workflowsStore.clearNodeExecutionData(node.name);

				if (!waitForNewConnection) {
					// Now it can draw again
					this.instance?.setSuspendDrawing(false, true);
				}

				// Remove node from selected index if found in it
				this.uiStore.removeNodeFromSelection(node);
				if (trackHistory) {
					this.historyStore.pushCommandToUndo(new RemoveNodeCommand(node));
				}
			}, 0); // allow other events to finish like drag stop
			if (trackHistory && trackBulk) {
				const recordingTimeout = waitForNewConnection ? 100 : 0;
				setTimeout(() => {
					this.historyStore.stopRecordingUndo();
				}, recordingTimeout);
			}
		},
		valueChanged(parameterData: IUpdateInformation) {
			if (parameterData.name === 'name' && parameterData.oldValue) {
				// The name changed so we have to take care that
				// the connections get changed.
				this.renameNode(parameterData.oldValue as string, parameterData.value as string);
			}
		},
		async renameNodePrompt(currentName: string) {
			try {
				const promptResponsePromise = this.$prompt(
					this.$locale.baseText('nodeView.prompt.newName') + ':',
					this.$locale.baseText('nodeView.prompt.renameNode') + `: ${currentName}`,
					{
						customClass: 'rename-prompt',
						confirmButtonText: this.$locale.baseText('nodeView.prompt.rename'),
						cancelButtonText: this.$locale.baseText('nodeView.prompt.cancel'),
						inputErrorMessage: this.$locale.baseText('nodeView.prompt.invalidName'),
						inputValue: currentName,
					},
				);

				// Wait till it had time to display
				await Vue.nextTick();

				// Get the input and select the text in it
				const nameInput = document.querySelector('.rename-prompt .el-input__inner') as
					| HTMLInputElement
					| undefined;
				if (nameInput) {
					nameInput.focus();
					nameInput.select();
				}

<<<<<<< HEAD
					// Remove node from selected index if found in it
					this.uiStore.removeNodeFromSelection(node);
				}, 0); // allow other events to finish like drag stop
			},
			valueChanged(parameterData: IUpdateInformation) {
				if (parameterData.name === 'name' && parameterData.oldValue) {
					// The name changed so we have to take care that
					// the connections get changed.
					void this.renameNode(parameterData.oldValue as string, parameterData.value as string);
				}
			},
			async renameNodePrompt(currentName: string) {
				try {
					const promptResponsePromise = this.$prompt(
						this.$locale.baseText('nodeView.prompt.newName') + ':',
						this.$locale.baseText('nodeView.prompt.renameNode') + `: ${currentName}`,
						{
							customClass: 'rename-prompt',
							confirmButtonText: this.$locale.baseText('nodeView.prompt.rename'),
							cancelButtonText: this.$locale.baseText('nodeView.prompt.cancel'),
							inputErrorMessage: this.$locale.baseText('nodeView.prompt.invalidName'),
							inputValue: currentName,
						},
					);
=======
				const promptResponse = (await promptResponsePromise) as MessageBoxInputData;
>>>>>>> ee582cc3

				this.renameNode(currentName, promptResponse.value, true);
			} catch (e) {}
		},
		async renameNode(currentName: string, newName: string, trackHistory = false) {
			if (currentName === newName) {
				return;
			}

			this.suspendRecordingDetachedConnections = true;
			if (trackHistory) {
				this.historyStore.startRecordingUndo();
			}

			const activeNodeName = this.activeNode && this.activeNode.name;
			const isActive = activeNodeName === currentName;
			if (isActive) {
				this.renamingActive = true;
			}

<<<<<<< HEAD
					await this.renameNode(currentName, promptResponse.value);
				} catch (e) { }
			},
			async renameNode(currentName: string, newName: string) {
				if (currentName === newName) {
					return;
				}
=======
			newName = this.uniqueNodeName(newName);
>>>>>>> ee582cc3

			// Rename the node and update the connections
			const workflow = this.getCurrentWorkflow(true);
			workflow.renameNode(currentName, newName);

			if (trackHistory) {
				this.historyStore.pushCommandToUndo(new RenameNodeCommand(currentName, newName));
			}

			// Update also last selected node and execution data
			this.workflowsStore.renameNodeSelectedAndExecution({ old: currentName, new: newName });

			// Reset all nodes and connections to load the new ones
			this.deleteEveryEndpoint();

			this.workflowsStore.removeAllConnections({ setStateDirty: false });
			this.workflowsStore.removeAllNodes({ removePinData: false, setStateDirty: true });

			// Wait a tick that the old nodes had time to get removed
			await Vue.nextTick();

			// Add the new updated nodes
			await this.addNodes(Object.values(workflow.nodes), workflow.connectionsBySourceNode, false);

			// Make sure that the node is selected again
			this.deselectAllNodes();
			this.nodeSelectedByName(newName);

			if (isActive) {
				this.ndvStore.activeNodeName = newName;
				this.renamingActive = false;
			}

			if (trackHistory) {
				this.historyStore.stopRecordingUndo();
			}
			this.suspendRecordingDetachedConnections = false;
		},
		deleteEveryEndpoint() {
			// Check as it does not exist on first load
			if (this.instance) {
				this.instance?.reset();
				Object.values(this.instance?.endpointsByElement)
					.flatMap((endpoint) => endpoint)
					.forEach((endpoint) => endpoint.destroy());

				this.instance.deleteEveryConnection({ fireEvent: true });
			}
		},
		matchCredentials(node: INodeUi) {
			if (!node.credentials) {
				return;
			}
			Object.entries(node.credentials).forEach(
				([nodeCredentialType, nodeCredentials]: [string, INodeCredentialsDetails]) => {
					const credentialOptions = this.credentialsStore.getCredentialsByType(nodeCredentialType);

					// Check if workflows applies old credentials style
					if (typeof nodeCredentials === 'string') {
						nodeCredentials = {
							id: null,
							name: nodeCredentials,
						};
						this.credentialsUpdated = true;
					}

					if (nodeCredentials.id) {
						// Check whether the id is matching with a credential
						const credentialsId = nodeCredentials.id.toString(); // due to a fixed bug in the migration UpdateWorkflowCredentials (just sqlite) we have to cast to string and check later if it has been a number
						const credentialsForId = credentialOptions.find(
							(optionData: ICredentialsResponse) => optionData.id === credentialsId,
						);
						if (credentialsForId) {
							if (
								credentialsForId.name !== nodeCredentials.name ||
								typeof nodeCredentials.id === 'number'
							) {
								node.credentials![nodeCredentialType] = {
									id: credentialsForId.id,
									name: credentialsForId.name,
								};
								this.credentialsUpdated = true;
							}
							return;
						}
					}

					// No match for id found or old credentials type used
					node.credentials![nodeCredentialType] = nodeCredentials;

					// check if only one option with the name would exist
					const credentialsForName = credentialOptions.filter(
						(optionData: ICredentialsResponse) => optionData.name === nodeCredentials.name,
					);

					// only one option exists for the name, take it
					if (credentialsForName.length === 1) {
						node.credentials![nodeCredentialType].id = credentialsForName[0].id;
						this.credentialsUpdated = true;
					}
				},
			);
		},
		async addNodes(nodes: INodeUi[], connections?: IConnections, trackHistory = false) {
			if (!nodes || !nodes.length) {
				return;
			}

			// Before proceeding we must check if all nodes contain the `properties` attribute.
			// Nodes are loaded without this information so we must make sure that all nodes
			// being added have this information.
			await this.loadNodesProperties(
				nodes.map((node) => ({ name: node.type, version: node.typeVersion })),
			);

			// Add the node to the node-list
			let nodeType: INodeTypeDescription | null;
			let foundNodeIssues: INodeIssues | null;
			nodes.forEach((node) => {
				if (!node.id) {
					node.id = uuid();
				}

				nodeType = this.nodeTypesStore.getNodeType(node.type, node.typeVersion);

				// Make sure that some properties always exist
				if (!node.hasOwnProperty('disabled')) {
					node.disabled = false;
				}

				if (!node.hasOwnProperty('parameters')) {
					node.parameters = {};
				}

				// Load the defaul parameter values because only values which differ
				// from the defaults get saved
				if (nodeType !== null) {
					let nodeParameters = null;
					try {
						nodeParameters = NodeHelpers.getNodeParameters(
							nodeType.properties,
							node.parameters,
							true,
							false,
							node,
						);
					} catch (e) {
						console.error(
							this.$locale.baseText('nodeView.thereWasAProblemLoadingTheNodeParametersOfNode') +
								`: "${node.name}"`,
						); // eslint-disable-line no-console
						console.error(e); // eslint-disable-line no-console
					}
					node.parameters = nodeParameters !== null ? nodeParameters : {};

					// if it's a webhook and the path is empty set the UUID as the default path
					if (node.type === WEBHOOK_NODE_TYPE && node.parameters.path === '') {
						node.parameters.path = node.webhookId as string;
					}
				}

				// check and match credentials, apply new format if old is used
				this.matchCredentials(node);

				foundNodeIssues = this.getNodeIssues(nodeType, node);

				if (foundNodeIssues !== null) {
					node.issues = foundNodeIssues;
				}

				this.workflowsStore.addNode(node);
				if (trackHistory) {
					this.historyStore.pushCommandToUndo(new AddNodeCommand(node));
				}
			});

			// Wait for the node to be rendered
			await Vue.nextTick();

			// Suspend drawing
			this.instance?.setSuspendDrawing(true);

			// Load the connections
			if (connections !== undefined) {
				let connectionData;
				for (const sourceNode of Object.keys(connections)) {
					for (const type of Object.keys(connections[sourceNode])) {
						for (
							let sourceIndex = 0;
							sourceIndex < connections[sourceNode][type].length;
							sourceIndex++
						) {
							const outwardConnections = connections[sourceNode][type][sourceIndex];
							if (!outwardConnections) {
								continue;
							}
							outwardConnections.forEach((targetData) => {
								connectionData = [
									{
										node: sourceNode,
										type,
										index: sourceIndex,
									},
									{
										node: targetData.node,
										type: targetData.type,
										index: targetData.index,
									},
								] as [IConnection, IConnection];

								this.__addConnection(connectionData);
							});
						}
					}
				}
			}
			// Now it can draw again
			this.instance?.setSuspendDrawing(false, true);
		},
		async addNodesToWorkflow(data: IWorkflowDataUpdate): Promise<IWorkflowDataUpdate> {
			// Because nodes with the same name maybe already exist, it could
			// be needed that they have to be renamed. Also could it be possible
			// that nodes are not allowd to be created because they have a create
			// limit set. So we would then link the new nodes with the already existing ones.
			// In this object all that nodes get saved in the format:
			//   old-name -> new-name
			const nodeNameTable: {
				[key: string]: string;
			} = {};
			const newNodeNames: string[] = [];

			if (!data.nodes) {
				// No nodes to add
				throw new Error(this.$locale.baseText('nodeView.noNodesGivenToAdd'));
			}

			// Get how many of the nodes of the types which have
			// a max limit set already exist
			const nodeTypesCount = this.getNodeTypesMaxCount();

			let oldName: string;
			let newName: string;
			const createNodes: INode[] = [];

			await this.loadNodesProperties(
				data.nodes.map((node) => ({ name: node.type, version: node.typeVersion })),
			);

			data.nodes.forEach((node) => {
				if (nodeTypesCount[node.type] !== undefined) {
					if (nodeTypesCount[node.type].exist >= nodeTypesCount[node.type].max) {
						// Node is not allowed to be created so
						// do not add it to the create list but
						// add the name of the existing node
						// that this one gets linked up instead.
						nodeNameTable[node.name] = nodeTypesCount[node.type].nodeNames[0];
						return;
					} else {
						// Node can be created but increment the
						// counter in case multiple ones are
						// supposed to be created
						nodeTypesCount[node.type].exist += 1;
					}
				}

				oldName = node.name;

				const localized = this.localizeNodeName(node.name, node.type);

				newName = this.uniqueNodeName(localized, newNodeNames);

				newNodeNames.push(newName);
				nodeNameTable[oldName] = newName;

				createNodes.push(node);
			});

			// Get only the connections of the nodes that get created
			const newConnections: IConnections = {};
			const currentConnections = data.connections!;
			const createNodeNames = createNodes.map((node) => node.name);
			let sourceNode, type, sourceIndex, connectionIndex, connectionData;
			for (sourceNode of Object.keys(currentConnections)) {
				if (!createNodeNames.includes(sourceNode)) {
					// Node does not get created so skip output connections
					continue;
				}

				const connection: INodeConnections = {};

				for (type of Object.keys(currentConnections[sourceNode])) {
					connection[type] = [];
					for (
						sourceIndex = 0;
						sourceIndex < currentConnections[sourceNode][type].length;
						sourceIndex++
					) {
						const nodeSourceConnections = [];
						if (currentConnections[sourceNode][type][sourceIndex]) {
							for (
								connectionIndex = 0;
								connectionIndex < currentConnections[sourceNode][type][sourceIndex].length;
								connectionIndex++
							) {
								connectionData = currentConnections[sourceNode][type][sourceIndex][connectionIndex];
								if (!createNodeNames.includes(connectionData.node)) {
									// Node does not get created so skip input connection
									continue;
								}

								nodeSourceConnections.push(connectionData);
								// Add connection
							}
						}
						connection[type].push(nodeSourceConnections);
					}
				}

				newConnections[sourceNode] = connection;
			}

			// Create a workflow with the new nodes and connections that we can use
			// the rename method
			const tempWorkflow: Workflow = this.getWorkflow(createNodes, newConnections);

			// Rename all the nodes of which the name changed
			for (oldName in nodeNameTable) {
				if (oldName === nodeNameTable[oldName]) {
					// Name did not change so skip
					continue;
				}
				tempWorkflow.renameNode(oldName, nodeNameTable[oldName]);
			}

			// Add the nodes with the changed node names, expressions and connections
			this.historyStore.startRecordingUndo();
			await this.addNodes(
				Object.values(tempWorkflow.nodes),
				tempWorkflow.connectionsBySourceNode,
				true,
			);

			this.historyStore.stopRecordingUndo();

<<<<<<< HEAD
				return {
					nodes: Object.values(tempWorkflow.nodes),
					connections: tempWorkflow.connectionsBySourceNode,
				};
			},
			async getSelectedNodesToSave(): Promise<IWorkflowData> {
				const data: IWorkflowData = {
					nodes: [],
					connections: {},
				};
=======
			this.uiStore.stateIsDirty = true;
>>>>>>> ee582cc3

			return {
				nodes: Object.values(tempWorkflow.nodes),
				connections: tempWorkflow.connectionsBySourceNode,
			};
		},
		async getSelectedNodesToSave(): Promise<IWorkflowData> {
			const data: IWorkflowData = {
				nodes: [],
				connections: {},
			};

			// Get data of all the selected noes
			let nodeData;
			const exportNodeNames: string[] = [];

			for (const node of this.uiStore.getSelectedNodes) {
				nodeData = this.getNodeDataToSave(node);
				exportNodeNames.push(node.name);

				data.nodes.push(nodeData);
			}

			// Get only connections of exported nodes and ignore all other ones
			let connectionToKeep,
				connections: INodeConnections,
				type: string,
				connectionIndex: number,
				sourceIndex: number,
				connectionData: IConnection,
				typeConnections: INodeConnections;

			data.nodes.forEach((node) => {
				connections = this.workflowsStore.outgoingConnectionsByNodeName(node.name);
				if (Object.keys(connections).length === 0) {
					return;
				}

				// Keep only the connection to node which get also exported
				typeConnections = {};
				for (type of Object.keys(connections)) {
					for (sourceIndex = 0; sourceIndex < connections[type].length; sourceIndex++) {
						connectionToKeep = [];
						for (
							connectionIndex = 0;
							connectionIndex < connections[type][sourceIndex].length;
							connectionIndex++
						) {
							connectionData = connections[type][sourceIndex][connectionIndex];
							if (exportNodeNames.indexOf(connectionData.node) !== -1) {
								connectionToKeep.push(connectionData);
							}
						}

						if (connectionToKeep.length) {
							if (!typeConnections.hasOwnProperty(type)) {
								typeConnections[type] = [];
							}
							typeConnections[type][sourceIndex] = connectionToKeep;
						}
					}
				}

				if (Object.keys(typeConnections).length) {
					data.connections[node.name] = typeConnections;
				}
			});

<<<<<<< HEAD
				return Promise.resolve(data);
			},
			async resetWorkspace() {
				this.workflowsStore.resetWorkflow();
=======
			return data;
		},
		resetWorkspace() {
			this.workflowsStore.resetWorkflow();

			this.onToggleNodeCreator({ createNodeActive: false });
			this.nodeCreatorStore.setShowScrim(false);

			// Reset nodes
			this.deleteEveryEndpoint();

			if (this.executionWaitingForWebhook) {
				// Make sure that if there is a waiting test-webhook that
				// it gets removed
				this.restApi()
					.removeTestWebhook(this.workflowsStore.workflowId)
					.catch(() => {
						// Ignore all errors
					});
			}
			this.workflowsStore.removeAllConnections({ setStateDirty: false });
			this.workflowsStore.removeAllNodes({ setStateDirty: false, removePinData: true });
>>>>>>> ee582cc3

			// Reset workflow execution data
			this.workflowsStore.setWorkflowExecutionData(null);
			this.workflowsStore.resetAllNodesIssues();

			this.workflowsStore.setActive(false);
			this.workflowsStore.setWorkflowId(PLACEHOLDER_EMPTY_WORKFLOW_ID);
			this.workflowsStore.setWorkflowName({ newName: '', setStateDirty: false });
			this.workflowsStore.setWorkflowSettings({});
			this.workflowsStore.setWorkflowTagIds([]);

			this.workflowsStore.activeExecutionId = null;
			this.workflowsStore.executingNode = null;
			this.workflowsStore.executionWaitingForWebhook = false;
			this.uiStore.removeActiveAction('workflowRunning');

			this.uiStore.resetSelectedNodes();
			this.uiStore.nodeViewOffsetPosition = [0, 0];

			this.credentialsUpdated = false;
		},
		async loadActiveWorkflows(): Promise<void> {
			await this.workflowsStore.fetchActiveWorkflows();
		},
		async loadNodeTypes(): Promise<void> {
			await this.nodeTypesStore.getNodeTypes();
		},
		async loadCredentialTypes(): Promise<void> {
			await this.credentialsStore.fetchCredentialTypes(true);
		},
		async loadCredentials(): Promise<void> {
			await this.credentialsStore.fetchAllCredentials();
		},
		async loadVariables(): Promise<void> {
			await this.environmentsStore.fetchAllVariables();
		},
		async loadNodesProperties(nodeInfos: INodeTypeNameVersion[]): Promise<void> {
			const allNodes: INodeTypeDescription[] = this.nodeTypesStore.allNodeTypes;

			const nodesToBeFetched: INodeTypeNameVersion[] = [];
			allNodes.forEach((node) => {
				const nodeVersions = Array.isArray(node.version) ? node.version : [node.version];
				if (
					!!nodeInfos.find((n) => n.name === node.name && nodeVersions.includes(n.version)) &&
					!node.hasOwnProperty('properties')
				) {
					nodesToBeFetched.push({
						name: node.name,
						version: Array.isArray(node.version) ? node.version.slice(-1)[0] : node.version,
					});
				}
			});

			if (nodesToBeFetched.length > 0) {
				// Only call API if node information is actually missing
				this.startLoading();
				await this.nodeTypesStore.getNodesInformation(nodesToBeFetched);
				this.stopLoading();
			}
		},
		async onPostMessageReceived(message: MessageEvent) {
			try {
				const json = JSON.parse(message.data);
				if (json && json.command === 'openWorkflow') {
					try {
						await this.importWorkflowExact(json);
						this.isExecutionPreview = false;
					} catch (e) {
						if (window.top) {
							window.top.postMessage(
								JSON.stringify({
									command: 'error',
									message: this.$locale.baseText('openWorkflow.workflowImportError'),
								}),
								'*',
							);
						}
						this.$showMessage({
							title: this.$locale.baseText('openWorkflow.workflowImportError'),
							message: (e as Error).message,
							type: 'error',
						});
					}
				} else if (json && json.command === 'openExecution') {
					try {
						// If this NodeView is used in preview mode (in iframe) it will not have access to the main app store
						// so everything it needs has to be sent using post messages and passed down to child components
						this.isProductionExecutionPreview = json.executionMode !== 'manual';

						await this.openExecution(json.executionId);
						this.isExecutionPreview = true;
					} catch (e) {
						if (window.top) {
							window.top.postMessage(
								JSON.stringify({
									command: 'error',
									message: this.$locale.baseText('nodeView.showError.openExecution.title'),
								}),
								'*',
							);
						}
						this.$showMessage({
							title: this.$locale.baseText('nodeView.showError.openExecution.title'),
							message: (e as Error).message,
							type: 'error',
						});
					}
				}
			} catch (e) {}
		},
		async onImportWorkflowDataEvent(data: IDataObject) {
			await this.importWorkflowData(data.data as IWorkflowDataUpdate, 'file');
		},
		async onImportWorkflowUrlEvent(data: IDataObject) {
			const workflowData = await this.getWorkflowDataFromUrl(data.url as string);
			if (workflowData !== undefined) {
				await this.importWorkflowData(workflowData, 'url');
			}
		},
		addPinDataConnections(pinData: IPinData) {
			Object.keys(pinData).forEach((nodeName) => {
				const node = this.workflowsStore.getNodeByName(nodeName);
				if (!node) {
					return;
				}

				// @ts-ignore
				const connections = this.instance?.getConnections({
					source: node.id,
				}) as Connection[];

				connections.forEach((connection) => {
					NodeViewUtils.addConnectionOutputSuccess(connection, {
						total: pinData[nodeName].length,
						iterations: 0,
					});
				});
<<<<<<< HEAD
			},
			onToggleNodeCreator({ source, createNodeActive }: { source?: string; createNodeActive: boolean }) {
				if (createNodeActive === this.createNodeActive) return;

				// Default to the trigger tab in node creator if there's no trigger node yet
				if (!this.containsTrigger) {
					this.nodeCreatorStore.selectedType = TRIGGER_NODE_FILTER;
				}

				this.createNodeActive = createNodeActive;
				void this.$externalHooks().run('nodeView.createNodeActiveChanged', { source, createNodeActive });
				this.$telemetry.trackNodesPanel('nodeView.createNodeActiveChanged', { source, createNodeActive, workflow_id: this.workflowsStore.workflowId });
			},
			onAddNode({ nodeTypeName, position }: { nodeTypeName: string; position?: [number, number] }) {
				void this.addNode(nodeTypeName, { position });
			},
			async saveCurrentWorkflowExternal(callback: () => void) {
				await this.saveCurrentWorkflow();
				callback?.();
			},
		},
		async mounted() {
			this.$titleReset();
			window.addEventListener('message', this.onPostMessageReceived);

			this.startLoading();
			await this.resetWorkspace();

			const loadPromises = [
				this.loadActiveWorkflows(),
				this.loadCredentials(),
				this.loadCredentialTypes(),
			];
=======
			});
		},
		removePinDataConnections(pinData: IPinData) {
			Object.keys(pinData).forEach((nodeName) => {
				const node = this.workflowsStore.getNodeByName(nodeName);
				if (!node) {
					return;
				}
>>>>>>> ee582cc3

				// @ts-ignore
				const connections = this.instance?.getConnections({
					source: node.id,
				}) as Connection[];

				this.instance.setSuspendDrawing(true);
				connections.forEach(NodeViewUtils.resetConnection);
				this.instance.setSuspendDrawing(false, true);
			});
		},
		onToggleNodeCreator({
			source,
			createNodeActive,
		}: {
			source?: NodeCreatorOpenSource;
			createNodeActive: boolean;
		}) {
			if (createNodeActive === this.createNodeActive) return;

			// Default to the trigger tab in node creator if there's no trigger node yet
			this.nodeCreatorStore.setSelectedView(
				this.containsTrigger ? REGULAR_NODE_CREATOR_VIEW : TRIGGER_NODE_CREATOR_VIEW,
			);

			this.createNodeActive = createNodeActive;

			const mode =
				this.nodeCreatorStore.selectedView === TRIGGER_NODE_CREATOR_VIEW ? 'trigger' : 'regular';

			if (createNodeActive === true) this.nodeCreatorStore.setOpenSource(source);
			this.$externalHooks().run('nodeView.createNodeActiveChanged', {
				source,
				mode,
				createNodeActive,
			});
			this.$telemetry.trackNodesPanel('nodeView.createNodeActiveChanged', {
				source,
				mode,
				createNodeActive,
				workflow_id: this.workflowsStore.workflowId,
			});
		},
		onAddNode(
			nodeTypes: Array<{ nodeTypeName: string; position: XYPosition }>,
			dragAndDrop: boolean,
		) {
			nodeTypes.forEach(({ nodeTypeName, position }, index) => {
				const isManualTrigger = nodeTypeName === MANUAL_TRIGGER_NODE_TYPE;
				const openNDV = !isManualTrigger && (nodeTypes.length === 1 || index > 0);
				this.addNode(
					nodeTypeName,
					{ position, dragAndDrop },
					openNDV,
					true,
					nodeTypes.length > 1 && index < 1,
				);
				if (index === 0) return;
				// If there's more than one node, we want to connect them
				// this has to be done in mutation subscriber to make sure both nodes already
				// exist
				const actionWatcher = this.workflowsStore.$onAction(({ name, after, args }) => {
					if (name === 'addNode' && args[0].type === nodeTypeName) {
						after(() => {
							const lastAddedNode = this.nodes[this.nodes.length - 1];
							const previouslyAddedNode = this.nodes[this.nodes.length - 2];

							this.$nextTick(() =>
								this.connectTwoNodes(previouslyAddedNode.name, 0, lastAddedNode.name, 0),
							);

							// Position the added node to the right side of the previously added one
							lastAddedNode.position = [
								previouslyAddedNode.position[0] +
									NodeViewUtils.NODE_SIZE * 2 +
									NodeViewUtils.GRID_SIZE,
								previouslyAddedNode.position[1],
							];
							actionWatcher();
						});
					}
<<<<<<< HEAD
				} catch (error) {
					this.$showError(
						error,
						this.$locale.baseText('nodeView.showError.mounted2.title'),
						this.$locale.baseText('nodeView.showError.mounted2.message') + ':',
					);
				}
				this.stopLoading();

				setTimeout(() => {
					void this.usersStore.showPersonalizationSurvey();
					void this.checkForNewVersions();
					this.addPinDataConnections(this.workflowsStore.getPinData || {} as IPinData);
				}, 0);
=======
				});
>>>>>>> ee582cc3
			});
		},
		async saveCurrentWorkflowExternal(callback: () => void) {
			await this.saveCurrentWorkflow();
			callback?.();
		},
		setSuspendRecordingDetachedConnections(suspend: boolean) {
			this.suspendRecordingDetachedConnections = suspend;
		},
		onMoveNode({ nodeName, position }: { nodeName: string; position: XYPosition }): void {
			this.workflowsStore.updateNodeProperties({ name: nodeName, properties: { position } });
			const node = this.workflowsStore.getNodeByName(nodeName);
			setTimeout(() => {
				if (node) {
					this.instance?.repaintEverything();
					this.onNodeMoved(node);
				}
			}, 0);
		},
		onRevertAddNode({ node }: { node: INodeUi }): void {
			this.removeNode(node.name, false);
		},
		async onRevertRemoveNode({ node }: { node: INodeUi }): Promise<void> {
			const prevNode = this.workflowsStore.workflow.nodes.find((n) => n.id === node.id);
			if (prevNode) {
				return;
			}
			// For some reason, returning node to canvas with old id
			// makes it's endpoint to render at wrong position
			node.id = uuid();
			await this.addNodes([node]);
		},
		onRevertAddConnection({ connection }: { connection: [IConnection, IConnection] }) {
			this.suspendRecordingDetachedConnections = true;
			this.__removeConnection(connection, true);
			this.suspendRecordingDetachedConnections = false;
		},
<<<<<<< HEAD
		destroyed() {
			void this.resetWorkspace();
			this.uiStore.stateIsDirty = false;
			window.removeEventListener('message', this.onPostMessageReceived);
			this.$root.$off('newWorkflow', this.newWorkflow);
			this.$root.$off('importWorkflowData', this.onImportWorkflowDataEvent);
			this.$root.$off('importWorkflowUrl', this.onImportWorkflowUrlEvent);
=======
		async onRevertRemoveConnection({ connection }: { connection: [IConnection, IConnection] }) {
			this.suspendRecordingDetachedConnections = true;
			this.__addConnection(connection);
			this.suspendRecordingDetachedConnections = false;
		},
		async onRevertNameChange({ currentName, newName }: { currentName: string; newName: string }) {
			await this.renameNode(newName, currentName);
		},
		onRevertEnableToggle({ nodeName, isDisabled }: { nodeName: string; isDisabled: boolean }) {
			const node = this.workflowsStore.getNodeByName(nodeName);
			if (node) {
				this.disableNodes([node]);
			}
>>>>>>> ee582cc3
		},
	},
	async mounted() {
		this.resetWorkspace();
		this.canvasStore.initInstance(this.$refs.nodeView as HTMLElement);
		this.titleReset();
		window.addEventListener('message', this.onPostMessageReceived);

		this.startLoading();
		const loadPromises = [
			this.loadActiveWorkflows(),
			this.loadCredentials(),
			this.loadCredentialTypes(),
		];
		this.loadVariables();

		if (this.nodeTypesStore.allNodeTypes.length === 0) {
			loadPromises.push(this.loadNodeTypes());
		}

		try {
			await Promise.all(loadPromises);
		} catch (error) {
			this.$showError(
				error,
				this.$locale.baseText('nodeView.showError.mounted1.title'),
				this.$locale.baseText('nodeView.showError.mounted1.message') + ':',
			);
			return;
		}
		ready(async () => {
			try {
				try {
					this.bindCanvasEvents();
				} catch {} // This will break if mounted after jsplumb has been initiated from executions preview, so continue if it breaks
				await this.initView();
				if (window.parent) {
					window.parent.postMessage(
						JSON.stringify({ command: 'n8nReady', version: this.rootStore.versionCli }),
						'*',
					);
				}
			} catch (error) {
				this.$showError(
					error,
					this.$locale.baseText('nodeView.showError.mounted2.title'),
					this.$locale.baseText('nodeView.showError.mounted2.message') + ':',
				);
			}
			this.stopLoading();

			setTimeout(() => {
				this.usersStore.showPersonalizationSurvey();
				this.addPinDataConnections(this.workflowsStore.getPinData || ({} as IPinData));
			}, 0);
		});

		// TODO: This currently breaks since front-end hooks are still not updated to work with pinia store
		this.$externalHooks()
			.run('nodeView.mount')
			.catch((e) => {});

		if (
			this.currentUser?.personalizationAnswers !== null &&
			this.settingsStore.onboardingCallPromptEnabled &&
			this.currentUser &&
			getAccountAge(this.currentUser) <= ONBOARDING_PROMPT_TIMEBOX
		) {
			const onboardingResponse = await this.uiStore.getNextOnboardingPrompt();
			const promptTimeout =
				onboardingResponse.toast_sequence_number === 1 ? FIRST_ONBOARDING_PROMPT_TIMEOUT : 1000;

			if (onboardingResponse.title && onboardingResponse.description) {
				setTimeout(async () => {
					this.$showToast({
						type: 'info',
						title: onboardingResponse.title,
						message: onboardingResponse.description,
						duration: 0,
						customClass: 'clickable',
						closeOnClick: true,
						onClick: () => {
							this.$telemetry.track('user clicked onboarding toast', {
								seq_num: onboardingResponse.toast_sequence_number,
								title: onboardingResponse.title,
								description: onboardingResponse.description,
							});
							this.uiStore.openModal(ONBOARDING_CALL_SIGNUP_MODAL_KEY);
						},
					});
				}, promptTimeout);
			}
		}
	},
	activated() {
		const openSideMenu = this.uiStore.addFirstStepOnLoad;
		if (openSideMenu) {
			this.showTriggerCreator(NODE_CREATOR_OPEN_SOURCES.TRIGGER_PLACEHOLDER_BUTTON);
		}
		this.uiStore.addFirstStepOnLoad = false;
		this.bindCanvasEvents();
		document.addEventListener('keydown', this.keyDown);
		document.addEventListener('keyup', this.keyUp);
		window.addEventListener('message', this.onPostMessageReceived);

		this.$root.$on('newWorkflow', this.newWorkflow);
		this.$root.$on('importWorkflowData', this.onImportWorkflowDataEvent);
		this.$root.$on('importWorkflowUrl', this.onImportWorkflowUrlEvent);
		historyBus.on('nodeMove', this.onMoveNode);
		historyBus.on('revertAddNode', this.onRevertAddNode);
		historyBus.on('revertRemoveNode', this.onRevertRemoveNode);
		historyBus.on('revertAddConnection', this.onRevertAddConnection);
		historyBus.on('revertRemoveConnection', this.onRevertRemoveConnection);
		historyBus.on('revertRenameNode', this.onRevertNameChange);
		historyBus.on('enableNodeToggle', this.onRevertEnableToggle);

		dataPinningEventBus.on('pin-data', this.addPinDataConnections);
		dataPinningEventBus.on('unpin-data', this.removePinDataConnections);
		nodeViewEventBus.on('saveWorkflow', this.saveCurrentWorkflowExternal);

		this.canvasStore.isDemo = this.isDemo;
	},
	deactivated() {
		this.unbindCanvasEvents();
		document.removeEventListener('keydown', this.keyDown);
		document.removeEventListener('keyup', this.keyUp);
		window.removeEventListener('message', this.onPostMessageReceived);
		window.removeEventListener('beforeunload', this.onBeforeUnload);

		this.$root.$off('newWorkflow', this.newWorkflow);
		this.$root.$off('importWorkflowData', this.onImportWorkflowDataEvent);
		this.$root.$off('importWorkflowUrl', this.onImportWorkflowUrlEvent);
		historyBus.off('nodeMove', this.onMoveNode);
		historyBus.off('revertAddNode', this.onRevertAddNode);
		historyBus.off('revertRemoveNode', this.onRevertRemoveNode);
		historyBus.off('revertAddConnection', this.onRevertAddConnection);
		historyBus.off('revertRemoveConnection', this.onRevertRemoveConnection);
		historyBus.off('revertRenameNode', this.onRevertNameChange);
		historyBus.off('enableNodeToggle', this.onRevertEnableToggle);

		dataPinningEventBus.off('pin-data', this.addPinDataConnections);
		dataPinningEventBus.off('unpin-data', this.removePinDataConnections);
		nodeViewEventBus.off('saveWorkflow', this.saveCurrentWorkflowExternal);
	},
	destroyed() {
		this.resetWorkspace();
		this.instance.unbind();
		this.instance.destroy();
		this.uiStore.stateIsDirty = false;
		window.removeEventListener('message', this.onPostMessageReceived);
		this.$root.$off('newWorkflow', this.newWorkflow);
		this.$root.$off('importWorkflowData', this.onImportWorkflowDataEvent);
		this.$root.$off('importWorkflowUrl', this.onImportWorkflowUrlEvent);
		this.workflowsStore.setWorkflowId(PLACEHOLDER_EMPTY_WORKFLOW_ID);
	},
});
</script>

<style scoped lang="scss">
.node-view-root {
	position: relative;
	flex: 1;
	overflow: hidden;
	background-color: var(--color-canvas-background);
	width: 100%;
	height: 100%;
	position: relative;
}

.node-view-wrapper {
	position: fixed;
}

.node-view {
	position: relative;
	width: 100%;
	height: 100%;
	transform-origin: 0 0;
	z-index: -1;
}

.node-view-background {
	background-color: var(--color-canvas-background);
	position: absolute;
	width: 10000px;
	height: 10000px;
	z-index: -2;
}

.move-active {
	cursor: grab;
	cursor: -moz-grab;
	cursor: -webkit-grab;
	touch-action: none;
}

.move-in-process {
	cursor: grabbing;
	cursor: -moz-grabbing;
	cursor: -webkit-grabbing;
	touch-action: none;
}

.workflow-execute-wrapper {
	position: absolute;
	display: flex;
	justify-content: center;
	align-items: center;
	left: 50%;
	transform: translateX(-50%);
	bottom: 110px;
	width: auto;

	@media (max-width: $breakpoint-2xs) {
		bottom: 150px;
	}

	button {
		display: flex;
		justify-content: center;
		align-items: center;
		margin-left: 0.625rem;

		&:first-child {
			margin: 0;
		}
	}
}

/* Makes sure that when selected with mouse it does not select text */
.do-not-select *,
.jtk-drag-select * {
	-webkit-touch-callout: none;
	-webkit-user-select: none;
	-khtml-user-select: none;
	-moz-user-select: none;
	-ms-user-select: none;
	user-select: none;
}
</style>

<style lang="scss">
.drop-add-node-label {
	color: var(--color-text-dark);
	font-weight: 600;
	font-size: 0.8em;
	text-align: center;
	background-color: #ffffff55;
}

.connection-actions {
	&:hover {
		display: block !important;
	}

	> button {
		color: var(--color-foreground-xdark);
		border: 2px solid var(--color-foreground-xdark);
		background-color: var(--color-background-xlight);
		border-radius: var(--border-radius-base);
		height: var(--spacing-l);
		width: var(--spacing-l);
		cursor: pointer;

		display: inline-flex;
		align-items: center;
		justify-content: center;

		position: absolute;
		top: -12px;

		&.add {
			right: 4px;
		}

		&.delete {
			left: 4px;
		}

		svg {
			pointer-events: none;
			font-size: var(--font-size-2xs);
		}

		&:hover {
			border-color: var(--color-primary);
			color: var(--color-primary);
		}
	}
}
</style>

<style module lang="scss">
.content {
	position: relative;
	display: flex;
	overflow: auto;
	height: 100%;
	width: 100%;
}

.shake {
	animation: 1s 200ms shake;
}

@keyframes shake {
	10%,
	90% {
		transform: translate3d(-1px, 0, 0);
	}

	20%,
	80% {
		transform: translate3d(2px, 0, 0);
	}

	30%,
	50%,
	70% {
		transform: translate3d(-4px, 0, 0);
	}

	40%,
	60% {
		transform: translate3d(4px, 0, 0);
	}
}
</style><|MERGE_RESOLUTION|>--- conflicted
+++ resolved
@@ -326,54 +326,6 @@
 	workflowHelpers,
 	workflowRun,
 	debounceHelper,
-<<<<<<< HEAD
-)
-	.extend({
-		name: 'NodeView',
-		components: {
-			NodeDetailsView,
-			Node,
-			NodeCreator,
-			NodeSettings,
-			Sticky,
-			CanvasAddButton,
-			NodeCreation,
-			CanvasControls,
-		},
-		errorCaptured: (err, vm, info) => {
-			console.error('errorCaptured'); // eslint-disable-line no-console
-			console.error(err); // eslint-disable-line no-console
-		},
-		watch: {
-			// Listen to route changes and load the workflow accordingly
-			'$route' (to: Route, from: Route) {
-				const currentTab = getNodeViewTab(to);
-				const nodeViewNotInitialized = !this.uiStore.nodeViewInitialized;
-				let workflowChanged =
-					from.params.name !== to.params.name &&
-					// Both 'new' and __EMPTY__ are new workflow names, so ignore them when detecting if wf changed
-					!(from.params.name === 'new' && this.currentWorkflow === PLACEHOLDER_EMPTY_WORKFLOW_ID) &&
-					// Also ignore if workflow id changes when saving new workflow
-					to.params.action !== 'workflowSave';
-				const isOpeningTemplate = to.name === VIEWS.TEMPLATE_IMPORT;
-
-				// When entering this tab:
-				if (currentTab === MAIN_HEADER_TABS.WORKFLOW || isOpeningTemplate) {
-					if (workflowChanged || nodeViewNotInitialized || isOpeningTemplate) {
-						this.startLoading();
-						if (nodeViewNotInitialized) {
-							const previousDirtyState = this.uiStore.stateIsDirty;
-							void this.resetWorkspace();
-							this.uiStore.stateIsDirty = previousDirtyState;
-						}
-						void this.initView().then(() => {
-							this.stopLoading();
-							if (this.blankRedirect) {
-								this.blankRedirect = false;
-							}
-						});
-					}
-=======
 ).extend({
 	name: 'NodeView',
 	components: {
@@ -428,7 +380,6 @@
 							this.blankRedirect = false;
 						}
 					});
->>>>>>> ee582cc3
 				}
 			}
 			// Also, when landing on executions tab, check if workflow data is changed
@@ -440,34 +391,6 @@
 					// This will trigger node view to update next time workflow tab is opened
 					this.uiStore.nodeViewInitialized = false;
 				}
-<<<<<<< HEAD
-			},
-			activeNode () {
-				// When a node gets set as active deactivate the create-menu
-				this.createNodeActive = false;
-			},
-			containsTrigger(containsTrigger) {
-				// Re-center CanvasAddButton if there's no triggers
-				if (containsTrigger === false) this.canvasStore.setRecenteredCanvasAddButtonPosition(this.getNodeViewOffsetPosition);
-				else void this.tryToAddWelcomeSticky();
-			},
-			nodeViewScale(newScale) {
-				const element = this.$refs.nodeView as HTMLDivElement;
-
-				if(element) {
-					element.style.transform = `scale(${newScale})`;
-				}
-			},
-		},
-		async beforeRouteLeave(to, from, next) {
-			const nextTab = getNodeViewTab(to);
-			// Only react if leaving workflow tab and going to a separate page
-			if (!nextTab) {
-				// Skip check if in the middle of template import
-				if (from.name === VIEWS.TEMPLATE_IMPORT) {
-					next();
-					return;
-=======
 			}
 		},
 		activeNode() {
@@ -506,7 +429,6 @@
 				const saved = await this.saveCurrentWorkflow({}, false);
 				if (saved) {
 					await this.settingsStore.fetchPromptsData();
->>>>>>> ee582cc3
 				}
 				this.uiStore.stateIsDirty = false;
 
@@ -518,25 +440,9 @@
 						() => {
 							// We can't use next() here since vue-router
 							// would prevent the navigation with an error
-<<<<<<< HEAD
-							void this.$router.push(to as RawLocation);
-							});
-						} else {
-							next();
-						}
-					} else if (confirmModal === MODAL_CANCEL) {
-						await this.resetWorkspace();
-						this.uiStore.stateIsDirty = false;
-
-						next();
-					} else if (confirmModal === MODAL_CLOSE) {
-						next(false);
-					}
-=======
 							this.$router.push(to as RawLocation);
 						},
 					);
->>>>>>> ee582cc3
 				} else {
 					next();
 				}
@@ -611,22 +517,6 @@
 				top: offsetPosition[1] + 'px',
 			};
 		},
-<<<<<<< HEAD
-		beforeDestroy() {
-			void this.resetWorkspace();
-			// Make sure the event listeners get removed again else we
-			// could add up with them registred multiple times
-			document.removeEventListener('keydown', this.keyDown);
-			document.removeEventListener('keyup', this.keyUp);
-			this.unregisterCustomAction('showNodeCreator');
-		},
-		methods: {
-			showTriggerMissingToltip(isVisible: boolean) {
-				this.showTriggerMissingTooltip = isVisible;
-			},
-			onRunNode(nodeName: string, source: string) {
-				const node = this.workflowsStore.getNodeByName(nodeName);
-=======
 		canvasAddButtonStyle(): object {
 			return {
 				'pointer-events': this.createNodeActive ? 'none' : 'all',
@@ -746,7 +636,6 @@
 		},
 		async onRunWorkflow() {
 			this.getWorkflowDataToSave().then((workflowData) => {
->>>>>>> ee582cc3
 				const telemetryPayload = {
 					workflow_id: this.workflowsStore.workflowId,
 					node_graph_string: JSON.stringify(
@@ -754,26 +643,9 @@
 							.nodeGraph,
 					),
 				};
-<<<<<<< HEAD
-				this.$telemetry.track('User clicked execute node button', telemetryPayload);
-				void this.$externalHooks().run('nodeView.onRunNode', telemetryPayload);
-				void this.runWorkflow(nodeName, source);
-			},
-			async onRunWorkflow() {
-				await this.getWorkflowDataToSave().then((workflowData) => {
-					const telemetryPayload = {
-						workflow_id: this.workflowsStore.workflowId,
-						node_graph_string: JSON.stringify(TelemetryHelpers.generateNodesGraph(workflowData as IWorkflowBase, this.getNodeTypes()).nodeGraph),
-					};
-					this.$telemetry.track('User clicked execute workflow button', telemetryPayload);
-					void this.$externalHooks().run('nodeView.onRunWorkflow', telemetryPayload);
-
-				});
-=======
 				this.$telemetry.track('User clicked execute workflow button', telemetryPayload);
 				this.$externalHooks().run('nodeView.onRunWorkflow', telemetryPayload);
 			});
->>>>>>> ee582cc3
 
 			await this.runWorkflow();
 		},
@@ -813,62 +685,7 @@
 				if (e.target instanceof HTMLInputElement) {
 					saved = e.target.readOnly;
 				} else {
-<<<<<<< HEAD
-					const nameMatch = originalName.match(/(.*\D+)(\d*)/);
-
-					if (nameMatch === null) {
-						// name is only a number
-						index = parseInt(originalName, 10);
-						baseName = '';
-						uniqueName = baseName + index;
-					} else {
-						// name is string or string/number combination
-						[ignore, baseName, nameIndex] = nameMatch;
-						if (nameIndex !== '') {
-							index = parseInt(nameIndex, 10);
-						}
-						uniqueName = baseName;
-					}
-				}
-
-				while (
-					allNodeNamesOnCanvas.includes(uniqueName) ||
-					additionalUsedNames.includes(uniqueName)
-				) {
-					uniqueName = baseName + (index++);
-				}
-
-				return uniqueName;
-			},
-			async onSaveKeyboardShortcut() {
-				const saved = await this.saveCurrentWorkflow();
-				if (saved) await this.settingsStore.fetchPromptsData();
-			},
-			showTriggerCreator(source: string) {
-				if(this.createNodeActive) return;
-				this.nodeCreatorStore.selectedType = TRIGGER_NODE_FILTER;
-				this.nodeCreatorStore.showScrim = true;
-				this.onToggleNodeCreator({ source, createNodeActive: true });
-				this.nodeCreatorStore.showTabs = false;
-			},
-			async openExecution(executionId: string) {
-				this.startLoading();
-				await this.resetWorkspace();
-				let data: IExecutionResponse | undefined;
-				try {
-					data = await this.restApi().getExecution(executionId);
-				} catch (error) {
-					this.$showError(
-						error,
-						this.$locale.baseText('nodeView.showError.openExecution.title'),
-					);
-					return;
-				}
-				if (data === undefined) {
-					throw new Error(`Execution with id "${executionId}" could not be found!`);
-=======
 					saved = true;
->>>>>>> ee582cc3
 				}
 				if (saved) {
 					this.$showMessage({
@@ -907,28 +724,6 @@
 				this.workflowsStore.setWorkflowPinData(data.workflowData.pinData);
 			}
 
-<<<<<<< HEAD
-				await this.addNodes(deepCopy(data.workflowData.nodes), deepCopy(data.workflowData.connections));
-				this.$nextTick(() => {
-					this.canvasStore.zoomToFit();
-					this.uiStore.stateIsDirty = false;
-				});
-				await this.$externalHooks().run('execution.open', { workflowId: data.workflowData.id, workflowName: data.workflowData.name, executionId });
-				this.$telemetry.track('User opened read-only execution', { workflow_id: data.workflowData.id, execution_mode: data.mode, execution_finished: data.finished });
-
-				if (!data.finished && data.data?.resultData?.error) {
-					// Check if any node contains an error
-					let nodeErrorFound = false;
-					if (data.data.resultData.runData) {
-						const runData = data.data.resultData.runData;
-						errorCheck:
-						for (const nodeName of Object.keys(runData)) {
-							for (const taskData of runData[nodeName]) {
-								if (taskData.error) {
-									nodeErrorFound = true;
-									break errorCheck;
-								}
-=======
 			await this.addNodes(
 				deepCopy(data.workflowData.nodes),
 				deepCopy(data.workflowData.connections),
@@ -958,24 +753,10 @@
 							if (taskData.error) {
 								nodeErrorFound = true;
 								break errorCheck;
->>>>>>> ee582cc3
 							}
 						}
 					}
 				}
-<<<<<<< HEAD
-				this.stopLoading();
-			},
-			async importWorkflowExact(data: { workflow: IWorkflowDataUpdate }) {
-				if (!data.workflow.nodes || !data.workflow.connections) {
-					throw new Error('Invalid workflow object');
-				}
-				await this.resetWorkspace();
-				data.workflow.nodes = CanvasHelpers.getFixedNodesList(data.workflow.nodes);
-
-				await this.addNodes(data.workflow.nodes as INodeUi[], data.workflow.connections);
-=======
->>>>>>> ee582cc3
 
 				if (!nodeErrorFound && data.data.resultData.error.stack) {
 					// Display some more information for now in console to make debugging easier
@@ -997,35 +778,6 @@
 					type: 'warning',
 					duration: 0,
 				});
-<<<<<<< HEAD
-			},
-			async openWorkflowTemplate(templateId: string) {
-				this.startLoading();
-				this.setLoadingText(this.$locale.baseText('nodeView.loadingTemplate'));
-				await this.resetWorkspace();
-
-				this.workflowsStore.currentWorkflowExecutions = [];
-				this.workflowsStore.activeWorkflowExecution = null;
-
-				let data: IWorkflowTemplate | undefined;
-				try {
-					await this.$externalHooks().run('template.requested', { templateId });
-					data = await this.templatesStore.getWorkflowTemplate(templateId);
-
-					if (!data) {
-						throw new Error(
-							this.$locale.baseText(
-								'nodeView.workflowTemplateWithIdCouldNotBeFound',
-								{ interpolate: { templateId } },
-							),
-						);
-					}
-				} catch (error) {
-					this.$showError(error, this.$locale.baseText('nodeView.couldntImportWorkflow'));
-					await this.$router.replace({ name: VIEWS.NEW_WORKFLOW });
-					return;
-				}
-=======
 			}
 			this.stopLoading();
 		},
@@ -1037,16 +789,11 @@
 			data.workflow.nodes = NodeViewUtils.getFixedNodesList(data.workflow.nodes);
 
 			await this.addNodes(data.workflow.nodes as INodeUi[], data.workflow.connections);
->>>>>>> ee582cc3
 
 			if (data.workflow.pinData) {
 				this.workflowsStore.setWorkflowPinData(data.workflow.pinData);
 			}
 
-<<<<<<< HEAD
-				this.blankRedirect = true;
-				await this.$router.replace({ name: VIEWS.NEW_WORKFLOW, query: { templateId } });
-=======
 			this.$nextTick(() => {
 				this.canvasStore.zoomToFit();
 			});
@@ -1055,34 +802,14 @@
 			this.startLoading();
 			this.setLoadingText(this.$locale.baseText('nodeView.loadingTemplate'));
 			this.resetWorkspace();
->>>>>>> ee582cc3
 
 			this.workflowsStore.currentWorkflowExecutions = [];
 			this.workflowsStore.activeWorkflowExecution = null;
 
-<<<<<<< HEAD
-				await this.$externalHooks().run('template.open', { templateId, templateName: data.name, workflow: data.workflow });
-				this.stopLoading();
-			},
-			async openWorkflow(workflowId: string) {
-				this.startLoading();
-				await this.resetWorkspace();
-				let data: IWorkflowDb | undefined;
-				try {
-					data = await this.restApi().getWorkflow(workflowId);
-				} catch (error) {
-					this.$showError(
-						error,
-						this.$locale.baseText('nodeView.showError.openWorkflow.title'),
-					);
-					return;
-				}
-=======
 			let data: IWorkflowTemplate | undefined;
 			try {
 				this.$externalHooks().run('template.requested', { templateId });
 				data = await this.templatesStore.getWorkflowTemplate(templateId);
->>>>>>> ee582cc3
 
 				if (!data) {
 					throw new Error(
@@ -1123,25 +850,6 @@
 
 			this.resetWorkspace();
 
-<<<<<<< HEAD
-				if (!this.credentialsUpdated) {
-					this.uiStore.stateIsDirty = false;
-				}
-				this.canvasStore.zoomToFit();
-				await this.$externalHooks().run('workflow.open', { workflowId, workflowName: data.name });
-				this.workflowsStore.activeWorkflowExecution = null;
-				this.stopLoading();
-				return data;
-			},
-			touchTap(e: MouseEvent | TouchEvent) {
-				if (this.isTouchDevice) {
-					this.mouseDown(e);
-				}
-			},
-			mouseDown(e: MouseEvent | TouchEvent) {
-				// Save the location of the mouse click
-				this.lastClickPosition = this.getMousePositionWithinNodeView(e);
-=======
 			this.workflowsStore.addWorkflow(workflow);
 			this.workflowsStore.setActive(workflow.active || false);
 			this.workflowsStore.setWorkflowId(workflow.id);
@@ -1156,7 +864,6 @@
 					ownedBy: workflow.ownedBy,
 				});
 			}
->>>>>>> ee582cc3
 
 			if (workflow.sharedWith) {
 				this.workflowsEEStore.setWorkflowSharedWith({
@@ -1174,131 +881,6 @@
 			this.workflowsStore.setWorkflowTagIds(tagIds || []);
 			this.tagsStore.upsertTags(tags);
 
-<<<<<<< HEAD
-				if (e.key === 'Escape') {
-					this.createNodeActive = false;
-					if (this.activeNode) {
-						await this.$externalHooks().run('dataDisplay.nodeEditingFinished');
-						this.ndvStore.activeNodeName = null;
-					}
-
-					return;
-				}
-
-				// node modal is open
-				if (this.activeNode) {
-					return;
-				}
-
-				if (e.key === 'd') {
-					await this.callDebounced('deactivateSelectedNode', { debounceTime: 350 });
-
-				} else if (e.key === 'Delete' || e.key === 'Backspace') {
-					e.stopPropagation();
-					e.preventDefault();
-
-					await this.callDebounced('deleteSelectedNodes', { debounceTime: 500 });
-
-				} else if (e.key === 'Tab') {
-					this.onToggleNodeCreator({ source: 'tab', createNodeActive: !this.createNodeActive && !this.isReadOnly });
-				} else if (e.key === this.controlKeyCode) {
-					this.ctrlKeyPressed = true;
-				} else if (e.key === 'F2' && !this.isReadOnly) {
-					const lastSelectedNode = this.lastSelectedNode;
-					if (lastSelectedNode !== null && lastSelectedNode.type !== STICKY_NODE_TYPE) {
-						await this.callDebounced('renameNodePrompt', { debounceTime: 1500 }, lastSelectedNode.name);
-					}
-				} else if ((e.key === 'a') && (this.isCtrlKeyPressed(e) === true)) {
-					// Select all nodes
-					e.stopPropagation();
-					e.preventDefault();
-
-					await this.callDebounced('selectAllNodes', { debounceTime: 1000 });
-				} else if ((e.key === 'c') && this.isCtrlKeyPressed(e)) {
-					await this.callDebounced('copySelectedNodes', { debounceTime: 1000 });
-				} else if ((e.key === 'x') && this.isCtrlKeyPressed(e)) {
-					// Cut nodes
-					e.stopPropagation();
-					e.preventDefault();
-
-					await this.callDebounced('cutSelectedNodes', { debounceTime: 1000 });
-				} else if (e.key === 'n' && this.isCtrlKeyPressed(e) && e.altKey) {
-					// Create a new workflow
-					e.stopPropagation();
-					e.preventDefault();
-					if (this.isDemo) {
-						return;
-					}
-
-					if (this.$router.currentRoute.name === VIEWS.NEW_WORKFLOW) {
-						this.$root.$emit('newWorkflow');
-					} else {
-						await this.$router.push({ name: VIEWS.NEW_WORKFLOW });
-					}
-
-					this.$showMessage({
-						title: this.$locale.baseText('nodeView.showMessage.keyDown.title'),
-						type: 'success',
-					});
-				} else if ((e.key === 's') && this.isCtrlKeyPressed(e)) {
-					// Save workflow
-					e.stopPropagation();
-					e.preventDefault();
-
-					if (this.isReadOnly) {
-						return;
-					}
-
-					await this.callDebounced('onSaveKeyboardShortcut', { debounceTime: 1000 });
-				} else if (e.key === 'Enter') {
-					// Activate the last selected node
-					const lastSelectedNode = this.lastSelectedNode;
-
-					if (lastSelectedNode !== null) {
-						if (lastSelectedNode.type === STICKY_NODE_TYPE && this.isReadOnly) {
-							return;
-						}
-						this.ndvStore.activeNodeName = lastSelectedNode.name;
-					}
-				} else if (e.key === 'ArrowRight' && e.shiftKey) {
-					// Select all downstream nodes
-					e.stopPropagation();
-					e.preventDefault();
-
-					await this.callDebounced('selectDownstreamNodes', { debounceTime: 1000 });
-				} else if (e.key === 'ArrowRight') {
-					// Set child node active
-					const lastSelectedNode = this.lastSelectedNode;
-					if (lastSelectedNode === null) {
-						return;
-					}
-
-					const connections = this.workflowsStore.outgoingConnectionsByNodeName(lastSelectedNode.name);
-
-					if (connections.main === undefined || connections.main.length === 0) {
-						return;
-					}
-
-					await this.callDebounced('nodeSelectedByName', { debounceTime: 100 }, connections.main[0][0].node, false, true);
-				} else if (e.key === 'ArrowLeft' && e.shiftKey) {
-					// Select all downstream nodes
-					e.stopPropagation();
-					e.preventDefault();
-
-					await this.callDebounced('selectUpstreamNodes', { debounceTime: 1000 });
-				} else if (e.key === 'ArrowLeft') {
-					// Set parent node active
-					const lastSelectedNode = this.lastSelectedNode;
-					if (lastSelectedNode === null) {
-						return;
-					}
-
-					const workflow = this.getCurrentWorkflow();
-
-					if (!workflow.connectionsByDestinationNode.hasOwnProperty(lastSelectedNode.name)) {
-						return;
-					}
-=======
 			await this.addNodes(workflow.nodes, workflow.connections);
 
 			if (!this.credentialsUpdated) {
@@ -1328,7 +910,6 @@
 			if (e instanceof MouseEvent && e.button === 1) {
 				this.moveCanvasKeyPressed = true;
 			}
->>>>>>> ee582cc3
 
 			this.mouseDownMouseSelect(e as MouseEvent, this.moveCanvasKeyPressed);
 			this.mouseDownMoveWorkflow(e as MouseEvent, this.moveCanvasKeyPressed);
@@ -1356,15 +937,9 @@
 				e.stopPropagation();
 				e.preventDefault();
 
-<<<<<<< HEAD
-					await this.callDebounced('nodeSelectedByName', { debounceTime: 100 }, connections.main[0][0].node, false, true);
-				} else if (['ArrowUp', 'ArrowDown'].includes(e.key)) {
-					// Set sibling node as active
-=======
 				if (this.isReadOnly) {
 					return;
 				}
->>>>>>> ee582cc3
 
 				this.callDebounced('onSaveKeyboardShortcut', { debounceTime: 1000 }, e);
 
@@ -1406,11 +981,6 @@
 				return;
 			}
 
-<<<<<<< HEAD
-					if (nextSelectNode !== null) {
-						await this.callDebounced('nodeSelectedByName', { debounceTime: 100 }, nextSelectNode, false, true);
-					}
-=======
 			if (e.key === 'd') {
 				this.callDebounced('deactivateSelectedNode', { debounceTime: 350 });
 			} else if (e.key === 'Delete' || e.key === 'Backspace') {
@@ -1452,7 +1022,6 @@
 				e.preventDefault();
 				if (this.isDemo) {
 					return;
->>>>>>> ee582cc3
 				}
 
 				if (this.$router.currentRoute.name === VIEWS.NEW_WORKFLOW) {
@@ -1522,76 +1091,12 @@
 					return;
 				}
 
-<<<<<<< HEAD
-			copySelectedNodes(isCut: boolean) {
-				void this.getSelectedNodesToSave().then((data) => {
-					const workflowToCopy: IWorkflowToShare = {
-						meta: {
-							instanceId: this.rootStore.instanceId,
-						},
-						...data,
-					};
-=======
 				const connections = workflow.connectionsByDestinationNode[lastSelectedNode.name];
->>>>>>> ee582cc3
 
 				if (connections.main === undefined || connections.main.length === 0) {
 					return;
 				}
 
-<<<<<<< HEAD
-				try {
-					this.stopExecutionInProgress = true;
-					await this.restApi().stopCurrentExecution(executionId);
-					this.$showMessage({
-						title: this.$locale.baseText('nodeView.showMessage.stopExecutionTry.title'),
-						type: 'success',
-					});
-				} catch (error) {
-					// Execution stop might fail when the execution has already finished. Let's treat this here.
-					const execution = await this.restApi().getExecution(executionId);
-					if (execution?.finished) {
-						const executedData = {
-							data: execution.data,
-							finished: execution.finished,
-							mode: execution.mode,
-							startedAt: execution.startedAt,
-							stoppedAt: execution.stoppedAt,
-						} as IRun;
-						const pushData = {
-							data: executedData,
-							executionId,
-							retryOf: execution.retryOf,
-						} as IPushDataExecutionFinished;
-						this.workflowsStore.finishActiveExecution(pushData);
-						this.$titleSet(execution.workflowData.name, 'IDLE');
-						this.workflowsStore.executingNode = null;
-						this.workflowsStore.setWorkflowExecutionData(executedData as IExecutionResponse);
-						this.uiStore.removeActiveAction('workflowRunning');
-						this.$showMessage({
-							title: this.$locale.baseText('nodeView.showMessage.stopExecutionCatch.title'),
-							message: this.$locale.baseText('nodeView.showMessage.stopExecutionCatch.message'),
-							type: 'success',
-						});
-					} else {
-						this.$showError(
-							error,
-							this.$locale.baseText('nodeView.showError.stopExecution.title'),
-						);
-					}
-				}
-				this.stopExecutionInProgress = false;
-
-				await this.getWorkflowDataToSave().then((workflowData) => {
-					const trackProps = {
-						workflow_id: this.workflowsStore.workflowId,
-						node_graph_string: JSON.stringify(TelemetryHelpers.generateNodesGraph(workflowData as IWorkflowBase, this.getNodeTypes()).nodeGraph),
-					};
-
-					this.$telemetry.track('User clicked stop workflow execution', trackProps);
-				});
-			},
-=======
 				this.callDebounced(
 					'nodeSelectedByName',
 					{ debounceTime: 100 },
@@ -1601,7 +1106,6 @@
 				);
 			} else if (['ArrowUp', 'ArrowDown'].includes(e.key)) {
 				// Set sibling node as active
->>>>>>> ee582cc3
 
 				// Check first if it has a parent node
 				const lastSelectedNode = this.lastSelectedNode;
@@ -1782,18 +1286,6 @@
 			}
 		},
 
-<<<<<<< HEAD
-					void this.addNode(nodeTypeName, {
-						position: [
-							mousePosition[0] - CanvasHelpers.NODE_SIZE / 2,
-							mousePosition[1] - CanvasHelpers.NODE_SIZE / 2,
-						],
-						dragAndDrop: true,
-					});
-					this.createNodeActive = false;
-				}
-			},
-=======
 		copySelectedNodes(isCut: boolean) {
 			this.getSelectedNodesToSave().then((data) => {
 				const workflowToCopy: IWorkflowToShare = {
@@ -1802,7 +1294,6 @@
 					},
 					...data,
 				};
->>>>>>> ee582cc3
 
 				this.removeForeignCredentialsFromWorkflow(
 					workflowToCopy,
@@ -2078,24 +1569,12 @@
 					const workflowTags = workflowData.tags as ITag[];
 					const notFound = workflowTags.filter((tag) => !tagNames.has(tag.name));
 
-<<<<<<< HEAD
-				if (nodeTypeName === STICKY_NODE_TYPE) {
-					this.$telemetry.trackNodesPanel('nodeView.addSticky', { workflow_id: this.workflowsStore.workflowId });
-				} else {
-					void this.$externalHooks().run('nodeView.addNodeButton', { nodeTypeName });
-					const trackProperties: ITelemetryTrackProperties = {
-						node_type: nodeTypeName,
-						workflow_id: this.workflowsStore.workflowId,
-						drag_and_drop: options.dragAndDrop,
-					};
-=======
 					const creatingTagPromises: Array<Promise<ITag>> = [];
 					for (const tag of notFound) {
 						const creationPromise = this.tagsStore.create(tag.name).then((tag: ITag) => {
 							allTags.push(tag);
 							return tag;
 						});
->>>>>>> ee582cc3
 
 						creatingTagPromises.push(creationPromise);
 					}
@@ -2874,32 +2353,6 @@
 						NodeViewUtils.showPullConnectionState(connection);
 						this.pullConnActiveNodeName = null;
 					}
-<<<<<<< HEAD
-					// Load a workflow
-					let workflowId = null as string | null;
-					if (this.$route.params.name) {
-						workflowId = this.$route.params.name;
-					}
-					if (workflowId !== null) {
-						const workflow = await this.restApi().getWorkflow(workflowId);
-						if (!workflow) {
-							void this.$router.push({
-								name: VIEWS.NEW_WORKFLOW,
-							});
-							this.$showMessage({
-								title: 'Error',
-								message: this.$locale.baseText('openWorkflow.workflowNotFoundError'),
-								type: 'error',
-							});
-						} else {
-							this.$titleSet(workflow.name, 'IDLE');
-							// Open existing workflow
-							await this.openWorkflow(workflowId);
-						}
-					} else if (this.$route.meta?.nodeView === true) {
-						// Create new workflow
-						await this.newWorkflow();
-=======
 				};
 
 				const onMouseUp = (e: MouseEvent | TouchEvent) => {
@@ -2985,7 +2438,6 @@
 					const endpointInstance = endpoint?.endpoint;
 					if (endpointInstance && endpointInstance.type === N8nPlusEndpointType) {
 						(endpointInstance as N8nPlusEndpoint).unbindEvents();
->>>>>>> ee582cc3
 					}
 				}
 			}
@@ -3508,55 +2960,12 @@
 				}
 			}
 
-<<<<<<< HEAD
-				if (node.type === STICKY_NODE_TYPE) {
-					this.$telemetry.track(
-						'User deleted workflow note',
-						{
-							workflow_id: this.workflowsStore.workflowId,
-							is_welcome_note: node.name === QUICKSTART_NOTE_NAME,
-						},
-					);
-				} else {
-					void this.$externalHooks().run('node.deleteNode', { node });
-					this.$telemetry.track('User deleted node', { node_type: node.type, workflow_id: this.workflowsStore.workflowId });
-				}
-
-				let waitForNewConnection = false;
-				// connect nodes before/after deleted node
-				const nodeType = this.nodeTypesStore.getNodeType(node.type, node.typeVersion);
-				if (nodeType && nodeType.outputs.length === 1
-					&& nodeType.inputs.length === 1) {
-					const { incoming, outgoing } = this.getIncomingOutgoingConnections(node.name);
-					if (incoming.length === 1 && outgoing.length === 1) {
-						const conn1 = incoming[0];
-						const conn2 = outgoing[0];
-						if (conn1.__meta && conn2.__meta) {
-							waitForNewConnection = true;
-							const sourceNodeName = conn1.__meta.sourceNodeName;
-							const sourceNodeOutputIndex = conn1.__meta.sourceOutputIndex;
-							const targetNodeName = conn2.__meta.targetNodeName;
-							const targetNodeOuputIndex = conn2.__meta.targetOutputIndex;
-
-							setTimeout(() => {
-								this.connectTwoNodes(sourceNodeName, sourceNodeOutputIndex, targetNodeName, targetNodeOuputIndex);
-
-								if (waitForNewConnection) {
-									this.instance.setSuspendDrawing(false, true);
-									waitForNewConnection = false;
-								}
-							}, 100); // just to make it clear to users that this is a new connection
-						}
-					}
-				}
-=======
 			setTimeout(() => {
 				// Suspend drawing
 				this.instance?.setSuspendDrawing(true);
 				(this.instance?.endpointsByElement[node.id] || [])
 					.flat()
 					.forEach((endpoint) => this.instance?.deleteEndpoint(endpoint));
->>>>>>> ee582cc3
 
 				// Remove the connections in data
 				this.workflowsStore.removeAllNodeConnection(node);
@@ -3614,34 +3023,7 @@
 					nameInput.select();
 				}
 
-<<<<<<< HEAD
-					// Remove node from selected index if found in it
-					this.uiStore.removeNodeFromSelection(node);
-				}, 0); // allow other events to finish like drag stop
-			},
-			valueChanged(parameterData: IUpdateInformation) {
-				if (parameterData.name === 'name' && parameterData.oldValue) {
-					// The name changed so we have to take care that
-					// the connections get changed.
-					void this.renameNode(parameterData.oldValue as string, parameterData.value as string);
-				}
-			},
-			async renameNodePrompt(currentName: string) {
-				try {
-					const promptResponsePromise = this.$prompt(
-						this.$locale.baseText('nodeView.prompt.newName') + ':',
-						this.$locale.baseText('nodeView.prompt.renameNode') + `: ${currentName}`,
-						{
-							customClass: 'rename-prompt',
-							confirmButtonText: this.$locale.baseText('nodeView.prompt.rename'),
-							cancelButtonText: this.$locale.baseText('nodeView.prompt.cancel'),
-							inputErrorMessage: this.$locale.baseText('nodeView.prompt.invalidName'),
-							inputValue: currentName,
-						},
-					);
-=======
 				const promptResponse = (await promptResponsePromise) as MessageBoxInputData;
->>>>>>> ee582cc3
 
 				this.renameNode(currentName, promptResponse.value, true);
 			} catch (e) {}
@@ -3662,17 +3044,7 @@
 				this.renamingActive = true;
 			}
 
-<<<<<<< HEAD
-					await this.renameNode(currentName, promptResponse.value);
-				} catch (e) { }
-			},
-			async renameNode(currentName: string, newName: string) {
-				if (currentName === newName) {
-					return;
-				}
-=======
 			newName = this.uniqueNodeName(newName);
->>>>>>> ee582cc3
 
 			// Rename the node and update the connections
 			const workflow = this.getCurrentWorkflow(true);
@@ -4017,20 +3389,7 @@
 
 			this.historyStore.stopRecordingUndo();
 
-<<<<<<< HEAD
-				return {
-					nodes: Object.values(tempWorkflow.nodes),
-					connections: tempWorkflow.connectionsBySourceNode,
-				};
-			},
-			async getSelectedNodesToSave(): Promise<IWorkflowData> {
-				const data: IWorkflowData = {
-					nodes: [],
-					connections: {},
-				};
-=======
 			this.uiStore.stateIsDirty = true;
->>>>>>> ee582cc3
 
 			return {
 				nodes: Object.values(tempWorkflow.nodes),
@@ -4099,12 +3458,6 @@
 				}
 			});
 
-<<<<<<< HEAD
-				return Promise.resolve(data);
-			},
-			async resetWorkspace() {
-				this.workflowsStore.resetWorkflow();
-=======
 			return data;
 		},
 		resetWorkspace() {
@@ -4127,7 +3480,6 @@
 			}
 			this.workflowsStore.removeAllConnections({ setStateDirty: false });
 			this.workflowsStore.removeAllNodes({ setStateDirty: false, removePinData: true });
->>>>>>> ee582cc3
 
 			// Reset workflow execution data
 			this.workflowsStore.setWorkflowExecutionData(null);
@@ -4265,41 +3617,6 @@
 						iterations: 0,
 					});
 				});
-<<<<<<< HEAD
-			},
-			onToggleNodeCreator({ source, createNodeActive }: { source?: string; createNodeActive: boolean }) {
-				if (createNodeActive === this.createNodeActive) return;
-
-				// Default to the trigger tab in node creator if there's no trigger node yet
-				if (!this.containsTrigger) {
-					this.nodeCreatorStore.selectedType = TRIGGER_NODE_FILTER;
-				}
-
-				this.createNodeActive = createNodeActive;
-				void this.$externalHooks().run('nodeView.createNodeActiveChanged', { source, createNodeActive });
-				this.$telemetry.trackNodesPanel('nodeView.createNodeActiveChanged', { source, createNodeActive, workflow_id: this.workflowsStore.workflowId });
-			},
-			onAddNode({ nodeTypeName, position }: { nodeTypeName: string; position?: [number, number] }) {
-				void this.addNode(nodeTypeName, { position });
-			},
-			async saveCurrentWorkflowExternal(callback: () => void) {
-				await this.saveCurrentWorkflow();
-				callback?.();
-			},
-		},
-		async mounted() {
-			this.$titleReset();
-			window.addEventListener('message', this.onPostMessageReceived);
-
-			this.startLoading();
-			await this.resetWorkspace();
-
-			const loadPromises = [
-				this.loadActiveWorkflows(),
-				this.loadCredentials(),
-				this.loadCredentialTypes(),
-			];
-=======
 			});
 		},
 		removePinDataConnections(pinData: IPinData) {
@@ -4308,7 +3625,6 @@
 				if (!node) {
 					return;
 				}
->>>>>>> ee582cc3
 
 				// @ts-ignore
 				const connections = this.instance?.getConnections({
@@ -4390,24 +3706,7 @@
 							actionWatcher();
 						});
 					}
-<<<<<<< HEAD
-				} catch (error) {
-					this.$showError(
-						error,
-						this.$locale.baseText('nodeView.showError.mounted2.title'),
-						this.$locale.baseText('nodeView.showError.mounted2.message') + ':',
-					);
-				}
-				this.stopLoading();
-
-				setTimeout(() => {
-					void this.usersStore.showPersonalizationSurvey();
-					void this.checkForNewVersions();
-					this.addPinDataConnections(this.workflowsStore.getPinData || {} as IPinData);
-				}, 0);
-=======
 				});
->>>>>>> ee582cc3
 			});
 		},
 		async saveCurrentWorkflowExternal(callback: () => void) {
@@ -4445,15 +3744,6 @@
 			this.__removeConnection(connection, true);
 			this.suspendRecordingDetachedConnections = false;
 		},
-<<<<<<< HEAD
-		destroyed() {
-			void this.resetWorkspace();
-			this.uiStore.stateIsDirty = false;
-			window.removeEventListener('message', this.onPostMessageReceived);
-			this.$root.$off('newWorkflow', this.newWorkflow);
-			this.$root.$off('importWorkflowData', this.onImportWorkflowDataEvent);
-			this.$root.$off('importWorkflowUrl', this.onImportWorkflowUrlEvent);
-=======
 		async onRevertRemoveConnection({ connection }: { connection: [IConnection, IConnection] }) {
 			this.suspendRecordingDetachedConnections = true;
 			this.__addConnection(connection);
@@ -4467,7 +3757,6 @@
 			if (node) {
 				this.disableNodes([node]);
 			}
->>>>>>> ee582cc3
 		},
 	},
 	async mounted() {
