<template>
	<div class="node-view-root">
		<div
			class="node-view-wrapper"
			:class="workflowClasses"
			@touchstart="mouseDown"
			@touchend="mouseUp"
			@touchmove="mouseMoveNodeWorkflow"
			@mousedown="mouseDown"
			v-touch:tap="touchTap"
			@mouseup="mouseUp"
			@wheel="wheelScroll"
			>
			<div id="node-view-background" class="node-view-background" :style="backgroundStyle"></div>
			<div id="node-view" class="node-view" :style="workflowStyle">
				<node
				v-for="nodeData in nodes"
				@duplicateNode="duplicateNode"
				@deselectAllNodes="deselectAllNodes"
				@deselectNode="nodeDeselectedByName"
				@nodeSelected="nodeSelectedByName"
				@removeNode="removeNode"
				@runWorkflow="runWorkflow"
				@moved="onNodeMoved"
				@run="onNodeRun"
				:id="'node-' + getNodeIndex(nodeData.name)"
				:key="getNodeIndex(nodeData.name)"
				:name="nodeData.name"
				:isReadOnly="isReadOnly"
				:instance="instance"
				:isActive="!!activeNode && activeNode.name === nodeData.name"
				:hideActions="pullConnActive"
				></node>
			</div>
		</div>
		<DataDisplay @valueChanged="valueChanged"/>
		<div v-if="!createNodeActive && !isReadOnly" class="node-creator-button" :title="$locale.baseText('nodeView.addNode')" @click="() => openNodeCreator('add_node_button')">
			<n8n-icon-button size="xlarge" icon="plus" />
		</div>
		<node-creator
			:active="createNodeActive"
			@nodeTypeSelected="nodeTypeSelected"
			@closeNodeCreator="closeNodeCreator"
			></node-creator>
		<div :class="{ 'zoom-menu': true, 'regular-zoom-menu': !isDemo, 'demo-zoom-menu': isDemo, expanded: !sidebarMenuCollapsed }">
			<button @click="zoomToFit" class="button-white" :title="$locale.baseText('nodeView.zoomToFit')">
				<font-awesome-icon icon="expand"/>
			</button>
			<button @click="zoomIn()" class="button-white" :title="$locale.baseText('nodeView.zoomIn')">
				<font-awesome-icon icon="search-plus"/>
			</button>
			<button @click="zoomOut()" class="button-white" :title="$locale.baseText('nodeView.zoomOut')">
				<font-awesome-icon icon="search-minus"/>
			</button>
			<button
				v-if="nodeViewScale !== 1 && !isDemo"
				@click="resetZoom()"
				class="button-white"
				:title="$locale.baseText('nodeView.resetZoom')"
				>
				<font-awesome-icon icon="undo" :title="$locale.baseText('nodeView.resetZoom')"/>
			</button>
		</div>
		<div class="workflow-execute-wrapper" v-if="!isReadOnly">
			<n8n-button
				@click.stop="runWorkflow()"
				:loading="workflowRunning"
				:label="runButtonText"
				size="large"
				icon="play-circle"
				:title="$locale.baseText('nodeView.executesTheWorkflowFromTheStartOrWebhookNode')"
				:type="workflowRunning ? 'light' : 'primary'"
			/>

			<n8n-icon-button
				v-if="workflowRunning === true && !executionWaitingForWebhook"
				icon="stop"
				size="large"
				class="stop-execution"
				type="light"
				:title="stopExecutionInProgress
					? $locale.baseText('nodeView.stoppingCurrentExecution')
					: $locale.baseText('nodeView.stopCurrentExecution')
				"
				:loading="stopExecutionInProgress"
				@click.stop="stopExecution()"
			/>

			<n8n-icon-button
				v-if="workflowRunning === true && executionWaitingForWebhook === true"
				class="stop-execution"
				icon="stop"
				size="large"
				:title="$locale.baseText('nodeView.stopWaitingForWebhookCall')"
				type="light"
				@click.stop="stopWaitingForWebhook()"
			/>

			<n8n-icon-button
				v-if="!isReadOnly && workflowExecution && !workflowRunning"
				:title="$locale.baseText('nodeView.deletesTheCurrentExecutionData')"
				icon="trash"
				size="large"
				@click.stop="clearExecutionData()"
			/>
		</div>
	</div>
</template>

<script lang="ts">
import Vue from 'vue';
import {
	Connection, Endpoint, N8nPlusEndpoint,
} from 'jsplumb';
import { MessageBoxInputData } from 'element-ui/types/message-box';
import { jsPlumb, OnConnectionBindInfo } from 'jsplumb';
<<<<<<< HEAD
import { NODE_NAME_PREFIX, NODE_OUTPUT_DEFAULT_KEY, PERSONALIZATION_MODAL_KEY, PLACEHOLDER_EMPTY_WORKFLOW_ID, START_NODE_TYPE, WEBHOOK_NODE_TYPE, WORKFLOW_OPEN_MODAL_KEY } from '@/constants';
=======
import { MODAL_CANCEL, MODAL_CLOSE, MODAL_CONFIRMED, NODE_NAME_PREFIX, NODE_OUTPUT_DEFAULT_KEY, PLACEHOLDER_EMPTY_WORKFLOW_ID, START_NODE_TYPE, WEBHOOK_NODE_TYPE, WORKFLOW_OPEN_MODAL_KEY } from '@/constants';
>>>>>>> ec6f4d72
import { copyPaste } from '@/components/mixins/copyPaste';
import { externalHooks } from '@/components/mixins/externalHooks';
import { genericHelpers } from '@/components/mixins/genericHelpers';
import { mouseSelect } from '@/components/mixins/mouseSelect';
import { moveNodeWorkflow } from '@/components/mixins/moveNodeWorkflow';
import { restApi } from '@/components/mixins/restApi';
import { showMessage } from '@/components/mixins/showMessage';
import { titleChange } from '@/components/mixins/titleChange';
import { newVersions } from '@/components/mixins/newVersions';

import { workflowHelpers } from '@/components/mixins/workflowHelpers';
import { workflowRun } from '@/components/mixins/workflowRun';

import DataDisplay from '@/components/DataDisplay.vue';
import Node from '@/components/Node.vue';
import NodeCreator from '@/components/NodeCreator/NodeCreator.vue';
import NodeSettings from '@/components/NodeSettings.vue';
import RunData from '@/components/RunData.vue';

import * as CanvasHelpers from './canvasHelpers';

import mixins from 'vue-typed-mixins';
import { v4 as uuidv4} from 'uuid';
import {
	IConnection,
	IConnections,
	IDataObject,
	INode,
	INodeConnections,
	INodeIssues,
	INodeTypeDescription,
	INodeTypeNameVersion,
	NodeHelpers,
	Workflow,
	IRun,
	ITaskData,
	INodeCredentialsDetails,
} from 'n8n-workflow';
import {
	ICredentialsResponse,
	IExecutionResponse,
	IWorkflowDb,
	IWorkflowData,
	INodeUi,
	IUpdateInformation,
	IWorkflowDataUpdate,
	XYPosition,
	IPushDataExecutionFinished,
	ITag,
	IWorkflowTemplate,
	IExecutionsSummary,
} from '../Interface';
import { mapGetters } from 'vuex';

import {
	loadLanguage,
	addNodeTranslation,
	addHeaders,
} from '@/plugins/i18n';

import '../plugins/N8nCustomConnectorType';
import '../plugins/PlusEndpointType';

export default mixins(
	copyPaste,
	externalHooks,
	genericHelpers,
	mouseSelect,
	moveNodeWorkflow,
	restApi,
	showMessage,
	titleChange,
	workflowHelpers,
	workflowRun,
	newVersions,
)
	.extend({
		name: 'NodeView',
		components: {
			DataDisplay,
			Node,
			NodeCreator,
			NodeSettings,
			RunData,
		},
		errorCaptured: (err, vm, info) => {
			console.error('errorCaptured'); // eslint-disable-line no-console
			console.error(err); // eslint-disable-line no-console
		},
		watch: {
			// Listen to route changes and load the workflow accordingly
			'$route': 'initView',
			activeNode () {
				// When a node gets set as active deactivate the create-menu
				this.createNodeActive = false;
			},
			nodes: {
				async handler (value, oldValue) {
					// Load a workflow
					let workflowId = null as string | null;
					if (this.$route && this.$route.params.name) {
						workflowId = this.$route.params.name;
					}
				},
				deep: true,
			},
			connections: {
				async handler (value, oldValue) {
					// Load a workflow
					let workflowId = null as string | null;
					if (this.$route && this.$route.params.name) {
						workflowId = this.$route.params.name;
					}
				},
				deep: true,
			},

			async defaultLocale (newLocale, oldLocale) {
				loadLanguage(newLocale);
			},
		},
		async beforeRouteLeave(to, from, next) {
			const result = this.$store.getters.getStateIsDirty;
			if(result) {
				const confirmModal = await this.confirmModal(
					this.$locale.baseText('nodeView.confirmMessage.beforeRouteLeave.message'),
					this.$locale.baseText('nodeView.confirmMessage.beforeRouteLeave.headline'),
					'warning',
					this.$locale.baseText('nodeView.confirmMessage.beforeRouteLeave.confirmButtonText'),
					this.$locale.baseText('nodeView.confirmMessage.beforeRouteLeave.cancelButtonText'),
					true,
				);

				if (confirmModal === MODAL_CONFIRMED) {
					const saved = await this.saveCurrentWorkflow({}, false);
					if (saved) this.$store.dispatch('settings/fetchPromptsData');
					this.$store.commit('setStateDirty', false);
					next();
				} else if (confirmModal === MODAL_CANCEL) {
					this.$store.commit('setStateDirty', false);
					next();
				} else if (confirmModal === MODAL_CLOSE) {
					next(false);
				}

			} else {
				next();
			}
		},
		computed: {
			...mapGetters('ui', [
				'sidebarMenuCollapsed',
			]),
			defaultLocale (): string {
				return this.$store.getters.defaultLocale;
			},
			englishLocale(): boolean {
				return this.defaultLocale === 'en';
			},
			...mapGetters(['nativelyNumberSuffixedDefaults']),
			activeNode (): INodeUi | null {
				return this.$store.getters.activeNode;
			},
			executionWaitingForWebhook (): boolean {
				return this.$store.getters.executionWaitingForWebhook;
			},
			isDemo (): boolean {
				return this.$route.name === 'WorkflowDemo';
			},
			lastSelectedNode (): INodeUi | null {
				return this.$store.getters.lastSelectedNode;
			},
			nodes (): INodeUi[] {
				return this.$store.getters.allNodes;
			},
			runButtonText (): string {
				if (this.workflowRunning === false) {
					return this.$locale.baseText('nodeView.runButtonText.executeWorkflow');
				}

				if (this.executionWaitingForWebhook === true) {
					return this.$locale.baseText('nodeView.runButtonText.waitingForTriggerEvent');
				}

				return this.$locale.baseText('nodeView.runButtonText.executingWorkflow');
			},
			workflowStyle (): object {
				const offsetPosition = this.$store.getters.getNodeViewOffsetPosition;
				return {
					left: offsetPosition[0] + 'px',
					top: offsetPosition[1] + 'px',
				};
			},
			backgroundStyle (): object {
				return CanvasHelpers.getBackgroundStyles(this.nodeViewScale, this.$store.getters.getNodeViewOffsetPosition);
			},
			workflowClasses () {
				const returnClasses = [];
				if (this.ctrlKeyPressed === true) {
					if (this.$store.getters.isNodeViewMoveInProgress === true) {
						returnClasses.push('move-in-process');
					} else {
						returnClasses.push('move-active');
					}
				}
				if (this.selectActive || this.ctrlKeyPressed === true) {
					// Makes sure that nothing gets selected while select or move is active
					returnClasses.push('do-not-select');
				}
				return returnClasses;
			},
			workflowExecution (): IExecutionResponse | null {
				return this.$store.getters.getWorkflowExecution;
			},
			workflowRunning (): boolean {
				return this.$store.getters.isActionActive('workflowRunning');
			},
		},
		data () {
			return {
				createNodeActive: false,
				instance: jsPlumb.getInstance(),
				lastSelectedConnection: null as null | Connection,
				lastClickPosition: [450, 450] as XYPosition,
				nodeViewScale: 1,
				ctrlKeyPressed: false,
				stopExecutionInProgress: false,
				blankRedirect: false,
				credentialsUpdated: false,
				newNodeInsertPosition: null as XYPosition | null,
				pullConnActiveNodeName: null as string | null,
				pullConnActive: false,
				dropPrevented: false,
			};
		},
		beforeDestroy () {
			this.resetWorkspace();
			// Make sure the event listeners get removed again else we
			// could add up with them registred multiple times
			document.removeEventListener('keydown', this.keyDown);
			document.removeEventListener('keyup', this.keyUp);
		},
		methods: {
			clearExecutionData () {
				this.$store.commit('setWorkflowExecutionData', null);
				this.updateNodesExecutionIssues();
			},
			translateName(type: string, originalName: string) {
				return this.$locale.headerText({
					key: `headers.${this.$locale.shortNodeType(type)}.displayName`,
					fallback: originalName,
				});
			},
			getUniqueNodeName({
				originalName,
				additionalUsedNames = [],
				type = '',
			} : {
				originalName: string,
				additionalUsedNames?: string[],
				type?: string,
			}) {
				const allNodeNamesOnCanvas = this.$store.getters.allNodes.map((n: INodeUi) => n.name);
				originalName = this.englishLocale ? originalName : this.translateName(type, originalName);

				if (
					!allNodeNamesOnCanvas.includes(originalName) &&
					!additionalUsedNames.includes(originalName)
				) {
					return originalName; // already unique
				}

				let natives: string[] = this.nativelyNumberSuffixedDefaults;
				natives = this.englishLocale ? natives : natives.map(name => {
					const type = name.toLowerCase().replace('_', '');
					return this.translateName(type, name);
				});

				const found = natives.find((n) => originalName.startsWith(n));

				let ignore, baseName, nameIndex, uniqueName;
				let index = 1;

				if (found) {
					// name natively ends with number
					nameIndex = originalName.split(found).pop();
					if (nameIndex) {
						index = parseInt(nameIndex, 10);
					}
					baseName = uniqueName = found;
				} else {
					const nameMatch = originalName.match(/(.*\D+)(\d*)/);

					if (nameMatch === null) {
						// name is only a number
						index = parseInt(originalName, 10);
						baseName = '';
						uniqueName = baseName + index;
					} else {
						// name is string or string/number combination
						[ignore, baseName, nameIndex] = nameMatch;
						if (nameIndex !== '') {
							index = parseInt(nameIndex, 10);
						}
						uniqueName = baseName;
					}
				}

				while (
					allNodeNamesOnCanvas.includes(uniqueName) ||
					additionalUsedNames.includes(uniqueName)
				) {
					uniqueName = baseName + (index++);
				}

				return uniqueName;
			},
			async onSaveKeyboardShortcut () {
				const saved = await this.saveCurrentWorkflow();
				if (saved) this.$store.dispatch('settings/fetchPromptsData');
			},
			openNodeCreator (source: string) {
				this.createNodeActive = true;
				this.$externalHooks().run('nodeView.createNodeActiveChanged', { source, createNodeActive: this.createNodeActive });
				this.$telemetry.trackNodesPanel('nodeView.createNodeActiveChanged', { source, workflow_id: this.$store.getters.workflowId, createNodeActive: this.createNodeActive });
			},
			async openExecution (executionId: string) {
				this.resetWorkspace();

				let data: IExecutionResponse | undefined;
				try {
					data = await this.restApi().getExecution(executionId);
				} catch (error) {
					this.$showError(
						error,
						this.$locale.baseText('nodeView.showError.openExecution.title'),
					);
					return;
				}

				if (data === undefined) {
					throw new Error(`Execution with id "${executionId}" could not be found!`);
				}

				this.$store.commit('setWorkflowName', {newName: data.workflowData.name, setStateDirty: false});
				this.$store.commit('setWorkflowId', PLACEHOLDER_EMPTY_WORKFLOW_ID);

				this.$store.commit('setWorkflowExecutionData', data);

				await this.addNodes(JSON.parse(JSON.stringify(data.workflowData.nodes)), JSON.parse(JSON.stringify(data.workflowData.connections)));
				this.$nextTick(() => {
					this.zoomToFit();
					this.$store.commit('setStateDirty', false);
				});

				this.$externalHooks().run('execution.open', { workflowId: data.workflowData.id, workflowName: data.workflowData.name, executionId });
				this.$telemetry.track('User opened read-only execution', { workflow_id: data.workflowData.id, execution_mode: data.mode, execution_finished: data.finished });

				if (data.finished !== true && data && data.data && data.data.resultData && data.data.resultData.error) {
					// Check if any node contains an error
					let nodeErrorFound = false;
					if (data.data.resultData.runData) {
						const runData = data.data.resultData.runData;
						errorCheck:
						for (const nodeName of Object.keys(runData)) {
							for (const taskData of runData[nodeName]) {
								if (taskData.error) {
									nodeErrorFound = true;
									break errorCheck;
								}
							}
						}
					}

					if (nodeErrorFound === false) {
						const resultError = data.data.resultData.error;
						const errorMessage = this.$getExecutionError(resultError);
						const shouldTrack = resultError && resultError.node && resultError.node.type.startsWith('n8n-nodes-base');
						this.$showMessage({
							title: 'Failed execution',
							message: errorMessage,
							type: 'error',
						}, shouldTrack);

						if (data.data.resultData.error.stack) {
							// Display some more information for now in console to make debugging easier
							// TODO: Improve this in the future by displaying in UI
							console.error(`Execution ${executionId} error:`); // eslint-disable-line no-console
							console.error(data.data.resultData.error.stack); // eslint-disable-line no-console
						}
					}
				}

				if ((data as IExecutionsSummary).waitTill) {
					this.$showMessage({
						title: this.$locale.baseText('nodeView.thisExecutionHasntFinishedYet'),
						message: `<a onclick="window.location.reload(false);">${this.$locale.baseText('nodeView.refresh')}</a> ${this.$locale.baseText('nodeView.toSeeTheLatestStatus')}.<br/> <a href="https://docs.n8n.io/nodes/n8n-nodes-base.wait/" target="_blank">${this.$locale.baseText('nodeView.moreInfo')}</a>`,
						type: 'warning',
						duration: 0,
					});
				}
			},
			async importWorkflowExact(data: {workflow: IWorkflowDataUpdate}) {
				if (!data.workflow.nodes || !data.workflow.connections) {
					throw new Error('Invalid workflow object');
				}
				this.resetWorkspace();
				data.workflow.nodes = CanvasHelpers.getFixedNodesList(data.workflow.nodes);
				await this.addNodes(data.workflow.nodes, data.workflow.connections);
				this.$nextTick(() => {
					this.zoomToFit();
				});
			},
			async openWorkflowTemplate (templateId: string) {
				this.setLoadingText(this.$locale.baseText('nodeView.loadingTemplate'));
				this.resetWorkspace();

				let data: IWorkflowTemplate | undefined;
				try {
					this.$externalHooks().run('template.requested', { templateId });
					data = await this.$store.dispatch('templates/getWorkflowTemplate', templateId);

					if (!data) {
						throw new Error(
							this.$locale.baseText(
								'nodeView.workflowTemplateWithIdCouldNotBeFound',
								{ interpolate: { templateId } },
							),
						);
					}
				} catch (error) {
					this.$showError(error, this.$locale.baseText('nodeView.couldntImportWorkflow'));
					this.$router.replace({ name: 'NodeViewNew' });
					return;
				}

				data.workflow.nodes = CanvasHelpers.getFixedNodesList(data.workflow.nodes);

				this.blankRedirect = true;
				this.$router.replace({ name: 'NodeViewNew', query: { templateId } });

				await this.addNodes(data.workflow.nodes, data.workflow.connections);
				await this.$store.dispatch('workflows/setNewWorkflowName', data.name);
				this.$nextTick(() => {
					this.zoomToFit();
					this.$store.commit('setStateDirty', true);
				});

				this.$externalHooks().run('template.open', { templateId, templateName: data.name, workflow: data.workflow });
			},
			async openWorkflow (workflowId: string) {
				this.resetWorkspace();

				let data: IWorkflowDb | undefined;
				try {
					data = await this.restApi().getWorkflow(workflowId);
				} catch (error) {
					this.$showError(
						error,
						this.$locale.baseText('nodeView.showError.openWorkflow.title'),
					);
					return;
				}

				if (data === undefined) {
					throw new Error(
						this.$locale.baseText(
							'nodeView.workflowWithIdCouldNotBeFound',
							{ interpolate: { workflowId } },
						),
					);
				}

				this.$store.commit('setActive', data.active || false);
				this.$store.commit('setWorkflowId', workflowId);
				this.$store.commit('setWorkflowName', {newName: data.name, setStateDirty: false});
				this.$store.commit('setWorkflowSettings', data.settings || {});

				const tags = (data.tags || []) as ITag[];
				this.$store.commit('tags/upsertTags', tags);

				const tagIds = tags.map((tag) => tag.id);
				this.$store.commit('setWorkflowTagIds', tagIds || []);

				await this.addNodes(data.nodes, data.connections);
				if (!this.credentialsUpdated) {
					this.$store.commit('setStateDirty', false);
				}

				this.zoomToFit();

				this.$externalHooks().run('workflow.open', { workflowId, workflowName: data.name });

				return data;
			},
			touchTap (e: MouseEvent | TouchEvent) {
				if (this.isTouchDevice) {
					this.mouseDown(e);
				}
			},
			mouseDown (e: MouseEvent | TouchEvent) {
				// Save the location of the mouse click
				this.lastClickPosition = this.getMousePositionWithinNodeView(e);

				this.mouseDownMouseSelect(e as MouseEvent);
				this.mouseDownMoveWorkflow(e as MouseEvent);

				// Hide the node-creator
				this.createNodeActive = false;
			},
			mouseUp (e: MouseEvent) {
				this.mouseUpMouseSelect(e);
				this.mouseUpMoveWorkflow(e);
			},
			wheelScroll (e: WheelEvent) {
				//* Control + scroll zoom
				if (e.ctrlKey) {
					if (e.deltaY > 0) {
						this.zoomOut();
					} else {
						this.zoomIn();
					}

					e.preventDefault();
					return;
				}
				this.wheelMoveWorkflow(e);
			},
			keyUp (e: KeyboardEvent) {
				if (e.key === this.controlKeyCode) {
					this.ctrlKeyPressed = false;
				}
			},
			async keyDown (e: KeyboardEvent) {
				// @ts-ignore
				const path = e.path || (e.composedPath && e.composedPath());

				// Check if the keys got emitted from a message box or from something
				// else which should ignore the default keybindings
				for (let index = 0; index < path.length; index++) {
					if (path[index].className && typeof path[index].className === 'string' && (
						path[index].className.includes('ignore-key-press')
					)) {
						return;
					}
				}

				// el-dialog or el-message-box element is open
				if (window.document.body.classList.contains('el-popup-parent--hidden')) {
					return;
				}

				if (e.key === 'Escape') {
					this.createNodeActive = false;
					if (this.activeNode) {
						this.$externalHooks().run('dataDisplay.nodeEditingFinished');
						this.$store.commit('setActiveNode', null);
					}

					return;
				}

				// node modal is open
				if (this.activeNode) {
					return;
				}

				if (e.key === 'd') {
					this.callDebounced('deactivateSelectedNode', 350);

				} else if (e.key === 'Delete' || e.key === 'Backspace') {
					e.stopPropagation();
					e.preventDefault();

					this.callDebounced('deleteSelectedNodes', 500);

				} else if (e.key === 'Tab') {
					this.createNodeActive = !this.createNodeActive && !this.isReadOnly;
					this.$externalHooks().run('nodeView.createNodeActiveChanged', { source: 'tab', createNodeActive: this.createNodeActive });
					this.$telemetry.trackNodesPanel('nodeView.createNodeActiveChanged', { source: 'tab', workflow_id: this.$store.getters.workflowId, createNodeActive: this.createNodeActive });

				} else if (e.key === this.controlKeyCode) {
					this.ctrlKeyPressed = true;
				} else if (e.key === 'F2' && !this.isReadOnly) {
					const lastSelectedNode = this.lastSelectedNode;
					if (lastSelectedNode !== null) {
						this.callDebounced('renameNodePrompt', 1500, lastSelectedNode.name);
					}
				} else if ((e.key === '=' || e.key === '+') && !this.isCtrlKeyPressed(e)) {
					this.zoomIn();
				} else if ((e.key === '_' || e.key === '-') && !this.isCtrlKeyPressed(e)) {
					this.zoomOut();
				} else if ((e.key === '0') && !this.isCtrlKeyPressed(e)) {
					this.resetZoom();
				} else if ((e.key === '1') && !this.isCtrlKeyPressed(e)) {
					this.zoomToFit();
				} else if ((e.key === 'a') && (this.isCtrlKeyPressed(e) === true)) {
					// Select all nodes
					e.stopPropagation();
					e.preventDefault();

					this.callDebounced('selectAllNodes', 1000);
				} else if ((e.key === 'c') && (this.isCtrlKeyPressed(e) === true)) {
					this.callDebounced('copySelectedNodes', 1000);
				} else if ((e.key === 'x') && (this.isCtrlKeyPressed(e) === true)) {
					// Cut nodes
					e.stopPropagation();
					e.preventDefault();

					this.callDebounced('cutSelectedNodes', 1000);
				} else if (e.key === 'o' && this.isCtrlKeyPressed(e) === true) {
					// Open workflow dialog
					e.stopPropagation();
					e.preventDefault();

					this.$store.dispatch('ui/openModal', WORKFLOW_OPEN_MODAL_KEY);
				} else if (e.key === 'n' && this.isCtrlKeyPressed(e) === true && e.altKey === true) {
					// Create a new workflow
					e.stopPropagation();
					e.preventDefault();

					if (this.$router.currentRoute.name === 'NodeViewNew') {
						this.$root.$emit('newWorkflow');
					} else {
						this.$router.push({ name: 'NodeViewNew' });
					}

					this.$showMessage({
						title: this.$locale.baseText('nodeView.showMessage.keyDown.title'),
						type: 'success',
					});
				} else if ((e.key === 's') && (this.isCtrlKeyPressed(e) === true)) {
					// Save workflow
					e.stopPropagation();
					e.preventDefault();

					if (this.isReadOnly) {
						return;
					}

					this.callDebounced('onSaveKeyboardShortcut', 1000);
				} else if (e.key === 'Enter') {
					// Activate the last selected node
					const lastSelectedNode = this.lastSelectedNode;

					if (lastSelectedNode !== null) {
						this.$store.commit('setActiveNode', lastSelectedNode.name);
					}
				} else if (e.key === 'ArrowRight' && e.shiftKey === true) {
					// Select all downstream nodes
					e.stopPropagation();
					e.preventDefault();

					this.callDebounced('selectDownstreamNodes', 1000);
				} else if (e.key === 'ArrowRight') {
					// Set child node active
					const lastSelectedNode = this.lastSelectedNode;
					if (lastSelectedNode === null) {
						return;
					}

					const connections = this.$store.getters.outgoingConnectionsByNodeName(lastSelectedNode.name);

					if (connections.main === undefined || connections.main.length === 0) {
						return;
					}

					this.callDebounced('nodeSelectedByName', 100, connections.main[0][0].node, false, true);
				} else if (e.key === 'ArrowLeft' && e.shiftKey === true) {
					// Select all downstream nodes
					e.stopPropagation();
					e.preventDefault();

					this.callDebounced('selectUpstreamNodes', 1000);
				} else if (e.key === 'ArrowLeft') {
					// Set parent node active
					const lastSelectedNode = this.lastSelectedNode;
					if (lastSelectedNode === null) {
						return;
					}

					const workflow = this.getWorkflow();

					if (!workflow.connectionsByDestinationNode.hasOwnProperty(lastSelectedNode.name)) {
						return;
					}

					const connections = workflow.connectionsByDestinationNode[lastSelectedNode.name];

					if (connections.main === undefined || connections.main.length === 0) {
						return;
					}

					this.callDebounced('nodeSelectedByName', 100, connections.main[0][0].node, false, true);
				} else if (['ArrowUp', 'ArrowDown'].includes(e.key)) {
					// Set sibling node as active

					// Check first if it has a parent node
					const lastSelectedNode = this.lastSelectedNode;
					if (lastSelectedNode === null) {
						return;
					}

					const workflow = this.getWorkflow();

					if (!workflow.connectionsByDestinationNode.hasOwnProperty(lastSelectedNode.name)) {
						return;
					}

					const connections = workflow.connectionsByDestinationNode[lastSelectedNode.name];

					if (connections.main === undefined || connections.main.length === 0) {
						return;
					}

					const parentNode = connections.main[0][0].node;
					const connectionsParent = this.$store.getters.outgoingConnectionsByNodeName(parentNode);

					if (connectionsParent.main === undefined || connectionsParent.main.length === 0) {
						return;
					}

					// Get all the sibling nodes and their x positions to know which one to set active
					let siblingNode: INodeUi;
					let lastCheckedNodePosition = e.key === 'ArrowUp' ? -99999999 : 99999999;
					let nextSelectNode: string | null = null;
					for (const ouputConnections of connectionsParent.main) {
						for (const ouputConnection of ouputConnections) {
							if (ouputConnection.node === lastSelectedNode.name) {
								// Ignore current node
								continue;
							}
							siblingNode = this.$store.getters.getNodeByName(ouputConnection.node);

							if (e.key === 'ArrowUp') {
								// Get the next node on the left
								if (siblingNode.position[1] <= lastSelectedNode.position[1] && siblingNode.position[1] > lastCheckedNodePosition) {
									nextSelectNode = siblingNode.name;
									lastCheckedNodePosition = siblingNode.position[1];
								}
							} else {
								// Get the next node on the right
								if (siblingNode.position[1] >= lastSelectedNode.position[1] && siblingNode.position[1] < lastCheckedNodePosition) {
									nextSelectNode = siblingNode.name;
									lastCheckedNodePosition = siblingNode.position[1];
								}
							}
						}
					}

					if (nextSelectNode !== null) {
						this.callDebounced('nodeSelectedByName', 100, nextSelectNode, false, true);
					}
				}
			},

			deactivateSelectedNode () {
				if (this.editAllowedCheck() === false) {
					return;
				}
				this.disableNodes(this.$store.getters.getSelectedNodes);
			},

			deleteSelectedNodes () {
				// Copy "selectedNodes" as the nodes get deleted out of selection
				// when they get deleted and if we would use original it would mess
				// with the index and would so not delete all nodes
				const nodesToDelete: string[] = this.$store.getters.getSelectedNodes.map((node: INodeUi) => {
					return node.name;
				});
				nodesToDelete.forEach((nodeName: string) => {
					this.removeNode(nodeName);
				});
			},

			selectAllNodes () {
				this.nodes.forEach((node) => {
					this.nodeSelectedByName(node.name);
				});
			},

			selectUpstreamNodes () {
				const lastSelectedNode = this.lastSelectedNode;
				if (lastSelectedNode === null) {
					return;
				}

				this.deselectAllNodes();

				// Get all upstream nodes and select them
				const workflow = this.getWorkflow();
				for (const nodeName of workflow.getParentNodes(lastSelectedNode.name)) {
					this.nodeSelectedByName(nodeName);
				}

				// At the end select the previously selected node again
				this.nodeSelectedByName(lastSelectedNode.name);
			},
			selectDownstreamNodes () {
				const lastSelectedNode = this.lastSelectedNode;
				if (lastSelectedNode === null) {
					return;
				}

				this.deselectAllNodes();

				// Get all downstream nodes and select them
				const workflow = this.getWorkflow();
				for (const nodeName of workflow.getChildNodes(lastSelectedNode.name)) {
					this.nodeSelectedByName(nodeName);
				}

				// At the end select the previously selected node again
				this.nodeSelectedByName(lastSelectedNode.name);
			},

			pushDownstreamNodes (sourceNodeName: string, margin: number) {
				const sourceNode = this.$store.getters.nodesByName[sourceNodeName];
				const workflow = this.getWorkflow();
				const childNodes = workflow.getChildNodes(sourceNodeName);
				for (const nodeName of childNodes) {
					const node = this.$store.getters.nodesByName[nodeName] as INodeUi;
					if (node.position[0] < sourceNode.position[0]) {
						continue;
					}

					const updateInformation = {
						name: nodeName,
						properties: {
							position: [node.position[0] + margin, node.position[1]],
						},
					};

					this.$store.commit('updateNodeProperties', updateInformation);
					this.onNodeMoved(node);
				}
			},

			cutSelectedNodes () {
				const deleteCopiedNodes = !this.isReadOnly;
				this.copySelectedNodes(deleteCopiedNodes);
				if (deleteCopiedNodes) {
					this.deleteSelectedNodes();
				}
			},

			copySelectedNodes (isCut: boolean) {
				this.getSelectedNodesToSave().then((data) => {
					const nodeData = JSON.stringify(data, null, 2);
					this.copyToClipboard(nodeData);
					if (data.nodes.length > 0) {
						if(!isCut){
							this.$showMessage({
								title: 'Copied!',
								message: '',
								type: 'success',
							});
						}
						this.$telemetry.track('User copied nodes', {
							node_types: data.nodes.map((node) => node.type),
							workflow_id: this.$store.getters.workflowId,
						});
					}
				});
			},

			resetZoom () {
				const { scale, offset } = CanvasHelpers.scaleReset({scale: this.nodeViewScale, offset: this.$store.getters.getNodeViewOffsetPosition});

				this.setZoomLevel(scale);
				this.$store.commit('setNodeViewOffsetPosition', {newOffset: offset});
			},

			zoomIn() {
				const { scale, offset: [xOffset, yOffset] } = CanvasHelpers.scaleBigger({scale: this.nodeViewScale, offset: this.$store.getters.getNodeViewOffsetPosition});

				this.setZoomLevel(scale);
				this.$store.commit('setNodeViewOffsetPosition', {newOffset: [xOffset, yOffset]});
			},

			zoomOut() {
				const { scale, offset: [xOffset, yOffset] } = CanvasHelpers.scaleSmaller({scale: this.nodeViewScale, offset: this.$store.getters.getNodeViewOffsetPosition});

				this.setZoomLevel(scale);
				this.$store.commit('setNodeViewOffsetPosition', {newOffset: [xOffset, yOffset]});
			},

			setZoomLevel (zoomLevel: number) {
				this.nodeViewScale = zoomLevel; // important for background
				const element = this.instance.getContainer() as HTMLElement;
				if (!element) {
					return;
				}

				// https://docs.jsplumbtoolkit.com/community/current/articles/zooming.html
				const prependProperties = ['webkit', 'moz', 'ms', 'o'];
				const scaleString = 'scale(' + zoomLevel + ')';

				for (let i = 0; i < prependProperties.length; i++) {
					// @ts-ignore
					element.style[prependProperties[i] + 'Transform'] = scaleString;
				}
				element.style['transform'] = scaleString;

				// @ts-ignore
				this.instance.setZoom(zoomLevel);
			},

			zoomToFit () {
				const nodes = this.$store.getters.allNodes as INodeUi[];

				if (nodes.length === 0) { // some unknown workflow executions
					return;
				}

				const {zoomLevel, offset} = CanvasHelpers.getZoomToFit(nodes, !this.isDemo);

				this.setZoomLevel(zoomLevel);
				this.$store.commit('setNodeViewOffsetPosition', {newOffset: offset});
			},

			async stopExecution () {
				const executionId = this.$store.getters.activeExecutionId;
				if (executionId === null) {
					return;
				}

				try {
					this.stopExecutionInProgress = true;
					await this.restApi().stopCurrentExecution(executionId);
					this.$showMessage({
						title: this.$locale.baseText('nodeView.showMessage.stopExecutionTry.title'),
						type: 'success',
					});
				} catch (error) {
					// Execution stop might fail when the execution has already finished. Let's treat this here.
					const execution = await this.restApi().getExecution(executionId);
					if (execution.finished) {
						const executedData = {
							data: execution.data,
							finished: execution.finished,
							mode: execution.mode,
							startedAt: execution.startedAt,
							stoppedAt: execution.stoppedAt,
						} as IRun;
						const pushData = {
							data: executedData,
							executionId,
							retryOf: execution.retryOf,
						} as IPushDataExecutionFinished;
						this.$store.commit('finishActiveExecution', pushData);
						this.$titleSet(execution.workflowData.name, 'IDLE');
						this.$store.commit('setExecutingNode', null);
						this.$store.commit('setWorkflowExecutionData', executedData);
						this.$store.commit('removeActiveAction', 'workflowRunning');
						this.$showMessage({
							title: this.$locale.baseText('nodeView.showMessage.stopExecutionCatch.title'),
							message: this.$locale.baseText('nodeView.showMessage.stopExecutionCatch.message'),
							type: 'success',
						});
					} else {
						this.$showError(
							error,
							this.$locale.baseText('nodeView.showError.stopExecution.title'),
						);
					}
				}
				this.stopExecutionInProgress = false;
			},

			async stopWaitingForWebhook () {
				try {
					await this.restApi().removeTestWebhook(this.$store.getters.workflowId);
				} catch (error) {
					this.$showError(
						error,
						this.$locale.baseText('nodeView.showError.stopWaitingForWebhook.title'),
					);
					return;
				}

				this.$showMessage({
					title: this.$locale.baseText('nodeView.showMessage.stopWaitingForWebhook.title'),
					type: 'success',
				});
			},

			/**
			 * This method gets called when data got pasted into the window
			 */
			async receivedCopyPasteData (plainTextData: string): Promise<void> {
				let workflowData: IWorkflowDataUpdate | undefined;

				// Check if it is an URL which could contain workflow data
				if (plainTextData.match(/^http[s]?:\/\/.*\.json$/i)) {
					// Pasted data points to a possible workflow JSON file

					if (this.editAllowedCheck() === false) {
						return;
					}

					const importConfirm = await this.confirmMessage(
						this.$locale.baseText(
							'nodeView.confirmMessage.receivedCopyPasteData.message',
							{ interpolate: { plainTextData } },
						),
						this.$locale.baseText('nodeView.confirmMessage.receivedCopyPasteData.headline'),
						'warning',
						this.$locale.baseText('nodeView.confirmMessage.receivedCopyPasteData.confirmButtonText'),
						this.$locale.baseText('nodeView.confirmMessage.receivedCopyPasteData.cancelButtonText'),
					);

					if (importConfirm === false) {
						return;
					}

					workflowData = await this.getWorkflowDataFromUrl(plainTextData);
					if (workflowData === undefined) {
						return;
					}
				} else {
					// Pasted data is is possible workflow data
					try {
						// Check first if it is valid JSON
						workflowData = JSON.parse(plainTextData);

						if (this.editAllowedCheck() === false) {
							return;
						}
					} catch (e) {
						// Is no valid JSON so ignore
						return;
					}
				}

				this.$telemetry.track('User pasted nodes', {
					workflow_id: this.$store.getters.workflowId,
				});

				return this.importWorkflowData(workflowData!);
			},

			// Returns the workflow data from a given URL. If no data gets found or
			// data is invalid it returns undefined and displays an error message by itself.
			async getWorkflowDataFromUrl (url: string): Promise<IWorkflowDataUpdate | undefined> {
				let workflowData: IWorkflowDataUpdate;

				this.startLoading();
				try {
					workflowData = await this.restApi().getWorkflowFromUrl(url);
				} catch (error) {
					this.stopLoading();
					this.$showError(
						error,
						this.$locale.baseText('nodeView.showError.getWorkflowDataFromUrl.title'),
					);
					return;
				}
				this.stopLoading();

				this.$telemetry.track('User imported workflow', { source: 'url', workflow_id: this.$store.getters.workflowId });

				return workflowData;
			},

			// Imports the given workflow data into the current workflow
			async importWorkflowData (workflowData: IWorkflowDataUpdate): Promise<void> {
				// If it is JSON check if it looks on the first look like data we can use
				if (
					!workflowData.hasOwnProperty('nodes') ||
					!workflowData.hasOwnProperty('connections')
				) {
					return;
				}

				try {
					// By default we automatically deselect all the currently
					// selected nodes and select the new ones
					this.deselectAllNodes();

					// Fix the node position as it could be totally offscreen
					// and the pasted nodes would so not be directly visible to
					// the user
					this.updateNodePositions(workflowData, CanvasHelpers.getNewNodePosition(this.nodes, this.lastClickPosition));

					const data = await this.addNodesToWorkflow(workflowData);

					setTimeout(() => {
						data.nodes!.forEach((node: INodeUi) => {
							this.nodeSelectedByName(node.name);
						});
					});
				} catch (error) {
					this.$showError(
						error,
						this.$locale.baseText('nodeView.showError.importWorkflowData.title'),
					);
				}
			},

			closeNodeCreator () {
				this.createNodeActive = false;
			},

			nodeTypeSelected (nodeTypeName: string) {
				this.addNodeButton(nodeTypeName);
				this.createNodeActive = false;
			},

			nodeDeselectedByName (nodeName: string) {
				const node = this.$store.getters.getNodeByName(nodeName);
				if (node) {
					this.nodeDeselected(node);
				}
			},

			nodeSelectedByName (nodeName: string, setActive = false, deselectAllOthers?: boolean) {
				if (deselectAllOthers === true) {
					this.deselectAllNodes();
				}

				const node = this.$store.getters.getNodeByName(nodeName);
				if (node) {
					this.nodeSelected(node);
				}

				this.$store.commit('setLastSelectedNode', node.name);
				this.$store.commit('setLastSelectedNodeOutputIndex', null);
				this.lastSelectedConnection = null;
				this.newNodeInsertPosition = null;

				if (setActive === true) {
					this.$store.commit('setActiveNode', node.name);
				}
			},
			showMaxNodeTypeError (nodeTypeData: INodeTypeDescription) {
				const maxNodes = nodeTypeData.maxNodes;
				this.$showMessage({
					title: this.$locale.baseText('nodeView.showMessage.showMaxNodeTypeError.title'),
					message: this.$locale.baseText(
						maxNodes === 1
							? 'nodeView.showMessage.showMaxNodeTypeError.message.singular'
							: 'nodeView.showMessage.showMaxNodeTypeError.message.plural',
						{
							interpolate: {
								maxNodes: maxNodes!.toString(),
								nodeTypeDataDisplayName: nodeTypeData.displayName,
							},
						},
					),
					type: 'error',
					duration: 0,
				});
			},
			async injectNode (nodeTypeName: string) {
				const nodeTypeData: INodeTypeDescription | null = this.$store.getters.nodeType(nodeTypeName);

				if (nodeTypeData === null) {
					this.$showMessage({
						title: this.$locale.baseText('nodeView.showMessage.addNodeButton.title'),
						message: this.$locale.baseText(
							'nodeView.showMessage.addNodeButton.message',
							{ interpolate: { nodeTypeName } },
						),
						type: 'error',
					});
					return;
				}

				if (nodeTypeData.maxNodes !== undefined && this.getNodeTypeCount(nodeTypeName) >= nodeTypeData.maxNodes) {
					this.showMaxNodeTypeError(nodeTypeData);
					return;
				}

				const newNodeData: INodeUi = {
					name: nodeTypeData.defaults.name as string,
					type: nodeTypeData.name,
					typeVersion: nodeTypeData.version,
					position: [0, 0],
					parameters: {},
				};

				// when pulling new connection from node or injecting into a connection
				const lastSelectedNode = this.lastSelectedNode;
				if (lastSelectedNode) {
					const lastSelectedConnection = this.lastSelectedConnection;
					if (lastSelectedConnection) { // set when injecting into a connection
						const [diffX] = CanvasHelpers.getConnectorLengths(lastSelectedConnection);
						if (diffX <= CanvasHelpers.MAX_X_TO_PUSH_DOWNSTREAM_NODES) {
							this.pushDownstreamNodes(lastSelectedNode.name, CanvasHelpers.PUSH_NODES_OFFSET);
						}
					}

					// set when pulling connections
					if (this.newNodeInsertPosition) {
						newNodeData.position = CanvasHelpers.getNewNodePosition(this.nodes, [this.newNodeInsertPosition[0] + CanvasHelpers.GRID_SIZE, this.newNodeInsertPosition[1] - CanvasHelpers.NODE_SIZE / 2]);
						this.newNodeInsertPosition = null;
					}
					else {
						let yOffset = 0;

						if (lastSelectedConnection) {
							const sourceNodeType = this.$store.getters.nodeType(lastSelectedNode.type, lastSelectedNode.typeVersion) as INodeTypeDescription | null;
							const offsets = [[-100, 100], [-140, 0, 140], [-240, -100, 100, 240]];
							if (sourceNodeType && sourceNodeType.outputs.length > 1) {
								const offset = offsets[sourceNodeType.outputs.length - 2];
								const sourceOutputIndex = lastSelectedConnection.__meta ? lastSelectedConnection.__meta.sourceOutputIndex : 0;
								yOffset = offset[sourceOutputIndex];
							}
						}

						// If a node is active then add the new node directly after the current one
						// newNodeData.position = [activeNode.position[0], activeNode.position[1] + 60];
						newNodeData.position = CanvasHelpers.getNewNodePosition(
							this.nodes,
							[lastSelectedNode.position[0] + CanvasHelpers.PUSH_NODES_OFFSET, lastSelectedNode.position[1] + yOffset],
							[100, 0],
						);
					}
				} else {
					// If no node is active find a free spot
					newNodeData.position = CanvasHelpers.getNewNodePosition(this.nodes, this.lastClickPosition);
				}


				// Check if node-name is unique else find one that is
				newNodeData.name = this.getUniqueNodeName({
					originalName: newNodeData.name,
					type: newNodeData.type,
				});

				if (nodeTypeData.webhooks && nodeTypeData.webhooks.length) {
					newNodeData.webhookId = uuidv4();
				}

				await this.addNodes([newNodeData]);

				this.$store.commit('setStateDirty', true);

				this.$externalHooks().run('nodeView.addNodeButton', { nodeTypeName });
				this.$telemetry.trackNodesPanel('nodeView.addNodeButton', { node_type: nodeTypeName, workflow_id: this.$store.getters.workflowId });

				// Automatically deselect all nodes and select the current one and also active
				// current node
				this.deselectAllNodes();
				setTimeout(() => {
					this.nodeSelectedByName(newNodeData.name, true);
				});

				return newNodeData;
			},
			getConnection (sourceNodeName: string, sourceNodeOutputIndex: number, targetNodeName: string, targetNodeOuputIndex: number): IConnection | undefined {
				const nodeConnections = (this.$store.getters.outgoingConnectionsByNodeName(sourceNodeName) as INodeConnections).main;
				if (nodeConnections) {
					const connections: IConnection[] | null = nodeConnections[sourceNodeOutputIndex];

					if (connections) {
						return connections.find((connection: IConnection) => connection.node === targetNodeName && connection.index === targetNodeOuputIndex);
					}
				}

				return undefined;
			},
			connectTwoNodes (sourceNodeName: string, sourceNodeOutputIndex: number, targetNodeName: string, targetNodeOuputIndex: number) {
				if (this.getConnection(sourceNodeName, sourceNodeOutputIndex, targetNodeName, targetNodeOuputIndex)) {
					return;
				}

				const connectionData = [
					{
						node: sourceNodeName,
						type: 'main',
						index: sourceNodeOutputIndex,
					},
					{
						node: targetNodeName,
						type: 'main',
						index: targetNodeOuputIndex,
					},
				] as [IConnection, IConnection];

				this.__addConnection(connectionData, true);
			},
			async addNodeButton (nodeTypeName: string) {
				if (this.editAllowedCheck() === false) {
					return;
				}

				const lastSelectedConnection = this.lastSelectedConnection;
				const lastSelectedNode = this.lastSelectedNode;
				const lastSelectedNodeOutputIndex = this.$store.getters.lastSelectedNodeOutputIndex;

				const newNodeData = await this.injectNode(nodeTypeName);
				if (!newNodeData) {
					return;
				}

				const outputIndex = lastSelectedNodeOutputIndex || 0;

				// If a node is last selected then connect between the active and its child ones
				if (lastSelectedNode) {
					await Vue.nextTick();

					if (lastSelectedConnection && lastSelectedConnection.__meta) {
						this.__deleteJSPlumbConnection(lastSelectedConnection);

						const targetNodeName = lastSelectedConnection.__meta.targetNodeName;
						const targetOutputIndex = lastSelectedConnection.__meta.targetOutputIndex;
						this.connectTwoNodes(newNodeData.name, 0, targetNodeName, targetOutputIndex);
					}

					// Connect active node to the newly created one
					this.connectTwoNodes(lastSelectedNode.name, outputIndex, newNodeData.name, 0);
				}
			},
			initNodeView () {
				this.instance.importDefaults({
					Connector: CanvasHelpers.CONNECTOR_FLOWCHART_TYPE,
					Endpoint: ['Dot', { radius: 5 }],
					DragOptions: { cursor: 'pointer', zIndex: 5000 },
					PaintStyle: CanvasHelpers.CONNECTOR_PAINT_STYLE_DEFAULT,
					HoverPaintStyle: CanvasHelpers.CONNECTOR_PAINT_STYLE_PRIMARY,
					ConnectionOverlays: CanvasHelpers.CONNECTOR_ARROW_OVERLAYS,
					Container: '#node-view',
				});

				const insertNodeAfterSelected = (info: {sourceId: string, index: number, eventSource: string, connection?: Connection}) => {
					// Get the node and set it as active that new nodes
					// which get created get automatically connected
					// to it.
					const sourceNodeName = this.$store.getters.getNodeNameByIndex(info.sourceId.slice(NODE_NAME_PREFIX.length));
					this.$store.commit('setLastSelectedNode', sourceNodeName);
					this.$store.commit('setLastSelectedNodeOutputIndex', info.index);
					this.newNodeInsertPosition = null;

					if (info.connection) {
						this.lastSelectedConnection = info.connection;
					}

					this.openNodeCreator(info.eventSource);
				};

				this.instance.bind('connectionAborted', (connection) => {
					try {
						if (this.dropPrevented) {
							this.dropPrevented = false;
							return;
						}

						if (this.pullConnActiveNodeName) {
							const sourceNodeName = this.$store.getters.getNodeNameByIndex(connection.sourceId.slice(NODE_NAME_PREFIX.length));
							const outputIndex = connection.getParameters().index;

							this.connectTwoNodes(sourceNodeName, outputIndex, this.pullConnActiveNodeName, 0);
							this.pullConnActiveNodeName = null;
							return;
						}

						insertNodeAfterSelected({
							sourceId: connection.sourceId,
							index: connection.getParameters().index,
							eventSource: 'node_connection_drop',
						});
					} catch (e) {
						console.error(e);  // eslint-disable-line no-console
					}
				});

				this.instance.bind('beforeDrop', (info) => {
					try {
						const sourceInfo = info.connection.endpoints[0].getParameters();
						// @ts-ignore
						const targetInfo = info.dropEndpoint.getParameters();

						const sourceNodeName = this.$store.getters.getNodeNameByIndex(sourceInfo.nodeIndex);
						const targetNodeName = this.$store.getters.getNodeNameByIndex(targetInfo.nodeIndex);

						// check for duplicates
						if (this.getConnection(sourceNodeName, sourceInfo.index, targetNodeName, targetInfo.index)) {
							this.dropPrevented = true;
							this.pullConnActiveNodeName = null;
							return false;
						}

						return true;
					} catch (e) {
						console.error(e);  // eslint-disable-line no-console
						return true;
					}
				});

				// only one set of visible actions should be visible at the same time
				let activeConnection: null | Connection = null;

				this.instance.bind('connection', (info: OnConnectionBindInfo) => {
					try {
						const sourceInfo = info.sourceEndpoint.getParameters();
						const targetInfo = info.targetEndpoint.getParameters();

						const sourceNodeName = this.$store.getters.getNodeNameByIndex(sourceInfo.nodeIndex);
						const targetNodeName = this.$store.getters.getNodeNameByIndex(targetInfo.nodeIndex);

						info.connection.__meta = {
							sourceNodeName,
							sourceOutputIndex: sourceInfo.index,
							targetNodeName,
							targetOutputIndex: targetInfo.index,
						};

						CanvasHelpers.resetConnection(info.connection);

						if (this.isReadOnly === false) {
							let exitTimer: NodeJS.Timeout | undefined;
							let enterTimer: NodeJS.Timeout | undefined;
							info.connection.bind('mouseover', (connection: Connection) => {
								try {
									if (exitTimer !== undefined) {
										clearTimeout(exitTimer);
										exitTimer = undefined;
									}

									if (enterTimer) {
										return;
									}

									if (!info.connection || info.connection === activeConnection) {
										return;
									}

									CanvasHelpers.hideConnectionActions(activeConnection);


									enterTimer = setTimeout(() => {
										enterTimer = undefined;
										if (info.connection) {
											activeConnection = info.connection;
											CanvasHelpers.showConectionActions(info.connection);
										}
									}, 150);
								} catch (e) {
									console.error(e); // eslint-disable-line no-console
								}
							});

							info.connection.bind('mouseout', (connection: Connection) => {
								try {
									if (exitTimer) {
										return;
									}

									if (enterTimer) {
										clearTimeout(enterTimer);
										enterTimer = undefined;
									}

									if (!info.connection || activeConnection !== info.connection) {
										return;
									}

									exitTimer = setTimeout(() => {
										exitTimer = undefined;

										if (info.connection && activeConnection === info.connection) {
											CanvasHelpers.hideConnectionActions(activeConnection);
											activeConnection = null;
										}
									}, 500);
								} catch (e) {
									console.error(e); // eslint-disable-line no-console
								}
							});

							CanvasHelpers.addConnectionActionsOverlay(info.connection,
								() => {
									activeConnection = null;
									this.__deleteJSPlumbConnection(info.connection);
								},
								() => {
									setTimeout(() => {
										insertNodeAfterSelected({
											sourceId: info.sourceId,
											index: sourceInfo.index,
											connection: info.connection,
											eventSource: 'node_connection_action',
										});
									}, 150);
								});
						}

						CanvasHelpers.moveBackInputLabelPosition(info.targetEndpoint);

						this.$store.commit('addConnection', {
							connection: [
								{
									node: sourceNodeName,
									type: sourceInfo.type,
									index: sourceInfo.index,
								},
								{
									node: targetNodeName,
									type: targetInfo.type,
									index: targetInfo.index,
								},
							],
							setStateDirty: true,
						});
					} catch (e) {
						console.error(e); // eslint-disable-line no-console
					}
				});

				this.instance.bind('connectionMoved', (info) => {
					try {
						// When a connection gets moved from one node to another it for some reason
						// calls the "connection" event but not the "connectionDetached" one. So we listen
						// additionally to the "connectionMoved" event and then only delete the existing connection.

						CanvasHelpers.resetInputLabelPosition(info.originalTargetEndpoint);

						// @ts-ignore
						const sourceInfo = info.originalSourceEndpoint.getParameters();
						// @ts-ignore
						const targetInfo = info.originalTargetEndpoint.getParameters();

						const connectionInfo = [
							{
								node: this.$store.getters.getNodeNameByIndex(sourceInfo.nodeIndex),
								type: sourceInfo.type,
								index: sourceInfo.index,
							},
							{
								node: this.$store.getters.getNodeNameByIndex(targetInfo.nodeIndex),
								type: targetInfo.type,
								index: targetInfo.index,
							},
						] as [IConnection, IConnection];

						this.__removeConnection(connectionInfo, false);
					} catch (e) {
						console.error(e); // eslint-disable-line no-console
					}
				});

				this.instance.bind('connectionDetached', (info) => {
					try {
						CanvasHelpers.resetInputLabelPosition(info.targetEndpoint);
						info.connection.removeOverlays();
						this.__removeConnectionByConnectionInfo(info, false);

						if (this.pullConnActiveNodeName) { // establish new connection when dragging connection from one node to another
							const sourceNodeName = this.$store.getters.getNodeNameByIndex(info.connection.sourceId.slice(NODE_NAME_PREFIX.length));
							const outputIndex = info.connection.getParameters().index;

							this.connectTwoNodes(sourceNodeName, outputIndex, this.pullConnActiveNodeName, 0);
							this.pullConnActiveNodeName = null;
						}
					} catch (e) {
						console.error(e); // eslint-disable-line no-console
					}
				});

				// @ts-ignore
				this.instance.bind('connectionDrag', (connection: Connection) => {
					try {
						this.pullConnActiveNodeName = null;
						this.pullConnActive = true;
						this.newNodeInsertPosition = null;
						CanvasHelpers.resetConnection(connection);

						const nodes = [...document.querySelectorAll('.node-default')];

						const onMouseMove = (e: MouseEvent | TouchEvent) => {
							if (!connection) {
								return;
							}

							const element = document.querySelector('.jtk-endpoint.dropHover');
							if (element) {
								// @ts-ignore
								CanvasHelpers.showDropConnectionState(connection, element._jsPlumb);
								return;
							}

							const inputMargin = 24;
							const intersecting = nodes.find((element: Element) => {
								const {top, left, right, bottom} = element.getBoundingClientRect();
								const [x, y] = CanvasHelpers.getMousePosition(e);
								if (top <= y && bottom >= y && (left - inputMargin) <= x && right >= x) {
									const nodeName = (element as HTMLElement).dataset['name'] as string;
									const node = this.$store.getters.getNodeByName(nodeName) as INodeUi | null;
									if (node) {
										const nodeType = this.$store.getters.nodeType(node.type, node.typeVersion) as INodeTypeDescription | null;
										if (nodeType && nodeType.inputs && nodeType.inputs.length === 1) {
											this.pullConnActiveNodeName = node.name;
											const endpoint = this.instance.getEndpoint(this.getInputEndpointUUID(nodeName, 0));

											CanvasHelpers.showDropConnectionState(connection, endpoint);

											return true;
										}
									}
								}

								return false;
							});

							if (!intersecting) {
								CanvasHelpers.showPullConnectionState(connection);
								this.pullConnActiveNodeName = null;
							}
						};

						const onMouseUp = (e: MouseEvent | TouchEvent) => {
							this.pullConnActive = false;
							this.newNodeInsertPosition = this.getMousePositionWithinNodeView(e);
							CanvasHelpers.resetConnectionAfterPull(connection);
							window.removeEventListener('mousemove', onMouseMove);
							window.removeEventListener('mouseup', onMouseUp);
						};

						window.addEventListener('mousemove', onMouseMove);
						window.addEventListener('touchmove', onMouseMove);
						window.addEventListener('mouseup', onMouseUp);
						window.addEventListener('touchend', onMouseMove);
					} catch (e) {
						console.error(e); // eslint-disable-line no-console
					}
				});

				// @ts-ignore
				this.instance.bind(('plusEndpointClick'), (endpoint: Endpoint) => {
					if (endpoint && endpoint.__meta) {
						insertNodeAfterSelected({
							sourceId: endpoint.__meta.nodeId,
							index: endpoint.__meta.index,
							eventSource: 'plus_endpoint',
						});
					}
				});
			},
			async newWorkflow (): Promise<void> {
				await this.resetWorkspace();
				await this.$store.dispatch('workflows/setNewWorkflowName');
				this.$store.commit('setStateDirty', false);

				await this.addNodes([{...CanvasHelpers.DEFAULT_START_NODE}]);

				this.nodeSelectedByName(CanvasHelpers.DEFAULT_START_NODE.name, false);

				this.$store.commit('setStateDirty', false);

				this.setZoomLevel(1);
				setTimeout(() => {
					this.$store.commit('setNodeViewOffsetPosition', {newOffset: [0, 0]});
				}, 0);
			},
			async initView (): Promise<void> {
				if (this.$route.params.action === 'workflowSave') {
					// In case the workflow got saved we do not have to run init
					// as only the route changed but all the needed data is already loaded
					this.$store.commit('setStateDirty', false);
					return Promise.resolve();
				}

				if (this.blankRedirect) {
					this.blankRedirect = false;
				}
				else if (this.$route.name === 'WorkflowTemplate') {
					const templateId = this.$route.params.id;
					await this.openWorkflowTemplate(templateId);
				}
				else if (this.$route.name === 'ExecutionById') {
					// Load an execution
					const executionId = this.$route.params.id;
					await this.openExecution(executionId);
				} else {

					const result = this.$store.getters.getStateIsDirty;
					if(result) {
						const confirmModal = await this.confirmModal(
							this.$locale.baseText('nodeView.confirmMessage.initView.message'),
							this.$locale.baseText('nodeView.confirmMessage.initView.headline'),
							'warning',
							this.$locale.baseText('nodeView.confirmMessage.initView.confirmButtonText'),
							this.$locale.baseText('nodeView.confirmMessage.initView.cancelButtonText'),
							true,
						);

						if (confirmModal === MODAL_CONFIRMED) {
							const saved = await this.saveCurrentWorkflow();
							if (saved) this.$store.dispatch('settings/fetchPromptsData');
						} else if (confirmModal === MODAL_CLOSE) {
							return Promise.resolve();
						}
					}

					// Load a workflow
					let workflowId = null as string | null;
					if (this.$route.params.name) {
						workflowId = this.$route.params.name;
					}
					if (workflowId !== null) {
						const workflow = await this.restApi().getWorkflow(workflowId);
						if (!workflow) {
							this.$router.push({
								name: "NodeViewNew",
							});
							this.$showMessage({
								title: 'Error',
								message: 'Could not find workflow',
								type: 'error',
							});
						} else {
							this.$titleSet(workflow.name, 'IDLE');
							// Open existing workflow
							await this.openWorkflow(workflowId);
						}
					} else {
						// Create new workflow
						await this.newWorkflow();
					}
				}

				document.addEventListener('keydown', this.keyDown);
				document.addEventListener('keyup', this.keyUp);

				window.addEventListener("beforeunload",  (e) => {
					if(this.isDemo){
						return;
					}
					else if(this.$store.getters.getStateIsDirty === true) {
						const confirmationMessage = this.$locale.baseText('nodeView.itLooksLikeYouHaveBeenEditingSomething');
						(e || window.event).returnValue = confirmationMessage; //Gecko + IE
						return confirmationMessage; //Gecko + Webkit, Safari, Chrome etc.
					} else {
						this.startLoading(
							this.$locale.baseText('nodeView.redirecting'),
						);

						return;
					}
				});
			},
			getOutputEndpointUUID(nodeName: string, index: number) {
				return CanvasHelpers.getOutputEndpointUUID(this.getNodeIndex(nodeName), index);
			},
			getInputEndpointUUID(nodeName: string, index: number) {
				return CanvasHelpers.getInputEndpointUUID(this.getNodeIndex(nodeName), index);
			},
			__addConnection (connection: [IConnection, IConnection], addVisualConnection = false) {
				if (addVisualConnection === true) {
					const uuid: [string, string] = [
						this.getOutputEndpointUUID(connection[0].node, connection[0].index),
						this.getInputEndpointUUID(connection[1].node, connection[1].index),
					];

					// Create connections in DOM
					// @ts-ignore
					this.instance.connect({
						uuids: uuid,
						detachable: !this.isReadOnly,
					});
				} else {
					const connectionProperties = {connection, setStateDirty: false};
					// When nodes get connected it gets saved automatically to the storage
					// so if we do not connect we have to save the connection manually
					this.$store.commit('addConnection', connectionProperties);
				}
			},
			__removeConnection (connection: [IConnection, IConnection], removeVisualConnection = false) {
				if (removeVisualConnection === true) {
					// @ts-ignore
					const connections = this.instance.getConnections({
						source: NODE_NAME_PREFIX + this.getNodeIndex(connection[0].node),
						target: NODE_NAME_PREFIX + this.getNodeIndex(connection[1].node),
					});

					// @ts-ignore
					connections.forEach((connectionInstance) => {
						this.__deleteJSPlumbConnection(connectionInstance);
					});
				}

				this.$store.commit('removeConnection', { connection });
			},
			__deleteJSPlumbConnection(connection: Connection) {
				// Make sure to remove the overlay else after the second move
				// it visibly stays behind free floating without a connection.
				connection.removeOverlays();

				const sourceEndpoint = connection.endpoints && connection.endpoints[0];
				this.pullConnActiveNodeName = null; // prevent new connections when connectionDetached is triggered
				this.instance.deleteConnection(connection); // on delete, triggers connectionDetached event which applies mutation to store
				if (sourceEndpoint) {
					const endpoints = this.instance.getEndpoints(sourceEndpoint.elementId);
					endpoints.forEach((endpoint: Endpoint) => endpoint.repaint()); // repaint both circle and plus endpoint
				}
			},
			__removeConnectionByConnectionInfo (info: OnConnectionBindInfo, removeVisualConnection = false) {
				// @ts-ignore
				const sourceInfo = info.sourceEndpoint.getParameters();
				// @ts-ignore
				const targetInfo = info.targetEndpoint.getParameters();

				const connectionInfo = [
					{
						node: this.$store.getters.getNodeNameByIndex(sourceInfo.nodeIndex),
						type: sourceInfo.type,
						index: sourceInfo.index,
					},
					{
						node: this.$store.getters.getNodeNameByIndex(targetInfo.nodeIndex),
						type: targetInfo.type,
						index: targetInfo.index,
					},
				] as [IConnection, IConnection];

				if (removeVisualConnection) {
					this.__deleteJSPlumbConnection(info.connection);
				}

				this.$store.commit('removeConnection', { connection: connectionInfo });
			},
			async duplicateNode (nodeName: string) {
				if (this.editAllowedCheck() === false) {
					return;
				}

				const node = this.$store.getters.getNodeByName(nodeName);

				const nodeTypeData: INodeTypeDescription | null= this.$store.getters.nodeType(node.type, node.typeVersion);
				if (nodeTypeData && nodeTypeData.maxNodes !== undefined && this.getNodeTypeCount(node.type) >= nodeTypeData.maxNodes) {
					this.showMaxNodeTypeError(nodeTypeData);
					return;
				}

				// Deep copy the data so that data on lower levels of the node-properties do
				// not share objects
				const newNodeData = JSON.parse(JSON.stringify(this.getNodeDataToSave(node)));

				// Check if node-name is unique else find one that is
				newNodeData.name = this.getUniqueNodeName({
					originalName: newNodeData.name,
					type: newNodeData.type,
				});

				newNodeData.position = CanvasHelpers.getNewNodePosition(
					this.nodes,
					[node.position[0], node.position[1] + 140],
					[0, 140],
				);

				if (newNodeData.webhookId) {
					// Make sure that the node gets a new unique webhook-ID
					newNodeData.webhookId = uuidv4();
				}

				await this.addNodes([newNodeData]);

				this.$store.commit('setStateDirty', true);

				// Automatically deselect all nodes and select the current one and also active
				// current node
				this.deselectAllNodes();
				setTimeout(() => {
					this.nodeSelectedByName(newNodeData.name, false);
				});

				this.$telemetry.track('User duplicated node', { node_type: node.type, workflow_id: this.$store.getters.workflowId });
			},
			getJSPlumbConnection (sourceNodeName: string, sourceOutputIndex: number, targetNodeName: string, targetInputIndex: number): Connection | undefined {
				const sourceIndex = this.getNodeIndex(sourceNodeName);
				const sourceId = `${NODE_NAME_PREFIX}${sourceIndex}`;

				const targetIndex = this.getNodeIndex(targetNodeName);
				const targetId = `${NODE_NAME_PREFIX}${targetIndex}`;

				const sourceEndpoint = CanvasHelpers.getOutputEndpointUUID(sourceIndex, sourceOutputIndex);
				const targetEndpoint = CanvasHelpers.getInputEndpointUUID(targetIndex, targetInputIndex);

				// @ts-ignore
				const connections = this.instance.getConnections({
					source: sourceId,
					target: targetId,
				}) as Connection[];

				return connections.find((connection: Connection) => {
					const uuids = connection.getUuids();
					return uuids[0] === sourceEndpoint && uuids[1] === targetEndpoint;
				});
			},
			getJSPlumbEndpoints (nodeName: string): Endpoint[] {
				const nodeIndex = this.getNodeIndex(nodeName);
				const nodeId = `${NODE_NAME_PREFIX}${nodeIndex}`;
				return this.instance.getEndpoints(nodeId);
			},
			getPlusEndpoint (nodeName: string, outputIndex: number): Endpoint | undefined {
				const endpoints = this.getJSPlumbEndpoints(nodeName);
				// @ts-ignore
				return endpoints.find((endpoint: Endpoint) => endpoint.type === 'N8nPlus' && endpoint.__meta && endpoint.__meta.index === outputIndex);
			},
			getIncomingOutgoingConnections(nodeName: string): {incoming: Connection[], outgoing: Connection[]} {
				const name = `${NODE_NAME_PREFIX}${this.$store.getters.getNodeIndex(nodeName)}`;
				// @ts-ignore
				const outgoing = this.instance.getConnections({
					source: name,
				}) as Connection[];

				// @ts-ignore
				const incoming = this.instance.getConnections({
					target: name,
				}) as Connection[];

				return {
					incoming,
					outgoing,
				};
			},
			onNodeMoved (node: INodeUi) {
				const {incoming, outgoing} = this.getIncomingOutgoingConnections(node.name);

				[...incoming, ...outgoing].forEach((connection: Connection) => {
					CanvasHelpers.showOrHideMidpointArrow(connection);
					CanvasHelpers.showOrHideItemsLabel(connection);
				});
			},
			onNodeRun ({name, data, waiting}: {name: string, data: ITaskData[] | null, waiting: boolean}) {
				const sourceNodeName = name;
				const sourceIndex = this.$store.getters.getNodeIndex(sourceNodeName);
				const sourceId = `${NODE_NAME_PREFIX}${sourceIndex}`;

				if (data === null || data.length === 0 || waiting) {
					// @ts-ignore
					const outgoing = this.instance.getConnections({
						source: sourceId,
					}) as Connection[];

					outgoing.forEach((connection: Connection) => {
						CanvasHelpers.resetConnection(connection);
					});
					const endpoints = this.getJSPlumbEndpoints(sourceNodeName);
					endpoints.forEach((endpoint: Endpoint) => {
						// @ts-ignore
						if (endpoint.type === 'N8nPlus') {
							(endpoint.endpoint as N8nPlusEndpoint).clearSuccessOutput();
						}
					});

					return;
				}

				const nodeConnections = (this.$store.getters.outgoingConnectionsByNodeName(sourceNodeName) as INodeConnections).main;
				const outputMap = CanvasHelpers.getOutputSummary(data, nodeConnections || []);

				Object.keys(outputMap).forEach((sourceOutputIndex: string) => {
					Object.keys(outputMap[sourceOutputIndex]).forEach((targetNodeName: string) => {
						Object.keys(outputMap[sourceOutputIndex][targetNodeName]).forEach((targetInputIndex: string) => {
							if (targetNodeName) {
								const connection = this.getJSPlumbConnection(sourceNodeName, parseInt(sourceOutputIndex, 10), targetNodeName, parseInt(targetInputIndex, 10));

								if (connection) {
									const output = outputMap[sourceOutputIndex][targetNodeName][targetInputIndex];
									if (!output || !output.total) {
										CanvasHelpers.resetConnection(connection);
									}
									else {
										CanvasHelpers.addConnectionOutputSuccess(connection, output);
									}
								}
							}

							const endpoint = this.getPlusEndpoint(sourceNodeName, parseInt(sourceOutputIndex, 10));
							if (endpoint && endpoint.endpoint) {
								const output = outputMap[sourceOutputIndex][NODE_OUTPUT_DEFAULT_KEY][0];
								if (output && output.total > 0) {
									(endpoint.endpoint as N8nPlusEndpoint).setSuccessOutput(CanvasHelpers.getRunItemsLabel(output));
								}
								else {
									(endpoint.endpoint as N8nPlusEndpoint).clearSuccessOutput();
								}
							}
						});
					});
				});
			},
			removeNode (nodeName: string) {
				if (this.editAllowedCheck() === false) {
					return;
				}

				const node = this.$store.getters.getNodeByName(nodeName) as INodeUi | null;
				if (!node) {
					return;
				}

				// "requiredNodeTypes" are also defined in cli/commands/run.ts
				const requiredNodeTypes = [ START_NODE_TYPE ];

				if (requiredNodeTypes.includes(node.type)) {
					// The node is of the required type so check first
					// if any node of that type would be left when the
					// current one would get deleted.
					let deleteAllowed = false;
					for (const checkNode of this.nodes) {
						if (checkNode.name === node.name) {
							continue;
						}
						if (requiredNodeTypes.includes(checkNode.type)) {
							deleteAllowed = true;
							break;
						}
					}

					if (deleteAllowed === false) {
						return;
					}
				}

				this.$externalHooks().run('node.deleteNode', { node });
				this.$telemetry.track('User deleted node', { node_type: node.type, workflow_id: this.$store.getters.workflowId });

				let waitForNewConnection = false;
				// connect nodes before/after deleted node
				const nodeType: INodeTypeDescription | null = this.$store.getters.nodeType(node.type, node.typeVersion);
				if (nodeType && nodeType.outputs.length === 1
					&& nodeType.inputs.length === 1) {
					const {incoming, outgoing} = this.getIncomingOutgoingConnections(node.name);
					if (incoming.length === 1 && outgoing.length === 1) {
						const conn1 = incoming[0];
						const conn2 = outgoing[0];
						if (conn1.__meta && conn2.__meta) {
							waitForNewConnection = true;
							const sourceNodeName = conn1.__meta.sourceNodeName;
							const sourceNodeOutputIndex = conn1.__meta.sourceOutputIndex;
							const targetNodeName = conn2.__meta.targetNodeName;
							const targetNodeOuputIndex = conn2.__meta.targetOutputIndex;

							setTimeout(() => {
								this.connectTwoNodes(sourceNodeName, sourceNodeOutputIndex, targetNodeName, targetNodeOuputIndex);

								if (waitForNewConnection) {
									this.instance.setSuspendDrawing(false, true);
									waitForNewConnection = false;
								}
							}, 100); // just to make it clear to users that this is a new connection
						}
					}
				}

				setTimeout(() => {
					const nodeIndex = this.$store.getters.getNodeIndex(nodeName);
					const nodeIdName = `node-${nodeIndex}`;

					// Suspend drawing
					this.instance.setSuspendDrawing(true);

					// Remove all endpoints and the connections in jsplumb
					this.instance.removeAllEndpoints(nodeIdName);

					// Remove the draggable
					// @ts-ignore
					this.instance.destroyDraggable(nodeIdName);

					// Remove the connections in data
					this.$store.commit('removeAllNodeConnection', node);

					this.$store.commit('removeNode', node);
					this.$store.commit('clearNodeExecutionData', node.name);

					if (!waitForNewConnection) {
						// Now it can draw again
						this.instance.setSuspendDrawing(false, true);
					}

					// Remove node from selected index if found in it
					this.$store.commit('removeNodeFromSelection', node);

					// Remove from node index
					if (nodeIndex !== -1) {
						this.$store.commit('setNodeIndex', { index: nodeIndex, name: null });
					}
				}, 0); // allow other events to finish like drag stop
			},
			valueChanged (parameterData: IUpdateInformation) {
				if (parameterData.name === 'name' && parameterData.oldValue) {
					// The name changed so we have to take care that
					// the connections get changed.
					this.renameNode(parameterData.oldValue as string, parameterData.value as string);
				}
			},
			async renameNodePrompt (currentName: string) {
				try {
					const promptResponsePromise = this.$prompt(
						this.$locale.baseText('nodeView.prompt.newName') + ':',
						this.$locale.baseText('nodeView.prompt.renameNode') + `: ${currentName}`,
						{
							customClass: 'rename-prompt',
							confirmButtonText: this.$locale.baseText('nodeView.prompt.rename'),
							cancelButtonText: this.$locale.baseText('nodeView.prompt.cancel'),
							inputErrorMessage: this.$locale.baseText('nodeView.prompt.invalidName'),
							inputValue: currentName,
						},
					);

					// Wait till it had time to display
					await Vue.nextTick();

					// Get the input and select the text in it
					const nameInput = document.querySelector('.rename-prompt .el-input__inner') as HTMLInputElement | undefined;
					if (nameInput) {
						nameInput.focus();
						nameInput.select();
					}

					const promptResponse = await promptResponsePromise as MessageBoxInputData;

					this.renameNode(currentName, promptResponse.value);
				} catch (e) {}
			},
			async renameNode (currentName: string, newName: string) {
				if (currentName === newName) {
					return;
				}
				// Check if node-name is unique else find one that is
				newName = this.getUniqueNodeName({
					originalName: newName,
				});

				// Rename the node and update the connections
				const workflow = this.getWorkflow(undefined, undefined, true);
				workflow.renameNode(currentName, newName);

				// Update also last selected node and exeuction data
				this.$store.commit('renameNodeSelectedAndExecution', { old: currentName, new: newName });

				// Reset all nodes and connections to load the new ones
				this.deleteEveryEndpoint();

				this.$store.commit('removeAllConnections');
				this.$store.commit('removeAllNodes', {setStateDirty: true});

				// Wait a tick that the old nodes had time to get removed
				await Vue.nextTick();

				// Add the new updated nodes
				await this.addNodes(Object.values(workflow.nodes), workflow.connectionsBySourceNode);

				// Make sure that the node is selected again
				this.deselectAllNodes();
				this.nodeSelectedByName(newName);
			},
			deleteEveryEndpoint () {
				// Check as it does not exist on first load
				if (this.instance) {
<<<<<<< HEAD
					const nodes = this.$store.getters.allNodes as INodeUi[];
					try {
						// @ts-ignore
						nodes.forEach((node: INodeUi) => this.instance.destroyDraggable(`${NODE_NAME_PREFIX}${this.$store.getters.getNodeIndex(node.name)}`));
					} catch (e) {
					}
=======
					try {
						const nodes = this.$store.getters.allNodes as INodeUi[];
						// @ts-ignore
						nodes.forEach((node: INodeUi) => this.instance.destroyDraggable(`${NODE_NAME_PREFIX}${this.$store.getters.getNodeIndex(node.name)}`));
>>>>>>> ec6f4d72

						this.instance.deleteEveryEndpoint();
					} catch (e) {}
				}
			},
			matchCredentials(node: INodeUi) {
				if (!node.credentials) {
					return;
				}
				Object.entries(node.credentials).forEach(([nodeCredentialType, nodeCredentials]: [string, INodeCredentialsDetails]) => {
					const credentialOptions = this.$store.getters['credentials/getCredentialsByType'](nodeCredentialType) as ICredentialsResponse[];

					// Check if workflows applies old credentials style
					if (typeof nodeCredentials === 'string') {
						nodeCredentials = {
							id: null,
							name: nodeCredentials,
						};
						this.credentialsUpdated = true;
					}

					if (nodeCredentials.id) {
						// Check whether the id is matching with a credential
						const credentialsId = nodeCredentials.id.toString(); // due to a fixed bug in the migration UpdateWorkflowCredentials (just sqlite) we have to cast to string and check later if it has been a number
						const credentialsForId = credentialOptions.find((optionData: ICredentialsResponse) =>
							optionData.id === credentialsId,
						);
						if (credentialsForId) {
							if (credentialsForId.name !== nodeCredentials.name || typeof nodeCredentials.id === 'number') {
								node.credentials![nodeCredentialType] = { id: credentialsForId.id, name: credentialsForId.name };
								this.credentialsUpdated = true;
							}
							return;
						}
					}

					// No match for id found or old credentials type used
					node.credentials![nodeCredentialType] = nodeCredentials;

					// check if only one option with the name would exist
					const credentialsForName = credentialOptions.filter((optionData: ICredentialsResponse) => optionData.name === nodeCredentials.name);

					// only one option exists for the name, take it
					if (credentialsForName.length === 1) {
						node.credentials![nodeCredentialType].id = credentialsForName[0].id;
						this.credentialsUpdated = true;
					}
				});
			},
			async addNodes (nodes: INodeUi[], connections?: IConnections) {
				if (!nodes || !nodes.length) {
					return;
				}

				// Before proceeding we must check if all nodes contain the `properties` attribute.
				// Nodes are loaded without this information so we must make sure that all nodes
				// being added have this information.
				await this.loadNodesProperties(nodes.map(node => ({name: node.type, version: node.typeVersion})));

				// Add the node to the node-list
				let nodeType: INodeTypeDescription | null;
				let foundNodeIssues: INodeIssues | null;
				nodes.forEach((node) => {
					nodeType = this.$store.getters.nodeType(node.type, node.typeVersion) as INodeTypeDescription | null;

					// Make sure that some properties always exist
					if (!node.hasOwnProperty('disabled')) {
						node.disabled = false;
					}

					if (!node.hasOwnProperty('parameters')) {
						node.parameters = {};
					}

					// Load the defaul parameter values because only values which differ
					// from the defaults get saved
					if (nodeType !== null) {
						let nodeParameters = null;
						try {
							nodeParameters = NodeHelpers.getNodeParameters(nodeType.properties, node.parameters, true, false);
						} catch (e) {
							console.error(this.$locale.baseText('nodeView.thereWasAProblemLoadingTheNodeParametersOfNode') + `: "${node.name}"`); // eslint-disable-line no-console
							console.error(e); // eslint-disable-line no-console
						}
						node.parameters = nodeParameters !== null ? nodeParameters : {};

						// if it's a webhook and the path is empty set the UUID as the default path
						if (node.type === WEBHOOK_NODE_TYPE && node.parameters.path === '') {
							node.parameters.path = node.webhookId as string;
						}
					}

					// check and match credentials, apply new format if old is used
					this.matchCredentials(node);

					foundNodeIssues = this.getNodeIssues(nodeType, node);

					if (foundNodeIssues !== null) {
						node.issues = foundNodeIssues;
					}

					this.$store.commit('addNode', node);
				});

				// Wait for the node to be rendered
				await Vue.nextTick();

				// Suspend drawing
				this.instance.setSuspendDrawing(true);

				// Load the connections
				if (connections !== undefined) {
					let connectionData;
					for (const sourceNode of Object.keys(connections)) {
						for (const type of Object.keys(connections[sourceNode])) {
							for (let sourceIndex = 0; sourceIndex < connections[sourceNode][type].length; sourceIndex++) {
								const outwardConnections = connections[sourceNode][type][sourceIndex];
								if (!outwardConnections) {
									continue;
								}
								outwardConnections.forEach((
									targetData,
								) => {
									connectionData = [
										{
											node: sourceNode,
											type,
											index: sourceIndex,
										},
										{
											node: targetData.node,
											type: targetData.type,
											index: targetData.index,
										},
									] as [IConnection, IConnection];

									this.__addConnection(connectionData, true);
								});
							}
						}
					}
				}

				// Now it can draw again
				this.instance.setSuspendDrawing(false, true);
			},
			async addNodesToWorkflow (data: IWorkflowDataUpdate): Promise<IWorkflowDataUpdate> {
				// Because nodes with the same name maybe already exist, it could
				// be needed that they have to be renamed. Also could it be possible
				// that nodes are not allowd to be created because they have a create
				// limit set. So we would then link the new nodes with the already existing ones.
				// In this object all that nodes get saved in the format:
				//   old-name -> new-name
				const nodeNameTable: {
					[key: string]: string;
				} = {};
				const newNodeNames: string[] = [];

				if (!data.nodes) {
					// No nodes to add
					throw new Error(
						this.$locale.baseText('nodeView.noNodesGivenToAdd'),
					);
				}

				// Get how many of the nodes of the types which have
				// a max limit set already exist
				const nodeTypesCount = this.getNodeTypesMaxCount();

				let oldName: string;
				let newName: string;
				const createNodes: INode[] = [];

				await this.loadNodesProperties(data.nodes.map(node => ({name: node.type, version: node.typeVersion})));

				data.nodes.forEach(node => {
					if (nodeTypesCount[node.type] !== undefined) {
						if (nodeTypesCount[node.type].exist >= nodeTypesCount[node.type].max) {
							// Node is not allowed to be created so
							// do not add it to the create list but
							// add the name of the existing node
							// that this one gets linked up instead.
							nodeNameTable[node.name] = nodeTypesCount[node.type].nodeNames[0];
							return;
						} else {
							// Node can be created but increment the
							// counter in case multiple ones are
							// supposed to be created
							nodeTypesCount[node.type].exist += 1;
						}
					}

					oldName = node.name;
					newName = this.getUniqueNodeName({
						originalName: node.name,
						additionalUsedNames: newNodeNames,
						type: node.type,
					});

					newNodeNames.push(newName);
					nodeNameTable[oldName] = newName;

					createNodes.push(node);
				});

				// Get only the connections of the nodes that get created
				const newConnections: IConnections = {};
				const currentConnections = data.connections!;
				const createNodeNames = createNodes.map((node) => node.name);
				let sourceNode, type, sourceIndex, connectionIndex, connectionData;
				for (sourceNode of Object.keys(currentConnections)) {
					if (!createNodeNames.includes(sourceNode)) {
						// Node does not get created so skip output connections
						continue;
					}

					const connection: INodeConnections = {};

					for (type of Object.keys(currentConnections[sourceNode])) {
						connection[type] = [];
						for (sourceIndex = 0; sourceIndex < currentConnections[sourceNode][type].length; sourceIndex++) {
							const nodeSourceConnections = [];
							if (currentConnections[sourceNode][type][sourceIndex]) {
								for (connectionIndex = 0; connectionIndex < currentConnections[sourceNode][type][sourceIndex].length; connectionIndex++) {
									connectionData = currentConnections[sourceNode][type][sourceIndex][connectionIndex];
									if (!createNodeNames.includes(connectionData.node)) {
										// Node does not get created so skip input connection
										continue;
									}

									nodeSourceConnections.push(connectionData);
									// Add connection
								}
							}
							connection[type].push(nodeSourceConnections);
						}
					}

					newConnections[sourceNode] = connection;
				}

				// Create a workflow with the new nodes and connections that we can use
				// the rename method
				const tempWorkflow: Workflow = this.getWorkflow(createNodes, newConnections);

				// Rename all the nodes of which the name changed
				for (oldName in nodeNameTable) {
					if (oldName === nodeNameTable[oldName]) {
						// Name did not change so skip
						continue;
					}
					tempWorkflow.renameNode(oldName, nodeNameTable[oldName]);
				}

				// Add the nodes with the changed node names, expressions and connections
				await this.addNodes(Object.values(tempWorkflow.nodes), tempWorkflow.connectionsBySourceNode);

				this.$store.commit('setStateDirty', true);

				return {
					nodes: Object.values(tempWorkflow.nodes),
					connections: tempWorkflow.connectionsBySourceNode,
				};
			},
			getSelectedNodesToSave (): Promise<IWorkflowData> {
				const data: IWorkflowData = {
					nodes: [],
					connections: {},
				};

				// Get data of all the selected noes
				let nodeData;
				const exportNodeNames: string[] = [];

				for (const node of this.$store.getters.getSelectedNodes) {
					try {
						nodeData = this.getNodeDataToSave(node);
						exportNodeNames.push(node.name);
					} catch (e) {
						return Promise.reject(e);
					}

					data.nodes.push(nodeData);
				}

				// Get only connections of exported nodes and ignore all other ones
				let connectionToKeep,
					connections: INodeConnections,
					type: string,
					connectionIndex: number,
					sourceIndex: number,
					connectionData: IConnection,
					typeConnections: INodeConnections;

				data.nodes.forEach((node) => {
					connections = this.$store.getters.outgoingConnectionsByNodeName(node.name);
					if (Object.keys(connections).length === 0) {
						return;
					}

					// Keep only the connection to node which get also exported
					// @ts-ignore
					typeConnections = {};
					for (type of Object.keys(connections)) {
						for (sourceIndex = 0; sourceIndex < connections[type].length; sourceIndex++) {
							connectionToKeep = [];
							for (connectionIndex = 0; connectionIndex < connections[type][sourceIndex].length; connectionIndex++) {
								connectionData = connections[type][sourceIndex][connectionIndex];
								if (exportNodeNames.indexOf(connectionData.node) !== -1) {
									connectionToKeep.push(connectionData);
								}
							}

							if (connectionToKeep.length) {
								if (!typeConnections.hasOwnProperty(type)) {
									typeConnections[type] = [];
								}
								typeConnections[type][sourceIndex] = connectionToKeep;
							}
						}
					}

					if (Object.keys(typeConnections).length) {
						data.connections[node.name] = typeConnections;
					}
				});

				return Promise.resolve(data);
			},
			resetWorkspace () {
				// Reset nodes
				this.deleteEveryEndpoint();

				if (this.executionWaitingForWebhook === true) {
					// Make sure that if there is a waiting test-webhook that
					// it gets removed
					this.restApi().removeTestWebhook(this.$store.getters.workflowId)
						.catch(() => {
							// Ignore all errors
						});
				}

				this.$store.commit('removeAllConnections', {setStateDirty: false});
				this.$store.commit('removeAllNodes', {setStateDirty: false});

				// Reset workflow execution data
				this.$store.commit('setWorkflowExecutionData', null);
				this.$store.commit('resetAllNodesIssues');
				// vm.$forceUpdate();

				this.$store.commit('setActive', false);
				this.$store.commit('setWorkflowId', PLACEHOLDER_EMPTY_WORKFLOW_ID);
				this.$store.commit('setWorkflowName', {newName: '', setStateDirty: false});
				this.$store.commit('setWorkflowSettings', {});
				this.$store.commit('setWorkflowTagIds', []);

				this.$store.commit('setActiveExecutionId', null);
				this.$store.commit('setExecutingNode', null);
				this.$store.commit('removeActiveAction', 'workflowRunning');
				this.$store.commit('setExecutionWaitingForWebhook', false);

				this.$store.commit('resetNodeIndex');
				this.$store.commit('resetSelectedNodes');

				this.$store.commit('setNodeViewOffsetPosition', {newOffset: [0, 0], setStateDirty: false});

				return Promise.resolve();
			},
			async loadActiveWorkflows (): Promise<void> {
				const activeWorkflows = await this.restApi().getActiveWorkflows();
				this.$store.commit('setActiveWorkflows', activeWorkflows);
			},
			async loadNodeTypes (): Promise<void> {
				const nodeTypes = await this.restApi().getNodeTypes();
				this.$store.commit('setNodeTypes', nodeTypes);
			},
			async loadCredentialTypes (): Promise<void> {
				await this.$store.dispatch('credentials/fetchCredentialTypes');
			},
			async loadCredentials (): Promise<void> {
				await this.$store.dispatch('credentials/fetchAllCredentials');
			},
			async loadNodesProperties(nodeInfos: INodeTypeNameVersion[]): Promise<void> {
				const allNodes:INodeTypeDescription[] = this.$store.getters.allNodeTypes;

				const nodesToBeFetched:INodeTypeNameVersion[] = [];
				allNodes.forEach(node => {
					if(!!nodeInfos.find(n => n.name === node.name && n.version === node.version) && !node.hasOwnProperty('properties')) {
						nodesToBeFetched.push({
							name: node.name,
							version: node.version,
						});
					}
				});

				if (nodesToBeFetched.length > 0) {
					// Only call API if node information is actually missing
					this.startLoading();

					const nodesInfo = await this.restApi().getNodesInformation(nodesToBeFetched);

					nodesInfo.forEach(nodeInfo => {
						if (nodeInfo.translation) {
							const nodeType = this.$locale.shortNodeType(nodeInfo.name);

							addNodeTranslation(
								{ [nodeType]: nodeInfo.translation },
								this.$store.getters.defaultLocale,
							);
						}
					});

					this.$store.commit('updateNodeTypes', nodesInfo);
					this.stopLoading();
				}
			},
			async onPostMessageReceived(message: MessageEvent) {
				try {
					const json = JSON.parse(message.data);
					if (json && json.command === 'openWorkflow') {
						try {
							await this.importWorkflowExact(json);
						} catch (e) {
							if (window.top) {
								window.top.postMessage(JSON.stringify({command: 'error', message: 'Could not import workflow'}), '*');
							}
							this.$showMessage({
								title: 'Could not import workflow',
								message: (e as Error).message,
								type: 'error',
							});
						}
					}
				} catch (e) {
				}
			},
			async onImportWorkflowDataEvent(data: IDataObject) {
				await this.importWorkflowData(data.data as IWorkflowDataUpdate);
			},
			async onImportWorkflowUrlEvent(data: IDataObject) {
				const workflowData = await this.getWorkflowDataFromUrl(data.url as string);
				if (workflowData !== undefined) {
					await this.importWorkflowData(workflowData);
				}
			},
		},

		async mounted () {
			this.$titleReset();
			window.addEventListener('message', this.onPostMessageReceived);
			this.$root.$on('importWorkflowData', this.onImportWorkflowDataEvent);
			this.$root.$on('newWorkflow', this.newWorkflow);
			this.$root.$on('importWorkflowUrl', this.onImportWorkflowUrlEvent);

			this.startLoading();

			const loadPromises = [
				this.loadActiveWorkflows(),
				this.loadCredentials(),
				this.loadCredentialTypes(),
				this.loadNodeTypes(),
			];

			try {
				await Promise.all(loadPromises);

				if (this.defaultLocale !== 'en') {
					try {
						const headers = await this.restApi().getNodeTranslationHeaders();
						addHeaders(headers, this.defaultLocale);
					} catch (_) {
						// no headers available
					}
				}
			} catch (error) {
				this.$showError(
					error,
					this.$locale.baseText('nodeView.showError.mounted1.title'),
					this.$locale.baseText('nodeView.showError.mounted1.message') + ':',
				);
				return;
			}

			this.instance.ready(async () => {
				try {
					this.initNodeView();
					await this.initView();
					if (window.top) {
						window.top.postMessage(JSON.stringify({command: 'n8nReady',version:this.$store.getters.versionCli}), '*');
					}
				} catch (error) {
					this.$showError(
						error,
						this.$locale.baseText('nodeView.showError.mounted2.title'),
						this.$locale.baseText('nodeView.showError.mounted2.message') + ':',
					);
				}
				this.stopLoading();

				setTimeout(() => {
					this.$store.dispatch('users/showPersonalizationSurvey');
					this.checkForNewVersions();
				}, 0);
			});

			this.$externalHooks().run('nodeView.mount');
		},

		destroyed () {
			this.resetWorkspace();
			this.$store.commit('setStateDirty', false);
<<<<<<< HEAD
=======
			window.removeEventListener('message', this.onPostMessageReceived);
			this.$root.$off('newWorkflow', this.newWorkflow);
			this.$root.$off('importWorkflowData', this.onImportWorkflowDataEvent);
			this.$root.$off('importWorkflowUrl', this.onImportWorkflowUrlEvent);
>>>>>>> ec6f4d72
		},
	});
</script>

<style scoped lang="scss">

.zoom-menu {
	$--zoom-menu-margin: 5;

	position: fixed;
	left: $--sidebar-width + $--zoom-menu-margin;
	width: 200px;
	bottom: 45px;
	line-height: 25px;
	color: #444;
	padding-right: 5px;

	&.expanded {
		left: $--sidebar-expanded-width + $--zoom-menu-margin;
	}

	button {
		border: var(--border-base);
	}
}

.regular-zoom-menu {
	@media (max-width: $--breakpoint-2xs) {
		bottom: 90px;
	}
}

.demo-zoom-menu {
	left: 10px;
	bottom: 10px;
}

.node-creator-button {
	position: fixed;
	text-align: center;
	top: 80px;
	right: 20px;
}

.node-creator-button button {
	position: relative;
}

.node-view-root {
	position: absolute;
	width: 100%;
	height: 100%;
	left: 0;
	top: 0;
	overflow: hidden;
	background-color: var(--color-canvas-background);
}

.node-view-wrapper {
	position: fixed;
	width: 100%;
	height: 100%;
}

.node-view {
	position: relative;
	width: 100%;
	height: 100%;
	transform-origin: 0 0;
}

.node-view-background {
	background-color: var(--color-canvas-background);
	position: absolute;
	width: 10000px;
	height: 10000px;
}

.move-active {
	cursor: grab;
	cursor: -moz-grab;
	cursor: -webkit-grab;
	touch-action: none;
}

.move-in-process {
	cursor: grabbing;
	cursor: -moz-grabbing;
	cursor: -webkit-grabbing;
	touch-action: none;
}

.workflow-execute-wrapper {
	position: fixed;
	line-height: 65px;
	left: calc(50% - 150px);
	bottom: 30px;
	width: 300px;
	text-align: center;

	> * {
		margin-inline-end: 0.625rem;
	}
}

/* Makes sure that when selected with mouse it does not select text */
.do-not-select *,
.jtk-drag-select * {
	-webkit-touch-callout: none;
	-webkit-user-select: none;
	-khtml-user-select: none;
	-moz-user-select: none;
	-ms-user-select: none;
	user-select: none;
}

</style>

<style lang="scss">

.connection-run-items-label {
	span {
		border-radius: 7px;
		background-color: hsla(var(--color-canvas-background-h),var( --color-canvas-background-s), var(--color-canvas-background-l), .85);
		line-height: 1.3em;
		padding: 0px 3px;
		white-space: nowrap;
		font-size: var(--font-size-s);
		font-weight: var(--font-weight-regular);
		color: var(--color-success);
	}

	.floating {
		position: absolute;
		top: -22px;
		transform: translateX(-50%);
	}
}

.connection-input-name-label {
	position: relative;

	span {
		position: absolute;
		top: -10px;
		left: -60px;
	}
}

.drop-add-node-label {
	color: #555;
	font-weight: 600;
	font-size: 0.8em;
	text-align: center;
	background-color: #ffffff55;
}

.node-input-endpoint-label,
.node-output-endpoint-label {
	background-color: hsla(var(--color-canvas-background-h),var( --color-canvas-background-s), var(--color-canvas-background-l), .85);
	border-radius: 7px;
	font-size: 0.7em;
	padding: 2px;
	white-space: nowrap;
}

.node-input-endpoint-label {
	text-align: right;
}

.button-white {
	border: none;
	padding: 0.3em;
	margin: 0 0.1em;
	border-radius: 3px;
	font-size: 1.2em;
	background: #fff;
	width: 40px;
	height: 40px;
	color: #666;
	cursor: pointer;

	&:hover {
		transform: scale(1.1);
	}
}

.connection-actions {
	&:hover {
		display: block !important;
	}

	> div {
		color: var(--color-foreground-xdark);
		border: 2px solid var(--color-foreground-xdark);
		background-color: var(--color-background-xlight);
		border-radius: var(--border-radius-base);
		height: var(--spacing-l);
		width: var(--spacing-l);
		cursor: pointer;

		display: inline-flex;
		align-items: center;
		justify-content: center;

		position: absolute;
		top: -12px;

		&.add {
			right: 4px;
		}

		&.delete {
			left: 4px;
		}

		svg {
			pointer-events: none;
			font-size: var(--font-size-2xs);
		}

		&:hover {
			border-color: var(--color-primary);
			color: var(--color-primary);
		}
	}
}

</style><|MERGE_RESOLUTION|>--- conflicted
+++ resolved
@@ -114,11 +114,7 @@
 } from 'jsplumb';
 import { MessageBoxInputData } from 'element-ui/types/message-box';
 import { jsPlumb, OnConnectionBindInfo } from 'jsplumb';
-<<<<<<< HEAD
-import { NODE_NAME_PREFIX, NODE_OUTPUT_DEFAULT_KEY, PERSONALIZATION_MODAL_KEY, PLACEHOLDER_EMPTY_WORKFLOW_ID, START_NODE_TYPE, WEBHOOK_NODE_TYPE, WORKFLOW_OPEN_MODAL_KEY } from '@/constants';
-=======
 import { MODAL_CANCEL, MODAL_CLOSE, MODAL_CONFIRMED, NODE_NAME_PREFIX, NODE_OUTPUT_DEFAULT_KEY, PLACEHOLDER_EMPTY_WORKFLOW_ID, START_NODE_TYPE, WEBHOOK_NODE_TYPE, WORKFLOW_OPEN_MODAL_KEY } from '@/constants';
->>>>>>> ec6f4d72
 import { copyPaste } from '@/components/mixins/copyPaste';
 import { externalHooks } from '@/components/mixins/externalHooks';
 import { genericHelpers } from '@/components/mixins/genericHelpers';
@@ -2273,19 +2269,10 @@
 			deleteEveryEndpoint () {
 				// Check as it does not exist on first load
 				if (this.instance) {
-<<<<<<< HEAD
-					const nodes = this.$store.getters.allNodes as INodeUi[];
-					try {
-						// @ts-ignore
-						nodes.forEach((node: INodeUi) => this.instance.destroyDraggable(`${NODE_NAME_PREFIX}${this.$store.getters.getNodeIndex(node.name)}`));
-					} catch (e) {
-					}
-=======
 					try {
 						const nodes = this.$store.getters.allNodes as INodeUi[];
 						// @ts-ignore
 						nodes.forEach((node: INodeUi) => this.instance.destroyDraggable(`${NODE_NAME_PREFIX}${this.$store.getters.getNodeIndex(node.name)}`));
->>>>>>> ec6f4d72
 
 						this.instance.deleteEveryEndpoint();
 					} catch (e) {}
@@ -2797,13 +2784,10 @@
 		destroyed () {
 			this.resetWorkspace();
 			this.$store.commit('setStateDirty', false);
-<<<<<<< HEAD
-=======
 			window.removeEventListener('message', this.onPostMessageReceived);
 			this.$root.$off('newWorkflow', this.newWorkflow);
 			this.$root.$off('importWorkflowData', this.onImportWorkflowDataEvent);
 			this.$root.$off('importWorkflowUrl', this.onImportWorkflowUrlEvent);
->>>>>>> ec6f4d72
 		},
 	});
 </script>
