<template>
	<div class="node-view-root" @dragover="onDragOver" @drop="onDrop">
		<div class="node-view-wrapper" :class="workflowClasses" @touchstart="mouseDown" @touchend="mouseUp"
			@touchmove="mouseMoveNodeWorkflow" @mousedown="mouseDown" v-touch:tap="touchTap" @mouseup="mouseUp"
			@wheel="wheelScroll">
			<div id="node-view-background" class="node-view-background" :style="backgroundStyle" />
			<div id="node-view" class="node-view" :style="workflowStyle">
				<div v-for="nodeData in nodes" :key="nodeData.id">
					<node v-if="nodeData.type !== STICKY_NODE_TYPE" @duplicateNode="duplicateNode"
						@deselectAllNodes="deselectAllNodes" @deselectNode="nodeDeselectedByName" @nodeSelected="nodeSelectedByName"
						@removeNode="removeNode" @runWorkflow="onRunNode" @moved="onNodeMoved" @run="onNodeRun" :key="nodeData.id"
						:name="nodeData.name" :isReadOnly="isReadOnly" :instance="instance"
						:isActive="!!activeNode && activeNode.name === nodeData.name" :hideActions="pullConnActive" />
					<Sticky v-else @deselectAllNodes="deselectAllNodes" @deselectNode="nodeDeselectedByName"
						@nodeSelected="nodeSelectedByName" @removeNode="removeNode" :key="nodeData.id" :name="nodeData.name"
						:isReadOnly="isReadOnly" :instance="instance" :isActive="!!activeNode && activeNode.name === nodeData.name"
						:nodeViewScale="nodeViewScale" :gridSize="GRID_SIZE" :hideActions="pullConnActive" />
				</div>
			</div>
		</div>
		<NodeDetailsView :readOnly="isReadOnly" :renaming="renamingActive" @valueChanged="valueChanged" />
		<node-creation v-if="!isReadOnly" :create-node-active="createNodeActive" :node-view-scale="nodeViewScale" @toggleNodeCreator="onToggleNodeCreator" @addNode="onAddNode"/>
		<div
			:class="{ 'zoom-menu': true, 'regular-zoom-menu': !isDemo, 'demo-zoom-menu': isDemo, expanded: !sidebarMenuCollapsed }">
			<n8n-icon-button @click="zoomToFit" type="tertiary" size="large" :title="$locale.baseText('nodeView.zoomToFit')"
				icon="expand" />
			<n8n-icon-button @click="zoomIn" type="tertiary" size="large" :title="$locale.baseText('nodeView.zoomIn')"
				icon="search-plus" />
			<n8n-icon-button @click="zoomOut" type="tertiary" size="large" :title="$locale.baseText('nodeView.zoomOut')"
				icon="search-minus" />
			<n8n-icon-button v-if="nodeViewScale !== 1 && !isDemo" @click="resetZoom" type="tertiary" size="large"
				:title="$locale.baseText('nodeView.resetZoom')" icon="undo" />
		</div>
		<div class="workflow-execute-wrapper" v-if="!isReadOnly">
			<n8n-button @click.stop="onRunWorkflow" :loading="workflowRunning" :label="runButtonText"
				:title="$locale.baseText('nodeView.executesTheWorkflowFromTheStartOrWebhookNode')" size="large"
				icon="play-circle" type="primary" />

			<n8n-icon-button v-if="workflowRunning === true && !executionWaitingForWebhook" icon="stop" size="large"
				class="stop-execution" type="secondary" :title="stopExecutionInProgress
					? $locale.baseText('nodeView.stoppingCurrentExecution')
					: $locale.baseText('nodeView.stopCurrentExecution')
				" :loading="stopExecutionInProgress" @click.stop="stopExecution()" />

			<n8n-icon-button v-if="workflowRunning === true && executionWaitingForWebhook === true" class="stop-execution"
				icon="stop" size="large" :title="$locale.baseText('nodeView.stopWaitingForWebhookCall')" type="secondary"
				@click.stop="stopWaitingForWebhook()" />

			<n8n-icon-button v-if="!isReadOnly && workflowExecution && !workflowRunning"
				:title="$locale.baseText('nodeView.deletesTheCurrentExecutionData')" icon="trash" size="large"
				@click.stop="clearExecutionData()" />
		</div>
	</div>
</template>

<script lang="ts">
import Vue from 'vue';
import {
	Connection, Endpoint, N8nPlusEndpoint,
} from 'jsplumb';
import type { MessageBoxInputData } from 'element-ui/types/message-box';
import { jsPlumb, OnConnectionBindInfo } from 'jsplumb';
import {
	FIRST_ONBOARDING_PROMPT_TIMEOUT,
	MODAL_CANCEL,
	MODAL_CLOSE,
	MODAL_CONFIRMED,
	NODE_OUTPUT_DEFAULT_KEY,
	ONBOARDING_CALL_SIGNUP_MODAL_KEY,
	ONBOARDING_PROMPT_TIMEBOX,
	PLACEHOLDER_EMPTY_WORKFLOW_ID,
	QUICKSTART_NOTE_NAME,
	START_NODE_TYPE,
	STICKY_NODE_TYPE,
	VIEWS,
	WEBHOOK_NODE_TYPE,
	WORKFLOW_OPEN_MODAL_KEY,
} from '@/constants';
import { copyPaste } from '@/components/mixins/copyPaste';
import { externalHooks } from '@/components/mixins/externalHooks';
import { genericHelpers } from '@/components/mixins/genericHelpers';
import { mouseSelect } from '@/components/mixins/mouseSelect';
import { moveNodeWorkflow } from '@/components/mixins/moveNodeWorkflow';
import { restApi } from '@/components/mixins/restApi';
import { showMessage } from '@/components/mixins/showMessage';
import { titleChange } from '@/components/mixins/titleChange';
import { newVersions } from '@/components/mixins/newVersions';

import { workflowHelpers } from '@/components/mixins/workflowHelpers';
import { workflowRun } from '@/components/mixins/workflowRun';

import NodeDetailsView from '@/components/NodeDetailsView.vue';
import Node from '@/components/Node.vue';
import NodeSettings from '@/components/NodeSettings.vue';
import Sticky from '@/components/Sticky.vue';

import * as CanvasHelpers from './canvasHelpers';
import get from 'lodash.get';

import mixins from 'vue-typed-mixins';
import { v4 as uuid } from 'uuid';
import {
	IConnection,
	IConnections,
	IDataObject,
	INode,
	INodeConnections,
	INodeCredentialsDetails,
	INodeIssues,
	INodeTypeDescription,
	INodeTypeNameVersion,
	IPinData,
	IRun,
	ITaskData,
	ITelemetryTrackProperties,
	IWorkflowBase,
	NodeHelpers,
	TelemetryHelpers,
	Workflow,
} from 'n8n-workflow';
import {
	ICredentialsResponse,
	IExecutionResponse,
	IWorkflowDb,
	IWorkflowData,
	INodeUi,
	IUpdateInformation,
	IWorkflowDataUpdate,
	XYPosition,
	IPushDataExecutionFinished,
	ITag,
	IWorkflowTemplate,
	IExecutionsSummary,
	IWorkflowToShare,
} from '@/Interface';
import { mapGetters } from 'vuex';
import '../plugins/N8nCustomConnectorType';
import '../plugins/PlusEndpointType';
import { getAccountAge } from '@/modules/userHelpers';
import { dataPinningEventBus } from "@/event-bus/data-pinning-event-bus";
import { debounceHelper } from '@/components/mixins/debounce';

interface AddNodeOptions {
	position?: XYPosition;
	dragAndDrop?: boolean;
}


export default mixins(
	copyPaste,
	externalHooks,
	genericHelpers,
	mouseSelect,
	moveNodeWorkflow,
	restApi,
	showMessage,
	titleChange,
	workflowHelpers,
	workflowRun,
	newVersions,
	debounceHelper,
)
	.extend({
		name: 'NodeView',
		components: {
			NodeDetailsView,
			Node,
			NodeCreator: () => import('@/components/Node/NodeCreator/NodeCreator.vue'),
			NodeSettings,
			Sticky,
			NodeCreation: () => import('@/components/Node/NodeCreation.vue'),
		},
		errorCaptured: (err, vm, info) => {
			console.error('errorCaptured'); // eslint-disable-line no-console
			console.error(err); // eslint-disable-line no-console
		},
		watch: {
			// Listen to route changes and load the workflow accordingly
			'$route': 'initView',
			activeNode() {
				// When a node gets set as active deactivate the create-menu
				this.createNodeActive = false;
			},
			nodes: {
				async handler(value, oldValue) {
					// Load a workflow
					let workflowId = null as string | null;
					if (this.$route && this.$route.params.name) {
						workflowId = this.$route.params.name;
					}
				},
				deep: true,
			},
			connections: {
				async handler(value, oldValue) {
					// Load a workflow
					let workflowId = null as string | null;
					if (this.$route && this.$route.params.name) {
						workflowId = this.$route.params.name;
					}
				},
				deep: true,
			},

		},
		async beforeRouteLeave(to, from, next) {
			const result = this.$store.getters.getStateIsDirty;
			if (result) {
				const confirmModal = await this.confirmModal(
					this.$locale.baseText('generic.unsavedWork.confirmMessage.message'),
					this.$locale.baseText('generic.unsavedWork.confirmMessage.headline'),
					'warning',
					this.$locale.baseText('generic.unsavedWork.confirmMessage.confirmButtonText'),
					this.$locale.baseText('generic.unsavedWork.confirmMessage.cancelButtonText'),
					true,
				);

				if (confirmModal === MODAL_CONFIRMED) {
					const saved = await this.saveCurrentWorkflow({}, false);
					if (saved) this.$store.dispatch('settings/fetchPromptsData');
					this.$store.commit('setStateDirty', false);
					next();
				} else if (confirmModal === MODAL_CANCEL) {
					this.$store.commit('setStateDirty', false);
					next();
				} else if (confirmModal === MODAL_CLOSE) {
					next(false);
				}

			} else {
				next();
			}
		},
		computed: {
			...mapGetters('users', [
				'currentUser',
			]),
			...mapGetters('ui', [
				'sidebarMenuCollapsed',
			]),
			...mapGetters('settings', [
				'isOnboardingCallPromptFeatureEnabled',
			]),
			defaultLocale(): string {
				return this.$store.getters.defaultLocale;
			},
			isEnglishLocale(): boolean {
				return this.defaultLocale === 'en';
			},
			...mapGetters(['nativelyNumberSuffixedDefaults']),
			activeNode(): INodeUi | null {
				return this.$store.getters.activeNode;
			},
			executionWaitingForWebhook(): boolean {
				return this.$store.getters.executionWaitingForWebhook;
			},
			isDemo(): boolean {
				return this.$route.name === VIEWS.DEMO;
			},
			lastSelectedNode(): INodeUi | null {
				return this.$store.getters.lastSelectedNode;
			},
			nodes(): INodeUi[] {
				return this.$store.getters.allNodes;
			},
			runButtonText(): string {
				if (this.workflowRunning === false) {
					return this.$locale.baseText('nodeView.runButtonText.executeWorkflow');
				}

				if (this.executionWaitingForWebhook === true) {
					return this.$locale.baseText('nodeView.runButtonText.waitingForTriggerEvent');
				}

				return this.$locale.baseText('nodeView.runButtonText.executingWorkflow');
			},
			workflowStyle(): object {
				const offsetPosition = this.$store.getters.getNodeViewOffsetPosition;
				return {
					left: offsetPosition[0] + 'px',
					top: offsetPosition[1] + 'px',
				};
			},
			backgroundStyle(): object {
				return CanvasHelpers.getBackgroundStyles(this.nodeViewScale, this.$store.getters.getNodeViewOffsetPosition);
			},
			workflowClasses() {
				const returnClasses = [];
				if (this.ctrlKeyPressed === true) {
					if (this.$store.getters.isNodeViewMoveInProgress === true) {
						returnClasses.push('move-in-process');
					} else {
						returnClasses.push('move-active');
					}
				}
				if (this.selectActive || this.ctrlKeyPressed === true) {
					// Makes sure that nothing gets selected while select or move is active
					returnClasses.push('do-not-select');
				}
				return returnClasses;
			},
			workflowExecution(): IExecutionResponse | null {
				return this.$store.getters.getWorkflowExecution;
			},
			workflowRunning(): boolean {
				return this.$store.getters.isActionActive('workflowRunning');
			},
		},
		data() {
			return {
				GRID_SIZE: CanvasHelpers.GRID_SIZE,
				STICKY_NODE_TYPE,
				createNodeActive: false,
				instance: jsPlumb.getInstance(),
				lastSelectedConnection: null as null | Connection,
				lastClickPosition: [450, 450] as XYPosition,
				nodeViewScale: 1,
				ctrlKeyPressed: false,
				stopExecutionInProgress: false,
				blankRedirect: false,
				credentialsUpdated: false,
				newNodeInsertPosition: null as XYPosition | null,
				pullConnActiveNodeName: null as string | null,
				pullConnActive: false,
				dropPrevented: false,
				renamingActive: false,
				showStickyButton: false,
			};
		},
		beforeDestroy() {
			this.resetWorkspace();
			// Make sure the event listeners get removed again else we
			// could add up with them registred multiple times
			document.removeEventListener('keydown', this.keyDown);
			document.removeEventListener('keyup', this.keyUp);
		},
		methods: {
			onRunNode(nodeName: string, source: string) {
				const node = this.$store.getters.getNodeByName(nodeName);
				const telemetryPayload = {
					node_type: node ? node.type : null,
					workflow_id: this.$store.getters.workflowId,
					source: 'canvas',
				};
				this.$telemetry.track('User clicked execute node button', telemetryPayload);
				this.$externalHooks().run('nodeView.onRunNode', telemetryPayload);
				this.runWorkflow(nodeName, source);
			},
			onRunWorkflow() {
				this.getWorkflowDataToSave().then((workflowData) => {
					const telemetryPayload = {
						workflow_id: this.$store.getters.workflowId,
						node_graph_string: JSON.stringify(TelemetryHelpers.generateNodesGraph(workflowData as IWorkflowBase, this.getNodeTypes()).nodeGraph),
					};
					this.$telemetry.track('User clicked execute workflow button', telemetryPayload);
					this.$externalHooks().run('nodeView.onRunWorkflow', telemetryPayload);
				});

				this.runWorkflow();
			},
			clearExecutionData() {
				this.$store.commit('setWorkflowExecutionData', null);
				this.updateNodesExecutionIssues();
			},
			translateName(type: string, originalName: string) {
				return this.$locale.headerText({
					key: `headers.${this.$locale.shortNodeType(type)}.displayName`,
					fallback: originalName,
				});
			},
			getUniqueNodeName({
				originalName,
				additionalUsedNames = [],
				type = '',
			}: {
				originalName: string,
				additionalUsedNames?: string[],
				type?: string,
			}) {
				const allNodeNamesOnCanvas = this.$store.getters.allNodes.map((n: INodeUi) => n.name);
				originalName = this.isEnglishLocale ? originalName : this.translateName(type, originalName);

				if (
					!allNodeNamesOnCanvas.includes(originalName) &&
					!additionalUsedNames.includes(originalName)
				) {
					return originalName; // already unique
				}

				let natives: string[] = this.nativelyNumberSuffixedDefaults;
				natives = this.isEnglishLocale ? natives : natives.map(name => {
					const type = name.toLowerCase().replace('_', '');
					return this.translateName(type, name);
				});

				const found = natives.find((n) => originalName.startsWith(n));

				let ignore, baseName, nameIndex, uniqueName;
				let index = 1;

				if (found) {
					// name natively ends with number
					nameIndex = originalName.split(found).pop();
					if (nameIndex) {
						index = parseInt(nameIndex, 10);
					}
					baseName = uniqueName = found;
				} else {
					const nameMatch = originalName.match(/(.*\D+)(\d*)/);

					if (nameMatch === null) {
						// name is only a number
						index = parseInt(originalName, 10);
						baseName = '';
						uniqueName = baseName + index;
					} else {
						// name is string or string/number combination
						[ignore, baseName, nameIndex] = nameMatch;
						if (nameIndex !== '') {
							index = parseInt(nameIndex, 10);
						}
						uniqueName = baseName;
					}
				}

				while (
					allNodeNamesOnCanvas.includes(uniqueName) ||
					additionalUsedNames.includes(uniqueName)
				) {
					uniqueName = baseName + (index++);
				}

				return uniqueName;
			},
			async onSaveKeyboardShortcut() {
				const saved = await this.saveCurrentWorkflow();
				if (saved) this.$store.dispatch('settings/fetchPromptsData');
			},
			async openExecution(executionId: string) {
				this.resetWorkspace();

				let data: IExecutionResponse | undefined;
				try {
					data = await this.restApi().getExecution(executionId);
				} catch (error) {
					this.$showError(
						error,
						this.$locale.baseText('nodeView.showError.openExecution.title'),
					);
					return;
				}

				if (data === undefined) {
					throw new Error(`Execution with id "${executionId}" could not be found!`);
				}

				this.$store.commit('setWorkflowName', { newName: data.workflowData.name, setStateDirty: false });
				this.$store.commit('setWorkflowId', PLACEHOLDER_EMPTY_WORKFLOW_ID);

				this.$store.commit('setWorkflowExecutionData', data);
				this.$store.commit('setWorkflowPinData', data.workflowData.pinData);

				await this.addNodes(JSON.parse(JSON.stringify(data.workflowData.nodes)), JSON.parse(JSON.stringify(data.workflowData.connections)));
				this.$nextTick(() => {
					this.zoomToFit();
					this.$store.commit('setStateDirty', false);
				});


				this.$externalHooks().run('execution.open', { workflowId: data.workflowData.id, workflowName: data.workflowData.name, executionId });
				this.$telemetry.track('User opened read-only execution', { workflow_id: data.workflowData.id, execution_mode: data.mode, execution_finished: data.finished });

				if (data.finished !== true && data && data.data && data.data.resultData && data.data.resultData.error) {
					// Check if any node contains an error
					let nodeErrorFound = false;
					if (data.data.resultData.runData) {
						const runData = data.data.resultData.runData;
						errorCheck:
						for (const nodeName of Object.keys(runData)) {
							for (const taskData of runData[nodeName]) {
								if (taskData.error) {
									nodeErrorFound = true;
									break errorCheck;
								}
							}
						}
					}

					if (nodeErrorFound === false) {
						const resultError = data.data.resultData.error;
						const errorMessage = this.$getExecutionError(data.data);
						const shouldTrack = resultError && 'node' in resultError && resultError.node!.type.startsWith('n8n-nodes-base');
						this.$showMessage({
							title: 'Failed execution',
							message: errorMessage,
							type: 'error',
						}, shouldTrack);

						if (data.data.resultData.error.stack) {
							// Display some more information for now in console to make debugging easier
							// TODO: Improve this in the future by displaying in UI
							console.error(`Execution ${executionId} error:`); // eslint-disable-line no-console
							console.error(data.data.resultData.error.stack); // eslint-disable-line no-console
						}
					}
				}

				if ((data as IExecutionsSummary).waitTill) {
					this.$showMessage({
						title: this.$locale.baseText('nodeView.thisExecutionHasntFinishedYet'),
						message: `<a data-action="reload">${this.$locale.baseText('nodeView.refresh')}</a> ${this.$locale.baseText('nodeView.toSeeTheLatestStatus')}.<br/> <a href="https://docs.n8n.io/integrations/builtin/core-nodes/n8n-nodes-base.wait/" target="_blank">${this.$locale.baseText('nodeView.moreInfo')}</a>`,
						type: 'warning',
						duration: 0,
					});
				}
			},
			async importWorkflowExact(data: { workflow: IWorkflowDataUpdate }) {
				if (!data.workflow.nodes || !data.workflow.connections) {
					throw new Error('Invalid workflow object');
				}
				this.resetWorkspace();
				data.workflow.nodes = CanvasHelpers.getFixedNodesList(data.workflow.nodes);

				await this.addNodes(data.workflow.nodes, data.workflow.connections);

				if (data.workflow.pinData) {
					this.$store.commit('setWorkflowPinData', data.workflow.pinData);
				}

				this.$nextTick(() => {
					this.zoomToFit();
				});
			},
			async openWorkflowTemplate(templateId: string) {
				this.setLoadingText(this.$locale.baseText('nodeView.loadingTemplate'));
				this.resetWorkspace();

				let data: IWorkflowTemplate | undefined;
				try {
					this.$externalHooks().run('template.requested', { templateId });
					data = await this.$store.dispatch('templates/getWorkflowTemplate', templateId);

					if (!data) {
						throw new Error(
							this.$locale.baseText(
								'nodeView.workflowTemplateWithIdCouldNotBeFound',
								{ interpolate: { templateId } },
							),
						);
					}
				} catch (error) {
					this.$showError(error, this.$locale.baseText('nodeView.couldntImportWorkflow'));
					this.$router.replace({ name: VIEWS.NEW_WORKFLOW });
					return;
				}

				data.workflow.nodes = CanvasHelpers.getFixedNodesList(data.workflow.nodes);

				this.blankRedirect = true;
				this.$router.replace({ name: VIEWS.NEW_WORKFLOW, query: { templateId } });

				await this.addNodes(data.workflow.nodes, data.workflow.connections);
				await this.$store.dispatch('workflows/getNewWorkflowData', data.name);
				this.$nextTick(() => {
					this.zoomToFit();
					this.$store.commit('setStateDirty', true);
				});

				this.$externalHooks().run('template.open', { templateId, templateName: data.name, workflow: data.workflow });
			},
			async openWorkflow(workflowId: string) {
				this.resetWorkspace();

				let data: IWorkflowDb | undefined;
				try {
					data = await this.restApi().getWorkflow(workflowId);
				} catch (error) {
					this.$showError(
						error,
						this.$locale.baseText('nodeView.showError.openWorkflow.title'),
					);
					return;
				}

				if (data === undefined) {
					throw new Error(
						this.$locale.baseText(
							'nodeView.workflowWithIdCouldNotBeFound',
							{ interpolate: { workflowId } },
						),
					);
				}

				this.$store.commit('setActive', data.active || false);
				this.$store.commit('setWorkflowId', workflowId);
				this.$store.commit('setWorkflowName', { newName: data.name, setStateDirty: false });
				this.$store.commit('setWorkflowSettings', data.settings || {});
				this.$store.commit('setWorkflowPinData', data.pinData || {});

				const tags = (data.tags || []) as ITag[];
				this.$store.commit('tags/upsertTags', tags);

				const tagIds = tags.map((tag) => tag.id);
				this.$store.commit('setWorkflowTagIds', tagIds || []);

				await this.addNodes(data.nodes, data.connections);
				if (!this.credentialsUpdated) {
					this.$store.commit('setStateDirty', false);
				}

				this.zoomToFit();

				this.$externalHooks().run('workflow.open', { workflowId, workflowName: data.name });

				return data;
			},
			touchTap(e: MouseEvent | TouchEvent) {
				if (this.isTouchDevice) {
					this.mouseDown(e);
				}
			},
			mouseDown(e: MouseEvent | TouchEvent) {
				// Save the location of the mouse click
				this.lastClickPosition = this.getMousePositionWithinNodeView(e);

				this.mouseDownMouseSelect(e as MouseEvent);
				this.mouseDownMoveWorkflow(e as MouseEvent);

				// Hide the node-creator
				this.createNodeActive = false;
			},
			mouseUp(e: MouseEvent) {
				this.mouseUpMouseSelect(e);
				this.mouseUpMoveWorkflow(e);
			},
			wheelScroll(e: WheelEvent) {
				//* Control + scroll zoom
				if (e.ctrlKey) {
					if (e.deltaY > 0) {
						this.zoomOut();
					} else {
						this.zoomIn();
					}

					e.preventDefault();
					return;
				}
				this.wheelMoveWorkflow(e);
			},
			keyUp(e: KeyboardEvent) {
				if (e.key === this.controlKeyCode) {
					this.ctrlKeyPressed = false;
				}
			},
			async keyDown(e: KeyboardEvent) {
				// @ts-ignore
				const path = e.path || (e.composedPath && e.composedPath());

				// Check if the keys got emitted from a message box or from something
				// else which should ignore the default keybindings
				for (let index = 0; index < path.length; index++) {
					if (path[index].className && typeof path[index].className === 'string' && (
						path[index].className.includes('ignore-key-press')
					)) {
						return;
					}
				}

				// el-dialog or el-message-box element is open
				if (window.document.body.classList.contains('el-popup-parent--hidden')) {
					return;
				}

				if (e.key === 'Escape') {
					this.createNodeActive = false;
					if (this.activeNode) {
						this.$externalHooks().run('dataDisplay.nodeEditingFinished');
						this.$store.commit('setActiveNode', null);
					}

					return;
				}

				// node modal is open
				if (this.activeNode) {
					return;
				}

				if (e.key === 'd') {
					this.callDebounced('deactivateSelectedNode', { debounceTime: 350 });

				} else if (e.key === 'Delete' || e.key === 'Backspace') {
					e.stopPropagation();
					e.preventDefault();

					this.callDebounced('deleteSelectedNodes', { debounceTime: 500 });

				} else if (e.key === 'Tab') {
					this.onToggleNodeCreator({ source: 'tab', createNodeActive: !this.createNodeActive && !this.isReadOnly });
				} else if (e.key === this.controlKeyCode) {
					this.ctrlKeyPressed = true;
				} else if (e.key === 'F2' && !this.isReadOnly) {
					const lastSelectedNode = this.lastSelectedNode;
					if (lastSelectedNode !== null && lastSelectedNode.type !== STICKY_NODE_TYPE) {
						this.callDebounced('renameNodePrompt', { debounceTime: 1500 }, lastSelectedNode.name);
					}
				} else if ((e.key === '=' || e.key === '+') && !this.isCtrlKeyPressed(e)) {
					this.zoomIn();
				} else if ((e.key === '_' || e.key === '-') && !this.isCtrlKeyPressed(e)) {
					this.zoomOut();
				} else if ((e.key === '0') && !this.isCtrlKeyPressed(e)) {
					this.resetZoom();
				} else if ((e.key === '1') && !this.isCtrlKeyPressed(e)) {
					this.zoomToFit();
				} else if ((e.key === 'a') && (this.isCtrlKeyPressed(e) === true)) {
					// Select all nodes
					e.stopPropagation();
					e.preventDefault();

					this.callDebounced('selectAllNodes', { debounceTime: 1000 });
				} else if ((e.key === 'c') && (this.isCtrlKeyPressed(e) === true)) {
					this.callDebounced('copySelectedNodes', { debounceTime: 1000 });
				} else if ((e.key === 'x') && (this.isCtrlKeyPressed(e) === true)) {
					// Cut nodes
					e.stopPropagation();
					e.preventDefault();

					this.callDebounced('cutSelectedNodes', { debounceTime: 1000 });
				} else if (e.key === 'o' && this.isCtrlKeyPressed(e) === true) {
					// Open workflow dialog
					e.stopPropagation();
					e.preventDefault();
					if (this.isDemo) {
						return;
					}

					this.$store.dispatch('ui/openModal', WORKFLOW_OPEN_MODAL_KEY);
				} else if (e.key === 'n' && this.isCtrlKeyPressed(e) === true && e.altKey === true) {
					// Create a new workflow
					e.stopPropagation();
					e.preventDefault();
					if (this.isDemo) {
						return;
					}

					if (this.$router.currentRoute.name === VIEWS.NEW_WORKFLOW) {
						this.$root.$emit('newWorkflow');
					} else {
						this.$router.push({ name: VIEWS.NEW_WORKFLOW });
					}

					this.$showMessage({
						title: this.$locale.baseText('nodeView.showMessage.keyDown.title'),
						type: 'success',
					});
				} else if ((e.key === 's') && (this.isCtrlKeyPressed(e) === true)) {
					// Save workflow
					e.stopPropagation();
					e.preventDefault();

					if (this.isReadOnly) {
						return;
					}

					this.callDebounced('onSaveKeyboardShortcut', { debounceTime: 1000 });
				} else if (e.key === 'Enter') {
					// Activate the last selected node
					const lastSelectedNode = this.lastSelectedNode;

					if (lastSelectedNode !== null) {
						if (lastSelectedNode.type === STICKY_NODE_TYPE && this.isReadOnly) {
							return;
						}
						this.$store.commit('setActiveNode', lastSelectedNode.name);
					}
				} else if (e.key === 'ArrowRight' && e.shiftKey === true) {
					// Select all downstream nodes
					e.stopPropagation();
					e.preventDefault();

					this.callDebounced('selectDownstreamNodes', { debounceTime: 1000 });
				} else if (e.key === 'ArrowRight') {
					// Set child node active
					const lastSelectedNode = this.lastSelectedNode;
					if (lastSelectedNode === null) {
						return;
					}

					const connections = this.$store.getters.outgoingConnectionsByNodeName(lastSelectedNode.name);

					if (connections.main === undefined || connections.main.length === 0) {
						return;
					}

					this.callDebounced('nodeSelectedByName', { debounceTime: 100 }, connections.main[0][0].node, false, true);
				} else if (e.key === 'ArrowLeft' && e.shiftKey === true) {
					// Select all downstream nodes
					e.stopPropagation();
					e.preventDefault();

					this.callDebounced('selectUpstreamNodes', { debounceTime: 1000 });
				} else if (e.key === 'ArrowLeft') {
					// Set parent node active
					const lastSelectedNode = this.lastSelectedNode;
					if (lastSelectedNode === null) {
						return;
					}

					const workflow = this.getCurrentWorkflow();

					if (!workflow.connectionsByDestinationNode.hasOwnProperty(lastSelectedNode.name)) {
						return;
					}

					const connections = workflow.connectionsByDestinationNode[lastSelectedNode.name];

					if (connections.main === undefined || connections.main.length === 0) {
						return;
					}

					this.callDebounced('nodeSelectedByName', { debounceTime: 100 }, connections.main[0][0].node, false, true);
				} else if (['ArrowUp', 'ArrowDown'].includes(e.key)) {
					// Set sibling node as active

					// Check first if it has a parent node
					const lastSelectedNode = this.lastSelectedNode;
					if (lastSelectedNode === null) {
						return;
					}

					const workflow = this.getCurrentWorkflow();

					if (!workflow.connectionsByDestinationNode.hasOwnProperty(lastSelectedNode.name)) {
						return;
					}

					const connections = workflow.connectionsByDestinationNode[lastSelectedNode.name];

					if (connections.main === undefined || connections.main.length === 0) {
						return;
					}

					const parentNode = connections.main[0][0].node;
					const connectionsParent = this.$store.getters.outgoingConnectionsByNodeName(parentNode);

					if (connectionsParent.main === undefined || connectionsParent.main.length === 0) {
						return;
					}

					// Get all the sibling nodes and their x positions to know which one to set active
					let siblingNode: INodeUi;
					let lastCheckedNodePosition = e.key === 'ArrowUp' ? -99999999 : 99999999;
					let nextSelectNode: string | null = null;
					for (const ouputConnections of connectionsParent.main) {
						for (const ouputConnection of ouputConnections) {
							if (ouputConnection.node === lastSelectedNode.name) {
								// Ignore current node
								continue;
							}
							siblingNode = this.$store.getters.getNodeByName(ouputConnection.node);

							if (e.key === 'ArrowUp') {
								// Get the next node on the left
								if (siblingNode.position[1] <= lastSelectedNode.position[1] && siblingNode.position[1] > lastCheckedNodePosition) {
									nextSelectNode = siblingNode.name;
									lastCheckedNodePosition = siblingNode.position[1];
								}
							} else {
								// Get the next node on the right
								if (siblingNode.position[1] >= lastSelectedNode.position[1] && siblingNode.position[1] < lastCheckedNodePosition) {
									nextSelectNode = siblingNode.name;
									lastCheckedNodePosition = siblingNode.position[1];
								}
							}
						}
					}

					if (nextSelectNode !== null) {
						this.callDebounced('nodeSelectedByName', { debounceTime: 100 }, nextSelectNode, false, true);
					}
				}
			},

			deactivateSelectedNode() {
				if (this.editAllowedCheck() === false) {
					return;
				}
				this.disableNodes(this.$store.getters.getSelectedNodes);
			},

			deleteSelectedNodes() {
				// Copy "selectedNodes" as the nodes get deleted out of selection
				// when they get deleted and if we would use original it would mess
				// with the index and would so not delete all nodes
				const nodesToDelete: string[] = this.$store.getters.getSelectedNodes.map((node: INodeUi) => {
					return node.name;
				});
				nodesToDelete.forEach((nodeName: string) => {
					this.removeNode(nodeName);
				});
			},

			selectAllNodes() {
				this.nodes.forEach((node) => {
					this.nodeSelectedByName(node.name);
				});
			},

			selectUpstreamNodes() {
				const lastSelectedNode = this.lastSelectedNode;
				if (lastSelectedNode === null) {
					return;
				}

				this.deselectAllNodes();

				// Get all upstream nodes and select them
				const workflow = this.getCurrentWorkflow();
				for (const nodeName of workflow.getParentNodes(lastSelectedNode.name)) {
					this.nodeSelectedByName(nodeName);
				}

				// At the end select the previously selected node again
				this.nodeSelectedByName(lastSelectedNode.name);
			},
			selectDownstreamNodes() {
				const lastSelectedNode = this.lastSelectedNode;
				if (lastSelectedNode === null) {
					return;
				}

				this.deselectAllNodes();

				// Get all downstream nodes and select them
				const workflow = this.getCurrentWorkflow();
				for (const nodeName of workflow.getChildNodes(lastSelectedNode.name)) {
					this.nodeSelectedByName(nodeName);
				}

				// At the end select the previously selected node again
				this.nodeSelectedByName(lastSelectedNode.name);
			},

			pushDownstreamNodes(sourceNodeName: string, margin: number) {
				const sourceNode = this.$store.getters.nodesByName[sourceNodeName];
				const workflow = this.getCurrentWorkflow();
				const childNodes = workflow.getChildNodes(sourceNodeName);
				for (const nodeName of childNodes) {
					const node = this.$store.getters.nodesByName[nodeName] as INodeUi;
					if (node.position[0] < sourceNode.position[0]) {
						continue;
					}

					const updateInformation = {
						name: nodeName,
						properties: {
							position: [node.position[0] + margin, node.position[1]],
						},
					};

					this.$store.commit('updateNodeProperties', updateInformation);
					this.onNodeMoved(node);
				}
			},

			cutSelectedNodes() {
				const deleteCopiedNodes = !this.isReadOnly;
				this.copySelectedNodes(deleteCopiedNodes);
				if (deleteCopiedNodes) {
					this.deleteSelectedNodes();
				}
			},

			copySelectedNodes(isCut: boolean) {
				this.getSelectedNodesToSave().then((data) => {
					const workflowToCopy: IWorkflowToShare = {
						meta: {
							instanceId: this.$store.getters.instanceId,
						},
						...data,
					};

					const nodeData = JSON.stringify(workflowToCopy, null, 2);
					this.copyToClipboard(nodeData);
					if (data.nodes.length > 0) {
						if (!isCut) {
							this.$showMessage({
								title: 'Copied!',
								message: '',
								type: 'success',
							});
						}
						this.$telemetry.track('User copied nodes', {
							node_types: data.nodes.map((node) => node.type),
							workflow_id: this.$store.getters.workflowId,
						});
					}
				});
			},

			resetZoom() {
				const { scale, offset } = CanvasHelpers.scaleReset({ scale: this.nodeViewScale, offset: this.$store.getters.getNodeViewOffsetPosition });

				this.setZoomLevel(scale);
				this.$store.commit('setNodeViewOffsetPosition', { newOffset: offset });
			},

			zoomIn() {
				const { scale, offset: [xOffset, yOffset] } = CanvasHelpers.scaleBigger({ scale: this.nodeViewScale, offset: this.$store.getters.getNodeViewOffsetPosition });

				this.setZoomLevel(scale);
				this.$store.commit('setNodeViewOffsetPosition', { newOffset: [xOffset, yOffset] });
			},

			zoomOut() {
				const { scale, offset: [xOffset, yOffset] } = CanvasHelpers.scaleSmaller({ scale: this.nodeViewScale, offset: this.$store.getters.getNodeViewOffsetPosition });

				this.setZoomLevel(scale);
				this.$store.commit('setNodeViewOffsetPosition', { newOffset: [xOffset, yOffset] });
			},

			setZoomLevel(zoomLevel: number) {
				this.nodeViewScale = zoomLevel; // important for background
				const element = this.instance.getContainer() as HTMLElement;
				if (!element) {
					return;
				}

				// https://docs.jsplumbtoolkit.com/community/current/articles/zooming.html
				const prependProperties = ['webkit', 'moz', 'ms', 'o'];
				const scaleString = 'scale(' + zoomLevel + ')';

				for (let i = 0; i < prependProperties.length; i++) {
					// @ts-ignore
					element.style[prependProperties[i] + 'Transform'] = scaleString;
				}
				element.style['transform'] = scaleString;

				// @ts-ignore
				this.instance.setZoom(zoomLevel);
			},

			zoomToFit() {
				const nodes = this.$store.getters.allNodes as INodeUi[];

				if (nodes.length === 0) { // some unknown workflow executions
					return;
				}

				const { zoomLevel, offset } = CanvasHelpers.getZoomToFit(nodes, !this.isDemo);

				this.setZoomLevel(zoomLevel);
				this.$store.commit('setNodeViewOffsetPosition', { newOffset: offset });
			},

			async stopExecution() {
				const executionId = this.$store.getters.activeExecutionId;
				if (executionId === null) {
					return;
				}

				try {
					this.stopExecutionInProgress = true;
					await this.restApi().stopCurrentExecution(executionId);
					this.$showMessage({
						title: this.$locale.baseText('nodeView.showMessage.stopExecutionTry.title'),
						type: 'success',
					});
				} catch (error) {
					// Execution stop might fail when the execution has already finished. Let's treat this here.
					const execution = await this.restApi().getExecution(executionId);
					if (execution.finished) {
						const executedData = {
							data: execution.data,
							finished: execution.finished,
							mode: execution.mode,
							startedAt: execution.startedAt,
							stoppedAt: execution.stoppedAt,
						} as IRun;
						const pushData = {
							data: executedData,
							executionId,
							retryOf: execution.retryOf,
						} as IPushDataExecutionFinished;
						this.$store.commit('finishActiveExecution', pushData);
						this.$titleSet(execution.workflowData.name, 'IDLE');
						this.$store.commit('setExecutingNode', null);
						this.$store.commit('setWorkflowExecutionData', executedData);
						this.$store.commit('removeActiveAction', 'workflowRunning');
						this.$showMessage({
							title: this.$locale.baseText('nodeView.showMessage.stopExecutionCatch.title'),
							message: this.$locale.baseText('nodeView.showMessage.stopExecutionCatch.message'),
							type: 'success',
						});
					} else {
						this.$showError(
							error,
							this.$locale.baseText('nodeView.showError.stopExecution.title'),
						);
					}
				}
				this.stopExecutionInProgress = false;

				this.getWorkflowDataToSave().then((workflowData) => {
					const trackProps = {
						workflow_id: this.$store.getters.workflowId,
						node_graph_string: JSON.stringify(TelemetryHelpers.generateNodesGraph(workflowData as IWorkflowBase, this.getNodeTypes()).nodeGraph),
					};

					this.$telemetry.track('User clicked stop workflow execution', trackProps);
				});
			},

			async stopWaitingForWebhook() {
				try {
					await this.restApi().removeTestWebhook(this.$store.getters.workflowId);
				} catch (error) {
					this.$showError(
						error,
						this.$locale.baseText('nodeView.showError.stopWaitingForWebhook.title'),
					);
					return;
				}
			},

			/**
			 * This method gets called when data got pasted into the window
			 */
			async receivedCopyPasteData(plainTextData: string): Promise<void> {
				let workflowData: IWorkflowDataUpdate | undefined;

				// Check if it is an URL which could contain workflow data
				if (plainTextData.match(/^http[s]?:\/\/.*\.json$/i)) {
					// Pasted data points to a possible workflow JSON file

					if (this.editAllowedCheck() === false) {
						return;
					}

					const importConfirm = await this.confirmMessage(
						this.$locale.baseText(
							'nodeView.confirmMessage.receivedCopyPasteData.message',
							{ interpolate: { plainTextData } },
						),
						this.$locale.baseText('nodeView.confirmMessage.receivedCopyPasteData.headline'),
						'warning',
						this.$locale.baseText('nodeView.confirmMessage.receivedCopyPasteData.confirmButtonText'),
						this.$locale.baseText('nodeView.confirmMessage.receivedCopyPasteData.cancelButtonText'),
					);

					if (importConfirm === false) {
						return;
					}

					workflowData = await this.getWorkflowDataFromUrl(plainTextData);
					if (workflowData === undefined) {
						return;
					}
				} else {
					// Pasted data is is possible workflow data
					try {
						// Check first if it is valid JSON
						workflowData = JSON.parse(plainTextData);

						if (this.editAllowedCheck() === false) {
							return;
						}
					} catch (e) {
						// Is no valid JSON so ignore
						return;
					}
				}

				return this.importWorkflowData(workflowData!, false, 'paste');
			},

			// Returns the workflow data from a given URL. If no data gets found or
			// data is invalid it returns undefined and displays an error message by itself.
			async getWorkflowDataFromUrl(url: string): Promise<IWorkflowDataUpdate | undefined> {
				let workflowData: IWorkflowDataUpdate;

				this.startLoading();
				try {
					workflowData = await this.restApi().getWorkflowFromUrl(url);
				} catch (error) {
					this.stopLoading();
					this.$showError(
						error,
						this.$locale.baseText('nodeView.showError.getWorkflowDataFromUrl.title'),
					);
					return;
				}
				this.stopLoading();

				return workflowData;
			},

			// Imports the given workflow data into the current workflow
			async importWorkflowData(workflowData: IWorkflowToShare, importTags = true, source: string): Promise<void> { // eslint-disable-line @typescript-eslint/default-param-last
				// If it is JSON check if it looks on the first look like data we can use
				if (
					!workflowData.hasOwnProperty('nodes') ||
					!workflowData.hasOwnProperty('connections')
				) {
					return;
				}

				try {
					const nodeIdMap: { [prev: string]: string } = {};
					if (workflowData.nodes) {
						// set all new ids when pasting/importing workflows
						workflowData.nodes.forEach((node: INode) => {
							if (node.id) {
								const newId = uuid();
								nodeIdMap[newId] = node.id;
								node.id = newId;
							}
							else {
								node.id = uuid();
							}
						});
					}

					const currInstanceId = this.$store.getters.instanceId;

					const nodeGraph = JSON.stringify(
						TelemetryHelpers.generateNodesGraph(workflowData as IWorkflowBase,
							this.getNodeTypes(),
							{
								nodeIdMap,
								sourceInstanceId: workflowData.meta && workflowData.meta.instanceId !== currInstanceId ? workflowData.meta.instanceId : '',
							}).nodeGraph,
					);
					if (source === 'paste') {
						this.$telemetry.track('User pasted nodes', {
							workflow_id: this.$store.getters.workflowId,
							node_graph_string: nodeGraph,
						});
					} else {
						this.$telemetry.track('User imported workflow', { source, workflow_id: this.$store.getters.workflowId, node_graph_string: nodeGraph });
					}

					// By default we automatically deselect all the currently
					// selected nodes and select the new ones
					this.deselectAllNodes();

					// Fix the node position as it could be totally offscreen
					// and the pasted nodes would so not be directly visible to
					// the user
					this.updateNodePositions(workflowData, CanvasHelpers.getNewNodePosition(this.nodes, this.lastClickPosition));

					const data = await this.addNodesToWorkflow(workflowData);

					setTimeout(() => {
						data.nodes!.forEach((node: INodeUi) => {
							this.nodeSelectedByName(node.name);
						});
					});

					if (workflowData.pinData) {
						this.$store.commit('setWorkflowPinData', workflowData.pinData);
					}

					const tagsEnabled = this.$store.getters['settings/areTagsEnabled'];
					if (importTags && tagsEnabled && Array.isArray(workflowData.tags)) {
						const allTags: ITag[] = await this.$store.dispatch('tags/fetchAll');
						const tagNames = new Set(allTags.map((tag) => tag.name));

						const workflowTags = workflowData.tags as ITag[];
						const notFound = workflowTags.filter((tag) => !tagNames.has(tag.name));

						const creatingTagPromises: Array<Promise<ITag>> = [];
						for (const tag of notFound) {
							const creationPromise = this.$store.dispatch('tags/create', tag.name)
								.then((tag: ITag) => {
									allTags.push(tag);
									return tag;
								});

							creatingTagPromises.push(creationPromise);
						}

						await Promise.all(creatingTagPromises);

						const tagIds = workflowTags.reduce((accu: string[], imported: ITag) => {
							const tag = allTags.find(tag => tag.name === imported.name);
							if (tag) {
								accu.push(tag.id);
							}

							return accu;
						}, []);

						this.$store.commit('addWorkflowTagIds', tagIds);
					}

				} catch (error) {
					this.$showError(
						error,
						this.$locale.baseText('nodeView.showError.importWorkflowData.title'),
					);
				}
			},
			onDragOver(event: DragEvent) {
				event.preventDefault();
			},

			onDrop(event: DragEvent) {
				if (!event.dataTransfer) {
					return;
				}

				const nodeTypeName = event.dataTransfer.getData('nodeTypeName');
				if (nodeTypeName) {
					const mousePosition = this.getMousePositionWithinNodeView(event);
					const sidebarOffset = this.sidebarMenuCollapsed ? CanvasHelpers.SIDEBAR_WIDTH : CanvasHelpers.SIDEBAR_WIDTH_EXPANDED;

					this.addNode(nodeTypeName, {
						position: [
							mousePosition[0] - CanvasHelpers.NODE_SIZE / 2,
							mousePosition[1] - CanvasHelpers.NODE_SIZE / 2,
						],
						dragAndDrop: true,
					});
					this.createNodeActive = false;
				}
			},

			nodeDeselectedByName(nodeName: string) {
				const node = this.$store.getters.getNodeByName(nodeName);
				if (node) {
					this.nodeDeselected(node);
				}
			},

			nodeSelectedByName(nodeName: string, setActive = false, deselectAllOthers?: boolean) {
				if (deselectAllOthers === true) {
					this.deselectAllNodes();
				}

				const node = this.$store.getters.getNodeByName(nodeName);
				if (node) {
					this.nodeSelected(node);
				}

				this.$store.commit('setLastSelectedNode', node.name);
				this.$store.commit('setLastSelectedNodeOutputIndex', null);
				this.lastSelectedConnection = null;
				this.newNodeInsertPosition = null;

				if (setActive === true) {
					this.$store.commit('setActiveNode', node.name);
				}
			},
			showMaxNodeTypeError(nodeTypeData: INodeTypeDescription) {
				const maxNodes = nodeTypeData.maxNodes;
				this.$showMessage({
					title: this.$locale.baseText('nodeView.showMessage.showMaxNodeTypeError.title'),
					message: this.$locale.baseText('nodeView.showMessage.showMaxNodeTypeError.message',
						{
							adjustToNumber: maxNodes,
							interpolate: { nodeTypeDataDisplayName: nodeTypeData.displayName },
						},
					),
					type: 'error',
					duration: 0,
				});
			},
<<<<<<< HEAD

			async getNewNodeWithDefaultCredential(nodeTypeData: INodeTypeDescription) {
				const newNodeData: INodeUi = {
					name: nodeTypeData.defaults.name as string,
					type: nodeTypeData.name,
					typeVersion: Array.isArray(nodeTypeData.version)
						? nodeTypeData.version.slice(-1)[0]
						: nodeTypeData.version,
					position: [0, 0],
					parameters: {},
				};

				const credentialPerType = nodeTypeData.credentials && nodeTypeData.credentials
					.map(type => this.$store.getters['credentials/getCredentialsByType'](type.name))
					.flat();

				if (credentialPerType && credentialPerType.length === 1) {
					const defaultCredential = credentialPerType[0];

					const selectedCredentials = this.$store.getters['credentials/getCredentialById'](defaultCredential.id);
					const selected = { id: selectedCredentials.id, name: selectedCredentials.name };
					const credentials = {
						[defaultCredential.type]: selected,
					};
					newNodeData.credentials = credentials;

					await this.loadNodesProperties([newNodeData].map(node => ({name: node.type, version: node.typeVersion})));
					const nodeType = this.$store.getters.nodeType(newNodeData.type, newNodeData.typeVersion) as INodeTypeDescription;
				 	const nodeParameters = NodeHelpers.getNodeParameters(nodeType.properties, {}, true, false, newNodeData);

					if (nodeTypeData.credentials){
						const authentication = nodeTypeData.credentials.find(type => type.name === defaultCredential.type);
						const authDisplayOptions = get(authentication, `displayOptions.show`);

						if(
							authentication && authDisplayOptions
						) {
							let parameters: { [key:string]: string } = {};
							for (const displayOption of Object.keys(authDisplayOptions)) {
								if (nodeParameters && !nodeParameters[displayOption]) {
									parameters = {};
									newNodeData.credentials = undefined;
									break;
								}
								const optionValue = get(authentication, `displayOptions.show[${displayOption}][0]`);
								if (optionValue) {
									parameters[displayOption] = optionValue;
								}
								newNodeData.parameters = {
									...newNodeData.parameters,
									...parameters,
								};
							}
						}
					}
				}
				return newNodeData;
			},

			async injectNode (nodeTypeName: string, options: AddNodeOptions = {}) {
				const nodeTypeData: INodeTypeDescription | null = this.$store.getters.nodeType(nodeTypeName);
=======
			async injectNode(nodeTypeName: string, options: AddNodeOptions = {}) {
				const nodeTypeData: INodeTypeDescription | null = this.$store.getters['nodeTypes/getNodeType'](nodeTypeName);
>>>>>>> d45bc499

				if (nodeTypeData === null) {
					this.$showMessage({
						title: this.$locale.baseText('nodeView.showMessage.addNodeButton.title'),
						message: this.$locale.baseText(
							'nodeView.showMessage.addNodeButton.message',
							{ interpolate: { nodeTypeName } },
						),
						type: 'error',
					});
					return;
				}

				if (nodeTypeData.maxNodes !== undefined && this.getNodeTypeCount(nodeTypeName) >= nodeTypeData.maxNodes) {
					this.showMaxNodeTypeError(nodeTypeData);
					return;
				}

<<<<<<< HEAD
				const newNodeData = await this.getNewNodeWithDefaultCredential(nodeTypeData);
=======
				const newNodeData: INodeUi = {
					id: uuid(),
					name: nodeTypeData.defaults.name as string,
					type: nodeTypeData.name,
					typeVersion: Array.isArray(nodeTypeData.version)
						? nodeTypeData.version.slice(-1)[0]
						: nodeTypeData.version,
					position: [0, 0],
					parameters: {},
				};
>>>>>>> d45bc499

				// when pulling new connection from node or injecting into a connection
				const lastSelectedNode = this.lastSelectedNode;

				if (options.position) {
					newNodeData.position = CanvasHelpers.getNewNodePosition(this.nodes, options.position);
				} else if (lastSelectedNode) {
					const lastSelectedConnection = this.lastSelectedConnection;
					if (lastSelectedConnection) { // set when injecting into a connection
						const [diffX] = CanvasHelpers.getConnectorLengths(lastSelectedConnection);
						if (diffX <= CanvasHelpers.MAX_X_TO_PUSH_DOWNSTREAM_NODES) {
							this.pushDownstreamNodes(lastSelectedNode.name, CanvasHelpers.PUSH_NODES_OFFSET);
						}
					}

					// set when pulling connections
					if (this.newNodeInsertPosition) {
						newNodeData.position = CanvasHelpers.getNewNodePosition(this.nodes, [
							this.newNodeInsertPosition[0] + CanvasHelpers.GRID_SIZE,
							this.newNodeInsertPosition[1] - CanvasHelpers.NODE_SIZE / 2,
						]);
						this.newNodeInsertPosition = null;
					} else {
						let yOffset = 0;

						if (lastSelectedConnection) {
							const sourceNodeType = this.$store.getters['nodeTypes/getNodeType'](lastSelectedNode.type, lastSelectedNode.typeVersion) as INodeTypeDescription | null;
							const offsets = [[-100, 100], [-140, 0, 140], [-240, -100, 100, 240]];
							if (sourceNodeType && sourceNodeType.outputs.length > 1) {
								const offset = offsets[sourceNodeType.outputs.length - 2];
								const sourceOutputIndex = lastSelectedConnection.__meta ? lastSelectedConnection.__meta.sourceOutputIndex : 0;
								yOffset = offset[sourceOutputIndex];
							}
						}

						// If a node is active then add the new node directly after the current one
						// newNodeData.position = [activeNode.position[0], activeNode.position[1] + 60];
						newNodeData.position = CanvasHelpers.getNewNodePosition(
							this.nodes,
							[lastSelectedNode.position[0] + CanvasHelpers.PUSH_NODES_OFFSET, lastSelectedNode.position[1] + yOffset],
							[100, 0],
						);
					}
				} else {
					// If no node is active find a free spot
					newNodeData.position = CanvasHelpers.getNewNodePosition(this.nodes, this.lastClickPosition);
				}


				// Check if node-name is unique else find one that is
				newNodeData.name = this.getUniqueNodeName({
					originalName: newNodeData.name,
					type: newNodeData.type,
				});

				if (nodeTypeData.webhooks && nodeTypeData.webhooks.length) {
					newNodeData.webhookId = uuid();
				}

				await this.addNodes([newNodeData]);

				this.$store.commit('setStateDirty', true);

				if (nodeTypeName === STICKY_NODE_TYPE) {
					this.$telemetry.trackNodesPanel('nodeView.addSticky', { workflow_id: this.$store.getters.workflowId });
				} else {
					this.$externalHooks().run('nodeView.addNodeButton', { nodeTypeName });
					const trackProperties: ITelemetryTrackProperties = {
						node_type: nodeTypeName,
						workflow_id: this.$store.getters.workflowId,
						drag_and_drop: options.dragAndDrop,
					};

					if (lastSelectedNode) {
						trackProperties.input_node_type = lastSelectedNode.type;
					}

					this.$telemetry.trackNodesPanel('nodeView.addNodeButton', trackProperties);
				}

				// Automatically deselect all nodes and select the current one and also active
				// current node
				this.deselectAllNodes();
				setTimeout(() => {
					this.nodeSelectedByName(newNodeData.name, nodeTypeName !== STICKY_NODE_TYPE);
				});

				return newNodeData;
			},
			getConnection(sourceNodeName: string, sourceNodeOutputIndex: number, targetNodeName: string, targetNodeOuputIndex: number): IConnection | undefined {
				const nodeConnections = (this.$store.getters.outgoingConnectionsByNodeName(sourceNodeName) as INodeConnections).main;
				if (nodeConnections) {
					const connections: IConnection[] | null = nodeConnections[sourceNodeOutputIndex];

					if (connections) {
						return connections.find((connection: IConnection) => connection.node === targetNodeName && connection.index === targetNodeOuputIndex);
					}
				}

				return undefined;
			},
			connectTwoNodes(sourceNodeName: string, sourceNodeOutputIndex: number, targetNodeName: string, targetNodeOuputIndex: number) {
				if (this.getConnection(sourceNodeName, sourceNodeOutputIndex, targetNodeName, targetNodeOuputIndex)) {
					return;
				}

				const connectionData = [
					{
						node: sourceNodeName,
						type: 'main',
						index: sourceNodeOutputIndex,
					},
					{
						node: targetNodeName,
						type: 'main',
						index: targetNodeOuputIndex,
					},
				] as [IConnection, IConnection];

				this.__addConnection(connectionData, true);
			},
			async addNode(nodeTypeName: string, options: AddNodeOptions = {}) {
				if (this.editAllowedCheck() === false) {
					return;
				}

				const lastSelectedConnection = this.lastSelectedConnection;
				const lastSelectedNode = this.lastSelectedNode;
				const lastSelectedNodeOutputIndex = this.$store.getters.lastSelectedNodeOutputIndex;

				const newNodeData = await this.injectNode(nodeTypeName, options);
				if (!newNodeData) {
					return;
				}

				const outputIndex = lastSelectedNodeOutputIndex || 0;

				// If a node is last selected then connect between the active and its child ones
				if (lastSelectedNode) {
					await Vue.nextTick();

					if (lastSelectedConnection && lastSelectedConnection.__meta) {
						this.__deleteJSPlumbConnection(lastSelectedConnection);

						const targetNodeName = lastSelectedConnection.__meta.targetNodeName;
						const targetOutputIndex = lastSelectedConnection.__meta.targetOutputIndex;
						this.connectTwoNodes(newNodeData.name, 0, targetNodeName, targetOutputIndex);
					}

					// Connect active node to the newly created one
					this.connectTwoNodes(lastSelectedNode.name, outputIndex, newNodeData.name, 0);
				}
			},
			initNodeView() {
				this.instance.importDefaults({
					Connector: CanvasHelpers.CONNECTOR_FLOWCHART_TYPE,
					Endpoint: ['Dot', { radius: 5 }],
					DragOptions: { cursor: 'pointer', zIndex: 5000 },
					PaintStyle: CanvasHelpers.CONNECTOR_PAINT_STYLE_DEFAULT,
					HoverPaintStyle: CanvasHelpers.CONNECTOR_PAINT_STYLE_PRIMARY,
					ConnectionOverlays: CanvasHelpers.CONNECTOR_ARROW_OVERLAYS,
					Container: '#node-view',
				});

				const insertNodeAfterSelected = (info: { sourceId: string, index: number, eventSource: string, connection?: Connection }) => {
					// Get the node and set it as active that new nodes
					// which get created get automatically connected
					// to it.
					const sourceNode = this.$store.getters.getNodeById(info.sourceId) as INodeUi | null;
					if (!sourceNode) {
						return;
					}

					this.$store.commit('setLastSelectedNode', sourceNode.name);
					this.$store.commit('setLastSelectedNodeOutputIndex', info.index);
					this.newNodeInsertPosition = null;

					if (info.connection) {
						this.lastSelectedConnection = info.connection;
					}

					this.onToggleNodeCreator({ source: info.eventSource, createNodeActive: true});
				};

				this.instance.bind('connectionAborted', (connection) => {
					try {
						if (this.dropPrevented) {
							this.dropPrevented = false;
							return;
						}

						if (this.pullConnActiveNodeName) {
							const sourceNode = this.$store.getters.getNodeById(connection.sourceId);
							const sourceNodeName = sourceNode.name;
							const outputIndex = connection.getParameters().index;

							this.connectTwoNodes(sourceNodeName, outputIndex, this.pullConnActiveNodeName, 0);
							this.pullConnActiveNodeName = null;
							return;
						}

						insertNodeAfterSelected({
							sourceId: connection.sourceId,
							index: connection.getParameters().index,
							eventSource: 'node_connection_drop',
						});
					} catch (e) {
						console.error(e);  // eslint-disable-line no-console
					}
				});

				this.instance.bind('beforeDrop', (info) => {
					try {
						const sourceInfo = info.connection.endpoints[0].getParameters();
						// @ts-ignore
						const targetInfo = info.dropEndpoint.getParameters();

						const sourceNodeName = this.$store.getters.getNodeById(sourceInfo.nodeId).name;
						const targetNodeName = this.$store.getters.getNodeById(targetInfo.nodeId).name;

						// check for duplicates
						if (this.getConnection(sourceNodeName, sourceInfo.index, targetNodeName, targetInfo.index)) {
							this.dropPrevented = true;
							this.pullConnActiveNodeName = null;
							return false;
						}

						return true;
					} catch (e) {
						console.error(e);  // eslint-disable-line no-console
						return true;
					}
				});

				// only one set of visible actions should be visible at the same time
				let activeConnection: null | Connection = null;

				this.instance.bind('connection', (info: OnConnectionBindInfo) => {
					try {
						const sourceInfo = info.sourceEndpoint.getParameters();
						const targetInfo = info.targetEndpoint.getParameters();

						const sourceNodeName = this.$store.getters.getNodeById(sourceInfo.nodeId).name;
						const targetNodeName = this.$store.getters.getNodeById(targetInfo.nodeId).name;

						info.connection.__meta = {
							sourceNodeName,
							sourceOutputIndex: sourceInfo.index,
							targetNodeName,
							targetOutputIndex: targetInfo.index,
						};

						CanvasHelpers.resetConnection(info.connection);

						if (this.isReadOnly === false) {
							let exitTimer: NodeJS.Timeout | undefined;
							let enterTimer: NodeJS.Timeout | undefined;
							info.connection.bind('mouseover', (connection: Connection) => {
								try {
									if (exitTimer !== undefined) {
										clearTimeout(exitTimer);
										exitTimer = undefined;
									}

									if (enterTimer) {
										return;
									}

									if (!info.connection || info.connection === activeConnection) {
										return;
									}

									CanvasHelpers.hideConnectionActions(activeConnection);


									enterTimer = setTimeout(() => {
										enterTimer = undefined;
										if (info.connection) {
											activeConnection = info.connection;
											CanvasHelpers.showConectionActions(info.connection);
										}
									}, 150);
								} catch (e) {
									console.error(e); // eslint-disable-line no-console
								}
							});

							info.connection.bind('mouseout', (connection: Connection) => {
								try {
									if (exitTimer) {
										return;
									}

									if (enterTimer) {
										clearTimeout(enterTimer);
										enterTimer = undefined;
									}

									if (!info.connection || activeConnection !== info.connection) {
										return;
									}

									exitTimer = setTimeout(() => {
										exitTimer = undefined;

										if (info.connection && activeConnection === info.connection) {
											CanvasHelpers.hideConnectionActions(activeConnection);
											activeConnection = null;
										}
									}, 500);
								} catch (e) {
									console.error(e); // eslint-disable-line no-console
								}
							});

							CanvasHelpers.addConnectionActionsOverlay(info.connection,
								() => {
									activeConnection = null;
									this.__deleteJSPlumbConnection(info.connection);
								},
								() => {
									setTimeout(() => {
										insertNodeAfterSelected({
											sourceId: info.sourceId,
											index: sourceInfo.index,
											connection: info.connection,
											eventSource: 'node_connection_action',
										});
									}, 150);
								});
						}

						CanvasHelpers.moveBackInputLabelPosition(info.targetEndpoint);

						this.$store.commit('addConnection', {
							connection: [
								{
									node: sourceNodeName,
									type: sourceInfo.type,
									index: sourceInfo.index,
								},
								{
									node: targetNodeName,
									type: targetInfo.type,
									index: targetInfo.index,
								},
							],
							setStateDirty: true,
						});
					} catch (e) {
						console.error(e); // eslint-disable-line no-console
					}
				});

				this.instance.bind('connectionMoved', (info) => {
					try {
						// When a connection gets moved from one node to another it for some reason
						// calls the "connection" event but not the "connectionDetached" one. So we listen
						// additionally to the "connectionMoved" event and then only delete the existing connection.

						CanvasHelpers.resetInputLabelPosition(info.originalTargetEndpoint);

						// @ts-ignore
						const sourceInfo = info.originalSourceEndpoint.getParameters();
						// @ts-ignore
						const targetInfo = info.originalTargetEndpoint.getParameters();

						const connectionInfo = [
							{
								node: this.$store.getters.getNodeById(sourceInfo.nodeId).name,
								type: sourceInfo.type,
								index: sourceInfo.index,
							},
							{
								node: this.$store.getters.getNodeById(targetInfo.nodeId).name,
								type: targetInfo.type,
								index: targetInfo.index,
							},
						] as [IConnection, IConnection];

						this.__removeConnection(connectionInfo, false);
					} catch (e) {
						console.error(e); // eslint-disable-line no-console
					}
				});

				this.instance.bind('connectionDetached', (info) => {
					try {
						CanvasHelpers.resetInputLabelPosition(info.targetEndpoint);
						info.connection.removeOverlays();
						this.__removeConnectionByConnectionInfo(info, false);

						if (this.pullConnActiveNodeName) { // establish new connection when dragging connection from one node to another
							const sourceNode = this.$store.getters.getNodeById(info.connection.sourceId);
							const sourceNodeName = sourceNode.name;
							const outputIndex = info.connection.getParameters().index;

							this.connectTwoNodes(sourceNodeName, outputIndex, this.pullConnActiveNodeName, 0);
							this.pullConnActiveNodeName = null;
						}
					} catch (e) {
						console.error(e); // eslint-disable-line no-console
					}
				});

				// @ts-ignore
				this.instance.bind('connectionDrag', (connection: Connection) => {
					try {
						this.pullConnActiveNodeName = null;
						this.pullConnActive = true;
						this.newNodeInsertPosition = null;
						CanvasHelpers.resetConnection(connection);

						const nodes = [...document.querySelectorAll('.node-default')];

						const onMouseMove = (e: MouseEvent | TouchEvent) => {
							if (!connection) {
								return;
							}

							const element = document.querySelector('.jtk-endpoint.dropHover');
							if (element) {
								// @ts-ignore
								CanvasHelpers.showDropConnectionState(connection, element._jsPlumb);
								return;
							}

							const inputMargin = 24;
							const intersecting = nodes.find((element: Element) => {
								const { top, left, right, bottom } = element.getBoundingClientRect();
								const [x, y] = CanvasHelpers.getMousePosition(e);
								if (top <= y && bottom >= y && (left - inputMargin) <= x && right >= x) {
									const nodeName = (element as HTMLElement).dataset['name'] as string;
									const node = this.$store.getters.getNodeByName(nodeName) as INodeUi | null;
									if (node) {
										const nodeType = this.$store.getters['nodeTypes/getNodeType'](node.type, node.typeVersion) as INodeTypeDescription | null;
										if (nodeType && nodeType.inputs && nodeType.inputs.length === 1) {
											this.pullConnActiveNodeName = node.name;
											const endpointUUID = this.getInputEndpointUUID(nodeName, 0);
											if (endpointUUID) {
												const endpoint = this.instance.getEndpoint(endpointUUID);

												CanvasHelpers.showDropConnectionState(connection, endpoint);

												return true;
											}
										}
									}
								}

								return false;
							});

							if (!intersecting) {
								CanvasHelpers.showPullConnectionState(connection);
								this.pullConnActiveNodeName = null;
							}
						};

						const onMouseUp = (e: MouseEvent | TouchEvent) => {
							this.pullConnActive = false;
							this.newNodeInsertPosition = this.getMousePositionWithinNodeView(e);
							CanvasHelpers.resetConnectionAfterPull(connection);
							window.removeEventListener('mousemove', onMouseMove);
							window.removeEventListener('mouseup', onMouseUp);
						};

						window.addEventListener('mousemove', onMouseMove);
						window.addEventListener('touchmove', onMouseMove);
						window.addEventListener('mouseup', onMouseUp);
						window.addEventListener('touchend', onMouseMove);
					} catch (e) {
						console.error(e); // eslint-disable-line no-console
					}
				});

				// @ts-ignore
				this.instance.bind(('plusEndpointClick'), (endpoint: Endpoint) => {
					if (endpoint && endpoint.__meta) {
						insertNodeAfterSelected({
							sourceId: endpoint.__meta.nodeId,
							index: endpoint.__meta.index,
							eventSource: 'plus_endpoint',
						});
					}
				});
			},
			async newWorkflow(): Promise<void> {
				await this.resetWorkspace();
				const newWorkflow = await this.$store.dispatch('workflows/getNewWorkflowData');

				this.$store.commit('setStateDirty', false);

				await this.addNodes([{
					id: uuid(),
					...CanvasHelpers.DEFAULT_START_NODE,
				}]);

				this.nodeSelectedByName(CanvasHelpers.DEFAULT_START_NODE.name, false);

				this.$store.commit('setStateDirty', false);

				this.setZoomLevel(1);

				const flagAvailable = window.posthog !== undefined && window.posthog.getFeatureFlag !== undefined;

				if (flagAvailable && window.posthog.getFeatureFlag('welcome-note') === 'test') {
					setTimeout(() => {
						this.$store.commit('setNodeViewOffsetPosition', { newOffset: [0, 0] });
						// For novice users (onboardingFlowEnabled == true)
						// Inject welcome sticky note and zoom to fit
						if (newWorkflow.onboardingFlowEnabled && !this.isReadOnly) {
							this.$nextTick(async () => {
								await this.addNodes([
									{
										id: uuid(),
										...CanvasHelpers.WELCOME_STICKY_NODE,
										parameters: {
											// Use parameters from the template but add translated content
											...CanvasHelpers.WELCOME_STICKY_NODE.parameters,
											content: this.$locale.baseText('onboardingWorkflow.stickyContent'),
										},
									},
								]);
								this.zoomToFit();
								this.$telemetry.track('welcome note inserted');
							});
						}
					}, 0);
				}
			},
			async initView(): Promise<void> {
				if (this.$route.params.action === 'workflowSave') {
					// In case the workflow got saved we do not have to run init
					// as only the route changed but all the needed data is already loaded
					this.$store.commit('setStateDirty', false);
					return Promise.resolve();
				}

				if (this.blankRedirect) {
					this.blankRedirect = false;
				}
				else if (this.$route.name === VIEWS.TEMPLATE_IMPORT) {
					const templateId = this.$route.params.id;
					await this.openWorkflowTemplate(templateId);
				}
				else if (this.$route.name === VIEWS.EXECUTION) {
					// Load an execution
					const executionId = this.$route.params.id;
					await this.openExecution(executionId);
				} else {

					const result = this.$store.getters.getStateIsDirty;
					if (result) {
						const confirmModal = await this.confirmModal(
							this.$locale.baseText('generic.unsavedWork.confirmMessage.message'),
							this.$locale.baseText('generic.unsavedWork.confirmMessage.headline'),
							'warning',
							this.$locale.baseText('generic.unsavedWork.confirmMessage.confirmButtonText'),
							this.$locale.baseText('generic.unsavedWork.confirmMessage.cancelButtonText'),
							true,
						);

						if (confirmModal === MODAL_CONFIRMED) {
							const saved = await this.saveCurrentWorkflow();
							if (saved) this.$store.dispatch('settings/fetchPromptsData');
						} else if (confirmModal === MODAL_CLOSE) {
							return Promise.resolve();
						}
					}

					// Load a workflow
					let workflowId = null as string | null;
					if (this.$route.params.name) {
						workflowId = this.$route.params.name;
					}
					if (workflowId !== null) {
						const workflow = await this.restApi().getWorkflow(workflowId);
						if (!workflow) {
							this.$router.push({
								name: VIEWS.NEW_WORKFLOW,
							});
							this.$showMessage({
								title: 'Error',
								message: this.$locale.baseText('openWorkflow.workflowNotFoundError'),
								type: 'error',
							});
						} else {
							this.$titleSet(workflow.name, 'IDLE');
							// Open existing workflow
							await this.openWorkflow(workflowId);
						}
					} else {
						// Create new workflow
						await this.newWorkflow();
					}
				}

				document.addEventListener('keydown', this.keyDown);
				document.addEventListener('keyup', this.keyUp);

				window.addEventListener("beforeunload", (e) => {
					if (this.isDemo) {
						return;
					}
					else if (this.$store.getters.getStateIsDirty === true) {
						const confirmationMessage = this.$locale.baseText('nodeView.itLooksLikeYouHaveBeenEditingSomething');
						(e || window.event).returnValue = confirmationMessage; //Gecko + IE
						return confirmationMessage; //Gecko + Webkit, Safari, Chrome etc.
					} else {
						this.startLoading(
							this.$locale.baseText('nodeView.redirecting'),
						);

						return;
					}
				});
			},
			getOutputEndpointUUID(nodeName: string, index: number): string | null {
				const node = this.$store.getters.getNodeByName(nodeName);
				if (!node) {
					return null;
				}

				return CanvasHelpers.getOutputEndpointUUID(node.id, index);
			},
			getInputEndpointUUID(nodeName: string, index: number) {
				const node = this.$store.getters.getNodeByName(nodeName);
				if (!node) {
					return null;
				}

				return CanvasHelpers.getInputEndpointUUID(node.id, index);
			},
			__addConnection(connection: [IConnection, IConnection], addVisualConnection = false) {
				if (addVisualConnection === true) {
					const outputUuid = this.getOutputEndpointUUID(connection[0].node, connection[0].index);
					const inputUuid = this.getInputEndpointUUID(connection[1].node, connection[1].index);
					if (!outputUuid || !inputUuid) {
						return;
					}

					const uuid: [string, string] = [
						outputUuid,
						inputUuid,
					];

					// Create connections in DOM
					// @ts-ignore
					this.instance.connect({
						uuids: uuid,
						detachable: !this.isReadOnly,
					});
				} else {
					const connectionProperties = { connection, setStateDirty: false };
					// When nodes get connected it gets saved automatically to the storage
					// so if we do not connect we have to save the connection manually
					this.$store.commit('addConnection', connectionProperties);
				}

				setTimeout(() => {
					this.addPinDataConnections(this.$store.getters.pinData);
				});
			},
			__removeConnection(connection: [IConnection, IConnection], removeVisualConnection = false) {
				if (removeVisualConnection === true) {
					const sourceId = this.$store.getters.getNodeByName(connection[0].node);
					const targetId = this.$store.getters.getNodeByName(connection[1].node);
					// @ts-ignore
					const connections = this.instance.getConnections({
						source: sourceId,
						target: targetId,
					});

					// @ts-ignore
					connections.forEach((connectionInstance) => {
						this.__deleteJSPlumbConnection(connectionInstance);
					});
				}

				this.$store.commit('removeConnection', { connection });
			},
			__deleteJSPlumbConnection(connection: Connection) {
				// Make sure to remove the overlay else after the second move
				// it visibly stays behind free floating without a connection.
				connection.removeOverlays();

				const sourceEndpoint = connection.endpoints && connection.endpoints[0];
				this.pullConnActiveNodeName = null; // prevent new connections when connectionDetached is triggered
				this.instance.deleteConnection(connection); // on delete, triggers connectionDetached event which applies mutation to store
				if (sourceEndpoint) {
					const endpoints = this.instance.getEndpoints(sourceEndpoint.elementId);
					endpoints.forEach((endpoint: Endpoint) => endpoint.repaint()); // repaint both circle and plus endpoint
				}
			},
			__removeConnectionByConnectionInfo(info: OnConnectionBindInfo, removeVisualConnection = false) {
				// @ts-ignore
				const sourceInfo = info.sourceEndpoint.getParameters();
				const sourceNode = this.$store.getters.getNodeById(sourceInfo.nodeId);
				// @ts-ignore
				const targetInfo = info.targetEndpoint.getParameters();
				const targetNode = this.$store.getters.getNodeById(targetInfo.nodeId);

				if (sourceNode && targetNode) {
					const connectionInfo = [
						{
							node: sourceNode.name,
							type: sourceInfo.type,
							index: sourceInfo.index,
						},
						{
							node: targetNode.name,
							type: targetInfo.type,
							index: targetInfo.index,
						},
					] as [IConnection, IConnection];

					if (removeVisualConnection) {
						this.__deleteJSPlumbConnection(info.connection);
					}

					this.$store.commit('removeConnection', { connection: connectionInfo });
				}
			},
			async duplicateNode(nodeName: string) {
				if (this.editAllowedCheck() === false) {
					return;
				}

				const node = this.$store.getters.getNodeByName(nodeName);

				const nodeTypeData: INodeTypeDescription | null = this.$store.getters['nodeTypes/getNodeType'](node.type, node.typeVersion);
				if (nodeTypeData && nodeTypeData.maxNodes !== undefined && this.getNodeTypeCount(node.type) >= nodeTypeData.maxNodes) {
					this.showMaxNodeTypeError(nodeTypeData);
					return;
				}

				// Deep copy the data so that data on lower levels of the node-properties do
				// not share objects
				const newNodeData = JSON.parse(JSON.stringify(this.getNodeDataToSave(node)));
				newNodeData.id = uuid();

				// Check if node-name is unique else find one that is
				newNodeData.name = this.getUniqueNodeName({
					originalName: newNodeData.name,
					type: newNodeData.type,
				});

				newNodeData.position = CanvasHelpers.getNewNodePosition(
					this.nodes,
					[node.position[0], node.position[1] + 140],
					[0, 140],
				);

				if (newNodeData.webhookId) {
					// Make sure that the node gets a new unique webhook-ID
					newNodeData.webhookId = uuid();
				}

				await this.addNodes([newNodeData]);

				const pinData = this.$store.getters['pinDataByNodeName'](nodeName);
				if (pinData) {
					this.$store.commit('pinData', {
						node: newNodeData,
						data: pinData,
					});
				}

				this.$store.commit('setStateDirty', true);

				// Automatically deselect all nodes and select the current one and also active
				// current node
				this.deselectAllNodes();
				setTimeout(() => {
					this.nodeSelectedByName(newNodeData.name, false);
				});

				this.$telemetry.track('User duplicated node', { node_type: node.type, workflow_id: this.$store.getters.workflowId });
			},
			getJSPlumbConnection(sourceNodeName: string, sourceOutputIndex: number, targetNodeName: string, targetInputIndex: number): Connection | undefined {
				const sourceNode = this.$store.getters.getNodeByName(sourceNodeName) as INodeUi;
				const targetNode = this.$store.getters.getNodeByName(targetNodeName) as INodeUi;
				if (!sourceNode || !targetNode) {
					return;
				}

				const sourceId = sourceNode.id;
				const targetId = targetNode.id;

				const sourceEndpoint = CanvasHelpers.getOutputEndpointUUID(sourceId, sourceOutputIndex);
				const targetEndpoint = CanvasHelpers.getInputEndpointUUID(targetId, targetInputIndex);

				// @ts-ignore
				const connections = this.instance.getConnections({
					source: sourceId,
					target: targetId,
				}) as Connection[];

				return connections.find((connection: Connection) => {
					const uuids = connection.getUuids();
					return uuids[0] === sourceEndpoint && uuids[1] === targetEndpoint;
				});
			},
			getJSPlumbEndpoints(nodeName: string): Endpoint[] {
				const node = this.$store.getters.getNodeByName(nodeName);
				return this.instance.getEndpoints(node.id);
			},
			getPlusEndpoint(nodeName: string, outputIndex: number): Endpoint | undefined {
				const endpoints = this.getJSPlumbEndpoints(nodeName);
				// @ts-ignore
				return endpoints.find((endpoint: Endpoint) => endpoint.type === 'N8nPlus' && endpoint.__meta && endpoint.__meta.index === outputIndex);
			},
			getIncomingOutgoingConnections(nodeName: string): { incoming: Connection[], outgoing: Connection[] } {
				const node = this.$store.getters.getNodeByName(nodeName);
				// @ts-ignore
				const outgoing = this.instance.getConnections({
					source: node.id,
				}) as Connection[];

				// @ts-ignore
				const incoming = this.instance.getConnections({
					target: node.id,
				}) as Connection[];

				return {
					incoming,
					outgoing,
				};
			},
			onNodeMoved(node: INodeUi) {
				const { incoming, outgoing } = this.getIncomingOutgoingConnections(node.name);

				[...incoming, ...outgoing].forEach((connection: Connection) => {
					CanvasHelpers.showOrHideMidpointArrow(connection);
					CanvasHelpers.showOrHideItemsLabel(connection);
				});
			},
			onNodeRun({ name, data, waiting }: { name: string, data: ITaskData[] | null, waiting: boolean }) {
				const pinData = this.$store.getters.pinData;

				if (pinData && pinData[name]) return;

				const sourceNodeName = name;
				const sourceNode = this.$store.getters.getNodeByName(sourceNodeName);
				const sourceId = sourceNode.id;

				if (data === null || data.length === 0 || waiting) {
					// @ts-ignore
					const outgoing = this.instance.getConnections({
						source: sourceId,
					}) as Connection[];

					outgoing.forEach((connection: Connection) => {
						CanvasHelpers.resetConnection(connection);
					});
					const endpoints = this.getJSPlumbEndpoints(sourceNodeName);
					endpoints.forEach((endpoint: Endpoint) => {
						// @ts-ignore
						if (endpoint.type === 'N8nPlus') {
							(endpoint.endpoint as N8nPlusEndpoint).clearSuccessOutput();
						}
					});

					return;
				}

				const nodeConnections = (this.$store.getters.outgoingConnectionsByNodeName(sourceNodeName) as INodeConnections).main;
				const outputMap = CanvasHelpers.getOutputSummary(data, nodeConnections || []);

				Object.keys(outputMap).forEach((sourceOutputIndex: string) => {
					Object.keys(outputMap[sourceOutputIndex]).forEach((targetNodeName: string) => {
						Object.keys(outputMap[sourceOutputIndex][targetNodeName]).forEach((targetInputIndex: string) => {
							if (targetNodeName) {
								const connection = this.getJSPlumbConnection(sourceNodeName, parseInt(sourceOutputIndex, 10), targetNodeName, parseInt(targetInputIndex, 10));

								if (connection) {
									const output = outputMap[sourceOutputIndex][targetNodeName][targetInputIndex];

									if (!output || !output.total) {
										CanvasHelpers.resetConnection(connection);
									}
									else {
										CanvasHelpers.addConnectionOutputSuccess(connection, output);
									}
								}
							}

							const endpoint = this.getPlusEndpoint(sourceNodeName, parseInt(sourceOutputIndex, 10));
							if (endpoint && endpoint.endpoint) {
								const output = outputMap[sourceOutputIndex][NODE_OUTPUT_DEFAULT_KEY][0];
								if (output && output.total > 0) {
									(endpoint.endpoint as N8nPlusEndpoint).setSuccessOutput(CanvasHelpers.getRunItemsLabel(output));
								}
								else {
									(endpoint.endpoint as N8nPlusEndpoint).clearSuccessOutput();
								}
							}
						});
					});
				});
			},
			removeNode(nodeName: string) {
				if (this.editAllowedCheck() === false) {
					return;
				}

				const node = this.$store.getters.getNodeByName(nodeName) as INodeUi | null;
				if (!node) {
					return;
				}

				// "requiredNodeTypes" are also defined in cli/commands/run.ts
				const requiredNodeTypes = [START_NODE_TYPE];

				if (requiredNodeTypes.includes(node.type)) {
					// The node is of the required type so check first
					// if any node of that type would be left when the
					// current one would get deleted.
					let deleteAllowed = false;
					for (const checkNode of this.nodes) {
						if (checkNode.name === node.name) {
							continue;
						}
						if (requiredNodeTypes.includes(checkNode.type)) {
							deleteAllowed = true;
							break;
						}
					}

					if (deleteAllowed === false) {
						return;
					}
				}

				if (node.type === STICKY_NODE_TYPE) {
					this.$telemetry.track(
						'User deleted workflow note',
						{
							workflow_id: this.$store.getters.workflowId,
							is_welcome_note: node.name === QUICKSTART_NOTE_NAME,
						},
					);
				} else {
					this.$externalHooks().run('node.deleteNode', { node });
					this.$telemetry.track('User deleted node', { node_type: node.type, workflow_id: this.$store.getters.workflowId });
				}

				let waitForNewConnection = false;
				// connect nodes before/after deleted node
				const nodeType: INodeTypeDescription | null = this.$store.getters['nodeTypes/getNodeType'](node.type, node.typeVersion);
				if (nodeType && nodeType.outputs.length === 1
					&& nodeType.inputs.length === 1) {
					const { incoming, outgoing } = this.getIncomingOutgoingConnections(node.name);
					if (incoming.length === 1 && outgoing.length === 1) {
						const conn1 = incoming[0];
						const conn2 = outgoing[0];
						if (conn1.__meta && conn2.__meta) {
							waitForNewConnection = true;
							const sourceNodeName = conn1.__meta.sourceNodeName;
							const sourceNodeOutputIndex = conn1.__meta.sourceOutputIndex;
							const targetNodeName = conn2.__meta.targetNodeName;
							const targetNodeOuputIndex = conn2.__meta.targetOutputIndex;

							setTimeout(() => {
								this.connectTwoNodes(sourceNodeName, sourceNodeOutputIndex, targetNodeName, targetNodeOuputIndex);

								if (waitForNewConnection) {
									this.instance.setSuspendDrawing(false, true);
									waitForNewConnection = false;
								}
							}, 100); // just to make it clear to users that this is a new connection
						}
					}
				}

				setTimeout(() => {
					// Suspend drawing
					this.instance.setSuspendDrawing(true);

					// Remove all endpoints and the connections in jsplumb
					this.instance.removeAllEndpoints(node.id);

					// Remove the draggable
					// @ts-ignore
					this.instance.destroyDraggable(node.id);

					// Remove the connections in data
					this.$store.commit('removeAllNodeConnection', node);

					this.$store.commit('removeNode', node);
					this.$store.commit('clearNodeExecutionData', node.name);

					if (!waitForNewConnection) {
						// Now it can draw again
						this.instance.setSuspendDrawing(false, true);
					}

					// Remove node from selected index if found in it
					this.$store.commit('removeNodeFromSelection', node);

				}, 0); // allow other events to finish like drag stop
			},
			valueChanged(parameterData: IUpdateInformation) {
				if (parameterData.name === 'name' && parameterData.oldValue) {
					// The name changed so we have to take care that
					// the connections get changed.
					this.renameNode(parameterData.oldValue as string, parameterData.value as string);
				}
			},
			async renameNodePrompt(currentName: string) {
				try {
					const promptResponsePromise = this.$prompt(
						this.$locale.baseText('nodeView.prompt.newName') + ':',
						this.$locale.baseText('nodeView.prompt.renameNode') + `: ${currentName}`,
						{
							customClass: 'rename-prompt',
							confirmButtonText: this.$locale.baseText('nodeView.prompt.rename'),
							cancelButtonText: this.$locale.baseText('nodeView.prompt.cancel'),
							inputErrorMessage: this.$locale.baseText('nodeView.prompt.invalidName'),
							inputValue: currentName,
						},
					);

					// Wait till it had time to display
					await Vue.nextTick();

					// Get the input and select the text in it
					const nameInput = document.querySelector('.rename-prompt .el-input__inner') as HTMLInputElement | undefined;
					if (nameInput) {
						nameInput.focus();
						nameInput.select();
					}

					const promptResponse = await promptResponsePromise as MessageBoxInputData;

					this.renameNode(currentName, promptResponse.value);
				} catch (e) { }
			},
			async renameNode(currentName: string, newName: string) {
				if (currentName === newName) {
					return;
				}

				const activeNodeName = this.activeNode && this.activeNode.name;
				const isActive = activeNodeName === currentName;
				if (isActive) {
					this.renamingActive = true;
				}

				// Check if node-name is unique else find one that is
				newName = this.getUniqueNodeName({
					originalName: newName,
				});

				// Rename the node and update the connections
				const workflow = this.getCurrentWorkflow(true);
				workflow.renameNode(currentName, newName);

				// Update also last selected node and execution data
				this.$store.commit('renameNodeSelectedAndExecution', { old: currentName, new: newName });

				// Reset all nodes and connections to load the new ones
				this.deleteEveryEndpoint();

				this.$store.commit('removeAllConnections');
				this.$store.commit('removeAllNodes', { setStateDirty: true });

				// Wait a tick that the old nodes had time to get removed
				await Vue.nextTick();

				// Add the new updated nodes
				await this.addNodes(Object.values(workflow.nodes), workflow.connectionsBySourceNode);

				// Make sure that the node is selected again
				this.deselectAllNodes();
				this.nodeSelectedByName(newName);

				if (isActive) {
					this.$store.commit('setActiveNode', newName);
					this.renamingActive = false;
				}
			},
			deleteEveryEndpoint() {
				// Check as it does not exist on first load
				if (this.instance) {
					try {
						const nodes = this.$store.getters.allNodes as INodeUi[];
						// @ts-ignore
						nodes.forEach((node: INodeUi) => this.instance.destroyDraggable(node.id));

						this.instance.deleteEveryEndpoint();
					} catch (e) { }
				}
			},
			matchCredentials(node: INodeUi) {
				if (!node.credentials) {
					return;
				}
				Object.entries(node.credentials).forEach(([nodeCredentialType, nodeCredentials]: [string, INodeCredentialsDetails]) => {
					const credentialOptions = this.$store.getters['credentials/getCredentialsByType'](nodeCredentialType) as ICredentialsResponse[];

					// Check if workflows applies old credentials style
					if (typeof nodeCredentials === 'string') {
						nodeCredentials = {
							id: null,
							name: nodeCredentials,
						};
						this.credentialsUpdated = true;
					}

					if (nodeCredentials.id) {
						// Check whether the id is matching with a credential
						const credentialsId = nodeCredentials.id.toString(); // due to a fixed bug in the migration UpdateWorkflowCredentials (just sqlite) we have to cast to string and check later if it has been a number
						const credentialsForId = credentialOptions.find((optionData: ICredentialsResponse) =>
							optionData.id === credentialsId,
						);
						if (credentialsForId) {
							if (credentialsForId.name !== nodeCredentials.name || typeof nodeCredentials.id === 'number') {
								node.credentials![nodeCredentialType] = { id: credentialsForId.id, name: credentialsForId.name };
								this.credentialsUpdated = true;
							}
							return;
						}
					}

					// No match for id found or old credentials type used
					node.credentials![nodeCredentialType] = nodeCredentials;

					// check if only one option with the name would exist
					const credentialsForName = credentialOptions.filter((optionData: ICredentialsResponse) => optionData.name === nodeCredentials.name);

					// only one option exists for the name, take it
					if (credentialsForName.length === 1) {
						node.credentials![nodeCredentialType].id = credentialsForName[0].id;
						this.credentialsUpdated = true;
					}
				});
			},
			async addNodes(nodes: INodeUi[], connections?: IConnections) {
				if (!nodes || !nodes.length) {
					return;
				}

				// Before proceeding we must check if all nodes contain the `properties` attribute.
				// Nodes are loaded without this information so we must make sure that all nodes
				// being added have this information.
				await this.loadNodesProperties(nodes.map(node => ({ name: node.type, version: node.typeVersion })));

				// Add the node to the node-list
				let nodeType: INodeTypeDescription | null;
				let foundNodeIssues: INodeIssues | null;
				nodes.forEach((node) => {
					if (!node.id) {
						node.id = uuid();
					}

					nodeType = this.$store.getters['nodeTypes/getNodeType'](node.type, node.typeVersion) as INodeTypeDescription | null;

					// Make sure that some properties always exist
					if (!node.hasOwnProperty('disabled')) {
						node.disabled = false;
					}

					if (!node.hasOwnProperty('parameters')) {
						node.parameters = {};
					}

					// Load the defaul parameter values because only values which differ
					// from the defaults get saved
					if (nodeType !== null) {
						let nodeParameters = null;
						try {
							nodeParameters = NodeHelpers.getNodeParameters(nodeType.properties, node.parameters, true, false, node);
						} catch (e) {
							console.error(this.$locale.baseText('nodeView.thereWasAProblemLoadingTheNodeParametersOfNode') + `: "${node.name}"`); // eslint-disable-line no-console
							console.error(e); // eslint-disable-line no-console
						}
						node.parameters = nodeParameters !== null ? nodeParameters : {};

						// if it's a webhook and the path is empty set the UUID as the default path
						if (node.type === WEBHOOK_NODE_TYPE && node.parameters.path === '') {
							node.parameters.path = node.webhookId as string;
						}
					}

					// check and match credentials, apply new format if old is used
					this.matchCredentials(node);

					foundNodeIssues = this.getNodeIssues(nodeType, node);

					if (foundNodeIssues !== null) {
						node.issues = foundNodeIssues;
					}

					this.$store.commit('addNode', node);
				});

				// Wait for the node to be rendered
				await Vue.nextTick();

				// Suspend drawing
				this.instance.setSuspendDrawing(true);

				// Load the connections
				if (connections !== undefined) {
					let connectionData;
					for (const sourceNode of Object.keys(connections)) {
						for (const type of Object.keys(connections[sourceNode])) {
							for (let sourceIndex = 0; sourceIndex < connections[sourceNode][type].length; sourceIndex++) {
								const outwardConnections = connections[sourceNode][type][sourceIndex];
								if (!outwardConnections) {
									continue;
								}
								outwardConnections.forEach((
									targetData,
								) => {
									connectionData = [
										{
											node: sourceNode,
											type,
											index: sourceIndex,
										},
										{
											node: targetData.node,
											type: targetData.type,
											index: targetData.index,
										},
									] as [IConnection, IConnection];

									this.__addConnection(connectionData, true);
								});
							}
						}
					}
				}

				// Now it can draw again
				this.instance.setSuspendDrawing(false, true);
			},
			async addNodesToWorkflow(data: IWorkflowDataUpdate): Promise<IWorkflowDataUpdate> {
				// Because nodes with the same name maybe already exist, it could
				// be needed that they have to be renamed. Also could it be possible
				// that nodes are not allowd to be created because they have a create
				// limit set. So we would then link the new nodes with the already existing ones.
				// In this object all that nodes get saved in the format:
				//   old-name -> new-name
				const nodeNameTable: {
					[key: string]: string;
				} = {};
				const newNodeNames: string[] = [];

				if (!data.nodes) {
					// No nodes to add
					throw new Error(
						this.$locale.baseText('nodeView.noNodesGivenToAdd'),
					);
				}

				// Get how many of the nodes of the types which have
				// a max limit set already exist
				const nodeTypesCount = this.getNodeTypesMaxCount();

				let oldName: string;
				let newName: string;
				const createNodes: INode[] = [];

				await this.loadNodesProperties(data.nodes.map(node => ({ name: node.type, version: node.typeVersion })));

				data.nodes.forEach(node => {
					if (nodeTypesCount[node.type] !== undefined) {
						if (nodeTypesCount[node.type].exist >= nodeTypesCount[node.type].max) {
							// Node is not allowed to be created so
							// do not add it to the create list but
							// add the name of the existing node
							// that this one gets linked up instead.
							nodeNameTable[node.name] = nodeTypesCount[node.type].nodeNames[0];
							return;
						} else {
							// Node can be created but increment the
							// counter in case multiple ones are
							// supposed to be created
							nodeTypesCount[node.type].exist += 1;
						}
					}

					oldName = node.name;
					newName = this.getUniqueNodeName({
						originalName: node.name,
						additionalUsedNames: newNodeNames,
						type: node.type,
					});

					newNodeNames.push(newName);
					nodeNameTable[oldName] = newName;

					createNodes.push(node);
				});

				// Get only the connections of the nodes that get created
				const newConnections: IConnections = {};
				const currentConnections = data.connections!;
				const createNodeNames = createNodes.map((node) => node.name);
				let sourceNode, type, sourceIndex, connectionIndex, connectionData;
				for (sourceNode of Object.keys(currentConnections)) {
					if (!createNodeNames.includes(sourceNode)) {
						// Node does not get created so skip output connections
						continue;
					}

					const connection: INodeConnections = {};

					for (type of Object.keys(currentConnections[sourceNode])) {
						connection[type] = [];
						for (sourceIndex = 0; sourceIndex < currentConnections[sourceNode][type].length; sourceIndex++) {
							const nodeSourceConnections = [];
							if (currentConnections[sourceNode][type][sourceIndex]) {
								for (connectionIndex = 0; connectionIndex < currentConnections[sourceNode][type][sourceIndex].length; connectionIndex++) {
									connectionData = currentConnections[sourceNode][type][sourceIndex][connectionIndex];
									if (!createNodeNames.includes(connectionData.node)) {
										// Node does not get created so skip input connection
										continue;
									}

									nodeSourceConnections.push(connectionData);
									// Add connection
								}
							}
							connection[type].push(nodeSourceConnections);
						}
					}

					newConnections[sourceNode] = connection;
				}

				// Create a workflow with the new nodes and connections that we can use
				// the rename method
				const tempWorkflow: Workflow = this.getWorkflow(createNodes, newConnections);

				// Rename all the nodes of which the name changed
				for (oldName in nodeNameTable) {
					if (oldName === nodeNameTable[oldName]) {
						// Name did not change so skip
						continue;
					}
					tempWorkflow.renameNode(oldName, nodeNameTable[oldName]);
				}

				// Add the nodes with the changed node names, expressions and connections
				await this.addNodes(Object.values(tempWorkflow.nodes), tempWorkflow.connectionsBySourceNode);

				this.$store.commit('setStateDirty', true);

				return {
					nodes: Object.values(tempWorkflow.nodes),
					connections: tempWorkflow.connectionsBySourceNode,
				};
			},
			getSelectedNodesToSave(): Promise<IWorkflowData> {
				const data: IWorkflowData = {
					nodes: [],
					connections: {},
				};

				// Get data of all the selected noes
				let nodeData;
				const exportNodeNames: string[] = [];

				for (const node of this.$store.getters.getSelectedNodes) {
					try {
						nodeData = this.getNodeDataToSave(node);
						exportNodeNames.push(node.name);
					} catch (e) {
						return Promise.reject(e);
					}

					data.nodes.push(nodeData);
				}

				// Get only connections of exported nodes and ignore all other ones
				let connectionToKeep,
					connections: INodeConnections,
					type: string,
					connectionIndex: number,
					sourceIndex: number,
					connectionData: IConnection,
					typeConnections: INodeConnections;

				data.nodes.forEach((node) => {
					connections = this.$store.getters.outgoingConnectionsByNodeName(node.name);
					if (Object.keys(connections).length === 0) {
						return;
					}

					// Keep only the connection to node which get also exported
					// @ts-ignore
					typeConnections = {};
					for (type of Object.keys(connections)) {
						for (sourceIndex = 0; sourceIndex < connections[type].length; sourceIndex++) {
							connectionToKeep = [];
							for (connectionIndex = 0; connectionIndex < connections[type][sourceIndex].length; connectionIndex++) {
								connectionData = connections[type][sourceIndex][connectionIndex];
								if (exportNodeNames.indexOf(connectionData.node) !== -1) {
									connectionToKeep.push(connectionData);
								}
							}

							if (connectionToKeep.length) {
								if (!typeConnections.hasOwnProperty(type)) {
									typeConnections[type] = [];
								}
								typeConnections[type][sourceIndex] = connectionToKeep;
							}
						}
					}

					if (Object.keys(typeConnections).length) {
						data.connections[node.name] = typeConnections;
					}
				});

				return Promise.resolve(data);
			},
			resetWorkspace() {
				// Reset nodes
				this.deleteEveryEndpoint();

				if (this.executionWaitingForWebhook === true) {
					// Make sure that if there is a waiting test-webhook that
					// it gets removed
					this.restApi().removeTestWebhook(this.$store.getters.workflowId)
						.catch(() => {
							// Ignore all errors
						});
				}

				this.$store.commit('removeAllConnections', { setStateDirty: false });
				this.$store.commit('removeAllNodes', { setStateDirty: false, removePinData: true });

				// Reset workflow execution data
				this.$store.commit('setWorkflowExecutionData', null);
				this.$store.commit('resetAllNodesIssues');
				// vm.$forceUpdate();

				this.$store.commit('setActive', false);
				this.$store.commit('setWorkflowId', PLACEHOLDER_EMPTY_WORKFLOW_ID);
				this.$store.commit('setWorkflowName', { newName: '', setStateDirty: false });
				this.$store.commit('setWorkflowSettings', {});
				this.$store.commit('setWorkflowTagIds', []);

				this.$store.commit('setActiveExecutionId', null);
				this.$store.commit('setExecutingNode', null);
				this.$store.commit('removeActiveAction', 'workflowRunning');
				this.$store.commit('setExecutionWaitingForWebhook', false);

				this.$store.commit('resetSelectedNodes');

				this.$store.commit('setNodeViewOffsetPosition', { newOffset: [0, 0], setStateDirty: false });

				return Promise.resolve();
			},
			async loadActiveWorkflows(): Promise<void> {
				const activeWorkflows = await this.restApi().getActiveWorkflows();
				this.$store.commit('setActiveWorkflows', activeWorkflows);
			},
			async loadNodeTypes(): Promise<void> {
				this.$store.dispatch('nodeTypes/getNodeTypes');
			},
			async loadCredentialTypes(): Promise<void> {
				await this.$store.dispatch('credentials/fetchCredentialTypes', true);
			},
			async loadCredentials(): Promise<void> {
				await this.$store.dispatch('credentials/fetchAllCredentials');
			},
			async loadNodesProperties(nodeInfos: INodeTypeNameVersion[]): Promise<void> {
				const allNodes: INodeTypeDescription[] = this.$store.getters['nodeTypes/allNodeTypes'];

				const nodesToBeFetched: INodeTypeNameVersion[] = [];
				allNodes.forEach(node => {
					const nodeVersions = Array.isArray(node.version) ? node.version : [node.version];
					if (!!nodeInfos.find(n => n.name === node.name && nodeVersions.includes(n.version)) && !node.hasOwnProperty('properties')) {
						nodesToBeFetched.push({
							name: node.name,
							version: Array.isArray(node.version)
								? node.version.slice(-1)[0]
								: node.version,
						});
					}
				});

				if (nodesToBeFetched.length > 0) {
					// Only call API if node information is actually missing
					this.startLoading();
					await this.$store.dispatch('nodeTypes/getNodesInformation', nodesToBeFetched);
					this.stopLoading();
				}
			},
			async onPostMessageReceived(message: MessageEvent) {
				try {
					const json = JSON.parse(message.data);
					if (json && json.command === 'openWorkflow') {
						try {
							await this.importWorkflowExact(json);
						} catch (e) {
							if (window.top) {
								window.top.postMessage(JSON.stringify({ command: 'error', message: this.$locale.baseText('openWorkflow.workflowImportError') }), '*');
							}
							this.$showMessage({
								title: this.$locale.baseText('openWorkflow.workflowImportError'),
								message: (e as Error).message,
								type: 'error',
							});
						}
					}
				} catch (e) {
				}
			},
			async onImportWorkflowDataEvent(data: IDataObject) {
				await this.importWorkflowData(data.data as IWorkflowDataUpdate, undefined, 'file');
			},
			async onImportWorkflowUrlEvent(data: IDataObject) {
				const workflowData = await this.getWorkflowDataFromUrl(data.url as string);
				if (workflowData !== undefined) {
					await this.importWorkflowData(workflowData, undefined, 'url');
				}
			},
			addPinDataConnections(pinData: IPinData) {
				Object.keys(pinData).forEach((nodeName) => {
					const node = this.$store.getters.getNodeByName(nodeName);
					if (!node) {
						return;
					}

					// @ts-ignore
					const connections = this.instance.getConnections({
						source: node.id,
					}) as Connection[];

					connections.forEach((connection) => {
						CanvasHelpers.addConnectionOutputSuccess(connection, {
							total: pinData[nodeName].length,
							iterations: 0,
						});
					});
				});
			},
			removePinDataConnections(pinData: IPinData) {
				Object.keys(pinData).forEach((nodeName) => {
					const node = this.$store.getters.getNodeByName(nodeName);
					if (!node) {
						return;
					}

					// @ts-ignore
					const connections = this.instance.getConnections({
						source: node.id,
					}) as Connection[];

					connections.forEach(CanvasHelpers.resetConnection);
				});
			},
			onToggleNodeCreator({ source, createNodeActive }: { source?: string; createNodeActive: boolean }) {
				this.createNodeActive = createNodeActive;
				this.$externalHooks().run('nodeView.createNodeActiveChanged', { source, createNodeActive });
				this.$telemetry.trackNodesPanel('nodeView.createNodeActiveChanged', { source, createNodeActive, workflow_id: this.$store.getters.workflowId });
			},
			onAddNode({ nodeTypeName, position }: { nodeTypeName: string; position?: [number, number] }) {
				this.addNode(nodeTypeName, { position });
			},
		},

		async mounted() {
			this.$titleReset();
			window.addEventListener('message', this.onPostMessageReceived);
			this.$root.$on('importWorkflowData', this.onImportWorkflowDataEvent);
			this.$root.$on('newWorkflow', this.newWorkflow);
			this.$root.$on('importWorkflowUrl', this.onImportWorkflowUrlEvent);

			this.startLoading();

			const loadPromises = [
				this.loadActiveWorkflows(),
				this.loadCredentials(),
				this.loadCredentialTypes(),
			];

			if (this.$store.getters['nodeTypes/allNodeTypes'].length === 0) {
				loadPromises.push(this.loadNodeTypes());
			}

			try {
				await Promise.all(loadPromises);
			} catch (error) {
				this.$showError(
					error,
					this.$locale.baseText('nodeView.showError.mounted1.title'),
					this.$locale.baseText('nodeView.showError.mounted1.message') + ':',
				);
				return;
			}

			this.instance.ready(async () => {
				try {
					this.initNodeView();
					await this.initView();
					if (window.top) {
						window.top.postMessage(JSON.stringify({ command: 'n8nReady', version: this.$store.getters.versionCli }), '*');
					}
				} catch (error) {
					this.$showError(
						error,
						this.$locale.baseText('nodeView.showError.mounted2.title'),
						this.$locale.baseText('nodeView.showError.mounted2.message') + ':',
					);
				}
				this.stopLoading();

				setTimeout(() => {
					this.$store.dispatch('users/showPersonalizationSurvey');
					this.checkForNewVersions();
					this.addPinDataConnections(this.$store.getters.pinData);
				}, 0);
			});

			this.$externalHooks().run('nodeView.mount');

			if (
				this.currentUser.personalizationAnswers !== null &&
				this.isOnboardingCallPromptFeatureEnabled &&
				getAccountAge(this.currentUser) <= ONBOARDING_PROMPT_TIMEBOX
			) {
				const onboardingResponse = await this.$store.dispatch('ui/getNextOnboardingPrompt');
				const promptTimeout = onboardingResponse.toast_sequence_number === 1 ? FIRST_ONBOARDING_PROMPT_TIMEOUT : 1000;

				if (onboardingResponse.title && onboardingResponse.description) {
					setTimeout(async () => {
						this.$showToast({
							type: 'info',
							title: onboardingResponse.title,
							message: onboardingResponse.description,
							duration: 0,
							customClass: 'clickable',
							closeOnClick: true,
							onClick: () => {
								this.$telemetry.track('user clicked onboarding toast', {
									seq_num: onboardingResponse.toast_sequence_number,
									title: onboardingResponse.title,
									description: onboardingResponse.description,
								});
								this.$store.commit('ui/openModal', ONBOARDING_CALL_SIGNUP_MODAL_KEY, { root: true });
							},
						});
					}, promptTimeout);
				}
			}
			dataPinningEventBus.$on('pin-data', this.addPinDataConnections);
			dataPinningEventBus.$on('unpin-data', this.removePinDataConnections);
		},

		destroyed() {
			this.resetWorkspace();
			this.$store.commit('setStateDirty', false);
			window.removeEventListener('message', this.onPostMessageReceived);
			this.$root.$off('newWorkflow', this.newWorkflow);
			this.$root.$off('importWorkflowData', this.onImportWorkflowDataEvent);
			this.$root.$off('importWorkflowUrl', this.onImportWorkflowUrlEvent);

			dataPinningEventBus.$off('pin-data', this.addPinDataConnections);
			dataPinningEventBus.$off('unpin-data', this.removePinDataConnections);
		},
	});
</script>

<style scoped lang="scss">
.zoom-menu {
	$--zoom-menu-margin: 15;

	position: fixed;
	left: $sidebar-width + $--zoom-menu-margin;
	width: 210px;
	bottom: 44px;
	line-height: 25px;
	color: #444;
	padding-right: 5px;

	&.expanded {
		left: $sidebar-expanded-width + $--zoom-menu-margin;
	}

	button {
		border: var(--border-base);
	}

	>* {
		+* {
			margin-left: var(--spacing-3xs);
		}

		&:hover {
			transform: scale(1.1);
		}
	}
}

.regular-zoom-menu {
	@media (max-width: $breakpoint-2xs) {
		bottom: 90px;
	}
}

.demo-zoom-menu {
	left: 10px;
	bottom: 10px;
}

.node-view-root {
	overflow: hidden;
	background-color: var(--color-canvas-background);
	width: 100%;
	height: 100%;
}

.node-view-wrapper {
	position: fixed;
}

.node-view {
	position: relative;
	width: 100%;
	height: 100%;
	transform-origin: 0 0;
	z-index: -1;
}

.node-view-background {
	background-color: var(--color-canvas-background);
	position: absolute;
	width: 10000px;
	height: 10000px;
	z-index: -2;
}

.move-active {
	cursor: grab;
	cursor: -moz-grab;
	cursor: -webkit-grab;
	touch-action: none;
}

.move-in-process {
	cursor: grabbing;
	cursor: -moz-grabbing;
	cursor: -webkit-grabbing;
	touch-action: none;
}

.workflow-execute-wrapper {
	position: fixed;
	line-height: 65px;
	left: calc(50% - 150px);
	bottom: 30px;
	width: 300px;
	text-align: center;

	>* {
		margin-inline-end: 0.625rem;
	}
}

/* Makes sure that when selected with mouse it does not select text */
.do-not-select *,
.jtk-drag-select * {
	-webkit-touch-callout: none;
	-webkit-user-select: none;
	-khtml-user-select: none;
	-moz-user-select: none;
	-ms-user-select: none;
	user-select: none;
}
</style>

<style lang="scss">
.connection-run-items-label {
	span {
		border-radius: 7px;
		background-color: hsla(var(--color-canvas-background-h), var(--color-canvas-background-s), var(--color-canvas-background-l), .85);
		line-height: 1.3em;
		padding: 0px 3px;
		white-space: nowrap;
		font-size: var(--font-size-s);
		font-weight: var(--font-weight-regular);
		color: var(--color-success);
	}

	.floating {
		position: absolute;
		top: -22px;
		transform: translateX(-50%);
	}
}

.connection-input-name-label {
	position: relative;

	span {
		position: absolute;
		top: -10px;
		left: -60px;
	}
}

.drop-add-node-label {
	color: var(--color-text-dark);
	font-weight: 600;
	font-size: 0.8em;
	text-align: center;
	background-color: #ffffff55;
}

.node-input-endpoint-label,
.node-output-endpoint-label {
	background-color: hsla(var(--color-canvas-background-h), var(--color-canvas-background-s), var(--color-canvas-background-l), .85);
	border-radius: 7px;
	font-size: 0.7em;
	padding: 2px;
	white-space: nowrap;
}

.node-input-endpoint-label {
	text-align: right;
}

.connection-actions {
	&:hover {
		display: block !important;
	}

	>div {
		color: var(--color-foreground-xdark);
		border: 2px solid var(--color-foreground-xdark);
		background-color: var(--color-background-xlight);
		border-radius: var(--border-radius-base);
		height: var(--spacing-l);
		width: var(--spacing-l);
		cursor: pointer;

		display: inline-flex;
		align-items: center;
		justify-content: center;

		position: absolute;
		top: -12px;

		&.add {
			right: 4px;
		}

		&.delete {
			left: 4px;
		}

		svg {
			pointer-events: none;
			font-size: var(--font-size-2xs);
		}

		&:hover {
			border-color: var(--color-primary);
			color: var(--color-primary);
		}
	}
}
</style><|MERGE_RESOLUTION|>--- conflicted
+++ resolved
@@ -1366,10 +1366,10 @@
 					duration: 0,
 				});
 			},
-<<<<<<< HEAD
 
 			async getNewNodeWithDefaultCredential(nodeTypeData: INodeTypeDescription) {
 				const newNodeData: INodeUi = {
+					id: uuid(),
 					name: nodeTypeData.defaults.name as string,
 					type: nodeTypeData.name,
 					typeVersion: Array.isArray(nodeTypeData.version)
@@ -1427,11 +1427,7 @@
 			},
 
 			async injectNode (nodeTypeName: string, options: AddNodeOptions = {}) {
-				const nodeTypeData: INodeTypeDescription | null = this.$store.getters.nodeType(nodeTypeName);
-=======
-			async injectNode(nodeTypeName: string, options: AddNodeOptions = {}) {
 				const nodeTypeData: INodeTypeDescription | null = this.$store.getters['nodeTypes/getNodeType'](nodeTypeName);
->>>>>>> d45bc499
 
 				if (nodeTypeData === null) {
 					this.$showMessage({
@@ -1450,20 +1446,7 @@
 					return;
 				}
 
-<<<<<<< HEAD
 				const newNodeData = await this.getNewNodeWithDefaultCredential(nodeTypeData);
-=======
-				const newNodeData: INodeUi = {
-					id: uuid(),
-					name: nodeTypeData.defaults.name as string,
-					type: nodeTypeData.name,
-					typeVersion: Array.isArray(nodeTypeData.version)
-						? nodeTypeData.version.slice(-1)[0]
-						: nodeTypeData.version,
-					position: [0, 0],
-					parameters: {},
-				};
->>>>>>> d45bc499
 
 				// when pulling new connection from node or injecting into a connection
 				const lastSelectedNode = this.lastSelectedNode;
