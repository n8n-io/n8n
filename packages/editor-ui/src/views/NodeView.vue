<template>
	<div ref="nodeViewRootRef" :class="$style['content']">
		<div
			id="node-view-root"
			class="node-view-root do-not-select"
			data-test-id="node-view-root"
			@dragover="onDragOver"
			@drop="onDrop"
		>
			<div
				v-touch:tap="touchTap"
				class="node-view-wrapper"
				:class="workflowClasses"
				data-test-id="node-view-wrapper"
				@touchstart="mouseDown"
				@touchend="mouseUp"
				@touchmove="canvasPanning.onMouseMove"
				@mousedown="mouseDown"
				@mouseup="mouseUp"
				@contextmenu="onContextMenu"
				@wheel="canvasStore.wheelScroll"
			>
				<div
					id="node-view-background"
					class="node-view-background"
					:style="backgroundStyle"
					data-test-id="node-view-background"
				/>
				<div
					id="node-view"
					ref="nodeViewRef"
					class="node-view"
					:style="workflowStyle"
					data-test-id="node-view"
				>
					<CanvasAddButton
						v-show="showCanvasAddButton"
						ref="canvasAddButton"
						:style="canvasAddButtonStyle"
						:show-tooltip="!containsTrigger && showTriggerMissingTooltip"
						:position="canvasStore.canvasAddButtonPosition"
						data-test-id="canvas-add-button"
						@click="onCanvasAddButtonCLick"
						@hook:mounted="canvasStore.setRecenteredCanvasAddButtonPosition"
					/>
					<Node
						v-for="nodeData in nodesToRender"
						:key="`${nodeData.id}_node`"
						:name="nodeData.name"
						:is-read-only="
							isReadOnlyRoute ||
							readOnlyEnv ||
							!(workflowPermissions.update ?? projectPermissions.workflow.update)
						"
						:instance="instance"
						:is-active="!!activeNode && activeNode.name === nodeData.name"
						:hide-actions="pullConnActive"
						:is-production-execution-preview="isProductionExecutionPreview"
						:workflow="currentWorkflowObject"
						:disable-pointer-events="!canOpenNDV"
						:hide-node-issues="hideNodeIssues"
						@deselect-all-nodes="deselectAllNodes"
						@deselect-node="nodeDeselectedByName"
						@node-selected="nodeSelectedByName"
						@run-workflow="onRunNode"
						@moved="onNodeMoved"
						@run="onNodeRun"
						@remove-node="(name) => removeNode(name, true)"
						@toggle-disable-node="(node) => toggleActivationNodes([node])"
					>
						<template #custom-tooltip>
							<span
								v-text="$locale.baseText('nodeView.canvasAddButton.addATriggerNodeBeforeExecuting')"
							/>
						</template>
					</Node>
					<Sticky
						v-for="stickyData in stickiesToRender"
						:key="`${stickyData.id}_sticky`"
						:name="stickyData.name"
						:workflow="currentWorkflowObject"
						:is-read-only="
							isReadOnlyRoute ||
							readOnlyEnv ||
							!(workflowPermissions.update ?? projectPermissions.workflow.update)
						"
						:instance="instance"
						:is-active="!!activeNode && activeNode.name === stickyData.name"
						:node-view-scale="nodeViewScale"
						:grid-size="GRID_SIZE"
						:hide-actions="pullConnActive"
						@deselect-all-nodes="deselectAllNodes"
						@deselect-node="nodeDeselectedByName"
						@node-selected="nodeSelectedByName"
						@remove-node="(name) => removeNode(name, true)"
					/>
				</div>
			</div>
			<NodeDetailsView
				:workflow-object="currentWorkflowObject"
				:read-only="
					isReadOnlyRoute ||
					readOnlyEnv ||
					!(workflowPermissions.update ?? projectPermissions.workflow.update)
				"
				:renaming="renamingActive"
				:is-production-execution-preview="isProductionExecutionPreview"
				@redraw-node="redrawNode"
				@switch-selected-node="onSwitchSelectedNode"
				@open-connection-node-creator="onOpenConnectionNodeCreator"
				@value-changed="valueChanged"
				@stop-execution="stopExecution"
				@save-keyboard-shortcut="onSaveKeyboardShortcut"
			/>
			<Suspense>
				<div :class="$style.setupCredentialsButtonWrapper">
					<LazySetupWorkflowCredentialsButton />
				</div>
			</Suspense>
			<Suspense>
<<<<<<< HEAD
				<NodeCreation
					v-if="
						!isReadOnlyRoute &&
						!readOnlyEnv &&
						(workflowPermissions.update ?? projectPermissions.workflow.update)
					"
=======
				<LazyNodeCreation
					v-if="!isReadOnlyRoute && !readOnlyEnv"
>>>>>>> 79bccf03
					:create-node-active="createNodeActive"
					:node-view-scale="nodeViewScale"
					@toggle-node-creator="onToggleNodeCreator"
					@add-nodes="onAddNodes"
				/>
			</Suspense>
			<Suspense>
				<LazyCanvasControls />
			</Suspense>
			<Suspense>
				<ContextMenu @action="onContextMenuAction" />
			</Suspense>
			<div
				v-if="
					!isReadOnlyRoute &&
					!readOnlyEnv &&
					(workflowPermissions.update ?? projectPermissions.workflow.update)
				"
				class="workflow-execute-wrapper"
			>
				<span
					v-if="!isManualChatOnly"
					@mouseenter="showTriggerMissingToltip(true)"
					@mouseleave="showTriggerMissingToltip(false)"
					@click="onRunContainerClick"
				>
					<KeyboardShortcutTooltip
						:label="runButtonText"
						:shortcut="{ metaKey: true, keys: ['↵'] }"
					>
						<n8n-button
							:loading="workflowRunning"
							:label="runButtonText"
							size="large"
							icon="flask"
							type="primary"
							:disabled="isExecutionDisabled"
							data-test-id="execute-workflow-button"
							@click.stop="onRunWorkflow"
						/>
					</KeyboardShortcutTooltip>
				</span>

				<n8n-button
					v-if="containsChatNodes"
					label="Chat"
					size="large"
					icon="comment"
					type="primary"
					data-test-id="workflow-chat-button"
					@click.stop="onOpenChat"
				/>

				<n8n-icon-button
					v-if="workflowRunning === true && !executionWaitingForWebhook"
					icon="stop"
					size="large"
					class="stop-execution"
					type="secondary"
					:title="
						stopExecutionInProgress
							? $locale.baseText('nodeView.stoppingCurrentExecution')
							: $locale.baseText('nodeView.stopCurrentExecution')
					"
					:loading="stopExecutionInProgress"
					data-test-id="stop-execution-button"
					@click.stop="stopExecution"
				/>

				<n8n-icon-button
					v-if="workflowRunning === true && executionWaitingForWebhook === true"
					class="stop-execution"
					icon="stop"
					size="large"
					:title="$locale.baseText('nodeView.stopWaitingForWebhookCall')"
					type="secondary"
					data-test-id="stop-execution-waiting-for-webhook-button"
					@click.stop="stopWaitingForWebhook"
				/>

				<n8n-icon-button
					v-if="workflowExecution && !workflowRunning && !allTriggersDisabled"
					:title="$locale.baseText('nodeView.deletesTheCurrentExecutionData')"
					icon="trash"
					size="large"
					data-test-id="clear-execution-data-button"
					@click.stop="clearExecutionData"
				/>
			</div>
		</div>
	</div>
</template>

<script lang="ts">
import { defineAsyncComponent, defineComponent, nextTick, ref } from 'vue';
import { mapStores, storeToRefs } from 'pinia';

import type {
	Endpoint,
	Connection,
	ConnectionEstablishedParams,
	BeforeDropParams,
	ConnectionDetachedParams,
	ConnectionMovedParams,
	ComponentParameters,
} from '@jsplumb/core';
import {
	EVENT_CONNECTION,
	EVENT_CONNECTION_DETACHED,
	EVENT_CONNECTION_MOVED,
	INTERCEPT_BEFORE_DROP,
} from '@jsplumb/core';
import type { NotificationHandle } from 'element-plus';

import {
	MAIN_HEADER_TABS,
	MODAL_CANCEL,
	MODAL_CONFIRM,
	PLACEHOLDER_EMPTY_WORKFLOW_ID,
	QUICKSTART_NOTE_NAME,
	START_NODE_TYPE,
	STICKY_NODE_TYPE,
	VIEWS,
	TRIGGER_NODE_CREATOR_VIEW,
	EnterpriseEditionFeature,
	REGULAR_NODE_CREATOR_VIEW,
	NODE_CREATOR_OPEN_SOURCES,
	CHAT_TRIGGER_NODE_TYPE,
	MANUAL_CHAT_TRIGGER_NODE_TYPE,
	WORKFLOW_LM_CHAT_MODAL_KEY,
	AI_NODE_CREATOR_VIEW,
	DRAG_EVENT_DATA_KEY,
	UPDATE_WEBHOOK_ID_NODE_TYPES,
	CANVAS_AUTO_ADD_MANUAL_TRIGGER_EXPERIMENT,
	VALID_WORKFLOW_IMPORT_URL_REGEX,
} from '@/constants';

import useGlobalLinkActions from '@/composables/useGlobalLinkActions';
import { useNodeHelpers } from '@/composables/useNodeHelpers';
import useCanvasMouseSelect from '@/composables/useCanvasMouseSelect';
import { useExecutionDebugging } from '@/composables/useExecutionDebugging';
import { useTitleChange } from '@/composables/useTitleChange';
import { useDataSchema } from '@/composables/useDataSchema';
import { type ContextMenuAction, useContextMenu } from '@/composables/useContextMenu';
import { useUniqueNodeName } from '@/composables/useUniqueNodeName';
import { useI18n } from '@/composables/useI18n';
import { useMessage } from '@/composables/useMessage';
import { useToast } from '@/composables/useToast';

import NodeDetailsView from '@/components/NodeDetailsView.vue';
import ContextMenu from '@/components/ContextMenu/ContextMenu.vue';
import Node from '@/components/Node.vue';
import Sticky from '@/components/Sticky.vue';
import CanvasAddButton from './CanvasAddButton.vue';
import KeyboardShortcutTooltip from '@/components/KeyboardShortcutTooltip.vue';
import { v4 as uuid } from 'uuid';
import type {
	IConnection,
	IConnections,
	IDataObject,
	ExecutionSummary,
	INode,
	INodeConnections,
	INodeInputConfiguration,
	INodeTypeDescription,
	ITaskData,
	ITelemetryTrackProperties,
	IWorkflowBase,
	Workflow,
	ConnectionTypes,
	INodeOutputConfiguration,
	IRun,
} from 'n8n-workflow';
import {
	deepCopy,
	jsonParse,
	NodeConnectionType,
	nodeConnectionTypes,
	NodeHelpers,
	TelemetryHelpers,
} from 'n8n-workflow';
import type {
	NewConnectionInfo,
	IExecutionResponse,
	IWorkflowDb,
	IWorkflowData,
	INodeUi,
	IUpdateInformation,
	IWorkflowDataUpdate,
	XYPosition,
	ITag,
	INewWorkflowData,
	IWorkflowTemplate,
	IWorkflowToShare,
	IUser,
	INodeUpdatePropertiesInformation,
	NodeCreatorOpenSource,
	AddedNodesAndConnections,
	ToggleNodeCreatorOptions,
	IPushDataExecutionFinished,
	NodeFilterType,
} from '@/Interface';

import { type RouteLocation, useRouter } from 'vue-router';
import { dataPinningEventBus, nodeViewEventBus } from '@/event-bus';
import { useCanvasStore } from '@/stores/canvas.store';
import { useCredentialsStore } from '@/stores/credentials.store';
import { useEnvironmentsStore } from '@/stores/environments.ee.store';
import { useExternalSecretsStore } from '@/stores/externalSecrets.ee.store';
import { useHistoryStore } from '@/stores/history.store';
import { useNDVStore } from '@/stores/ndv.store';
import { useNodeCreatorStore } from '@/stores/nodeCreator.store';
import { useNodeTypesStore } from '@/stores/nodeTypes.store';
import { usePushConnectionStore } from '@/stores/pushConnection.store';
import { useRootStore } from '@/stores/root.store';
import { useSettingsStore } from '@/stores/settings.store';
import { useTagsStore } from '@/stores/tags.store';
import { useTemplatesStore } from '@/stores/templates.store';
import { useUIStore } from '@/stores/ui.store';
import { useUsersStore } from '@/stores/users.store';
import { useWorkflowsEEStore } from '@/stores/workflows.ee.store';
import { useWorkflowsStore } from '@/stores/workflows.store';
import * as NodeViewUtils from '@/utils/nodeViewUtils';
import { getConnectionInfo, getNodeViewTab } from '@/utils/canvasUtils';
import {
	AddConnectionCommand,
	MoveNodeCommand,
	RemoveConnectionCommand,
	RemoveNodeCommand,
	RenameNodeCommand,
	historyBus,
} from '@/models/history';
import type { BrowserJsPlumbInstance } from '@jsplumb/browser-ui';
import {
	EVENT_ENDPOINT_MOUSEOVER,
	EVENT_ENDPOINT_MOUSEOUT,
	EVENT_DRAG_MOVE,
	EVENT_CONNECTION_DRAG,
	EVENT_CONNECTION_ABORT,
	EVENT_CONNECTION_MOUSEOUT,
	EVENT_CONNECTION_MOUSEOVER,
	ready,
} from '@jsplumb/browser-ui';
import type { N8nPlusEndpoint } from '@/plugins/jsplumb/N8nPlusEndpointType';
import {
	N8nPlusEndpointType,
	EVENT_PLUS_ENDPOINT_CLICK,
} from '@/plugins/jsplumb/N8nPlusEndpointType';
import type { N8nAddInputEndpoint } from '@/plugins/jsplumb/N8nAddInputEndpointType';
import {
	EVENT_ADD_INPUT_ENDPOINT_CLICK,
	N8nAddInputEndpointType,
} from '@/plugins/jsplumb/N8nAddInputEndpointType';
import { sourceControlEventBus } from '@/event-bus/source-control';
import {
	getConnectorPaintStyleData,
	OVERLAY_ENDPOINT_ARROW_ID,
	getEndpointScope,
} from '@/utils/nodeViewUtils';
import { useViewStacks } from '@/components/Node/NodeCreator/composables/useViewStacks';
import { useExternalHooks } from '@/composables/useExternalHooks';
import { useClipboard } from '@/composables/useClipboard';
import { usePinnedData } from '@/composables/usePinnedData';
import { useSourceControlStore } from '@/stores/sourceControl.store';
import { useDeviceSupport } from 'n8n-design-system';
import { useDebounce } from '@/composables/useDebounce';
import { useExecutionsStore } from '@/stores/executions.store';
import { useCanvasPanning } from '@/composables/useCanvasPanning';
import { isPresent, tryToParseNumber } from '@/utils/typesUtils';
import { useWorkflowHelpers } from '@/composables/useWorkflowHelpers';
import { useRunWorkflow } from '@/composables/useRunWorkflow';
import { useProjectsStore } from '@/stores/projects.store';
import type { ProjectSharingData } from '@/types/projects.types';
import { isJSPlumbEndpointElement, isJSPlumbConnection } from '@/utils/typeGuards';
import { usePostHog } from '@/stores/posthog.store';
import { useNpsSurveyStore } from '@/stores/npsSurvey.store';
import { getResourcePermissions } from '@/permissions';

interface AddNodeOptions {
	position?: XYPosition;
	dragAndDrop?: boolean;
	name?: string;
}

const LazyNodeCreation = defineAsyncComponent(
	async () => await import('@/components/Node/NodeCreation.vue'),
);
const LazyCanvasControls = defineAsyncComponent(
	async () => await import('@/components/CanvasControls.vue'),
);
const LazySetupWorkflowCredentialsButton = defineAsyncComponent(
	async () =>
		await import('@/components/SetupWorkflowCredentialsButton/SetupWorkflowCredentialsButton.vue'),
);

export default defineComponent({
	name: 'NodeView',
	components: {
		NodeDetailsView,
		Node,
		Sticky,
		CanvasAddButton,
		KeyboardShortcutTooltip,
		LazyNodeCreation,
		LazyCanvasControls,
		ContextMenu,
		LazySetupWorkflowCredentialsButton,
	},
	async beforeRouteLeave(to, from, next) {
		if (
			getNodeViewTab(to) === MAIN_HEADER_TABS.EXECUTIONS ||
			from.name === VIEWS.TEMPLATE_IMPORT ||
			(getNodeViewTab(to) === MAIN_HEADER_TABS.WORKFLOW && from.name === VIEWS.EXECUTION_DEBUG)
		) {
			next();
			return;
		}
		if (
			this.uiStore.stateIsDirty &&
			!this.readOnlyEnv &&
			!this.isReadOnlyRoute &&
			(this.workflowPermissions.update ?? this.projectPermissions.workflow.update)
		) {
			const confirmModal = await this.confirm(
				this.$locale.baseText('generic.unsavedWork.confirmMessage.message'),
				{
					title: this.$locale.baseText('generic.unsavedWork.confirmMessage.headline'),
					type: 'warning',
					confirmButtonText: this.$locale.baseText(
						'generic.unsavedWork.confirmMessage.confirmButtonText',
					),
					cancelButtonText: this.$locale.baseText(
						'generic.unsavedWork.confirmMessage.cancelButtonText',
					),
					showClose: true,
				},
			);
			if (confirmModal === MODAL_CONFIRM) {
				// Make sure workflow id is empty when leaving the editor
				this.workflowsStore.setWorkflowId(PLACEHOLDER_EMPTY_WORKFLOW_ID);
				const saved = await this.workflowHelpers.saveCurrentWorkflow({}, false);
				if (saved) {
					await this.npsSurveyStore.fetchPromptsData();
				}
				this.uiStore.stateIsDirty = false;

				if (from.name === VIEWS.NEW_WORKFLOW) {
					// Replace the current route with the new workflow route
					// before navigating to the new route when saving new workflow.
					await this.$router.replace({
						name: VIEWS.WORKFLOW,
						params: { name: this.currentWorkflow },
					});

					await this.$router.push(to);
				} else {
					next();
				}
			} else if (confirmModal === MODAL_CANCEL) {
				this.workflowsStore.setWorkflowId(PLACEHOLDER_EMPTY_WORKFLOW_ID);
				this.resetWorkspace();
				this.uiStore.stateIsDirty = false;
				next();
			}
		} else {
			next();
		}
	},
	setup() {
		const nodeViewRootRef = ref<HTMLElement | null>(null);
		const nodeViewRef = ref<HTMLElement | null>(null);
		const onMouseMoveEnd = ref<((e: MouseEvent | TouchEvent) => void) | null>(null);
		const router = useRouter();

		const ndvStore = useNDVStore();
		const externalHooks = useExternalHooks();
		const locale = useI18n();
		const contextMenu = useContextMenu();
		const dataSchema = useDataSchema();
		const nodeHelpers = useNodeHelpers();
		const clipboard = useClipboard();
		const { activeNode } = storeToRefs(ndvStore);
		const pinnedData = usePinnedData(activeNode);
		const deviceSupport = useDeviceSupport();
		const { callDebounced } = useDebounce();
		const canvasPanning = useCanvasPanning(nodeViewRootRef, { onMouseMoveEnd });
		const workflowHelpers = useWorkflowHelpers({ router });
		const { runWorkflow, stopCurrentExecution } = useRunWorkflow({ router });

		return {
			locale,
			contextMenu,
			dataSchema,
			nodeHelpers,
			externalHooks,
			clipboard,
			pinnedData,
			deviceSupport,
			canvasPanning,
			nodeViewRootRef,
			nodeViewRef,
			onMouseMoveEnd,
			workflowHelpers,
			runWorkflow,
			stopCurrentExecution,
			callDebounced,
			...useCanvasMouseSelect(),
			...useGlobalLinkActions(),
			...useTitleChange(),
			...useToast(),
			...useMessage(),
			...useUniqueNodeName(),
			...useExecutionDebugging(),
		};
	},
	data() {
		return {
			GRID_SIZE: NodeViewUtils.GRID_SIZE,
			STICKY_NODE_TYPE,
			createNodeActive: false,
			lastClickPosition: [450, 450] as XYPosition,
			ctrlKeyPressed: false,
			moveCanvasKeyPressed: false,
			stopExecutionInProgress: false,
			blankRedirect: false,
			pullConnActive: false,
			dropPrevented: false,
			connectionDragScope: {
				type: null,
				connection: null,
			} as { type: string | null; connection: 'source' | 'target' | null },
			renamingActive: false,
			showStickyButton: false,
			isExecutionPreview: false,
			showTriggerMissingTooltip: false,
			workflowData: null as INewWorkflowData | null,
			activeConnection: null as null | Connection,
			enterTimer: undefined as undefined | ReturnType<typeof setTimeout>,
			exitTimer: undefined as undefined | ReturnType<typeof setTimeout>,
			readOnlyNotification: null as null | NotificationHandle,
			// jsplumb automatically deletes all loose connections which is in turn recorded
			// in undo history as a user action.
			// This should prevent automatically removed connections from populating undo stack
			suspendRecordingDetachedConnections: false,
			NODE_CREATOR_OPEN_SOURCES,
			eventsAttached: false,
			unloadTimeout: undefined as undefined | ReturnType<typeof setTimeout>,
			canOpenNDV: true,
			hideNodeIssues: false,
		};
	},
	computed: {
		...mapStores(
			useCanvasStore,
			useTagsStore,
			useCredentialsStore,
			useNodeCreatorStore,
			useNodeTypesStore,
			useNDVStore,
			useRootStore,
			useSettingsStore,
			useTemplatesStore,
			useUIStore,
			useWorkflowsStore,
			useUsersStore,
			useNodeCreatorStore,
			useEnvironmentsStore,
			useWorkflowsEEStore,
			useHistoryStore,
			useExternalSecretsStore,
			usePushConnectionStore,
			useSourceControlStore,
			useExecutionsStore,
			useProjectsStore,
			useNpsSurveyStore,
		),
		nativelyNumberSuffixedDefaults(): string[] {
			return this.nodeTypesStore.nativelyNumberSuffixedDefaults;
		},
		currentUser(): IUser | null {
			return this.usersStore.currentUser;
		},
		activeNode(): INodeUi | null {
			return this.ndvStore.activeNode;
		},
		executionWaitingForWebhook(): boolean {
			return this.workflowsStore.executionWaitingForWebhook;
		},
		isDemo(): boolean {
			return this.$route.name === VIEWS.DEMO;
		},
		showCanvasAddButton(): boolean {
			return (
				!this.isLoading &&
				!this.containsTrigger &&
				!this.isDemo &&
				!this.readOnlyEnv &&
				(this.workflowPermissions.update ?? this.projectPermissions.workflow.update)
			);
		},
		lastSelectedNode(): INodeUi | null {
			return this.uiStore.getLastSelectedNode;
		},
		nodes(): INodeUi[] {
			return this.workflowsStore.allNodes;
		},
		nodesToRender(): INodeUi[] {
			return this.workflowsStore.allNodes.filter((node) => node.type !== STICKY_NODE_TYPE);
		},
		stickiesToRender(): INodeUi[] {
			return this.workflowsStore.allNodes.filter((node) => node.type === STICKY_NODE_TYPE);
		},
		runButtonText(): string {
			if (!this.workflowRunning) {
				return this.$locale.baseText('nodeView.runButtonText.executeWorkflow');
			}

			if (this.executionWaitingForWebhook) {
				return this.$locale.baseText('nodeView.runButtonText.waitingForTriggerEvent');
			}

			return this.$locale.baseText('nodeView.runButtonText.executingWorkflow');
		},
		workflowStyle() {
			const offsetPosition = this.uiStore.nodeViewOffsetPosition;
			return {
				left: offsetPosition[0] + 'px',
				top: offsetPosition[1] + 'px',
			};
		},
		canvasAddButtonStyle() {
			return {
				'pointer-events': this.createNodeActive ? 'none' : 'all',
			};
		},
		backgroundStyle() {
			return NodeViewUtils.getBackgroundStyles(
				this.nodeViewScale,
				this.uiStore.nodeViewOffsetPosition,
				this.isExecutionPreview ||
					!(this.workflowPermissions.update ?? this.projectPermissions.workflow.update),
			);
		},
		workflowClasses() {
			const returnClasses = [];
			if (this.ctrlKeyPressed || this.moveCanvasKeyPressed) {
				if (this.uiStore.nodeViewMoveInProgress) {
					returnClasses.push('move-in-process');
				} else {
					returnClasses.push('move-active');
				}
			}
			if (this.selectActive || this.ctrlKeyPressed || this.moveCanvasKeyPressed) {
				// Makes sure that nothing gets selected while select or move is active
				returnClasses.push('do-not-select');
			}

			if (this.connectionDragScope.type) {
				returnClasses.push('connection-drag-scope-active');
				returnClasses.push(`connection-drag-scope-active-type-${this.connectionDragScope.type}`);
				returnClasses.push(
					`connection-drag-scope-active-connection-${this.connectionDragScope.connection}`,
				);
			}

			return returnClasses;
		},
		workflowExecution(): IExecutionResponse | null {
			return this.workflowsStore.getWorkflowExecution;
		},
		workflowRunning(): boolean {
			return this.uiStore.isActionActive.workflowRunning;
		},
		currentWorkflow(): string {
			return this.$route.params.name?.toString() || this.workflowsStore.workflowId;
		},
		workflowName(): string {
			return this.workflowsStore.workflowName;
		},
		allTriggersDisabled(): boolean {
			const disabledTriggerNodes = this.triggerNodes.filter((node) => node.disabled);
			return disabledTriggerNodes.length === this.triggerNodes.length;
		},
		triggerNodes(): INodeUi[] {
			return this.nodes.filter(
				(node) => node.type === START_NODE_TYPE || this.nodeTypesStore.isTriggerNode(node.type),
			);
		},
		containsTrigger(): boolean {
			return this.triggerNodes.length > 0;
		},
		containsChatNodes(): boolean {
			return (
				!this.executionWaitingForWebhook &&
				!!this.nodes.find(
					(node) =>
						[MANUAL_CHAT_TRIGGER_NODE_TYPE, CHAT_TRIGGER_NODE_TYPE].includes(node.type) &&
						node.disabled !== true,
				)
			);
		},
		isManualChatOnly(): boolean {
			if (!this.canvasChatNode) return false;

			return this.containsChatNodes && this.triggerNodes.length === 1 && !this.pinnedChatNodeData;
		},
		canvasChatNode() {
			return this.nodes.find((node) => node.type === CHAT_TRIGGER_NODE_TYPE);
		},
		pinnedChatNodeData() {
			if (!this.canvasChatNode) return null;

			return this.workflowsStore.pinDataByNodeName(this.canvasChatNode.name);
		},
		isExecutionDisabled(): boolean {
			if (
				this.containsChatNodes &&
				this.triggerNodes.every((node) => node.disabled || node.type === CHAT_TRIGGER_NODE_TYPE) &&
				!this.pinnedChatNodeData
			) {
				return true;
			}
			return !this.containsTrigger || this.allTriggersDisabled;
		},
		getNodeViewOffsetPosition(): XYPosition {
			return this.uiStore.nodeViewOffsetPosition;
		},
		nodeViewScale(): number {
			return this.canvasStore.nodeViewScale;
		},
		instance(): BrowserJsPlumbInstance {
			return this.canvasStore.jsPlumbInstance;
		},
		isLoading(): boolean {
			return this.canvasStore.isLoading;
		},
		currentWorkflowObject(): Workflow {
			return this.workflowsStore.getCurrentWorkflow();
		},
		readOnlyEnv(): boolean {
			return this.sourceControlStore.preferences.branchReadOnly;
		},
		isReadOnlyRoute() {
			return this.$route?.meta?.readOnlyCanvas === true;
		},
		isProductionExecutionPreview(): boolean {
			return this.nodeHelpers.isProductionExecutionPreview.value;
		},
		workflowPermissions() {
			return getResourcePermissions(
				this.workflowsStore.getWorkflowById(this.currentWorkflow)?.scopes,
			).workflow;
		},
		projectPermissions() {
			const project = this.$route.query?.projectId
				? this.projectsStore.myProjects.find((p) => p.id === this.$route.query.projectId)
				: this.projectsStore.currentProject ?? this.projectsStore.personalProject;
			return getResourcePermissions(project?.scopes);
		},
	},
	watch: {
		// Listen to route changes and load the workflow accordingly
		async $route(to: RouteLocation, from: RouteLocation) {
			await this.readOnlyEnvRouteCheck();

			const currentTab = getNodeViewTab(to);
			const nodeViewNotInitialized = !this.uiStore.nodeViewInitialized;
			let workflowChanged =
				from.params.name !== to.params.name &&
				// Both 'new' and __EMPTY__ are new workflow names, so ignore them when detecting if wf changed
				!(from.params.name === 'new' && this.currentWorkflow === PLACEHOLDER_EMPTY_WORKFLOW_ID) &&
				!(from.name === VIEWS.NEW_WORKFLOW) &&
				// Also ignore if workflow id changes when saving new workflow
				to.params.action !== 'workflowSave';
			const isOpeningTemplate = to.name === VIEWS.TEMPLATE_IMPORT;

			// When entering this tab:
			if (currentTab === MAIN_HEADER_TABS.WORKFLOW || isOpeningTemplate) {
				if (workflowChanged || nodeViewNotInitialized || isOpeningTemplate) {
					this.canvasStore.startLoading();
					if (nodeViewNotInitialized) {
						const previousDirtyState = this.uiStore.stateIsDirty;
						this.resetWorkspace();
						this.uiStore.stateIsDirty = previousDirtyState;
					}
					await this.initView();
					this.canvasStore.stopLoading();
					if (this.blankRedirect) {
						this.blankRedirect = false;
					}
				}
				await this.checkAndInitDebugMode();
			}
			// Also, when landing on executions tab, check if workflow data is changed
			if (currentTab === MAIN_HEADER_TABS.EXECUTIONS) {
				workflowChanged =
					from.params.name !== to.params.name &&
					!(to.params.name === 'new' && from.params.name === undefined);
				if (workflowChanged) {
					// This will trigger node view to update next time workflow tab is opened
					this.uiStore.nodeViewInitialized = false;
				}
			}
		},
		activeNode() {
			// When a node gets set as active deactivate the create-menu
			this.createNodeActive = false;
		},
		containsTrigger(containsTrigger) {
			// Re-center CanvasAddButton if there's no triggers
			if (containsTrigger === false)
				this.canvasStore.setRecenteredCanvasAddButtonPosition(this.getNodeViewOffsetPosition);
		},
		nodeViewScale(newScale) {
			const elementRef = this.nodeViewRef;
			if (elementRef) {
				elementRef.style.transform = `scale(${newScale})`;
			}
		},
	},
	errorCaptured: (err) => {
		console.error('errorCaptured');
		console.error(err);
	},
	async mounted() {
		// To be refactored (unref) when migrating to composition API
		this.onMouseMoveEnd = this.mouseUp;
		this.initializeCanvasMouseSelect();

		this.resetWorkspace();

		if (!this.nodeViewRef) {
			this.showError(
				new Error('NodeView reference not found'),
				this.$locale.baseText('nodeView.showError.mounted1.title'),
				this.$locale.baseText('nodeView.showError.mounted1.message') + ':',
			);
			return;
		}
		this.canvasStore.initInstance(this.nodeViewRef);
		this.titleReset();

		window.addEventListener('message', this.onPostMessageReceived);

		this.clipboard.onPaste.value = this.onClipboardPasteEvent;

		this.canvasStore.startLoading();

		const loadPromises = (() => {
			if (this.settingsStore.isPreviewMode && this.isDemo) return [];
			const promises = [this.loadActiveWorkflows(), this.loadCredentialTypes()];
			if (this.settingsStore.isEnterpriseFeatureEnabled[EnterpriseEditionFeature.Variables]) {
				promises.push(this.loadVariables());
			}
			if (this.settingsStore.isEnterpriseFeatureEnabled[EnterpriseEditionFeature.ExternalSecrets]) {
				promises.push(this.loadSecrets());
			}
			return promises;
		})();

		if (this.nodeTypesStore.allNodeTypes.length === 0) {
			loadPromises.push(this.loadNodeTypes());
		}

		try {
			await Promise.all(loadPromises);
		} catch (error) {
			this.showError(
				error,
				this.$locale.baseText('nodeView.showError.mounted1.title'),
				this.$locale.baseText('nodeView.showError.mounted1.message') + ':',
			);
			return;
		}

		ready(async () => {
			try {
				try {
					this.bindCanvasEvents();
				} catch {} // This will break if mounted after jsplumb has been initiated from executions preview, so continue if it breaks
				await this.initView();
				if (window.parent) {
					window.parent.postMessage(
						JSON.stringify({ command: 'n8nReady', version: this.rootStore.versionCli }),
						'*',
					);
				}
			} catch (error) {
				this.showError(
					error,
					this.$locale.baseText('nodeView.showError.mounted2.title'),
					this.$locale.baseText('nodeView.showError.mounted2.message') + ':',
				);
			}
			this.canvasStore.stopLoading();

			setTimeout(() => {
				void this.usersStore.showPersonalizationSurvey();
				this.nodeHelpers.addPinDataConnections(this.workflowsStore.pinnedWorkflowData);
			}, 0);
		});

		// TODO: This currently breaks since front-end hooks are still not updated to work with pinia store
		void this.externalHooks.run('nodeView.mount').catch(() => {});

		sourceControlEventBus.on('pull', this.onSourceControlPull);

		this.registerCustomAction({
			key: 'openNodeDetail',
			action: ({ node }: { node: string }) => {
				this.nodeSelectedByName(node, true);
			},
		});

		this.registerCustomAction({
			key: 'openSelectiveNodeCreator',
			action: this.openSelectiveNodeCreator,
		});

		this.registerCustomAction({
			key: 'showNodeCreator',
			action: () => {
				this.ndvStore.activeNodeName = null;

				void this.$nextTick(() => {
					this.showTriggerCreator(NODE_CREATOR_OPEN_SOURCES.TAB);
				});
			},
		});

		await this.readOnlyEnvRouteCheck();
		this.canvasStore.isDemo = this.isDemo;
	},
	activated() {
		const openSideMenu = this.uiStore.addFirstStepOnLoad;
		if (openSideMenu) {
			this.showTriggerCreator(NODE_CREATOR_OPEN_SOURCES.TRIGGER_PLACEHOLDER_BUTTON);
		}
		this.uiStore.addFirstStepOnLoad = false;
		this.bindCanvasEvents();
		document.addEventListener('keydown', this.keyDown);
		document.addEventListener('keyup', this.keyUp);
		window.addEventListener('message', this.onPostMessageReceived);
		window.addEventListener('pageshow', this.onPageShow);

		nodeViewEventBus.on('newWorkflow', this.newWorkflow);
		nodeViewEventBus.on('importWorkflowData', this.onImportWorkflowDataEvent);
		nodeViewEventBus.on('importWorkflowUrl', this.onImportWorkflowUrlEvent);
		nodeViewEventBus.on('openChat', this.onOpenChat);
		historyBus.on('nodeMove', this.onMoveNode);
		historyBus.on('revertAddNode', this.onRevertAddNode);
		historyBus.on('revertRemoveNode', this.onRevertRemoveNode);
		historyBus.on('revertAddConnection', this.onRevertAddConnection);
		historyBus.on('revertRemoveConnection', this.onRevertRemoveConnection);
		historyBus.on('revertRenameNode', this.onRevertNameChange);
		historyBus.on('enableNodeToggle', this.onRevertEnableToggle);

		dataPinningEventBus.on('pin-data', this.nodeHelpers.addPinDataConnections);
		dataPinningEventBus.on('unpin-data', this.nodeHelpers.removePinDataConnections);
		nodeViewEventBus.on('saveWorkflow', this.saveCurrentWorkflowExternal);

		this.canvasStore.isDemo = this.isDemo;
	},
	deactivated() {
		this.unbindCanvasEvents();
		document.removeEventListener('keydown', this.keyDown);
		document.removeEventListener('keyup', this.keyUp);
		window.removeEventListener('message', this.onPostMessageReceived);
		window.removeEventListener('beforeunload', this.onBeforeUnload);
		window.removeEventListener('pageshow', this.onPageShow);

		nodeViewEventBus.off('newWorkflow', this.newWorkflow);
		nodeViewEventBus.off('importWorkflowData', this.onImportWorkflowDataEvent);
		nodeViewEventBus.off('importWorkflowUrl', this.onImportWorkflowUrlEvent);
		nodeViewEventBus.off('openChat', this.onOpenChat);
		historyBus.off('nodeMove', this.onMoveNode);
		historyBus.off('revertAddNode', this.onRevertAddNode);
		historyBus.off('revertRemoveNode', this.onRevertRemoveNode);
		historyBus.off('revertAddConnection', this.onRevertAddConnection);
		historyBus.off('revertRemoveConnection', this.onRevertRemoveConnection);
		historyBus.off('revertRenameNode', this.onRevertNameChange);
		historyBus.off('enableNodeToggle', this.onRevertEnableToggle);

		dataPinningEventBus.off('pin-data', this.nodeHelpers.addPinDataConnections);
		dataPinningEventBus.off('unpin-data', this.nodeHelpers.removePinDataConnections);
		nodeViewEventBus.off('saveWorkflow', this.saveCurrentWorkflowExternal);
	},
	beforeMount() {
		if (!this.isDemo) {
			this.pushStore.pushConnect();
		}
	},
	beforeUnmount() {
		// Make sure the event listeners get removed again else we
		// could add up with them registered multiple times
		document.removeEventListener('keydown', this.keyDown);
		document.removeEventListener('keyup', this.keyUp);
		this.unregisterCustomAction('showNodeCreator');
		this.unregisterCustomAction('openNodeDetail');
		this.unregisterCustomAction('openSelectiveNodeCreator');

		if (!this.isDemo) {
			this.pushStore.pushDisconnect();
		}

		this.resetWorkspace();
		this.instance.unbind();
		this.instance.destroy();
		this.uiStore.stateIsDirty = false;
		this.workflowsStore.resetChatMessages();
		window.removeEventListener('message', this.onPostMessageReceived);
		nodeViewEventBus.off('newWorkflow', this.newWorkflow);
		nodeViewEventBus.off('importWorkflowData', this.onImportWorkflowDataEvent);
		nodeViewEventBus.off('importWorkflowUrl', this.onImportWorkflowUrlEvent);
		this.workflowsStore.setWorkflowId(PLACEHOLDER_EMPTY_WORKFLOW_ID);
		sourceControlEventBus.off('pull', this.onSourceControlPull);
	},
	methods: {
		async openSelectiveNodeCreator({
			connectiontype,
			node,
			creatorview,
		}: {
			connectiontype: NodeConnectionType;
			node: string;
			creatorview?: NodeFilterType;
		}) {
			const nodeName = node ?? this.ndvStore.activeNodeName;
			const nodeData = nodeName ? this.workflowsStore.getNodeByName(nodeName) : null;

			this.ndvStore.activeNodeName = null;
			await this.redrawNode(node);
			// Wait for UI to update
			setTimeout(() => {
				if (creatorview) {
					this.onToggleNodeCreator({
						createNodeActive: true,
						nodeCreatorView: creatorview,
					});
				} else if (connectiontype && nodeData) {
					this.insertNodeAfterSelected({
						index: 0,
						endpointUuid: `${nodeData.id}-input${connectiontype}0`,
						eventSource: NODE_CREATOR_OPEN_SOURCES.NOTICE_ERROR_MESSAGE,
						outputType: connectiontype,
						sourceId: nodeData.id,
					});
				}
			});
		},
		editAllowedCheck(): boolean {
			if (this.readOnlyNotification) {
				return false;
			}
			if (this.isReadOnlyRoute || this.readOnlyEnv) {
				this.readOnlyNotification = this.showMessage({
					title: this.$locale.baseText(
						this.readOnlyEnv
							? `readOnlyEnv.showMessage.${this.isReadOnlyRoute ? 'executions' : 'workflows'}.title`
							: 'readOnly.showMessage.executions.title',
					),
					message: this.$locale.baseText(
						this.readOnlyEnv
							? `readOnlyEnv.showMessage.${
									this.isReadOnlyRoute ? 'executions' : 'workflows'
								}.message`
							: 'readOnly.showMessage.executions.message',
					),
					type: 'info',
					dangerouslyUseHTMLString: true,
					onClose: () => {
						this.readOnlyNotification = null;
					},
				});

				return false;
			}

			return this.workflowPermissions.update ?? this.projectPermissions.workflow.update;
		},
		showTriggerMissingToltip(isVisible: boolean) {
			this.showTriggerMissingTooltip = isVisible;
		},
		onRunNode(nodeName: string, source: string) {
			const node = this.workflowsStore.getNodeByName(nodeName);
			const telemetryPayload = {
				node_type: node ? node.type : null,
				workflow_id: this.workflowsStore.workflowId,
				source: 'canvas',
				push_ref: this.ndvStore.pushRef,
			};
			this.$telemetry.track('User clicked execute node button', telemetryPayload);
			void this.externalHooks.run('nodeView.onRunNode', telemetryPayload);
			void this.runWorkflow({ destinationNode: nodeName, source });
		},
		async onOpenChat() {
			const telemetryPayload = {
				workflow_id: this.workflowsStore.workflowId,
			};
			this.$telemetry.track('User clicked chat open button', telemetryPayload);
			void this.externalHooks.run('nodeView.onOpenChat', telemetryPayload);
			this.uiStore.openModal(WORKFLOW_LM_CHAT_MODAL_KEY);
		},
		async onRunWorkflow() {
			void this.workflowHelpers.getWorkflowDataToSave().then((workflowData) => {
				const telemetryPayload = {
					workflow_id: this.workflowsStore.workflowId,
					node_graph_string: JSON.stringify(
						TelemetryHelpers.generateNodesGraph(
							workflowData as IWorkflowBase,
							this.workflowHelpers.getNodeTypes(),
							{ isCloudDeployment: this.settingsStore.isCloudDeployment },
						).nodeGraph,
					),
				};
				this.$telemetry.track('User clicked execute workflow button', telemetryPayload);
				void this.externalHooks.run('nodeView.onRunWorkflow', telemetryPayload);
			});

			await this.runWorkflow({});
			this.refreshEndpointsErrorsState();
		},
		resetEndpointsErrors() {
			const allEndpoints = Object.values(this.instance.getManagedElements()).flatMap(
				(el) => el.endpoints,
			);

			allEndpoints
				.filter((endpoint) => endpoint?.endpoint.type === N8nAddInputEndpointType)
				.forEach((endpoint) => {
					const n8nAddInputEndpoint = endpoint?.endpoint as N8nAddInputEndpoint;
					if (n8nAddInputEndpoint && (endpoint?.connections ?? []).length > 0) {
						n8nAddInputEndpoint.resetError();
					}
				});
		},
		refreshEndpointsErrorsState() {
			const nodeIssues = this.workflowsStore.allNodes.filter((n) => n.issues);
			// Set input color to red if there are issues
			this.resetEndpointsErrors();
			nodeIssues.forEach((node) => {
				const managedNode = this.instance.getManagedElement(node.id);
				const endpoints = this.instance.getEndpoints(managedNode);

				Object.keys(node?.issues?.input ?? {}).forEach((connectionType) => {
					const inputEndpointsWithIssues = endpoints.filter(
						(e) => e._defaultType.scope === connectionType,
					);
					inputEndpointsWithIssues.forEach((endpoint) => {
						const n8nAddInputEndpoint = endpoint?.endpoint as N8nAddInputEndpoint;
						if (n8nAddInputEndpoint) {
							n8nAddInputEndpoint.setError();
						}
					});
				});
			});
		},
		onRunContainerClick() {
			if (this.containsTrigger && !this.allTriggersDisabled) return;

			const message =
				this.containsTrigger && this.allTriggersDisabled
					? this.$locale.baseText('nodeView.addOrEnableTriggerNode')
					: this.$locale.baseText('nodeView.addATriggerNodeFirst');

			const notice = this.showMessage({
				type: 'info',
				title: this.$locale.baseText('nodeView.cantExecuteNoTrigger'),
				message,
				duration: 3000,
				onClick: () =>
					setTimeout(() => {
						// Close the creator panel if user clicked on the link
						if (this.createNodeActive) notice.close();
					}, 0),
				dangerouslyUseHTMLString: true,
			});
		},
		clearExecutionData() {
			this.workflowsStore.workflowExecutionData = null;
			this.nodeHelpers.updateNodesExecutionIssues();
		},
		async onSaveKeyboardShortcut(e: KeyboardEvent) {
			let saved = await this.workflowHelpers.saveCurrentWorkflow();
			if (saved) {
				await this.npsSurveyStore.fetchPromptsData();

				if (this.$route.name === VIEWS.EXECUTION_DEBUG) {
					await this.$router.replace({
						name: VIEWS.WORKFLOW,
						params: { name: this.currentWorkflow },
					});
				}
			}
			if (this.activeNode) {
				// If NDV is open, save will not work from editable input fields
				// so don't show success message if this is true
				if (e.target instanceof HTMLInputElement) {
					saved = e.target.readOnly;
				} else {
					saved = true;
				}
				if (saved) {
					this.showMessage({
						title: this.$locale.baseText('generic.workflowSaved'),
						type: 'success',
					});
				}
			}
		},
		async onCanvasAddButtonCLick() {
			this.showTriggerCreator(NODE_CREATOR_OPEN_SOURCES.TRIGGER_PLACEHOLDER_BUTTON);
		},
		showTriggerCreator(source: NodeCreatorOpenSource) {
			if (this.createNodeActive) return;

			this.ndvStore.activeNodeName = null;
			this.nodeCreatorStore.setSelectedView(TRIGGER_NODE_CREATOR_VIEW);
			this.nodeCreatorStore.setShowScrim(true);
			this.onToggleNodeCreator({
				source,
				createNodeActive: true,
				nodeCreatorView: TRIGGER_NODE_CREATOR_VIEW,
			});
		},
		async openExecution(executionId: string) {
			this.canvasStore.startLoading();
			this.resetWorkspace();
			let data: IExecutionResponse | undefined;
			try {
				data = await this.workflowsStore.getExecution(executionId);
			} catch (error) {
				this.showError(error, this.$locale.baseText('nodeView.showError.openExecution.title'));
				return;
			}
			if (data === undefined) {
				throw new Error(`Execution with id "${executionId}" could not be found!`);
			}
			this.workflowsStore.setWorkflowName({
				newName: data.workflowData.name,
				setStateDirty: false,
			});
			this.workflowsStore.setWorkflowId(PLACEHOLDER_EMPTY_WORKFLOW_ID);
			this.workflowsStore.setWorkflowExecutionData(data);
			if (data.workflowData.pinData) {
				this.workflowsStore.setWorkflowPinData(data.workflowData.pinData);
			}

			if (data.workflowData.sharedWithProjects) {
				this.workflowsEEStore.setWorkflowSharedWith({
					workflowId: data.workflowData.id,
					sharedWithProjects: data.workflowData.sharedWithProjects,
				});
			}

			if (data.workflowData.usedCredentials) {
				this.workflowsStore.setUsedCredentials(data.workflowData.usedCredentials);
			}

			await this.nodeHelpers.addNodes(
				deepCopy(data.workflowData.nodes),
				deepCopy(data.workflowData.connections),
			);
			await this.$nextTick();
			this.canvasStore.zoomToFit();
			this.uiStore.stateIsDirty = false;
			void this.externalHooks.run('execution.open', {
				workflowId: data.workflowData.id,
				workflowName: data.workflowData.name,
				executionId,
			});
			this.$telemetry.track('User opened read-only execution', {
				workflow_id: data.workflowData.id,
				execution_mode: data.mode,
				execution_finished: data.finished,
			});

			if (!data.finished && data.data?.resultData?.error) {
				// Check if any node contains an error
				let nodeErrorFound = false;
				if (data.data.resultData.runData) {
					const runData = data.data.resultData.runData;
					errorCheck: for (const nodeName of Object.keys(runData)) {
						for (const taskData of runData[nodeName]) {
							if (taskData.error) {
								nodeErrorFound = true;
								break errorCheck;
							}
						}
					}
				}

				if (
					!nodeErrorFound &&
					(data.data.resultData.error.stack || data.data.resultData.error.message)
				) {
					// Display some more information for now in console to make debugging easier
					console.error(`Execution ${executionId} error:`);
					console.error(data.data.resultData.error.stack);
					this.showMessage({
						title: this.$locale.baseText('nodeView.showError.workflowError'),
						message: data.data.resultData.error.message,
						type: 'error',
						duration: 0,
					});
				}
			}
			if ((data as ExecutionSummary).waitTill) {
				this.showMessage({
					title: this.$locale.baseText('nodeView.thisExecutionHasntFinishedYet'),
					message: `<a data-action="reload">${this.$locale.baseText(
						'nodeView.refresh',
					)}</a> ${this.$locale.baseText(
						'nodeView.toSeeTheLatestStatus',
					)}.<br/> <a href="https://docs.n8n.io/integrations/builtin/core-nodes/n8n-nodes-base.wait/" target="_blank">${this.$locale.baseText(
						'nodeView.moreInfo',
					)}</a>`,
					type: 'warning',
					duration: 0,
				});
			}
			this.canvasStore.stopLoading();
		},
		async importWorkflowExact(data: { workflow: IWorkflowDataUpdate }) {
			if (!data.workflow.nodes || !data.workflow.connections) {
				throw new Error('Invalid workflow object');
			}
			this.resetWorkspace();
			data.workflow.nodes = NodeViewUtils.getFixedNodesList(data.workflow.nodes);

			await this.nodeHelpers.addNodes(data.workflow.nodes as INodeUi[], data.workflow.connections);

			if (data.workflow.pinData) {
				this.workflowsStore.setWorkflowPinData(data.workflow.pinData);
			}
			await this.$nextTick();
			this.canvasStore.zoomToFit();
		},
		async openWorkflowTemplate(templateId: string) {
			this.canvasStore.startLoading();
			this.canvasStore.setLoadingText(this.$locale.baseText('nodeView.loadingTemplate'));
			this.resetWorkspace();

			this.workflowsStore.currentWorkflowExecutions = [];
			this.executionsStore.activeExecution = null;

			let data: IWorkflowTemplate | undefined;
			try {
				void this.externalHooks.run('template.requested', { templateId });
				data = await this.templatesStore.getFixedWorkflowTemplate(templateId);

				if (!data) {
					throw new Error(
						this.$locale.baseText('nodeView.workflowTemplateWithIdCouldNotBeFound', {
							interpolate: { templateId },
						}),
					);
				}
			} catch (error) {
				this.showError(error, this.$locale.baseText('nodeView.couldntImportWorkflow'));
				await this.$router.replace({ name: VIEWS.NEW_WORKFLOW });
				return;
			}

			this.$telemetry.track(
				'User inserted workflow template',
				{
					source: 'workflow',
					template_id: tryToParseNumber(templateId),
					wf_template_repo_session_id: this.templatesStore.previousSessionId,
				},
				{
					withPostHog: true,
				},
			);

			this.blankRedirect = true;
			await this.$router.replace({ name: VIEWS.NEW_WORKFLOW, query: { templateId } });

			const convertedNodes = data.workflow.nodes.map(
				this.workflowsStore.convertTemplateNodeToNodeUi,
			);
			await this.nodeHelpers.addNodes(convertedNodes, data.workflow.connections);
			this.workflowData =
				(await this.workflowsStore.getNewWorkflowData(
					data.name,
					this.projectsStore.currentProjectId,
				)) || {};
			this.workflowsStore.addToWorkflowMetadata({ templateId });
			await this.$nextTick();
			this.canvasStore.zoomToFit();
			this.uiStore.stateIsDirty = true;

			void this.externalHooks.run('template.open', {
				templateId,
				templateName: data.name,
				workflow: data.workflow,
			});
			this.canvasStore.stopLoading();
		},
		async openWorkflow(workflow: IWorkflowDb) {
			this.canvasStore.startLoading();

			const selectedExecution = this.executionsStore.activeExecution;

			this.resetWorkspace();

			await this.workflowHelpers.initState(workflow);

			if (workflow.sharedWithProjects) {
				this.workflowsEEStore.setWorkflowSharedWith({
					workflowId: workflow.id,
					sharedWithProjects: workflow.sharedWithProjects,
				});
			}

			if (workflow.usedCredentials) {
				this.workflowsStore.setUsedCredentials(workflow.usedCredentials);
			}

			await this.nodeHelpers.addNodes(workflow.nodes, workflow.connections);

			if (!this.nodeHelpers.credentialsUpdated.value) {
				this.uiStore.stateIsDirty = false;
			}
			this.canvasStore.zoomToFit();
			void this.externalHooks.run('workflow.open', {
				workflowId: workflow.id,
				workflowName: workflow.name,
			});
			if (selectedExecution?.workflowId !== workflow.id) {
				this.executionsStore.activeExecution = null;
				this.workflowsStore.currentWorkflowExecutions = [];
			} else {
				this.executionsStore.activeExecution = selectedExecution;
			}
			this.canvasStore.stopLoading();
		},
		touchTap(e: MouseEvent | TouchEvent) {
			if (this.deviceSupport.isTouchDevice) {
				this.mouseDown(e);
			}
		},
		mouseDown(e: MouseEvent | TouchEvent) {
			// Save the location of the mouse click
			this.lastClickPosition = this.getMousePositionWithinNodeView(e);
			if (e instanceof MouseEvent && e.button === 1) {
				this.moveCanvasKeyPressed = true;
			}

			this.mouseDownMouseSelect(e as MouseEvent, this.moveCanvasKeyPressed);
			this.canvasPanning.onMouseDown(e as MouseEvent, this.moveCanvasKeyPressed);

			// Hide the node-creator
			this.createNodeActive = false;
		},
		mouseUp(e: MouseEvent | TouchEvent) {
			if (e instanceof MouseEvent && e.button === 1) {
				this.moveCanvasKeyPressed = false;
			}
			this.mouseUpMouseSelect(e);
			this.canvasPanning.onMouseUp();
		},
		keyUp(e: KeyboardEvent) {
			if (e.key === this.deviceSupport.controlKeyCode) {
				this.ctrlKeyPressed = false;
			}
			if (e.key === ' ') {
				this.moveCanvasKeyPressed = false;
			}
		},
		async keyDown(e: KeyboardEvent) {
			this.contextMenu.close();

			const ctrlModifier = this.deviceSupport.isCtrlKeyPressed(e) && !e.shiftKey && !e.altKey;
			const shiftModifier = e.shiftKey && !e.altKey && !this.deviceSupport.isCtrlKeyPressed(e);
			const ctrlAltModifier = this.deviceSupport.isCtrlKeyPressed(e) && e.altKey && !e.shiftKey;
			const noModifierKeys = !this.deviceSupport.isCtrlKeyPressed(e) && !e.shiftKey && !e.altKey;
			const readOnly =
				this.isReadOnlyRoute ||
				this.readOnlyEnv ||
				!(this.workflowPermissions.update ?? this.projectPermissions.workflow.update);

			if (e.key === 's' && ctrlModifier && !readOnly) {
				e.stopPropagation();
				e.preventDefault();
				const workflowIsSaved = !this.uiStore.stateIsDirty;

				if (workflowIsSaved) {
					return;
				}

				void this.callDebounced(this.onSaveKeyboardShortcut, { debounceTime: 1000 }, e);

				return;
			}

			const path = e?.composedPath() ?? [];

			// Check if the keys got emitted from a message box or from something
			// else which should ignore the default keybindings
			for (const element of path) {
				if (
					element instanceof HTMLElement &&
					element.className &&
					typeof element.className === 'string' &&
					element.className.includes('ignore-key-press')
				) {
					return;
				}
			}

			// el-dialog or el-message-box element is open
			if (window.document.body.classList.contains('el-popup-parent--hidden')) {
				return;
			}

			if (e.key === 'Escape' && noModifierKeys) {
				this.createNodeActive = false;
				if (this.activeNode) {
					void this.externalHooks.run('dataDisplay.nodeEditingFinished');
					this.ndvStore.activeNodeName = null;
				}

				return;
			}

			// node modal is open
			if (this.activeNode) {
				return;
			}

			const selectedNodes = this.uiStore.getSelectedNodes
				.map((node) => node && this.workflowsStore.getNodeByName(node.name))
				.filter((node) => !!node) as INode[];

			if (e.key === 'd' && noModifierKeys && !readOnly) {
				void this.callDebounced(this.toggleActivationNodes, { debounceTime: 350 }, selectedNodes);
			} else if (e.key === 'd' && ctrlModifier && !readOnly) {
				if (selectedNodes.length > 0) {
					e.preventDefault();
					void this.duplicateNodes(selectedNodes);
				}
			} else if (e.key === 'p' && noModifierKeys && !readOnly) {
				if (selectedNodes.length > 0) {
					e.preventDefault();
					this.togglePinNodes(selectedNodes, 'keyboard-shortcut');
				}
			} else if ((e.key === 'Delete' || e.key === 'Backspace') && noModifierKeys && !readOnly) {
				e.stopPropagation();
				e.preventDefault();

				void this.callDebounced(this.deleteNodes, { debounceTime: 500 }, selectedNodes);
			} else if (e.key === 'Tab' && noModifierKeys && !readOnly) {
				this.onToggleNodeCreator({
					source: NODE_CREATOR_OPEN_SOURCES.TAB,
					createNodeActive: !this.createNodeActive && !this.isReadOnlyRoute && !this.readOnlyEnv,
				});
			} else if (e.key === 'Enter' && ctrlModifier && !readOnly && !this.isExecutionDisabled) {
				void this.onRunWorkflow();
			} else if (e.key === 'S' && shiftModifier && !readOnly) {
				void this.onAddNodes({ nodes: [{ type: STICKY_NODE_TYPE }], connections: [] });
			} else if (e.key === this.deviceSupport.controlKeyCode) {
				this.ctrlKeyPressed = true;
			} else if (e.key === ' ') {
				this.moveCanvasKeyPressed = true;
			} else if (e.key === 'F2' && noModifierKeys && !readOnly) {
				const lastSelectedNode = this.lastSelectedNode;
				if (lastSelectedNode !== null && lastSelectedNode.type !== STICKY_NODE_TYPE) {
					void this.callDebounced(
						this.renameNodePrompt,
						{ debounceTime: 1500 },
						lastSelectedNode.name,
					);
				}
			} else if (e.key === 'a' && ctrlModifier) {
				// Select all nodes
				e.stopPropagation();
				e.preventDefault();

				void this.callDebounced(this.selectAllNodes, { debounceTime: 1000 });
			} else if (e.key === 'c' && ctrlModifier) {
				void this.callDebounced(this.copyNodes, { debounceTime: 1000 }, selectedNodes);
			} else if (e.key === 'x' && ctrlModifier && !readOnly) {
				// Cut nodes
				e.stopPropagation();
				e.preventDefault();

				void this.callDebounced(this.cutNodes, { debounceTime: 1000 }, selectedNodes);
			} else if (e.key === 'n' && ctrlAltModifier) {
				// Create a new workflow
				e.stopPropagation();
				e.preventDefault();
				if (this.isDemo) {
					return;
				}

				if (this.$router.currentRoute.value.name === VIEWS.NEW_WORKFLOW) {
					nodeViewEventBus.emit('newWorkflow');
				} else {
					void this.$router.push({ name: VIEWS.NEW_WORKFLOW });
				}

				this.showMessage({
					title: this.$locale.baseText('nodeView.showMessage.keyDown.title'),
					type: 'success',
				});
			} else if (e.key === 'Enter' && noModifierKeys) {
				// Activate the last selected node
				const lastSelectedNode = this.lastSelectedNode;

				if (lastSelectedNode !== null) {
					if (
						lastSelectedNode.type === STICKY_NODE_TYPE &&
						(this.isReadOnlyRoute ||
							this.readOnlyEnv ||
							!(this.workflowPermissions.update ?? this.projectPermissions.workflow.update))
					) {
						return;
					}
					this.ndvStore.activeNodeName = lastSelectedNode.name;
				}
			} else if (e.key === 'ArrowRight' && shiftModifier) {
				// Select all downstream nodes
				e.stopPropagation();
				e.preventDefault();

				void this.callDebounced(this.selectDownstreamNodes, {
					debounceTime: 1000,
				});
			} else if (e.key === 'ArrowRight' && noModifierKeys) {
				// Set child node active
				const lastSelectedNode = this.lastSelectedNode;
				if (lastSelectedNode === null) {
					return;
				}

				const connections = this.workflowsStore.outgoingConnectionsByNodeName(
					lastSelectedNode.name,
				);

				if (connections.main === undefined || connections.main.length === 0) {
					return;
				}

				void this.callDebounced(
					this.nodeSelectedByName,
					{ debounceTime: 100 },
					connections.main[0][0].node,
					false,
					true,
				);
			} else if (e.key === 'ArrowLeft' && shiftModifier) {
				// Select all downstream nodes
				e.stopPropagation();
				e.preventDefault();

				void this.callDebounced(this.selectUpstreamNodes, {
					debounceTime: 1000,
				});
			} else if (e.key === 'ArrowLeft' && noModifierKeys) {
				// Set parent node active
				const lastSelectedNode = this.lastSelectedNode;
				if (lastSelectedNode === null) {
					return;
				}

				const workflow = this.workflowHelpers.getCurrentWorkflow();

				if (!workflow.connectionsByDestinationNode.hasOwnProperty(lastSelectedNode.name)) {
					return;
				}

				const connections = workflow.connectionsByDestinationNode[lastSelectedNode.name];

				if (connections.main === undefined || connections.main.length === 0) {
					return;
				}

				void this.callDebounced(
					this.nodeSelectedByName,
					{ debounceTime: 100 },
					connections.main[0][0].node,
					false,
					true,
				);
			} else if (['ArrowUp', 'ArrowDown'].includes(e.key) && noModifierKeys) {
				// Set sibling node as active

				// Check first if it has a parent node
				const lastSelectedNode = this.lastSelectedNode;
				if (lastSelectedNode === null) {
					return;
				}

				const workflow = this.workflowHelpers.getCurrentWorkflow();

				if (!workflow.connectionsByDestinationNode.hasOwnProperty(lastSelectedNode.name)) {
					return;
				}

				const connections = workflow.connectionsByDestinationNode[lastSelectedNode.name];

				if (!Array.isArray(connections.main) || !connections.main.length) {
					return;
				}

				const parentNode = connections.main[0][0].node;
				const connectionsParent = this.workflowsStore.outgoingConnectionsByNodeName(parentNode);

				if (!Array.isArray(connectionsParent.main) || !connectionsParent.main.length) {
					return;
				}

				// Get all the sibling nodes and their x positions to know which one to set active
				let siblingNode: INodeUi | null;
				let lastCheckedNodePosition = e.key === 'ArrowUp' ? -99999999 : 99999999;
				let nextSelectNode: string | null = null;
				for (const ouputConnections of connectionsParent.main) {
					for (const ouputConnection of ouputConnections) {
						if (ouputConnection.node === lastSelectedNode.name) {
							// Ignore current node
							continue;
						}
						siblingNode = this.workflowsStore.getNodeByName(ouputConnection.node);

						if (siblingNode) {
							if (e.key === 'ArrowUp') {
								// Get the next node on the left
								if (
									siblingNode.position[1] <= lastSelectedNode.position[1] &&
									siblingNode.position[1] > lastCheckedNodePosition
								) {
									nextSelectNode = siblingNode.name;
									lastCheckedNodePosition = siblingNode.position[1];
								}
							} else {
								// Get the next node on the right
								if (
									siblingNode.position[1] >= lastSelectedNode.position[1] &&
									siblingNode.position[1] < lastCheckedNodePosition
								) {
									nextSelectNode = siblingNode.name;
									lastCheckedNodePosition = siblingNode.position[1];
								}
							}
						}
					}
				}

				if (nextSelectNode !== null) {
					void this.callDebounced(
						this.nodeSelectedByName,
						{ debounceTime: 100 },
						nextSelectNode,
						false,
						true,
					);
				}
			}
		},

		toggleActivationNodes(nodes: INode[]) {
			if (!this.editAllowedCheck()) {
				return;
			}

			this.nodeHelpers.disableNodes(nodes, true);
		},

		togglePinNodes(nodes: INode[], source: 'keyboard-shortcut' | 'context-menu') {
			if (!this.editAllowedCheck()) {
				return;
			}

			this.historyStore.startRecordingUndo();

			const nextStatePinned = nodes.some(
				(node) => !this.workflowsStore.pinDataByNodeName(node.name),
			);

			for (const node of nodes) {
				const pinnedDataForNode = usePinnedData(node);
				if (nextStatePinned) {
					const dataToPin = this.dataSchema.getInputDataWithPinned(node);
					if (dataToPin.length !== 0) {
						pinnedDataForNode.setData(dataToPin, source);
					}
				} else {
					pinnedDataForNode.unsetData(source);
				}
			}

			this.historyStore.stopRecordingUndo();
		},

		deleteNodes(nodes: INode[]) {
			// Copy "selectedNodes" as the nodes get deleted out of selection
			// when they get deleted and if we would use original it would mess
			// with the index and would so not delete all nodes
			this.historyStore.startRecordingUndo();
			nodes.forEach((node) => {
				this.removeNode(node.name, true, false);
			});
			setTimeout(() => {
				this.historyStore.stopRecordingUndo();
			}, 200);
		},

		selectAllNodes() {
			this.nodes.forEach((node) => {
				this.nodeSelectedByName(node.name);
			});
		},

		selectUpstreamNodes() {
			const lastSelectedNode = this.lastSelectedNode;
			if (lastSelectedNode === null) {
				return;
			}

			this.deselectAllNodes();

			// Get all upstream nodes and select them
			const workflow = this.workflowHelpers.getCurrentWorkflow();

			const checkNodes = this.workflowHelpers.getConnectedNodes(
				'upstream',
				workflow,
				lastSelectedNode.name,
			);
			for (const nodeName of checkNodes) {
				this.nodeSelectedByName(nodeName);
			}

			// At the end select the previously selected node again
			this.nodeSelectedByName(lastSelectedNode.name);
		},
		selectDownstreamNodes() {
			const lastSelectedNode = this.lastSelectedNode;
			if (lastSelectedNode === null) {
				return;
			}

			this.deselectAllNodes();

			// Get all downstream nodes and select them
			const workflow = this.workflowHelpers.getCurrentWorkflow();

			const checkNodes = this.workflowHelpers.getConnectedNodes(
				'downstream',
				workflow,
				lastSelectedNode.name,
			);
			for (const nodeName of checkNodes) {
				this.nodeSelectedByName(nodeName);
			}

			// At the end select the previously selected node again
			this.nodeSelectedByName(lastSelectedNode.name);
		},

		pushDownstreamNodes(sourceNodeName: string, margin: number, recordHistory = false) {
			const sourceNode = this.workflowsStore.nodesByName[sourceNodeName];

			const workflow = this.workflowHelpers.getCurrentWorkflow();

			const checkNodes = this.workflowHelpers.getConnectedNodes(
				'downstream',
				workflow,
				sourceNodeName,
			);
			for (const nodeName of checkNodes) {
				const node = this.workflowsStore.nodesByName[nodeName];
				const oldPosition = node.position;

				if (node.position[0] < sourceNode.position[0]) {
					continue;
				}

				const updateInformation: INodeUpdatePropertiesInformation = {
					name: nodeName,
					properties: {
						position: [node.position[0] + margin, node.position[1]],
					},
				};

				this.workflowsStore.updateNodeProperties(updateInformation);
				this.onNodeMoved(node);

				if (
					(recordHistory && oldPosition[0] !== updateInformation.properties.position[0]) ||
					oldPosition[1] !== updateInformation.properties.position[1]
				) {
					this.historyStore.pushCommandToUndo(
						new MoveNodeCommand(nodeName, oldPosition, updateInformation.properties.position),
						recordHistory,
					);
				}
			}
		},

		cutNodes(nodes: INode[]) {
			const deleteCopiedNodes =
				!this.isReadOnlyRoute &&
				!this.readOnlyEnv &&
				(this.workflowPermissions.update ?? this.projectPermissions.workflow.update);
			this.copyNodes(nodes, deleteCopiedNodes);
			if (deleteCopiedNodes) {
				this.deleteNodes(nodes);
			}
		},

		copyNodes(nodes: INode[], isCut = false) {
			void this.getNodesToSave(nodes).then((data) => {
				const workflowToCopy: IWorkflowToShare = {
					meta: {
						...this.workflowsStore.workflow.meta,
						instanceId: this.rootStore.instanceId,
					},
					...data,
				};

				delete workflowToCopy.meta.templateCredsSetupCompleted;

				this.workflowHelpers.removeForeignCredentialsFromWorkflow(
					workflowToCopy,
					this.credentialsStore.allCredentials,
				);

				const nodeData = JSON.stringify(workflowToCopy, null, 2);

				void this.clipboard.copy(nodeData);
				if (data.nodes.length > 0) {
					if (!isCut) {
						this.showMessage({
							title: 'Copied!',
							message: '',
							type: 'success',
						});
					}
					this.$telemetry.track('User copied nodes', {
						node_types: data.nodes.map((node) => node.type),
						workflow_id: this.workflowsStore.workflowId,
					});
				}
			});
		},
		async stopExecution() {
			const executionId = this.workflowsStore.activeExecutionId;
			if (executionId === null) {
				return;
			}

			try {
				this.stopExecutionInProgress = true;
				await this.executionsStore.stopCurrentExecution(executionId);
			} catch (error) {
				// Execution stop might fail when the execution has already finished. Let's treat this here.
				const execution = await this.workflowsStore.getExecution(executionId);

				if (execution === undefined) {
					// execution finished but was not saved (e.g. due to low connectivity)

					this.workflowsStore.finishActiveExecution({
						executionId,
						data: { finished: true, stoppedAt: new Date() },
					});
					this.workflowsStore.executingNode.length = 0;
					this.uiStore.removeActiveAction('workflowRunning');

					this.titleSet(this.workflowsStore.workflowName, 'IDLE');
					this.showMessage({
						title: this.$locale.baseText('nodeView.showMessage.stopExecutionCatch.unsaved.title'),
						message: this.$locale.baseText(
							'nodeView.showMessage.stopExecutionCatch.unsaved.message',
						),
						type: 'success',
					});
				} else if (execution?.finished) {
					// execution finished before it could be stopped

					const executedData = {
						data: execution.data,
						finished: execution.finished,
						mode: execution.mode,
						startedAt: execution.startedAt,
						stoppedAt: execution.stoppedAt,
					} as IRun;
					const pushData = {
						data: executedData,
						executionId,
						retryOf: execution.retryOf,
					} as IPushDataExecutionFinished;
					this.workflowsStore.finishActiveExecution(pushData);
					this.titleSet(execution.workflowData.name, 'IDLE');
					this.workflowsStore.executingNode.length = 0;
					this.workflowsStore.setWorkflowExecutionData(executedData as IExecutionResponse);
					this.uiStore.removeActiveAction('workflowRunning');
					this.showMessage({
						title: this.$locale.baseText('nodeView.showMessage.stopExecutionCatch.title'),
						message: this.$locale.baseText('nodeView.showMessage.stopExecutionCatch.message'),
						type: 'success',
					});
				} else {
					this.showError(error, this.$locale.baseText('nodeView.showError.stopExecution.title'));
				}
			}
			this.stopExecutionInProgress = false;
			void this.workflowHelpers.getWorkflowDataToSave().then((workflowData) => {
				const trackProps = {
					workflow_id: this.workflowsStore.workflowId,
					node_graph_string: JSON.stringify(
						TelemetryHelpers.generateNodesGraph(
							workflowData as IWorkflowBase,
							this.workflowHelpers.getNodeTypes(),
							{ isCloudDeployment: this.settingsStore.isCloudDeployment },
						).nodeGraph,
					),
				};

				this.$telemetry.track('User clicked stop workflow execution', trackProps);
			});
		},

		async stopWaitingForWebhook() {
			try {
				await this.workflowsStore.removeTestWebhook(this.workflowsStore.workflowId);
			} catch (error) {
				this.showError(
					error,
					this.$locale.baseText('nodeView.showError.stopWaitingForWebhook.title'),
				);
				return;
			}
		},
		/**
		 * This method gets called when data got pasted into the window
		 */
		async onClipboardPasteEvent(plainTextData: string): Promise<void> {
			if (
				this.readOnlyEnv ||
				this.isReadOnlyRoute ||
				!(this.workflowPermissions.update ?? this.projectPermissions.workflow.update)
			) {
				return;
			}

			const currentTab = getNodeViewTab(this.$route);
			if (currentTab === MAIN_HEADER_TABS.WORKFLOW) {
				let workflowData: IWorkflowDataUpdate | undefined;
				if (!this.editAllowedCheck()) {
					return;
				}
				// Check if it is an URL which could contain workflow data
				if (plainTextData.match(VALID_WORKFLOW_IMPORT_URL_REGEX)) {
					// Pasted data points to a possible workflow JSON file

					if (!this.editAllowedCheck()) {
						return;
					}

					const importConfirm = await this.confirm(
						this.$locale.baseText('nodeView.confirmMessage.onClipboardPasteEvent.message', {
							interpolate: { plainTextData },
						}),
						this.$locale.baseText('nodeView.confirmMessage.onClipboardPasteEvent.headline'),
						{
							type: 'warning',
							confirmButtonText: this.$locale.baseText(
								'nodeView.confirmMessage.onClipboardPasteEvent.confirmButtonText',
							),
							cancelButtonText: this.$locale.baseText(
								'nodeView.confirmMessage.onClipboardPasteEvent.cancelButtonText',
							),
							dangerouslyUseHTMLString: true,
						},
					);

					if (importConfirm !== MODAL_CONFIRM) {
						return;
					}

					workflowData = await this.getWorkflowDataFromUrl(plainTextData);
					if (workflowData === undefined) {
						return;
					}
				} else {
					// Pasted data is is possible workflow data
					try {
						// Check first if it is valid JSON
						workflowData = JSON.parse(plainTextData);

						if (!this.editAllowedCheck()) {
							return;
						}
					} catch (e) {
						// Is no valid JSON so ignore
						return;
					}
				}

				if (!workflowData) {
					return;
				}

				return await this.importWorkflowData(workflowData, 'paste', false);
			}
		},

		// Returns the workflow data from a given URL. If no data gets found or
		// data is invalid it returns undefined and displays an error message by itself.
		async getWorkflowDataFromUrl(url: string): Promise<IWorkflowDataUpdate | undefined> {
			let workflowData: IWorkflowDataUpdate;

			this.canvasStore.startLoading();
			try {
				workflowData = await this.workflowsStore.getWorkflowFromUrl(url);
			} catch (error) {
				this.canvasStore.stopLoading();
				this.showError(
					error,
					this.$locale.baseText('nodeView.showError.getWorkflowDataFromUrl.title'),
				);
				return;
			}
			this.canvasStore.stopLoading();

			return workflowData;
		},

		// Imports the given workflow data into the current workflow
		async importWorkflowData(
			workflowData: IWorkflowDataUpdate,
			source: string,
			importTags = true,
		): Promise<void> {
			// If it is JSON check if it looks on the first look like data we can use
			if (!workflowData.hasOwnProperty('nodes') || !workflowData.hasOwnProperty('connections')) {
				return;
			}

			try {
				const nodeIdMap: { [prev: string]: string } = {};
				if (workflowData.nodes) {
					const nodeNames = workflowData.nodes.map((node) => node.name);
					workflowData.nodes.forEach((node: INode) => {
						// Provide a new name for nodes that don't have one
						if (!node.name) {
							const nodeType = this.nodeTypesStore.getNodeType(node.type);
							const newName = this.uniqueNodeName(nodeType?.displayName ?? node.type, nodeNames);
							node.name = newName;
							nodeNames.push(newName);
						}
						//generate new webhookId if workflow already contains a node with the same webhookId
						if (node.webhookId && UPDATE_WEBHOOK_ID_NODE_TYPES.includes(node.type)) {
							const isDuplicate = Object.values(
								this.workflowHelpers.getCurrentWorkflow().nodes,
							).some((n) => n.webhookId === node.webhookId);
							if (isDuplicate) {
								node.webhookId = uuid();
							}
						}

						// set all new ids when pasting/importing workflows
						if (node.id) {
							const newId = uuid();
							nodeIdMap[newId] = node.id;
							node.id = newId;
						} else {
							node.id = uuid();
						}
					});
				}

				this.removeUnknownCredentials(workflowData);

				const currInstanceId = this.rootStore.instanceId;

				const nodeGraph = JSON.stringify(
					TelemetryHelpers.generateNodesGraph(
						workflowData as IWorkflowBase,
						this.workflowHelpers.getNodeTypes(),
						{
							nodeIdMap,
							sourceInstanceId:
								workflowData.meta && workflowData.meta.instanceId !== currInstanceId
									? workflowData.meta.instanceId
									: '',
							isCloudDeployment: this.settingsStore.isCloudDeployment,
						},
					).nodeGraph,
				);
				if (source === 'paste') {
					this.$telemetry.track('User pasted nodes', {
						workflow_id: this.workflowsStore.workflowId,
						node_graph_string: nodeGraph,
					});
				} else if (source === 'duplicate') {
					this.$telemetry.track('User duplicated nodes', {
						workflow_id: this.workflowsStore.workflowId,
						node_graph_string: nodeGraph,
					});
				} else {
					this.$telemetry.track('User imported workflow', {
						source,
						workflow_id: this.workflowsStore.workflowId,
						node_graph_string: nodeGraph,
					});
				}

				// By default we automatically deselect all the currently
				// selected nodes and select the new ones
				this.deselectAllNodes();

				// Fix the node position as it could be totally offscreen
				// and the pasted nodes would so not be directly visible to
				// the user
				this.workflowHelpers.updateNodePositions(
					workflowData,
					NodeViewUtils.getNewNodePosition(this.nodes, this.lastClickPosition),
				);

				const data = await this.addNodesToWorkflow(workflowData);

				setTimeout(() => {
					(data?.nodes ?? []).forEach((node: INodeUi) => {
						this.nodeSelectedByName(node.name);
					});
				});

				const tagsEnabled = this.settingsStore.areTagsEnabled;
				if (importTags && tagsEnabled && Array.isArray(workflowData.tags)) {
					const allTags = await this.tagsStore.fetchAll();
					const tagNames = new Set(allTags.map((tag) => tag.name));

					const workflowTags = workflowData.tags as ITag[];
					const notFound = workflowTags.filter((tag) => !tagNames.has(tag.name));

					const creatingTagPromises: Array<Promise<ITag>> = [];
					for (const tag of notFound) {
						const creationPromise = this.tagsStore.create(tag.name).then((tag: ITag) => {
							allTags.push(tag);
							return tag;
						});

						creatingTagPromises.push(creationPromise);
					}

					await Promise.all(creatingTagPromises);

					const tagIds = workflowTags.reduce((accu: string[], imported: ITag) => {
						const tag = allTags.find((tag) => tag.name === imported.name);
						if (tag) {
							accu.push(tag.id);
						}

						return accu;
					}, []);

					this.workflowsStore.addWorkflowTagIds(tagIds);
					setTimeout(() => {
						this.nodeHelpers.addPinDataConnections(this.workflowsStore.pinnedWorkflowData);
					});
				}
			} catch (error) {
				this.showError(error, this.$locale.baseText('nodeView.showError.importWorkflowData.title'));
			}
		},

		removeUnknownCredentials(workflow: IWorkflowDataUpdate) {
			if (!workflow?.nodes) return;

			for (const node of workflow.nodes) {
				if (!node.credentials) continue;

				for (const [name, credential] of Object.entries(node.credentials)) {
					if (typeof credential === 'string' || credential.id === null) continue;

					if (!this.credentialsStore.getCredentialById(credential.id)) {
						delete node.credentials[name];
					}
				}
			}
		},

		onDragOver(event: DragEvent) {
			event.preventDefault();
		},

		async onDrop(event: DragEvent) {
			if (!event.dataTransfer) {
				return;
			}

			const dropData = jsonParse<AddedNodesAndConnections>(
				event.dataTransfer.getData(DRAG_EVENT_DATA_KEY),
			);
			if (dropData) {
				const mousePosition = this.getMousePositionWithinNodeView(event);
				const insertNodePosition = [
					mousePosition[0] - NodeViewUtils.NODE_SIZE / 2 + NodeViewUtils.GRID_SIZE,
					mousePosition[1] - NodeViewUtils.NODE_SIZE / 2,
				] as XYPosition;

				await this.onAddNodes(dropData, true, insertNodePosition);
				this.createNodeActive = false;
			}
		},

		nodeDeselectedByName(nodeName: string) {
			const node = this.workflowsStore.getNodeByName(nodeName);
			if (node) {
				this.nodeDeselected(node);
			}
		},

		nodeSelectedByName(nodeName: string, setActive = false, deselectAllOthers?: boolean) {
			if (deselectAllOthers === true) {
				this.deselectAllNodes();
			}

			const node = this.workflowsStore.getNodeByName(nodeName);
			if (node) {
				this.nodeSelected(node);
				this.uiStore.lastSelectedNode = node.name;
				this.uiStore.lastSelectedNodeOutputIndex = null;
				this.uiStore.lastSelectedNodeEndpointUuid = null;
				this.canvasStore.newNodeInsertPosition = null;
				this.canvasStore.setLastSelectedConnection(undefined);

				if (setActive) {
					this.ndvStore.activeNodeName = node.name;
				}
			}
		},
		showMaxNodeTypeError(nodeTypeData: INodeTypeDescription) {
			const maxNodes = nodeTypeData.maxNodes;
			this.showMessage({
				title: this.$locale.baseText('nodeView.showMessage.showMaxNodeTypeError.title'),
				message: this.$locale.baseText('nodeView.showMessage.showMaxNodeTypeError.message', {
					adjustToNumber: maxNodes,
					interpolate: { nodeTypeDataDisplayName: nodeTypeData.displayName },
				}),
				type: 'error',
				duration: 0,
			});
		},

		async getNewNodeWithDefaultCredential(
			nodeTypeData: INodeTypeDescription,
			overrides: Partial<INodeUi>,
		) {
			let nodeVersion = nodeTypeData.defaultVersion;

			if (nodeVersion === undefined) {
				nodeVersion = Array.isArray(nodeTypeData.version)
					? nodeTypeData.version.slice(-1)[0]
					: nodeTypeData.version;
			}

			const newNodeData: INodeUi = {
				id: uuid(),
				name: overrides.name ?? (nodeTypeData.defaults.name as string),
				type: nodeTypeData.name,
				typeVersion: nodeVersion,
				position: [0, 0],
				parameters: {},
			};

			const credentialPerType = nodeTypeData.credentials
				?.map((type) => this.credentialsStore.getUsableCredentialByType(type.name))
				.flat();

			if (credentialPerType && credentialPerType.length === 1) {
				const defaultCredential = credentialPerType[0];

				const selectedCredentials = this.credentialsStore.getCredentialById(defaultCredential.id);
				const selected = { id: selectedCredentials.id, name: selectedCredentials.name };
				const credentials = {
					[defaultCredential.type]: selected,
				};

				await this.nodeHelpers.loadNodesProperties(
					[newNodeData].map((node) => ({ name: node.type, version: node.typeVersion })),
				);
				const nodeType = this.nodeTypesStore.getNodeType(newNodeData.type, newNodeData.typeVersion);
				const nodeParameters = NodeHelpers.getNodeParameters(
					nodeType?.properties || [],
					{},
					true,
					false,
					newNodeData,
				);

				if (nodeTypeData.credentials) {
					const authentication = nodeTypeData.credentials.find(
						(type) => type.name === defaultCredential.type,
					);
					if (authentication?.displayOptions?.hide) {
						return newNodeData;
					}

					const authDisplayOptions = authentication?.displayOptions?.show;
					if (!authDisplayOptions) {
						newNodeData.credentials = credentials;
						return newNodeData;
					}

					if (Object.keys(authDisplayOptions).length === 1 && authDisplayOptions.authentication) {
						// ignore complex case when there's multiple dependencies
						newNodeData.credentials = credentials;

						let parameters: { [key: string]: string } = {};
						for (const displayOption of Object.keys(authDisplayOptions)) {
							if (nodeParameters && !nodeParameters[displayOption]) {
								parameters = {};
								newNodeData.credentials = undefined;
								break;
							}
							const optionValue = authDisplayOptions[displayOption]?.[0];
							if (optionValue && typeof optionValue === 'string') {
								parameters[displayOption] = optionValue;
							}
							newNodeData.parameters = {
								...newNodeData.parameters,
								...parameters,
							};
						}
					}
				}
			}
			return newNodeData;
		},

		async injectNode(
			nodeTypeName: string,
			options: AddNodeOptions = {},
			showDetail = true,
			trackHistory = false,
			isAutoAdd = false,
		) {
			const nodeTypeData: INodeTypeDescription | null =
				this.nodeTypesStore.getNodeType(nodeTypeName);

			if (nodeTypeData === null) {
				this.showMessage({
					title: this.$locale.baseText('nodeView.showMessage.addNodeButton.title'),
					message: this.$locale.baseText('nodeView.showMessage.addNodeButton.message', {
						interpolate: { nodeTypeName },
					}),
					type: 'error',
				});
				return;
			}

			if (
				nodeTypeData.maxNodes !== undefined &&
				this.workflowHelpers.getNodeTypeCount(nodeTypeName) >= nodeTypeData.maxNodes
			) {
				this.showMaxNodeTypeError(nodeTypeData);
				return;
			}

			const newNodeData = await this.getNewNodeWithDefaultCredential(nodeTypeData, {
				name: options.name,
			});

			// when pulling new connection from node or injecting into a connection
			const lastSelectedNode = this.lastSelectedNode;

			if (options.position) {
				newNodeData.position = NodeViewUtils.getNewNodePosition(
					this.canvasStore.getNodesWithPlaceholderNode(),
					options.position,
				);
			} else if (lastSelectedNode) {
				const lastSelectedConnection = this.canvasStore.lastSelectedConnection;
				if (lastSelectedConnection) {
					// set when injecting into a connection
					const [diffX] = NodeViewUtils.getConnectorLengths(lastSelectedConnection);
					if (diffX <= NodeViewUtils.MAX_X_TO_PUSH_DOWNSTREAM_NODES) {
						this.pushDownstreamNodes(
							lastSelectedNode.name,
							NodeViewUtils.PUSH_NODES_OFFSET,
							trackHistory,
						);
					}
				}

				// set when pulling connections
				if (this.canvasStore.newNodeInsertPosition) {
					newNodeData.position = NodeViewUtils.getNewNodePosition(this.nodes, [
						this.canvasStore.newNodeInsertPosition[0] + NodeViewUtils.GRID_SIZE,
						this.canvasStore.newNodeInsertPosition[1] - NodeViewUtils.NODE_SIZE / 2,
					]);
					this.canvasStore.newNodeInsertPosition = null;
				} else {
					let yOffset = 0;
					const workflow = this.workflowHelpers.getCurrentWorkflow();

					if (lastSelectedConnection) {
						const sourceNodeType = this.nodeTypesStore.getNodeType(
							lastSelectedNode.type,
							lastSelectedNode.typeVersion,
						);

						if (sourceNodeType) {
							const offsets = [
								[-100, 100],
								[-140, 0, 140],
								[-240, -100, 100, 240],
							];

							const sourceNodeOutputs = NodeHelpers.getNodeOutputs(
								workflow,
								lastSelectedNode,
								sourceNodeType,
							);
							const sourceNodeOutputTypes = NodeHelpers.getConnectionTypes(sourceNodeOutputs);

							const sourceNodeOutputMainOutputs = sourceNodeOutputTypes.filter(
								(output) => output === NodeConnectionType.Main,
							);

							if (sourceNodeOutputMainOutputs.length > 1) {
								const offset = offsets[sourceNodeOutputMainOutputs.length - 2];
								const sourceOutputIndex = lastSelectedConnection.__meta
									? lastSelectedConnection.__meta.sourceOutputIndex
									: 0;
								yOffset = offset[sourceOutputIndex];
							}
						}
					}

					let outputs: Array<ConnectionTypes | INodeOutputConfiguration> = [];
					try {
						// It fails when the outputs are an expression. As those nodes have
						// normally no outputs by default and the only reason we need the
						// outputs here is to calculate the position, it is fine to assume
						// that they have no outputs and are so treated as a regular node
						// with only "main" outputs.
						outputs = NodeHelpers.getNodeOutputs(workflow, newNodeData, nodeTypeData);
					} catch (e) {}
					const outputTypes = NodeHelpers.getConnectionTypes(outputs);
					const lastSelectedNodeType = this.nodeTypesStore.getNodeType(
						lastSelectedNode.type,
						lastSelectedNode.typeVersion,
					);

					// If node has only scoped outputs, position it below the last selected node
					const lastSelectedNodeWorkflow = workflow.getNode(lastSelectedNode.name);
					if (!lastSelectedNodeWorkflow || !lastSelectedNodeType) {
						console.error('Could not find last selected node or node type');
						return;
					}
					if (
						outputTypes.length > 0 &&
						outputTypes.every((outputName) => outputName !== NodeConnectionType.Main)
					) {
						const lastSelectedInputs = NodeHelpers.getNodeInputs(
							workflow,
							lastSelectedNodeWorkflow,
							lastSelectedNodeType,
						);
						const lastSelectedInputTypes = NodeHelpers.getConnectionTypes(lastSelectedInputs);

						const scopedConnectionIndex = (lastSelectedInputTypes || [])
							.filter((input) => input !== NodeConnectionType.Main)
							.findIndex((inputType) => outputs[0] === inputType);

						newNodeData.position = NodeViewUtils.getNewNodePosition(
							this.nodes,
							[
								lastSelectedNode.position[0] +
									(NodeViewUtils.NODE_SIZE /
										(Math.max(lastSelectedNodeType?.inputs?.length ?? 1), 1)) *
										scopedConnectionIndex,
								lastSelectedNode.position[1] + NodeViewUtils.PUSH_NODES_OFFSET,
							],
							[100, 0],
						);
					} else {
						// Has only main outputs or no outputs at all
						const inputs = NodeHelpers.getNodeInputs(
							workflow,
							lastSelectedNode,
							lastSelectedNodeType,
						);
						const inputsTypes = NodeHelpers.getConnectionTypes(inputs);

						let pushOffset = NodeViewUtils.PUSH_NODES_OFFSET;
						if (!!inputsTypes.find((input) => input !== NodeConnectionType.Main)) {
							// If the node has scoped inputs, push it down a bit more
							pushOffset += 150;
						}

						// If a node is active then add the new node directly after the current one
						newNodeData.position = NodeViewUtils.getNewNodePosition(
							this.nodes,
							[lastSelectedNode.position[0] + pushOffset, lastSelectedNode.position[1] + yOffset],
							[100, 0],
						);
					}
				}
			} else {
				// If added node is a trigger and it's the first one added to the canvas
				// we place it at canvasAddButtonPosition to replace the canvas add button
				const position =
					this.nodeTypesStore.isTriggerNode(nodeTypeName) && !this.containsTrigger
						? this.canvasStore.canvasAddButtonPosition
						: // If no node is active find a free spot
							(this.lastClickPosition as XYPosition);

				newNodeData.position = NodeViewUtils.getNewNodePosition(this.nodes, position);
			}

			const localizedName = this.locale.localizeNodeName(newNodeData.name, newNodeData.type);

			newNodeData.name = this.uniqueNodeName(localizedName);

			if (nodeTypeData.webhooks?.length) {
				newNodeData.webhookId = uuid();
			}

			await this.nodeHelpers.addNodes([newNodeData], undefined, trackHistory);
			this.workflowsStore.setNodePristine(newNodeData.name, true);

			this.uiStore.stateIsDirty = true;

			if (nodeTypeName === STICKY_NODE_TYPE) {
				this.$telemetry.trackNodesPanel('nodeView.addSticky', {
					workflow_id: this.workflowsStore.workflowId,
				});
			} else {
				void this.externalHooks.run('nodeView.addNodeButton', { nodeTypeName });
				const trackProperties: ITelemetryTrackProperties = {
					node_type: nodeTypeName,
					node_version: newNodeData.typeVersion,
					is_auto_add: isAutoAdd,
					workflow_id: this.workflowsStore.workflowId,
					drag_and_drop: options.dragAndDrop,
				};

				if (lastSelectedNode) {
					trackProperties.input_node_type = lastSelectedNode.type;
				}

				this.$telemetry.trackNodesPanel('nodeView.addNodeButton', trackProperties);
			}

			// Automatically deselect all nodes and select the current one and also active
			// current node. But only if it's added manually by the user (not by undo/redo mechanism)
			if (trackHistory && !isAutoAdd) {
				this.deselectAllNodes();
				setTimeout(() => {
					this.nodeSelectedByName(
						newNodeData.name,
						showDetail && nodeTypeName !== STICKY_NODE_TYPE,
					);
				});
			}

			return newNodeData;
		},
		getConnection(
			sourceNodeName: string,
			sourceNodeOutputIndex: number,
			targetNodeName: string,
			targetNodeOuputIndex: number,
			type: ConnectionTypes,
		): IConnection | undefined {
			const nodeConnections =
				this.workflowsStore.outgoingConnectionsByNodeName(sourceNodeName)[type];
			if (nodeConnections) {
				const connections: IConnection[] | null = nodeConnections[sourceNodeOutputIndex];

				if (connections) {
					return connections.find(
						(connection: IConnection) =>
							connection.node === targetNodeName && connection.index === targetNodeOuputIndex,
					);
				}
			}

			return undefined;
		},
		connectTwoNodes(
			sourceNodeName: string,
			sourceNodeOutputIndex: number,
			targetNodeName: string,
			targetNodeOutputIndex: number,
			type: NodeConnectionType,
		) {
			this.uiStore.stateIsDirty = true;

			const sourceNode = this.workflowsStore.getNodeByName(sourceNodeName);
			const targetNode = this.workflowsStore.getNodeByName(targetNodeName);

			if (
				sourceNode &&
				targetNode &&
				!this.checkNodeConnectionAllowed(sourceNode, targetNode, type)
			) {
				return;
			}

			if (
				this.getConnection(
					sourceNodeName,
					sourceNodeOutputIndex,
					targetNodeName,
					targetNodeOutputIndex,
					type,
				)
			) {
				return;
			}

			const connectionData = [
				{
					node: sourceNodeName,
					type,
					index: sourceNodeOutputIndex,
				},
				{
					node: targetNodeName,
					type,
					index: targetNodeOutputIndex,
				},
			] as [IConnection, IConnection];

			this.nodeHelpers.addConnection(connectionData);
		},
		async addNode(
			nodeTypeName: string,
			options: AddNodeOptions = {},
			showDetail = true,
			trackHistory = false,
			isAutoAdd = false,
		) {
			if (!this.editAllowedCheck()) {
				return;
			}

			const lastSelectedNode = this.lastSelectedNode;
			const lastSelectedNodeOutputIndex = this.uiStore.lastSelectedNodeOutputIndex;
			const lastSelectedNodeEndpointUuid = this.uiStore.lastSelectedNodeEndpointUuid;
			const lastSelectedConnection = this.canvasStore.lastSelectedConnection;

			this.historyStore.startRecordingUndo();

			const newNodeData = await this.injectNode(
				nodeTypeName,
				options,
				showDetail,
				trackHistory,
				isAutoAdd,
			);
			if (!newNodeData) {
				return;
			}

			const outputIndex = lastSelectedNodeOutputIndex || 0;
			const targetEndpoint = lastSelectedNodeEndpointUuid || '';

			// Handle connection of scoped_endpoint types
			if (lastSelectedNodeEndpointUuid && !isAutoAdd && lastSelectedNode) {
				const lastSelectedEndpoint = this.instance.getEndpoint(lastSelectedNodeEndpointUuid);
				if (
					lastSelectedEndpoint &&
					this.checkNodeConnectionAllowed(
						lastSelectedNode,
						newNodeData,
						lastSelectedEndpoint.scope as NodeConnectionType,
					)
				) {
					const connectionType = lastSelectedEndpoint.scope as ConnectionTypes;
					const newNodeElement = this.instance.getManagedElement(newNodeData.id);
					const newNodeConnections = this.instance.getEndpoints(newNodeElement);
					const viableConnection = newNodeConnections.find((conn) => {
						return (
							conn.scope === connectionType &&
							lastSelectedEndpoint.parameters.connection !== conn.parameters.connection
						);
					});

					this.instance?.connect({
						uuids: [targetEndpoint, viableConnection?.uuid || ''],
						detachable:
							!this.isReadOnlyRoute &&
							!this.readOnlyEnv &&
							(this.workflowPermissions.update ?? this.projectPermissions.workflow.update),
					});
					this.historyStore.stopRecordingUndo();
					return;
				}
			}
			// If a node is last selected then connect between the active and its child ones
			if (lastSelectedNode && !isAutoAdd) {
				await this.$nextTick();

				if (lastSelectedConnection?.__meta) {
					this.nodeHelpers.deleteJSPlumbConnection(lastSelectedConnection, trackHistory);

					const targetNodeName = lastSelectedConnection.__meta.targetNodeName;
					const targetOutputIndex = lastSelectedConnection.__meta.targetOutputIndex;
					this.connectTwoNodes(
						newNodeData.name,
						0,
						targetNodeName,
						targetOutputIndex,
						NodeConnectionType.Main,
					);
				}

				// Connect active node to the newly created one
				this.connectTwoNodes(
					lastSelectedNode.name,
					outputIndex,
					newNodeData.name,
					0,
					NodeConnectionType.Main,
				);
			}
			this.historyStore.stopRecordingUndo();
		},
		getNodeCreatorFilter(nodeName: string, outputType?: NodeConnectionType) {
			let filter;
			const workflow = this.workflowHelpers.getCurrentWorkflow();
			const workflowNode = workflow.getNode(nodeName);
			if (!workflowNode) return { nodes: [] };

			const nodeType = this.nodeTypesStore.getNodeType(
				workflowNode?.type,
				workflowNode.typeVersion,
			);
			if (nodeType) {
				const inputs = NodeHelpers.getNodeInputs(workflow, workflowNode, nodeType);

				const filterFound = inputs.filter((input) => {
					if (typeof input === 'string' || input.type !== outputType || !input.filter) {
						// No filters defined or wrong connection type
						return false;
					}

					return true;
				}) as INodeInputConfiguration[];

				if (filterFound.length) {
					filter = filterFound[0].filter;
				}
			}

			return filter;
		},
		insertNodeAfterSelected(info: NewConnectionInfo) {
			const type = info.outputType ?? NodeConnectionType.Main;
			// Get the node and set it as active that new nodes
			// which get created get automatically connected
			// to it.
			const sourceNode = this.workflowsStore.getNodeById(info.sourceId);
			if (!sourceNode) {
				return;
			}

			this.uiStore.lastSelectedNode = sourceNode.name;
			this.uiStore.lastSelectedNodeEndpointUuid =
				info.endpointUuid ?? info.connection?.target.jtk?.endpoint.uuid;
			this.uiStore.lastSelectedNodeOutputIndex = info.index;
			this.canvasStore.newNodeInsertPosition = null;

			if (info.connection) {
				this.canvasStore.setLastSelectedConnection(info.connection);
			}

			this.onToggleNodeCreator({
				source: info.eventSource,
				createNodeActive: true,
				nodeCreatorView: info.nodeCreatorView,
			});

			// TODO: The animation is a bit glitchy because we're updating view stack immediately
			// after the node creator is opened
			const isOutput = info.connection?.endpoints[0].parameters.connection === 'source';
			const isScopedConnection =
				type !== NodeConnectionType.Main && nodeConnectionTypes.includes(type);

			if (isScopedConnection) {
				useViewStacks()
					.gotoCompatibleConnectionView(
						type,
						isOutput,
						this.getNodeCreatorFilter(sourceNode.name, type),
					)
					.catch(() => {});
			}
		},
		async onEventConnectionAbort(connection: Connection) {
			try {
				if (this.dropPrevented) {
					this.dropPrevented = false;
					return;
				}
				if (this.nodeHelpers.pullConnActiveNodeName.value) {
					const sourceNode = this.workflowsStore.getNodeById(connection.parameters.nodeId);
					const connectionType = connection.parameters.type ?? NodeConnectionType.Main;
					const overrideTargetEndpoint = connection?.connector
						?.overrideTargetEndpoint as Endpoint | null;

					if (sourceNode) {
						const isTarget = connection.parameters.connection === 'target';
						const sourceNodeName = isTarget
							? this.nodeHelpers.pullConnActiveNodeName.value
							: sourceNode.name;
						const targetNodeName = isTarget
							? sourceNode.name
							: this.nodeHelpers.pullConnActiveNodeName.value;
						const outputIndex = connection.parameters.index;
						NodeViewUtils.resetConnectionAfterPull(connection);
						await this.$nextTick();

						this.connectTwoNodes(
							sourceNodeName,
							outputIndex,
							targetNodeName,
							overrideTargetEndpoint?.parameters?.index ?? 0,
							connectionType,
						);
						this.nodeHelpers.pullConnActiveNodeName.value = null;
						this.dropPrevented = false;
					}
					return;
				}
				this.insertNodeAfterSelected({
					sourceId: connection.parameters.nodeId,
					index: connection.parameters.index,
					eventSource: NODE_CREATOR_OPEN_SOURCES.NODE_CONNECTION_DROP,
					connection,
					outputType: connection.parameters.type,
				});
			} catch (e) {
				console.error(e);
			}
		},
		checkNodeConnectionAllowed(
			sourceNode: INodeUi,
			targetNode: INodeUi,
			targetInfoType: NodeConnectionType,
		): boolean {
			const targetNodeType = this.nodeTypesStore.getNodeType(
				targetNode.type,
				targetNode.typeVersion,
			);

			if (targetNodeType?.inputs?.length) {
				const workflow = this.workflowHelpers.getCurrentWorkflow();
				const workflowNode = workflow.getNode(targetNode.name);
				let inputs: Array<ConnectionTypes | INodeInputConfiguration> = [];
				if (targetNodeType && workflowNode) {
					inputs = NodeHelpers.getNodeInputs(workflow, workflowNode, targetNodeType);
				}

				for (const input of inputs || []) {
					if (typeof input === 'string' || input.type !== targetInfoType || !input.filter) {
						// No filters defined or wrong connection type
						continue;
					}

					if (input.filter.nodes.length) {
						if (!input.filter.nodes.includes(sourceNode.type)) {
							this.dropPrevented = true;
							this.showToast({
								title: this.$locale.baseText('nodeView.showError.nodeNodeCompatible.title'),
								message: this.$locale.baseText('nodeView.showError.nodeNodeCompatible.message', {
									interpolate: { sourceNodeName: sourceNode.name, targetNodeName: targetNode.name },
								}),
								type: 'error',
								duration: 5000,
							});
							return false;
						}
					}
				}
			}
			return true;
		},
		onInterceptBeforeDrop(info: BeforeDropParams) {
			try {
				let sourceInfo: ComponentParameters;
				let targetInfo: ComponentParameters;
				if (info.connection.endpoints[0].parameters.connection === 'target') {
					sourceInfo = info.dropEndpoint.parameters;
					targetInfo = info.connection.endpoints[0].parameters;
				} else {
					sourceInfo = info.connection.endpoints[0].parameters;
					targetInfo = info.dropEndpoint.parameters;
				}

				if (
					sourceInfo.type !== targetInfo.type ||
					sourceInfo.connection === targetInfo.connection
				) {
					this.dropPrevented = true;
					return false;
				}

				const sourceNode = this.workflowsStore.getNodeById(sourceInfo.nodeId);
				const targetNode = this.workflowsStore.getNodeById(targetInfo.nodeId);

				const sourceNodeName = sourceNode?.name || '';
				const targetNodeName = targetNode?.name || '';

				if (sourceNode && targetNode) {
					if (!this.checkNodeConnectionAllowed(sourceNode, targetNode, targetInfo.type)) {
						return false;
					}
				}

				// check for duplicates
				if (
					this.getConnection(
						sourceNodeName,
						sourceInfo.index,
						targetNodeName,
						targetInfo.index,
						sourceInfo.type,
					)
				) {
					this.dropPrevented = true;
					this.nodeHelpers.pullConnActiveNodeName.value = null;
					return false;
				}

				return true;
			} catch (e) {
				console.error(e);
				return true;
			}
		},
		onEventConnection(info: ConnectionEstablishedParams) {
			try {
				if (info.sourceEndpoint.parameters.connection === 'target') {
					// Allow that not "main" connections can also be dragged the other way around
					// so switch them around if necessary
					const tempEndpoint = info.sourceEndpoint;
					info.sourceEndpoint = info.targetEndpoint;
					info.targetEndpoint = tempEndpoint;
				}

				const sourceInfo = info.sourceEndpoint.parameters;
				const targetInfo = info.targetEndpoint.parameters;

				const sourceNodeName = this.workflowsStore.getNodeById(sourceInfo.nodeId)?.name;
				const targetNodeName = this.workflowsStore.getNodeById(targetInfo.nodeId)?.name;

				if (sourceNodeName && targetNodeName) {
					info.connection.__meta = {
						sourceNodeName,
						sourceOutputIndex: sourceInfo.index,
						targetNodeName,
						targetOutputIndex: targetInfo.index,
					};
				}

				NodeViewUtils.resetConnection(info.connection);
				NodeViewUtils.moveBackInputLabelPosition(info.targetEndpoint);

				if (!sourceNodeName || !targetNodeName) {
					console.error('Could not find source or target node name');
					return;
				}
				const connectionData: [IConnection, IConnection] = [
					{
						node: sourceNodeName,
						type: sourceInfo.type,
						index: sourceInfo.index,
					},
					{
						node: targetNodeName,
						type: targetInfo.type,
						index: targetInfo.index,
					},
				];

				this.dropPrevented = true;
				this.workflowsStore.addConnection({ connection: connectionData });

				if (
					!this.isReadOnlyRoute &&
					!this.readOnlyEnv &&
					(this.workflowPermissions.update ?? this.projectPermissions.workflow.update)
				) {
					NodeViewUtils.hideOutputNameLabel(info.sourceEndpoint);
					NodeViewUtils.addConnectionActionsOverlay(
						info.connection,
						() => {
							this.activeConnection = null;
							this.nodeHelpers.deleteJSPlumbConnection(info.connection);
						},
						() => {
							this.insertNodeAfterSelected({
								sourceId: info.sourceEndpoint.parameters.nodeId,
								index: sourceInfo.index,
								connection: info.connection,
								eventSource: NODE_CREATOR_OPEN_SOURCES.NODE_CONNECTION_ACTION,
							});
						},
					);

					const endpointArrow = NodeViewUtils.getOverlay(
						info.connection,
						OVERLAY_ENDPOINT_ARROW_ID,
					);
					if (sourceInfo.type !== NodeConnectionType.Main) {
						// Not "main" connections get a different connection style
						info.connection.setPaintStyle(
							getConnectorPaintStyleData(info.connection, info.sourceEndpoint.parameters.category),
						);
						endpointArrow?.setVisible(false);
					}
				}
				this.dropPrevented = false;
				if (!this.isLoading) {
					this.uiStore.stateIsDirty = true;
					if (!this.suspendRecordingDetachedConnections) {
						this.historyStore.pushCommandToUndo(new AddConnectionCommand(connectionData));
					}
					// When we add multiple nodes, this event could be fired hundreds of times for large workflows.
					// And because the updateNodesInputIssues() method is quite expensive, we only call it if not in insert mode
					if (!this.nodeHelpers.isInsertingNodes.value) {
						this.nodeHelpers.updateNodesInputIssues();
						this.resetEndpointsErrors();
						setTimeout(() => {
							NodeViewUtils.addConnectionTestData(
								info.source,
								info.target,
								info.connection?.connector?.hasOwnProperty('canvas')
									? info.connection.connector.canvas
									: undefined,
							);
						}, 0);
					}
				}
			} catch (e) {
				console.error(e);
			}
		},
		onDragMove() {
			const totalNodes = this.nodes.length;
			void this.callDebounced(this.updateConnectionsOverlays, {
				debounceTime: totalNodes > 20 ? 200 : 0,
			});
		},
		updateConnectionsOverlays() {
			this.instance?.connections.forEach((connection) => {
				NodeViewUtils.showOrHideItemsLabel(connection);
				NodeViewUtils.showOrHideMidpointArrow(connection);

				Object.values(connection.overlays).forEach((overlay) => {
					if (!overlay.canvas) return;
					this.instance?.repaint(overlay.canvas);
				});
			});
		},
		isConnectionActive(connection: Connection | null) {
			if (!connection?.id || !this.activeConnection?.id) return false;

			return this.activeConnection?.id === connection.id;
		},
		onConnectionMouseOver(connection: Connection) {
			try {
				if (this.exitTimer !== undefined) {
					clearTimeout(this.exitTimer);
					this.exitTimer = undefined;
				}

				if (
					// eslint-disable-next-line no-constant-binary-expression
					!(this.workflowPermissions.update ?? this.projectPermissions.workflow.update) ??
					this.isReadOnlyRoute ??
					this.readOnlyEnv ??
					this.enterTimer ??
					!connection ??
					this.isConnectionActive(connection)
				)
					return;

				this.enterTimer = setTimeout(() => {
					// If there is already an active connection then hide it first
					if (
						this.activeConnection &&
						!this.isConnectionActive(connection) &&
						isJSPlumbConnection(this.activeConnection)
					) {
						NodeViewUtils.hideConnectionActions(this.activeConnection);
					}
					this.enterTimer = undefined;
					if (connection) {
						NodeViewUtils.showConnectionActions(connection);
						this.activeConnection = connection;
					}
				}, 150);
			} catch (e) {
				console.error(e);
			}
		},
		onConnectionMouseOut(connection: Connection) {
			try {
				if (this.exitTimer) return;

				if (this.enterTimer) {
					clearTimeout(this.enterTimer);
					this.enterTimer = undefined;
				}

				if (
					// eslint-disable-next-line no-constant-binary-expression
					!(this.workflowPermissions.update ?? this.projectPermissions.workflow.update) ??
					this.isReadOnlyRoute ??
					this.readOnlyEnv ??
					!connection ??
					!this.isConnectionActive(connection)
				)
					return;

				this.exitTimer = setTimeout(() => {
					this.exitTimer = undefined;

					if (
						connection &&
						this.isConnectionActive(connection) &&
						isJSPlumbConnection(this.activeConnection)
					) {
						NodeViewUtils.hideConnectionActions(this.activeConnection);
						this.activeConnection = null;
					}
				}, 500);
			} catch (e) {
				console.error(e);
			}
		},
		onConnectionMoved(info: ConnectionMovedParams) {
			try {
				// When a connection gets moved from one node to another it for some reason
				// calls the "connection" event but not the "connectionDetached" one. So we listen
				// additionally to the "connectionMoved" event and then only delete the existing connection.

				NodeViewUtils.resetInputLabelPosition(info.connection);

				const sourceInfo = info.connection.parameters;
				const targetInfo = info.originalEndpoint.parameters;

				const connectionInfo = [
					{
						node: this.workflowsStore.getNodeById(sourceInfo.nodeId)?.name || '',
						type: sourceInfo.type,
						index: sourceInfo.index,
					},
					{
						node: this.workflowsStore.getNodeById(targetInfo.nodeId)?.name || '',
						type: targetInfo.type,
						index: targetInfo.index,
					},
				] as [IConnection, IConnection];

				this.nodeHelpers.removeConnection(connectionInfo, false);
			} catch (e) {
				console.error(e);
			}
		},
		onEndpointMouseOver(endpoint: Endpoint, mouse: MouseEvent) {
			// This event seems bugged. It gets called constantly even when the mouse is not over the endpoint
			// if the endpoint has a connection attached to it. So we need to check if the mouse is actually over
			// the endpoint.
			if (!endpoint.isTarget || mouse.target !== endpoint.endpoint.canvas) return;
			this.instance.setHover(endpoint, true);
		},
		onEndpointMouseOut(endpoint: Endpoint) {
			if (!endpoint.isTarget) return;
			this.instance.setHover(endpoint, false);
		},
		async onConnectionDetached(info: ConnectionDetachedParams) {
			try {
				if (info.sourceEndpoint.parameters.connection === 'target') {
					// Allow that not "main" connections can also be dragged the other way around
					const tempEndpoint = info.sourceEndpoint;
					info.sourceEndpoint = info.targetEndpoint;
					info.targetEndpoint = tempEndpoint;
				}

				const connectionInfo: [IConnection, IConnection] | null = getConnectionInfo(info);
				NodeViewUtils.resetInputLabelPosition(info.targetEndpoint);
				NodeViewUtils.showOutputNameLabel(info.sourceEndpoint, info.connection);

				info.connection.removeOverlays();
				this.nodeHelpers.removeConnectionByConnectionInfo(info, false, false);

				if (this.nodeHelpers.pullConnActiveNodeName.value) {
					// establish new connection when dragging connection from one node to another
					this.historyStore.startRecordingUndo();
					const sourceNode = this.workflowsStore.getNodeById(info.connection.parameters.nodeId);

					if (!sourceNode) {
						throw new Error('Could not find source node');
					}

					const sourceNodeName = sourceNode.name;
					const outputIndex = info.connection.parameters.index;
					const overrideTargetEndpoint = info.connection.connector
						.overrideTargetEndpoint as Endpoint | null;

					if (connectionInfo) {
						this.historyStore.pushCommandToUndo(new RemoveConnectionCommand(connectionInfo));
					}
					this.connectTwoNodes(
						sourceNodeName,
						outputIndex,
						this.nodeHelpers.pullConnActiveNodeName.value,
						overrideTargetEndpoint?.parameters?.index ?? 0,
						NodeConnectionType.Main,
					);
					this.nodeHelpers.pullConnActiveNodeName.value = null;
					await this.$nextTick();
					this.historyStore.stopRecordingUndo();
				} else if (
					!this.historyStore.bulkInProgress &&
					!this.suspendRecordingDetachedConnections &&
					connectionInfo
				) {
					// Ff connection being detached by user, save this in history
					// but skip if it's detached as a side effect of bulk undo/redo or node rename process
					const removeCommand = new RemoveConnectionCommand(connectionInfo);
					this.historyStore.pushCommandToUndo(removeCommand);
				}

				void this.nodeHelpers.updateNodesInputIssues();
			} catch (e) {
				console.error(e);
			}
		},
		onConnectionDrag(connection: Connection) {
			// The overlays are visible by default so we need to hide the midpoint arrow
			// manually
			connection.overlays['midpoint-arrow']?.setVisible(false);
			try {
				this.nodeHelpers.pullConnActiveNodeName.value = null;
				this.pullConnActive = true;
				this.canvasStore.newNodeInsertPosition = null;
				NodeViewUtils.hideConnectionActions(connection);
				NodeViewUtils.resetConnection(connection);

				const scope = connection.scope as ConnectionTypes;
				const scopedEndpoints = Array.from(
					document.querySelectorAll(`[data-jtk-scope-${scope}=true]`),
				);
				const connectionType = connection.parameters.connection;
				const requiredType = connectionType === 'source' ? 'target' : 'source';

				const filteredEndpoints = scopedEndpoints.filter((el) => {
					if (!isJSPlumbEndpointElement(el)) return false;

					const endpoint = el.jtk.endpoint;
					if (!endpoint) return false;

					// Prevent snapping(but not connecting) to the same node
					const isSameNode = endpoint.parameters.nodeId === connection.parameters.nodeId;
					const endpointType = endpoint.parameters.connection;

					return !isSameNode && endpointType === requiredType;
				});

				const onMouseMove = (e: MouseEvent | TouchEvent) => {
					if (!connection) {
						return;
					}

					const intersectingEndpoints = filteredEndpoints
						.filter((element: Element) => {
							if (!isJSPlumbEndpointElement(element)) return false;
							const endpoint = element.jtk.endpoint as Endpoint;

							if (element.classList.contains('jtk-floating-endpoint')) {
								return false;
							}
							const isEndpointIntersect = NodeViewUtils.isElementIntersection(element, e, 50);
							const isNodeElementIntersect = NodeViewUtils.isElementIntersection(
								endpoint.element,
								e,
								30,
							);

							if (isEndpointIntersect || isNodeElementIntersect) {
								const node = this.workflowsStore.getNodeById(endpoint.parameters.nodeId);

								if (node) {
									const nodeType = this.nodeTypesStore.getNodeType(node.type, node.typeVersion);

									if (!nodeType) return false;

									return true;
								}
							}

							return false;
						})
						.sort((a, b) => {
							const aEndpointIntersect = NodeViewUtils.calculateElementIntersection(a, e, 50);
							const bEndpointIntersect = NodeViewUtils.calculateElementIntersection(b, e, 50);

							// If both intersections are null, treat them as equal
							if (!aEndpointIntersect?.y && !bEndpointIntersect?.y) {
								return 0;
							}

							// If one intersection is null, sort the non-null one first
							if (!aEndpointIntersect?.y) return 1;
							if (!bEndpointIntersect?.y) return -1;

							// Otherwise, sort by ascending Y distance
							return bEndpointIntersect.y - aEndpointIntersect.y;
						});

					if (
						intersectingEndpoints.length > 0 &&
						isJSPlumbEndpointElement(intersectingEndpoints[0])
					) {
						const intersectingEndpoint = intersectingEndpoints[0];
						const endpoint = intersectingEndpoint.jtk.endpoint as Endpoint;
						const node = this.workflowsStore.getNodeById(endpoint.parameters.nodeId);

						this.nodeHelpers.pullConnActiveNodeName.value = node?.name ?? null;

						NodeViewUtils.showDropConnectionState(connection, endpoint);
					} else {
						NodeViewUtils.showPullConnectionState(connection);
						this.nodeHelpers.pullConnActiveNodeName.value = null;
					}
				};

				const onMouseUp = (e: MouseEvent | TouchEvent) => {
					this.pullConnActive = false;
					this.canvasStore.newNodeInsertPosition = this.getMousePositionWithinNodeView(e);
					NodeViewUtils.resetConnectionAfterPull(connection);
					window.removeEventListener('mousemove', onMouseMove);
					window.removeEventListener('mouseup', onMouseUp);

					this.connectionDragScope = {
						type: null,
						connection: null,
					};
				};

				window.addEventListener('mousemove', onMouseMove);
				window.addEventListener('touchmove', onMouseMove);
				window.addEventListener('mouseup', onMouseUp);
				window.addEventListener('touchend', onMouseMove);

				this.connectionDragScope = {
					type: connection.parameters.type,
					connection: connection.parameters.connection,
				};
			} catch (e) {
				console.error(e);
			}
		},
		onConnectionDragAbortDetached() {
			Object.values(this.instance?.endpointsByElement)
				.flatMap((endpoints) => Object.values(endpoints))
				.filter((endpoint) => endpoint.endpoint.type === 'N8nPlus')
				.forEach((endpoint) => setTimeout(() => endpoint.instance.revalidate(endpoint.element), 0));
		},
		onPlusEndpointClick(endpoint: Endpoint) {
			this.insertNodeAfterSelected({
				sourceId: endpoint.__meta.nodeId,
				index: endpoint.__meta.index,
				eventSource: NODE_CREATOR_OPEN_SOURCES.PLUS_ENDPOINT,
				outputType: getEndpointScope(endpoint.scope),
				endpointUuid: endpoint.uuid,
			});
		},
		onAddInputEndpointClick(endpoint: Endpoint) {
			if (endpoint?.__meta) {
				this.insertNodeAfterSelected({
					sourceId: endpoint.__meta.nodeId,
					index: endpoint.__meta.index,
					eventSource: NODE_CREATOR_OPEN_SOURCES.ADD_INPUT_ENDPOINT,
					nodeCreatorView: AI_NODE_CREATOR_VIEW,
					outputType: getEndpointScope(endpoint.scope),
					endpointUuid: endpoint.uuid,
				});
			}
		},
		bindCanvasEvents() {
			if (this.eventsAttached) return;
			this.instance.bind(EVENT_CONNECTION_ABORT, this.onEventConnectionAbort);

			this.instance.bind(INTERCEPT_BEFORE_DROP, this.onInterceptBeforeDrop);

			this.instance.bind(EVENT_CONNECTION, this.onEventConnection);

			this.instance.bind(EVENT_DRAG_MOVE, this.onDragMove);
			this.instance.bind(EVENT_CONNECTION_MOUSEOVER, this.onConnectionMouseOver);
			this.instance.bind(EVENT_CONNECTION_MOUSEOUT, this.onConnectionMouseOut);

			this.instance.bind(EVENT_CONNECTION_MOVED, this.onConnectionMoved);
			this.instance.bind(EVENT_ENDPOINT_MOUSEOVER, this.onEndpointMouseOver);
			this.instance.bind(EVENT_ENDPOINT_MOUSEOUT, this.onEndpointMouseOut);
			this.instance.bind(EVENT_CONNECTION_DETACHED, this.onConnectionDetached);
			this.instance.bind(EVENT_CONNECTION_DRAG, this.onConnectionDrag);
			this.instance.bind(
				[EVENT_CONNECTION_DRAG, EVENT_CONNECTION_ABORT, EVENT_CONNECTION_DETACHED],
				this.onConnectionDragAbortDetached,
			);
			this.instance.bind(EVENT_PLUS_ENDPOINT_CLICK, this.onPlusEndpointClick);
			this.instance.bind(EVENT_ADD_INPUT_ENDPOINT_CLICK, this.onAddInputEndpointClick);

			this.eventsAttached = true;
		},
		unbindCanvasEvents() {
			this.instance.unbind(EVENT_CONNECTION_ABORT, this.onEventConnectionAbort);

			this.instance.unbind(INTERCEPT_BEFORE_DROP, this.onInterceptBeforeDrop);

			this.instance.unbind(EVENT_CONNECTION, this.onEventConnection);

			this.instance.unbind(EVENT_DRAG_MOVE, this.onDragMove);
			this.instance.unbind(EVENT_CONNECTION_MOUSEOVER, this.onConnectionMouseOver);
			this.instance.unbind(EVENT_CONNECTION_MOUSEOUT, this.onConnectionMouseOut);

			this.instance.unbind(EVENT_CONNECTION_MOVED, this.onConnectionMoved);
			this.instance.unbind(EVENT_ENDPOINT_MOUSEOVER, this.onEndpointMouseOver);
			this.instance.unbind(EVENT_ENDPOINT_MOUSEOUT, this.onEndpointMouseOut);
			this.instance.unbind(EVENT_CONNECTION_DETACHED, this.onConnectionDetached);
			this.instance.unbind(EVENT_CONNECTION_DRAG, this.onConnectionDrag);

			this.instance.unbind(EVENT_CONNECTION_DRAG, this.onConnectionDragAbortDetached);
			this.instance.unbind(EVENT_CONNECTION_ABORT, this.onConnectionDragAbortDetached);
			this.instance.unbind(EVENT_CONNECTION_DETACHED, this.onConnectionDragAbortDetached);
			this.instance.unbind(EVENT_PLUS_ENDPOINT_CLICK, this.onPlusEndpointClick);
			this.instance.unbind(EVENT_ADD_INPUT_ENDPOINT_CLICK, this.onAddInputEndpointClick);
			this.eventsAttached = false;
		},
		unbindEndpointEventListeners() {
			if (this.instance) {
				// Get all the endpoints and unbind the events
				const elements = this.instance.getManagedElements();
				for (const element of Object.values(elements)) {
					const endpoints = element.endpoints;
					for (const endpoint of endpoints || []) {
						const endpointInstance = endpoint?.endpoint;
						if (endpointInstance && endpointInstance.type === N8nPlusEndpointType) {
							(endpointInstance as N8nPlusEndpoint).unbindEvents();
						}
					}
				}
			}

			this.eventsAttached = false;
		},
		onBeforeUnload(e: BeforeUnloadEvent) {
			if (this.isDemo || window.preventNodeViewBeforeUnload) {
				return;
			} else if (this.uiStore.stateIsDirty) {
				e.returnValue = true; //Gecko + IE
				return true; //Gecko + Webkit, Safari, Chrome etc.
			} else {
				this.canvasStore.startLoading(this.$locale.baseText('nodeView.redirecting'));
				return;
			}
		},
		onUnload() {
			// This will fire if users decides to leave the page after prompted
			// Clear the interval to prevent the notification from being sent
			clearTimeout(this.unloadTimeout);
		},
		makeNewWorkflowShareable() {
			const { currentProject, personalProject } = this.projectsStore;
			const homeProject = currentProject ?? personalProject ?? {};
			const scopes = currentProject?.scopes ?? personalProject?.scopes ?? [];

			this.workflowsStore.workflow.homeProject = homeProject as ProjectSharingData;
			this.workflowsStore.workflow.scopes = scopes;
		},
		async newWorkflow(): Promise<void> {
			const { getVariant } = usePostHog();
			this.canvasStore.startLoading();
			this.resetWorkspace();
			this.workflowData = await this.workflowsStore.getNewWorkflowData(
				undefined,
				this.projectsStore.currentProjectId,
			);
			this.workflowsStore.currentWorkflowExecutions = [];
			this.executionsStore.activeExecution = null;

			this.uiStore.stateIsDirty = false;
			this.canvasStore.setZoomLevel(1, [0, 0]);
			this.canvasStore.zoomToFit();
			this.uiStore.nodeViewInitialized = true;
			this.historyStore.reset();
			this.executionsStore.activeExecution = null;
			this.makeNewWorkflowShareable();
			this.canvasStore.stopLoading();

			// Pre-populate the canvas with the manual trigger node if the experiment is enabled and the user is in the variant group
			if (
				getVariant(CANVAS_AUTO_ADD_MANUAL_TRIGGER_EXPERIMENT.name) ===
				CANVAS_AUTO_ADD_MANUAL_TRIGGER_EXPERIMENT.variant
			) {
				const manualTriggerNode = this.canvasStore.getAutoAddManualTriggerNode();
				if (manualTriggerNode) {
					await this.nodeHelpers.addNodes([manualTriggerNode]);
					this.uiStore.lastSelectedNode = manualTriggerNode.name;
				}
			}
		},
		async initView(): Promise<void> {
			await this.loadCredentialsForWorkflow();

			if (this.$route.params.action === 'workflowSave') {
				// In case the workflow got saved we do not have to run init
				// as only the route changed but all the needed data is already loaded
				this.uiStore.stateIsDirty = false;
				return;
			}
			if (this.blankRedirect) {
				this.blankRedirect = false;
			} else if (this.$route.name === VIEWS.TEMPLATE_IMPORT) {
				const templateId = this.$route.params.id;
				await this.openWorkflowTemplate(templateId.toString());
			} else {
				if (
					this.uiStore.stateIsDirty &&
					!this.readOnlyEnv &&
					!this.isReadOnlyRoute &&
					(this.workflowPermissions.update ?? this.projectPermissions.workflow.update)
				) {
					const confirmModal = await this.confirm(
						this.$locale.baseText('generic.unsavedWork.confirmMessage.message'),
						{
							title: this.$locale.baseText('generic.unsavedWork.confirmMessage.headline'),
							type: 'warning',
							confirmButtonText: this.$locale.baseText(
								'generic.unsavedWork.confirmMessage.confirmButtonText',
							),
							cancelButtonText: this.$locale.baseText(
								'generic.unsavedWork.confirmMessage.cancelButtonText',
							),
							showClose: true,
						},
					);
					if (confirmModal === MODAL_CONFIRM) {
						const saved = await this.workflowHelpers.saveCurrentWorkflow();
						if (saved) await this.npsSurveyStore.fetchPromptsData();
					} else if (confirmModal === MODAL_CANCEL) {
						return;
					}
				}
				// Load a workflow
				let workflowId = null as string | null;
				if (this.$route.params.name) {
					workflowId = this.$route.params.name.toString();
				}
				if (workflowId !== null) {
					let workflow: IWorkflowDb | undefined = undefined;
					try {
						workflow = await this.workflowsStore.fetchWorkflow(workflowId);
					} catch (error) {
						this.showError(error, this.$locale.baseText('openWorkflow.workflowNotFoundError'));

						void this.$router.push({
							name: VIEWS.NEW_WORKFLOW,
						});
					}

					if (workflow) {
						this.titleSet(workflow.name, 'IDLE');
						await this.openWorkflow(workflow);
						await this.checkAndInitDebugMode();

						await this.projectsStore.setProjectNavActiveIdByWorkflowHomeProject(
							workflow.homeProject,
						);

						if (workflow.meta?.onboardingId) {
							this.$telemetry.track(
								`User opened workflow from onboarding template with ID ${workflow.meta.onboardingId}`,
								{
									workflow_id: workflow.id,
								},
								{
									withPostHog: true,
								},
							);
						}
					}
				} else if (this.$route.meta?.nodeView === true) {
					// Create new workflow
					await this.newWorkflow();
				}
			}

			this.historyStore.reset();
			if (!(this.workflowPermissions.update ?? this.projectPermissions.workflow.update)) {
				this.canvasStore.setReadOnly(true);
			}
			this.uiStore.nodeViewInitialized = true;
			document.addEventListener('keydown', this.keyDown);
			document.addEventListener('keyup', this.keyUp);

			window.addEventListener('beforeunload', this.onBeforeUnload);
			window.addEventListener('unload', this.onUnload);
			// Once view is initialized, pick up all toast notifications
			// waiting in the store and display them
			this.showNotificationForViews([VIEWS.WORKFLOW, VIEWS.NEW_WORKFLOW]);
		},
		async duplicateNodes(nodes: INode[]): Promise<void> {
			if (!this.editAllowedCheck()) {
				return;
			}

			const workflowData = deepCopy(await this.getNodesToSave(nodes));
			await this.importWorkflowData(workflowData, 'duplicate', false);
		},
		getIncomingOutgoingConnections(nodeName: string): {
			incoming: Connection[];
			outgoing: Connection[];
		} {
			const node = this.workflowsStore.getNodeByName(nodeName);

			if (node) {
				const nodeEl = document.getElementById(node.id);
				if (!nodeEl) {
					return { incoming: [], outgoing: [] };
				}

				const outgoing = this.instance?.getConnections({
					source: nodeEl,
				});

				const incoming = this.instance?.getConnections({
					target: nodeEl,
				});
				return {
					incoming: Array.isArray(incoming) ? incoming : Object.values(incoming),
					outgoing: Array.isArray(outgoing) ? outgoing : Object.values(outgoing),
				};
			}
			return { incoming: [], outgoing: [] };
		},
		onNodeMoved(node: INodeUi) {
			const { incoming, outgoing } = this.getIncomingOutgoingConnections(node.name);

			[...incoming, ...outgoing].forEach((connection: Connection) => {
				NodeViewUtils.showOrHideMidpointArrow(connection);
				NodeViewUtils.showOrHideItemsLabel(connection);
			});
		},
		onNodeRun({
			name,
			data,
			waiting,
		}: {
			name: string;
			data: ITaskData[] | null;
			waiting: boolean;
		}) {
			const pinData = this.workflowsStore.pinnedWorkflowData;

			if (pinData?.[name]) {
				const { outgoing } = this.getIncomingOutgoingConnections(name);

				outgoing.forEach((connection: Connection) => {
					if (connection.__meta?.sourceNodeName === name) {
						const hasRun = this.workflowsStore.getWorkflowResultDataByNodeName(name) !== null;
						NodeViewUtils.addClassesToOverlays({
							connection,
							overlayIds: [NodeViewUtils.OVERLAY_RUN_ITEMS_ID],
							classNames: hasRun ? ['has-run'] : [],
							includeConnector: true,
						});
					}
				});
				return;
			}

			const sourceNodeName = name;
			const sourceNode = this.workflowsStore.getNodeByName(sourceNodeName);
			const sourceId = sourceNode !== null ? sourceNode.id : '';

			if (data === null || data.length === 0 || waiting) {
				const sourceElement = document.getElementById(sourceId);
				if (!sourceElement) {
					return;
				}

				const outgoing = this.instance?.getConnections({
					source: sourceElement,
				});

				(Array.isArray(outgoing) ? outgoing : Object.values(outgoing)).forEach(
					(connection: Connection) => {
						NodeViewUtils.resetConnection(connection);
					},
				);
				const endpoints = NodeViewUtils.getJSPlumbEndpoints(sourceNode, this.instance);
				endpoints.forEach((endpoint: Endpoint) => {
					if (endpoint.endpoint.type === 'N8nPlus') {
						(endpoint.endpoint as N8nPlusEndpoint).clearSuccessOutput();
					}
				});

				return;
			}

			this.nodeHelpers.setSuccessOutput(data, sourceNode);
		},
		removeNode(nodeName: string, trackHistory = false, trackBulk = true) {
			if (!this.editAllowedCheck()) {
				return;
			}

			const node = this.workflowsStore.getNodeByName(nodeName);
			if (!node) {
				return;
			}

			if (trackHistory && trackBulk) {
				this.historyStore.startRecordingUndo();
			}

			// "requiredNodeTypes" are also defined in cli/commands/run.ts
			const requiredNodeTypes: string[] = [];

			if (requiredNodeTypes.includes(node.type)) {
				// The node is of the required type so check first
				// if any node of that type would be left when the
				// current one would get deleted.
				let deleteAllowed = false;
				for (const checkNode of this.nodes) {
					if (checkNode.name === node.name) {
						continue;
					}
					if (requiredNodeTypes.includes(checkNode.type)) {
						deleteAllowed = true;
						break;
					}
				}

				if (!deleteAllowed) {
					return;
				}
			}

			if (node.type === STICKY_NODE_TYPE) {
				this.$telemetry.track('User deleted workflow note', {
					workflow_id: this.workflowsStore.workflowId,
					is_welcome_note: node.name === QUICKSTART_NOTE_NAME,
				});
			} else {
				void this.externalHooks.run('node.deleteNode', { node });
				this.$telemetry.track('User deleted node', {
					node_type: node.type,
					workflow_id: this.workflowsStore.workflowId,
				});
			}

			let waitForNewConnection = false;
			// connect nodes before/after deleted node
			const nodeType = this.nodeTypesStore.getNodeType(node.type, node.typeVersion);

			const workflow = this.workflowHelpers.getCurrentWorkflow();
			const workflowNode = workflow.getNode(node.name);
			let inputs: Array<ConnectionTypes | INodeInputConfiguration> = [];
			let outputs: Array<ConnectionTypes | INodeOutputConfiguration> = [];
			if (nodeType && workflowNode) {
				inputs = NodeHelpers.getNodeInputs(workflow, workflowNode, nodeType);
				outputs = NodeHelpers.getNodeOutputs(workflow, workflowNode, nodeType);
			}

			if (outputs.length === 1 && inputs.length === 1) {
				const { incoming, outgoing } = this.getIncomingOutgoingConnections(node.name);
				if (incoming.length === 1 && outgoing.length === 1) {
					const conn1 = incoming[0];
					const conn2 = outgoing[0];
					if (conn1.__meta && conn2.__meta) {
						waitForNewConnection = true;
						const sourceNodeName = conn1.__meta.sourceNodeName;
						const sourceNodeOutputIndex = conn1.__meta.sourceOutputIndex;
						const targetNodeName = conn2.__meta.targetNodeName;
						const targetNodeOuputIndex = conn2.__meta.targetOutputIndex;

						setTimeout(() => {
							this.connectTwoNodes(
								sourceNodeName,
								sourceNodeOutputIndex,
								targetNodeName,
								targetNodeOuputIndex,
								NodeConnectionType.Main,
							);

							if (waitForNewConnection) {
								this.instance?.setSuspendDrawing(false, true);
								waitForNewConnection = false;
							}
						}, 100); // just to make it clear to users that this is a new connection
					}
				}
			}

			void nextTick(() => {
				// Suspend drawing
				this.instance?.setSuspendDrawing(true);
				(this.instance?.endpointsByElement[node.id] || [])
					.flat()
					.forEach((endpoint) => this.instance?.deleteEndpoint(endpoint));

				// Remove the connections in data
				this.workflowsStore.removeAllNodeConnection(node);
				this.workflowsStore.removeNode(node);
				this.workflowsStore.clearNodeExecutionData(node.name);

				if (!waitForNewConnection) {
					// Now it can draw again
					this.instance?.setSuspendDrawing(false, true);
				}

				// Remove node from selected index if found in it
				this.uiStore.removeNodeFromSelection(node);
				if (trackHistory) {
					this.historyStore.pushCommandToUndo(new RemoveNodeCommand(node));
				}
			}); // allow other events to finish like drag stop

			if (trackHistory && trackBulk) {
				const recordingTimeout = waitForNewConnection ? 100 : 0;
				setTimeout(() => {
					this.historyStore.stopRecordingUndo();
				}, recordingTimeout);
			}
		},
		async onSwitchSelectedNode(nodeName: string) {
			this.nodeSelectedByName(nodeName, true, true);
		},
		async onOpenConnectionNodeCreator(node: string, connectionType: NodeConnectionType) {
			await this.openSelectiveNodeCreator({
				connectiontype: connectionType,
				node,
			});
		},
		async redrawNode(nodeName: string) {
			// TODO: Improve later
			// For now we redraw the node by simply renaming it. Can for sure be
			// done better later but should be fine for now.
			const tempName = 'x____XXXX____x';
			await this.renameNode(nodeName, tempName);
			await this.renameNode(tempName, nodeName);
		},
		valueChanged(parameterData: IUpdateInformation) {
			if (parameterData.name === 'name' && parameterData.oldValue) {
				// The name changed so we have to take care that
				// the connections get changed.
				void this.renameNode(parameterData.oldValue as string, parameterData.value as string);
			}
		},
		async renameNodePrompt(currentName: string) {
			try {
				const promptResponsePromise = this.prompt(
					this.$locale.baseText('nodeView.prompt.newName') + ':',
					this.$locale.baseText('nodeView.prompt.renameNode') + `: ${currentName}`,
					{
						customClass: 'rename-prompt',
						confirmButtonText: this.$locale.baseText('nodeView.prompt.rename'),
						cancelButtonText: this.$locale.baseText('nodeView.prompt.cancel'),
						inputErrorMessage: this.$locale.baseText('nodeView.prompt.invalidName'),
						inputValue: currentName,
						inputValidator: (value: string) => {
							if (!value.trim()) {
								return this.$locale.baseText('nodeView.prompt.invalidName');
							}
							return true;
						},
					},
				);

				// Wait till it had time to display
				await this.$nextTick();

				// Get the input and select the text in it
				const nameInput = document.querySelector('.rename-prompt .el-input__inner') as
					| HTMLInputElement
					| undefined;
				if (nameInput) {
					nameInput.focus();
					nameInput.select();
				}

				const promptResponse = await promptResponsePromise;

				if (promptResponse?.action !== MODAL_CONFIRM) {
					return;
				}

				await this.renameNode(currentName, promptResponse.value, true);
			} catch (e) {}
		},
		async renameNode(currentName: string, newName: string, trackHistory = false) {
			if (currentName === newName) {
				return;
			}

			this.suspendRecordingDetachedConnections = true;
			if (trackHistory) {
				this.historyStore.startRecordingUndo();
			}

			const activeNodeName = this.activeNode?.name;
			const isActive = activeNodeName === currentName;
			if (isActive) {
				this.renamingActive = true;
			}

			newName = this.uniqueNodeName(newName);

			// Rename the node and update the connections
			const workflow = this.workflowHelpers.getCurrentWorkflow(true);
			workflow.renameNode(currentName, newName);

			if (trackHistory) {
				this.historyStore.pushCommandToUndo(new RenameNodeCommand(currentName, newName));
			}

			// Update also last selected node and execution data
			this.workflowsStore.renameNodeSelectedAndExecution({ old: currentName, new: newName });

			// Reset all nodes and connections to load the new ones
			this.deleteEveryEndpoint();

			this.workflowsStore.removeAllConnections({ setStateDirty: false });
			this.workflowsStore.removeAllNodes({ removePinData: false, setStateDirty: true });

			// Wait a tick that the old nodes had time to get removed
			await this.$nextTick();

			// Add the new updated nodes
			await this.nodeHelpers.addNodes(
				Object.values(workflow.nodes),
				workflow.connectionsBySourceNode,
				false,
			);

			// Make sure that the node is selected again
			this.deselectAllNodes();
			this.nodeSelectedByName(newName);

			if (isActive) {
				this.ndvStore.activeNodeName = newName;
				this.renamingActive = false;
			}

			if (trackHistory) {
				this.historyStore.stopRecordingUndo();
			}
			this.suspendRecordingDetachedConnections = false;
		},
		deleteEveryEndpoint() {
			// Check as it does not exist on first load
			if (this.instance) {
				this.instance?.reset();
				Object.values(this.instance?.endpointsByElement)
					.flatMap((endpoint) => endpoint)
					.forEach((endpoint) => endpoint.destroy());

				this.instance.deleteEveryConnection({ fireEvent: true });
			}
		},
		async addNodesToWorkflow(data: IWorkflowDataUpdate): Promise<IWorkflowDataUpdate> {
			// Because nodes with the same name maybe already exist, it could
			// be needed that they have to be renamed. Also could it be possible
			// that nodes are not allowed to be created because they have a create
			// limit set. So we would then link the new nodes with the already existing ones.
			// In this object all that nodes get saved in the format:
			//   old-name -> new-name
			const nodeNameTable: {
				[key: string]: string;
			} = {};
			const newNodeNames: string[] = [];

			if (!data.nodes) {
				// No nodes to add
				throw new Error(this.$locale.baseText('nodeView.noNodesGivenToAdd'));
			}

			// Get how many of the nodes of the types which have
			// a max limit set already exist
			const nodeTypesCount = this.workflowHelpers.getNodeTypesMaxCount();

			let oldName: string;
			let newName: string;
			const createNodes: INode[] = [];

			await this.nodeHelpers.loadNodesProperties(
				data.nodes.map((node) => ({ name: node.type, version: node.typeVersion })),
			);

			data.nodes.forEach((node) => {
				if (nodeTypesCount[node.type] !== undefined) {
					if (nodeTypesCount[node.type].exist >= nodeTypesCount[node.type].max) {
						// Node is not allowed to be created so
						// do not add it to the create list but
						// add the name of the existing node
						// that this one gets linked up instead.
						nodeNameTable[node.name] = nodeTypesCount[node.type].nodeNames[0];
						return;
					} else {
						// Node can be created but increment the
						// counter in case multiple ones are
						// supposed to be created
						nodeTypesCount[node.type].exist += 1;
					}
				}

				oldName = node.name;

				const localized = this.locale.localizeNodeName(node.name, node.type);

				newName = this.uniqueNodeName(localized, newNodeNames);

				newNodeNames.push(newName);
				nodeNameTable[oldName] = newName;

				createNodes.push(node);
			});

			// Get only the connections of the nodes that get created
			const newConnections: IConnections = {};
			const currentConnections = data.connections!;
			const createNodeNames = createNodes.map((node) => node.name);
			let sourceNode, type, sourceIndex, connectionIndex, connectionData;
			for (sourceNode of Object.keys(currentConnections)) {
				if (!createNodeNames.includes(sourceNode)) {
					// Node does not get created so skip output connections
					continue;
				}

				const connection: INodeConnections = {};

				for (type of Object.keys(currentConnections[sourceNode])) {
					connection[type] = [];
					for (
						sourceIndex = 0;
						sourceIndex < currentConnections[sourceNode][type].length;
						sourceIndex++
					) {
						const nodeSourceConnections = [];
						if (currentConnections[sourceNode][type][sourceIndex]) {
							for (
								connectionIndex = 0;
								connectionIndex < currentConnections[sourceNode][type][sourceIndex].length;
								connectionIndex++
							) {
								connectionData = currentConnections[sourceNode][type][sourceIndex][connectionIndex];
								if (!createNodeNames.includes(connectionData.node)) {
									// Node does not get created so skip input connection
									continue;
								}

								nodeSourceConnections.push(connectionData);
								// Add connection
							}
						}
						connection[type].push(nodeSourceConnections);
					}
				}

				newConnections[sourceNode] = connection;
			}

			// Create a workflow with the new nodes and connections that we can use
			// the rename method
			const tempWorkflow: Workflow = this.workflowHelpers.getWorkflow(createNodes, newConnections);

			// Rename all the nodes of which the name changed
			for (oldName in nodeNameTable) {
				if (oldName === nodeNameTable[oldName]) {
					// Name did not change so skip
					continue;
				}
				tempWorkflow.renameNode(oldName, nodeNameTable[oldName]);
			}

			if (data.pinData) {
				let pinDataSuccess = true;
				for (const nodeName of Object.keys(data.pinData)) {
					// Pin data limit reached
					if (!pinDataSuccess) {
						this.showError(
							new Error(this.$locale.baseText('ndv.pinData.error.tooLarge.description')),
							this.$locale.baseText('ndv.pinData.error.tooLarge.title'),
						);
						continue;
					}

					const node = tempWorkflow.nodes[nodeNameTable[nodeName]];
					try {
						const pinnedDataForNode = usePinnedData(node);
						pinnedDataForNode.setData(data.pinData[nodeName], 'add-nodes');
						pinDataSuccess = true;
					} catch (error) {
						pinDataSuccess = false;
						console.error(error);
					}
				}
			}

			// Add the nodes with the changed node names, expressions and connections
			this.historyStore.startRecordingUndo();
			await this.nodeHelpers.addNodes(
				Object.values(tempWorkflow.nodes),
				tempWorkflow.connectionsBySourceNode,
				true,
			);

			this.historyStore.stopRecordingUndo();

			this.uiStore.stateIsDirty = true;

			return {
				nodes: Object.values(tempWorkflow.nodes),
				connections: tempWorkflow.connectionsBySourceNode,
			};
		},
		async getNodesToSave(nodes: INode[]): Promise<IWorkflowData> {
			const data: IWorkflowData = {
				nodes: [],
				connections: {},
				pinData: {},
			};

			// Get data of all the selected noes
			let nodeData;
			const exportNodeNames: string[] = [];

			for (const node of nodes) {
				nodeData = this.workflowHelpers.getNodeDataToSave(node);
				exportNodeNames.push(node.name);

				data.nodes.push(nodeData);

				const pinDataForNode = this.workflowsStore.pinDataByNodeName(node.name);
				if (pinDataForNode) {
					data.pinData![node.name] = pinDataForNode;
				}

				if (
					nodeData.credentials &&
					this.settingsStore.isEnterpriseFeatureEnabled[EnterpriseEditionFeature.Sharing]
				) {
					const usedCredentials = this.workflowsStore.usedCredentials;
					nodeData.credentials = Object.fromEntries(
						Object.entries(nodeData.credentials).filter(([_, credential]) => {
							return (
								credential.id &&
								(!usedCredentials[credential.id] ||
									usedCredentials[credential.id]?.currentUserHasAccess)
							);
						}),
					);
				}
			}

			// Get only connections of exported nodes and ignore all other ones
			let connectionToKeep,
				connections: INodeConnections,
				type: string,
				connectionIndex: number,
				sourceIndex: number,
				connectionData: IConnection,
				typeConnections: INodeConnections;

			data.nodes.forEach((node) => {
				connections = this.workflowsStore.outgoingConnectionsByNodeName(node.name);
				if (Object.keys(connections).length === 0) {
					return;
				}

				// Keep only the connection to node which get also exported
				typeConnections = {};
				for (type of Object.keys(connections)) {
					for (sourceIndex = 0; sourceIndex < connections[type].length; sourceIndex++) {
						connectionToKeep = [];
						for (
							connectionIndex = 0;
							connectionIndex < connections[type][sourceIndex].length;
							connectionIndex++
						) {
							connectionData = connections[type][sourceIndex][connectionIndex];
							if (exportNodeNames.indexOf(connectionData.node) !== -1) {
								connectionToKeep.push(connectionData);
							}
						}

						if (connectionToKeep.length) {
							if (!typeConnections.hasOwnProperty(type)) {
								typeConnections[type] = [];
							}
							typeConnections[type][sourceIndex] = connectionToKeep;
						}
					}
				}

				if (Object.keys(typeConnections).length) {
					data.connections[node.name] = typeConnections;
				}
			});

			return data;
		},
		resetWorkspace() {
			this.workflowsStore.resetWorkflow();

			this.onToggleNodeCreator({ createNodeActive: false });
			this.nodeCreatorStore.setShowScrim(false);
			this.canvasStore.resetZoom();

			// Reset nodes
			this.unbindEndpointEventListeners();
			this.deleteEveryEndpoint();

			// Make sure that if there is a waiting test-webhook that it gets removed
			if (this.executionWaitingForWebhook) {
				try {
					void this.workflowsStore.removeTestWebhook(this.workflowsStore.workflowId);
				} catch (error) {}
			}
			this.workflowsStore.resetState();
			this.uiStore.removeActiveAction('workflowRunning');

			this.uiStore.resetSelectedNodes();
			this.uiStore.nodeViewOffsetPosition = [0, 0];

			this.nodeHelpers.credentialsUpdated.value = false;
		},
		async loadActiveWorkflows(): Promise<void> {
			await this.workflowsStore.fetchActiveWorkflows();
		},
		async loadNodeTypes(): Promise<void> {
			await this.nodeTypesStore.getNodeTypes();
		},
		async loadCredentialTypes(): Promise<void> {
			await this.credentialsStore.fetchCredentialTypes(true);
		},
		async loadCredentialsForWorkflow(): Promise<void> {
			// In preview mode, we don't have to load the credentials. We actually
			// can't load them because they depend on the project the workflow is in,
			// but in preview mode there is no project.
			if (this.settingsStore.isPreviewMode) {
				return;
			}

			const workflow = this.workflowsStore.getWorkflowById(this.currentWorkflow);
			const workflowId = workflow?.id ?? this.$route.params.name;
			let options: { workflowId: string } | { projectId: string };

			if (workflowId) {
				options = { workflowId };
			} else {
				const queryParam =
					typeof this.$route.query?.projectId === 'string'
						? this.$route.query?.projectId
						: undefined;
				const projectId = queryParam ?? this.projectsStore.personalProject?.id;

				if (projectId === undefined) {
					throw new Error(
						'Could not find projectId in the query nor could I find the personal project in the project store',
					);
				}

				options = { projectId };
			}
			await this.credentialsStore.fetchAllCredentialsForWorkflow(options);
		},
		async loadVariables(): Promise<void> {
			await this.environmentsStore.fetchAllVariables();
		},
		async loadSecrets(): Promise<void> {
			await this.externalSecretsStore.fetchAllSecrets();
		},
		async onPostMessageReceived(message: MessageEvent) {
			if (!message || typeof message.data !== 'string' || !message.data?.includes?.('"command"')) {
				return;
			}
			try {
				const json = JSON.parse(message.data);
				if (json && json.command === 'openWorkflow') {
					try {
						await this.importWorkflowExact(json);
						this.canOpenNDV = json.canOpenNDV ?? true;
						this.hideNodeIssues = json.hideNodeIssues ?? false;
						this.isExecutionPreview = false;
					} catch (e) {
						if (window.top) {
							window.top.postMessage(
								JSON.stringify({
									command: 'error',
									message: this.$locale.baseText('openWorkflow.workflowImportError'),
								}),
								'*',
							);
						}
						this.showMessage({
							title: this.$locale.baseText('openWorkflow.workflowImportError'),
							message: (e as Error).message,
							type: 'error',
						});
					}
				} else if (json && json.command === 'openExecution') {
					try {
						// If this NodeView is used in preview mode (in iframe) it will not have access to the main app store
						// so everything it needs has to be sent using post messages and passed down to child components
						this.nodeHelpers.isProductionExecutionPreview.value = json.executionMode !== 'manual';

						await this.openExecution(json.executionId);
						this.canOpenNDV = json.canOpenNDV ?? true;
						this.hideNodeIssues = json.hideNodeIssues ?? false;
						this.isExecutionPreview = true;
					} catch (e) {
						if (window.top) {
							window.top.postMessage(
								JSON.stringify({
									command: 'error',
									message: this.$locale.baseText('nodeView.showError.openExecution.title'),
								}),
								'*',
							);
						}
						this.showMessage({
							title: this.$locale.baseText('nodeView.showError.openExecution.title'),
							message: (e as Error).message,
							type: 'error',
						});
					}
				} else if (json?.command === 'setActiveExecution') {
					this.executionsStore.activeExecution = (await this.executionsStore.fetchExecution(
						json.executionId,
					)) as ExecutionSummary;
				}
			} catch (e) {}
		},
		async onImportWorkflowDataEvent(data: IDataObject) {
			await this.importWorkflowData(data.data as IWorkflowDataUpdate, 'file');
		},
		async onImportWorkflowUrlEvent(data: IDataObject) {
			const workflowData = await this.getWorkflowDataFromUrl(data.url as string);
			if (workflowData !== undefined) {
				await this.importWorkflowData(workflowData, 'url');
			}
		},
		onToggleNodeCreator({ source, createNodeActive, nodeCreatorView }: ToggleNodeCreatorOptions) {
			if (createNodeActive === this.createNodeActive) return;

			if (!nodeCreatorView) {
				nodeCreatorView = this.containsTrigger
					? REGULAR_NODE_CREATOR_VIEW
					: TRIGGER_NODE_CREATOR_VIEW;
			}

			// Default to the trigger tab in node creator if there's no trigger node yet
			this.nodeCreatorStore.setSelectedView(nodeCreatorView);

			this.createNodeActive = createNodeActive;

			let mode;
			switch (this.nodeCreatorStore.selectedView) {
				case AI_NODE_CREATOR_VIEW:
					mode = 'ai';
					break;
				case REGULAR_NODE_CREATOR_VIEW:
					mode = 'regular';
					break;
				default:
					mode = 'regular';
			}

			if (createNodeActive && source) this.nodeCreatorStore.setOpenSource(source);
			void this.externalHooks.run('nodeView.createNodeActiveChanged', {
				source,
				mode,
				createNodeActive,
			});
			this.$telemetry.trackNodesPanel('nodeView.createNodeActiveChanged', {
				source,
				mode,
				createNodeActive,
				workflow_id: this.workflowsStore.workflowId,
			});
		},
		async onAddNodes(
			{ nodes, connections }: AddedNodesAndConnections,
			dragAndDrop = false,
			position?: XYPosition,
		) {
			let currentPosition = position;
			for (const { type, isAutoAdd, name, openDetail, position: nodePosition } of nodes) {
				await this.addNode(
					type,
					{ position: nodePosition ?? currentPosition, dragAndDrop, name },
					openDetail ?? false,
					true,
					isAutoAdd,
				);

				const lastAddedNode = this.nodes[this.nodes.length - 1];
				currentPosition = [
					lastAddedNode.position[0] + NodeViewUtils.NODE_SIZE * 2 + NodeViewUtils.GRID_SIZE,
					lastAddedNode.position[1],
				];
			}

			const newNodesOffset = this.nodes.length - nodes.length;
			for (const { from, to } of connections) {
				const fromNode = this.nodes[newNodesOffset + from.nodeIndex];
				const toNode = this.nodes[newNodesOffset + to.nodeIndex];

				this.connectTwoNodes(
					fromNode.name,
					from.outputIndex ?? 0,
					toNode.name,
					to.inputIndex ?? 0,
					NodeConnectionType.Main,
				);
			}

			const lastAddedNode = this.nodes[this.nodes.length - 1];
			const workflow = this.workflowHelpers.getCurrentWorkflow();
			const lastNodeInputs = workflow.getParentNodesByDepth(lastAddedNode.name, 1);

			// If the last added node has multiple inputs, move them down
			if (lastNodeInputs.length > 1) {
				lastNodeInputs.slice(1).forEach((node, index) => {
					const nodeUi = this.workflowsStore.getNodeByName(node.name);
					if (!nodeUi) return;

					this.onMoveNode({
						nodeName: nodeUi.name,
						position: [nodeUi.position[0], nodeUi.position[1] + 100 * (index + 1)],
					});
				});
			}

			this.nodeHelpers.addPinDataConnections(this.workflowsStore.pinnedWorkflowData);
		},

		async saveCurrentWorkflowExternal(callback: () => void) {
			await this.workflowHelpers.saveCurrentWorkflow();
			callback?.();
		},
		setSuspendRecordingDetachedConnections(suspend: boolean) {
			this.suspendRecordingDetachedConnections = suspend;
		},
		onMoveNode({ nodeName, position }: { nodeName: string; position: XYPosition }): void {
			this.workflowsStore.updateNodeProperties({ name: nodeName, properties: { position } });
			const node = this.workflowsStore.getNodeByName(nodeName);
			setTimeout(() => {
				if (node) {
					this.instance?.repaintEverything();
					this.onNodeMoved(node);
				}
			}, 0);
		},
		onRevertAddNode({ node }: { node: INodeUi }): void {
			this.removeNode(node.name, false);
		},
		async onRevertRemoveNode({ node }: { node: INodeUi }): Promise<void> {
			const prevNode = this.workflowsStore.workflow.nodes.find((n) => n.id === node.id);
			if (prevNode) {
				return;
			}
			// For some reason, returning node to canvas with old id
			// makes it's endpoint to render at wrong position
			node.id = uuid();
			await this.nodeHelpers.addNodes([node]);
		},
		onRevertAddConnection({ connection }: { connection: [IConnection, IConnection] }) {
			this.suspendRecordingDetachedConnections = true;
			this.nodeHelpers.removeConnection(connection, true);
			this.suspendRecordingDetachedConnections = false;
		},
		async onRevertRemoveConnection({ connection }: { connection: [IConnection, IConnection] }) {
			this.suspendRecordingDetachedConnections = true;
			this.nodeHelpers.addConnection(connection);
			this.suspendRecordingDetachedConnections = false;
		},
		async onRevertNameChange({ currentName, newName }: { currentName: string; newName: string }) {
			await this.renameNode(newName, currentName);
		},
		onRevertEnableToggle({ nodeName }: { nodeName: string }) {
			const node = this.workflowsStore.getNodeByName(nodeName);
			if (node) {
				this.nodeHelpers.disableNodes([node]);
			}
		},
		onPageShow(e: PageTransitionEvent) {
			// Page was restored from the bfcache (back-forward cache)
			if (e.persisted) {
				this.canvasStore.stopLoading();
			}
		},
		async readOnlyEnvRouteCheck() {
			await this.$nextTick();
			if (
				(this.readOnlyEnv || !this.projectPermissions.workflow.create) &&
				(this.$route.name === VIEWS.NEW_WORKFLOW || this.$route.name === VIEWS.TEMPLATE_IMPORT)
			) {
				this.resetWorkspace();
				this.uiStore.stateIsDirty = false;

				await this.$router.replace({ name: VIEWS.HOMEPAGE });
			}
		},
		async checkAndInitDebugMode() {
			if (this.$route.name === VIEWS.EXECUTION_DEBUG) {
				this.titleSet(this.workflowName, 'DEBUG');
				if (!this.workflowsStore.isInDebugMode) {
					await this.applyExecutionData(this.$route.params.executionId as string);
					this.workflowsStore.isInDebugMode = true;
				}
			}
		},
		onContextMenu(event: MouseEvent) {
			this.contextMenu.open(event, {
				source: 'canvas',
				nodeIds: this.uiStore.selectedNodes.map((node) => node.id),
			});
		},
		onContextMenuAction(action: ContextMenuAction, nodeIds: string[]): void {
			const nodes = nodeIds
				.map((nodeId) => this.workflowsStore.getNodeById(nodeId))
				.filter(isPresent);
			switch (action) {
				case 'copy':
					this.copyNodes(nodes);
					break;
				case 'delete':
					this.deleteNodes(nodes);
					break;
				case 'duplicate':
					void this.duplicateNodes(nodes);
					break;
				case 'execute':
					this.onRunNode(nodes[0].name, 'NodeView.onContextMenuAction');
					break;
				case 'open':
					this.ndvStore.activeNodeName = nodes[0].name;
					break;
				case 'rename':
					void this.renameNodePrompt(nodes[0].name);
					break;
				case 'toggle_activation':
					this.toggleActivationNodes(nodes);
					break;
				case 'toggle_pin':
					this.togglePinNodes(nodes, 'context-menu');
					break;
				case 'add_node':
					this.onToggleNodeCreator({
						source: NODE_CREATOR_OPEN_SOURCES.CONTEXT_MENU,
						createNodeActive:
							!this.isReadOnlyRoute &&
							!this.readOnlyEnv &&
							(this.workflowPermissions.update ?? this.projectPermissions.workflow.update),
					});
					break;
				case 'add_sticky':
					void this.onAddNodes({ nodes: [{ type: STICKY_NODE_TYPE }], connections: [] });
					break;
				case 'select_all':
					this.selectAllNodes();
					break;
				case 'deselect_all':
					this.deselectAllNodes();
					break;
			}
		},
		async onSourceControlPull() {
			let workflowId = null as string | null;
			if (this.$route.params.name) {
				workflowId = this.$route.params.name.toString();
			}

			try {
				if (workflowId !== null && !this.uiStore.stateIsDirty) {
					const workflow: IWorkflowDb | undefined =
						await this.workflowsStore.fetchWorkflow(workflowId);
					if (workflow) {
						this.titleSet(workflow.name, 'IDLE');
						await this.openWorkflow(workflow);
					}
				}

				await Promise.all([
					this.loadVariables(),
					this.tagsStore.fetchAll(),
					this.loadCredentialsForWorkflow(),
				]);
			} catch (error) {
				console.error(error);
			}
		},
	},
});
</script>

<style scoped lang="scss">
.node-view-root {
	position: relative;
	flex: 1;
	overflow: hidden;
	background-color: var(--color-canvas-background);
	width: 100%;
	height: 100%;
	position: relative;
}

.node-view-wrapper {
	position: fixed;
}

.node-view {
	position: relative;
	width: 100%;
	height: 100%;
	transform-origin: 0 0;
	z-index: -1;
}

.node-view-background {
	background-color: var(--color-canvas-background);
	position: absolute;
	width: 100vw;
	height: 100vh;
	z-index: -2;
}

.move-active {
	cursor: grab;
	cursor: -moz-grab;
	cursor: -webkit-grab;
	touch-action: none;
}

.move-in-process {
	cursor: grabbing;
	cursor: -moz-grabbing;
	cursor: -webkit-grabbing;
	touch-action: none;
}

.workflow-execute-wrapper {
	position: absolute;
	display: flex;
	justify-content: center;
	align-items: center;
	left: 50%;
	transform: translateX(-50%);
	bottom: var(--spacing-l);
	width: auto;

	@media (max-width: $breakpoint-2xs) {
		bottom: 150px;
	}

	button {
		display: flex;
		justify-content: center;
		align-items: center;
		margin-left: 0.625rem;

		&:first-child {
			margin: 0;
		}
	}
}

/* Makes sure that when selected with mouse it does not select text */
.do-not-select *,
.jtk-drag-select * {
	-webkit-touch-callout: none;
	-webkit-user-select: none;
	-khtml-user-select: none;
	-moz-user-select: none;
	-ms-user-select: none;
	user-select: none;
}
</style>

<style lang="scss">
.node-view-wrapper {
	--drag-scope-active-disabled-color: var(--color-foreground-dark);

	&.connection-drag-scope-active {
		@each $node-type in $supplemental-node-types {
			// Grey out incompatible node type endpoints
			&:not(.connection-drag-scope-active-type-#{$node-type}) {
				.diamond-output-endpoint,
				.jtk-connector,
				.add-input-endpoint {
					--node-type-#{$node-type}-color: var(--drag-scope-active-disabled-color);
				}

				.node-input-endpoint-label,
				.node-output-endpoint-label {
					--node-type-#{$node-type}-color: var(--drag-scope-active-disabled-color);
				}
			}

			&.connection-drag-scope-active-type-#{$node-type} {
				// Dragging input
				&.connection-drag-scope-active-connection-target {
					// Apply style to compatible output endpoints
					.diamond-output-endpoint[data-jtk-scope-#{$node-type}='true'] {
						transform: scale(1.5) rotate(45deg);
					}

					.add-input-endpoint[data-jtk-scope-#{$node-type}='true'] {
						// Apply style to dragged compatible input endpoint
						&.jtk-dragging {
							.add-input-endpoint-default {
								transform: translate(-5px, -5px) scale(1.5);
							}
						}

						// Apply style to non-dragged compatible input endpoints
						&:not(.jtk-dragging) {
							--node-type-#{$node-type}-color: var(--drag-scope-active-disabled-color);
						}
					}

					.node-input-endpoint-label {
						&:not(.jtk-dragging) {
							--node-type-#{$node-type}-color: var(--drag-scope-active-disabled-color);
						}
					}
				}

				// Dragging output
				&.connection-drag-scope-active-connection-source {
					// Apply style to dragged compatible output endpoint
					.diamond-output-endpoint[data-jtk-scope-#{$node-type}='true'] {
						&.jtk-dragging {
							transform: scale(1.5) rotate(45deg);
						}

						// Apply style to non-dragged compatible input endpoints
						&:not(.jtk-dragging) {
							--node-type-#{$node-type}-color: var(--drag-scope-active-disabled-color);
						}
					}

					// Apply style to compatible output endpoints
					.add-input-endpoint[data-jtk-scope-#{$node-type}='true'] {
						.add-input-endpoint-default {
							transform: translate(-5px, -5px) scale(1.5);
						}
					}

					.node-output-endpoint-label {
						&:not(.jtk-dragging) {
							--node-type-#{$node-type}-color: var(--drag-scope-active-disabled-color);
						}
					}
				}
			}
		}
	}
}

.drop-add-node-label {
	color: var(--color-text-dark);
	font-weight: 600;
	font-size: 0.8em;
	text-align: center;
	background-color: #ffffff55;
}

.connection-actions {
	&:hover {
		display: block !important;
	}

	> button {
		color: var(--color-foreground-xdark);
		border: 2px solid var(--color-foreground-xdark);
		background-color: var(--color-background-xlight);
		border-radius: var(--border-radius-base);
		height: var(--spacing-l);
		width: var(--spacing-l);
		cursor: pointer;

		display: inline-flex;
		align-items: center;
		justify-content: center;

		position: absolute;
		top: -12px;

		&.add {
			right: 4px;
		}

		&.delete {
			left: 4px;
		}

		&.delete-single {
			left: -12px;
		}

		svg {
			pointer-events: none;
			font-size: var(--font-size-2xs);
		}

		&:hover {
			border-color: var(--color-primary);
			color: var(--color-primary);
		}
	}
}
</style>

<style module lang="scss">
.content {
	position: relative;
	display: flex;
	overflow: auto;
	height: 100%;
	width: 100%;
}

.shake {
	animation: 1s 200ms shake;
}

@keyframes shake {
	10%,
	90% {
		transform: translate3d(-1px, 0, 0);
	}

	20%,
	80% {
		transform: translate3d(2px, 0, 0);
	}

	30%,
	50%,
	70% {
		transform: translate3d(-4px, 0, 0);
	}

	40%,
	60% {
		transform: translate3d(4px, 0, 0);
	}
}

.setupCredentialsButtonWrapper {
	position: absolute;
	left: var(--spacing-l);
	top: var(--spacing-l);
}
</style>

<style lang="scss" scoped>
@mixin applyColorToConnection($partialSelector, $cssColorVarName, $labelCssColorVarName) {
	.jtk-connector#{$partialSelector}:not(.jtk-hover) {
		path:not(.jtk-connector-outline) {
			stroke: var(#{$cssColorVarName});
		}
		path[jtk-overlay-id='reverse-arrow'],
		path[jtk-overlay-id='endpoint-arrow'],
		path[jtk-overlay-id='midpoint-arrow'] {
			fill: var(#{$cssColorVarName});
		}
	}

	.connection-run-items-label#{$partialSelector} {
		color: var(#{$labelCssColorVarName});
	}
}

:deep(.node-view) {
	@include applyColorToConnection('.success', '--color-success-light', '--color-success');
	@include applyColorToConnection(
		'.success.pinned',
		'--color-foreground-xdark',
		'--color-foreground-xdark'
	);
	@include applyColorToConnection(
		'.success.pinned.has-run',
		'--color-secondary',
		'--color-secondary'
	);
}
</style><|MERGE_RESOLUTION|>--- conflicted
+++ resolved
@@ -118,17 +118,12 @@
 				</div>
 			</Suspense>
 			<Suspense>
-<<<<<<< HEAD
-				<NodeCreation
+				<LazyNodeCreation
 					v-if="
 						!isReadOnlyRoute &&
 						!readOnlyEnv &&
 						(workflowPermissions.update ?? projectPermissions.workflow.update)
 					"
-=======
-				<LazyNodeCreation
-					v-if="!isReadOnlyRoute && !readOnlyEnv"
->>>>>>> 79bccf03
 					:create-node-active="createNodeActive"
 					:node-view-scale="nodeViewScale"
 					@toggle-node-creator="onToggleNodeCreator"
