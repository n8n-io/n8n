<template>
<div :class="$style['content']">
	<div
		class="node-view-root"
		id="node-view-root"
	 	@dragover="onDragOver"
	 	@drop="onDrop"
	>
		<div
			class="node-view-wrapper"
			:class="workflowClasses"
			@touchstart="mouseDown"
			@touchend="mouseUp"
			@touchmove="mouseMoveNodeWorkflow"
			@mousedown="mouseDown"
			v-touch:tap="touchTap"
			@mouseup="mouseUp"
			@wheel="canvasStore.wheelScroll"
		>
			<div id="node-view-background" class="node-view-background" :style="backgroundStyle" />
			<div
				id="node-view"
				class="node-view"
				:style="workflowStyle"
				ref="nodeView"
			>
				<canvas-add-button
					:style="canvasAddButtonStyle"
					@click="showTriggerCreator('trigger_placeholder_button')"
					v-show="showCanvasAddButton"
					:showTooltip="!containsTrigger && showTriggerMissingTooltip"
					:position="canvasStore.canvasAddButtonPosition"
					@hook:mounted="canvasStore.setRecenteredCanvasAddButtonPosition"
				/>
				<div v-for="nodeData in nodes" :key="nodeData.id">
					<node
						v-if="nodeData.type !== STICKY_NODE_TYPE"
						@duplicateNode="duplicateNode"
						@deselectAllNodes="deselectAllNodes"
						@deselectNode="nodeDeselectedByName"
						@nodeSelected="nodeSelectedByName"
						@removeNode="removeNode"
						@runWorkflow="onRunNode"
						@moved="onNodeMoved"
						@run="onNodeRun"
						:key="`${nodeData.id}_node`"
						:name="nodeData.name"
						:isReadOnly="isReadOnly"
						:instance="instance"
						:isActive="!!activeNode && activeNode.name === nodeData.name"
						:hideActions="pullConnActive"
					>
						<span
							slot="custom-tooltip"
							v-text="$locale.baseText('nodeView.placeholderNode.addTriggerNodeBeforeExecuting')"
						/>
					</node>
					<sticky
						v-else
						@deselectAllNodes="deselectAllNodes"
						@deselectNode="nodeDeselectedByName"
						@nodeSelected="nodeSelectedByName"
						@removeNode="removeNode"
						:key="`${nodeData.id}_sticky`"
						:name="nodeData.name"
						:isReadOnly="isReadOnly"
						:instance="instance"
						:isActive="!!activeNode && activeNode.name === nodeData.name"
						:nodeViewScale="nodeViewScale"
						:gridSize="GRID_SIZE"
						:hideActions="pullConnActive"
					/>
				</div>
			</div>
		</div>
		<node-details-view
			:readOnly="isReadOnly"
			:renaming="renamingActive"
			@valueChanged="valueChanged"
			@stopExecution="stopExecution"
		/>
		<node-creation
			v-if="!isReadOnly"
			:create-node-active="createNodeActive"
			:node-view-scale="nodeViewScale"
			@toggleNodeCreator="onToggleNodeCreator"
			@addNode="onAddNode"
		/>
		<canvas-controls />
		<div
			class="workflow-execute-wrapper" v-if="!isReadOnly"
		>
			<span
				@mouseenter="showTriggerMissingToltip(true)"
				@mouseleave="showTriggerMissingToltip(false)"
				@click="onRunContainerClick"
			>
				<n8n-button
					@click.stop="onRunWorkflow"
					:loading="workflowRunning"
					:label="runButtonText"
					:title="$locale.baseText('nodeView.executesTheWorkflowFromATriggerNode')"
					size="large"
					icon="play-circle"
					type="primary"
					:disabled="isExecutionDisabled"
				/>
			</span>

			<n8n-icon-button v-if="workflowRunning === true && !executionWaitingForWebhook" icon="stop" size="large"
				class="stop-execution" type="secondary" :title="stopExecutionInProgress
					? $locale.baseText('nodeView.stoppingCurrentExecution')
					: $locale.baseText('nodeView.stopCurrentExecution')
				" :loading="stopExecutionInProgress" @click.stop="stopExecution" />

			<n8n-icon-button v-if="workflowRunning === true && executionWaitingForWebhook === true" class="stop-execution"
				icon="stop" size="large" :title="$locale.baseText('nodeView.stopWaitingForWebhookCall')" type="secondary"
				@click.stop="stopWaitingForWebhook" />

			<n8n-icon-button v-if="!isReadOnly && workflowExecution && !workflowRunning && !allTriggersDisabled"
				:title="$locale.baseText('nodeView.deletesTheCurrentExecutionData')" icon="trash" size="large"
				@click.stop="clearExecutionData" />
		</div>
	</div>
</div>
</template>

<script lang="ts">
import Vue from 'vue';
import { mapStores } from 'pinia';
import {
	OnConnectionBindInfo, Connection, Endpoint, N8nPlusEndpoint, jsPlumbInstance,
} from 'jsplumb';
import type { MessageBoxInputData } from 'element-ui/types/message-box';
import once from 'lodash/once';

import {
	FIRST_ONBOARDING_PROMPT_TIMEOUT,
	MAIN_HEADER_TABS,
	MODAL_CANCEL,
	MODAL_CLOSE,
	MODAL_CONFIRMED,
	NODE_OUTPUT_DEFAULT_KEY,
	ONBOARDING_CALL_SIGNUP_MODAL_KEY,
	ONBOARDING_PROMPT_TIMEBOX,
	PLACEHOLDER_EMPTY_WORKFLOW_ID,
	QUICKSTART_NOTE_NAME,
	START_NODE_TYPE,
	STICKY_NODE_TYPE,
	VIEWS,
	WEBHOOK_NODE_TYPE,
	TRIGGER_NODE_FILTER,
} from '@/constants';
import { copyPaste } from '@/components/mixins/copyPaste';
import { externalHooks } from '@/components/mixins/externalHooks';
import { genericHelpers } from '@/components/mixins/genericHelpers';
import { mouseSelect } from '@/components/mixins/mouseSelect';
import { moveNodeWorkflow } from '@/components/mixins/moveNodeWorkflow';
import { restApi } from '@/components/mixins/restApi';
import useGlobalLinkActions from '@/components/composables/useGlobalLinkActions';
import { showMessage } from '@/components/mixins/showMessage';
import { titleChange } from '@/components/mixins/titleChange';
import { newVersions } from '@/components/mixins/newVersions';

import { workflowHelpers } from '@/components/mixins/workflowHelpers';
import { workflowRun } from '@/components/mixins/workflowRun';

import NodeDetailsView from '@/components/NodeDetailsView.vue';
import Node from '@/components/Node.vue';
import NodeSettings from '@/components/NodeSettings.vue';
import Sticky from '@/components/Sticky.vue';
import CanvasAddButton from './CanvasAddButton.vue';

import * as CanvasHelpers from './canvasHelpers';

import mixins from 'vue-typed-mixins';
import { v4 as uuid } from 'uuid';
import {
	deepCopy,
	IConnection,
	IConnections,
	IDataObject,
	INode,
	INodeConnections,
	INodeCredentialsDetails,
	INodeIssues,
	INodeTypeDescription,
	INodeTypeNameVersion,
	IPinData,
	IRun,
	ITaskData,
	ITelemetryTrackProperties,
	IWorkflowBase,
	NodeHelpers,
	TelemetryHelpers,
	Workflow,
} from 'n8n-workflow';
import {
	ICredentialsResponse,
	IExecutionResponse,
	IWorkflowDb,
	IWorkflowData,
	INodeUi,
	IUpdateInformation,
	IWorkflowDataUpdate,
	XYPosition,
	IPushDataExecutionFinished,
	ITag,
	INewWorkflowData,
	IWorkflowTemplate,
	IExecutionsSummary,
	IWorkflowToShare,
	IUser,
	INodeUpdatePropertiesInformation,
} from '@/Interface';
import { getAccountAge } from '@/modules/userHelpers';
import { dataPinningEventBus } from "@/event-bus/data-pinning-event-bus";
import { debounceHelper } from '@/components/mixins/debounce';
import { useUIStore } from '@/stores/ui';
import { useSettingsStore } from '@/stores/settings';
import { useUsersStore } from '@/stores/users';
import { getNodeViewTab } from '@/components/helpers';
import { Route } from 'vue-router';
import { useWorkflowsStore } from '@/stores/workflows';
import { useRootStore } from '@/stores/n8nRootStore';
import { useNDVStore } from '@/stores/ndv';
import { useTemplatesStore } from '@/stores/templates';
import { useNodeTypesStore } from '@/stores/nodeTypes';
import { useCanvasStore } from '@/stores/canvas';

interface AddNodeOptions {
	position?: XYPosition;
	dragAndDrop?: boolean;
}

const NodeCreator = () => import('@/components/Node/NodeCreator/NodeCreator.vue');
const NodeCreation = () => import('@/components/Node/NodeCreation.vue');
const CanvasControls = () => import('@/components/CanvasControls.vue');

export default mixins(
	copyPaste,
	externalHooks,
	genericHelpers,
	mouseSelect,
	moveNodeWorkflow,
	restApi,
	showMessage,
	titleChange,
	workflowHelpers,
	workflowRun,
	newVersions,
	debounceHelper,
)
	.extend({
		name: 'NodeView',
		components: {
			NodeDetailsView,
			Node,
			NodeCreator,
			NodeSettings,
			Sticky,
			CanvasAddButton,
			NodeCreation,
			CanvasControls,
		},
		setup() {
			const { registerCustomAction, unregisterCustomAction } = useGlobalLinkActions();
			return {
				registerCustomAction,
				unregisterCustomAction,
			};
		},
		errorCaptured: (err, vm, info) => {
			console.error('errorCaptured'); // eslint-disable-line no-console
			console.error(err); // eslint-disable-line no-console
		},
		watch: {
			// Listen to route changes and load the workflow accordingly
			'$route' (to: Route, from: Route) {
				const currentTab = getNodeViewTab(to);
				const nodeViewNotInitialized = !this.uiStore.nodeViewInitialized;
				let workflowChanged =
					from.params.name !== to.params.name &&
					// Both 'new' and __EMPTY__ are new workflow names, so ignore them when detecting if wf changed
					!(from.params.name === 'new' && this.currentWorkflow === PLACEHOLDER_EMPTY_WORKFLOW_ID) &&
					// Also ignore if workflow id changes when saving new workflow
					to.params.action !== 'workflowSave';
				const isOpeningTemplate = to.name === VIEWS.TEMPLATE_IMPORT;

				// When entering this tab:
				if (currentTab === MAIN_HEADER_TABS.WORKFLOW || isOpeningTemplate) {
					if (workflowChanged || nodeViewNotInitialized || isOpeningTemplate) {
						this.startLoading();
						if (nodeViewNotInitialized) {
							const previousDirtyState = this.uiStore.stateIsDirty;
							this.resetWorkspace();
							this.uiStore.stateIsDirty = previousDirtyState;
						}
						this.initView().then(() => {
							this.stopLoading();
							if (this.blankRedirect) {
								this.blankRedirect = false;
							}
						});
					}
				}
				// Also, when landing on executions tab, check if workflow data is changed
				if (currentTab === MAIN_HEADER_TABS.EXECUTIONS) {
					workflowChanged = from.params.name !== to.params.name && !(to.params.name === 'new' && from.params.name === undefined);
					if (workflowChanged) {
						// This will trigger node view to update next time workflow tab is opened
						this.uiStore.nodeViewInitialized = false;
					}
				}
			},
			activeNode () {
				// When a node gets set as active deactivate the create-menu
				this.createNodeActive = false;
			},
			containsTrigger(containsTrigger) {
				// Re-center CanvasAddButton if there's no triggers
				if (containsTrigger === false) this.canvasStore.setRecenteredCanvasAddButtonPosition(this.getNodeViewOffsetPosition);
				else this.tryToAddWelcomeSticky();
			},
			nodeViewScale(newScale) {
				const element = this.$refs.nodeView as HTMLDivElement;

				if(element) {
					element.style.transform = `scale(${newScale})`;
				}
			},
		},
		async beforeRouteLeave(to, from, next) {
			const nextTab = getNodeViewTab(to);
			// Only react if leaving workflow tab and going to a separate page
			if (!nextTab) {
				// Skip check if in the middle of template import
				if (from.name === VIEWS.TEMPLATE_IMPORT) {
					next();
					return;
				}

				const result = this.uiStore.stateIsDirty;
				if (result) {
					const confirmModal = await this.confirmModal(
						this.$locale.baseText('generic.unsavedWork.confirmMessage.message'),
						this.$locale.baseText('generic.unsavedWork.confirmMessage.headline'),
						'warning',
						this.$locale.baseText('generic.unsavedWork.confirmMessage.confirmButtonText'),
						this.$locale.baseText('generic.unsavedWork.confirmMessage.cancelButtonText'),
						true,
					);

					if (confirmModal === MODAL_CONFIRMED) {
						const saved = await this.saveCurrentWorkflow({}, false);
						if (saved) this.settingsStore.fetchPromptsData();
						this.uiStore.stateIsDirty = false;
						next();
					} else if (confirmModal === MODAL_CANCEL) {
						this.uiStore.stateIsDirty = false;
						next();
					} else if (confirmModal === MODAL_CLOSE) {
						next(false);
					}
				} else {
					next();
				}
			} else {
				next();
			}
		},
		computed: {
			...mapStores(
				useNodeTypesStore,
				useNDVStore,
				useRootStore,
				useSettingsStore,
				useTemplatesStore,
				useUIStore,
				useUsersStore,
				useWorkflowsStore,
			),
			nativelyNumberSuffixedDefaults(): string[] {
				return this.rootStore.nativelyNumberSuffixedDefaults;
			},
			currentUser(): IUser | null {
				return this.usersStore.currentUser;
			},
			defaultLocale(): string {
				return this.rootStore.defaultLocale;
			},
			isEnglishLocale(): boolean {
				return this.defaultLocale === 'en';
			},
			activeNode(): INodeUi | null {
				return this.ndvStore.activeNode;
			},
			executionWaitingForWebhook(): boolean {
				return this.workflowsStore.executionWaitingForWebhook;
			},
			isDemo(): boolean {
				return this.$route.name === VIEWS.DEMO;
			},
			isExecutionView(): boolean {
				return this.$route.name === VIEWS.EXECUTION;
			},
			showCanvasAddButton(): boolean {
				return this.loadingService === null && !this.containsTrigger && !this.isDemo && !this.isExecutionView;
			},
			lastSelectedNode(): INodeUi | null {
				return this.uiStore.getLastSelectedNode;
			},
			nodes(): INodeUi[] {
				return this.workflowsStore.allNodes;
			},
			runButtonText(): string {
				if (!this.workflowRunning) {
					return this.$locale.baseText('nodeView.runButtonText.executeWorkflow');
				}

				if (this.executionWaitingForWebhook) {
					return this.$locale.baseText('nodeView.runButtonText.waitingForTriggerEvent');
				}

				return this.$locale.baseText('nodeView.runButtonText.executingWorkflow');
			},
			workflowStyle(): object {
				const offsetPosition = this.uiStore.nodeViewOffsetPosition;
				return {
					left: offsetPosition[0] + 'px',
					top: offsetPosition[1] + 'px',
				};
			},
			canvasAddButtonStyle(): object {
				return {
					'pointer-events': this.createNodeActive ? 'none' : 'all',
				};
			},
			backgroundStyle(): object {
				return CanvasHelpers.getBackgroundStyles(
					this.nodeViewScale,
					this.uiStore.nodeViewOffsetPosition,
					this.isExecutionPreview,
				);
			},
			workflowClasses() {
				const returnClasses = [];
				if (this.ctrlKeyPressed) {
					if (this.uiStore.nodeViewMoveInProgress === true) {
						returnClasses.push('move-in-process');
					} else {
						returnClasses.push('move-active');
					}
				}
				if (this.selectActive || this.ctrlKeyPressed) {
					// Makes sure that nothing gets selected while select or move is active
					returnClasses.push('do-not-select');
				}
				return returnClasses;
			},
			workflowExecution(): IExecutionResponse | null {
				return this.workflowsStore.getWorkflowExecution;
			},
			workflowRunning(): boolean {
				return this.uiStore.isActionActive('workflowRunning');
			},
			currentWorkflow (): string {
				return this.$route.params.name || this.workflowsStore.workflowId;
			},
			workflowName (): string {
				return this.workflowsStore.workflowName;
			},
			allTriggersDisabled(): boolean {
				const disabledTriggerNodes = this.triggerNodes.filter(node => node.disabled);
				return disabledTriggerNodes.length === this.triggerNodes.length;
			},
			triggerNodes(): INodeUi[] {
				return this.nodes.filter(node =>
					node.type === START_NODE_TYPE ||
					this.nodeTypesStore.isTriggerNode(node.type),
				);
			},
			containsTrigger(): boolean {
				return this.triggerNodes.length > 0;
			},
			isExecutionDisabled(): boolean {
				return !this.containsTrigger || this.allTriggersDisabled;
			},
			getNodeViewOffsetPosition(): XYPosition {
				return this.uiStore.nodeViewOffsetPosition;
			},
			...mapStores(useCanvasStore),
			nodeViewScale(): number {
				return this.canvasStore.nodeViewScale;
			},
			instance(): jsPlumbInstance {
				return this.canvasStore.jsPlumbInstance;
			},
		},
		data() {
			return {
				GRID_SIZE: CanvasHelpers.GRID_SIZE,
				STICKY_NODE_TYPE,
				createNodeActive: false,
				lastSelectedConnection: null as null | Connection,
				lastClickPosition: [450, 450] as XYPosition,
				ctrlKeyPressed: false,
				stopExecutionInProgress: false,
				blankRedirect: false,
				credentialsUpdated: false,
				newNodeInsertPosition: null as XYPosition | null,
				pullConnActiveNodeName: null as string | null,
				pullConnActive: false,
				dropPrevented: false,
				renamingActive: false,
				showStickyButton: false,
				isExecutionPreview: false,
				showTriggerMissingTooltip: false,
				workflowData: null as INewWorkflowData | null,
			};
		},
		beforeDestroy() {
			this.resetWorkspace();
			// Make sure the event listeners get removed again else we
			// could add up with them registred multiple times
			document.removeEventListener('keydown', this.keyDown);
			document.removeEventListener('keyup', this.keyUp);
			this.unregisterCustomAction('showNodeCreator');
		},
		methods: {
			showTriggerMissingToltip(isVisible: boolean) {
				this.showTriggerMissingTooltip = isVisible;
			},
			onRunNode(nodeName: string, source: string) {
				const node = this.workflowsStore.getNodeByName(nodeName);
				const telemetryPayload = {
					node_type: node ? node.type : null,
					workflow_id: this.workflowsStore.workflowId,
					source: 'canvas',
				};
				this.$telemetry.track('User clicked execute node button', telemetryPayload);
				this.$externalHooks().run('nodeView.onRunNode', telemetryPayload);
				this.runWorkflow(nodeName, source);
			},
			async onRunWorkflow() {
				this.getWorkflowDataToSave().then((workflowData) => {
					const telemetryPayload = {
						workflow_id: this.workflowsStore.workflowId,
						node_graph_string: JSON.stringify(TelemetryHelpers.generateNodesGraph(workflowData as IWorkflowBase, this.getNodeTypes()).nodeGraph),
					};
					this.$telemetry.track('User clicked execute workflow button', telemetryPayload);
					this.$externalHooks().run('nodeView.onRunWorkflow', telemetryPayload);

				});

				await this.runWorkflow();
			},
			onRunContainerClick() {
				if (this.containsTrigger && !this.allTriggersDisabled) return;

				const message = this.containsTrigger && this.allTriggersDisabled
					? this.$locale.baseText('nodeView.addOrEnableTriggerNode')
					: this.$locale.baseText('nodeView.addATriggerNodeFirst');

				this.registerCustomAction('showNodeCreator', () => this.showTriggerCreator('no_trigger_execution_tooltip'));
				const notice = this.$showMessage({
					type: 'info',
					title: this.$locale.baseText('nodeView.cantExecuteNoTrigger'),
					message,
					duration: 3000,
					onClick: () => setTimeout(() => {
						// Close the creator panel if user clicked on the link
						if(this.createNodeActive) notice.close();
					}, 0),
				});
			},
			clearExecutionData() {
				this.workflowsStore.workflowExecutionData = null;
				this.updateNodesExecutionIssues();
			},
			translateName(type: string, originalName: string) {
				return this.$locale.headerText({
					key: `headers.${this.$locale.shortNodeType(type)}.displayName`,
					fallback: originalName,
				});
			},
			getUniqueNodeName({
				originalName,
				additionalUsedNames = [],
				type = '',
			}: {
				originalName: string,
				additionalUsedNames?: string[],
				type?: string,
			}) {
				const allNodeNamesOnCanvas = this.workflowsStore.allNodes.map((n: INodeUi) => n.name);
				originalName = this.isEnglishLocale ? originalName : this.translateName(type, originalName);

				if (
					!allNodeNamesOnCanvas.includes(originalName) &&
					!additionalUsedNames.includes(originalName)
				) {
					return originalName; // already unique
				}

				let natives: string[] = this.nativelyNumberSuffixedDefaults;
				natives = this.isEnglishLocale ? natives : natives.map(name => {
					const type = name.toLowerCase().replace('_', '');
					return this.translateName(type, name);
				});

				const found = natives.find((n) => originalName.startsWith(n));

				let ignore, baseName, nameIndex, uniqueName;
				let index = 1;

				if (found) {
					// name natively ends with number
					nameIndex = originalName.split(found).pop();
					if (nameIndex) {
						index = parseInt(nameIndex, 10);
					}
					baseName = uniqueName = found;
				} else {
					const nameMatch = originalName.match(/(.*\D+)(\d*)/);

					if (nameMatch === null) {
						// name is only a number
						index = parseInt(originalName, 10);
						baseName = '';
						uniqueName = baseName + index;
					} else {
						// name is string or string/number combination
						[ignore, baseName, nameIndex] = nameMatch;
						if (nameIndex !== '') {
							index = parseInt(nameIndex, 10);
						}
						uniqueName = baseName;
					}
				}

				while (
					allNodeNamesOnCanvas.includes(uniqueName) ||
					additionalUsedNames.includes(uniqueName)
				) {
					uniqueName = baseName + (index++);
				}

				return uniqueName;
			},
			async onSaveKeyboardShortcut() {
				const saved = await this.saveCurrentWorkflow();
				if (saved) await this.settingsStore.fetchPromptsData();
			},
			showTriggerCreator(source: string) {
				if(this.createNodeActive) return;
				this.$store.commit('nodeCreator/setSelectedType', TRIGGER_NODE_FILTER);
				this.$store.commit('nodeCreator/setShowScrim', true);
				this.onToggleNodeCreator({ source, createNodeActive: true });
				this.$nextTick(() => this.$store.commit('nodeCreator/setShowTabs', false));
			},
			async openExecution(executionId: string) {
				this.startLoading();
				this.resetWorkspace();
				let data: IExecutionResponse | undefined;
				try {
					data = await this.restApi().getExecution(executionId);
				} catch (error) {
					this.$showError(
						error,
						this.$locale.baseText('nodeView.showError.openExecution.title'),
					);
					return;
				}
				if (data === undefined) {
					throw new Error(`Execution with id "${executionId}" could not be found!`);
				}
				this.workflowsStore.setWorkflowName({ newName: data.workflowData.name, setStateDirty: false });
				this.workflowsStore.setWorkflowId(PLACEHOLDER_EMPTY_WORKFLOW_ID);
				this.workflowsStore.setWorkflowExecutionData(data);
				if (data.workflowData.pinData) {
					this.workflowsStore.setWorkflowPinData(data.workflowData.pinData);
				}

				await this.addNodes(deepCopy(data.workflowData.nodes), deepCopy(data.workflowData.connections));
				this.$nextTick(() => {
					this.canvasStore.zoomToFit();
					this.uiStore.stateIsDirty = false;
				});
				this.$externalHooks().run('execution.open', { workflowId: data.workflowData.id, workflowName: data.workflowData.name, executionId });
				this.$telemetry.track('User opened read-only execution', { workflow_id: data.workflowData.id, execution_mode: data.mode, execution_finished: data.finished });

				if (!data.finished && data.data?.resultData?.error) {
					// Check if any node contains an error
					let nodeErrorFound = false;
					if (data.data.resultData.runData) {
						const runData = data.data.resultData.runData;
						errorCheck:
						for (const nodeName of Object.keys(runData)) {
							for (const taskData of runData[nodeName]) {
								if (taskData.error) {
									nodeErrorFound = true;
									break errorCheck;
								}
							}
						}
					}

					if (!nodeErrorFound) {
						const resultError = data.data.resultData.error;
						const errorMessage = this.$getExecutionError(data.data);
						const shouldTrack = resultError && 'node' in resultError && resultError.node!.type.startsWith('n8n-nodes-base');
						this.$showMessage({
							title: 'Failed execution',
							message: errorMessage,
							type: 'error',
						}, shouldTrack);
						if (data.data.resultData.error.stack) {
							// Display some more information for now in console to make debugging easier
							// TODO: Improve this in the future by displaying in UI
							console.error(`Execution ${executionId} error:`); // eslint-disable-line no-console
							console.error(data.data.resultData.error.stack); // eslint-disable-line no-console
						}
					}
				}
				if ((data as IExecutionsSummary).waitTill) {
					this.$showMessage({
						title: this.$locale.baseText('nodeView.thisExecutionHasntFinishedYet'),
						message: `<a data-action="reload">${this.$locale.baseText('nodeView.refresh')}</a> ${this.$locale.baseText('nodeView.toSeeTheLatestStatus')}.<br/> <a href="https://docs.n8n.io/integrations/builtin/core-nodes/n8n-nodes-base.wait/" target="_blank">${this.$locale.baseText('nodeView.moreInfo')}</a>`,
						type: 'warning',
						duration: 0,
					});
				}
				this.stopLoading();
			},
			async importWorkflowExact(data: { workflow: IWorkflowDataUpdate }) {
				if (!data.workflow.nodes || !data.workflow.connections) {
					throw new Error('Invalid workflow object');
				}
				this.resetWorkspace();
				data.workflow.nodes = CanvasHelpers.getFixedNodesList(data.workflow.nodes);

				await this.addNodes(data.workflow.nodes as INodeUi[], data.workflow.connections);

				if (data.workflow.pinData) {
					this.workflowsStore.setWorkflowPinData(data.workflow.pinData);
				}

				this.$nextTick(() => {
					this.canvasStore.zoomToFit();
				});
			},
			async openWorkflowTemplate(templateId: string) {
				this.startLoading();
				this.setLoadingText(this.$locale.baseText('nodeView.loadingTemplate'));
				this.resetWorkspace();

				this.workflowsStore.currentWorkflowExecutions = [];
				this.workflowsStore.activeWorkflowExecution = null;

				let data: IWorkflowTemplate | undefined;
				try {
					this.$externalHooks().run('template.requested', { templateId });
					data = await this.templatesStore.getWorkflowTemplate(templateId);

					if (!data) {
						throw new Error(
							this.$locale.baseText(
								'nodeView.workflowTemplateWithIdCouldNotBeFound',
								{ interpolate: { templateId } },
							),
						);
					}
				} catch (error) {
					this.$showError(error, this.$locale.baseText('nodeView.couldntImportWorkflow'));
					this.$router.replace({ name: VIEWS.NEW_WORKFLOW });
					return;
				}

				data.workflow.nodes = CanvasHelpers.getFixedNodesList(data.workflow.nodes) as INodeUi[];

				this.blankRedirect = true;
				this.$router.replace({ name: VIEWS.NEW_WORKFLOW, query: { templateId } });

				await this.addNodes(data.workflow.nodes, data.workflow.connections);
				this.workflowData = await this.workflowsStore.getNewWorkflowData(data.name) || {};
				this.$nextTick(() => {
					this.canvasStore.zoomToFit();
					this.uiStore.stateIsDirty = true;
				});

				this.$externalHooks().run('template.open', { templateId, templateName: data.name, workflow: data.workflow });
				this.stopLoading();
			},
			async openWorkflow(workflowId: string) {
				this.startLoading();
				this.resetWorkspace();
				let data: IWorkflowDb | undefined;
				try {
					data = await this.restApi().getWorkflow(workflowId);
				} catch (error) {
					this.$showError(
						error,
						this.$locale.baseText('nodeView.showError.openWorkflow.title'),
					);
					return;
				}

				if (!data) {
					throw new Error(
						this.$locale.baseText(
							'nodeView.workflowWithIdCouldNotBeFound',
							{ interpolate: { workflowId } },
						),
					);
				}
				this.workflowsStore.setActive(data.active || false);
				this.workflowsStore.setWorkflowId(workflowId);
				this.workflowsStore.setWorkflowName({ newName: data.name, setStateDirty: false });
				this.workflowsStore.setWorkflowSettings(data.settings || {});
				this.workflowsStore.setWorkflowPinData(data.pinData || {});
				this.workflowsStore.setWorkflowHash(data.hash || '');

				const tags = (data.tags || []) as ITag[];
				const tagIds = tags.map((tag) => tag.id);
				this.workflowsStore.setWorkflowTagIds(tagIds || []);
				this.$store.commit('tags/upsertTags', tags);

				await this.addNodes(data.nodes, data.connections);

				if (!this.credentialsUpdated) {
					this.uiStore.stateIsDirty = false;
				}
				this.canvasStore.zoomToFit();
				this.$externalHooks().run('workflow.open', { workflowId, workflowName: data.name });
				this.workflowsStore.activeWorkflowExecution = null;
				this.stopLoading();
				return data;
			},
			touchTap(e: MouseEvent | TouchEvent) {
				if (this.isTouchDevice) {
					this.mouseDown(e);
				}
			},
			mouseDown(e: MouseEvent | TouchEvent) {
				// Save the location of the mouse click
				this.lastClickPosition = this.getMousePositionWithinNodeView(e);

				this.mouseDownMouseSelect(e as MouseEvent);
				this.mouseDownMoveWorkflow(e as MouseEvent);

				// Hide the node-creator
				this.createNodeActive = false;
			},
			mouseUp(e: MouseEvent) {
				this.mouseUpMouseSelect(e);
				this.mouseUpMoveWorkflow(e);
			},
			keyUp(e: KeyboardEvent) {
				if (e.key === this.controlKeyCode) {
					this.ctrlKeyPressed = false;
				}
			},
			async keyDown(e: KeyboardEvent) {
				// @ts-ignore
				const path = e.path || (e.composedPath && e.composedPath());

				// Check if the keys got emitted from a message box or from something
				// else which should ignore the default keybindings
				for (const element of path) {
					if (element.className && typeof element.className === 'string' && (
						element.className.includes('ignore-key-press')
					)) {
						return;
					}
				}

				// el-dialog or el-message-box element is open
				if (window.document.body.classList.contains('el-popup-parent--hidden')) {
					return;
				}

				if (e.key === 'Escape') {
					this.createNodeActive = false;
					if (this.activeNode) {
						this.$externalHooks().run('dataDisplay.nodeEditingFinished');
						this.ndvStore.activeNodeName = null;
					}

					return;
				}

				// node modal is open
				if (this.activeNode) {
					return;
				}

				if (e.key === 'd') {
					this.callDebounced('deactivateSelectedNode', { debounceTime: 350 });

				} else if (e.key === 'Delete' || e.key === 'Backspace') {
					e.stopPropagation();
					e.preventDefault();

					this.callDebounced('deleteSelectedNodes', { debounceTime: 500 });

				} else if (e.key === 'Tab') {
					this.onToggleNodeCreator({ source: 'tab', createNodeActive: !this.createNodeActive && !this.isReadOnly });
				} else if (e.key === this.controlKeyCode) {
					this.ctrlKeyPressed = true;
				} else if (e.key === 'F2' && !this.isReadOnly) {
					const lastSelectedNode = this.lastSelectedNode;
					if (lastSelectedNode !== null && lastSelectedNode.type !== STICKY_NODE_TYPE) {
						this.callDebounced('renameNodePrompt', { debounceTime: 1500 }, lastSelectedNode.name);
					}
				} else if ((e.key === 'a') && (this.isCtrlKeyPressed(e) === true)) {
					// Select all nodes
					e.stopPropagation();
					e.preventDefault();

					this.callDebounced('selectAllNodes', { debounceTime: 1000 });
				} else if ((e.key === 'c') && this.isCtrlKeyPressed(e)) {
					this.callDebounced('copySelectedNodes', { debounceTime: 1000 });
				} else if ((e.key === 'x') && this.isCtrlKeyPressed(e)) {
					// Cut nodes
					e.stopPropagation();
					e.preventDefault();

					this.callDebounced('cutSelectedNodes', { debounceTime: 1000 });
				} else if (e.key === 'n' && this.isCtrlKeyPressed(e) && e.altKey) {
					// Create a new workflow
					e.stopPropagation();
					e.preventDefault();
					if (this.isDemo) {
						return;
					}

					if (this.$router.currentRoute.name === VIEWS.NEW_WORKFLOW) {
						this.$root.$emit('newWorkflow');
					} else {
						this.$router.push({ name: VIEWS.NEW_WORKFLOW });
					}

					this.$showMessage({
						title: this.$locale.baseText('nodeView.showMessage.keyDown.title'),
						type: 'success',
					});
				} else if ((e.key === 's') && this.isCtrlKeyPressed(e)) {
					// Save workflow
					e.stopPropagation();
					e.preventDefault();

					if (this.isReadOnly) {
						return;
					}

					this.callDebounced('onSaveKeyboardShortcut', { debounceTime: 1000 });
				} else if (e.key === 'Enter') {
					// Activate the last selected node
					const lastSelectedNode = this.lastSelectedNode;

					if (lastSelectedNode !== null) {
						if (lastSelectedNode.type === STICKY_NODE_TYPE && this.isReadOnly) {
							return;
						}
						this.ndvStore.activeNodeName = lastSelectedNode.name;
					}
				} else if (e.key === 'ArrowRight' && e.shiftKey) {
					// Select all downstream nodes
					e.stopPropagation();
					e.preventDefault();

					this.callDebounced('selectDownstreamNodes', { debounceTime: 1000 });
				} else if (e.key === 'ArrowRight') {
					// Set child node active
					const lastSelectedNode = this.lastSelectedNode;
					if (lastSelectedNode === null) {
						return;
					}

					const connections = this.workflowsStore.outgoingConnectionsByNodeName(lastSelectedNode.name);

					if (connections.main === undefined || connections.main.length === 0) {
						return;
					}

					this.callDebounced('nodeSelectedByName', { debounceTime: 100 }, connections.main[0][0].node, false, true);
				} else if (e.key === 'ArrowLeft' && e.shiftKey) {
					// Select all downstream nodes
					e.stopPropagation();
					e.preventDefault();

					this.callDebounced('selectUpstreamNodes', { debounceTime: 1000 });
				} else if (e.key === 'ArrowLeft') {
					// Set parent node active
					const lastSelectedNode = this.lastSelectedNode;
					if (lastSelectedNode === null) {
						return;
					}

					const workflow = this.getCurrentWorkflow();

					if (!workflow.connectionsByDestinationNode.hasOwnProperty(lastSelectedNode.name)) {
						return;
					}

					const connections = workflow.connectionsByDestinationNode[lastSelectedNode.name];

					if (connections.main === undefined || connections.main.length === 0) {
						return;
					}

					this.callDebounced('nodeSelectedByName', { debounceTime: 100 }, connections.main[0][0].node, false, true);
				} else if (['ArrowUp', 'ArrowDown'].includes(e.key)) {
					// Set sibling node as active

					// Check first if it has a parent node
					const lastSelectedNode = this.lastSelectedNode;
					if (lastSelectedNode === null) {
						return;
					}

					const workflow = this.getCurrentWorkflow();

					if (!workflow.connectionsByDestinationNode.hasOwnProperty(lastSelectedNode.name)) {
						return;
					}

					const connections = workflow.connectionsByDestinationNode[lastSelectedNode.name];

					if (!Array.isArray(connections.main) || !connections.main.length) {
						return;
					}

					const parentNode = connections.main[0][0].node;
					const connectionsParent = this.workflowsStore.outgoingConnectionsByNodeName(parentNode);

					if (!Array.isArray(connectionsParent.main) || !connectionsParent.main.length) {
						return;
					}

					// Get all the sibling nodes and their x positions to know which one to set active
					let siblingNode: INodeUi | null;
					let lastCheckedNodePosition = e.key === 'ArrowUp' ? -99999999 : 99999999;
					let nextSelectNode: string | null = null;
					for (const ouputConnections of connectionsParent.main) {
						for (const ouputConnection of ouputConnections) {
							if (ouputConnection.node === lastSelectedNode.name) {
								// Ignore current node
								continue;
							}
							siblingNode = this.workflowsStore.getNodeByName(ouputConnection.node);

							if (siblingNode) {
								if (e.key === 'ArrowUp') {
									// Get the next node on the left
									if (siblingNode.position[1] <= lastSelectedNode.position[1] && siblingNode.position[1] > lastCheckedNodePosition) {
										nextSelectNode = siblingNode.name;
										lastCheckedNodePosition = siblingNode.position[1];
									}
								} else {
									// Get the next node on the right
									if (siblingNode.position[1] >= lastSelectedNode.position[1] && siblingNode.position[1] < lastCheckedNodePosition) {
										nextSelectNode = siblingNode.name;
										lastCheckedNodePosition = siblingNode.position[1];
									}
								}
							}
						}
					}

					if (nextSelectNode !== null) {
						this.callDebounced('nodeSelectedByName', { debounceTime: 100 }, nextSelectNode, false, true);
					}
				}
			},

			deactivateSelectedNode() {
				if (!this.editAllowedCheck()) {
					return;
				}
				this.disableNodes(this.uiStore.getSelectedNodes);
			},

			deleteSelectedNodes() {
				// Copy "selectedNodes" as the nodes get deleted out of selection
				// when they get deleted and if we would use original it would mess
				// with the index and would so not delete all nodes
				const nodesToDelete: string[] = this.uiStore.getSelectedNodes.map((node: INodeUi) => {
					return node.name;
				});
				nodesToDelete.forEach((nodeName: string) => {
					this.removeNode(nodeName);
				});
			},

			selectAllNodes() {
				this.nodes.forEach((node) => {
					this.nodeSelectedByName(node.name);
				});
			},

			selectUpstreamNodes() {
				const lastSelectedNode = this.lastSelectedNode;
				if (lastSelectedNode === null) {
					return;
				}

				this.deselectAllNodes();

				// Get all upstream nodes and select them
				const workflow = this.getCurrentWorkflow();
				for (const nodeName of workflow.getParentNodes(lastSelectedNode.name)) {
					this.nodeSelectedByName(nodeName);
				}

				// At the end select the previously selected node again
				this.nodeSelectedByName(lastSelectedNode.name);
			},
			selectDownstreamNodes() {
				const lastSelectedNode = this.lastSelectedNode;
				if (lastSelectedNode === null) {
					return;
				}

				this.deselectAllNodes();

				// Get all downstream nodes and select them
				const workflow = this.getCurrentWorkflow();
				for (const nodeName of workflow.getChildNodes(lastSelectedNode.name)) {
					this.nodeSelectedByName(nodeName);
				}

				// At the end select the previously selected node again
				this.nodeSelectedByName(lastSelectedNode.name);
			},

			pushDownstreamNodes(sourceNodeName: string, margin: number) {
				const sourceNode = this.workflowsStore.nodesByName[sourceNodeName];
				const workflow = this.getCurrentWorkflow();
				const childNodes = workflow.getChildNodes(sourceNodeName);
				for (const nodeName of childNodes) {
					const node = this.workflowsStore.nodesByName[nodeName] as INodeUi;
					if (node.position[0] < sourceNode.position[0]) {
						continue;
					}

					const updateInformation: INodeUpdatePropertiesInformation = {
						name: nodeName,
						properties: {
							position: { position: [node.position[0] + margin, node.position[1]] },
						},
					};

					this.workflowsStore.updateNodeProperties(updateInformation);
					this.onNodeMoved(node);
				}
			},

			cutSelectedNodes() {
				const deleteCopiedNodes = !this.isReadOnly;
				this.copySelectedNodes(deleteCopiedNodes);
				if (deleteCopiedNodes) {
					this.deleteSelectedNodes();
				}
			},

			copySelectedNodes(isCut: boolean) {
				this.getSelectedNodesToSave().then((data) => {
					const workflowToCopy: IWorkflowToShare = {
						meta: {
							instanceId: this.rootStore.instanceId,
						},
						...data,
					};

					const nodeData = JSON.stringify(workflowToCopy, null, 2);
					this.copyToClipboard(nodeData);
					if (data.nodes.length > 0) {
						if (!isCut) {
							this.$showMessage({
								title: 'Copied!',
								message: '',
								type: 'success',
							});
						}
						this.$telemetry.track('User copied nodes', {
							node_types: data.nodes.map((node) => node.type),
							workflow_id: this.workflowsStore.workflowId,
						});
					}
				});
			},
			async stopExecution() {
				const executionId = this.workflowsStore.activeExecutionId;
				if (executionId === null) {
					return;
				}

				try {
					this.stopExecutionInProgress = true;
					await this.restApi().stopCurrentExecution(executionId);
					this.$showMessage({
						title: this.$locale.baseText('nodeView.showMessage.stopExecutionTry.title'),
						type: 'success',
					});
				} catch (error) {
					// Execution stop might fail when the execution has already finished. Let's treat this here.
					const execution = await this.restApi().getExecution(executionId);
					if (execution?.finished) {
						const executedData = {
							data: execution.data,
							finished: execution.finished,
							mode: execution.mode,
							startedAt: execution.startedAt,
							stoppedAt: execution.stoppedAt,
						} as IRun;
						const pushData = {
							data: executedData,
							executionId,
							retryOf: execution.retryOf,
						} as IPushDataExecutionFinished;
						this.workflowsStore.finishActiveExecution(pushData);
						this.$titleSet(execution.workflowData.name, 'IDLE');
						this.workflowsStore.executingNode = null;
						this.workflowsStore.setWorkflowExecutionData(executedData as IExecutionResponse);
						this.uiStore.removeActiveAction('workflowRunning');
						this.$showMessage({
							title: this.$locale.baseText('nodeView.showMessage.stopExecutionCatch.title'),
							message: this.$locale.baseText('nodeView.showMessage.stopExecutionCatch.message'),
							type: 'success',
						});
					} else {
						this.$showError(
							error,
							this.$locale.baseText('nodeView.showError.stopExecution.title'),
						);
					}
				}
				this.stopExecutionInProgress = false;

				this.getWorkflowDataToSave().then((workflowData) => {
					const trackProps = {
						workflow_id: this.workflowsStore.workflowId,
						node_graph_string: JSON.stringify(TelemetryHelpers.generateNodesGraph(workflowData as IWorkflowBase, this.getNodeTypes()).nodeGraph),
					};

					this.$telemetry.track('User clicked stop workflow execution', trackProps);
				});
			},

			async stopWaitingForWebhook() {
				try {
					await this.restApi().removeTestWebhook(this.workflowsStore.workflowId);
				} catch (error) {
					this.$showError(
						error,
						this.$locale.baseText('nodeView.showError.stopWaitingForWebhook.title'),
					);
					return;
				}
			},
			/**
			 * This method gets called when data got pasted into the window
			 */
			async receivedCopyPasteData(plainTextData: string): Promise<void> {
				const currentTab = getNodeViewTab(this.$route);
				if (currentTab === MAIN_HEADER_TABS.WORKFLOW) {
					let workflowData: IWorkflowDataUpdate | undefined;
					if (this.editAllowedCheck() === false) {
						return;
					}
					// Check if it is an URL which could contain workflow data
					if (plainTextData.match(/^http[s]?:\/\/.*\.json$/i)) {
						// Pasted data points to a possible workflow JSON file

						if (!this.editAllowedCheck()) {
							return;
						}

						const importConfirm = await this.confirmMessage(
							this.$locale.baseText(
								'nodeView.confirmMessage.receivedCopyPasteData.message',
								{ interpolate: { plainTextData } },
							),
							this.$locale.baseText('nodeView.confirmMessage.receivedCopyPasteData.headline'),
							'warning',
							this.$locale.baseText('nodeView.confirmMessage.receivedCopyPasteData.confirmButtonText'),
							this.$locale.baseText('nodeView.confirmMessage.receivedCopyPasteData.cancelButtonText'),
						);

						if (!importConfirm) {
							return;
						}

						workflowData = await this.getWorkflowDataFromUrl(plainTextData);
						if (workflowData === undefined) {
							return;
						}
					} else {
						// Pasted data is is possible workflow data
						try {
							// Check first if it is valid JSON
							workflowData = JSON.parse(plainTextData);

							if (!this.editAllowedCheck()) {
								return;
							}
						} catch (e) {
							// Is no valid JSON so ignore
							return;
						}
					}

					return this.importWorkflowData(workflowData!, false, 'paste');
				}
			},

			// Returns the workflow data from a given URL. If no data gets found or
			// data is invalid it returns undefined and displays an error message by itself.
			async getWorkflowDataFromUrl(url: string): Promise<IWorkflowDataUpdate | undefined> {
				let workflowData: IWorkflowDataUpdate;

				this.startLoading();
				try {
					workflowData = await this.restApi().getWorkflowFromUrl(url);
				} catch (error) {
					this.stopLoading();
					this.$showError(
						error,
						this.$locale.baseText('nodeView.showError.getWorkflowDataFromUrl.title'),
					);
					return;
				}
				this.stopLoading();

				return workflowData;
			},

			// Imports the given workflow data into the current workflow
			async importWorkflowData(workflowData: IWorkflowToShare, importTags = true, source: string): Promise<void> { // eslint-disable-line @typescript-eslint/default-param-last
				// If it is JSON check if it looks on the first look like data we can use
				if (
					!workflowData.hasOwnProperty('nodes') ||
					!workflowData.hasOwnProperty('connections')
				) {
					return;
				}

				try {
					const nodeIdMap: { [prev: string]: string } = {};
					if (workflowData.nodes) {
						// set all new ids when pasting/importing workflows
						workflowData.nodes.forEach((node: INode) => {
							if (node.id) {
								const newId = uuid();
								nodeIdMap[newId] = node.id;
								node.id = newId;
							}
							else {
								node.id = uuid();
							}
						});
					}

					const currInstanceId = this.rootStore.instanceId;

					const nodeGraph = JSON.stringify(
						TelemetryHelpers.generateNodesGraph(workflowData as IWorkflowBase,
							this.getNodeTypes(),
							{
								nodeIdMap,
								sourceInstanceId: workflowData.meta && workflowData.meta.instanceId !== currInstanceId ? workflowData.meta.instanceId : '',
							}).nodeGraph,
					);
					if (source === 'paste') {
						this.$telemetry.track('User pasted nodes', {
							workflow_id: this.workflowsStore.workflowId,
							node_graph_string: nodeGraph,
						});
					} else {
						this.$telemetry.track('User imported workflow', { source, workflow_id: this.workflowsStore.workflowId, node_graph_string: nodeGraph });
					}

					// By default we automatically deselect all the currently
					// selected nodes and select the new ones
					this.deselectAllNodes();

					// Fix the node position as it could be totally offscreen
					// and the pasted nodes would so not be directly visible to
					// the user
					this.updateNodePositions(workflowData, CanvasHelpers.getNewNodePosition(this.nodes, this.lastClickPosition));

					const data = await this.addNodesToWorkflow(workflowData);

					setTimeout(() => {
						data.nodes!.forEach((node: INodeUi) => {
							this.nodeSelectedByName(node.name);
						});
					});

					if (workflowData.pinData) {
						this.workflowsStore.setWorkflowPinData(workflowData.pinData);
					}

					const tagsEnabled = this.settingsStore.areTagsEnabled;
					if (importTags && tagsEnabled && Array.isArray(workflowData.tags)) {
						const allTags: ITag[] = await this.$store.dispatch('tags/fetchAll');
						const tagNames = new Set(allTags.map((tag) => tag.name));

						const workflowTags = workflowData.tags as ITag[];
						const notFound = workflowTags.filter((tag) => !tagNames.has(tag.name));

						const creatingTagPromises: Array<Promise<ITag>> = [];
						for (const tag of notFound) {
							const creationPromise = this.$store.dispatch('tags/create', tag.name)
								.then((tag: ITag) => {
									allTags.push(tag);
									return tag;
								});

							creatingTagPromises.push(creationPromise);
						}

						await Promise.all(creatingTagPromises);

						const tagIds = workflowTags.reduce((accu: string[], imported: ITag) => {
							const tag = allTags.find(tag => tag.name === imported.name);
							if (tag) {
								accu.push(tag.id);
							}

							return accu;
						}, []);

						this.workflowsStore.addWorkflowTagIds(tagIds);
					}

				} catch (error) {
					this.$showError(
						error,
						this.$locale.baseText('nodeView.showError.importWorkflowData.title'),
					);
				}
			},
			onDragOver(event: DragEvent) {
				event.preventDefault();
			},

			onDrop(event: DragEvent) {
				if (!event.dataTransfer) {
					return;
				}

				const nodeTypeNames = event.dataTransfer.getData('nodeTypeName').split(',');

				if (nodeTypeNames) {
					const mousePosition = this.getMousePositionWithinNodeView(event);

					const nodesToAdd = nodeTypeNames.map((nodeTypeName: string, index: number) => {

						return {
							nodeTypeName,
							position: [
								// If adding more than one node, offset the X position
								(mousePosition[0] - CanvasHelpers.NODE_SIZE / 2) + (CanvasHelpers.NODE_SIZE * (index * 2)),
								mousePosition[1] - CanvasHelpers.NODE_SIZE / 2,
							] as XYPosition,
							dragAndDrop: true,
						};
					});

					this.onAddNode(nodesToAdd, true);
					this.createNodeActive = false;
				}
			},

			nodeDeselectedByName(nodeName: string) {
				const node = this.workflowsStore.getNodeByName(nodeName);
				if (node) {
					this.nodeDeselected(node);
				}
			},

			nodeSelectedByName(nodeName: string, setActive = false, deselectAllOthers?: boolean) {
				if (deselectAllOthers === true) {
					this.deselectAllNodes();
				}

				const node = this.workflowsStore.getNodeByName(nodeName);
				if (node) {
					this.nodeSelected(node);
					this.uiStore.lastSelectedNode = node.name;
					this.uiStore.lastSelectedNodeOutputIndex = null;
					this.lastSelectedConnection = null;
					this.newNodeInsertPosition = null;

					if (setActive) {
						this.ndvStore.activeNodeName = node.name;
					}
				}
			},
			showMaxNodeTypeError(nodeTypeData: INodeTypeDescription) {
				const maxNodes = nodeTypeData.maxNodes;
				this.$showMessage({
					title: this.$locale.baseText('nodeView.showMessage.showMaxNodeTypeError.title'),
					message: this.$locale.baseText('nodeView.showMessage.showMaxNodeTypeError.message',
						{
							adjustToNumber: maxNodes,
							interpolate: { nodeTypeDataDisplayName: nodeTypeData.displayName },
						},
					),
					type: 'error',
					duration: 0,
				});
			},

			async getNewNodeWithDefaultCredential(nodeTypeData: INodeTypeDescription) {
				const newNodeData: INodeUi = {
					id: uuid(),
					name: nodeTypeData.defaults.name as string,
					type: nodeTypeData.name,
					typeVersion: Array.isArray(nodeTypeData.version)
						? nodeTypeData.version.slice(-1)[0]
						: nodeTypeData.version,
					position: [0, 0],
					parameters: {},
				};

				const credentialPerType = nodeTypeData.credentials && nodeTypeData.credentials
					.map(type => this.$store.getters['credentials/getCredentialsByType'](type.name))
					.flat();

				if (credentialPerType && credentialPerType.length === 1) {
					const defaultCredential = credentialPerType[0];

					const selectedCredentials = this.$store.getters['credentials/getCredentialById'](defaultCredential.id);
					const selected = { id: selectedCredentials.id, name: selectedCredentials.name };
					const credentials = {
						[defaultCredential.type]: selected,
					};

					await this.loadNodesProperties([newNodeData].map(node => ({name: node.type, version: node.typeVersion})));
					const nodeType = this.nodeTypesStore.getNodeType(newNodeData.type, newNodeData.typeVersion);
				 	const nodeParameters = NodeHelpers.getNodeParameters(nodeType?.properties || [], {}, true, false, newNodeData);

					if (nodeTypeData.credentials) {
						const authentication = nodeTypeData.credentials.find(type => type.name === defaultCredential.type);
						if (authentication?.displayOptions?.hide) {
							return newNodeData;
						}

						const authDisplayOptions = authentication?.displayOptions?.show;
						if (!authDisplayOptions) {
							newNodeData.credentials = credentials;
							return newNodeData;
						}

						if (Object.keys(authDisplayOptions).length === 1 && authDisplayOptions['authentication']) {
							// ignore complex case when there's multiple dependencies
							newNodeData.credentials = credentials;

							let parameters: { [key:string]: string } = {};
							for (const displayOption of Object.keys(authDisplayOptions)) {
								if (nodeParameters && !nodeParameters[displayOption]) {
									parameters = {};
									newNodeData.credentials = undefined;
									break;
								}
								const optionValue = authDisplayOptions[displayOption]?.[0];
								if (optionValue && typeof optionValue === 'string') {
									parameters[displayOption] = optionValue;
								}
								newNodeData.parameters = {
									...newNodeData.parameters,
									...parameters,
								};
							}
						}
					}
				}
				return newNodeData;
			},

<<<<<<< HEAD
			async injectNode (nodeTypeName: string, options: AddNodeOptions = {}, showDetail = true) {
				const nodeTypeData: INodeTypeDescription | null = this.$store.getters['nodeTypes/getNodeType'](nodeTypeName);
=======
			async injectNode (nodeTypeName: string, options: AddNodeOptions = {}) {
				const nodeTypeData: INodeTypeDescription | null = this.nodeTypesStore.getNodeType(nodeTypeName);
>>>>>>> 350b3562

				if (nodeTypeData === null) {
					this.$showMessage({
						title: this.$locale.baseText('nodeView.showMessage.addNodeButton.title'),
						message: this.$locale.baseText(
							'nodeView.showMessage.addNodeButton.message',
							{ interpolate: { nodeTypeName } },
						),
						type: 'error',
					});
					return;
				}

				if (nodeTypeData.maxNodes !== undefined && this.getNodeTypeCount(nodeTypeName) >= nodeTypeData.maxNodes) {
					this.showMaxNodeTypeError(nodeTypeData);
					return;
				}

				const newNodeData = await this.getNewNodeWithDefaultCredential(nodeTypeData);

				// when pulling new connection from node or injecting into a connection
				const lastSelectedNode = this.lastSelectedNode;

				if (options.position) {
					newNodeData.position = CanvasHelpers.getNewNodePosition(this.canvasStore.getNodesWithPlaceholderNode(), options.position);
				} else if (lastSelectedNode) {
					const lastSelectedConnection = this.lastSelectedConnection;
					if (lastSelectedConnection) { // set when injecting into a connection
						const [diffX] = CanvasHelpers.getConnectorLengths(lastSelectedConnection);
						if (diffX <= CanvasHelpers.MAX_X_TO_PUSH_DOWNSTREAM_NODES) {
							this.pushDownstreamNodes(lastSelectedNode.name, CanvasHelpers.PUSH_NODES_OFFSET);
						}
					}

					// set when pulling connections
					if (this.newNodeInsertPosition) {
						newNodeData.position = CanvasHelpers.getNewNodePosition(this.nodes, [
							this.newNodeInsertPosition[0] + CanvasHelpers.GRID_SIZE,
							this.newNodeInsertPosition[1] - CanvasHelpers.NODE_SIZE / 2,
						]);
						this.newNodeInsertPosition = null;
					} else {
						let yOffset = 0;

						if (lastSelectedConnection) {
							const sourceNodeType = this.nodeTypesStore.getNodeType(lastSelectedNode.type, lastSelectedNode.typeVersion);
							const offsets = [[-100, 100], [-140, 0, 140], [-240, -100, 100, 240]];
							if (sourceNodeType && sourceNodeType.outputs.length > 1) {
								const offset = offsets[sourceNodeType.outputs.length - 2];
								const sourceOutputIndex = lastSelectedConnection.__meta ? lastSelectedConnection.__meta.sourceOutputIndex : 0;
								yOffset = offset[sourceOutputIndex];
							}
						}

						// If a node is active then add the new node directly after the current one
						newNodeData.position = CanvasHelpers.getNewNodePosition(
							this.nodes,
							[lastSelectedNode.position[0] + CanvasHelpers.PUSH_NODES_OFFSET, lastSelectedNode.position[1] + yOffset],
							[100, 0],
						);
					}
				} else {
					// If added node is a trigger and it's the first one added to the canvas
					// we place it at canvasAddButtonPosition to replace the canvas add button
					const position = this.nodeTypesStore.isTriggerNode(nodeTypeName) && !this.containsTrigger
						? this.canvasStore.canvasAddButtonPosition
						// If no node is active find a free spot
						: this.lastClickPosition as XYPosition;

					newNodeData.position = CanvasHelpers.getNewNodePosition(this.nodes, position);
				}


				// Check if node-name is unique else find one that is
				newNodeData.name = this.getUniqueNodeName({
					originalName: newNodeData.name,
					type: newNodeData.type,
				});

				if (nodeTypeData.webhooks && nodeTypeData.webhooks.length) {
					newNodeData.webhookId = uuid();
				}

				await this.addNodes([newNodeData]);

				this.uiStore.stateIsDirty = true;

				if (nodeTypeName === STICKY_NODE_TYPE) {
					this.$telemetry.trackNodesPanel('nodeView.addSticky', { workflow_id: this.workflowsStore.workflowId });
				} else {
					this.$externalHooks().run('nodeView.addNodeButton', { nodeTypeName });
					const trackProperties: ITelemetryTrackProperties = {
						node_type: nodeTypeName,
						workflow_id: this.workflowsStore.workflowId,
						drag_and_drop: options.dragAndDrop,
					};

					if (lastSelectedNode) {
						trackProperties.input_node_type = lastSelectedNode.type;
					}

					this.$telemetry.trackNodesPanel('nodeView.addNodeButton', trackProperties);
				}

				// Automatically deselect all nodes and select the current one and also active
				// current node
				this.deselectAllNodes();
				if(showDetail) {
					setTimeout(() => {
						this.nodeSelectedByName(newNodeData.name, nodeTypeName !== STICKY_NODE_TYPE);
					});
				}

				return newNodeData;
			},
			getConnection(sourceNodeName: string, sourceNodeOutputIndex: number, targetNodeName: string, targetNodeOuputIndex: number): IConnection | undefined {
				const nodeConnections = (this.workflowsStore.outgoingConnectionsByNodeName(sourceNodeName) as INodeConnections).main;
				if (nodeConnections) {
					const connections: IConnection[] | null = nodeConnections[sourceNodeOutputIndex];

					if (connections) {
						return connections.find((connection: IConnection) => connection.node === targetNodeName && connection.index === targetNodeOuputIndex);
					}
				}

				return undefined;
			},
			connectTwoNodes(sourceNodeName: string, sourceNodeOutputIndex: number, targetNodeName: string, targetNodeOuputIndex: number) {
				if (this.getConnection(sourceNodeName, sourceNodeOutputIndex, targetNodeName, targetNodeOuputIndex)) {
					return;
				}

				const connectionData = [
					{
						node: sourceNodeName,
						type: 'main',
						index: sourceNodeOutputIndex,
					},
					{
						node: targetNodeName,
						type: 'main',
						index: targetNodeOuputIndex,
					},
				] as [IConnection, IConnection];

				this.__addConnection(connectionData, true);
			},
			async addNode(nodeTypeName: string, options: AddNodeOptions = {}, showDetail = true) {
				if (!this.editAllowedCheck()) {
					return;
				}

				const lastSelectedConnection = this.lastSelectedConnection;
				const lastSelectedNode = this.lastSelectedNode;
				const lastSelectedNodeOutputIndex = this.uiStore.lastSelectedNodeOutputIndex;

				const newNodeData = await this.injectNode(nodeTypeName, options, showDetail);
				if (!newNodeData) {
					return;
				}

				const outputIndex = lastSelectedNodeOutputIndex || 0;

				// If a node is last selected then connect between the active and its child ones
				if (lastSelectedNode) {
					await Vue.nextTick();

					if (lastSelectedConnection && lastSelectedConnection.__meta) {
						this.__deleteJSPlumbConnection(lastSelectedConnection);

						const targetNodeName = lastSelectedConnection.__meta.targetNodeName;
						const targetOutputIndex = lastSelectedConnection.__meta.targetOutputIndex;
						this.connectTwoNodes(newNodeData.name, 0, targetNodeName, targetOutputIndex);
					}

					// Connect active node to the newly created one
					this.connectTwoNodes(lastSelectedNode.name, outputIndex, newNodeData.name, 0);
				}
			},
			initNodeView() {
				this.instance.importDefaults({
					Connector: CanvasHelpers.CONNECTOR_FLOWCHART_TYPE,
					Endpoint: ['Dot', { radius: 5 }],
					DragOptions: { cursor: 'pointer', zIndex: 5000 },
					PaintStyle: CanvasHelpers.CONNECTOR_PAINT_STYLE_DEFAULT,
					HoverPaintStyle: CanvasHelpers.CONNECTOR_PAINT_STYLE_PRIMARY,
					ConnectionOverlays: CanvasHelpers.CONNECTOR_ARROW_OVERLAYS,
					Container: '#node-view',
				});

				const insertNodeAfterSelected = (info: { sourceId: string, index: number, eventSource: string, connection?: Connection }) => {
					// Get the node and set it as active that new nodes
					// which get created get automatically connected
					// to it.
					const sourceNode = this.workflowsStore.getNodeById(info.sourceId);
					if (!sourceNode) {
						return;
					}

					this.uiStore.lastSelectedNode = sourceNode.name;
					this.uiStore.lastSelectedNodeOutputIndex = info.index;
					this.newNodeInsertPosition = null;

					if (info.connection) {
						this.lastSelectedConnection = info.connection;
					}

					this.onToggleNodeCreator({ source: info.eventSource, createNodeActive: true});
				};

				this.instance.bind('connectionAborted', (connection) => {
					try {
						if (this.dropPrevented) {
							this.dropPrevented = false;
							return;
						}

						if (this.pullConnActiveNodeName) {
							const sourceNode = this.workflowsStore.getNodeById(connection.sourceId);
							if (sourceNode) {
								const sourceNodeName = sourceNode.name;
								const outputIndex = connection.getParameters().index;

								this.connectTwoNodes(sourceNodeName, outputIndex, this.pullConnActiveNodeName, 0);
								this.pullConnActiveNodeName = null;
							}
							return;
						}

						insertNodeAfterSelected({
							sourceId: connection.sourceId,
							index: connection.getParameters().index,
							eventSource: 'node_connection_drop',
						});
					} catch (e) {
						console.error(e);  // eslint-disable-line no-console
					}
				});

				this.instance.bind('beforeDrop', (info) => {
					try {
						const sourceInfo = info.connection.endpoints[0].getParameters();
						// @ts-ignore
						const targetInfo = info.dropEndpoint.getParameters();

						const sourceNodeName = this.workflowsStore.getNodeById(sourceInfo.nodeId)?.name || '';
						const targetNodeName = this.workflowsStore.getNodeById(targetInfo.nodeId)?.name || '';

						// check for duplicates
						if (this.getConnection(sourceNodeName, sourceInfo.index, targetNodeName, targetInfo.index)) {
							this.dropPrevented = true;
							this.pullConnActiveNodeName = null;
							return false;
						}

						return true;
					} catch (e) {
						console.error(e);  // eslint-disable-line no-console
						return true;
					}
				});

				// only one set of visible actions should be visible at the same time
				let activeConnection: null | Connection = null;

				this.instance.bind('connection', (info: OnConnectionBindInfo) => {
					try {
						const sourceInfo = info.sourceEndpoint.getParameters();
						const targetInfo = info.targetEndpoint.getParameters();

						const sourceNodeName = this.workflowsStore.getNodeById(sourceInfo.nodeId)?.name;
						const targetNodeName = this.workflowsStore.getNodeById(targetInfo.nodeId)?.name;

						if (sourceNodeName && targetNodeName) {
							info.connection.__meta = {
								sourceNodeName,
								sourceOutputIndex: sourceInfo.index,
								targetNodeName,
								targetOutputIndex: targetInfo.index,
							};
						}

						CanvasHelpers.resetConnection(info.connection);

						if (!this.isReadOnly) {
							let exitTimer: NodeJS.Timeout | undefined;
							let enterTimer: NodeJS.Timeout | undefined;
							info.connection.bind('mouseover', (connection: Connection) => {
								try {
									if (exitTimer !== undefined) {
										clearTimeout(exitTimer);
										exitTimer = undefined;
									}

									if (enterTimer) {
										return;
									}

									if (!info.connection || info.connection === activeConnection) {
										return;
									}

									CanvasHelpers.hideConnectionActions(activeConnection);


									enterTimer = setTimeout(() => {
										enterTimer = undefined;
										if (info.connection) {
											activeConnection = info.connection;
											CanvasHelpers.showConectionActions(info.connection);
										}
									}, 150);
								} catch (e) {
									console.error(e); // eslint-disable-line no-console
								}
							});

							info.connection.bind('mouseout', (connection: Connection) => {
								try {
									if (exitTimer) {
										return;
									}

									if (enterTimer) {
										clearTimeout(enterTimer);
										enterTimer = undefined;
									}

									if (!info.connection || activeConnection !== info.connection) {
										return;
									}

									exitTimer = setTimeout(() => {
										exitTimer = undefined;

										if (info.connection && activeConnection === info.connection) {
											CanvasHelpers.hideConnectionActions(activeConnection);
											activeConnection = null;
										}
									}, 500);
								} catch (e) {
									console.error(e); // eslint-disable-line no-console
								}
							});

							CanvasHelpers.addConnectionActionsOverlay(info.connection,
								() => {
									activeConnection = null;
									this.__deleteJSPlumbConnection(info.connection);
								},
								() => {
									setTimeout(() => {
										insertNodeAfterSelected({
											sourceId: info.sourceId,
											index: sourceInfo.index,
											connection: info.connection,
											eventSource: 'node_connection_action',
										});
									}, 150);
								});
						}

						CanvasHelpers.moveBackInputLabelPosition(info.targetEndpoint);

						this.workflowsStore.addConnection({
							connection: [
								{
									node: sourceNodeName,
									type: sourceInfo.type,
									index: sourceInfo.index,
								},
								{
									node: targetNodeName,
									type: targetInfo.type,
									index: targetInfo.index,
								},
							],
							setStateDirty: true,
						});
					} catch (e) {
						console.error(e); // eslint-disable-line no-console
					}
				});

				this.instance.bind('connectionMoved', (info) => {
					try {
						// When a connection gets moved from one node to another it for some reason
						// calls the "connection" event but not the "connectionDetached" one. So we listen
						// additionally to the "connectionMoved" event and then only delete the existing connection.

						CanvasHelpers.resetInputLabelPosition(info.originalTargetEndpoint);

						// @ts-ignore
						const sourceInfo = info.originalSourceEndpoint.getParameters();
						// @ts-ignore
						const targetInfo = info.originalTargetEndpoint.getParameters();

						const connectionInfo = [
							{
								node: this.workflowsStore.getNodeById(sourceInfo.nodeId)?.name || '',
								type: sourceInfo.type,
								index: sourceInfo.index,
							},
							{
								node: this.workflowsStore.getNodeById(targetInfo.nodeId)?.name || '',
								type: targetInfo.type,
								index: targetInfo.index,
							},
						] as [IConnection, IConnection];

						this.__removeConnection(connectionInfo, false);
					} catch (e) {
						console.error(e); // eslint-disable-line no-console
					}
				});

				this.instance.bind('connectionDetached', (info) => {
					try {
						CanvasHelpers.resetInputLabelPosition(info.targetEndpoint);
						info.connection.removeOverlays();
						this.__removeConnectionByConnectionInfo(info, false);

						if (this.pullConnActiveNodeName) { // establish new connection when dragging connection from one node to another
							const sourceNode = this.workflowsStore.getNodeById(info.connection.sourceId);
							const sourceNodeName = sourceNode.name;
							const outputIndex = info.connection.getParameters().index;

							this.connectTwoNodes(sourceNodeName, outputIndex, this.pullConnActiveNodeName, 0);
							this.pullConnActiveNodeName = null;
						}
					} catch (e) {
						console.error(e); // eslint-disable-line no-console
					}
				});

				// @ts-ignore
				this.instance.bind('connectionDrag', (connection: Connection) => {
					try {
						this.pullConnActiveNodeName = null;
						this.pullConnActive = true;
						this.newNodeInsertPosition = null;
						CanvasHelpers.resetConnection(connection);

						const nodes = [...document.querySelectorAll('.node-default')];

						const onMouseMove = (e: MouseEvent | TouchEvent) => {
							if (!connection) {
								return;
							}

							const element = document.querySelector('.jtk-endpoint.dropHover');
							if (element) {
								// @ts-ignore
								CanvasHelpers.showDropConnectionState(connection, element._jsPlumb);
								return;
							}

							const inputMargin = 24;
							const intersecting = nodes.find((element: Element) => {
								const { top, left, right, bottom } = element.getBoundingClientRect();
								const [x, y] = CanvasHelpers.getMousePosition(e);
								if (top <= y && bottom >= y && (left - inputMargin) <= x && right >= x) {
									const nodeName = (element as HTMLElement).dataset['name'] as string;
									const node = this.workflowsStore.getNodeByName(nodeName) as INodeUi | null;
									if (node) {
										const nodeType = this.nodeTypesStore.getNodeType(node.type, node.typeVersion);
										if (nodeType && nodeType.inputs && nodeType.inputs.length === 1) {
											this.pullConnActiveNodeName = node.name;
											const endpointUUID = this.getInputEndpointUUID(nodeName, 0);
											if (endpointUUID) {
												const endpoint = this.instance.getEndpoint(endpointUUID);

												CanvasHelpers.showDropConnectionState(connection, endpoint);

												return true;
											}
										}
									}
								}

								return false;
							});

							if (!intersecting) {
								CanvasHelpers.showPullConnectionState(connection);
								this.pullConnActiveNodeName = null;
							}
						};

						const onMouseUp = (e: MouseEvent | TouchEvent) => {
							this.pullConnActive = false;
							this.newNodeInsertPosition = this.getMousePositionWithinNodeView(e);
							CanvasHelpers.resetConnectionAfterPull(connection);
							window.removeEventListener('mousemove', onMouseMove);
							window.removeEventListener('mouseup', onMouseUp);
						};

						window.addEventListener('mousemove', onMouseMove);
						window.addEventListener('touchmove', onMouseMove);
						window.addEventListener('mouseup', onMouseUp);
						window.addEventListener('touchend', onMouseMove);
					} catch (e) {
						console.error(e); // eslint-disable-line no-console
					}
				});

				// @ts-ignore
				this.instance.bind(('plusEndpointClick'), (endpoint: Endpoint) => {
					if (endpoint && endpoint.__meta) {
						insertNodeAfterSelected({
							sourceId: endpoint.__meta.nodeId,
							index: endpoint.__meta.index,
							eventSource: 'plus_endpoint',
						});
					}
				});
			},
			async newWorkflow(): Promise<void> {
				this.startLoading();
				await this.resetWorkspace();
				this.workflowData = await this.workflowsStore.getNewWorkflowData();
				this.workflowsStore.currentWorkflowExecutions = [];
				this.workflowsStore.activeWorkflowExecution = null;

				this.uiStore.stateIsDirty = false;
				this.canvasStore.setZoomLevel(1);
				this.canvasStore.zoomToFit();
			},
			tryToAddWelcomeSticky: once(async function(this: any) {
				const newWorkflow = this.workflowData;
				if (window.posthog?.getFeatureFlag?.('welcome-note') === 'test') {
					// For novice users (onboardingFlowEnabled == true)
					// Inject welcome sticky note and zoom to fit

					if (newWorkflow?.onboardingFlowEnabled && !this.isReadOnly) {
						const collisionPadding = CanvasHelpers.GRID_SIZE + CanvasHelpers.NODE_SIZE;
						// Position the welcome sticky left to the added trigger node
						let position: XYPosition = [...(this.triggerNodes[0].position as XYPosition)];

						position[0] -= CanvasHelpers.WELCOME_STICKY_NODE.parameters.width + (CanvasHelpers.GRID_SIZE * 4);
						position = CanvasHelpers.getNewNodePosition(this.nodes, position, [collisionPadding, collisionPadding]);

						await this.addNodes([{
							id: uuid(),
							...CanvasHelpers.WELCOME_STICKY_NODE,
							parameters: {
								// Use parameters from the template but add translated content
								...CanvasHelpers.WELCOME_STICKY_NODE.parameters,
								content: this.$locale.baseText('onboardingWorkflow.stickyContent'),
							},
							position,
						}]);
						this.$telemetry.track('welcome note inserted');
					}
				}
				this.uiStore.nodeViewInitialized = true;
				this.workflowsStore.activeWorkflowExecution = null;
				this.stopLoading();
			}),
			async initView(): Promise<void> {
				if (this.$route.params.action === 'workflowSave') {
					// In case the workflow got saved we do not have to run init
					// as only the route changed but all the needed data is already loaded
					this.uiStore.stateIsDirty = false;
					return Promise.resolve();
				}
				if (this.blankRedirect) {
					this.blankRedirect = false;
				}
				else if (this.$route.name === VIEWS.TEMPLATE_IMPORT) {
					const templateId = this.$route.params.id;
					await this.openWorkflowTemplate(templateId);
				}
				else if (this.isExecutionView) {
					// Load an execution
					const executionId = this.$route.params.id;
					await this.openExecution(executionId);
				} else {
					const result = this.uiStore.stateIsDirty;;
					if (result) {
						const confirmModal = await this.confirmModal(
							this.$locale.baseText('generic.unsavedWork.confirmMessage.message'),
							this.$locale.baseText('generic.unsavedWork.confirmMessage.headline'),
							'warning',
							this.$locale.baseText('generic.unsavedWork.confirmMessage.confirmButtonText'),
							this.$locale.baseText('generic.unsavedWork.confirmMessage.cancelButtonText'),
							true,
						);
						if (confirmModal === MODAL_CONFIRMED) {
							const saved = await this.saveCurrentWorkflow();
							if (saved) await this.settingsStore.fetchPromptsData();
						} else if (confirmModal === MODAL_CLOSE) {
							return Promise.resolve();
						}
					}
					// Load a workflow
					let workflowId = null as string | null;
					if (this.$route.params.name) {
						workflowId = this.$route.params.name;
					}
					if (workflowId !== null) {
						const workflow = await this.restApi().getWorkflow(workflowId);
						if (!workflow) {
							this.$router.push({
								name: VIEWS.NEW_WORKFLOW,
							});
							this.$showMessage({
								title: 'Error',
								message: this.$locale.baseText('openWorkflow.workflowNotFoundError'),
								type: 'error',
							});
						} else {
							this.$titleSet(workflow.name, 'IDLE');
							// Open existing workflow
							await this.openWorkflow(workflowId);
						}
					} else if (this.$route.meta?.nodeView === true) {
						// Create new workflow
						await this.newWorkflow();
					}
				}
				this.uiStore.nodeViewInitialized = true;
				document.addEventListener('keydown', this.keyDown);
				document.addEventListener('keyup', this.keyUp);
				window.addEventListener("beforeunload", (e) => {
					if (this.isDemo){
						return;
					}
					else if (this.uiStore.stateIsDirty === true) {
						const confirmationMessage = this.$locale.baseText('nodeView.itLooksLikeYouHaveBeenEditingSomething');
						(e || window.event).returnValue = confirmationMessage; //Gecko + IE
						return confirmationMessage; //Gecko + Webkit, Safari, Chrome etc.
					} else {
						this.startLoading(
							this.$locale.baseText('nodeView.redirecting'),
						);
						return;
					}
				});
			},
			getOutputEndpointUUID(nodeName: string, index: number): string | null {
				const node = this.workflowsStore.getNodeByName(nodeName);
				if (!node) {
					return null;
				}

				return CanvasHelpers.getOutputEndpointUUID(node.id, index);
			},
			getInputEndpointUUID(nodeName: string, index: number) {
				const node = this.workflowsStore.getNodeByName(nodeName);
				if (!node) {
					return null;
				}

				return CanvasHelpers.getInputEndpointUUID(node.id, index);
			},
			__addConnection(connection: [IConnection, IConnection], addVisualConnection = false) {
				if (addVisualConnection) {
					const outputUuid = this.getOutputEndpointUUID(connection[0].node, connection[0].index);
					const inputUuid = this.getInputEndpointUUID(connection[1].node, connection[1].index);
					if (!outputUuid || !inputUuid) {
						return;
					}

					const uuid: [string, string] = [
						outputUuid,
						inputUuid,
					];

					// Create connections in DOM
					// @ts-ignore
					this.instance.connect({
						uuids: uuid,
						detachable: !this.isReadOnly,
					});
				} else {
					const connectionProperties = { connection, setStateDirty: false };
					// When nodes get connected it gets saved automatically to the storage
					// so if we do not connect we have to save the connection manually
					this.workflowsStore.addConnection(connectionProperties);
				}

				setTimeout(() => {
					this.addPinDataConnections(this.workflowsStore.pinData);
				});
			},
			__removeConnection(connection: [IConnection, IConnection], removeVisualConnection = false) {
				if (removeVisualConnection) {
					const sourceId = this.workflowsStore.getNodeByName(connection[0].node);
					const targetId = this.workflowsStore.getNodeByName(connection[1].node);
					// @ts-ignore
					const connections = this.instance.getConnections({
						source: sourceId,
						target: targetId,
					});

					// @ts-ignore
					connections.forEach((connectionInstance) => {
						this.__deleteJSPlumbConnection(connectionInstance);
					});
				}

				this.workflowsStore.removeConnection({ connection });
			},
			__deleteJSPlumbConnection(connection: Connection) {
				// Make sure to remove the overlay else after the second move
				// it visibly stays behind free floating without a connection.
				connection.removeOverlays();

				const sourceEndpoint = connection.endpoints && connection.endpoints[0];
				this.pullConnActiveNodeName = null; // prevent new connections when connectionDetached is triggered
				this.instance.deleteConnection(connection); // on delete, triggers connectionDetached event which applies mutation to store
				if (sourceEndpoint) {
					const endpoints = this.instance.getEndpoints(sourceEndpoint.elementId);
					endpoints.forEach((endpoint: Endpoint) => endpoint.repaint()); // repaint both circle and plus endpoint
				}
			},
			__removeConnectionByConnectionInfo(info: OnConnectionBindInfo, removeVisualConnection = false) {
				const sourceInfo = info.sourceEndpoint.getParameters();
				const sourceNode = this.workflowsStore.getNodeById(sourceInfo.nodeId);
				const targetInfo = info.targetEndpoint.getParameters();
				const targetNode = this.workflowsStore.getNodeById(targetInfo.nodeId);

				if (sourceNode && targetNode) {
					const connectionInfo = [
						{
							node: sourceNode.name,
							type: sourceInfo.type,
							index: sourceInfo.index,
						},
						{
							node: targetNode.name,
							type: targetInfo.type,
							index: targetInfo.index,
						},
					] as [IConnection, IConnection];

					if (removeVisualConnection) {
						this.__deleteJSPlumbConnection(info.connection);
					}

					this.workflowsStore.removeConnection({ connection: connectionInfo });
				}
			},
			async duplicateNode(nodeName: string) {
				if (!this.editAllowedCheck()) {
					return;
				}
				const node = this.workflowsStore.getNodeByName(nodeName);

				if (node) {
					const nodeTypeData = this.nodeTypesStore.getNodeType(node.type, node.typeVersion);

					if (nodeTypeData && nodeTypeData.maxNodes !== undefined && this.getNodeTypeCount(node.type) >= nodeTypeData.maxNodes) {
						this.showMaxNodeTypeError(nodeTypeData);
						return;
					}

					// Deep copy the data so that data on lower levels of the node-properties do
					// not share objects
					const newNodeData = deepCopy(this.getNodeDataToSave(node));
					newNodeData.id = uuid();

					// Check if node-name is unique else find one that is
					newNodeData.name = this.getUniqueNodeName({
						originalName: newNodeData.name,
						type: newNodeData.type,
					});

					newNodeData.position = CanvasHelpers.getNewNodePosition(
						this.nodes,
						[node.position[0], node.position[1] + 140],
						[0, 140],
					);

					if (newNodeData.webhookId) {
						// Make sure that the node gets a new unique webhook-ID
						newNodeData.webhookId = uuid();
					}

					await this.addNodes([newNodeData]);

					const pinData = this.workflowsStore.pinDataByNodeName(nodeName);
					if (pinData) {
						this.workflowsStore.pinData({
							node: newNodeData,
							data: pinData,
						});
					}

					this.uiStore.stateIsDirty = true;

					// Automatically deselect all nodes and select the current one and also active
					// current node
					this.deselectAllNodes();
					setTimeout(() => {
						this.nodeSelectedByName(newNodeData.name, false);
					});

					this.$telemetry.track('User duplicated node', { node_type: node.type, workflow_id: this.workflowsStore.workflowId });
				}
			},
			getJSPlumbConnection(sourceNodeName: string, sourceOutputIndex: number, targetNodeName: string, targetInputIndex: number): Connection | undefined {
				const sourceNode = this.workflowsStore.getNodeByName(sourceNodeName);
				const targetNode = this.workflowsStore.getNodeByName(targetNodeName);
				if (!sourceNode || !targetNode) {
					return;
				}

				const sourceId = sourceNode.id;
				const targetId = targetNode.id;

				const sourceEndpoint = CanvasHelpers.getOutputEndpointUUID(sourceId, sourceOutputIndex);
				const targetEndpoint = CanvasHelpers.getInputEndpointUUID(targetId, targetInputIndex);

				// @ts-ignore
				const connections = this.instance.getConnections({
					source: sourceId,
					target: targetId,
				}) as Connection[];

				return connections.find((connection: Connection) => {
					const uuids = connection.getUuids();
					return uuids[0] === sourceEndpoint && uuids[1] === targetEndpoint;
				});
			},
			getJSPlumbEndpoints(nodeName: string): Endpoint[] {
				const node = this.workflowsStore.getNodeByName(nodeName);
				return this.instance.getEndpoints(node !== null ? node.id : '');
			},
			getPlusEndpoint(nodeName: string, outputIndex: number): Endpoint | undefined {
				const endpoints = this.getJSPlumbEndpoints(nodeName);
				// @ts-ignore
				return endpoints.find((endpoint: Endpoint) => endpoint.type === 'N8nPlus' && endpoint.__meta && endpoint.__meta.index === outputIndex);
			},
			getIncomingOutgoingConnections(nodeName: string): { incoming: Connection[], outgoing: Connection[] } {
				const node = this.workflowsStore.getNodeByName(nodeName);

				if (node) {
					// @ts-ignore
					const outgoing = this.instance.getConnections({
						source: node.id,
					});

					// @ts-ignore
					const incoming = this.instance.getConnections({
						target: node.id,
					}) as Connection[];

					return {
						incoming,
						outgoing,
					};
				}
				return { incoming: [], outgoing: [] };
			},
			onNodeMoved(node: INodeUi) {
				const { incoming, outgoing } = this.getIncomingOutgoingConnections(node.name);

				[...incoming, ...outgoing].forEach((connection: Connection) => {
					CanvasHelpers.showOrHideMidpointArrow(connection);
					CanvasHelpers.showOrHideItemsLabel(connection);
				});
			},
			onNodeRun({ name, data, waiting }: { name: string, data: ITaskData[] | null, waiting: boolean }) {
				const pinData = this.workflowsStore.getPinData;

				if (pinData && pinData[name]) return;

				const sourceNodeName = name;
				const sourceNode = this.workflowsStore.getNodeByName(sourceNodeName);
				const sourceId = sourceNode !== null ? sourceNode.id : '';

				if (data === null || data.length === 0 || waiting) {
					// @ts-ignore
					const outgoing = this.instance.getConnections({
						source: sourceId,
					}) as Connection[];

					outgoing.forEach((connection: Connection) => {
						CanvasHelpers.resetConnection(connection);
					});
					const endpoints = this.getJSPlumbEndpoints(sourceNodeName);
					endpoints.forEach((endpoint: Endpoint) => {
						// @ts-ignore
						if (endpoint.type === 'N8nPlus') {
							(endpoint.endpoint as N8nPlusEndpoint).clearSuccessOutput();
						}
					});

					return;
				}

				const nodeConnections = this.workflowsStore.outgoingConnectionsByNodeName(sourceNodeName).main;
				const outputMap = CanvasHelpers.getOutputSummary(data, nodeConnections || []);

				Object.keys(outputMap).forEach((sourceOutputIndex: string) => {
					Object.keys(outputMap[sourceOutputIndex]).forEach((targetNodeName: string) => {
						Object.keys(outputMap[sourceOutputIndex][targetNodeName]).forEach((targetInputIndex: string) => {
							if (targetNodeName) {
								const connection = this.getJSPlumbConnection(sourceNodeName, parseInt(sourceOutputIndex, 10), targetNodeName, parseInt(targetInputIndex, 10));

								if (connection) {
									const output = outputMap[sourceOutputIndex][targetNodeName][targetInputIndex];

									if (!output || !output.total) {
										CanvasHelpers.resetConnection(connection);
									}
									else {
										CanvasHelpers.addConnectionOutputSuccess(connection, output);
									}
								}
							}

							const endpoint = this.getPlusEndpoint(sourceNodeName, parseInt(sourceOutputIndex, 10));
							if (endpoint && endpoint.endpoint) {
								const output = outputMap[sourceOutputIndex][NODE_OUTPUT_DEFAULT_KEY][0];
								if (output && output.total > 0) {
									(endpoint.endpoint as N8nPlusEndpoint).setSuccessOutput(CanvasHelpers.getRunItemsLabel(output));
								}
								else {
									(endpoint.endpoint as N8nPlusEndpoint).clearSuccessOutput();
								}
							}
						});
					});
				});
			},
			removeNode(nodeName: string) {
				if (!this.editAllowedCheck()) {
					return;
				}

				const node = this.workflowsStore.getNodeByName(nodeName);
				if (!node) {
					return;
				}

				// "requiredNodeTypes" are also defined in cli/commands/run.ts
				const requiredNodeTypes: string[] = [];

				if (requiredNodeTypes.includes(node.type)) {
					// The node is of the required type so check first
					// if any node of that type would be left when the
					// current one would get deleted.
					let deleteAllowed = false;
					for (const checkNode of this.nodes) {
						if (checkNode.name === node.name) {
							continue;
						}
						if (requiredNodeTypes.includes(checkNode.type)) {
							deleteAllowed = true;
							break;
						}
					}

					if (!deleteAllowed) {
						return;
					}
				}

				if (node.type === STICKY_NODE_TYPE) {
					this.$telemetry.track(
						'User deleted workflow note',
						{
							workflow_id: this.workflowsStore.workflowId,
							is_welcome_note: node.name === QUICKSTART_NOTE_NAME,
						},
					);
				} else {
					this.$externalHooks().run('node.deleteNode', { node });
					this.$telemetry.track('User deleted node', { node_type: node.type, workflow_id: this.workflowsStore.workflowId });
				}

				let waitForNewConnection = false;
				// connect nodes before/after deleted node
				const nodeType = this.nodeTypesStore.getNodeType(node.type, node.typeVersion);
				if (nodeType && nodeType.outputs.length === 1
					&& nodeType.inputs.length === 1) {
					const { incoming, outgoing } = this.getIncomingOutgoingConnections(node.name);
					if (incoming.length === 1 && outgoing.length === 1) {
						const conn1 = incoming[0];
						const conn2 = outgoing[0];
						if (conn1.__meta && conn2.__meta) {
							waitForNewConnection = true;
							const sourceNodeName = conn1.__meta.sourceNodeName;
							const sourceNodeOutputIndex = conn1.__meta.sourceOutputIndex;
							const targetNodeName = conn2.__meta.targetNodeName;
							const targetNodeOuputIndex = conn2.__meta.targetOutputIndex;

							setTimeout(() => {
								this.connectTwoNodes(sourceNodeName, sourceNodeOutputIndex, targetNodeName, targetNodeOuputIndex);

								if (waitForNewConnection) {
									this.instance.setSuspendDrawing(false, true);
									waitForNewConnection = false;
								}
							}, 100); // just to make it clear to users that this is a new connection
						}
					}
				}

				setTimeout(() => {
					// Suspend drawing
					this.instance.setSuspendDrawing(true);

					// Remove all endpoints and the connections in jsplumb
					this.instance.removeAllEndpoints(node.id);

					// Remove the draggable
					// @ts-ignore
					this.instance.destroyDraggable(node.id);

					// Remove the connections in data
					this.workflowsStore.removeAllNodeConnection(node);
					this.workflowsStore.removeNode(node);
					this.workflowsStore.clearNodeExecutionData(node.name);

					if (!waitForNewConnection) {
						// Now it can draw again
						this.instance.setSuspendDrawing(false, true);
					}

					// Remove node from selected index if found in it
					this.uiStore.removeNodeFromSelection(node);
				}, 0); // allow other events to finish like drag stop
			},
			valueChanged(parameterData: IUpdateInformation) {
				if (parameterData.name === 'name' && parameterData.oldValue) {
					// The name changed so we have to take care that
					// the connections get changed.
					this.renameNode(parameterData.oldValue as string, parameterData.value as string);
				}
			},
			async renameNodePrompt(currentName: string) {
				try {
					const promptResponsePromise = this.$prompt(
						this.$locale.baseText('nodeView.prompt.newName') + ':',
						this.$locale.baseText('nodeView.prompt.renameNode') + `: ${currentName}`,
						{
							customClass: 'rename-prompt',
							confirmButtonText: this.$locale.baseText('nodeView.prompt.rename'),
							cancelButtonText: this.$locale.baseText('nodeView.prompt.cancel'),
							inputErrorMessage: this.$locale.baseText('nodeView.prompt.invalidName'),
							inputValue: currentName,
						},
					);

					// Wait till it had time to display
					await Vue.nextTick();

					// Get the input and select the text in it
					const nameInput = document.querySelector('.rename-prompt .el-input__inner') as HTMLInputElement | undefined;
					if (nameInput) {
						nameInput.focus();
						nameInput.select();
					}

					const promptResponse = await promptResponsePromise as MessageBoxInputData;

					this.renameNode(currentName, promptResponse.value);
				} catch (e) { }
			},
			async renameNode(currentName: string, newName: string) {
				if (currentName === newName) {
					return;
				}

				const activeNodeName = this.activeNode && this.activeNode.name;
				const isActive = activeNodeName === currentName;
				if (isActive) {
					this.renamingActive = true;
				}

				// Check if node-name is unique else find one that is
				newName = this.getUniqueNodeName({
					originalName: newName,
				});

				// Rename the node and update the connections
				const workflow = this.getCurrentWorkflow(true);
				workflow.renameNode(currentName, newName);

				// Update also last selected node and execution data
				this.workflowsStore.renameNodeSelectedAndExecution({ old: currentName, new: newName });

				// Reset all nodes and connections to load the new ones
				this.deleteEveryEndpoint();

				this.workflowsStore.removeAllConnections({ setStateDirty: false });
				this.workflowsStore.removeAllNodes({ removePinData: false, setStateDirty: true });

				// Wait a tick that the old nodes had time to get removed
				await Vue.nextTick();

				// Add the new updated nodes
				await this.addNodes(Object.values(workflow.nodes), workflow.connectionsBySourceNode);

				// Make sure that the node is selected again
				this.deselectAllNodes();
				this.nodeSelectedByName(newName);

				if (isActive) {
					this.ndvStore.activeNodeName = newName;
					this.renamingActive = false;
				}
			},
			deleteEveryEndpoint() {
				// Check as it does not exist on first load
				if (this.instance) {
					const nodes = this.workflowsStore.allNodes;
					nodes.forEach((node: INodeUi) => {
						try {
							// important to prevent memory leak
							// @ts-ignore
							this.instance.destroyDraggable(node.id);
						} catch (e) {
							console.error(e);
						}
					});

					this.instance.deleteEveryEndpoint();
				}
			},
			matchCredentials(node: INodeUi) {
				if (!node.credentials) {
					return;
				}
				Object.entries(node.credentials).forEach(([nodeCredentialType, nodeCredentials]: [string, INodeCredentialsDetails]) => {
					const credentialOptions = this.$store.getters['credentials/getCredentialsByType'](nodeCredentialType) as ICredentialsResponse[];

					// Check if workflows applies old credentials style
					if (typeof nodeCredentials === 'string') {
						nodeCredentials = {
							id: null,
							name: nodeCredentials,
						};
						this.credentialsUpdated = true;
					}

					if (nodeCredentials.id) {
						// Check whether the id is matching with a credential
						const credentialsId = nodeCredentials.id.toString(); // due to a fixed bug in the migration UpdateWorkflowCredentials (just sqlite) we have to cast to string and check later if it has been a number
						const credentialsForId = credentialOptions.find((optionData: ICredentialsResponse) =>
							optionData.id === credentialsId,
						);
						if (credentialsForId) {
							if (credentialsForId.name !== nodeCredentials.name || typeof nodeCredentials.id === 'number') {
								node.credentials![nodeCredentialType] = { id: credentialsForId.id, name: credentialsForId.name };
								this.credentialsUpdated = true;
							}
							return;
						}
					}

					// No match for id found or old credentials type used
					node.credentials![nodeCredentialType] = nodeCredentials;

					// check if only one option with the name would exist
					const credentialsForName = credentialOptions.filter((optionData: ICredentialsResponse) => optionData.name === nodeCredentials.name);

					// only one option exists for the name, take it
					if (credentialsForName.length === 1) {
						node.credentials![nodeCredentialType].id = credentialsForName[0].id;
						this.credentialsUpdated = true;
					}
				});
			},
			async addNodes(nodes: INodeUi[], connections?: IConnections) {
				if (!nodes || !nodes.length) {
					return;
				}

				// Before proceeding we must check if all nodes contain the `properties` attribute.
				// Nodes are loaded without this information so we must make sure that all nodes
				// being added have this information.
				await this.loadNodesProperties(nodes.map(node => ({ name: node.type, version: node.typeVersion })));

				// Add the node to the node-list
				let nodeType: INodeTypeDescription | null;
				let foundNodeIssues: INodeIssues | null;
				nodes.forEach((node) => {
					if (!node.id) {
						node.id = uuid();
					}

					nodeType = this.nodeTypesStore.getNodeType(node.type, node.typeVersion);

					// Make sure that some properties always exist
					if (!node.hasOwnProperty('disabled')) {
						node.disabled = false;
					}

					if (!node.hasOwnProperty('parameters')) {
						node.parameters = {};
					}

					// Load the defaul parameter values because only values which differ
					// from the defaults get saved
					if (nodeType !== null) {
						let nodeParameters = null;
						try {
							nodeParameters = NodeHelpers.getNodeParameters(nodeType.properties, node.parameters, true, false, node);
						} catch (e) {
							console.error(this.$locale.baseText('nodeView.thereWasAProblemLoadingTheNodeParametersOfNode') + `: "${node.name}"`); // eslint-disable-line no-console
							console.error(e); // eslint-disable-line no-console
						}
						node.parameters = nodeParameters !== null ? nodeParameters : {};

						// if it's a webhook and the path is empty set the UUID as the default path
						if (node.type === WEBHOOK_NODE_TYPE && node.parameters.path === '') {
							node.parameters.path = node.webhookId as string;
						}
					}

					// check and match credentials, apply new format if old is used
					this.matchCredentials(node);

					foundNodeIssues = this.getNodeIssues(nodeType, node);

					if (foundNodeIssues !== null) {
						node.issues = foundNodeIssues;
					}

					this.workflowsStore.addNode(node);
				});

				// Wait for the node to be rendered
				await Vue.nextTick();

				// Suspend drawing
				this.instance.setSuspendDrawing(true);

				// Load the connections
				if (connections !== undefined) {
					let connectionData;
					for (const sourceNode of Object.keys(connections)) {
						for (const type of Object.keys(connections[sourceNode])) {
							for (let sourceIndex = 0; sourceIndex < connections[sourceNode][type].length; sourceIndex++) {
								const outwardConnections = connections[sourceNode][type][sourceIndex];
								if (!outwardConnections) {
									continue;
								}
								outwardConnections.forEach((
									targetData,
								) => {
									connectionData = [
										{
											node: sourceNode,
											type,
											index: sourceIndex,
										},
										{
											node: targetData.node,
											type: targetData.type,
											index: targetData.index,
										},
									] as [IConnection, IConnection];

									this.__addConnection(connectionData, true);
								});
							}
						}
					}
				}

				// Now it can draw again
				this.instance.setSuspendDrawing(false, true);
			},
			async addNodesToWorkflow(data: IWorkflowDataUpdate): Promise<IWorkflowDataUpdate> {
				// Because nodes with the same name maybe already exist, it could
				// be needed that they have to be renamed. Also could it be possible
				// that nodes are not allowd to be created because they have a create
				// limit set. So we would then link the new nodes with the already existing ones.
				// In this object all that nodes get saved in the format:
				//   old-name -> new-name
				const nodeNameTable: {
					[key: string]: string;
				} = {};
				const newNodeNames: string[] = [];

				if (!data.nodes) {
					// No nodes to add
					throw new Error(
						this.$locale.baseText('nodeView.noNodesGivenToAdd'),
					);
				}

				// Get how many of the nodes of the types which have
				// a max limit set already exist
				const nodeTypesCount = this.getNodeTypesMaxCount();

				let oldName: string;
				let newName: string;
				const createNodes: INode[] = [];

				await this.loadNodesProperties(data.nodes.map(node => ({ name: node.type, version: node.typeVersion })));

				data.nodes.forEach(node => {
					if (nodeTypesCount[node.type] !== undefined) {
						if (nodeTypesCount[node.type].exist >= nodeTypesCount[node.type].max) {
							// Node is not allowed to be created so
							// do not add it to the create list but
							// add the name of the existing node
							// that this one gets linked up instead.
							nodeNameTable[node.name] = nodeTypesCount[node.type].nodeNames[0];
							return;
						} else {
							// Node can be created but increment the
							// counter in case multiple ones are
							// supposed to be created
							nodeTypesCount[node.type].exist += 1;
						}
					}

					oldName = node.name;
					newName = this.getUniqueNodeName({
						originalName: node.name,
						additionalUsedNames: newNodeNames,
						type: node.type,
					});

					newNodeNames.push(newName);
					nodeNameTable[oldName] = newName;

					createNodes.push(node);
				});

				// Get only the connections of the nodes that get created
				const newConnections: IConnections = {};
				const currentConnections = data.connections!;
				const createNodeNames = createNodes.map((node) => node.name);
				let sourceNode, type, sourceIndex, connectionIndex, connectionData;
				for (sourceNode of Object.keys(currentConnections)) {
					if (!createNodeNames.includes(sourceNode)) {
						// Node does not get created so skip output connections
						continue;
					}

					const connection: INodeConnections = {};

					for (type of Object.keys(currentConnections[sourceNode])) {
						connection[type] = [];
						for (sourceIndex = 0; sourceIndex < currentConnections[sourceNode][type].length; sourceIndex++) {
							const nodeSourceConnections = [];
							if (currentConnections[sourceNode][type][sourceIndex]) {
								for (connectionIndex = 0; connectionIndex < currentConnections[sourceNode][type][sourceIndex].length; connectionIndex++) {
									connectionData = currentConnections[sourceNode][type][sourceIndex][connectionIndex];
									if (!createNodeNames.includes(connectionData.node)) {
										// Node does not get created so skip input connection
										continue;
									}

									nodeSourceConnections.push(connectionData);
									// Add connection
								}
							}
							connection[type].push(nodeSourceConnections);
						}
					}

					newConnections[sourceNode] = connection;
				}

				// Create a workflow with the new nodes and connections that we can use
				// the rename method
				const tempWorkflow: Workflow = this.getWorkflow(createNodes, newConnections);

				// Rename all the nodes of which the name changed
				for (oldName in nodeNameTable) {
					if (oldName === nodeNameTable[oldName]) {
						// Name did not change so skip
						continue;
					}
					tempWorkflow.renameNode(oldName, nodeNameTable[oldName]);
				}

				// Add the nodes with the changed node names, expressions and connections
				await this.addNodes(Object.values(tempWorkflow.nodes), tempWorkflow.connectionsBySourceNode);

				this.uiStore.stateIsDirty = true;

				return {
					nodes: Object.values(tempWorkflow.nodes),
					connections: tempWorkflow.connectionsBySourceNode,
				};
			},
			getSelectedNodesToSave(): Promise<IWorkflowData> {
				const data: IWorkflowData = {
					nodes: [],
					connections: {},
				};

				// Get data of all the selected noes
				let nodeData;
				const exportNodeNames: string[] = [];

				for (const node of this.uiStore.getSelectedNodes) {
					try {
						nodeData = this.getNodeDataToSave(node);
						exportNodeNames.push(node.name);
					} catch (e) {
						return Promise.reject(e);
					}

					data.nodes.push(nodeData);
				}

				// Get only connections of exported nodes and ignore all other ones
				let connectionToKeep,
					connections: INodeConnections,
					type: string,
					connectionIndex: number,
					sourceIndex: number,
					connectionData: IConnection,
					typeConnections: INodeConnections;

				data.nodes.forEach((node) => {
					connections = this.workflowsStore.outgoingConnectionsByNodeName(node.name);
					if (Object.keys(connections).length === 0) {
						return;
					}

					// Keep only the connection to node which get also exported
					// @ts-ignore
					typeConnections = {};
					for (type of Object.keys(connections)) {
						for (sourceIndex = 0; sourceIndex < connections[type].length; sourceIndex++) {
							connectionToKeep = [];
							for (connectionIndex = 0; connectionIndex < connections[type][sourceIndex].length; connectionIndex++) {
								connectionData = connections[type][sourceIndex][connectionIndex];
								if (exportNodeNames.indexOf(connectionData.node) !== -1) {
									connectionToKeep.push(connectionData);
								}
							}

							if (connectionToKeep.length) {
								if (!typeConnections.hasOwnProperty(type)) {
									typeConnections[type] = [];
								}
								typeConnections[type][sourceIndex] = connectionToKeep;
							}
						}
					}

					if (Object.keys(typeConnections).length) {
						data.connections[node.name] = typeConnections;
					}
				});

				return Promise.resolve(data);
			},
			resetWorkspace() {
				// Reset nodes
				this.deleteEveryEndpoint();

				if (this.executionWaitingForWebhook) {
					// Make sure that if there is a waiting test-webhook that
					// it gets removed
					this.restApi().removeTestWebhook(this.workflowsStore.workflowId)
						.catch(() => {
							// Ignore all errors
						});
				}

				this.workflowsStore.removeAllConnections({ setStateDirty: false });
				this.workflowsStore.removeAllNodes({ setStateDirty: false, removePinData: true });

				// Reset workflow execution data
				this.workflowsStore.setWorkflowExecutionData(null);
				this.workflowsStore.resetAllNodesIssues();
				// vm.$forceUpdate();

				this.workflowsStore.setActive(false);
				this.workflowsStore.setWorkflowId(PLACEHOLDER_EMPTY_WORKFLOW_ID);
				this.workflowsStore.setWorkflowName({ newName: '', setStateDirty: false });
				this.workflowsStore.setWorkflowSettings({});
				this.workflowsStore.setWorkflowTagIds([]);

				this.workflowsStore.activeExecutionId = null;
				this.workflowsStore.executingNode = null;
				this.workflowsStore.executionWaitingForWebhook = false;
				this.uiStore.removeActiveAction('workflowRunning');

				this.uiStore.resetSelectedNodes();
				this.uiStore.nodeViewOffsetPosition = [0, 0];

				this.credentialsUpdated = false;
				return Promise.resolve();
			},
			async loadActiveWorkflows(): Promise<void> {
				const activeWorkflows = await this.restApi().getActiveWorkflows();
				this.workflowsStore.activeWorkflows = activeWorkflows;
			},
			async loadNodeTypes(): Promise<void> {
				await this.nodeTypesStore.getNodeTypes();
			},
			async loadCredentialTypes(): Promise<void> {
				await this.$store.dispatch('credentials/fetchCredentialTypes', true);
			},
			async loadCredentials(): Promise<void> {
				await this.$store.dispatch('credentials/fetchAllCredentials');
				await this.$store.dispatch('credentials/fetchForeignCredentials');
			},
			async loadNodesProperties(nodeInfos: INodeTypeNameVersion[]): Promise<void> {
				const allNodes: INodeTypeDescription[] = this.nodeTypesStore.allNodeTypes;

				const nodesToBeFetched: INodeTypeNameVersion[] = [];
				allNodes.forEach(node => {
					const nodeVersions = Array.isArray(node.version) ? node.version : [node.version];
					if (!!nodeInfos.find(n => n.name === node.name && nodeVersions.includes(n.version)) && !node.hasOwnProperty('properties')) {
						nodesToBeFetched.push({
							name: node.name,
							version: Array.isArray(node.version)
								? node.version.slice(-1)[0]
								: node.version,
						});
					}
				});

				if (nodesToBeFetched.length > 0) {
					// Only call API if node information is actually missing
					this.startLoading();
					await this.nodeTypesStore.getNodesInformation(nodesToBeFetched);
					this.stopLoading();
				}
			},
			async onPostMessageReceived(message: MessageEvent) {
				try {
					const json = JSON.parse(message.data);
					if (json && json.command === 'openWorkflow') {
						try {
							await this.importWorkflowExact(json);
							this.isExecutionPreview = false;
						} catch (e) {
							if (window.top) {
								window.top.postMessage(JSON.stringify({ command: 'error', message: this.$locale.baseText('openWorkflow.workflowImportError') }), '*');
							}
							this.$showMessage({
								title: this.$locale.baseText('openWorkflow.workflowImportError'),
								message: (e as Error).message,
								type: 'error',
							});
						}
					} else if (json && json.command === 'openExecution') {
						try {
							await this.openExecution(json.executionId);
							this.isExecutionPreview = true;
						} catch (e) {
							if (window.top) {
								window.top.postMessage(JSON.stringify({ command: 'error', message: this.$locale.baseText('nodeView.showError.openExecution.title') }), '*');
							}
							this.$showMessage({
								title: this.$locale.baseText('nodeView.showError.openExecution.title'),
								message: (e as Error).message,
								type: 'error',
							});
						}
					}
				} catch (e) {
				}
			},
			async onImportWorkflowDataEvent(data: IDataObject) {
				await this.importWorkflowData(data.data as IWorkflowDataUpdate, undefined, 'file');
			},
			async onImportWorkflowUrlEvent(data: IDataObject) {
				const workflowData = await this.getWorkflowDataFromUrl(data.url as string);
				if (workflowData !== undefined) {
					await this.importWorkflowData(workflowData, undefined, 'url');
				}
			},
			addPinDataConnections(pinData: IPinData) {
				Object.keys(pinData).forEach((nodeName) => {
					const node = this.workflowsStore.getNodeByName(nodeName);
					if (!node) {
						return;
					}

					// @ts-ignore
					const connections = this.instance.getConnections({
						source: node.id,
					}) as Connection[];

					connections.forEach((connection) => {
						CanvasHelpers.addConnectionOutputSuccess(connection, {
							total: pinData[nodeName].length,
							iterations: 0,
						});
					});
				});
			},
			removePinDataConnections(pinData: IPinData) {
				Object.keys(pinData).forEach((nodeName) => {
					const node = this.workflowsStore.getNodeByName(nodeName);
					if (!node) {
						return;
					}

					// @ts-ignore
					const connections = this.instance.getConnections({
						source: node.id,
					}) as Connection[];

					connections.forEach(CanvasHelpers.resetConnection);
				});
			},
			onToggleNodeCreator({ source, createNodeActive }: { source?: string; createNodeActive: boolean }) {
				if (createNodeActive === this.createNodeActive) return;

				// Default to the trigger tab in node creator if there's no trigger node yet
				if (!this.containsTrigger) this.$store.commit('nodeCreator/setSelectedType', TRIGGER_NODE_FILTER);

				this.createNodeActive = createNodeActive;
				this.$externalHooks().run('nodeView.createNodeActiveChanged', { source, createNodeActive });
				this.$telemetry.trackNodesPanel('nodeView.createNodeActiveChanged', { source, createNodeActive, workflow_id: this.workflowsStore.workflowId });
			},
			onAddNode(nodeTypes: Array<{ nodeTypeName: string; position: XYPosition }>, dragAndDrop: boolean) {
				nodeTypes.forEach(({ nodeTypeName, position }, index) => {
					this.addNode(nodeTypeName, { position, dragAndDrop }, nodeTypes.length === 1 || index > 0);
					if(index === 0) return;
					// If there's more than one node, we want to connect them
					// this has to be done in mutation subscriber to make sure both nodes already
					// exist
					const unsubscribe = this.$store.subscribe((mutation) => {
						if(mutation.type === 'addNode' && mutation.payload.type === nodeTypeName) {
							const lastAddedNode = this.nodes[this.nodes.length - 1];
							const previouslyAddedNode = this.nodes[this.nodes.length - 2];
							this.$nextTick(() => {
								this.connectTwoNodes(previouslyAddedNode.name, 0, lastAddedNode.name, 0);
								unsubscribe();
							});
						}
					});
				});
			},
		},
		async mounted() {
			this.$titleReset();
			window.addEventListener('message', this.onPostMessageReceived);

			this.startLoading();
			this.resetWorkspace();

			const loadPromises = [
				this.loadActiveWorkflows(),
				this.loadCredentials(),
				this.loadCredentialTypes(),
			];

			if (this.nodeTypesStore.allNodeTypes.length === 0) {
				loadPromises.push(this.loadNodeTypes());
			}

			try {
				await Promise.all(loadPromises);
			} catch (error) {
				this.$showError(
					error,
					this.$locale.baseText('nodeView.showError.mounted1.title'),
					this.$locale.baseText('nodeView.showError.mounted1.message') + ':',
				);
				return;
			}

			this.instance.ready(async () => {
				try {
					try {
						this.initNodeView();
					} catch {} // This will break if mounted after jsplumb has been initiated from executions preview, so continue if it breaks
					await this.initView();
					if (window.top) {
						window.top.postMessage(JSON.stringify({ command: 'n8nReady', version: this.rootStore.versionCli }), '*');
					}
				} catch (error) {
					this.$showError(
						error,
						this.$locale.baseText('nodeView.showError.mounted2.title'),
						this.$locale.baseText('nodeView.showError.mounted2.message') + ':',
					);
				}
				this.stopLoading();

				setTimeout(() => {
					this.usersStore.showPersonalizationSurvey();
					this.checkForNewVersions();
					this.addPinDataConnections(this.workflowsStore.getPinData || {} as IPinData);
				}, 0);
			});

			// TODO: This currently breaks since front-end hooks are still not updated to work with pinia store
			this.$externalHooks().run('nodeView.mount').catch(e => {});

			if (
				this.currentUser?.personalizationAnswers !== null &&
				this.settingsStore.onboardingCallPromptEnabled &&
				this.currentUser &&
				getAccountAge(this.currentUser) <= ONBOARDING_PROMPT_TIMEBOX
			) {
				const onboardingResponse = await this.uiStore.getNextOnboardingPrompt();
				const promptTimeout = onboardingResponse.toast_sequence_number === 1 ? FIRST_ONBOARDING_PROMPT_TIMEOUT : 1000;

				if (onboardingResponse.title && onboardingResponse.description) {
					setTimeout(async () => {
						this.$showToast({
							type: 'info',
							title: onboardingResponse.title,
							message: onboardingResponse.description,
							duration: 0,
							customClass: 'clickable',
							closeOnClick: true,
							onClick: () => {
								this.$telemetry.track('user clicked onboarding toast', {
									seq_num: onboardingResponse.toast_sequence_number,
									title: onboardingResponse.title,
									description: onboardingResponse.description,
								});
								this.uiStore.openModal(ONBOARDING_CALL_SIGNUP_MODAL_KEY);
							},
						});
					}, promptTimeout);
				}
			}
			dataPinningEventBus.$on('pin-data', this.addPinDataConnections);
			dataPinningEventBus.$on('unpin-data', this.removePinDataConnections);
		},
		activated() {
			const openSideMenu = this.uiStore.addFirstStepOnLoad;
			if (openSideMenu) {
				this.showTriggerCreator('trigger_placeholder_button');
			}
			this.uiStore.addFirstStepOnLoad = false;

			document.addEventListener('keydown', this.keyDown);
			document.addEventListener('keyup', this.keyUp);
			window.addEventListener('message', this.onPostMessageReceived);
			this.$root.$on('newWorkflow', this.newWorkflow);
			this.$root.$on('importWorkflowData', this.onImportWorkflowDataEvent);
			this.$root.$on('importWorkflowUrl', this.onImportWorkflowUrlEvent);
			dataPinningEventBus.$on('pin-data', this.addPinDataConnections);
			dataPinningEventBus.$on('unpin-data', this.removePinDataConnections);
			this.canvasStore.isDemo = this.isDemo;
		},
		deactivated () {
			document.removeEventListener('keydown', this.keyDown);
			document.removeEventListener('keyup', this.keyUp);
			window.removeEventListener('message', this.onPostMessageReceived);
			this.$root.$off('newWorkflow', this.newWorkflow);
			this.$root.$off('importWorkflowData', this.onImportWorkflowDataEvent);
			this.$root.$off('importWorkflowUrl', this.onImportWorkflowUrlEvent);

			dataPinningEventBus.$off('pin-data', this.addPinDataConnections);
			dataPinningEventBus.$off('unpin-data', this.removePinDataConnections);
		},
		destroyed() {
			this.resetWorkspace();
			this.uiStore.stateIsDirty = false;
			window.removeEventListener('message', this.onPostMessageReceived);
			this.$root.$off('newWorkflow', this.newWorkflow);
			this.$root.$off('importWorkflowData', this.onImportWorkflowDataEvent);
			this.$root.$off('importWorkflowUrl', this.onImportWorkflowUrlEvent);

			dataPinningEventBus.$off('pin-data', this.addPinDataConnections);
			dataPinningEventBus.$off('unpin-data', this.removePinDataConnections);
		},
	});
</script>

<style scoped lang="scss">
.node-view-root {
	position: relative;
	flex: 1;
	overflow: hidden;
	background-color: var(--color-canvas-background);
	width: 100%;
	height: 100%;
	position: relative;
}

.node-view-wrapper {
	position: fixed;
}

.node-view {
	position: relative;
	width: 100%;
	height: 100%;
	transform-origin: 0 0;
	z-index: -1;
}

.node-view-background {
	background-color: var(--color-canvas-background);
	position: absolute;
	width: 10000px;
	height: 10000px;
	z-index: -2;
}

.move-active {
	cursor: grab;
	cursor: -moz-grab;
	cursor: -webkit-grab;
	touch-action: none;
}

.move-in-process {
	cursor: grabbing;
	cursor: -moz-grabbing;
	cursor: -webkit-grabbing;
	touch-action: none;
}

.workflow-execute-wrapper {
	position: absolute;
	display: flex;
	justify-content: center;
	align-items: center;
	left: 50%;
	transform: translateX(-50%);
	bottom: 110px;
	width: auto;

	@media (max-width: $breakpoint-2xs) {
		bottom: 150px;
	}

	button {
		display: flex;
		justify-content: center;
		align-items: center;
	}
}

/* Makes sure that when selected with mouse it does not select text */
.do-not-select *,
.jtk-drag-select * {
	-webkit-touch-callout: none;
	-webkit-user-select: none;
	-khtml-user-select: none;
	-moz-user-select: none;
	-ms-user-select: none;
	user-select: none;
}
</style>

<style lang="scss">
.connection-run-items-label {
	span {
		border-radius: 7px;
		background-color: hsla(var(--color-canvas-background-h), var(--color-canvas-background-s), var(--color-canvas-background-l), .85);
		line-height: 1.3em;
		padding: 0px 3px;
		white-space: nowrap;
		font-size: var(--font-size-s);
		font-weight: var(--font-weight-regular);
		color: var(--color-success);
	}

	.floating {
		position: absolute;
		top: -22px;
		transform: translateX(-50%);
	}
}

.connection-input-name-label {
	position: relative;

	span {
		position: absolute;
		top: -10px;
		left: -60px;
	}
}

.drop-add-node-label {
	color: var(--color-text-dark);
	font-weight: 600;
	font-size: 0.8em;
	text-align: center;
	background-color: #ffffff55;
}

.node-input-endpoint-label,
.node-output-endpoint-label {
	background-color: hsla(var(--color-canvas-background-h), var(--color-canvas-background-s), var(--color-canvas-background-l), .85);
	border-radius: 7px;
	font-size: 0.7em;
	padding: 2px;
	white-space: nowrap;
}

.node-input-endpoint-label {
	text-align: right;
}

.connection-actions {
	&:hover {
		display: block !important;
	}

	>div {
		color: var(--color-foreground-xdark);
		border: 2px solid var(--color-foreground-xdark);
		background-color: var(--color-background-xlight);
		border-radius: var(--border-radius-base);
		height: var(--spacing-l);
		width: var(--spacing-l);
		cursor: pointer;

		display: inline-flex;
		align-items: center;
		justify-content: center;

		position: absolute;
		top: -12px;

		&.add {
			right: 4px;
		}

		&.delete {
			left: 4px;
		}

		svg {
			pointer-events: none;
			font-size: var(--font-size-2xs);
		}

		&:hover {
			border-color: var(--color-primary);
			color: var(--color-primary);
		}
	}
}
</style>

<style module lang="scss">

.content {
	position: relative;
	display: flex;
	overflow: auto;
	height: 100vh;
}

.shake {
	animation: 1s 200ms shake;
}

@keyframes shake {
	10%, 90% {
    transform: translate3d(-1px, 0, 0);
  }

  20%, 80% {
    transform: translate3d(2px, 0, 0);
  }

  30%, 50%, 70% {
    transform: translate3d(-4px, 0, 0);
  }

  40%, 60% {
    transform: translate3d(4px, 0, 0);
  }
}

</style><|MERGE_RESOLUTION|>--- conflicted
+++ resolved
@@ -1582,13 +1582,8 @@
 				return newNodeData;
 			},
 
-<<<<<<< HEAD
-			async injectNode (nodeTypeName: string, options: AddNodeOptions = {}, showDetail = true) {
-				const nodeTypeData: INodeTypeDescription | null = this.$store.getters['nodeTypes/getNodeType'](nodeTypeName);
-=======
 			async injectNode (nodeTypeName: string, options: AddNodeOptions = {}) {
 				const nodeTypeData: INodeTypeDescription | null = this.nodeTypesStore.getNodeType(nodeTypeName);
->>>>>>> 350b3562
 
 				if (nodeTypeData === null) {
 					this.$showMessage({
