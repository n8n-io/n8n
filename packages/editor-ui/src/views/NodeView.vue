--- conflicted
+++ resolved
@@ -1931,7 +1931,6 @@
 			});
 		},
 		async stopExecution() {
-<<<<<<< HEAD
 			const executionId = this.workflowsStore.activeExecutionId;
 			if (executionId === null) {
 				return;
@@ -1991,9 +1990,6 @@
 					this.showError(error, this.$locale.baseText('nodeView.showError.stopExecution.title'));
 				}
 			}
-=======
-			await this.stopCurrentExecution();
->>>>>>> ec9fe98a
 			this.stopExecutionInProgress = false;
 			void this.workflowHelpers.getWorkflowDataToSave().then((workflowData) => {
 				const trackProps = {
@@ -5231,4 +5227,5 @@
 		'--color-secondary'
 	);
 }
-</style>+</style>
+, IRun, IPushDataExecutionFinished