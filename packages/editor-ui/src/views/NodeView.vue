--- conflicted
+++ resolved
@@ -184,15 +184,12 @@
 
 import type {
 	BeforeDropParams,
+	ComponentParameters,
 	Connection,
 	ConnectionDetachedParams,
 	ConnectionEstablishedParams,
 	ConnectionMovedParams,
-<<<<<<< HEAD
 	Endpoint,
-=======
-	ComponentParameters,
->>>>>>> 8f9fe626
 } from '@jsplumb/core';
 import {
 	EVENT_CONNECTION,
@@ -213,9 +210,11 @@
 import { useI18n } from '@/composables/useI18n';
 import { useUniqueNodeName } from '@/composables/useUniqueNodeName';
 import {
+	AI_NODE_CREATOR_VIEW,
 	EnterpriseEditionFeature,
 	FIRST_ONBOARDING_PROMPT_TIMEOUT,
 	MAIN_HEADER_TABS,
+	MANUAL_CHAT_TRIGGER_NODE_TYPE,
 	MANUAL_TRIGGER_NODE_TYPE,
 	MODAL_CANCEL,
 	MODAL_CLOSE,
@@ -234,17 +233,7 @@
 	TRIGGER_NODE_CREATOR_VIEW,
 	VIEWS,
 	WEBHOOK_NODE_TYPE,
-<<<<<<< HEAD
-=======
-	TRIGGER_NODE_CREATOR_VIEW,
-	EnterpriseEditionFeature,
-	REGULAR_NODE_CREATOR_VIEW,
-	MANUAL_TRIGGER_NODE_TYPE,
-	NODE_CREATOR_OPEN_SOURCES,
-	MANUAL_CHAT_TRIGGER_NODE_TYPE,
 	WORKFLOW_LM_CHAT_MODAL_KEY,
-	AI_NODE_CREATOR_VIEW,
->>>>>>> 8f9fe626
 } from '@/constants';
 import { copyPaste } from '@/mixins/copyPaste';
 import { externalHooks } from '@/mixins/externalHooks';
@@ -275,6 +264,7 @@
 import NodeDetailsView from '@/components/NodeDetailsView.vue';
 import Sticky from '@/components/Sticky.vue';
 import type {
+	ConnectionTypes,
 	IConnection,
 	IConnections,
 	IDataObject,
@@ -291,34 +281,11 @@
 	ITelemetryTrackProperties,
 	IWorkflowBase,
 	Workflow,
-	ConnectionTypes,
 } from 'n8n-workflow';
-<<<<<<< HEAD
-import { NodeHelpers, TelemetryHelpers, deepCopy } from 'n8n-workflow';
+import { NodeConnectionType, NodeHelpers, TelemetryHelpers, deepCopy } from 'n8n-workflow';
 import { v4 as uuid } from 'uuid';
-import CanvasAddButton from './CanvasAddButton.vue';
-=======
-import { deepCopy, NodeConnectionType, NodeHelpers, TelemetryHelpers } from 'n8n-workflow';
-import type {
-	ICredentialsResponse,
-	IExecutionResponse,
-	IWorkflowDb,
-	IWorkflowData,
-	INodeUi,
-	IUpdateInformation,
-	IWorkflowDataUpdate,
-	XYPosition,
-	IPushDataExecutionFinished,
-	ITag,
-	INewWorkflowData,
-	IWorkflowTemplate,
-	IWorkflowToShare,
-	IUser,
-	INodeUpdatePropertiesInformation,
-	NodeCreatorOpenSource,
-} from '@/Interface';
->>>>>>> 8f9fe626
-
+
+import { useViewStacks } from '@/components/Node/NodeCreator/composables/useViewStacks';
 import { dataPinningEventBus, nodeViewEventBus } from '@/event-bus';
 import { sourceControlEventBus } from '@/event-bus/source-control';
 import { debounceHelper } from '@/mixins/debounce';
@@ -336,6 +303,7 @@
 	EVENT_PLUS_ENDPOINT_CLICK,
 	N8nPlusEndpointType,
 } from '@/plugins/endpoints/N8nPlusEndpointType';
+import { EVENT_ADD_INPUT_ENDPOINT_CLICK } from '@/plugins/jsplumb/N8nAddInputEndpointType';
 import {
 	useCanvasStore,
 	useCredentialsStore,
@@ -357,6 +325,7 @@
 } from '@/stores';
 import { getAccountAge, getConnectionInfo, getNodeViewTab } from '@/utils';
 import * as NodeViewUtils from '@/utils/nodeViewUtils';
+import { OVERLAY_ENDPOINT_ARROW_ID, getConnectorPaintStyleData } from '@/utils/nodeViewUtils';
 import type { BrowserJsPlumbInstance } from '@jsplumb/browser-ui';
 import {
 	EVENT_CONNECTION_ABORT,
@@ -368,19 +337,7 @@
 	EVENT_ENDPOINT_MOUSEOVER,
 	ready,
 } from '@jsplumb/browser-ui';
-<<<<<<< HEAD
 import type { RawLocation, Route } from 'vue-router';
-=======
-import type { N8nPlusEndpoint } from '@/plugins/jsplumb/N8nPlusEndpointType';
-import {
-	N8nPlusEndpointType,
-	EVENT_PLUS_ENDPOINT_CLICK,
-} from '@/plugins/jsplumb/N8nPlusEndpointType';
-import { EVENT_ADD_INPUT_ENDPOINT_CLICK } from '@/plugins/jsplumb/N8nAddInputEndpointType';
-import { sourceControlEventBus } from '@/event-bus/source-control';
-import { getConnectorPaintStyleData, OVERLAY_ENDPOINT_ARROW_ID } from '@/utils/nodeViewUtils';
-import { useViewStacks } from '@/components/Node/NodeCreator/composables/useViewStacks';
->>>>>>> 8f9fe626
 
 interface AddNodeOptions {
 	position?: XYPosition;
@@ -4293,16 +4250,6 @@
 								previouslyAddedNode.position[1],
 							];
 							await this.$nextTick();
-<<<<<<< HEAD
-=======
-							this.connectTwoNodes(
-								previouslyAddedNode.name,
-								0,
-								lastAddedNode.name,
-								0,
-								NodeConnectionType.Main,
-							);
->>>>>>> 8f9fe626
 
 							// For Split In Batches Node, connect the following node's output to its input (close the loop)
 							if (previouslyAddedNode.type === SPLIT_IN_BATCHES_NODE_TYPE) {
