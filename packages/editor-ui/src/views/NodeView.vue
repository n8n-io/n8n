--- conflicted
+++ resolved
@@ -114,11 +114,7 @@
 } from 'jsplumb';
 import { MessageBoxInputData } from 'element-ui/types/message-box';
 import { jsPlumb, Endpoint, OnConnectionBindInfo } from 'jsplumb';
-<<<<<<< HEAD
-import { JSPLUMB_FLOWCHART_STUB, NODE_NAME_PREFIX, PLACEHOLDER_EMPTY_WORKFLOW_ID, START_NODE_TYPE } from '@/constants';
-=======
-import { NODE_NAME_PREFIX, PLACEHOLDER_EMPTY_WORKFLOW_ID, START_NODE_TYPE, WEBHOOK_NODE_TYPE, WORKFLOW_OPEN_MODAL_KEY } from '@/constants';
->>>>>>> 6ffbd83f
+import { JSPLUMB_FLOWCHART_STUB, NODE_NAME_PREFIX, PLACEHOLDER_EMPTY_WORKFLOW_ID, START_NODE_TYPE, WEBHOOK_NODE_TYPE, WORKFLOW_OPEN_MODAL_KEY } from '@/constants';
 import { copyPaste } from '@/components/mixins/copyPaste';
 import { externalHooks } from '@/components/mixins/externalHooks';
 import { genericHelpers } from '@/components/mixins/genericHelpers';
@@ -448,12 +444,8 @@
 			},
 			openNodeCreator (source: string) {
 				this.createNodeActive = true;
-<<<<<<< HEAD
-				this.$externalHooks().run('nodeView.createNodeActiveChanged', { source });
-=======
-				this.$externalHooks().run('nodeView.createNodeActiveChanged', { source: 'add_node_button', createNodeActive: this.createNodeActive });
-				this.$telemetry.trackNodesPanel('nodeView.createNodeActiveChanged', { source: 'add_node_button', workflow_id: this.$store.getters.workflowId, createNodeActive: this.createNodeActive });
->>>>>>> 6ffbd83f
+				this.$externalHooks().run('nodeView.createNodeActiveChanged', { source, createNodeActive: this.createNodeActive });
+				this.$telemetry.trackNodesPanel('nodeView.createNodeActiveChanged', { source, workflow_id: this.$store.getters.workflowId, createNodeActive: this.createNodeActive });
 			},
 			async openExecution (executionId: string) {
 				this.resetWorkspace();
@@ -1442,7 +1434,6 @@
 
 					this.$store.commit('setLastSelectedNodeOutputIndex', info.index);
 
-<<<<<<< HEAD
 					this.openNodeCreator(info.eventSource);
 				};
 
@@ -1452,13 +1443,6 @@
 					index: info.getParameters().index,
 					eventSource: 'node_connection_drop',
 				}));
-=======
-					// Display the node-creator
-					this.createNodeActive = true;
-					this.$externalHooks().run('nodeView.createNodeActiveChanged', { source: 'node_connection_drop', createNodeActive: this.createNodeActive });
-					this.$telemetry.trackNodesPanel('nodeView.createNodeActiveChanged', { source: 'node_connection_drop', workflow_id: this.$store.getters.workflowId, createNodeActive: this.createNodeActive });
-				});
->>>>>>> 6ffbd83f
 
 				this.instance.bind('connection', (info: OnConnectionBindInfo) => {
 					info.connection.setConnector(CONNECTOR_TYPE_FLOWCHART);
