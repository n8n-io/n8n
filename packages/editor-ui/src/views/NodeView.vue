--- conflicted
+++ resolved
@@ -86,21 +86,7 @@
 			@toggleNodeCreator="onToggleNodeCreator"
 			@addNode="onAddNode"
 		/>
-<<<<<<< HEAD
 		<canvas-controls />
-=======
-		<div
-			:class="{ 'zoom-menu': true, 'regular-zoom-menu': !isDemo, 'demo-zoom-menu': isDemo, expanded: !uiStore.sidebarMenuCollapsed }">
-			<n8n-icon-button @click="zoomToFit" type="tertiary" size="large" :title="$locale.baseText('nodeView.zoomToFit')"
-				icon="expand" />
-			<n8n-icon-button @click="zoomIn" type="tertiary" size="large" :title="$locale.baseText('nodeView.zoomIn')"
-				icon="search-plus" />
-			<n8n-icon-button @click="zoomOut" type="tertiary" size="large" :title="$locale.baseText('nodeView.zoomOut')"
-				icon="search-minus" />
-			<n8n-icon-button v-if="nodeViewScale !== 1 && !isDemo" @click="resetZoom" type="tertiary" size="large"
-				:title="$locale.baseText('nodeView.resetZoom')" icon="undo" />
-		</div>
->>>>>>> 40e413d9
 		<div
 			class="workflow-execute-wrapper" v-if="!isReadOnly"
 		>
@@ -237,15 +223,12 @@
 import { useUsersStore } from '@/stores/users';
 import { getNodeViewTab } from '@/components/helpers';
 import { Route } from 'vue-router';
-<<<<<<< HEAD
-import { useCanvasStore } from '@/modules/canvas';
-=======
 import { useWorkflowsStore } from '@/stores/workflows';
 import { useRootStore } from '@/stores/n8nRootStore';
 import { useNDVStore } from '@/stores/ndv';
 import { useTemplatesStore } from '@/stores/templates';
 import { useNodeTypesStore } from '@/stores/nodeTypes';
->>>>>>> 40e413d9
+import { useCanvasStore } from '@/modules/canvas';
 
 interface AddNodeOptions {
 	position?: XYPosition;
@@ -383,14 +366,6 @@
 			}
 		},
 		computed: {
-<<<<<<< HEAD
-			...mapGetters('users', [
-				'currentUser',
-			]),
-			...mapGetters('settings', [
-				'isOnboardingCallPromptFeatureEnabled',
-			]),
-=======
 			...mapStores(
 				useNodeTypesStore,
 				useNDVStore,
@@ -407,7 +382,6 @@
 			currentUser(): IUser | null {
 				return this.usersStore.currentUser;
 			},
->>>>>>> 40e413d9
 			defaultLocale(): string {
 				return this.rootStore.defaultLocale;
 			},
@@ -706,13 +680,8 @@
 
 				await this.addNodes(deepCopy(data.workflowData.nodes), deepCopy(data.workflowData.connections));
 				this.$nextTick(() => {
-<<<<<<< HEAD
 					this.canvasStore.zoomToFit();
-					this.$store.commit('setStateDirty', false);
-=======
-					this.zoomToFit();
 					this.uiStore.stateIsDirty = false;
->>>>>>> 40e413d9
 				});
 				this.$externalHooks().run('execution.open', { workflowId: data.workflowData.id, workflowName: data.workflowData.name, executionId });
 				this.$telemetry.track('User opened read-only execution', { workflow_id: data.workflowData.id, execution_mode: data.mode, execution_finished: data.finished });
@@ -812,14 +781,8 @@
 				await this.addNodes(data.workflow.nodes, data.workflow.connections);
 				this.workflowData = await this.workflowsStore.getNewWorkflowData(data.name) || {};
 				this.$nextTick(() => {
-<<<<<<< HEAD
 					this.canvasStore.zoomToFit();
-
-					this.$store.commit('setStateDirty', true);
-=======
-					this.zoomToFit();
 					this.uiStore.stateIsDirty = true;
->>>>>>> 40e413d9
 				});
 
 				this.$externalHooks().run('template.open', { templateId, templateName: data.name, workflow: data.workflow });
@@ -866,7 +829,7 @@
 				}
 				this.canvasStore.zoomToFit();
 				this.$externalHooks().run('workflow.open', { workflowId, workflowName: data.name });
-				this.workflowsStore.activeWorkflowExecution = null;
+				this.$store.commit('workflows/setActiveWorkflowExecution', null);
 				this.stopLoading();
 				return data;
 			},
@@ -1238,93 +1201,6 @@
 					}
 				});
 			},
-<<<<<<< HEAD
-=======
-
-			resetZoom() {
-				const { scale, offset } = CanvasHelpers.scaleReset({ scale: this.nodeViewScale, offset: this.getNodeViewOffsetPosition });
-
-				this.setZoomLevel(scale);
-				this.uiStore.nodeViewOffsetPosition = offset;
-			},
-
-			zoomIn() {
-				const { scale, offset: [xOffset, yOffset] } = CanvasHelpers.scaleBigger({ scale: this.nodeViewScale, offset: this.getNodeViewOffsetPosition });
-
-				this.setZoomLevel(scale);
-				this.uiStore.nodeViewOffsetPosition = [xOffset, yOffset];
-			},
-
-			zoomOut() {
-				const { scale, offset: [xOffset, yOffset] } = CanvasHelpers.scaleSmaller({ scale: this.nodeViewScale, offset: this.getNodeViewOffsetPosition });
-
-				this.setZoomLevel(scale);
-				this.uiStore.nodeViewOffsetPosition = [xOffset, yOffset];
-			},
-
-			setZoomLevel(zoomLevel: number) {
-				this.nodeViewScale = zoomLevel; // important for background
-				const element = this.$refs.nodeView as HTMLElement;
-				if (!element) {
-					return;
-				}
-
-				// https://docs.jsplumbtoolkit.com/community/current/articles/zooming.html
-				const scaleString = 'scale(' + zoomLevel + ')';
-
-				['webkit', 'moz', 'ms', 'o'].forEach((prefix) => {
-					// @ts-ignore
-					element.style[prefix + 'Transform'] = scaleString;
-				});
-				element.style['transform'] = scaleString;
-
-				// @ts-ignore
-				this.instance.setZoom(zoomLevel);
-			},
-			setRecenteredCanvasAddButtonPosition (offset?: XYPosition) {
-
-				const position = CanvasHelpers.getMidCanvasPosition(this.nodeViewScale, offset || [0, 0]);
-
-				position[0] -= CanvasHelpers.PLACEHOLDER_TRIGGER_NODE_SIZE / 2;
-				position[1] -= CanvasHelpers.PLACEHOLDER_TRIGGER_NODE_SIZE / 2;
-
-				this.canvasAddButtonPosition = CanvasHelpers.getNewNodePosition(this.nodes, position);
-			},
-
-			getPlaceholderTriggerNodeUI (): INodeUi {
-				this.setRecenteredCanvasAddButtonPosition();
-
-				return {
-					id: uuid(),
-					...CanvasHelpers.DEFAULT_PLACEHOLDER_TRIGGER_BUTTON,
-					position: this.canvasAddButtonPosition,
-				};
-			},
-			// Extend nodes with placeholder trigger button as NodeUI object
-			// with the centered position if canvas doesn't contains trigger node
-			getNodesWithPlaceholderNode(): INodeUi[] {
-				const nodes = this.workflowsStore.allNodes;
-
-				const extendedNodes = this.containsTrigger
-					? nodes
-					: [this.getPlaceholderTriggerNodeUI(), ...nodes];
-
-				return extendedNodes;
-			},
-			zoomToFit() {
-				const nodes = this.getNodesWithPlaceholderNode() as INodeUi[];
-
-				if (nodes.length === 0) { // some unknown workflow executions
-					return;
-				}
-
-				const {zoomLevel, offset} = CanvasHelpers.getZoomToFit(nodes, !this.isDemo);
-
-				this.setZoomLevel(zoomLevel);
-				this.uiStore.nodeViewOffsetPosition = offset;
-			},
-
->>>>>>> 40e413d9
 			async stopExecution() {
 				const executionId = this.workflowsStore.activeExecutionId;
 				if (executionId === null) {
@@ -1775,13 +1651,8 @@
 				} else {
 					// If added node is a trigger and it's the first one added to the canvas
 					// we place it at canvasAddButtonPosition to replace the canvas add button
-<<<<<<< HEAD
-					const position = this.$store.getters['nodeTypes/isTriggerNode'](nodeTypeName) && !this.containsTrigger
+					const position = this.nodeTypesStore.isTriggerNode(nodeTypeName) && !this.containsTrigger
 						? this.canvasStore.canvasAddButtonPosition
-=======
-					const position = this.nodeTypesStore.isTriggerNode(nodeTypeName) && !this.containsTrigger
-						? this.canvasAddButtonPosition
->>>>>>> 40e413d9
 						// If no node is active find a free spot
 						: this.lastClickPosition as XYPosition;
 
@@ -2238,15 +2109,9 @@
 				this.workflowsStore.currentWorkflowExecutions = [];
 				this.workflowsStore.activeWorkflowExecution = null;
 
-<<<<<<< HEAD
-				this.$store.commit('setStateDirty', false);
+				this.uiStore.stateIsDirty = false;
 				this.canvasStore.setZoomLevel(1);
 				this.canvasStore.zoomToFit();
-=======
-				this.uiStore.stateIsDirty = false;
-				this.setZoomLevel(1);
-				this.zoomToFit();
->>>>>>> 40e413d9
 			},
 			tryToAddWelcomeSticky: once(async function(this: any) {
 				const newWorkflow = this.workflowData;
