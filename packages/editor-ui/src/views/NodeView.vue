<template>
	<div :class="$style['content']">
		<div
			class="node-view-root do-not-select"
			id="node-view-root"
			data-test-id="node-view-root"
			@dragover="onDragOver"
			@drop="onDrop"
		>
			<div
				class="node-view-wrapper"
				:class="workflowClasses"
				@touchstart="mouseDown"
				@touchend="mouseUp"
				@touchmove="mouseMoveNodeWorkflow"
				@mousedown="mouseDown"
				v-touch:tap="touchTap"
				@mouseup="mouseUp"
				@wheel="canvasStore.wheelScroll"
			>
				<div
					id="node-view-background"
					class="node-view-background"
					:style="backgroundStyle"
					data-test-id="node-view-background"
				/>
				<div
					id="node-view"
					class="node-view"
					:style="workflowStyle"
					ref="nodeView"
					data-test-id="node-view"
				>
					<canvas-add-button
						:style="canvasAddButtonStyle"
						@click="showTriggerCreator('trigger_placeholder_button')"
						v-show="showCanvasAddButton"
						:showTooltip="!containsTrigger && showTriggerMissingTooltip"
						:position="canvasStore.canvasAddButtonPosition"
						ref="canvasAddButton"
						@hook:mounted="canvasStore.setRecenteredCanvasAddButtonPosition"
						data-test-id="canvas-add-button"
					/>
					<template v-for="nodeData in nodes">
						<node
							v-if="nodeData.type !== STICKY_NODE_TYPE"
							@duplicateNode="duplicateNode"
							@deselectAllNodes="deselectAllNodes"
							@deselectNode="nodeDeselectedByName"
							@nodeSelected="nodeSelectedByName"
							@removeNode="(name) => removeNode(name, true)"
							@runWorkflow="onRunNode"
							@moved="onNodeMoved"
							@run="onNodeRun"
							:ref="`node-${nodeData.id}`"
							:key="`${nodeData.id}_node`"
							:name="nodeData.name"
							:isReadOnly="isReadOnly"
							:instance="instance"
							:isActive="!!activeNode && activeNode.name === nodeData.name"
							:hideActions="pullConnActive"
							:isProductionExecutionPreview="isProductionExecutionPreview"
						>
							<template #custom-tooltip>
								<span
									v-text="
										$locale.baseText('nodeView.placeholderNode.addTriggerNodeBeforeExecuting')
									"
								/>
							</template>
						</node>
						<sticky
							v-else
							@deselectAllNodes="deselectAllNodes"
							@deselectNode="nodeDeselectedByName"
							@nodeSelected="nodeSelectedByName"
							@removeNode="(name) => removeNode(name, true)"
							:key="`${nodeData.id}_sticky`"
							:ref="`node-${nodeData.id}`"
							:name="nodeData.name"
							:isReadOnly="isReadOnly"
							:instance="instance"
							:isActive="!!activeNode && activeNode.name === nodeData.name"
							:nodeViewScale="nodeViewScale"
							:gridSize="GRID_SIZE"
							:hideActions="pullConnActive"
						/>
					</template>
				</div>
			</div>
			<node-details-view
				:readOnly="isReadOnly"
				:renaming="renamingActive"
				:isProductionExecutionPreview="isProductionExecutionPreview"
				@valueChanged="valueChanged"
				@stopExecution="stopExecution"
			/>
			<node-creation
				v-if="!isReadOnly"
				:create-node-active="createNodeActive"
				:node-view-scale="nodeViewScale"
				@toggleNodeCreator="onToggleNodeCreator"
				@addNode="onAddNode"
			/>
			<canvas-controls />
			<div class="workflow-execute-wrapper" v-if="!isReadOnly">
				<span
					@mouseenter="showTriggerMissingToltip(true)"
					@mouseleave="showTriggerMissingToltip(false)"
					@click="onRunContainerClick"
				>
					<n8n-button
						@click.stop="onRunWorkflow"
						:loading="workflowRunning"
						:label="runButtonText"
						:title="$locale.baseText('nodeView.executesTheWorkflowFromATriggerNode')"
						size="large"
						icon="play-circle"
						type="primary"
						:disabled="isExecutionDisabled"
						data-test-id="execute-workflow-button"
					/>
				</span>

				<n8n-icon-button
					v-if="workflowRunning === true && !executionWaitingForWebhook"
					icon="stop"
					size="large"
					class="stop-execution"
					type="secondary"
					:title="
						stopExecutionInProgress
							? $locale.baseText('nodeView.stoppingCurrentExecution')
							: $locale.baseText('nodeView.stopCurrentExecution')
					"
					:loading="stopExecutionInProgress"
					@click.stop="stopExecution"
				/>

				<n8n-icon-button
					v-if="workflowRunning === true && executionWaitingForWebhook === true"
					class="stop-execution"
					icon="stop"
					size="large"
					:title="$locale.baseText('nodeView.stopWaitingForWebhookCall')"
					type="secondary"
					@click.stop="stopWaitingForWebhook"
				/>

				<n8n-icon-button
					v-if="!isReadOnly && workflowExecution && !workflowRunning && !allTriggersDisabled"
					:title="$locale.baseText('nodeView.deletesTheCurrentExecutionData')"
					icon="trash"
					size="large"
					@click.stop="clearExecutionData"
				/>
			</div>
		</div>
	</div>
</template>

<script lang="ts">
import Vue, { ComponentInstance } from 'vue';
import { mapStores } from 'pinia';

import {
	Endpoint,
	Overlay,
	Connection,
	EVENT_CONNECTION,
	ConnectionEstablishedParams,
	EVENT_CONNECTION_DETACHED,
	EVENT_CONNECTION_MOVED,
	INTERCEPT_BEFORE_DROP,
	BeforeDropParams,
	ConnectionDetachedParams,
	ConnectionMovedParams,
} from '@jsplumb/core';
import type { MessageBoxInputData } from 'element-ui/types/message-box';

import {
	FIRST_ONBOARDING_PROMPT_TIMEOUT,
	MAIN_HEADER_TABS,
	MODAL_CANCEL,
	MODAL_CLOSE,
	MODAL_CONFIRMED,
	NODE_OUTPUT_DEFAULT_KEY,
	ONBOARDING_CALL_SIGNUP_MODAL_KEY,
	ONBOARDING_PROMPT_TIMEBOX,
	PLACEHOLDER_EMPTY_WORKFLOW_ID,
	QUICKSTART_NOTE_NAME,
	START_NODE_TYPE,
	STICKY_NODE_TYPE,
	VIEWS,
	WEBHOOK_NODE_TYPE,
	TRIGGER_NODE_FILTER,
	EnterpriseEditionFeature,
	POSTHOG_ASSUMPTION_TEST,
} from '@/constants';
import { copyPaste } from '@/mixins/copyPaste';
import { externalHooks } from '@/mixins/externalHooks';
import { genericHelpers } from '@/mixins/genericHelpers';
import { mouseSelect } from '@/mixins/mouseSelect';
import { moveNodeWorkflow } from '@/mixins/moveNodeWorkflow';
import { restApi } from '@/mixins/restApi';
import useGlobalLinkActions from '@/composables/useGlobalLinkActions';
import { showMessage } from '@/mixins/showMessage';
import { titleChange } from '@/mixins/titleChange';
import { newVersions } from '@/mixins/newVersions';

import { workflowHelpers } from '@/mixins/workflowHelpers';
import { workflowRun } from '@/mixins/workflowRun';

import NodeDetailsView from '@/components/NodeDetailsView.vue';
import Node from '@/components/Node.vue';
import NodeSettings from '@/components/NodeSettings.vue';
import Sticky from '@/components/Sticky.vue';
import CanvasAddButton from './CanvasAddButton.vue';
import mixins from 'vue-typed-mixins';
import { v4 as uuid } from 'uuid';
import {
	deepCopy,
	IConnection,
	IConnections,
	IDataObject,
	INode,
	INodeConnections,
	INodeCredentialsDetails,
	INodeIssues,
	INodeTypeDescription,
	INodeTypeNameVersion,
	IPinData,
	IRun,
	ITaskData,
	ITelemetryTrackProperties,
	IWorkflowBase,
	NodeHelpers,
	TelemetryHelpers,
	Workflow,
} from 'n8n-workflow';
import {
	ICredentialsResponse,
	IExecutionResponse,
	IWorkflowDb,
	IWorkflowData,
	INodeUi,
	IUpdateInformation,
	IWorkflowDataUpdate,
	XYPosition,
	IPushDataExecutionFinished,
	ITag,
	INewWorkflowData,
	IWorkflowTemplate,
	IExecutionsSummary,
	IWorkflowToShare,
	IUser,
	INodeUpdatePropertiesInformation,
} from '@/Interface';

import { debounceHelper } from '@/mixins/debounce';
import { useUIStore } from '@/stores/ui';
import { useSettingsStore } from '@/stores/settings';
import { useUsersStore } from '@/stores/users';
import { Route, RawLocation } from 'vue-router';
import { nodeViewEventBus } from '@/event-bus/node-view-event-bus';
import { useWorkflowsStore } from '@/stores/workflows';
import { useRootStore } from '@/stores/n8nRootStore';
import { useNDVStore } from '@/stores/ndv';
import { useTemplatesStore } from '@/stores/templates';
import { useNodeTypesStore } from '@/stores/nodeTypes';
import { useCredentialsStore } from '@/stores/credentials';
import { useTagsStore } from '@/stores/tags';
import { useNodeCreatorStore } from '@/stores/nodeCreator';
import { dataPinningEventBus } from '@/event-bus/data-pinning-event-bus';
import { useCanvasStore } from '@/stores/canvas';
import useWorkflowsEEStore from '@/stores/workflows.ee';
import * as NodeViewUtils from '@/utils/nodeViewUtils';
import { getAccountAge, getConnectionInfo, getNodeViewTab } from '@/utils';
import { useHistoryStore } from '@/stores/history';
import {
	AddConnectionCommand,
	AddNodeCommand,
	MoveNodeCommand,
	RemoveConnectionCommand,
	RemoveNodeCommand,
	RenameNodeCommand,
	historyBus,
} from '@/models/history';
import {
	EVENT_ENDPOINT_MOUSEOVER,
	EVENT_ENDPOINT_MOUSEOUT,
	EVENT_DRAG_MOVE,
	EVENT_CONNECTION_DRAG,
	EVENT_CONNECTION_ABORT,
	EVENT_CONNECTION_MOUSEOUT,
	EVENT_CONNECTION_MOUSEOVER,
	BrowserJsPlumbInstance,
	ready,
} from '@jsplumb/browser-ui';
import { N8nPlusEndpoint } from '@/plugins/endpoints/N8nPlusEndpointType';

interface AddNodeOptions {
	position?: XYPosition;
	dragAndDrop?: boolean;
}

const NodeCreator = () => import('@/components/Node/NodeCreator/NodeCreator.vue');
const NodeCreation = () => import('@/components/Node/NodeCreation.vue');
const CanvasControls = () => import('@/components/CanvasControls.vue');

export default mixins(
	copyPaste,
	externalHooks,
	genericHelpers,
	mouseSelect,
	moveNodeWorkflow,
	restApi,
	showMessage,
	titleChange,
	workflowHelpers,
	workflowRun,
	newVersions,
	debounceHelper,
).extend({
	name: 'NodeView',
	components: {
		NodeDetailsView,
		Node,
		NodeCreator,
		NodeSettings,
		Sticky,
		CanvasAddButton,
		NodeCreation,
		CanvasControls,
	},
	setup() {
		const { registerCustomAction, unregisterCustomAction } = useGlobalLinkActions();
		return {
			registerCustomAction,
			unregisterCustomAction,
		};
	},
	errorCaptured: (err, vm, info) => {
		console.error('errorCaptured'); // eslint-disable-line no-console
		console.error(err); // eslint-disable-line no-console
	},
	watch: {
		// Listen to route changes and load the workflow accordingly
		$route(to: Route, from: Route) {
			const currentTab = getNodeViewTab(to);
			const nodeViewNotInitialized = !this.uiStore.nodeViewInitialized;
			let workflowChanged =
				from.params.name !== to.params.name &&
				// Both 'new' and __EMPTY__ are new workflow names, so ignore them when detecting if wf changed
				!(from.params.name === 'new' && this.currentWorkflow === PLACEHOLDER_EMPTY_WORKFLOW_ID) &&
				// Also ignore if workflow id changes when saving new workflow
				to.params.action !== 'workflowSave';
			const isOpeningTemplate = to.name === VIEWS.TEMPLATE_IMPORT;

			// When entering this tab:
			if (currentTab === MAIN_HEADER_TABS.WORKFLOW || isOpeningTemplate) {
				if (workflowChanged || nodeViewNotInitialized || isOpeningTemplate) {
					this.startLoading();
					if (nodeViewNotInitialized) {
						const previousDirtyState = this.uiStore.stateIsDirty;
						this.resetWorkspace();
						this.uiStore.stateIsDirty = previousDirtyState;
					}
					this.loadCredentials();
					this.initView().then(() => {
						this.stopLoading();
						if (this.blankRedirect) {
							this.blankRedirect = false;
						}
					});
				}
			}
			// Also, when landing on executions tab, check if workflow data is changed
			if (currentTab === MAIN_HEADER_TABS.EXECUTIONS) {
				workflowChanged =
					from.params.name !== to.params.name &&
					!(to.params.name === 'new' && from.params.name === undefined);
				if (workflowChanged) {
					// This will trigger node view to update next time workflow tab is opened
					this.uiStore.nodeViewInitialized = false;
				}
			}
		},
		activeNode() {
			// When a node gets set as active deactivate the create-menu
			this.createNodeActive = false;
		},
		containsTrigger(containsTrigger) {
			// Re-center CanvasAddButton if there's no triggers
			if (containsTrigger === false)
				this.canvasStore.setRecenteredCanvasAddButtonPosition(this.getNodeViewOffsetPosition);
		},
		nodeViewScale(newScale) {
			const element = this.$refs.nodeView as HTMLDivElement;
			if (element) {
				element.style.transform = `scale(${newScale})`;
			}
		},
	},
	async beforeRouteLeave(to, from, next) {
		const nextTab = getNodeViewTab(to);
		// Only react if leaving workflow tab and going to a separate page
		if (!nextTab) {
			// Skip check if in the middle of template import
			if (from.name === VIEWS.TEMPLATE_IMPORT) {
				next();
				return;
			}
			// Make sure workflow id is empty when leaving the editor
			this.workflowsStore.setWorkflowId(PLACEHOLDER_EMPTY_WORKFLOW_ID);
			const result = this.uiStore.stateIsDirty;
			if (result) {
				const confirmModal = await this.confirmModal(
					this.$locale.baseText('generic.unsavedWork.confirmMessage.message'),
					this.$locale.baseText('generic.unsavedWork.confirmMessage.headline'),
					'warning',
					this.$locale.baseText('generic.unsavedWork.confirmMessage.confirmButtonText'),
					this.$locale.baseText('generic.unsavedWork.confirmMessage.cancelButtonText'),
					true,
				);

				if (confirmModal === MODAL_CONFIRMED) {
					const saved = await this.saveCurrentWorkflow({}, false);
					if (saved) await this.settingsStore.fetchPromptsData();
					this.uiStore.stateIsDirty = false;

					if (from.name === VIEWS.NEW_WORKFLOW) {
						// Replace the current route with the new workflow route
						// before navigating to the new route when saving new workflow.
						this.$router.replace(
							{ name: VIEWS.WORKFLOW, params: { name: this.currentWorkflow } },
							() => {
								// We can't use next() here since vue-router
								// would prevent the navigation with an error
								this.$router.push(to as RawLocation);
							},
						);
					} else {
						next();
					}
				} else if (confirmModal === MODAL_CANCEL) {
					await this.resetWorkspace();
					this.uiStore.stateIsDirty = false;

					next();
				} else if (confirmModal === MODAL_CLOSE) {
					next(false);
				}
			} else {
				next();
			}
		} else {
			next();
		}
	},
	computed: {
		...mapStores(
			useCanvasStore,
			useTagsStore,
			useCredentialsStore,
			useNodeCreatorStore,
			useNodeTypesStore,
			useNDVStore,
			useRootStore,
			useSettingsStore,
			useTemplatesStore,
			useUIStore,
			useWorkflowsStore,
			useUsersStore,
			useNodeCreatorStore,
			useWorkflowsEEStore,
			useHistoryStore,
		),
		nativelyNumberSuffixedDefaults(): string[] {
			return this.rootStore.nativelyNumberSuffixedDefaults;
		},
		currentUser(): IUser | null {
			return this.usersStore.currentUser;
		},
		defaultLocale(): string {
			return this.rootStore.defaultLocale;
		},
		isEnglishLocale(): boolean {
			return this.defaultLocale === 'en';
		},
		activeNode(): INodeUi | null {
			return this.ndvStore.activeNode;
		},
		executionWaitingForWebhook(): boolean {
			return this.workflowsStore.executionWaitingForWebhook;
		},
		isDemo(): boolean {
			return this.$route.name === VIEWS.DEMO;
		},
		showCanvasAddButton(): boolean {
			return this.loadingService === null && !this.containsTrigger && !this.isDemo;
		},
		lastSelectedNode(): INodeUi | null {
			return this.uiStore.getLastSelectedNode;
		},
		nodes(): INodeUi[] {
			return this.workflowsStore.allNodes;
		},
		runButtonText(): string {
			if (!this.workflowRunning) {
				return this.$locale.baseText('nodeView.runButtonText.executeWorkflow');
			}

			if (this.executionWaitingForWebhook) {
				return this.$locale.baseText('nodeView.runButtonText.waitingForTriggerEvent');
			}

			return this.$locale.baseText('nodeView.runButtonText.executingWorkflow');
		},
		workflowStyle(): object {
			const offsetPosition = this.uiStore.nodeViewOffsetPosition;
			return {
				left: offsetPosition[0] + 'px',
				top: offsetPosition[1] + 'px',
			};
		},
		canvasAddButtonStyle(): object {
			return {
				'pointer-events': this.createNodeActive ? 'none' : 'all',
			};
		},
		backgroundStyle(): object {
			return NodeViewUtils.getBackgroundStyles(
				this.nodeViewScale,
				this.uiStore.nodeViewOffsetPosition,
				this.isExecutionPreview,
			);
		},
		workflowClasses() {
			const returnClasses = [];
			if (this.ctrlKeyPressed) {
				if (this.uiStore.nodeViewMoveInProgress === true) {
					returnClasses.push('move-in-process');
				} else {
					returnClasses.push('move-active');
				}
			}
			if (this.selectActive || this.ctrlKeyPressed) {
				// Makes sure that nothing gets selected while select or move is active
				returnClasses.push('do-not-select');
			}
			return returnClasses;
		},
		workflowExecution(): IExecutionResponse | null {
			return this.workflowsStore.getWorkflowExecution;
		},
		workflowRunning(): boolean {
			return this.uiStore.isActionActive('workflowRunning');
		},
		currentWorkflow(): string {
			return this.$route.params.name || this.workflowsStore.workflowId;
		},
		workflowName(): string {
			return this.workflowsStore.workflowName;
		},
		allTriggersDisabled(): boolean {
			const disabledTriggerNodes = this.triggerNodes.filter((node) => node.disabled);
			return disabledTriggerNodes.length === this.triggerNodes.length;
		},
		triggerNodes(): INodeUi[] {
			return this.nodes.filter(
				(node) => node.type === START_NODE_TYPE || this.nodeTypesStore.isTriggerNode(node.type),
			);
		},
		containsTrigger(): boolean {
			return this.triggerNodes.length > 0;
		},
		isExecutionDisabled(): boolean {
			return !this.containsTrigger || this.allTriggersDisabled;
		},
		getNodeViewOffsetPosition(): XYPosition {
			return this.uiStore.nodeViewOffsetPosition;
		},
		nodeViewScale(): number {
			return this.canvasStore.nodeViewScale;
		},
		instance(): BrowserJsPlumbInstance {
			return this.canvasStore.instance;
		},
	},
	data() {
		return {
			GRID_SIZE: NodeViewUtils.GRID_SIZE,
			STICKY_NODE_TYPE,
			createNodeActive: false,
			lastSelectedConnection: null as null | Connection,
			lastClickPosition: [450, 450] as XYPosition,
			ctrlKeyPressed: false,
			stopExecutionInProgress: false,
			blankRedirect: false,
			credentialsUpdated: false,
			newNodeInsertPosition: null as XYPosition | null,
			pullConnActiveNodeName: null as string | null,
			pullConnActive: false,
			dropPrevented: false,
			renamingActive: false,
			showStickyButton: false,
			isExecutionPreview: false,
			showTriggerMissingTooltip: false,
			workflowData: null as INewWorkflowData | null,
			activeConnection: null as null | Connection,
			isProductionExecutionPreview: false,
			enterTimer: undefined as undefined | Timeout,
			exitTimer: undefined as undefined | Timeout,
			// jsplumb automatically deletes all loose connections which is in turn recorded
			// in undo history as a user action.
			// This should prevent automatically removed connections from populating undo stack
			suspendRecordingDetachedConnections: false,
		};
	},
	beforeDestroy() {
		this.resetWorkspace();
		// Make sure the event listeners get removed again else we
		// could add up with them registred multiple times
		document.removeEventListener('keydown', this.keyDown);
		document.removeEventListener('keyup', this.keyUp);
		this.unregisterCustomAction('showNodeCreator');
	},
	methods: {
		showTriggerMissingToltip(isVisible: boolean) {
			this.showTriggerMissingTooltip = isVisible;
		},
		onRunNode(nodeName: string, source: string) {
			const node = this.workflowsStore.getNodeByName(nodeName);
			const telemetryPayload = {
				node_type: node ? node.type : null,
				workflow_id: this.workflowsStore.workflowId,
				source: 'canvas',
			};
			this.$telemetry.track('User clicked execute node button', telemetryPayload);
			this.$externalHooks().run('nodeView.onRunNode', telemetryPayload);
			this.runWorkflow(nodeName, source);
		},
		async onRunWorkflow() {
			this.getWorkflowDataToSave().then((workflowData) => {
				const telemetryPayload = {
					workflow_id: this.workflowsStore.workflowId,
					node_graph_string: JSON.stringify(
						TelemetryHelpers.generateNodesGraph(workflowData as IWorkflowBase, this.getNodeTypes())
							.nodeGraph,
					),
				};
				this.$telemetry.track('User clicked execute workflow button', telemetryPayload);
				this.$externalHooks().run('nodeView.onRunWorkflow', telemetryPayload);
			});

			await this.runWorkflow();
		},
		onRunContainerClick() {
			if (this.containsTrigger && !this.allTriggersDisabled) return;

			const message =
				this.containsTrigger && this.allTriggersDisabled
					? this.$locale.baseText('nodeView.addOrEnableTriggerNode')
					: this.$locale.baseText('nodeView.addATriggerNodeFirst');

			this.registerCustomAction('showNodeCreator', () =>
				this.showTriggerCreator('no_trigger_execution_tooltip'),
			);
			const notice = this.$showMessage({
				type: 'info',
				title: this.$locale.baseText('nodeView.cantExecuteNoTrigger'),
				message,
				duration: 3000,
				onClick: () =>
					setTimeout(() => {
						// Close the creator panel if user clicked on the link
						if (this.createNodeActive) notice.close();
					}, 0),
			});
		},
		clearExecutionData() {
			this.workflowsStore.workflowExecutionData = null;
			this.updateNodesExecutionIssues();
		},
		translateName(type: string, originalName: string) {
			return this.$locale.headerText({
				key: `headers.${this.$locale.shortNodeType(type)}.displayName`,
				fallback: originalName,
			});
		},
		getUniqueNodeName({
			originalName,
			additionalUsedNames = [],
			type = '',
		}: {
			originalName: string;
			additionalUsedNames?: string[];
			type?: string;
		}) {
			const allNodeNamesOnCanvas = this.workflowsStore.allNodes.map((n: INodeUi) => n.name);
			originalName = this.isEnglishLocale ? originalName : this.translateName(type, originalName);

			if (
				!allNodeNamesOnCanvas.includes(originalName) &&
				!additionalUsedNames.includes(originalName)
			) {
				return originalName; // already unique
			}

			let natives: string[] = this.nativelyNumberSuffixedDefaults;
			natives = this.isEnglishLocale
				? natives
				: natives.map((name) => {
						const type = name.toLowerCase().replace('_', '');
						return this.translateName(type, name);
				  });

			const found = natives.find((n) => originalName.startsWith(n));

			let ignore, baseName, nameIndex, uniqueName;
			let index = 1;

			if (found) {
				// name natively ends with number
				nameIndex = originalName.split(found).pop();
				if (nameIndex) {
					index = parseInt(nameIndex, 10);
				}
				baseName = uniqueName = found;
			} else {
				const nameMatch = originalName.match(/(.*\D+)(\d*)/);

				if (nameMatch === null) {
					// name is only a number
					index = parseInt(originalName, 10);
					baseName = '';
					uniqueName = baseName + index;
				} else {
					// name is string or string/number combination
					[ignore, baseName, nameIndex] = nameMatch;
					if (nameIndex !== '') {
						index = parseInt(nameIndex, 10);
					}
					uniqueName = baseName;
				}
			}

			while (
				allNodeNamesOnCanvas.includes(uniqueName) ||
				additionalUsedNames.includes(uniqueName)
			) {
				uniqueName = baseName + index++;
			}

			return uniqueName;
		},
		async onSaveKeyboardShortcut() {
			const saved = await this.saveCurrentWorkflow();
			if (saved) await this.settingsStore.fetchPromptsData();
		},
		showTriggerCreator(source: string) {
			if (this.createNodeActive) return;
			this.nodeCreatorStore.setSelectedType(TRIGGER_NODE_FILTER);
			this.nodeCreatorStore.setShowScrim(true);
			this.onToggleNodeCreator({ source, createNodeActive: true });
			this.$nextTick(() => this.nodeCreatorStore.setShowTabs(false));
		},
		async openExecution(executionId: string) {
			this.startLoading();
			this.resetWorkspace();
			let data: IExecutionResponse | undefined;
			try {
				data = await this.restApi().getExecution(executionId);
			} catch (error) {
				this.$showError(error, this.$locale.baseText('nodeView.showError.openExecution.title'));
				return;
			}
			if (data === undefined) {
				throw new Error(`Execution with id "${executionId}" could not be found!`);
			}
			this.workflowsStore.setWorkflowName({
				newName: data.workflowData.name,
				setStateDirty: false,
			});
			this.workflowsStore.setWorkflowId(PLACEHOLDER_EMPTY_WORKFLOW_ID);
			this.workflowsStore.setWorkflowExecutionData(data);
			if (data.workflowData.pinData) {
				this.workflowsStore.setWorkflowPinData(data.workflowData.pinData);
			}

			// await new Promise((resolve) => setTimeout(resolve, 5000));
			await this.addNodes(
				deepCopy(data.workflowData.nodes),
				deepCopy(data.workflowData.connections),
			);
			this.$nextTick(() => {
				this.canvasStore.zoomToFit();
				this.uiStore.stateIsDirty = false;
			});
			this.$externalHooks().run('execution.open', {
				workflowId: data.workflowData.id,
				workflowName: data.workflowData.name,
				executionId,
			});
			this.$telemetry.track('User opened read-only execution', {
				workflow_id: data.workflowData.id,
				execution_mode: data.mode,
				execution_finished: data.finished,
			});

			if (!data.finished && data.data?.resultData?.error) {
				// Check if any node contains an error
				let nodeErrorFound = false;
				if (data.data.resultData.runData) {
					const runData = data.data.resultData.runData;
					errorCheck: for (const nodeName of Object.keys(runData)) {
						for (const taskData of runData[nodeName]) {
							if (taskData.error) {
								nodeErrorFound = true;
								break errorCheck;
							}
						}
					}
				}

				if (!nodeErrorFound && data.data.resultData.error.stack) {
					// Display some more information for now in console to make debugging easier
					// TODO: Improve this in the future by displaying in UI
					console.error(`Execution ${executionId} error:`); // eslint-disable-line no-console
					console.error(data.data.resultData.error.stack); // eslint-disable-line no-console
				}
			}
			if ((data as IExecutionsSummary).waitTill) {
				this.$showMessage({
					title: this.$locale.baseText('nodeView.thisExecutionHasntFinishedYet'),
					message: `<a data-action="reload">${this.$locale.baseText(
						'nodeView.refresh',
					)}</a> ${this.$locale.baseText(
						'nodeView.toSeeTheLatestStatus',
					)}.<br/> <a href="https://docs.n8n.io/integrations/builtin/core-nodes/n8n-nodes-base.wait/" target="_blank">${this.$locale.baseText(
						'nodeView.moreInfo',
					)}</a>`,
					type: 'warning',
					duration: 0,
				});
			}
			this.stopLoading();
		},
		async importWorkflowExact(data: { workflow: IWorkflowDataUpdate }) {
			if (!data.workflow.nodes || !data.workflow.connections) {
				throw new Error('Invalid workflow object');
			}
			this.resetWorkspace();
			data.workflow.nodes = NodeViewUtils.getFixedNodesList(data.workflow.nodes);

			await this.addNodes(data.workflow.nodes as INodeUi[], data.workflow.connections);

			if (data.workflow.pinData) {
				this.workflowsStore.setWorkflowPinData(data.workflow.pinData);
			}

			this.$nextTick(() => {
				this.canvasStore.zoomToFit();
			});
		},
		async openWorkflowTemplate(templateId: string) {
			this.startLoading();
			this.setLoadingText(this.$locale.baseText('nodeView.loadingTemplate'));
			this.resetWorkspace();

			this.workflowsStore.currentWorkflowExecutions = [];
			this.workflowsStore.activeWorkflowExecution = null;

			let data: IWorkflowTemplate | undefined;
			try {
				this.$externalHooks().run('template.requested', { templateId });
				data = await this.templatesStore.getWorkflowTemplate(templateId);

				if (!data) {
					throw new Error(
						this.$locale.baseText('nodeView.workflowTemplateWithIdCouldNotBeFound', {
							interpolate: { templateId },
						}),
					);
				}
			} catch (error) {
				this.$showError(error, this.$locale.baseText('nodeView.couldntImportWorkflow'));
				this.$router.replace({ name: VIEWS.NEW_WORKFLOW });
				return;
			}

			data.workflow.nodes = NodeViewUtils.getFixedNodesList(data.workflow.nodes) as INodeUi[];

			this.blankRedirect = true;
			this.$router.replace({ name: VIEWS.NEW_WORKFLOW, query: { templateId } });

			await this.addNodes(data.workflow.nodes, data.workflow.connections);
			this.workflowData = (await this.workflowsStore.getNewWorkflowData(data.name)) || {};
			this.$nextTick(() => {
				this.canvasStore.zoomToFit();
				this.uiStore.stateIsDirty = true;
			});

			this.$externalHooks().run('template.open', {
				templateId,
				templateName: data.name,
				workflow: data.workflow,
			});
			this.stopLoading();
		},
		async openWorkflow(workflowId: string) {
			this.startLoading();

			const selectedExecution = this.workflowsStore.activeWorkflowExecution;

			this.resetWorkspace();
			let data: IWorkflowDb | undefined;
			try {
				data = await this.restApi().getWorkflow(workflowId);
			} catch (error) {
				this.$showError(error, this.$locale.baseText('nodeView.showError.openWorkflow.title'));
				return;
			}

			if (!data) {
				throw new Error(
					this.$locale.baseText('nodeView.workflowWithIdCouldNotBeFound', {
						interpolate: { workflowId },
					}),
				);
			}

			this.workflowsStore.addWorkflow(data);
			this.workflowsStore.setActive(data.active || false);
			this.workflowsStore.setWorkflowId(workflowId);
			this.workflowsStore.setWorkflowName({ newName: data.name, setStateDirty: false });
			this.workflowsStore.setWorkflowSettings(data.settings || {});
			this.workflowsStore.setWorkflowPinData(data.pinData || {});
			this.workflowsStore.setWorkflowVersionId(data.versionId);

			if (data.ownedBy) {
				this.workflowsEEStore.setWorkflowOwnedBy({
					workflowId: data.id,
					ownedBy: data.ownedBy,
				});
			}

			if (data.sharedWith) {
				this.workflowsEEStore.setWorkflowSharedWith({
					workflowId: data.id,
					sharedWith: data.sharedWith,
				});
			}

			if (data.usedCredentials) {
				this.workflowsStore.setUsedCredentials(data.usedCredentials);
			}

			const tags = (data.tags || []) as ITag[];
			const tagIds = tags.map((tag) => tag.id);
			this.workflowsStore.setWorkflowTagIds(tagIds || []);
			this.tagsStore.upsertTags(tags);

			await this.addNodes(data.nodes, data.connections);

			if (!this.credentialsUpdated) {
				this.uiStore.stateIsDirty = false;
			}
			this.canvasStore.zoomToFit();
			this.$externalHooks().run('workflow.open', { workflowId, workflowName: data.name });
			if (selectedExecution?.workflowId !== workflowId) {
				this.workflowsStore.activeWorkflowExecution = null;
				this.workflowsStore.currentWorkflowExecutions = [];
			} else {
				this.workflowsStore.activeWorkflowExecution = selectedExecution;
			}
			this.stopLoading();
			return data;
		},
		touchTap(e: MouseEvent | TouchEvent) {
			if (this.isTouchDevice) {
				this.mouseDown(e);
			}
		},
		mouseDown(e: MouseEvent | TouchEvent) {
			// Save the location of the mouse click
			this.lastClickPosition = this.getMousePositionWithinNodeView(e);

			this.mouseDownMouseSelect(e as MouseEvent);
			this.mouseDownMoveWorkflow(e as MouseEvent);

			// Hide the node-creator
			this.createNodeActive = false;
		},
		mouseUp(e: MouseEvent) {
			this.mouseUpMouseSelect(e);
			this.mouseUpMoveWorkflow(e);
		},
		keyUp(e: KeyboardEvent) {
			if (e.key === this.controlKeyCode) {
				this.ctrlKeyPressed = false;
			}
		},
		async keyDown(e: KeyboardEvent) {
			// @ts-ignore
			const path = e.path || (e.composedPath && e.composedPath());

			// Check if the keys got emitted from a message box or from something
			// else which should ignore the default keybindings
			for (const element of path) {
				if (
					element.className &&
					typeof element.className === 'string' &&
					element.className.includes('ignore-key-press')
				) {
					return;
				}
			}

			// el-dialog or el-message-box element is open
			if (window.document.body.classList.contains('el-popup-parent--hidden')) {
				return;
			}

			if (e.key === 'Escape') {
				this.createNodeActive = false;
				if (this.activeNode) {
					this.$externalHooks().run('dataDisplay.nodeEditingFinished');
					this.ndvStore.activeNodeName = null;
				}

				return;
			}

			// node modal is open
			if (this.activeNode) {
				return;
			}

			if (e.key === 'd') {
				this.callDebounced('deactivateSelectedNode', { debounceTime: 350 });
			} else if (e.key === 'Delete' || e.key === 'Backspace') {
				e.stopPropagation();
				e.preventDefault();

				this.callDebounced('deleteSelectedNodes', { debounceTime: 500 });
			} else if (e.key === 'Tab') {
				this.onToggleNodeCreator({
					source: 'tab',
					createNodeActive: !this.createNodeActive && !this.isReadOnly,
				});
			} else if (e.key === this.controlKeyCode) {
				this.ctrlKeyPressed = true;
			} else if (e.key === 'F2' && !this.isReadOnly) {
				const lastSelectedNode = this.lastSelectedNode;
				if (lastSelectedNode !== null && lastSelectedNode.type !== STICKY_NODE_TYPE) {
					this.callDebounced('renameNodePrompt', { debounceTime: 1500 }, lastSelectedNode.name);
				}
			} else if (e.key === 'a' && this.isCtrlKeyPressed(e) === true) {
				// Select all nodes
				e.stopPropagation();
				e.preventDefault();

				this.callDebounced('selectAllNodes', { debounceTime: 1000 });
			} else if (e.key === 'c' && this.isCtrlKeyPressed(e)) {
				this.callDebounced('copySelectedNodes', { debounceTime: 1000 });
			} else if (e.key === 'x' && this.isCtrlKeyPressed(e)) {
				// Cut nodes
				e.stopPropagation();
				e.preventDefault();

				this.callDebounced('cutSelectedNodes', { debounceTime: 1000 });
			} else if (e.key === 'n' && this.isCtrlKeyPressed(e) && e.altKey) {
				// Create a new workflow
				e.stopPropagation();
				e.preventDefault();
				if (this.isDemo) {
					return;
				}

				if (this.$router.currentRoute.name === VIEWS.NEW_WORKFLOW) {
					this.$root.$emit('newWorkflow');
				} else {
					this.$router.push({ name: VIEWS.NEW_WORKFLOW });
				}

				this.$showMessage({
					title: this.$locale.baseText('nodeView.showMessage.keyDown.title'),
					type: 'success',
				});
			} else if (e.key === 's' && this.isCtrlKeyPressed(e)) {
				// Save workflow
				e.stopPropagation();
				e.preventDefault();

				if (this.isReadOnly) {
					return;
				}

				this.callDebounced('onSaveKeyboardShortcut', { debounceTime: 1000 });
			} else if (e.key === 'Enter') {
				// Activate the last selected node
				const lastSelectedNode = this.lastSelectedNode;

				if (lastSelectedNode !== null) {
					if (lastSelectedNode.type === STICKY_NODE_TYPE && this.isReadOnly) {
						return;
					}
					this.ndvStore.activeNodeName = lastSelectedNode.name;
				}
			} else if (e.key === 'ArrowRight' && e.shiftKey) {
				// Select all downstream nodes
				e.stopPropagation();
				e.preventDefault();

				this.callDebounced('selectDownstreamNodes', { debounceTime: 1000 });
			} else if (e.key === 'ArrowRight') {
				// Set child node active
				const lastSelectedNode = this.lastSelectedNode;
				if (lastSelectedNode === null) {
					return;
				}

				const connections = this.workflowsStore.outgoingConnectionsByNodeName(
					lastSelectedNode.name,
				);

				if (connections.main === undefined || connections.main.length === 0) {
					return;
				}

				this.callDebounced(
					'nodeSelectedByName',
					{ debounceTime: 100 },
					connections.main[0][0].node,
					false,
					true,
				);
			} else if (e.key === 'ArrowLeft' && e.shiftKey) {
				// Select all downstream nodes
				e.stopPropagation();
				e.preventDefault();

				this.callDebounced('selectUpstreamNodes', { debounceTime: 1000 });
			} else if (e.key === 'ArrowLeft') {
				// Set parent node active
				const lastSelectedNode = this.lastSelectedNode;
				if (lastSelectedNode === null) {
					return;
				}

				const workflow = this.getCurrentWorkflow();

				if (!workflow.connectionsByDestinationNode.hasOwnProperty(lastSelectedNode.name)) {
					return;
				}

				const connections = workflow.connectionsByDestinationNode[lastSelectedNode.name];

				if (connections.main === undefined || connections.main.length === 0) {
					return;
				}

				this.callDebounced(
					'nodeSelectedByName',
					{ debounceTime: 100 },
					connections.main[0][0].node,
					false,
					true,
				);
			} else if (['ArrowUp', 'ArrowDown'].includes(e.key)) {
				// Set sibling node as active

				// Check first if it has a parent node
				const lastSelectedNode = this.lastSelectedNode;
				if (lastSelectedNode === null) {
					return;
				}

				const workflow = this.getCurrentWorkflow();

				if (!workflow.connectionsByDestinationNode.hasOwnProperty(lastSelectedNode.name)) {
					return;
				}

				const connections = workflow.connectionsByDestinationNode[lastSelectedNode.name];

				if (!Array.isArray(connections.main) || !connections.main.length) {
					return;
				}

				const parentNode = connections.main[0][0].node;
				const connectionsParent = this.workflowsStore.outgoingConnectionsByNodeName(parentNode);

				if (!Array.isArray(connectionsParent.main) || !connectionsParent.main.length) {
					return;
				}

				// Get all the sibling nodes and their x positions to know which one to set active
				let siblingNode: INodeUi | null;
				let lastCheckedNodePosition = e.key === 'ArrowUp' ? -99999999 : 99999999;
				let nextSelectNode: string | null = null;
				for (const ouputConnections of connectionsParent.main) {
					for (const ouputConnection of ouputConnections) {
						if (ouputConnection.node === lastSelectedNode.name) {
							// Ignore current node
							continue;
						}
						siblingNode = this.workflowsStore.getNodeByName(ouputConnection.node);

						if (siblingNode) {
							if (e.key === 'ArrowUp') {
								// Get the next node on the left
								if (
									siblingNode.position[1] <= lastSelectedNode.position[1] &&
									siblingNode.position[1] > lastCheckedNodePosition
								) {
									nextSelectNode = siblingNode.name;
									lastCheckedNodePosition = siblingNode.position[1];
								}
							} else {
								// Get the next node on the right
								if (
									siblingNode.position[1] >= lastSelectedNode.position[1] &&
									siblingNode.position[1] < lastCheckedNodePosition
								) {
									nextSelectNode = siblingNode.name;
									lastCheckedNodePosition = siblingNode.position[1];
								}
							}
						}
					}
				}

				if (nextSelectNode !== null) {
					this.callDebounced(
						'nodeSelectedByName',
						{ debounceTime: 100 },
						nextSelectNode,
						false,
						true,
					);
				}
			}
		},

		deactivateSelectedNode() {
			if (!this.editAllowedCheck()) {
				return;
			}
			this.disableNodes(this.uiStore.getSelectedNodes, true);
		},

		deleteSelectedNodes() {
			// Copy "selectedNodes" as the nodes get deleted out of selection
			// when they get deleted and if we would use original it would mess
			// with the index and would so not delete all nodes
			const nodesToDelete: string[] = this.uiStore.getSelectedNodes.map((node: INodeUi) => {
				return node.name;
			});
			this.historyStore.startRecordingUndo();
			nodesToDelete.forEach((nodeName: string) => {
				this.removeNode(nodeName, true, false);
			});
			setTimeout(() => {
				this.historyStore.stopRecordingUndo();
			}, 200);
		},

		selectAllNodes() {
			this.nodes.forEach((node) => {
				this.nodeSelectedByName(node.name);
			});
		},

		selectUpstreamNodes() {
			const lastSelectedNode = this.lastSelectedNode;
			if (lastSelectedNode === null) {
				return;
			}

			this.deselectAllNodes();

			// Get all upstream nodes and select them
			const workflow = this.getCurrentWorkflow();
			for (const nodeName of workflow.getParentNodes(lastSelectedNode.name)) {
				this.nodeSelectedByName(nodeName);
			}

			// At the end select the previously selected node again
			this.nodeSelectedByName(lastSelectedNode.name);
		},
		selectDownstreamNodes() {
			const lastSelectedNode = this.lastSelectedNode;
			if (lastSelectedNode === null) {
				return;
			}

			this.deselectAllNodes();

			// Get all downstream nodes and select them
			const workflow = this.getCurrentWorkflow();
			for (const nodeName of workflow.getChildNodes(lastSelectedNode.name)) {
				this.nodeSelectedByName(nodeName);
			}

			// At the end select the previously selected node again
			this.nodeSelectedByName(lastSelectedNode.name);
		},

		pushDownstreamNodes(sourceNodeName: string, margin: number, recordHistory = false) {
			const sourceNode = this.workflowsStore.nodesByName[sourceNodeName];
			const workflow = this.getCurrentWorkflow();
			const childNodes = workflow.getChildNodes(sourceNodeName);
			for (const nodeName of childNodes) {
				const node = this.workflowsStore.nodesByName[nodeName] as INodeUi;
				const oldPosition = node.position;

				if (node.position[0] < sourceNode.position[0]) {
					continue;
				}

				const updateInformation: INodeUpdatePropertiesInformation = {
					name: nodeName,
					properties: {
						position: [node.position[0] + margin, node.position[1]],
					},
				};

				this.workflowsStore.updateNodeProperties(updateInformation);
				this.onNodeMoved(node);

				if (
					(recordHistory && oldPosition[0] !== node.position[0]) ||
					oldPosition[1] !== node.position[1]
				) {
					this.historyStore.pushCommandToUndo(
						new MoveNodeCommand(nodeName, oldPosition, node.position, this),
						recordHistory,
					);
				}
			}
		},

		cutSelectedNodes() {
			const deleteCopiedNodes = !this.isReadOnly;
			this.copySelectedNodes(deleteCopiedNodes);
			if (deleteCopiedNodes) {
				this.deleteSelectedNodes();
			}
		},

		copySelectedNodes(isCut: boolean) {
			this.getSelectedNodesToSave().then((data) => {
				const workflowToCopy: IWorkflowToShare = {
					meta: {
						instanceId: this.rootStore.instanceId,
					},
					...data,
				};

				this.removeForeignCredentialsFromWorkflow(
					workflowToCopy,
					this.credentialsStore.allCredentials,
				);

				const nodeData = JSON.stringify(workflowToCopy, null, 2);

				this.copyToClipboard(nodeData);
				if (data.nodes.length > 0) {
					if (!isCut) {
						this.$showMessage({
							title: 'Copied!',
							message: '',
							type: 'success',
						});
					}
					this.$telemetry.track('User copied nodes', {
						node_types: data.nodes.map((node) => node.type),
						workflow_id: this.workflowsStore.workflowId,
					});
				}
			});
		},
		async stopExecution() {
			const executionId = this.workflowsStore.activeExecutionId;
			if (executionId === null) {
				return;
			}

			try {
				this.stopExecutionInProgress = true;
				await this.restApi().stopCurrentExecution(executionId);
				this.$showMessage({
					title: this.$locale.baseText('nodeView.showMessage.stopExecutionTry.title'),
					type: 'success',
				});
			} catch (error) {
				// Execution stop might fail when the execution has already finished. Let's treat this here.
				const execution = await this.restApi().getExecution(executionId);

				if (execution === undefined) {
					// execution finished but was not saved (e.g. due to low connectivity)

					this.workflowsStore.finishActiveExecution({
						executionId,
						data: { finished: true, stoppedAt: new Date() },
					});
					this.workflowsStore.executingNode = null;
					this.uiStore.removeActiveAction('workflowRunning');

					this.$titleSet(this.workflowsStore.workflowName, 'IDLE');
					this.$showMessage({
						title: this.$locale.baseText('nodeView.showMessage.stopExecutionCatch.unsaved.title'),
						message: this.$locale.baseText(
							'nodeView.showMessage.stopExecutionCatch.unsaved.message',
						),
						type: 'success',
					});
				} else if (execution?.finished) {
					// execution finished before it could be stopped

					const executedData = {
						data: execution.data,
						finished: execution.finished,
						mode: execution.mode,
						startedAt: execution.startedAt,
						stoppedAt: execution.stoppedAt,
					} as IRun;
					const pushData = {
						data: executedData,
						executionId,
						retryOf: execution.retryOf,
					} as IPushDataExecutionFinished;
					this.workflowsStore.finishActiveExecution(pushData);
					this.$titleSet(execution.workflowData.name, 'IDLE');
					this.workflowsStore.executingNode = null;
					this.workflowsStore.setWorkflowExecutionData(executedData as IExecutionResponse);
					this.uiStore.removeActiveAction('workflowRunning');
					this.$showMessage({
						title: this.$locale.baseText('nodeView.showMessage.stopExecutionCatch.title'),
						message: this.$locale.baseText('nodeView.showMessage.stopExecutionCatch.message'),
						type: 'success',
					});
				} else {
					this.$showError(error, this.$locale.baseText('nodeView.showError.stopExecution.title'));
				}
			}
			this.stopExecutionInProgress = false;

			this.getWorkflowDataToSave().then((workflowData) => {
				const trackProps = {
					workflow_id: this.workflowsStore.workflowId,
					node_graph_string: JSON.stringify(
						TelemetryHelpers.generateNodesGraph(workflowData as IWorkflowBase, this.getNodeTypes())
							.nodeGraph,
					),
				};

				this.$telemetry.track('User clicked stop workflow execution', trackProps);
			});
		},

		async stopWaitingForWebhook() {
			try {
				await this.restApi().removeTestWebhook(this.workflowsStore.workflowId);
			} catch (error) {
				this.$showError(
					error,
					this.$locale.baseText('nodeView.showError.stopWaitingForWebhook.title'),
				);
				return;
			}
		},
		/**
		 * This method gets called when data got pasted into the window
		 */
		async receivedCopyPasteData(plainTextData: string): Promise<void> {
			const currentTab = getNodeViewTab(this.$route);
			if (currentTab === MAIN_HEADER_TABS.WORKFLOW) {
				let workflowData: IWorkflowDataUpdate | undefined;
				if (this.editAllowedCheck() === false) {
					return;
				}
				// Check if it is an URL which could contain workflow data
				if (plainTextData.match(/^http[s]?:\/\/.*\.json$/i)) {
					// Pasted data points to a possible workflow JSON file

					if (!this.editAllowedCheck()) {
						return;
					}

					const importConfirm = await this.confirmMessage(
						this.$locale.baseText('nodeView.confirmMessage.receivedCopyPasteData.message', {
							interpolate: { plainTextData },
						}),
						this.$locale.baseText('nodeView.confirmMessage.receivedCopyPasteData.headline'),
						'warning',
						this.$locale.baseText(
							'nodeView.confirmMessage.receivedCopyPasteData.confirmButtonText',
						),
						this.$locale.baseText('nodeView.confirmMessage.receivedCopyPasteData.cancelButtonText'),
					);

					if (!importConfirm) {
						return;
					}

					workflowData = await this.getWorkflowDataFromUrl(plainTextData);
					if (workflowData === undefined) {
						return;
					}
				} else {
					// Pasted data is is possible workflow data
					try {
						// Check first if it is valid JSON
						workflowData = JSON.parse(plainTextData);

						if (!this.editAllowedCheck()) {
							return;
						}
					} catch (e) {
						// Is no valid JSON so ignore
						return;
					}
				}

				return this.importWorkflowData(workflowData!, 'paste', false);
			}
		},

		// Returns the workflow data from a given URL. If no data gets found or
		// data is invalid it returns undefined and displays an error message by itself.
		async getWorkflowDataFromUrl(url: string): Promise<IWorkflowDataUpdate | undefined> {
			let workflowData: IWorkflowDataUpdate;

			this.startLoading();
			try {
				workflowData = await this.restApi().getWorkflowFromUrl(url);
			} catch (error) {
				this.stopLoading();
				this.$showError(
					error,
					this.$locale.baseText('nodeView.showError.getWorkflowDataFromUrl.title'),
				);
				return;
			}
			this.stopLoading();

			return workflowData;
		},

		// Imports the given workflow data into the current workflow
		async importWorkflowData(
			workflowData: IWorkflowToShare,
			source: string,
			importTags = true,
		): Promise<void> {
			// eslint-disable-line @typescript-eslint/default-param-last
			// If it is JSON check if it looks on the first look like data we can use
			if (!workflowData.hasOwnProperty('nodes') || !workflowData.hasOwnProperty('connections')) {
				return;
			}

			try {
				const nodeIdMap: { [prev: string]: string } = {};
				if (workflowData.nodes) {
					// set all new ids when pasting/importing workflows
					workflowData.nodes.forEach((node: INode) => {
						if (node.id) {
							const newId = uuid();
							nodeIdMap[newId] = node.id;
							node.id = newId;
						} else {
							node.id = uuid();
						}
					});
				}

				const currInstanceId = this.rootStore.instanceId;

				const nodeGraph = JSON.stringify(
					TelemetryHelpers.generateNodesGraph(workflowData as IWorkflowBase, this.getNodeTypes(), {
						nodeIdMap,
						sourceInstanceId:
							workflowData.meta && workflowData.meta.instanceId !== currInstanceId
								? workflowData.meta.instanceId
								: '',
					}).nodeGraph,
				);
				if (source === 'paste') {
					this.$telemetry.track('User pasted nodes', {
						workflow_id: this.workflowsStore.workflowId,
						node_graph_string: nodeGraph,
					});
				} else {
					this.$telemetry.track('User imported workflow', {
						source,
						workflow_id: this.workflowsStore.workflowId,
						node_graph_string: nodeGraph,
					});
				}

				// By default we automatically deselect all the currently
				// selected nodes and select the new ones
				this.deselectAllNodes();

				// Fix the node position as it could be totally offscreen
				// and the pasted nodes would so not be directly visible to
				// the user
				this.updateNodePositions(
					workflowData,
					NodeViewUtils.getNewNodePosition(this.nodes, this.lastClickPosition),
				);

				const data = await this.addNodesToWorkflow(workflowData);

				setTimeout(() => {
					data.nodes!.forEach((node: INodeUi) => {
						this.nodeSelectedByName(node.name);
					});
				});

				if (workflowData.pinData) {
					this.workflowsStore.setWorkflowPinData(workflowData.pinData);
				}

				const tagsEnabled = this.settingsStore.areTagsEnabled;
				if (importTags && tagsEnabled && Array.isArray(workflowData.tags)) {
					const allTags = await this.tagsStore.fetchAll();
					const tagNames = new Set(allTags.map((tag) => tag.name));

					const workflowTags = workflowData.tags as ITag[];
					const notFound = workflowTags.filter((tag) => !tagNames.has(tag.name));

					const creatingTagPromises: Array<Promise<ITag>> = [];
					for (const tag of notFound) {
						const creationPromise = this.tagsStore.create(tag.name).then((tag: ITag) => {
							allTags.push(tag);
							return tag;
						});

						creatingTagPromises.push(creationPromise);
					}

					await Promise.all(creatingTagPromises);

					const tagIds = workflowTags.reduce((accu: string[], imported: ITag) => {
						const tag = allTags.find((tag) => tag.name === imported.name);
						if (tag) {
							accu.push(tag.id);
						}

						return accu;
					}, []);

					this.workflowsStore.addWorkflowTagIds(tagIds);
				}
			} catch (error) {
				this.$showError(
					error,
					this.$locale.baseText('nodeView.showError.importWorkflowData.title'),
				);
			}
		},
		onDragOver(event: DragEvent) {
			event.preventDefault();
		},

		onDrop(event: DragEvent) {
			if (!event.dataTransfer) {
				return;
			}

			const nodeTypeNames = event.dataTransfer.getData('nodeTypeName').split(',');

			if (nodeTypeNames) {
				const mousePosition = this.getMousePositionWithinNodeView(event);

				const nodesToAdd = nodeTypeNames.map((nodeTypeName: string, index: number) => {
					return {
						nodeTypeName,
						position: [
							// If adding more than one node, offset the X position
							mousePosition[0] -
								NodeViewUtils.NODE_SIZE / 2 +
								NodeViewUtils.NODE_SIZE * (index * 2),
							mousePosition[1] - NodeViewUtils.NODE_SIZE / 2,
						] as XYPosition,
						dragAndDrop: true,
					};
				});

				this.onAddNode(nodesToAdd, true);
				this.createNodeActive = false;
			}
		},

		nodeDeselectedByName(nodeName: string) {
			const node = this.workflowsStore.getNodeByName(nodeName);
			if (node) {
				this.nodeDeselected(node);
			}
		},

		nodeSelectedByName(nodeName: string, setActive = false, deselectAllOthers?: boolean) {
			if (deselectAllOthers === true) {
				this.deselectAllNodes();
			}

			const node = this.workflowsStore.getNodeByName(nodeName);
			if (node) {
				this.nodeSelected(node);
				this.uiStore.lastSelectedNode = node.name;
				this.uiStore.lastSelectedNodeOutputIndex = null;
				this.lastSelectedConnection = null;
				this.newNodeInsertPosition = null;

				if (setActive) {
					this.ndvStore.activeNodeName = node.name;
				}
			}
		},
		showMaxNodeTypeError(nodeTypeData: INodeTypeDescription) {
			const maxNodes = nodeTypeData.maxNodes;
			this.$showMessage({
				title: this.$locale.baseText('nodeView.showMessage.showMaxNodeTypeError.title'),
				message: this.$locale.baseText('nodeView.showMessage.showMaxNodeTypeError.message', {
					adjustToNumber: maxNodes,
					interpolate: { nodeTypeDataDisplayName: nodeTypeData.displayName },
				}),
				type: 'error',
				duration: 0,
			});
		},

		async getNewNodeWithDefaultCredential(nodeTypeData: INodeTypeDescription) {
			const newNodeData: INodeUi = {
				id: uuid(),
				name: nodeTypeData.defaults.name as string,
				type: nodeTypeData.name,
				typeVersion: Array.isArray(nodeTypeData.version)
					? nodeTypeData.version.slice(-1)[0]
					: nodeTypeData.version,
				position: [0, 0],
				parameters: {},
			};

			const credentialPerType =
				nodeTypeData.credentials &&
				nodeTypeData.credentials
					.map((type) => this.credentialsStore.getUsableCredentialByType(type.name))
					.flat();

			if (credentialPerType && credentialPerType.length === 1) {
				const defaultCredential = credentialPerType[0];

				const selectedCredentials = this.credentialsStore.getCredentialById(defaultCredential.id);
				const selected = { id: selectedCredentials.id, name: selectedCredentials.name };
				const credentials = {
					[defaultCredential.type]: selected,
				};

				await this.loadNodesProperties(
					[newNodeData].map((node) => ({ name: node.type, version: node.typeVersion })),
				);
				const nodeType = this.nodeTypesStore.getNodeType(newNodeData.type, newNodeData.typeVersion);
				const nodeParameters = NodeHelpers.getNodeParameters(
					nodeType?.properties || [],
					{},
					true,
					false,
					newNodeData,
				);

				if (nodeTypeData.credentials) {
					const authentication = nodeTypeData.credentials.find(
						(type) => type.name === defaultCredential.type,
					);
					if (authentication?.displayOptions?.hide) {
						return newNodeData;
					}

					const authDisplayOptions = authentication?.displayOptions?.show;
					if (!authDisplayOptions) {
						newNodeData.credentials = credentials;
						return newNodeData;
					}

					if (
						Object.keys(authDisplayOptions).length === 1 &&
						authDisplayOptions['authentication']
					) {
						// ignore complex case when there's multiple dependencies
						newNodeData.credentials = credentials;

						let parameters: { [key: string]: string } = {};
						for (const displayOption of Object.keys(authDisplayOptions)) {
							if (nodeParameters && !nodeParameters[displayOption]) {
								parameters = {};
								newNodeData.credentials = undefined;
								break;
							}
							const optionValue = authDisplayOptions[displayOption]?.[0];
							if (optionValue && typeof optionValue === 'string') {
								parameters[displayOption] = optionValue;
							}
							newNodeData.parameters = {
								...newNodeData.parameters,
								...parameters,
							};
						}
					}
				}
			}
			return newNodeData;
		},

		async injectNode(
			nodeTypeName: string,
			options: AddNodeOptions = {},
			showDetail = true,
			trackHistory = false,
		) {
			const nodeTypeData: INodeTypeDescription | null =
				this.nodeTypesStore.getNodeType(nodeTypeName);

			if (nodeTypeData === null) {
				this.$showMessage({
					title: this.$locale.baseText('nodeView.showMessage.addNodeButton.title'),
					message: this.$locale.baseText('nodeView.showMessage.addNodeButton.message', {
						interpolate: { nodeTypeName },
					}),
					type: 'error',
				});
				return;
			}

			if (
				nodeTypeData.maxNodes !== undefined &&
				this.getNodeTypeCount(nodeTypeName) >= nodeTypeData.maxNodes
			) {
				this.showMaxNodeTypeError(nodeTypeData);
				return;
			}

			const newNodeData = await this.getNewNodeWithDefaultCredential(nodeTypeData);

			// when pulling new connection from node or injecting into a connection
			const lastSelectedNode = this.lastSelectedNode;

			if (options.position) {
				newNodeData.position = NodeViewUtils.getNewNodePosition(
					this.canvasStore.getNodesWithPlaceholderNode(),
					options.position,
				);
			} else if (lastSelectedNode) {
				const lastSelectedConnection = this.lastSelectedConnection;
				if (lastSelectedConnection) {
					// set when injecting into a connection
					const [diffX] = NodeViewUtils.getConnectorLengths(lastSelectedConnection);
					if (diffX <= NodeViewUtils.MAX_X_TO_PUSH_DOWNSTREAM_NODES) {
						this.pushDownstreamNodes(
							lastSelectedNode.name,
							NodeViewUtils.PUSH_NODES_OFFSET,
							trackHistory,
						);
					}
				}

				// set when pulling connections
				if (this.newNodeInsertPosition) {
					newNodeData.position = NodeViewUtils.getNewNodePosition(this.nodes, [
						this.newNodeInsertPosition[0] + NodeViewUtils.GRID_SIZE,
						this.newNodeInsertPosition[1] - NodeViewUtils.NODE_SIZE / 2,
					]);
					this.newNodeInsertPosition = null;
				} else {
					let yOffset = 0;

					if (lastSelectedConnection) {
						const sourceNodeType = this.nodeTypesStore.getNodeType(
							lastSelectedNode.type,
							lastSelectedNode.typeVersion,
						);
						const offsets = [
							[-100, 100],
							[-140, 0, 140],
							[-240, -100, 100, 240],
						];
						if (sourceNodeType && sourceNodeType.outputs.length > 1) {
							const offset = offsets[sourceNodeType.outputs.length - 2];
							const sourceOutputIndex = lastSelectedConnection.__meta
								? lastSelectedConnection.__meta.sourceOutputIndex
								: 0;
							yOffset = offset[sourceOutputIndex];
						}
					}

					// If a node is active then add the new node directly after the current one
					newNodeData.position = NodeViewUtils.getNewNodePosition(
						this.nodes,
						[
							lastSelectedNode.position[0] + NodeViewUtils.PUSH_NODES_OFFSET,
							lastSelectedNode.position[1] + yOffset,
						],
						[100, 0],
					);
				}
			} else {
				// If added node is a trigger and it's the first one added to the canvas
				// we place it at canvasAddButtonPosition to replace the canvas add button
				const position =
					this.nodeTypesStore.isTriggerNode(nodeTypeName) && !this.containsTrigger
						? this.canvasStore.canvasAddButtonPosition
						: // If no node is active find a free spot
						  (this.lastClickPosition as XYPosition);

				newNodeData.position = NodeViewUtils.getNewNodePosition(this.nodes, position);
			}

			// Check if node-name is unique else find one that is
			newNodeData.name = this.getUniqueNodeName({
				originalName: newNodeData.name,
				type: newNodeData.type,
			});

			if (nodeTypeData.webhooks && nodeTypeData.webhooks.length) {
				newNodeData.webhookId = uuid();
			}

			await this.addNodes([newNodeData], undefined, trackHistory);

			this.uiStore.stateIsDirty = true;

			if (nodeTypeName === STICKY_NODE_TYPE) {
				this.$telemetry.trackNodesPanel('nodeView.addSticky', {
					workflow_id: this.workflowsStore.workflowId,
				});
			} else {
				this.$externalHooks().run('nodeView.addNodeButton', { nodeTypeName });
				const trackProperties: ITelemetryTrackProperties = {
					node_type: nodeTypeName,
					workflow_id: this.workflowsStore.workflowId,
					drag_and_drop: options.dragAndDrop,
				};

				if (lastSelectedNode) {
					trackProperties.input_node_type = lastSelectedNode.type;
				}

				this.$telemetry.trackNodesPanel('nodeView.addNodeButton', trackProperties);
			}

			// Automatically deselect all nodes and select the current one and also active
			// current node. But only if it's added manually by the user (not by undo/redo mechanism)
			if (trackHistory) {
				this.deselectAllNodes();
				if (showDetail) {
					setTimeout(() => {
						this.nodeSelectedByName(newNodeData.name, nodeTypeName !== STICKY_NODE_TYPE);
					});
				}
			}

			return newNodeData;
		},
		getConnection(
			sourceNodeName: string,
			sourceNodeOutputIndex: number,
			targetNodeName: string,
			targetNodeOuputIndex: number,
		): IConnection | undefined {
			const nodeConnections = (
				this.workflowsStore.outgoingConnectionsByNodeName(sourceNodeName) as INodeConnections
			).main;
			if (nodeConnections) {
				const connections: IConnection[] | null = nodeConnections[sourceNodeOutputIndex];

				if (connections) {
					return connections.find(
						(connection: IConnection) =>
							connection.node === targetNodeName && connection.index === targetNodeOuputIndex,
					);
				}
			}

			return undefined;
		},
		connectTwoNodes(
			sourceNodeName: string,
			sourceNodeOutputIndex: number,
			targetNodeName: string,
			targetNodeOuputIndex: number,
			trackHistory = false,
		) {
			if (
				this.getConnection(
					sourceNodeName,
					sourceNodeOutputIndex,
					targetNodeName,
					targetNodeOuputIndex,
				)
			) {
				return;
			}

			const connectionData = [
				{
					node: sourceNodeName,
					type: 'main',
					index: sourceNodeOutputIndex,
				},
				{
					node: targetNodeName,
					type: 'main',
					index: targetNodeOuputIndex,
				},
			] as [IConnection, IConnection];

			this.__addConnection(connectionData, true);
		},
		async addNode(
			nodeTypeName: string,
			options: AddNodeOptions = {},
			showDetail = true,
			trackHistory = false,
		) {
			if (!this.editAllowedCheck()) {
				return;
			}

			const lastSelectedConnection = this.lastSelectedConnection;
			const lastSelectedNode = this.lastSelectedNode;
			const lastSelectedNodeOutputIndex = this.uiStore.lastSelectedNodeOutputIndex;

			this.historyStore.startRecordingUndo();

			const newNodeData = await this.injectNode(nodeTypeName, options, showDetail, trackHistory);
			if (!newNodeData) {
				return;
			}

			const outputIndex = lastSelectedNodeOutputIndex || 0;

			// If a node is last selected then connect between the active and its child ones
			if (lastSelectedNode) {
				await Vue.nextTick();

				if (lastSelectedConnection && lastSelectedConnection.__meta) {
					this.__deleteJSPlumbConnection(lastSelectedConnection, trackHistory);

					const targetNodeName = lastSelectedConnection.__meta.targetNodeName;
					const targetOutputIndex = lastSelectedConnection.__meta.targetOutputIndex;
					this.connectTwoNodes(
						newNodeData.name,
						0,
						targetNodeName,
						targetOutputIndex,
						trackHistory,
					);
				}

				// Connect active node to the newly created one
				this.connectTwoNodes(lastSelectedNode.name, outputIndex, newNodeData.name, 0, trackHistory);
			}
			this.historyStore.stopRecordingUndo();
		},
		initNodeView() {
			this.instance?.importDefaults({
				endpoint: {
					type: 'Dot',
					options: { radius: 5 },
				},
				paintStyle: NodeViewUtils.CONNECTOR_PAINT_STYLE_DEFAULT,
				hoverPaintStyle: NodeViewUtils.CONNECTOR_PAINT_STYLE_PRIMARY,
				connectionOverlays: NodeViewUtils.CONNECTOR_ARROW_OVERLAYS,
			});

			const insertNodeAfterSelected = (info: {
				sourceId: string;
				index: number;
				eventSource: string;
				connection?: Connection;
			}) => {
				// Get the node and set it as active that new nodes
				// which get created get automatically connected
				// to it.
				const sourceNode = this.workflowsStore.getNodeById(info.sourceId);
				if (!sourceNode) {
					return;
				}

				this.uiStore.lastSelectedNode = sourceNode.name;
				this.uiStore.lastSelectedNodeOutputIndex = info.index;
				this.newNodeInsertPosition = null;

				if (info.connection) {
					this.lastSelectedConnection = info.connection;
				}

				this.onToggleNodeCreator({ source: info.eventSource, createNodeActive: true });
			};

			this.instance?.bind(EVENT_CONNECTION_ABORT, (connection: Connection) => {
				try {
					if (this.dropPrevented) {
						this.dropPrevented = false;
						return;
					}

					if (this.pullConnActiveNodeName) {
						const sourceNode = this.workflowsStore.getNodeById(connection.parameters.nodeId);
						if (sourceNode) {
							const sourceNodeName = sourceNode.name;
							const outputIndex = connection.parameters.index;

							this.connectTwoNodes(
								sourceNodeName,
								outputIndex,
								this.pullConnActiveNodeName,
								0,
								true,
							);
							this.pullConnActiveNodeName = null;
						}
						return;
					}

					insertNodeAfterSelected({
						sourceId: connection.parameters.nodeId,
						index: connection.parameters.index,
						eventSource: 'node_connection_drop',
					});
				} catch (e) {
					console.error(e); // eslint-disable-line no-console
				}
			});

			this.instance?.bind(INTERCEPT_BEFORE_DROP, (info: BeforeDropParams) => {
				try {
					const sourceInfo = info.connection.endpoints[0].parameters;
					const targetInfo = info.dropEndpoint.parameters;

					const sourceNodeName = this.workflowsStore.getNodeById(sourceInfo.nodeId)?.name || '';
					const targetNodeName = this.workflowsStore.getNodeById(targetInfo.nodeId)?.name || '';

					// check for duplicates
					if (
						this.getConnection(sourceNodeName, sourceInfo.index, targetNodeName, targetInfo.index)
					) {
						this.dropPrevented = true;
						this.pullConnActiveNodeName = null;
						return false;
					}

					return true;
				} catch (e) {
					console.error(e); // eslint-disable-line no-console
					return true;
				}
			});

			this.instance?.bind(EVENT_CONNECTION, (info: ConnectionEstablishedParams) => {
				try {
					const sourceInfo = info.sourceEndpoint.parameters;
					const targetInfo = info.targetEndpoint.parameters;

					const sourceNodeName = this.workflowsStore.getNodeById(sourceInfo.nodeId)?.name;
					const targetNodeName = this.workflowsStore.getNodeById(targetInfo.nodeId)?.name;

					if (sourceNodeName && targetNodeName) {
						info.connection.__meta = {
							sourceNodeName,
							sourceOutputIndex: sourceInfo.index,
							targetNodeName,
							targetOutputIndex: targetInfo.index,
						};
					}

					NodeViewUtils.resetConnection(info.connection);
					NodeViewUtils.moveBackInputLabelPosition(info.targetEndpoint);

					const connectionData: [IConnection, IConnection] = [
						{
							node: sourceNodeName,
							type: sourceInfo.type,
							index: sourceInfo.index,
						},
						{
							node: targetNodeName,
							type: targetInfo.type,
							index: targetInfo.index,
						},
					];

					this.workflowsStore.addConnection({
						connection: connectionData,
						setStateDirty: true,
					});
					if (!this.suspendRecordingDetachedConnections) {
						this.historyStore.pushCommandToUndo(new AddConnectionCommand(connectionData));
					}
					if (!this.isReadOnly) {
						NodeViewUtils.addConnectionActionsOverlay(
							info.connection,
							() => {
								this.activeConnection = null;
								this.__deleteJSPlumbConnection(info.connection);
							},
							() => {
								insertNodeAfterSelected({
									sourceId: info.sourceEndpoint.parameters.nodeId,
									index: sourceInfo.index,
									connection: info.connection,
									eventSource: 'node_connection_action',
								});
							},
						);
					}
				} catch (e) {
					console.error(e); // eslint-disable-line no-console
				}
			});

			this.instance.bind(EVENT_DRAG_MOVE, () => {
				this.instance?.connections.forEach((connection) => {
					NodeViewUtils.showOrHideItemsLabel(connection);
					NodeViewUtils.showOrHideMidpointArrow(connection);

					Object.values(connection.overlays).forEach((overlay) => {
						if (!overlay.canvas) return;
						this.instance?.repaint(overlay.canvas);
					});
				});
			});
			this.instance.bind(EVENT_CONNECTION_MOUSEOVER, (connection: Connection) => {
				try {
					if (this.exitTimer !== undefined) {
						clearTimeout(this.exitTimer);
						this.exitTimer = undefined;
					}

					if (
						this.isReadOnly ||
						this.enterTimer ||
						!connection ||
						connection === this.activeConnection
					)
						return;

					NodeViewUtils.hideConnectionActions(this.activeConnection as Connection);

					this.enterTimer = setTimeout(() => {
						this.enterTimer = undefined;
						if (connection) {
							NodeViewUtils.showConnectionActions(connection);
							this.activeConnection = connection;
						}
					}, 150);
				} catch (e) {
					console.error(e); // eslint-disable-line no-console
				}
			});
			this.instance.bind(EVENT_CONNECTION_MOUSEOUT, (connection: Connection) => {
				try {
					if (this.exitTimer) return;

					if (this.enterTimer) {
						clearTimeout(this.enterTimer);
						this.enterTimer = undefined;
					}

					if (this.isReadOnly || !connection || this.activeConnection?.id !== connection.id) return;

					this.exitTimer = setTimeout(() => {
						this.exitTimer = undefined;

						if (connection && this.activeConnection === connection) {
							NodeViewUtils.hideConnectionActions(this.activeConnection);
							this.activeConnection = null;
						}
					}, 500);
				} catch (e) {
					console.error(e); // eslint-disable-line no-console
				}
			});

			this.instance?.bind(EVENT_CONNECTION_MOVED, (info: ConnectionMovedParams) => {
				try {
					// When a connection gets moved from one node to another it for some reason
					// calls the "connection" event but not the "connectionDetached" one. So we listen
					// additionally to the "connectionMoved" event and then only delete the existing connection.

					NodeViewUtils.resetInputLabelPosition(info.connection);

					const sourceInfo = info.connection.parameters;
					const targetInfo = info.originalEndpoint.parameters;

					const connectionInfo = [
						{
							node: this.workflowsStore.getNodeById(sourceInfo.nodeId)?.name || '',
							type: sourceInfo.type,
							index: sourceInfo.index,
						},
						{
							node: this.workflowsStore.getNodeById(targetInfo.nodeId)?.name || '',
							type: targetInfo.type,
							index: targetInfo.index,
						},
					] as [IConnection, IConnection];

					this.__removeConnection(connectionInfo, false);
				} catch (e) {
					console.error(e); // eslint-disable-line no-console
				}
			});
			this.instance?.bind(EVENT_ENDPOINT_MOUSEOVER, (endpoint: Endpoint, mouse) => {
				// This event seems bugged. It gets called constantly even when the mouse is not over the endpoint
				// if the endpoint has a connection attached to it. So we need to check if the mouse is actually over
				// the endpoint.
				if (!endpoint.isTarget || mouse.target !== endpoint.endpoint.canvas) return;
				this.instance.setHover(endpoint, true);
			});
			this.instance?.bind(EVENT_ENDPOINT_MOUSEOUT, (endpoint: Endpoint) => {
				if (!endpoint.isTarget) return;
				this.instance.setHover(endpoint, false);
			});
			this.instance?.bind(EVENT_CONNECTION_DETACHED, async (info: ConnectionDetachedParams) => {
				try {
					const connectionInfo: [IConnection, IConnection] | null = getConnectionInfo(info);
					NodeViewUtils.resetInputLabelPosition(info.targetEndpoint);
					info.connection.removeOverlays();
					this.__removeConnectionByConnectionInfo(info, false, false);

					if (this.pullConnActiveNodeName) {
						// establish new connection when dragging connection from one node to another
						this.historyStore.startRecordingUndo();
						const sourceNode = this.workflowsStore.getNodeById(info.connection.parameters.nodeId);
						const sourceNodeName = sourceNode.name;
						const outputIndex = info.connection.parameters.index;

						if (connectionInfo) {
							this.historyStore.pushCommandToUndo(new RemoveConnectionCommand(connectionInfo));
						}
						this.connectTwoNodes(sourceNodeName, outputIndex, this.pullConnActiveNodeName, 0, true);
						this.pullConnActiveNodeName = null;
						await this.$nextTick();
						this.historyStore.stopRecordingUndo();
					} else if (
						!this.historyStore.bulkInProgress &&
						!this.suspendRecordingDetachedConnections &&
						connectionInfo
					) {
						// Ff connection being detached by user, save this in history
						// but skip if it's detached as a side effect of bulk undo/redo or node rename process
						const removeCommand = new RemoveConnectionCommand(connectionInfo, this);
						this.historyStore.pushCommandToUndo(removeCommand);
					}
				} catch (e) {
					console.error(e); // eslint-disable-line no-console
				}
			});
			this.instance?.bind(EVENT_CONNECTION_DRAG, (connection: Connection) => {
				// The overlays are visible by default so we need to hide the midpoint arrow
				// manually
				connection.overlays['midpoint-arrow']?.setVisible(false);
				try {
					this.pullConnActiveNodeName = null;
					this.pullConnActive = true;
					this.newNodeInsertPosition = null;
					NodeViewUtils.resetConnection(connection);

					const nodes = [...document.querySelectorAll('.node-wrapper')];

					const onMouseMove = (e: MouseEvent | TouchEvent) => {
						if (!connection) {
							return;
						}

						const element = document.querySelector('.jtk-endpoint.jtk-drag-hover');
						if (element) {
							const endpoint = element.jtk.endpoint;
							NodeViewUtils.showDropConnectionState(connection, endpoint);
							return;
						}

						const inputMargin = 24;
						const intersecting = nodes.find((element: Element) => {
							const { top, left, right, bottom } = element.getBoundingClientRect();
							const [x, y] = NodeViewUtils.getMousePosition(e);
							if (top <= y && bottom >= y && left - inputMargin <= x && right >= x) {
								const nodeName = (element as HTMLElement).dataset['name'] as string;
								const node = this.workflowsStore.getNodeByName(nodeName) as INodeUi | null;
								if (node) {
									const nodeType = this.nodeTypesStore.getNodeType(node.type, node.typeVersion);
									if (nodeType && nodeType.inputs && nodeType.inputs.length === 1) {
										this.pullConnActiveNodeName = node.name;
										const endpointUUID = this.getInputEndpointUUID(nodeName, 0);
										if (endpointUUID) {
											const endpoint = this.instance?.getEndpoint(endpointUUID);

											NodeViewUtils.showDropConnectionState(connection, endpoint);

											return true;
										}
									}
								}
							}

							return false;
						});

						if (!intersecting) {
							NodeViewUtils.showPullConnectionState(connection);
							this.pullConnActiveNodeName = null;
						}
					};

					const onMouseUp = (e: MouseEvent | TouchEvent) => {
						this.pullConnActive = false;
						this.newNodeInsertPosition = this.getMousePositionWithinNodeView(e);
						NodeViewUtils.resetConnectionAfterPull(connection);
						window.removeEventListener('mousemove', onMouseMove);
						window.removeEventListener('mouseup', onMouseUp);
					};

					window.addEventListener('mousemove', onMouseMove);
					window.addEventListener('touchmove', onMouseMove);
					window.addEventListener('mouseup', onMouseUp);
					window.addEventListener('touchend', onMouseMove);
				} catch (e) {
					console.error(e); // eslint-disable-line no-console
				}
			});
			this.instance?.bind(
				[EVENT_CONNECTION_DRAG, EVENT_CONNECTION_ABORT, EVENT_CONNECTION_DETACHED],
				(connection: Connection) => {
					Object.values(this.instance?.endpointsByElement)
						.flatMap((endpoints) => Object.values(endpoints))
						.filter((endpoint) => endpoint.endpoint.type === 'N8nPlus')
						.forEach((endpoint) =>
							setTimeout(() => endpoint.instance.revalidate(endpoint.element), 0),
						);
				},
			);

			this.instance?.bind('plusEndpointClick', (endpoint: Endpoint) => {
				if (endpoint && endpoint.__meta) {
					insertNodeAfterSelected({
						sourceId: endpoint.__meta.nodeId,
						index: endpoint.__meta.index,
						eventSource: 'plus_endpoint',
					});
				}
			});
		},
		async newWorkflow(): Promise<void> {
			this.startLoading();
			await this.resetWorkspace();
			this.workflowData = await this.workflowsStore.getNewWorkflowData();
			this.workflowsStore.currentWorkflowExecutions = [];
			this.workflowsStore.activeWorkflowExecution = null;

			this.uiStore.stateIsDirty = false;
<<<<<<< HEAD
			this.canvasStore.setZoomLevel(1, [0, 0] as XYPosition);
			this.canvasStore.zoomToFit();
=======
			this.canvasStore.setZoomLevel(1, [0, 0]);
			this.tryToAddWelcomeSticky();
			this.uiStore.nodeViewInitialized = true;
			this.historyStore.reset();
			this.workflowsStore.activeWorkflowExecution = null;
			this.stopLoading();
>>>>>>> a0c5232a
		},
		async tryToAddWelcomeSticky(): Promise<void> {
			const newWorkflow = this.workflowData;
			if (window.posthog?.getFeatureFlag?.(POSTHOG_ASSUMPTION_TEST) === 'assumption-video') {
				// For novice users (onboardingFlowEnabled == true)
				// Inject welcome sticky note and zoom to fit

				if (newWorkflow?.onboardingFlowEnabled && !this.isReadOnly) {
					// Position the welcome sticky left to the added trigger node
					const position: XYPosition = [50, 250];

					await this.addNodes([
						{
							id: uuid(),
							...NodeViewUtils.WELCOME_STICKY_NODE,
							parameters: {
								// Use parameters from the template but add translated content
								...NodeViewUtils.WELCOME_STICKY_NODE.parameters,
								content: this.$locale.baseText('onboardingWorkflow.stickyContent'),
							},
							position,
						},
					]);
					setTimeout(() => {
						this.canvasStore.zoomToFit();
						this.canvasStore.canvasAddButtonPosition = [500, 350];
						this.$telemetry.track('welcome note inserted');
					}, 0);
				}
			} else {
				this.canvasStore.zoomToFit();
			}
		},
		async initView(): Promise<void> {
			if (this.$route.params.action === 'workflowSave') {
				// In case the workflow got saved we do not have to run init
				// as only the route changed but all the needed data is already loaded
				this.uiStore.stateIsDirty = false;
				return Promise.resolve();
			}
			if (this.blankRedirect) {
				this.blankRedirect = false;
			} else if (this.$route.name === VIEWS.TEMPLATE_IMPORT) {
				const templateId = this.$route.params.id;
				await this.openWorkflowTemplate(templateId);
			} else {
				const result = this.uiStore.stateIsDirty;
				if (result) {
					const confirmModal = await this.confirmModal(
						this.$locale.baseText('generic.unsavedWork.confirmMessage.message'),
						this.$locale.baseText('generic.unsavedWork.confirmMessage.headline'),
						'warning',
						this.$locale.baseText('generic.unsavedWork.confirmMessage.confirmButtonText'),
						this.$locale.baseText('generic.unsavedWork.confirmMessage.cancelButtonText'),
						true,
					);
					if (confirmModal === MODAL_CONFIRMED) {
						const saved = await this.saveCurrentWorkflow();
						if (saved) await this.settingsStore.fetchPromptsData();
					} else if (confirmModal === MODAL_CLOSE) {
						return Promise.resolve();
					}
				}
				// Load a workflow
				let workflowId = null as string | null;
				if (this.$route.params.name) {
					workflowId = this.$route.params.name;
				}
				if (workflowId !== null) {
					let workflow;
					try {
						workflow = await this.restApi().getWorkflow(workflowId);
					} catch (error) {
						this.$showError(error, this.$locale.baseText('openWorkflow.workflowNotFoundError'));

						this.$router.push({
							name: VIEWS.NEW_WORKFLOW,
						});
					}

					if (workflow) {
						this.$titleSet(workflow.name, 'IDLE');
						// Open existing workflow
						await this.openWorkflow(workflowId);
					}
				} else if (this.$route.meta?.nodeView === true) {
					// Create new workflow
					await this.newWorkflow();
				}
			}
			this.historyStore.reset();
			this.uiStore.nodeViewInitialized = true;
			document.addEventListener('keydown', this.keyDown);
			document.addEventListener('keyup', this.keyUp);
			window.addEventListener('beforeunload', (e) => {
				if (this.isDemo) {
					return;
				} else if (this.uiStore.stateIsDirty === true) {
					const confirmationMessage = this.$locale.baseText(
						'nodeView.itLooksLikeYouHaveBeenEditingSomething',
					);
					(e || window.event).returnValue = confirmationMessage; //Gecko + IE
					return confirmationMessage; //Gecko + Webkit, Safari, Chrome etc.
				} else {
					this.startLoading(this.$locale.baseText('nodeView.redirecting'));
					return;
				}
			});
		},
		getOutputEndpointUUID(nodeName: string, index: number): string | null {
			const node = this.workflowsStore.getNodeByName(nodeName);
			if (!node) {
				return null;
			}

			return NodeViewUtils.getOutputEndpointUUID(node.id, index);
		},
		getInputEndpointUUID(nodeName: string, index: number) {
			const node = this.workflowsStore.getNodeByName(nodeName);
			if (!node) {
				return null;
			}

			return NodeViewUtils.getInputEndpointUUID(node.id, index);
		},
		__addConnection(connection: [IConnection, IConnection], addVisualConnection = false) {
			if (addVisualConnection) {
				const outputUuid = this.getOutputEndpointUUID(connection[0].node, connection[0].index);
				const inputUuid = this.getInputEndpointUUID(connection[1].node, connection[1].index);
				if (!outputUuid || !inputUuid) {
					return;
				}

				const uuid: [string, string] = [outputUuid, inputUuid];
				// Create connections in DOM
				this.instance?.connect({
					uuids: uuid,
					detachable: !this.isReadOnly,
				});
			} else {
				const connectionProperties = { connection, setStateDirty: false };
				// When nodes get connected it gets saved automatically to the storage
				// so if we do not connect we have to save the connection manually
				this.workflowsStore.addConnection(connectionProperties);
			}

			setTimeout(() => {
				this.addPinDataConnections(this.workflowsStore.pinData);
			});
		},
		__removeConnection(connection: [IConnection, IConnection], removeVisualConnection = false) {
			if (removeVisualConnection) {
				const sourceNode = this.workflowsStore.getNodeByName(connection[0].node);
				const targetNode = this.workflowsStore.getNodeByName(connection[1].node);

				if (!sourceNode || !targetNode) {
					return;
				}
				const connections = this.instance?.getConnections({
					source: sourceNode.id,
					target: targetNode.id,
				});

				connections.forEach((connectionInstance: Connection) => {
					if (connectionInstance.__meta) {
						// Only delete connections from specific indexes (if it can be determined by meta)
						if (
							connectionInstance.__meta.sourceOutputIndex === connection[0].index &&
							connectionInstance.__meta.targetOutputIndex === connection[1].index
						) {
							this.__deleteJSPlumbConnection(connectionInstance);
						}
					} else {
						this.__deleteJSPlumbConnection(connectionInstance);
					}
				});
			}

			this.workflowsStore.removeConnection({ connection });
		},
		__deleteJSPlumbConnection(connection: Connection, trackHistory = false) {
			// Make sure to remove the overlay else after the second move
			// it visibly stays behind free floating without a connection.
			connection.removeOverlays();

			const sourceEndpoint = connection.endpoints?.[0];
			this.pullConnActiveNodeName = null; // prevent new connections when connectionDetached is triggered
			this.instance?.deleteConnection(connection); // on delete, triggers connectionDetached event which applies mutation to store
			if (sourceEndpoint) {
				const endpoints = this.instance?.getEndpoints(sourceEndpoint.element);
				endpoints.forEach((endpoint: Endpoint) => this.instance.repaint(endpoint.element)); // repaint both circle and plus endpoint
			}
			if (trackHistory && connection.__meta) {
				const connectionData: [IConnection, IConnection] = [
					{
						index: connection.__meta?.sourceOutputIndex,
						node: connection.__meta.sourceNodeName,
						type: 'main',
					},
					{
						index: connection.__meta?.targetOutputIndex,
						node: connection.__meta.targetNodeName,
						type: 'main',
					},
				];
				const removeCommand = new RemoveConnectionCommand(connectionData, this);
				this.historyStore.pushCommandToUndo(removeCommand);
			}
		},
		__removeConnectionByConnectionInfo(info, removeVisualConnection = false, trackHistory = false) {
			const connectionInfo: [IConnection, IConnection] | null = getConnectionInfo(info);

			if (connectionInfo) {
				if (removeVisualConnection) {
					this.__deleteJSPlumbConnection(info.connection, trackHistory);
				} else if (trackHistory) {
					this.historyStore.pushCommandToUndo(new RemoveConnectionCommand(connectionInfo));
				}
				this.workflowsStore.removeConnection({ connection: connectionInfo });
			}
		},
		async duplicateNode(nodeName: string) {
			if (!this.editAllowedCheck()) {
				return;
			}
			const node = this.workflowsStore.getNodeByName(nodeName);

			if (node) {
				const nodeTypeData = this.nodeTypesStore.getNodeType(node.type, node.typeVersion);

				if (
					nodeTypeData &&
					nodeTypeData.maxNodes !== undefined &&
					this.getNodeTypeCount(node.type) >= nodeTypeData.maxNodes
				) {
					this.showMaxNodeTypeError(nodeTypeData);
					return;
				}

				// Deep copy the data so that data on lower levels of the node-properties do
				// not share objects
				const newNodeData = deepCopy(this.getNodeDataToSave(node));
				newNodeData.id = uuid();

				// Check if node-name is unique else find one that is
				newNodeData.name = this.getUniqueNodeName({
					originalName: newNodeData.name,
					type: newNodeData.type,
				});

				newNodeData.position = NodeViewUtils.getNewNodePosition(
					this.nodes,
					[node.position[0], node.position[1] + 140],
					[0, 140],
				);

				if (newNodeData.webhookId) {
					// Make sure that the node gets a new unique webhook-ID
					newNodeData.webhookId = uuid();
				}

				if (
					newNodeData.credentials &&
					this.settingsStore.isEnterpriseFeatureEnabled(EnterpriseEditionFeature.Sharing)
				) {
					const usedCredentials = this.workflowsStore.usedCredentials;
					newNodeData.credentials = Object.fromEntries(
						Object.entries(newNodeData.credentials).filter(([_, credential]) => {
							return (
								credential.id &&
								(!usedCredentials[credential.id] ||
									usedCredentials[credential.id]?.currentUserHasAccess)
							);
						}),
					);
				}

				await this.addNodes([newNodeData], [], true);

				const pinData = this.workflowsStore.pinDataByNodeName(nodeName);
				if (pinData) {
					this.workflowsStore.pinData({
						node: newNodeData,
						data: pinData,
					});
				}

				this.uiStore.stateIsDirty = true;

				// Automatically deselect all nodes and select the current one and also active
				// current node
				this.deselectAllNodes();
				setTimeout(() => {
					this.nodeSelectedByName(newNodeData.name, false);
				});

				this.$telemetry.track('User duplicated node', {
					node_type: node.type,
					workflow_id: this.workflowsStore.workflowId,
				});
			}
		},
		getJSPlumbConnection(
			sourceNodeName: string,
			sourceOutputIndex: number,
			targetNodeName: string,
			targetInputIndex: number,
		): Connection | undefined {
			const sourceNode = this.workflowsStore.getNodeByName(sourceNodeName);
			const targetNode = this.workflowsStore.getNodeByName(targetNodeName);
			if (!sourceNode || !targetNode) {
				return;
			}

			const sourceId = sourceNode.id;
			const targetId = targetNode.id;

			const sourceEndpoint = NodeViewUtils.getOutputEndpointUUID(sourceId, sourceOutputIndex);
			const targetEndpoint = NodeViewUtils.getInputEndpointUUID(targetId, targetInputIndex);

			// @ts-ignore
			const connections = this.instance?.getConnections({
				source: sourceId,
				target: targetId,
			}) as Connection[];

			return connections.find((connection: Connection) => {
				const uuids = connection.getUuids();
				return uuids[0] === sourceEndpoint && uuids[1] === targetEndpoint;
			});
		},
		getJSPlumbEndpoints(nodeName: string): Endpoint[] {
			const node = this.workflowsStore.getNodeByName(nodeName);
			const nodeEls: Element = (this.$refs[`node-${node?.id}`] as ComponentInstance[])[0]
				.$el as Element;

			const endpoints = this.instance?.getEndpoints(nodeEls);

			return endpoints as Endpoint[];
		},
		getPlusEndpoint(nodeName: string, outputIndex: number): Endpoint | undefined {
			const endpoints = this.getJSPlumbEndpoints(nodeName);
			return endpoints.find(
				(endpoint: Endpoint) =>
					// @ts-ignore
					endpoint.endpoint.type === 'N8nPlus' && endpoint?.__meta?.index === outputIndex,
			);
		},
		getIncomingOutgoingConnections(nodeName: string): {
			incoming: Connection[];
			outgoing: Connection[];
		} {
			const node = this.workflowsStore.getNodeByName(nodeName);

			if (node) {
				// @ts-ignore
				const outgoing = this.instance?.getConnections({
					source: node.id,
				});

				// @ts-ignore
				const incoming = this.instance?.getConnections({
					target: node.id,
				}) as Connection[];

				return {
					incoming,
					outgoing,
				};
			}
			return { incoming: [], outgoing: [] };
		},
		onNodeMoved(node: INodeUi) {
			const { incoming, outgoing } = this.getIncomingOutgoingConnections(node.name);

			[...incoming, ...outgoing].forEach((connection: Connection) => {
				NodeViewUtils.showOrHideMidpointArrow(connection);
				NodeViewUtils.showOrHideItemsLabel(connection);
			});
		},
		onNodeRun({
			name,
			data,
			waiting,
		}: {
			name: string;
			data: ITaskData[] | null;
			waiting: boolean;
		}) {
			const pinData = this.workflowsStore.getPinData;

			if (pinData && pinData[name]) return;

			const sourceNodeName = name;
			const sourceNode = this.workflowsStore.getNodeByName(sourceNodeName);
			const sourceId = sourceNode !== null ? sourceNode.id : '';

			if (data === null || data.length === 0 || waiting) {
				const outgoing = this.instance?.getConnections({
					source: sourceId,
				}) as Connection[];

				outgoing.forEach((connection: Connection) => {
					NodeViewUtils.resetConnection(connection);
				});
				const endpoints = this.getJSPlumbEndpoints(sourceNodeName);
				endpoints.forEach((endpoint: Endpoint) => {
					if (endpoint.endpoint.type === 'N8nPlus') {
						(endpoint.endpoint as N8nPlusEndpoint).clearSuccessOutput();
					}
				});

				return;
			}

			const nodeConnections =
				this.workflowsStore.outgoingConnectionsByNodeName(sourceNodeName).main;
			const outputMap = NodeViewUtils.getOutputSummary(data, nodeConnections || []);

			Object.keys(outputMap).forEach((sourceOutputIndex: string) => {
				Object.keys(outputMap[sourceOutputIndex]).forEach((targetNodeName: string) => {
					Object.keys(outputMap[sourceOutputIndex][targetNodeName]).forEach(
						(targetInputIndex: string) => {
							if (targetNodeName) {
								const connection = this.getJSPlumbConnection(
									sourceNodeName,
									parseInt(sourceOutputIndex, 10),
									targetNodeName,
									parseInt(targetInputIndex, 10),
								);

								if (connection) {
									const output = outputMap[sourceOutputIndex][targetNodeName][targetInputIndex];

									if (!output || !output.total) {
										NodeViewUtils.resetConnection(connection);
									} else {
										NodeViewUtils.addConnectionOutputSuccess(connection, output);
									}
								}
							}

							const endpoint = this.getPlusEndpoint(
								sourceNodeName,
								parseInt(sourceOutputIndex, 10),
							);
							if (endpoint && endpoint.endpoint) {
								const output = outputMap[sourceOutputIndex][NODE_OUTPUT_DEFAULT_KEY][0];

								if (output && output.total > 0) {
									(endpoint.endpoint as N8nPlusEndpoint).setSuccessOutput(
										NodeViewUtils.getRunItemsLabel(output),
									);
								} else {
									(endpoint.endpoint as N8nPlusEndpoint).clearSuccessOutput();
								}
							}
						},
					);
				});
			});
		},
		removeNode(nodeName: string, trackHistory = false, trackBulk = true) {
			if (!this.editAllowedCheck()) {
				return;
			}

			const node = this.workflowsStore.getNodeByName(nodeName);
			if (!node) {
				return;
			}

			if (trackHistory && trackBulk) {
				this.historyStore.startRecordingUndo();
			}

			// "requiredNodeTypes" are also defined in cli/commands/run.ts
			const requiredNodeTypes: string[] = [];

			if (requiredNodeTypes.includes(node.type)) {
				// The node is of the required type so check first
				// if any node of that type would be left when the
				// current one would get deleted.
				let deleteAllowed = false;
				for (const checkNode of this.nodes) {
					if (checkNode.name === node.name) {
						continue;
					}
					if (requiredNodeTypes.includes(checkNode.type)) {
						deleteAllowed = true;
						break;
					}
				}

				if (!deleteAllowed) {
					return;
				}
			}

			if (node.type === STICKY_NODE_TYPE) {
				this.$telemetry.track('User deleted workflow note', {
					workflow_id: this.workflowsStore.workflowId,
					is_welcome_note: node.name === QUICKSTART_NOTE_NAME,
				});
			} else {
				this.$externalHooks().run('node.deleteNode', { node });
				this.$telemetry.track('User deleted node', {
					node_type: node.type,
					workflow_id: this.workflowsStore.workflowId,
				});
			}

			let waitForNewConnection = false;
			// connect nodes before/after deleted node
			const nodeType = this.nodeTypesStore.getNodeType(node.type, node.typeVersion);
			if (nodeType && nodeType.outputs.length === 1 && nodeType.inputs.length === 1) {
				const { incoming, outgoing } = this.getIncomingOutgoingConnections(node.name);
				if (incoming.length === 1 && outgoing.length === 1) {
					const conn1 = incoming[0];
					const conn2 = outgoing[0];
					if (conn1.__meta && conn2.__meta) {
						waitForNewConnection = true;
						const sourceNodeName = conn1.__meta.sourceNodeName;
						const sourceNodeOutputIndex = conn1.__meta.sourceOutputIndex;
						const targetNodeName = conn2.__meta.targetNodeName;
						const targetNodeOuputIndex = conn2.__meta.targetOutputIndex;

						setTimeout(() => {
							this.connectTwoNodes(
								sourceNodeName,
								sourceNodeOutputIndex,
								targetNodeName,
								targetNodeOuputIndex,
								trackHistory,
							);

							if (waitForNewConnection) {
								this.instance?.setSuspendDrawing(false, true);
								waitForNewConnection = false;
							}
						}, 100); // just to make it clear to users that this is a new connection
					}
				}
			}

			setTimeout(() => {
				// Suspend drawing
				this.instance?.setSuspendDrawing(true);
				this.instance?.endpointsByElement[node.id]
					.flat()
					.forEach((endpoint) => this.instance?.deleteEndpoint(endpoint));

				// Remove the connections in data
				this.workflowsStore.removeAllNodeConnection(node);
				this.workflowsStore.removeNode(node);
				this.workflowsStore.clearNodeExecutionData(node.name);

				if (!waitForNewConnection) {
					// Now it can draw again
					this.instance?.setSuspendDrawing(false, true);
				}

				// Remove node from selected index if found in it
				this.uiStore.removeNodeFromSelection(node);
				if (trackHistory) {
					this.historyStore.pushCommandToUndo(new RemoveNodeCommand(node));
				}
			}, 0); // allow other events to finish like drag stop
			if (trackHistory && trackBulk) {
				const recordingTimeout = waitForNewConnection ? 100 : 0;
				setTimeout(() => {
					this.historyStore.stopRecordingUndo();
				}, recordingTimeout);
			}
		},
		valueChanged(parameterData: IUpdateInformation) {
			if (parameterData.name === 'name' && parameterData.oldValue) {
				// The name changed so we have to take care that
				// the connections get changed.
				this.renameNode(parameterData.oldValue as string, parameterData.value as string);
			}
		},
		async renameNodePrompt(currentName: string) {
			try {
				const promptResponsePromise = this.$prompt(
					this.$locale.baseText('nodeView.prompt.newName') + ':',
					this.$locale.baseText('nodeView.prompt.renameNode') + `: ${currentName}`,
					{
						customClass: 'rename-prompt',
						confirmButtonText: this.$locale.baseText('nodeView.prompt.rename'),
						cancelButtonText: this.$locale.baseText('nodeView.prompt.cancel'),
						inputErrorMessage: this.$locale.baseText('nodeView.prompt.invalidName'),
						inputValue: currentName,
					},
				);

				// Wait till it had time to display
				await Vue.nextTick();

				// Get the input and select the text in it
				const nameInput = document.querySelector('.rename-prompt .el-input__inner') as
					| HTMLInputElement
					| undefined;
				if (nameInput) {
					nameInput.focus();
					nameInput.select();
				}

				const promptResponse = (await promptResponsePromise) as MessageBoxInputData;

				this.renameNode(currentName, promptResponse.value, true);
			} catch (e) {}
		},
		async renameNode(currentName: string, newName: string, trackHistory = false) {
			if (currentName === newName) {
				return;
			}

			this.suspendRecordingDetachedConnections = true;
			if (trackHistory) {
				this.historyStore.startRecordingUndo();
			}

			const activeNodeName = this.activeNode && this.activeNode.name;
			const isActive = activeNodeName === currentName;
			if (isActive) {
				this.renamingActive = true;
			}

			// Check if node-name is unique else find one that is
			newName = this.getUniqueNodeName({
				originalName: newName,
			});

			// Rename the node and update the connections
			const workflow = this.getCurrentWorkflow(true);
			workflow.renameNode(currentName, newName);

			if (trackHistory) {
				this.historyStore.pushCommandToUndo(new RenameNodeCommand(currentName, newName));
			}

			// Update also last selected node and execution data
			this.workflowsStore.renameNodeSelectedAndExecution({ old: currentName, new: newName });

			// Reset all nodes and connections to load the new ones
			this.deleteEveryEndpoint();

			this.workflowsStore.removeAllConnections({ setStateDirty: false });
			this.workflowsStore.removeAllNodes({ removePinData: false, setStateDirty: true });

			// Wait a tick that the old nodes had time to get removed
			await Vue.nextTick();

			// Add the new updated nodes
			await this.addNodes(Object.values(workflow.nodes), workflow.connectionsBySourceNode, false);

			// Make sure that the node is selected again
			this.deselectAllNodes();
			this.nodeSelectedByName(newName);

			if (isActive) {
				this.ndvStore.activeNodeName = newName;
				this.renamingActive = false;
			}

			if (trackHistory) {
				this.historyStore.stopRecordingUndo();
			}
			this.suspendRecordingDetachedConnections = false;
		},
		deleteEveryEndpoint() {
			// Check as it does not exist on first load
			if (this.instance) {
				this.instance?.reset();
				Object.values(this.instance?.endpointsByElement)
					.flatMap((endpoint) => endpoint)
					.forEach((endpoint) => endpoint.destroy());

				this.instance.deleteEveryConnection({ fireEvent: true });
			}
		},
		matchCredentials(node: INodeUi) {
			if (!node.credentials) {
				return;
			}
			Object.entries(node.credentials).forEach(
				([nodeCredentialType, nodeCredentials]: [string, INodeCredentialsDetails]) => {
					const credentialOptions = this.credentialsStore.getCredentialsByType(nodeCredentialType);

					// Check if workflows applies old credentials style
					if (typeof nodeCredentials === 'string') {
						nodeCredentials = {
							id: null,
							name: nodeCredentials,
						};
						this.credentialsUpdated = true;
					}

					if (nodeCredentials.id) {
						// Check whether the id is matching with a credential
						const credentialsId = nodeCredentials.id.toString(); // due to a fixed bug in the migration UpdateWorkflowCredentials (just sqlite) we have to cast to string and check later if it has been a number
						const credentialsForId = credentialOptions.find(
							(optionData: ICredentialsResponse) => optionData.id === credentialsId,
						);
						if (credentialsForId) {
							if (
								credentialsForId.name !== nodeCredentials.name ||
								typeof nodeCredentials.id === 'number'
							) {
								node.credentials![nodeCredentialType] = {
									id: credentialsForId.id,
									name: credentialsForId.name,
								};
								this.credentialsUpdated = true;
							}
							return;
						}
					}

					// No match for id found or old credentials type used
					node.credentials![nodeCredentialType] = nodeCredentials;

					// check if only one option with the name would exist
					const credentialsForName = credentialOptions.filter(
						(optionData: ICredentialsResponse) => optionData.name === nodeCredentials.name,
					);

					// only one option exists for the name, take it
					if (credentialsForName.length === 1) {
						node.credentials![nodeCredentialType].id = credentialsForName[0].id;
						this.credentialsUpdated = true;
					}
				},
			);
		},
		async addNodes(nodes: INodeUi[], connections?: IConnections, trackHistory = false) {
			if (!nodes || !nodes.length) {
				return;
			}

			// Before proceeding we must check if all nodes contain the `properties` attribute.
			// Nodes are loaded without this information so we must make sure that all nodes
			// // being added have this information.
			// await this.loadNodesProperties(nodes.map(node => ({ name: node.type, version: node.typeVersion })));

			// Add the node to the node-list
			let nodeType: INodeTypeDescription | null;
			let foundNodeIssues: INodeIssues | null;
			nodes.forEach((node) => {
				if (!node.id) {
					node.id = uuid();
				}

				nodeType = this.nodeTypesStore.getNodeType(node.type, node.typeVersion);

				// Make sure that some properties always exist
				if (!node.hasOwnProperty('disabled')) {
					node.disabled = false;
				}

				if (!node.hasOwnProperty('parameters')) {
					node.parameters = {};
				}

				// Load the defaul parameter values because only values which differ
				// from the defaults get saved
				if (nodeType !== null) {
					let nodeParameters = null;
					try {
						nodeParameters = NodeHelpers.getNodeParameters(
							nodeType.properties,
							node.parameters,
							true,
							false,
							node,
						);
					} catch (e) {
						console.error(
							this.$locale.baseText('nodeView.thereWasAProblemLoadingTheNodeParametersOfNode') +
								`: "${node.name}"`,
						); // eslint-disable-line no-console
						console.error(e); // eslint-disable-line no-console
					}
					node.parameters = nodeParameters !== null ? nodeParameters : {};

					// if it's a webhook and the path is empty set the UUID as the default path
					if (node.type === WEBHOOK_NODE_TYPE && node.parameters.path === '') {
						node.parameters.path = node.webhookId as string;
					}
				}

				// check and match credentials, apply new format if old is used
				this.matchCredentials(node);

				foundNodeIssues = this.getNodeIssues(nodeType, node);

				if (foundNodeIssues !== null) {
					node.issues = foundNodeIssues;
				}

				this.workflowsStore.addNode(node);
				if (trackHistory) {
					this.historyStore.pushCommandToUndo(new AddNodeCommand(node));
				}
			});

			// Wait for the node to be rendered
			await Vue.nextTick();

			// Suspend drawing
			this.instance?.setSuspendDrawing(true);

			// Load the connections
			if (connections !== undefined) {
				let connectionData;
				for (const sourceNode of Object.keys(connections)) {
					for (const type of Object.keys(connections[sourceNode])) {
						for (
							let sourceIndex = 0;
							sourceIndex < connections[sourceNode][type].length;
							sourceIndex++
						) {
							const outwardConnections = connections[sourceNode][type][sourceIndex];
							if (!outwardConnections) {
								continue;
							}
							outwardConnections.forEach((targetData) => {
								connectionData = [
									{
										node: sourceNode,
										type,
										index: sourceIndex,
									},
									{
										node: targetData.node,
										type: targetData.type,
										index: targetData.index,
									},
								] as [IConnection, IConnection];

								this.__addConnection(connectionData, true);
							});
						}
					}

					const plumbNode = this.instance?.getEndpoint;
				}
			}

			// Now it can draw again
			this.instance?.setSuspendDrawing(false, true);
		},
		async addNodesToWorkflow(data: IWorkflowDataUpdate): Promise<IWorkflowDataUpdate> {
			// Because nodes with the same name maybe already exist, it could
			// be needed that they have to be renamed. Also could it be possible
			// that nodes are not allowd to be created because they have a create
			// limit set. So we would then link the new nodes with the already existing ones.
			// In this object all that nodes get saved in the format:
			//   old-name -> new-name
			const nodeNameTable: {
				[key: string]: string;
			} = {};
			const newNodeNames: string[] = [];

			if (!data.nodes) {
				// No nodes to add
				throw new Error(this.$locale.baseText('nodeView.noNodesGivenToAdd'));
			}

			// Get how many of the nodes of the types which have
			// a max limit set already exist
			const nodeTypesCount = this.getNodeTypesMaxCount();

			let oldName: string;
			let newName: string;
			const createNodes: INode[] = [];

			await this.loadNodesProperties(
				data.nodes.map((node) => ({ name: node.type, version: node.typeVersion })),
			);

			data.nodes.forEach((node) => {
				if (nodeTypesCount[node.type] !== undefined) {
					if (nodeTypesCount[node.type].exist >= nodeTypesCount[node.type].max) {
						// Node is not allowed to be created so
						// do not add it to the create list but
						// add the name of the existing node
						// that this one gets linked up instead.
						nodeNameTable[node.name] = nodeTypesCount[node.type].nodeNames[0];
						return;
					} else {
						// Node can be created but increment the
						// counter in case multiple ones are
						// supposed to be created
						nodeTypesCount[node.type].exist += 1;
					}
				}

				oldName = node.name;
				newName = this.getUniqueNodeName({
					originalName: node.name,
					additionalUsedNames: newNodeNames,
					type: node.type,
				});

				newNodeNames.push(newName);
				nodeNameTable[oldName] = newName;

				createNodes.push(node);
			});

			// Get only the connections of the nodes that get created
			const newConnections: IConnections = {};
			const currentConnections = data.connections!;
			const createNodeNames = createNodes.map((node) => node.name);
			let sourceNode, type, sourceIndex, connectionIndex, connectionData;
			for (sourceNode of Object.keys(currentConnections)) {
				if (!createNodeNames.includes(sourceNode)) {
					// Node does not get created so skip output connections
					continue;
				}

				const connection: INodeConnections = {};

				for (type of Object.keys(currentConnections[sourceNode])) {
					connection[type] = [];
					for (
						sourceIndex = 0;
						sourceIndex < currentConnections[sourceNode][type].length;
						sourceIndex++
					) {
						const nodeSourceConnections = [];
						if (currentConnections[sourceNode][type][sourceIndex]) {
							for (
								connectionIndex = 0;
								connectionIndex < currentConnections[sourceNode][type][sourceIndex].length;
								connectionIndex++
							) {
								connectionData = currentConnections[sourceNode][type][sourceIndex][connectionIndex];
								if (!createNodeNames.includes(connectionData.node)) {
									// Node does not get created so skip input connection
									continue;
								}

								nodeSourceConnections.push(connectionData);
								// Add connection
							}
						}
						connection[type].push(nodeSourceConnections);
					}
				}

				newConnections[sourceNode] = connection;
			}

			// Create a workflow with the new nodes and connections that we can use
			// the rename method
			const tempWorkflow: Workflow = this.getWorkflow(createNodes, newConnections);

			// Rename all the nodes of which the name changed
			for (oldName in nodeNameTable) {
				if (oldName === nodeNameTable[oldName]) {
					// Name did not change so skip
					continue;
				}
				tempWorkflow.renameNode(oldName, nodeNameTable[oldName]);
			}

			// Add the nodes with the changed node names, expressions and connections
			this.historyStore.startRecordingUndo();
			await this.addNodes(
				Object.values(tempWorkflow.nodes),
				tempWorkflow.connectionsBySourceNode,
				true,
			);

			this.historyStore.stopRecordingUndo();

			this.uiStore.stateIsDirty = true;

			return {
				nodes: Object.values(tempWorkflow.nodes),
				connections: tempWorkflow.connectionsBySourceNode,
			};
		},
		getSelectedNodesToSave(): Promise<IWorkflowData> {
			const data: IWorkflowData = {
				nodes: [],
				connections: {},
			};

			// Get data of all the selected noes
			let nodeData;
			const exportNodeNames: string[] = [];

			for (const node of this.uiStore.getSelectedNodes) {
				try {
					nodeData = this.getNodeDataToSave(node);
					exportNodeNames.push(node.name);
				} catch (e) {
					return Promise.reject(e);
				}

				data.nodes.push(nodeData);
			}

			// Get only connections of exported nodes and ignore all other ones
			let connectionToKeep,
				connections: INodeConnections,
				type: string,
				connectionIndex: number,
				sourceIndex: number,
				connectionData: IConnection,
				typeConnections: INodeConnections;

			data.nodes.forEach((node) => {
				connections = this.workflowsStore.outgoingConnectionsByNodeName(node.name);
				if (Object.keys(connections).length === 0) {
					return;
				}

				// Keep only the connection to node which get also exported
				typeConnections = {};
				for (type of Object.keys(connections)) {
					for (sourceIndex = 0; sourceIndex < connections[type].length; sourceIndex++) {
						connectionToKeep = [];
						for (
							connectionIndex = 0;
							connectionIndex < connections[type][sourceIndex].length;
							connectionIndex++
						) {
							connectionData = connections[type][sourceIndex][connectionIndex];
							if (exportNodeNames.indexOf(connectionData.node) !== -1) {
								connectionToKeep.push(connectionData);
							}
						}

						if (connectionToKeep.length) {
							if (!typeConnections.hasOwnProperty(type)) {
								typeConnections[type] = [];
							}
							typeConnections[type][sourceIndex] = connectionToKeep;
						}
					}
				}

				if (Object.keys(typeConnections).length) {
					data.connections[node.name] = typeConnections;
				}
			});

			return Promise.resolve(data);
		},
		resetWorkspace() {
			this.workflowsStore.resetWorkflow();

			this.onToggleNodeCreator({ createNodeActive: false });
			this.nodeCreatorStore.setShowScrim(false);

			// Reset nodes
			this.deleteEveryEndpoint();

			if (this.executionWaitingForWebhook) {
				// Make sure that if there is a waiting test-webhook that
				// it gets removed
				this.restApi()
					.removeTestWebhook(this.workflowsStore.workflowId)
					.catch(() => {
						// Ignore all errors
					});
			}

			this.workflowsStore.removeAllConnections({ setStateDirty: false });
			this.workflowsStore.removeAllNodes({ setStateDirty: false, removePinData: true });

			// Reset workflow execution data
			this.workflowsStore.setWorkflowExecutionData(null);
			this.workflowsStore.resetAllNodesIssues();

			this.workflowsStore.setActive(false);
			this.workflowsStore.setWorkflowId(PLACEHOLDER_EMPTY_WORKFLOW_ID);
			this.workflowsStore.setWorkflowName({ newName: '', setStateDirty: false });
			this.workflowsStore.setWorkflowSettings({});
			this.workflowsStore.setWorkflowTagIds([]);

			this.workflowsStore.activeExecutionId = null;
			this.workflowsStore.executingNode = null;
			this.workflowsStore.executionWaitingForWebhook = false;
			this.uiStore.removeActiveAction('workflowRunning');

			this.uiStore.resetSelectedNodes();
			this.uiStore.nodeViewOffsetPosition = [0, 0];

			this.credentialsUpdated = false;
			return Promise.resolve();
		},
		async loadActiveWorkflows(): Promise<void> {
			const activeWorkflows = await this.restApi().getActiveWorkflows();
			this.workflowsStore.activeWorkflows = activeWorkflows;
		},
		async loadNodeTypes(): Promise<void> {
			await this.nodeTypesStore.getNodeTypes();
		},
		async loadCredentialTypes(): Promise<void> {
			await this.credentialsStore.fetchCredentialTypes(true);
		},
		async loadCredentials(): Promise<void> {
			await this.credentialsStore.fetchAllCredentials();
		},
		async loadNodesProperties(nodeInfos: INodeTypeNameVersion[]): Promise<void> {
			const allNodes: INodeTypeDescription[] = this.nodeTypesStore.allNodeTypes;

			const nodesToBeFetched: INodeTypeNameVersion[] = [];
			allNodes.forEach((node) => {
				const nodeVersions = Array.isArray(node.version) ? node.version : [node.version];
				if (
					!!nodeInfos.find((n) => n.name === node.name && nodeVersions.includes(n.version)) &&
					!node.hasOwnProperty('properties')
				) {
					nodesToBeFetched.push({
						name: node.name,
						version: Array.isArray(node.version) ? node.version.slice(-1)[0] : node.version,
					});
				}
			});

			if (nodesToBeFetched.length > 0) {
				// Only call API if node information is actually missing
				this.startLoading();
				await this.nodeTypesStore.getNodesInformation(nodesToBeFetched);
				this.stopLoading();
			}
		},
		async onPostMessageReceived(message: MessageEvent) {
			try {
				const json = JSON.parse(message.data);
				if (json && json.command === 'openWorkflow') {
					try {
						await this.importWorkflowExact(json);
						this.isExecutionPreview = false;
					} catch (e) {
						if (window.top) {
							window.top.postMessage(
								JSON.stringify({
									command: 'error',
									message: this.$locale.baseText('openWorkflow.workflowImportError'),
								}),
								'*',
							);
						}
						this.$showMessage({
							title: this.$locale.baseText('openWorkflow.workflowImportError'),
							message: (e as Error).message,
							type: 'error',
						});
					}
				} else if (json && json.command === 'openExecution') {
					try {
						// If this NodeView is used in preview mode (in iframe) it will not have access to the main app store
						// so everything it needs has to be sent using post messages and passed down to child components
						this.isProductionExecutionPreview = json.executionMode !== 'manual';

						await this.openExecution(json.executionId);
						this.isExecutionPreview = true;
					} catch (e) {
						if (window.top) {
							window.top.postMessage(
								JSON.stringify({
									command: 'error',
									message: this.$locale.baseText('nodeView.showError.openExecution.title'),
								}),
								'*',
							);
						}
						this.$showMessage({
							title: this.$locale.baseText('nodeView.showError.openExecution.title'),
							message: (e as Error).message,
							type: 'error',
						});
					}
				}
			} catch (e) {}
		},
		async onImportWorkflowDataEvent(data: IDataObject) {
			await this.importWorkflowData(data.data as IWorkflowDataUpdate, 'file');
		},
		async onImportWorkflowUrlEvent(data: IDataObject) {
			const workflowData = await this.getWorkflowDataFromUrl(data.url as string);
			if (workflowData !== undefined) {
				await this.importWorkflowData(workflowData, 'url');
			}
		},
		addPinDataConnections(pinData: IPinData) {
			Object.keys(pinData).forEach((nodeName) => {
				const node = this.workflowsStore.getNodeByName(nodeName);
				if (!node) {
					return;
				}

				// @ts-ignore
				const connections = this.instance?.getConnections({
					source: node.id,
				}) as Connection[];

				connections.forEach((connection) => {
					NodeViewUtils.addConnectionOutputSuccess(connection, {
						total: pinData[nodeName].length,
						iterations: 0,
					});
				});
			});
		},
		removePinDataConnections(pinData: IPinData) {
			Object.keys(pinData).forEach((nodeName) => {
				const node = this.workflowsStore.getNodeByName(nodeName);
				if (!node) {
					return;
				}

				// @ts-ignore
				const connections = this.instance?.getConnections({
					source: node.id,
				}) as Connection[];

				connections.forEach(NodeViewUtils.resetConnection);
			});
		},
		onToggleNodeCreator({
			source,
			createNodeActive,
		}: {
			source?: string;
			createNodeActive: boolean;
		}) {
			if (createNodeActive === this.createNodeActive) return;

			// Default to the trigger tab in node creator if there's no trigger node yet
			if (!this.containsTrigger) this.nodeCreatorStore.setSelectedType(TRIGGER_NODE_FILTER);

			this.createNodeActive = createNodeActive;

			const mode =
				this.nodeCreatorStore.selectedType === TRIGGER_NODE_FILTER ? 'trigger' : 'default';
			this.$externalHooks().run('nodeView.createNodeActiveChanged', {
				source,
				mode,
				createNodeActive,
			});
			this.$telemetry.trackNodesPanel('nodeView.createNodeActiveChanged', {
				source,
				mode,
				createNodeActive,
				workflow_id: this.workflowsStore.workflowId,
			});
		},
		onAddNode(
			nodeTypes: Array<{ nodeTypeName: string; position: XYPosition }>,
			dragAndDrop: boolean,
		) {
			nodeTypes.forEach(({ nodeTypeName, position }, index) => {
				this.addNode(
					nodeTypeName,
					{ position, dragAndDrop },
					nodeTypes.length === 1 || index > 0,
					true,
				);
				if (index === 0) return;
				// If there's more than one node, we want to connect them
				// this has to be done in mutation subscriber to make sure both nodes already
				// exist
				const actionWatcher = this.workflowsStore.$onAction(({ name, after, args }) => {
					if (name === 'addNode' && args[0].type === nodeTypeName) {
						after(() => {
							const lastAddedNode = this.nodes[this.nodes.length - 1];
							const previouslyAddedNode = this.nodes[this.nodes.length - 2];

							this.$nextTick(() =>
								this.connectTwoNodes(previouslyAddedNode.name, 0, lastAddedNode.name, 0),
							);

							// Position the added node to the right side of the previsouly added one
							lastAddedNode.position = [
								previouslyAddedNode.position[0] + NodeViewUtils.NODE_SIZE * 2,
								previouslyAddedNode.position[1],
							];
							actionWatcher();
						});
					}
				});
			});
		},
		async saveCurrentWorkflowExternal(callback: () => void) {
			await this.saveCurrentWorkflow();
			callback?.();
		},
		setSuspendRecordingDetachedConnections(suspend: boolean) {
			this.suspendRecordingDetachedConnections = suspend;
		},
		onMoveNode({ nodeName, position }: { nodeName: string; position: XYPosition }): void {
			this.workflowsStore.updateNodeProperties({ name: nodeName, properties: { position } });
			const node = this.workflowsStore.getNodeByName(nodeName);
			setTimeout(() => {
				if (node) {
					this.instance?.repaintEverything();
					this.onNodeMoved(node);
				}
			}, 0);
		},
		onRevertAddNode({ node }: { node: INodeUi }): void {
			this.removeNode(node.name, false);
		},
		async onRevertRemoveNode({ node }: { node: INodeUi }): Promise<void> {
			const prevNode = this.workflowsStore.workflow.nodes.find((n) => n.id === node.id);
			if (prevNode) {
				return;
			}
			// For some reason, returning node to canvas with old id
			// makes it's endpoint to render at wrong position
			node.id = uuid();
			await this.addNodes([node]);
		},
		onRevertAddConnection({ connection }: { connection: [IConnection, IConnection] }) {
			this.suspendRecordingDetachedConnections = true;
			this.__removeConnection(connection, true);
			this.suspendRecordingDetachedConnections = false;
		},
		async onRevertRemoveConnection({ connection }: { connection: [IConnection, IConnection] }) {
			this.suspendRecordingDetachedConnections = true;
			this.__addConnection(connection, true);
			this.suspendRecordingDetachedConnections = false;
		},
		async onRevertNameChange({ currentName, newName }: { currentName: string; newName: string }) {
			await this.renameNode(newName, currentName);
		},
		onRevertEnableToggle({ nodeName, isDisabled }: { nodeName: string; isDisabled: boolean }) {
			const node = this.workflowsStore.getNodeByName(nodeName);
			if (node) {
				this.disableNodes([node]);
			}
		},
	},
	async mounted() {
		this.resetWorkspace();
		this.canvasStore.initInstance(this.$refs.nodeView as HTMLElement);
		this.$titleReset();
		window.addEventListener('message', this.onPostMessageReceived);

		this.startLoading();
		const loadPromises = [
			this.loadActiveWorkflows(),
			this.loadCredentials(),
			this.loadCredentialTypes(),
		];

		if (this.nodeTypesStore.allNodeTypes.length === 0) {
			loadPromises.push(this.loadNodeTypes());
		}

		try {
			await Promise.all(loadPromises);
		} catch (error) {
			this.$showError(
				error,
				this.$locale.baseText('nodeView.showError.mounted1.title'),
				this.$locale.baseText('nodeView.showError.mounted1.message') + ':',
			);
			return;
		}
		ready(async () => {
			try {
				try {
					this.initNodeView();
				} catch {} // This will break if mounted after jsplumb has been initiated from executions preview, so continue if it breaks
				await this.initView();
				if (window.top) {
					window.top.postMessage(
						JSON.stringify({ command: 'n8nReady', version: this.rootStore.versionCli }),
						'*',
					);
				}
			} catch (error) {
				this.$showError(
					error,
					this.$locale.baseText('nodeView.showError.mounted2.title'),
					this.$locale.baseText('nodeView.showError.mounted2.message') + ':',
				);
			}
			this.stopLoading();

			setTimeout(() => {
				this.usersStore.showPersonalizationSurvey();
				this.checkForNewVersions();
				this.addPinDataConnections(this.workflowsStore.getPinData || ({} as IPinData));
			}, 0);
		});

		// TODO: This currently breaks since front-end hooks are still not updated to work with pinia store
		this.$externalHooks()
			.run('nodeView.mount')
			.catch((e) => {});

		if (
			this.currentUser?.personalizationAnswers !== null &&
			this.settingsStore.onboardingCallPromptEnabled &&
			this.currentUser &&
			getAccountAge(this.currentUser) <= ONBOARDING_PROMPT_TIMEBOX
		) {
			const onboardingResponse = await this.uiStore.getNextOnboardingPrompt();
			const promptTimeout =
				onboardingResponse.toast_sequence_number === 1 ? FIRST_ONBOARDING_PROMPT_TIMEOUT : 1000;

			if (onboardingResponse.title && onboardingResponse.description) {
				setTimeout(async () => {
					this.$showToast({
						type: 'info',
						title: onboardingResponse.title,
						message: onboardingResponse.description,
						duration: 0,
						customClass: 'clickable',
						closeOnClick: true,
						onClick: () => {
							this.$telemetry.track('user clicked onboarding toast', {
								seq_num: onboardingResponse.toast_sequence_number,
								title: onboardingResponse.title,
								description: onboardingResponse.description,
							});
							this.uiStore.openModal(ONBOARDING_CALL_SIGNUP_MODAL_KEY);
						},
					});
				}, promptTimeout);
			}
		}
	},
	activated() {
		const openSideMenu = this.uiStore.addFirstStepOnLoad;
		if (openSideMenu) {
			this.showTriggerCreator('trigger_placeholder_button');
		}
		this.uiStore.addFirstStepOnLoad = false;

		document.addEventListener('keydown', this.keyDown);
		document.addEventListener('keyup', this.keyUp);
		window.addEventListener('message', this.onPostMessageReceived);

		this.$root.$on('newWorkflow', this.newWorkflow);
		this.$root.$on('importWorkflowData', this.onImportWorkflowDataEvent);
		this.$root.$on('importWorkflowUrl', this.onImportWorkflowUrlEvent);
		historyBus.$on('nodeMove', this.onMoveNode);
		historyBus.$on('revertAddNode', this.onRevertAddNode);
		historyBus.$on('revertRemoveNode', this.onRevertRemoveNode);
		historyBus.$on('revertAddConnection', this.onRevertAddConnection);
		historyBus.$on('revertRemoveConnection', this.onRevertRemoveConnection);
		historyBus.$on('revertRenameNode', this.onRevertNameChange);
		historyBus.$on('enableNodeToggle', this.onRevertEnableToggle);

		dataPinningEventBus.$on('pin-data', this.addPinDataConnections);
		dataPinningEventBus.$on('unpin-data', this.removePinDataConnections);
		nodeViewEventBus.$on('saveWorkflow', this.saveCurrentWorkflowExternal);

		this.canvasStore.isDemo = this.isDemo;
	},
	deactivated() {
		document.removeEventListener('keydown', this.keyDown);
		document.removeEventListener('keyup', this.keyUp);
		window.removeEventListener('message', this.onPostMessageReceived);

		this.$root.$off('newWorkflow', this.newWorkflow);
		this.$root.$off('importWorkflowData', this.onImportWorkflowDataEvent);
		this.$root.$off('importWorkflowUrl', this.onImportWorkflowUrlEvent);
		historyBus.$off('nodeMove', this.onMoveNode);
		historyBus.$off('revertAddNode', this.onRevertAddNode);
		historyBus.$off('revertRemoveNode', this.onRevertRemoveNode);
		historyBus.$off('revertAddConnection', this.onRevertAddConnection);
		historyBus.$off('revertRemoveConnection', this.onRevertRemoveConnection);
		historyBus.$off('revertRenameNode', this.onRevertNameChange);
		historyBus.$off('enableNodeToggle', this.onRevertEnableToggle);

		dataPinningEventBus.$off('pin-data', this.addPinDataConnections);
		dataPinningEventBus.$off('unpin-data', this.removePinDataConnections);
		nodeViewEventBus.$off('saveWorkflow', this.saveCurrentWorkflowExternal);
	},
	destroyed() {
		this.resetWorkspace();
		this.uiStore.stateIsDirty = false;
		window.removeEventListener('message', this.onPostMessageReceived);
		this.$root.$off('newWorkflow', this.newWorkflow);
		this.$root.$off('importWorkflowData', this.onImportWorkflowDataEvent);
		this.$root.$off('importWorkflowUrl', this.onImportWorkflowUrlEvent);
		this.workflowsStore.setWorkflowId(PLACEHOLDER_EMPTY_WORKFLOW_ID);
	},
});
</script>

<style scoped lang="scss">
.node-view-root {
	position: relative;
	flex: 1;
	overflow: hidden;
	background-color: var(--color-canvas-background);
	width: 100%;
	height: 100%;
	position: relative;
}

.node-view-wrapper {
	position: fixed;
}

.node-view {
	position: relative;
	width: 100%;
	height: 100%;
	transform-origin: 0 0;
	z-index: -1;
}

.node-view-background {
	background-color: var(--color-canvas-background);
	position: absolute;
	width: 10000px;
	height: 10000px;
	z-index: -2;
}

.move-active {
	cursor: grab;
	cursor: -moz-grab;
	cursor: -webkit-grab;
	touch-action: none;
}

.move-in-process {
	cursor: grabbing;
	cursor: -moz-grabbing;
	cursor: -webkit-grabbing;
	touch-action: none;
}

.workflow-execute-wrapper {
	position: absolute;
	display: flex;
	justify-content: center;
	align-items: center;
	left: 50%;
	transform: translateX(-50%);
	bottom: 110px;
	width: auto;

	@media (max-width: $breakpoint-2xs) {
		bottom: 150px;
	}

	button {
		display: flex;
		justify-content: center;
		align-items: center;
		margin-left: 0.625rem;

		&:first-child {
			margin: 0;
		}
	}
}

/* Makes sure that when selected with mouse it does not select text */
.do-not-select *,
.jtk-drag-select * {
	-webkit-touch-callout: none;
	-webkit-user-select: none;
	-khtml-user-select: none;
	-moz-user-select: none;
	-ms-user-select: none;
	user-select: none;
}
</style>

<style lang="scss">
.drop-add-node-label {
	color: var(--color-text-dark);
	font-weight: 600;
	font-size: 0.8em;
	text-align: center;
	background-color: #ffffff55;
}

.connection-actions {
	&:hover {
		display: block !important;
	}

	> button {
		color: var(--color-foreground-xdark);
		border: 2px solid var(--color-foreground-xdark);
		background-color: var(--color-background-xlight);
		border-radius: var(--border-radius-base);
		height: var(--spacing-l);
		width: var(--spacing-l);
		cursor: pointer;

		display: inline-flex;
		align-items: center;
		justify-content: center;

		position: absolute;
		top: -12px;

		&.add {
			right: 4px;
		}

		&.delete {
			left: 4px;
		}

		svg {
			pointer-events: none;
			font-size: var(--font-size-2xs);
		}

		&:hover {
			border-color: var(--color-primary);
			color: var(--color-primary);
		}
	}
}
</style>

<style module lang="scss">
.content {
	position: relative;
	display: flex;
	overflow: auto;
	height: 100vh;
}

.shake {
	animation: 1s 200ms shake;
}

@keyframes shake {
	10%,
	90% {
		transform: translate3d(-1px, 0, 0);
	}

	20%,
	80% {
		transform: translate3d(2px, 0, 0);
	}

	30%,
	50%,
	70% {
		transform: translate3d(-4px, 0, 0);
	}

	40%,
	60% {
		transform: translate3d(4px, 0, 0);
	}
}
</style><|MERGE_RESOLUTION|>--- conflicted
+++ resolved
@@ -2464,17 +2464,12 @@
 			this.workflowsStore.activeWorkflowExecution = null;
 
 			this.uiStore.stateIsDirty = false;
-<<<<<<< HEAD
-			this.canvasStore.setZoomLevel(1, [0, 0] as XYPosition);
-			this.canvasStore.zoomToFit();
-=======
 			this.canvasStore.setZoomLevel(1, [0, 0]);
 			this.tryToAddWelcomeSticky();
 			this.uiStore.nodeViewInitialized = true;
 			this.historyStore.reset();
 			this.workflowsStore.activeWorkflowExecution = null;
 			this.stopLoading();
->>>>>>> a0c5232a
 		},
 		async tryToAddWelcomeSticky(): Promise<void> {
 			const newWorkflow = this.workflowData;
