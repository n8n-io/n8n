import { getStyleTokenValue } from "@/components/helpers";
import { NODE_OUTPUT_DEFAULT_KEY, START_NODE_TYPE } from "@/constants";
import { IBounds, INodeUi, IZoomConfig, XYPosition } from "@/Interface";
import { Connection, Endpoint, Overlay, OverlaySpec, PaintStyle } from "jsplumb";
import {
	IConnection,
	ITaskData,
	INodeExecutionData,
	NodeInputConnections,
	INodeTypeDescription,
} from 'n8n-workflow';

export const OVERLAY_DROP_NODE_ID = 'drop-add-node';
export const OVERLAY_MIDPOINT_ARROW_ID = 'midpoint-arrow';
export const OVERLAY_ENDPOINT_ARROW_ID = 'endpoint-arrow';
export const OVERLAY_RUN_ITEMS_ID = 'run-items-label';
export const OVERLAY_CONNECTION_ACTIONS_ID = 'connection-actions';
export const JSPLUMB_FLOWCHART_STUB = 26;
export const OVERLAY_INPUT_NAME_LABEL = 'input-name-label';
export const OVERLAY_INPUT_NAME_LABEL_POSITION = [-3, .5];
export const OVERLAY_INPUT_NAME_LABEL_POSITION_MOVED = [-4.5, .5];
export const OVERLAY_OUTPUT_NAME_LABEL = 'output-name-label';
export const GRID_SIZE = 20;

const MIN_X_TO_SHOW_OUTPUT_LABEL = 90;
const MIN_Y_TO_SHOW_OUTPUT_LABEL = 100;

export const NODE_SIZE = 100;
export const DEFAULT_START_POSITION_X = 240;
export const DEFAULT_START_POSITION_Y = 300;
export const HEADER_HEIGHT = 65;
export const SIDEBAR_WIDTH = 65;
export const MAX_X_TO_PUSH_DOWNSTREAM_NODES = 300;
export const PUSH_NODES_OFFSET = NODE_SIZE * 2 + GRID_SIZE;
const LOOPBACK_MINIMUM = 140;
export const INPUT_UUID_KEY = '-input';
export const OUTPUT_UUID_KEY = '-output';

export const DEFAULT_START_NODE = {
	name: 'Start',
	type: START_NODE_TYPE,
	typeVersion: 1,
	position: [
		DEFAULT_START_POSITION_X,
		DEFAULT_START_POSITION_Y,
	] as XYPosition,
	parameters: {},
};

export const CONNECTOR_FLOWCHART_TYPE = ['N8nCustom', {
	cornerRadius: 12,
	stub: JSPLUMB_FLOWCHART_STUB + 10,
	targetGap: 4,
	alwaysRespectStubs: false,
	loopbackVerticalLength: NODE_SIZE + GRID_SIZE, // height of vertical segment when looping
	loopbackMinimum: LOOPBACK_MINIMUM, // minimum length before flowchart loops around
	getEndpointOffset(endpoint: Endpoint) {
		const indexOffset = 10; // stub offset between different endpoints of same node
		const index = endpoint && endpoint.__meta ? endpoint.__meta.index : 0;
		const totalEndpoints = endpoint && endpoint.__meta ? endpoint.__meta.totalEndpoints : 0;

		const outputOverlay = getOverlay(endpoint, OVERLAY_OUTPUT_NAME_LABEL);
		const labelOffset = outputOverlay && outputOverlay.label && outputOverlay.label.length > 1 ? 10 : 0;
		const outputsOffset = totalEndpoints > 3 ? 24 : 0; // avoid intersecting plus

		return index * indexOffset + labelOffset + outputsOffset;
	},
}];

export const CONNECTOR_PAINT_STYLE_DEFAULT: PaintStyle = {
	stroke: getStyleTokenValue('--color-foreground-dark'),
	strokeWidth: 2,
	outlineWidth: 12,
	outlineStroke: 'transparent',
};

export const CONNECTOR_PAINT_STYLE_PULL: PaintStyle = {
	...CONNECTOR_PAINT_STYLE_DEFAULT,
	stroke: getStyleTokenValue('--color-foreground-xdark'),
};

export const CONNECTOR_PAINT_STYLE_PRIMARY = {
	...CONNECTOR_PAINT_STYLE_DEFAULT,
	stroke: getStyleTokenValue('--color-primary'),
};

export const CONNECTOR_PAINT_STYLE_SUCCESS = {
	...CONNECTOR_PAINT_STYLE_DEFAULT,
	stroke: getStyleTokenValue('--color-success-light'),
};

export const CONNECTOR_ARROW_OVERLAYS: OverlaySpec[] = [
	[
		'Arrow',
		{
			id: OVERLAY_ENDPOINT_ARROW_ID,
			location: 1,
			width: 12,
			foldback: 1,
			length: 10,
			visible: true,
		},
	],
	[
		'Arrow',
		{
			id: OVERLAY_MIDPOINT_ARROW_ID,
			location: 0.5,
			width: 12,
			foldback: 1,
			length: 10,
			visible: false,
		},
	],
];

<<<<<<< HEAD


=======
>>>>>>> 58c4cc76
export const ANCHOR_POSITIONS: {
	[key: string]: {
		[key: number]: number[][];
	}
} = {
	input: {
		1: [
			[0.01, 0.5, -1, 0],
		],
		2: [
			[0.01, 0.3, -1, 0],
			[0.01, 0.7, -1, 0],
		],
		3: [
			[0.01, 0.25, -1, 0],
			[0.01, 0.5, -1, 0],
			[0.01, 0.75, -1, 0],
		],
		4: [
			[0.01, 0.2, -1, 0],
			[0.01, 0.4, -1, 0],
			[0.01, 0.6, -1, 0],
			[0.01, 0.8, -1, 0],
		],
	},
	output: {
		1: [
			[.99, 0.5, 1, 0],
		],
		2: [
			[.99, 0.3, 1, 0],
			[.99, 0.7, 1, 0],
		],
		3: [
			[.99, 0.25, 1, 0],
			[.99, 0.5, 1, 0],
			[.99, 0.75, 1, 0],
		],
		4: [
			[.99, 0.2, 1, 0],
			[.99, 0.4, 1, 0],
			[.99, 0.6, 1, 0],
			[.99, 0.8, 1, 0],
		],
	},
};


export const getInputEndpointStyle = (nodeTypeData: INodeTypeDescription, color: string) => ({
	width: 8,
	height: nodeTypeData && nodeTypeData.outputs.length > 2 ? 18 : 20,
	fill: getStyleTokenValue(color),
	stroke: getStyleTokenValue(color),
	lineWidth: 0,
});

export const getInputNameOverlay = (label: string) => ([
	'Label',
	{
		id: OVERLAY_INPUT_NAME_LABEL,
		location: OVERLAY_INPUT_NAME_LABEL_POSITION,
		label,
		cssClass: 'node-input-endpoint-label',
		visible: true,
	},
]);

export const getOutputEndpointStyle = (nodeTypeData: INodeTypeDescription, color: string) => ({
	radius: nodeTypeData && nodeTypeData.outputs.length > 2 ? 7 : 9,
	fill: getStyleTokenValue(color),
	outlineStroke: 'none',
});

export const getOutputNameOverlay = (label: string) => ([
	'Label',
	{
		id: OVERLAY_OUTPUT_NAME_LABEL,
		location: [1.9, 0.5],
		label,
		cssClass: 'node-output-endpoint-label',
		visible: true,
	},
]);

export const addOverlays = (connection: Connection, overlays: OverlaySpec[]) => {
	overlays.forEach((overlay: OverlaySpec) => {
		connection.addOverlay(overlay);
	});
};

export const getLeftmostTopNode = (nodes: INodeUi[]): INodeUi => {
	return nodes.reduce((leftmostTop, node) => {
		if (node.position[0] > leftmostTop.position[0] || node.position[1] > leftmostTop.position[1]) {
			return leftmostTop;
		}

		return node;
	});
};

export const getWorkflowCorners = (nodes: INodeUi[]): IBounds => {
	return nodes.reduce((accu: IBounds, node: INodeUi) => {
		if (node.position[0] < accu.minX) {
			accu.minX = node.position[0];
		}
		if (node.position[1] < accu.minY) {
			accu.minY = node.position[1];
		}
		if (node.position[0] > accu.maxX) {
			accu.maxX = node.position[0];
		}
		if (node.position[1] > accu.maxY) {
			accu.maxY = node.position[1];
		}

		return accu;
	}, {
		minX: nodes[0].position[0],
		minY: nodes[0].position[1],
		maxX: nodes[0].position[0],
		maxY: nodes[0].position[1],
	});
};

export const scaleSmaller = ({scale, offset: [xOffset, yOffset]}: IZoomConfig): IZoomConfig => {
	scale /= 1.25;
	xOffset /= 1.25;
	yOffset /= 1.25;
	xOffset += window.innerWidth / 10;
	yOffset += window.innerHeight / 10;

	return {
		scale,
		offset: [xOffset, yOffset],
	};
};

export const scaleBigger = ({scale, offset: [xOffset, yOffset]}: IZoomConfig): IZoomConfig => {
	scale *= 1.25;
	xOffset -= window.innerWidth / 10;
	yOffset -= window.innerHeight / 10;
	xOffset *= 1.25;
	yOffset *= 1.25;

	return {
		scale,
		offset: [xOffset, yOffset],
	};
};

export const scaleReset = (config: IZoomConfig): IZoomConfig => {
	if (config.scale > 1) { // zoomed in
		while (config.scale > 1) {
			config = scaleSmaller(config);
		}
	}
	else {
		while (config.scale < 1) {
			config = scaleBigger(config);
		}
	}

	config.scale = 1;

	return config;
};

export const getOverlay = (item: Connection | Endpoint, overlayId: string) => {
	try {
		return item.getOverlay(overlayId); // handle when _jsPlumb element is deleted
	} catch (e) {
		return null;
	}
};

export const showOverlay = (item: Connection | Endpoint, overlayId: string) => {
	const overlay = getOverlay(item, overlayId);
	if (overlay) {
		overlay.setVisible(true);
	}
};

export const hideOverlay = (item: Connection | Endpoint, overlayId: string) => {
	const overlay = getOverlay(item, overlayId);
	if (overlay) {
		overlay.setVisible(false);
	}
};

export const showOrHideMidpointArrow = (connection: Connection) => {
	if (!connection || !connection.endpoints || connection.endpoints.length !== 2) {
		return;
	}

	const hasItemsLabel = !!getOverlay(connection, OVERLAY_RUN_ITEMS_ID);

	const sourceEndpoint = connection.endpoints[0];
	const targetEndpoint = connection.endpoints[1];

	const sourcePosition = sourceEndpoint.anchor.lastReturnValue[0];
	const targetPosition = targetEndpoint.anchor.lastReturnValue ? targetEndpoint.anchor.lastReturnValue[0] : sourcePosition + 1; // lastReturnValue is null when moving connections from node to another

	const minimum = hasItemsLabel ? 150 : 0;
	const isBackwards = sourcePosition >= targetPosition;
	const isTooLong = Math.abs(sourcePosition - targetPosition) >= minimum;

	const arrow = getOverlay(connection, OVERLAY_MIDPOINT_ARROW_ID);
	if (arrow) {
		arrow.setVisible(isBackwards && isTooLong);
		arrow.setLocation(hasItemsLabel ? .6: .5);
	}
};

export const getConnectorLengths = (connection: Connection): [number, number] => {
	if (!connection.connector) {
		return [0, 0];
	}
	const bounds = connection.connector.bounds;
	const diffX = Math.abs(bounds.maxX - bounds.minX);
	const diffY = Math.abs(bounds.maxY - bounds.minY);

	return [diffX, diffY];
};

const isLoopingBackwards = (connection: Connection) => {
	const sourceEndpoint = connection.endpoints[0];
	const targetEndpoint = connection.endpoints[1];

	const sourcePosition = sourceEndpoint.anchor.lastReturnValue[0];
	const targetPosition = targetEndpoint.anchor.lastReturnValue[0];

	return targetPosition - sourcePosition < (-1 * LOOPBACK_MINIMUM);
};

export const showOrHideItemsLabel = (connection: Connection) => {
	if (!connection || !connection.connector) {
		return;
	}

	const overlay = getOverlay(connection, OVERLAY_RUN_ITEMS_ID);
	if (!overlay) {
		return;
	}

	const actionsOverlay = getOverlay(connection, OVERLAY_CONNECTION_ACTIONS_ID);
	if (actionsOverlay && actionsOverlay.visible) {
		overlay.setVisible(false);
		return;
	}

	const [diffX, diffY] = getConnectorLengths(connection);

	if (diffX < MIN_X_TO_SHOW_OUTPUT_LABEL && diffY < MIN_Y_TO_SHOW_OUTPUT_LABEL) {
		overlay.setVisible(false);
	}
	else {
		overlay.setVisible(true);
	}

	const innerElement = overlay.canvas && overlay.canvas.querySelector('span');
	if (innerElement) {
		if (diffY === 0 || isLoopingBackwards(connection)) {
			innerElement.classList.add('floating');
		}
		else {
			innerElement.classList.remove('floating');
		}
	}
};

export const getIcon = (name: string): string => {
	if (name === 'trash') {
		return `<svg aria-hidden="true" focusable="false" data-prefix="fas" data-icon="trash" role="img" xmlns="http://www.w3.org/2000/svg" viewBox="0 0 448 512" class="svg-inline--fa fa-trash fa-w-14 Icon__medium_ctPPJ"><path data-v-66d5c7e2="" fill="currentColor" d="M432 32H312l-9.4-18.7A24 24 0 0 0 281.1 0H166.8a23.72 23.72 0 0 0-21.4 13.3L136 32H16A16 16 0 0 0 0 48v32a16 16 0 0 0 16 16h416a16 16 0 0 0 16-16V48a16 16 0 0 0-16-16zM53.2 467a48 48 0 0 0 47.9 45h245.8a48 48 0 0 0 47.9-45L416 128H32z" class=""></path></svg>`;
	}

	if (name === 'plus') {
		return `<svg aria-hidden="true" focusable="false" data-prefix="fas" data-icon="plus" role="img" xmlns="http://www.w3.org/2000/svg" viewBox="0 0 448 512" class="svg-inline--fa fa-plus fa-w-14 Icon__medium_ctPPJ"><path data-v-301ed208="" fill="currentColor" d="M416 208H272V64c0-17.67-14.33-32-32-32h-32c-17.67 0-32 14.33-32 32v144H32c-17.67 0-32 14.33-32 32v32c0 17.67 14.33 32 32 32h144v144c0 17.67 14.33 32 32 32h32c17.67 0 32-14.33 32-32V304h144c17.67 0 32-14.33 32-32v-32c0-17.67-14.33-32-32-32z" class=""></path></svg>`;
	}

	return '';
};


const canUsePosition = (position1: XYPosition, position2: XYPosition) => {
	if (Math.abs(position1[0] - position2[0]) <= 100) {
		if (Math.abs(position1[1] - position2[1]) <= 50) {
			return false;
		}
	}

	return true;
};

export const getNewNodePosition = (nodes: INodeUi[], newPosition: XYPosition, movePosition?: XYPosition): XYPosition => {
	const targetPosition: XYPosition = [...newPosition];

	targetPosition[0] = targetPosition[0] - (targetPosition[0] % GRID_SIZE);
	targetPosition[1] = targetPosition[1] - (targetPosition[1] % GRID_SIZE);

	if (!movePosition) {
		movePosition = [40, 40];
	}

	let conflictFound = false;
	let i, node;
	do {
		conflictFound = false;
		for (i = 0; i < nodes.length; i++) {
			node = nodes[i];
			if (!canUsePosition(node.position, targetPosition)) {
				conflictFound = true;
				break;
			}
		}

		if (conflictFound === true) {
			targetPosition[0] += movePosition[0];
			targetPosition[1] += movePosition[1];
		}
	} while (conflictFound === true);

	return targetPosition;
};

export const getMousePosition = (e: MouseEvent | TouchEvent): XYPosition => {
	// @ts-ignore
	const x = e.pageX !== undefined ? e.pageX : (e.touches && e.touches[0] && e.touches[0].pageX ? e.touches[0].pageX : 0);
	// @ts-ignore
	const y = e.pageY !== undefined ? e.pageY : (e.touches && e.touches[0] && e.touches[0].pageY ? e.touches[0].pageY : 0);

	return [x, y];
};

export const getRelativePosition = (x: number, y: number, scale: number, offset: XYPosition): XYPosition => {
	return [
		(x - offset[0]) / scale,
		(y - offset[1]) / scale,
	];
};

export const getBackgroundStyles = (scale: number, offsetPosition: XYPosition) => {
	const squareSize = GRID_SIZE * scale;
	const dotSize = 1 * scale;
	const dotPosition = (GRID_SIZE / 2) * scale;
	const styles: object = {
		'background-size': `${squareSize}px ${squareSize}px`,
		'background-position': `left ${offsetPosition[0]}px top ${offsetPosition[1]}px`,
	};
	if (squareSize > 10.5) {
		const dotColor = getStyleTokenValue('--color-canvas-dot');
		return {
			...styles,
			'background-image': `radial-gradient(circle at ${dotPosition}px ${dotPosition}px, ${dotColor} ${dotSize}px, transparent 0)`,
		};
	}
	return styles;
};

export const hideConnectionActions = (connection: Connection | null) => {
	if (connection && connection.connector) {
		hideOverlay(connection, OVERLAY_CONNECTION_ACTIONS_ID);
		showOrHideItemsLabel(connection);
		showOrHideMidpointArrow(connection);
	}
};

export const showConectionActions = (connection: Connection | null) => {
	if (connection && connection.connector) {
		showOverlay(connection, OVERLAY_CONNECTION_ACTIONS_ID);
		hideOverlay(connection, OVERLAY_RUN_ITEMS_ID);
		if (!getOverlay(connection, OVERLAY_RUN_ITEMS_ID)) {
			hideOverlay(connection, OVERLAY_MIDPOINT_ARROW_ID);
		}
	}
};

export const getOutputSummary = (data: ITaskData[], nodeConnections: NodeInputConnections) => {
	const outputMap: {[sourceOutputIndex: string]: {[targetNodeName: string]: {[targetInputIndex: string]: {total: number, iterations: number}}}} = {};

	data.forEach((run: ITaskData) => {
		if (!run.data || !run.data.main) {
			return;
		}

		run.data.main.forEach((output: INodeExecutionData[] | null, i: number) => {
			const sourceOutputIndex = i;

			if (!outputMap[sourceOutputIndex]) {
				outputMap[sourceOutputIndex] = {};
			}

			if (!outputMap[sourceOutputIndex][NODE_OUTPUT_DEFAULT_KEY]) {
				outputMap[sourceOutputIndex][NODE_OUTPUT_DEFAULT_KEY] = {};
				outputMap[sourceOutputIndex][NODE_OUTPUT_DEFAULT_KEY][0] = {
					total: 0,
					iterations: 0,
				};
			}

			const defaultOutput = outputMap[sourceOutputIndex][NODE_OUTPUT_DEFAULT_KEY][0];
			defaultOutput.total += output ? output.length : 0;
			defaultOutput.iterations += output ? 1 : 0;

			if (!nodeConnections[sourceOutputIndex]) {
				return;
			}

			nodeConnections[sourceOutputIndex]
				.map((connection: IConnection) => {
					const targetNodeName = connection.node;
					const targetInputIndex = connection.index;

					if (!outputMap[sourceOutputIndex][targetNodeName]) {
						outputMap[sourceOutputIndex][targetNodeName] = {};
					}

					if (!outputMap[sourceOutputIndex][targetNodeName][targetInputIndex]) {
						outputMap[sourceOutputIndex][targetNodeName][targetInputIndex] = {
							total: 0,
							iterations: 0,
						};
					}

					outputMap[sourceOutputIndex][targetNodeName][targetInputIndex].total += output ? output.length : 0;
					outputMap[sourceOutputIndex][targetNodeName][targetInputIndex].iterations += output ? 1 : 0;
				});
		});
	});

	return outputMap;
};

export const resetConnection = (connection: Connection) => {
	connection.removeOverlay(OVERLAY_RUN_ITEMS_ID);
	connection.setPaintStyle(CONNECTOR_PAINT_STYLE_DEFAULT);
	showOrHideMidpointArrow(connection);
	if (connection.canvas) {
		connection.canvas.classList.remove('success');
	}
};

export const getRunItemsLabel = (output: {total: number, iterations: number}): string => {
	let label = `${output.total}`;
	label = output.total > 1 ? `${label} items` : `${label} item`;
	label = output.iterations > 1 ? `${label} total` : label;
	return label;
};

export const addConnectionOutputSuccess = (connection: Connection, output: {total: number, iterations: number}) => {
	connection.setPaintStyle(CONNECTOR_PAINT_STYLE_SUCCESS);
	if (connection.canvas) {
		connection.canvas.classList.add('success');
	}

	if (getOverlay(connection, OVERLAY_RUN_ITEMS_ID)) {
		connection.removeOverlay(OVERLAY_RUN_ITEMS_ID);
	}

	connection.addOverlay([
		'Label',
		{
			id: OVERLAY_RUN_ITEMS_ID,
			label: `<span>${getRunItemsLabel(output)}</span>`,
			cssClass: 'connection-run-items-label',
			location: .5,
		},
	]);

	showOrHideItemsLabel(connection);
	showOrHideMidpointArrow(connection);
};


export const getZoomToFit = (nodes: INodeUi[]): {offset: XYPosition, zoomLevel: number} => {
	const {minX, minY, maxX, maxY} = getWorkflowCorners(nodes);

	const PADDING = NODE_SIZE * 4;

	const editorWidth = window.innerWidth;
	const diffX = maxX - minX + SIDEBAR_WIDTH + PADDING;
	const scaleX = editorWidth / diffX;

	const editorHeight = window.innerHeight;
	const diffY = maxY - minY + HEADER_HEIGHT + PADDING;
	const scaleY = editorHeight / diffY;

	const zoomLevel = Math.min(scaleX, scaleY, 1);
	let xOffset = (minX * -1) * zoomLevel + SIDEBAR_WIDTH; // find top right corner
	xOffset += (editorWidth - SIDEBAR_WIDTH - (maxX - minX + NODE_SIZE) * zoomLevel) / 2; // add padding to center workflow

	let yOffset = (minY * -1) * zoomLevel + HEADER_HEIGHT; // find top right corner
	yOffset += (editorHeight - HEADER_HEIGHT - (maxY - minY + NODE_SIZE * 2) * zoomLevel) / 2; // add padding to center workflow

	return {
		zoomLevel,
		offset: [xOffset, yOffset],
	};
};

export const showDropConnectionState = (connection: Connection, targetEndpoint?: Endpoint) => {
	if (connection && connection.connector) {
		if (targetEndpoint) {
			connection.connector.setTargetEndpoint(targetEndpoint);
		}
		connection.setPaintStyle(CONNECTOR_PAINT_STYLE_PRIMARY);
		hideOverlay(connection, OVERLAY_DROP_NODE_ID);
	}
};

export const showPullConnectionState = (connection: Connection) => {
	if (connection && connection.connector) {
		connection.connector.resetTargetEndpoint();
		connection.setPaintStyle(CONNECTOR_PAINT_STYLE_PULL);
		showOverlay(connection, OVERLAY_DROP_NODE_ID);
	}
};

export const resetConnectionAfterPull = (connection: Connection) => {
	if (connection && connection.connector) {
		connection.connector.resetTargetEndpoint();
		connection.setPaintStyle(CONNECTOR_PAINT_STYLE_DEFAULT);
	}
};

export const resetInputLabelPosition = (targetEndpoint: Endpoint) => {
	const inputNameOverlay = getOverlay(targetEndpoint, OVERLAY_INPUT_NAME_LABEL);
	if (inputNameOverlay) {
		inputNameOverlay.setLocation(OVERLAY_INPUT_NAME_LABEL_POSITION);
	}
};

export const moveBackInputLabelPosition = (targetEndpoint: Endpoint) => {
	const inputNameOverlay = getOverlay(targetEndpoint, OVERLAY_INPUT_NAME_LABEL);
	if (inputNameOverlay) {
		inputNameOverlay.setLocation(OVERLAY_INPUT_NAME_LABEL_POSITION_MOVED);
	}
};

export const addConnectionActionsOverlay = (connection: Connection, onDelete: Function, onAdd: Function) => {
	if (getOverlay(connection, OVERLAY_CONNECTION_ACTIONS_ID)) {
		return; // avoid free floating actions when moving connection from one node to another
	}
	connection.addOverlay([
		'Label',
		{
			id: OVERLAY_CONNECTION_ACTIONS_ID,
			label: `<div class="add">${getIcon('plus')}</div> <div class="delete">${getIcon('trash')}</div>`,
			cssClass: OVERLAY_CONNECTION_ACTIONS_ID,
			visible: false,
			events: {
				mousedown: (overlay: Overlay, event: MouseEvent) => {
					const element = event.target as HTMLElement;
					if (element.classList.contains('delete') || (element.parentElement && element.parentElement.classList.contains('delete'))) {
						onDelete();
					}
					else if (element.classList.contains('add') || (element.parentElement && element.parentElement.classList.contains('add'))) {
						onAdd();
					}
				},
			},
		},
	]);
};

export const getOutputEndpointUUID = (nodeIndex: string, outputIndex: number) => {
	return `${nodeIndex}${OUTPUT_UUID_KEY}${outputIndex}`;
};

export const getInputEndpointUUID = (nodeIndex: string, inputIndex: number) => {
	return `${nodeIndex}${INPUT_UUID_KEY}${inputIndex}`;
};<|MERGE_RESOLUTION|>--- conflicted
+++ resolved
@@ -114,11 +114,6 @@
 	],
 ];
 
-<<<<<<< HEAD
-
-
-=======
->>>>>>> 58c4cc76
 export const ANCHOR_POSITIONS: {
 	[key: string]: {
 		[key: number]: number[][];
