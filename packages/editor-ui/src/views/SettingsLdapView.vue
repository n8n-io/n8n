<template>
	<div v-if="!isLDAPFeatureEnabled">
		<div :class="[$style.header, 'mb-2xl']">
			<n8n-heading size="2xlarge">
				{{ $locale.baseText('settings.ldap') }}
			</n8n-heading>
		</div>

		<n8n-info-tip type="note" theme="info-light" tooltipPlacement="right">
			<div>
				LDAP allows users to authenticate with their centralized account. It's compatible with
				services that provide an LDAP interface like Active Directory, Okta and Jumpcloud.
			</div>
			<br />
		</n8n-info-tip>
		<n8n-action-box
			:description="$locale.baseText('settings.ldap.disabled.description')"
			:buttonText="$locale.baseText('settings.ldap.disabled.buttonText')"
			@click="onContactUsClick"
		>
			<template #heading>
				<span>{{ $locale.baseText('settings.ldap.disabled.title') }}</span>
			</template>
		</n8n-action-box>
	</div>
	<div v-else>
		<div :class="$style.container">
			<div :class="$style.header">
				<n8n-heading size="2xlarge">
					{{ $locale.baseText('settings.ldap') }}
				</n8n-heading>
			</div>
			<div :class="$style.docsInfoTip">
				<n8n-info-tip theme="info" type="note">
					<template>
						<span v-html="$locale.baseText('settings.ldap.infoTip')"></span>
					</template>
				</n8n-info-tip>
			</div>
			<div :class="$style.settingsForm">
				<n8n-form-inputs
					v-if="formInputs"
					ref="ldapConfigForm"
					:inputs="formInputs"
					:eventBus="formBus"
					:columnView="true"
					verticalSpacing="l"
					@input="onInput"
					@ready="onReadyToSubmit"
					@submit="onSubmit"
				/>
			</div>
			<div>
				<n8n-button
					v-if="loginEnabled"
					:label="
						loadingTestConnection
							? $locale.baseText('settings.ldap.testingConnection')
							: $locale.baseText('settings.ldap.testConnection')
					"
					size="large"
					class="mr-s"
					:disabled="hasAnyChanges || !readyToSubmit"
					:loading="loadingTestConnection"
					@click="onTestConnectionClick"
				/>
				<n8n-button
					:label="$locale.baseText('settings.ldap.save')"
					size="large"
					:disabled="!hasAnyChanges || !readyToSubmit"
					@click="onSaveClick"
				/>
			</div>
		</div>
		<div v-if="loginEnabled">
			<n8n-heading tag="h1" class="mb-xl mt-3xl" size="medium">{{
				$locale.baseText('settings.ldap.section.synchronization.title')
			}}</n8n-heading>
			<div :class="$style.syncTable">
				<el-table
					v-loading="loadingTable"
					:border="true"
					:stripe="true"
					:data="dataTable"
					:cell-style="cellClassStyle"
					style="width: 100%"
					height="250"
					:key="tableKey"
				>
					<el-table-column
						prop="status"
						:label="$locale.baseText('settings.ldap.synchronizationTable.column.status')"
					>
					</el-table-column>
					<el-table-column
						prop="endedAt"
						:label="$locale.baseText('settings.ldap.synchronizationTable.column.endedAt')"
					>
					</el-table-column>
					<el-table-column
						prop="runMode"
						:label="$locale.baseText('settings.ldap.synchronizationTable.column.runMode')"
					>
					</el-table-column>
					<el-table-column
						prop="runTime"
						:label="$locale.baseText('settings.ldap.synchronizationTable.column.runTime')"
					>
					</el-table-column>
					<el-table-column
						prop="details"
						:label="$locale.baseText('settings.ldap.synchronizationTable.column.details')"
					>
					</el-table-column>
					<template #empty>{{
						$locale.baseText('settings.ldap.synchronizationTable.empty.message')
					}}</template>
					<template #append>
						<infinite-loading
							@infinite="getLdapSynchronizations"
							force-use-infinite-wrapper=".el-table__body-wrapper"
						>
						</infinite-loading>
					</template>
				</el-table>
			</div>
			<div class="pb-3xl">
				<n8n-button
					:label="$locale.baseText('settings.ldap.dryRun')"
					type="secondary"
					size="large"
					class="mr-s"
					:disabled="hasAnyChanges || !readyToSubmit"
					:loading="loadingDryRun"
					@click="onDryRunClick"
				/>
				<n8n-button
					:label="$locale.baseText('settings.ldap.synchronizeNow')"
					size="large"
					:disabled="hasAnyChanges || !readyToSubmit"
					:loading="loadingLiveRun"
					@click="onLiveRunClick"
				/>
			</div>
		</div>
	</div>
</template>

<script lang="ts">
import { convertToDisplayDate } from '@/utils';
import { showMessage } from '@/mixins/showMessage';
import {
	ILdapConfig,
	ILdapSyncData,
	ILdapSyncTable,
	IFormInput,
	IFormInputs,
	IUser,
} from '@/Interface';
import Vue from 'vue';
import mixins from 'vue-typed-mixins';

import humanizeDuration from 'humanize-duration';
import type { rowCallbackParams, cellCallbackParams } from 'element-ui/types/table';
import { capitalizeFirstLetter } from '@/utils';
import InfiniteLoading from 'vue-infinite-loading';
import { mapStores } from 'pinia';
import { useUsersStore } from '@/stores/users';
import { useSettingsStore } from '@/stores/settings';
import { getLdapSynchronizations } from '@/api/ldap';
import { N8N_CONTACT_EMAIL, N8N_SALES_EMAIL } from '@/constants';
<<<<<<< HEAD
import type { ElTableColumn } from 'element-ui/types/table-column';
=======
>>>>>>> 6d367824

type FormValues = {
	loginEnabled: boolean;
	loginLabel: string;
	serverAddress: string;
	baseDn: string;
	bindingType: string;
	adminDn: string;
	adminPassword: string;
	loginId: string;
	email: string;
	lastName: string;
	firstName: string;
	ldapId: string;
	synchronizationEnabled: boolean;
	allowUnauthorizedCerts: boolean;
	synchronizationInterval: number;
	userFilter: string;
	pageSize: number;
	searchTimeout: number;
	port: number;
	connectionSecurity: string;
};

type tableRow = {
	status: string;
	startAt: string;
	endedAt: string;
	error: string;
	runMode: string;
};

type rowType = rowCallbackParams & tableRow;

type cellType = cellCallbackParams & { property: keyof tableRow };

export default mixins(showMessage).extend({
	name: 'SettingsLdapView',
	components: {
		InfiniteLoading,
	},
	data() {
		return {
			dataTable: [] as ILdapSyncTable[],
			tableKey: 0,
			adConfig: {} as ILdapConfig,
			loadingTestConnection: false,
			loadingDryRun: false,
			loadingLiveRun: false,
			loadingTable: false,
			hasAnyChanges: false,
			formInputs: null as null | IFormInputs,
			formBus: new Vue(),
			readyToSubmit: false,
			page: 0,
			loginEnabled: false,
			syncEnabled: false,
		};
	},
	async mounted() {
		if (!this.isLDAPFeatureEnabled) return;
		await this.getLdapConfig();
	},
	computed: {
		...mapStores(useUsersStore, useSettingsStore),
		currentUser(): null | IUser {
			return this.usersStore.currentUser;
		},
		isLDAPFeatureEnabled(): boolean {
			return this.settingsStore.settings.enterprise.ldap === true;
		},
	},
	methods: {
		onContactUsClick(event: MouseEvent): void {
			const email = this.settingsStore.isCloudDeployment ? N8N_CONTACT_EMAIL : N8N_SALES_EMAIL;
			location.href = `mailto:${email}`;
		},
		cellClassStyle({ row, column }: { row: rowType; column: cellType }) {
			if (column.property === 'status') {
				if (row.status === 'Success') {
					return { color: 'green' };
				} else if (row.status === 'Error') {
					return { color: 'red' };
				}
			}
			if (column.property === 'runMode') {
				if (row.runMode === 'Dry') {
					return { color: 'orange' };
				} else if (row.runMode === 'Live') {
					return { color: 'blue' };
				}
			}
			return {};
		},
		onInput(input: { name: string; value: string | number | boolean }) {
			if (input.name === 'loginEnabled' && typeof input.value === 'boolean') {
				this.loginEnabled = input.value;
			}
			if (input.name === 'synchronizationEnabled' && typeof input.value === 'boolean') {
				this.syncEnabled = input.value;
			}
			this.hasAnyChanges = true;
		},
		onReadyToSubmit(ready: boolean) {
			this.readyToSubmit = ready;
		},
		syncDataMapper(sync: ILdapSyncData): ILdapSyncTable {
			const startedAt = new Date(sync.startedAt);
			const endedAt = new Date(sync.endedAt);
			const runTimeInMinutes = endedAt.getTime() - startedAt.getTime();
			return {
				runTime: humanizeDuration(runTimeInMinutes),
				runMode: capitalizeFirstLetter(sync.runMode),
				status: capitalizeFirstLetter(sync.status),
				endedAt: convertToDisplayDate(endedAt.getTime()),
				details: this.$locale.baseText('settings.ldap.usersScanned', {
					interpolate: {
						scanned: sync.scanned.toString(),
					},
				}),
			};
		},
		async onSubmit(): Promise<void> {
			// We want to save all form values (incl. the hidden onces), so we are using
			// `values` data prop of the `FormInputs` child component since they are all preserved there
			const formInputs = this.$refs.ldapConfigForm as (Vue & { values: FormValues }) | undefined;
			if (!this.hasAnyChanges || !formInputs) {
				return;
			}

			const newConfiguration: ILdapConfig = {
				loginEnabled: formInputs.values.loginEnabled,
				loginLabel: formInputs.values.loginLabel,
				connectionUrl: formInputs.values.serverAddress,
				allowUnauthorizedCerts: formInputs.values.allowUnauthorizedCerts,
				connectionPort: +formInputs.values.port,
				connectionSecurity: formInputs.values.connectionSecurity,
				baseDn: formInputs.values.baseDn,
				bindingAdminDn: formInputs.values.bindingType === 'admin' ? formInputs.values.adminDn : '',
				bindingAdminPassword:
					formInputs.values.bindingType === 'admin' ? formInputs.values.adminPassword : '',
				emailAttribute: formInputs.values.email,
				firstNameAttribute: formInputs.values.firstName,
				lastNameAttribute: formInputs.values.lastName,
				loginIdAttribute: formInputs.values.loginId,
				ldapIdAttribute: formInputs.values.ldapId,
				userFilter: formInputs.values.userFilter,
				synchronizationEnabled: formInputs.values.synchronizationEnabled,
				synchronizationInterval: +formInputs.values.synchronizationInterval,
				searchPageSize: +formInputs.values.pageSize,
				searchTimeout: +formInputs.values.searchTimeout,
			};

			let saveForm = true;

			try {
				if (this.adConfig.loginEnabled === true && newConfiguration.loginEnabled === false) {
					saveForm = await this.confirmMessage(
						this.$locale.baseText('settings.ldap.confirmMessage.beforeSaveForm.message'),
						this.$locale.baseText('settings.ldap.confirmMessage.beforeSaveForm.headline'),
						null,
						this.$locale.baseText('settings.ldap.confirmMessage.beforeSaveForm.cancelButtonText'),
						this.$locale.baseText('settings.ldap.confirmMessage.beforeSaveForm.confirmButtonText'),
					);
				}

				if (!saveForm) {
					this.hasAnyChanges = true;
				}

				this.adConfig = await this.settingsStore.updateLdapConfig(newConfiguration);
				this.$showToast({
					title: this.$locale.baseText('settings.ldap.updateConfiguration'),
					message: '',
					type: 'success',
				});
			} catch (error) {
				this.$showError(error, this.$locale.baseText('settings.ldap.configurationError'));
			} finally {
				if (saveForm) {
					this.hasAnyChanges = false;
				}
			}
		},
		onSaveClick() {
			this.formBus.$emit('submit');
		},
		async onTestConnectionClick() {
			this.loadingTestConnection = true;
			try {
				await this.settingsStore.testLdapConnection();
				this.$showToast({
					title: this.$locale.baseText('settings.ldap.connectionTest'),
					message: this.$locale.baseText('settings.ldap.toast.connection.success'),
					type: 'success',
				});
			} catch (error) {
				this.$showToast({
					title: this.$locale.baseText('settings.ldap.connectionTestError'),
					message: error.message,
					type: 'error',
				});
			} finally {
				this.loadingTestConnection = false;
			}
		},
		async onDryRunClick() {
			this.loadingDryRun = true;
			try {
				await this.settingsStore.runLdapSync({ type: 'dry' });
				this.$showToast({
					title: this.$locale.baseText('settings.ldap.runSync.title'),
					message: this.$locale.baseText('settings.ldap.toast.sync.success'),
					type: 'success',
				});
			} catch (error) {
				this.$showError(error, this.$locale.baseText('settings.ldap.synchronizationError'));
			} finally {
				this.loadingDryRun = false;
				await this.reloadLdapSynchronizations();
			}
		},
		async onLiveRunClick() {
			this.loadingLiveRun = true;
			try {
				await this.settingsStore.runLdapSync({ type: 'live' });
				this.$showToast({
					title: this.$locale.baseText('settings.ldap.runSync.title'),
					message: this.$locale.baseText('settings.ldap.toast.sync.success'),
					type: 'success',
				});
			} catch (error) {
				this.$showError(error, this.$locale.baseText('settings.ldap.synchronizationError'));
			} finally {
				this.loadingLiveRun = false;
				await this.reloadLdapSynchronizations();
			}
		},
		async getLdapConfig() {
			try {
				this.adConfig = await this.settingsStore.getLdapConfig();
				this.loginEnabled = this.adConfig.loginEnabled;
				this.syncEnabled = this.adConfig.synchronizationEnabled;
				const whenLoginEnabled: IFormInput['shouldDisplay'] = (values) =>
					values['loginEnabled'] === true;
				const whenSyncAndLoginEnabled: IFormInput['shouldDisplay'] = (values) =>
					values['synchronizationEnabled'] === true && values['loginEnabled'] === true;
				const whenAdminBindingAndLoginEnabled: IFormInput['shouldDisplay'] = (values) =>
					values['bindingType'] === 'admin' && values['loginEnabled'] === true;
				this.formInputs = [
					{
						name: 'loginEnabled',
						initialValue: this.adConfig.loginEnabled,
						properties: {
							type: 'toggle',
							label: this.$locale.baseText('settings.ldap.form.loginEnabled.label'),
							tooltipText: this.$locale.baseText('settings.ldap.form.loginEnabled.tooltip'),
							required: true,
						},
					},
					{
						name: 'loginLabel',
						initialValue: this.adConfig.loginLabel,
						properties: {
							label: this.$locale.baseText('settings.ldap.form.loginLabel.label'),
							required: true,
							placeholder: this.$locale.baseText('settings.ldap.form.loginLabel.placeholder'),
							infoText: this.$locale.baseText('settings.ldap.form.loginLabel.infoText'),
						},
						shouldDisplay: whenLoginEnabled,
					},
					{
						name: 'serverAddress',
						initialValue: this.adConfig.connectionUrl,
						properties: {
							label: this.$locale.baseText('settings.ldap.form.serverAddress.label'),
							required: true,
							capitalize: true,
							placeholder: this.$locale.baseText('settings.ldap.form.serverAddress.placeholder'),
							infoText: this.$locale.baseText('settings.ldap.form.serverAddress.infoText'),
						},
						shouldDisplay: whenLoginEnabled,
					},
					{
						name: 'port',
						initialValue: this.adConfig.connectionPort,
						properties: {
							type: 'number',
							label: this.$locale.baseText('settings.ldap.form.port.label'),
							capitalize: true,
							infoText: this.$locale.baseText('settings.ldap.form.port.infoText'),
						},
						shouldDisplay: whenLoginEnabled,
					},
					{
						name: 'connectionSecurity',
						initialValue: this.adConfig.connectionSecurity,
						properties: {
							type: 'select',
							label: this.$locale.baseText('settings.ldap.form.connectionSecurity.label'),
							infoText: this.$locale.baseText('settings.ldap.form.connectionSecurity.infoText'),
							options: [
								{
									label: 'None',
									value: 'none',
								},
								{
									label: 'TLS',
									value: 'tls',
								},
								{
									label: 'STARTTLS',
									value: 'startTls',
								},
							],
							required: true,
							capitalize: true,
						},
						shouldDisplay: whenLoginEnabled,
					},
					{
						name: 'allowUnauthorizedCerts',
						initialValue: this.adConfig.allowUnauthorizedCerts,
						properties: {
							type: 'toggle',
							label: this.$locale.baseText('settings.ldap.form.allowUnauthorizedCerts.label'),
							required: false,
						},
						shouldDisplay(values): boolean {
							return values['connectionSecurity'] !== 'none' && values['loginEnabled'] === true;
						},
					},
					{
						name: 'baseDn',
						initialValue: this.adConfig.baseDn,
						properties: {
							label: this.$locale.baseText('settings.ldap.form.baseDn.label'),
							required: true,
							capitalize: true,
							placeholder: this.$locale.baseText('settings.ldap.form.baseDn.placeholder'),
							infoText: this.$locale.baseText('settings.ldap.form.baseDn.infoText'),
						},
						shouldDisplay: whenLoginEnabled,
					},
					{
						name: 'bindingType',
						initialValue: 'admin',
						properties: {
							type: 'select',
							label: this.$locale.baseText('settings.ldap.form.bindingType.label'),
							infoText: this.$locale.baseText('settings.ldap.form.bindingType.infoText'),
							options: [
								{
									value: 'admin',
									label: 'Admin',
								},
								{
									value: 'anonymous',
									label: 'Anonymous',
								},
							],
						},
						shouldDisplay: whenLoginEnabled,
					},
					{
						name: 'adminDn',
						initialValue: this.adConfig.bindingAdminDn,
						properties: {
							label: this.$locale.baseText('settings.ldap.form.adminDn.label'),
							placeholder: this.$locale.baseText('settings.ldap.form.adminDn.placeholder'),
							infoText: this.$locale.baseText('settings.ldap.form.adminDn.infoText'),
							capitalize: true,
						},
						shouldDisplay: whenAdminBindingAndLoginEnabled,
					},
					{
						name: 'adminPassword',
						initialValue: this.adConfig.bindingAdminPassword,
						properties: {
							label: this.$locale.baseText('settings.ldap.form.adminPassword.label'),
							type: 'password',
							capitalize: true,
							infoText: this.$locale.baseText('settings.ldap.form.adminPassword.infoText'),
						},
						shouldDisplay: whenAdminBindingAndLoginEnabled,
					},
					{
						name: 'userFilter',
						initialValue: this.adConfig.userFilter,
						properties: {
							label: this.$locale.baseText('settings.ldap.form.userFilter.label'),
							type: 'text',
							required: false,
							capitalize: true,
							placeholder: this.$locale.baseText('settings.ldap.form.userFilter.placeholder'),
							infoText: this.$locale.baseText('settings.ldap.form.userFilter.infoText'),
						},
						shouldDisplay: whenLoginEnabled,
					},
					{
						name: 'attributeMappingInfo',
						properties: {
							label: this.$locale.baseText('settings.ldap.form.attributeMappingInfo.label'),
							type: 'info',
							labelSize: 'large',
							labelAlignment: 'left',
						},
						shouldDisplay: whenLoginEnabled,
					},
					{
						name: 'ldapId',
						initialValue: this.adConfig.ldapIdAttribute,
						properties: {
							label: this.$locale.baseText('settings.ldap.form.ldapId.label'),
							type: 'text',
							required: true,
							capitalize: true,
							placeholder: this.$locale.baseText('settings.ldap.form.ldapId.placeholder'),
							infoText: this.$locale.baseText('settings.ldap.form.ldapId.infoText'),
						},
						shouldDisplay: whenLoginEnabled,
					},
					{
						name: 'loginId',
						initialValue: this.adConfig.loginIdAttribute,
						properties: {
							label: this.$locale.baseText('settings.ldap.form.loginId.label'),
							type: 'text',
							autocomplete: 'email',
							required: true,
							capitalize: true,
							placeholder: this.$locale.baseText('settings.ldap.form.loginId.placeholder'),
							infoText: this.$locale.baseText('settings.ldap.form.loginId.infoText'),
						},
						shouldDisplay: whenLoginEnabled,
					},
					{
						name: 'email',
						initialValue: this.adConfig.emailAttribute,
						properties: {
							label: this.$locale.baseText('settings.ldap.form.email.label'),
							type: 'text',
							autocomplete: 'email',
							required: true,
							capitalize: true,
							placeholder: this.$locale.baseText('settings.ldap.form.email.placeholder'),
							infoText: this.$locale.baseText('settings.ldap.form.email.infoText'),
						},
						shouldDisplay: whenLoginEnabled,
					},
					{
						name: 'firstName',
						initialValue: this.adConfig.firstNameAttribute,
						properties: {
							label: this.$locale.baseText('settings.ldap.form.firstName.label'),
							type: 'text',
							autocomplete: 'email',
							required: true,
							capitalize: true,
							placeholder: this.$locale.baseText('settings.ldap.form.firstName.placeholder'),
							infoText: this.$locale.baseText('settings.ldap.form.firstName.infoText'),
						},
						shouldDisplay: whenLoginEnabled,
					},
					{
						name: 'lastName',
						initialValue: this.adConfig.lastNameAttribute,
						properties: {
							label: this.$locale.baseText('settings.ldap.form.lastName.label'),
							type: 'text',
							autocomplete: 'email',
							required: true,
							capitalize: true,
							placeholder: this.$locale.baseText('settings.ldap.form.lastName.placeholder'),
							infoText: this.$locale.baseText('settings.ldap.form.lastName.infoText'),
						},
						shouldDisplay: whenLoginEnabled,
					},
					{
						name: 'synchronizationEnabled',
						initialValue: this.adConfig.synchronizationEnabled,
						properties: {
							type: 'toggle',
							label: this.$locale.baseText('settings.ldap.form.synchronizationEnabled.label'),
							tooltipText: this.$locale.baseText(
								'settings.ldap.form.synchronizationEnabled.tooltip',
							),
							required: true,
						},
						shouldDisplay: whenLoginEnabled,
					},
					{
						name: 'synchronizationInterval',
						initialValue: this.adConfig.synchronizationInterval,
						properties: {
							type: 'number',
							label: this.$locale.baseText('settings.ldap.form.synchronizationInterval.label'),
							infoText: this.$locale.baseText(
								'settings.ldap.form.synchronizationInterval.infoText',
							),
						},
						shouldDisplay: whenSyncAndLoginEnabled,
					},
					{
						name: 'pageSize',
						initialValue: this.adConfig.searchPageSize,
						properties: {
							type: 'number',
							label: this.$locale.baseText('settings.ldap.form.pageSize.label'),
							infoText: this.$locale.baseText('settings.ldap.form.pageSize.infoText'),
						},
						shouldDisplay: whenSyncAndLoginEnabled,
					},
					{
						name: 'searchTimeout',
						initialValue: this.adConfig.searchTimeout,
						properties: {
							type: 'number',
							label: this.$locale.baseText('settings.ldap.form.searchTimeout.label'),
							infoText: this.$locale.baseText('settings.ldap.form.searchTimeout.infoText'),
						},
						shouldDisplay: whenSyncAndLoginEnabled,
					},
				];
			} catch (error) {
				this.$showError(error, this.$locale.baseText('settings.ldap.configurationError'));
			}
		},
		async getLdapSynchronizations(state: any) {
			try {
				this.loadingTable = true;
				const data = await this.settingsStore.getLdapSynchronizations({
					page: this.page,
				});

				if (data.length !== 0) {
					this.dataTable.push(...data.map(this.syncDataMapper));
					this.page += 1;
					state.loaded();
				} else {
					state.complete();
				}
				this.loadingTable = false;
			} catch (error) {
				this.$showError(error, this.$locale.baseText('settings.ldap.synchronizationError'));
			}
		},
		async reloadLdapSynchronizations() {
			try {
				this.page = 0;
				this.tableKey += 1;
				this.dataTable = [];
			} catch (error) {
				this.$showError(error, this.$locale.baseText('settings.ldap.synchronizationError'));
			}
		},
	},
});
</script>

<style lang="scss" module>
.container {
	> * {
		margin-bottom: var(--spacing-2xl);
	}
}

.syncTable {
	margin-bottom: var(--spacing-2xl);
}

.header {
	display: flex;
	align-items: center;
	white-space: nowrap;

	*:first-child {
		flex-grow: 1;
	}
}

.enableFeatureContainer {
	margin-bottom: var(--spacing-1xl);
}

.enableFeatureContainer > span {
	font-size: var(--font-size-s);
	font-weight: var(--font-weight-bold);
	padding: 0;
}

.enableFeatureContainer {
	> * {
		padding: 0.5em;
	}
}

.sectionHeader {
	margin-bottom: var(--spacing-s);
}

.settingsForm {
	:global(.form-text) {
		margin-top: var(--spacing-xl);
	}
}

.docsInfoTip {
	&,
	& > div {
		margin-bottom: var(--spacing-xl);
	}
}
</style><|MERGE_RESOLUTION|>--- conflicted
+++ resolved
@@ -169,10 +169,6 @@
 import { useSettingsStore } from '@/stores/settings';
 import { getLdapSynchronizations } from '@/api/ldap';
 import { N8N_CONTACT_EMAIL, N8N_SALES_EMAIL } from '@/constants';
-<<<<<<< HEAD
-import type { ElTableColumn } from 'element-ui/types/table-column';
-=======
->>>>>>> 6d367824
 
 type FormValues = {
 	loginEnabled: boolean;
