<template>
	<div :class="$style.container">
		<div :class="$style.header">
			<n8n-heading size="2xlarge">{{ $locale.baseText('settings.personal.personalSettings') }}</n8n-heading>
			<div class="ph-no-capture" :class="$style.user">
				<span :class="$style.username">
					<n8n-text  color="text-light">{{currentUser.fullName}}</n8n-text>
				</span>
				<n8n-avatar :firstName="currentUser.firstName" :lastName="currentUser.lastName" size="large" />
			</div>
		</div>
		<div>
			<div :class="$style.sectionHeader">
				<n8n-heading size="large">{{ $locale.baseText('settings.personal.basicInformation') }}</n8n-heading>
			</div>
<<<<<<< HEAD
			<div v-if="!signInWithLdap">
				<div :class="$style.sectionHeader">
					<n8n-heading size="large">{{ $locale.baseText('settings.personal.security') }}</n8n-heading>
				</div>
				<div>
					<n8n-input-label :label="$locale.baseText('auth.password')">
						<n8n-link @click="openPasswordModal">{{ $locale.baseText('auth.changePassword') }}</n8n-link>
					</n8n-input-label>
				</div>
=======
			<div>
				<n8n-form-inputs
					v-if="formInputs"
					:inputs="formInputs"
					:eventBus="formBus"
					@input="onInput"
					@ready="onReadyToSubmit"
					@submit="onSubmit"
				/>
			</div>
		</div>
		<div>
			<div :class="$style.sectionHeader">
				<n8n-heading size="large">{{ $locale.baseText('settings.personal.security') }}</n8n-heading>
>>>>>>> 698d96a6
			</div>
			<div>
				<n8n-input-label :label="$locale.baseText('auth.password')">
					<n8n-link @click="openPasswordModal">{{ $locale.baseText('auth.changePassword') }}</n8n-link>
				</n8n-input-label>
			</div>
		</div>
		<div>
			<n8n-button float="right" :label="$locale.baseText('settings.personal.save')" size="large" :disabled="!hasAnyChanges || !readyToSubmit" @click="onSaveClick" />
		</div>
	</div>

</template>

<script lang="ts">
import { showMessage } from '@/components/mixins/showMessage';
import { CHANGE_PASSWORD_MODAL_KEY, SignInType } from '@/constants';
import { IFormInputs, IUser } from '@/Interface';
import { useUIStore } from '@/stores/ui';
import { useUsersStore } from '@/stores/users';
import { mapStores } from 'pinia';
import Vue from 'vue';
import mixins from 'vue-typed-mixins';

export default mixins(
	showMessage,
).extend({
	name: 'SettingsPersonalView',
	data() {
		return {
			hasAnyChanges: false,
			formInputs: null as null | IFormInputs,
			formBus: new Vue(),
			readyToSubmit: false,
		};
	},
	mounted() {
		this.formInputs = [
			{
				name: 'firstName',
				initialValue: this.currentUser?.firstName,
				properties: {
					label: this.$locale.baseText('auth.firstName'),
					maxlength: 32,
					required: true,
					autocomplete: 'given-name',
					capitalize: true,
					disabled: this.signInWithLdap,
				},
			},
			{
				name: 'lastName',
				initialValue: this.currentUser?.lastName,
				properties: {
					label: this.$locale.baseText('auth.lastName'),
					maxlength: 32,
					required: true,
					autocomplete: 'family-name',
					capitalize: true,
					disabled: this.signInWithLdap,
				},
			},
			{
				name: 'email',
				initialValue: this.currentUser?.email,
				properties: {
					label: this.$locale.baseText('auth.email'),
					type: 'email',
					required: true,
					validationRules: [{name: 'VALID_EMAIL'}],
					autocomplete: 'email',
					capitalize: true,
					disabled: this.signInWithLdap,
				},
			},
		];
	},
	computed: {
		...mapStores(
			useUIStore,
			useUsersStore,
		),
		currentUser(): IUser | null {
			return this.usersStore.currentUser;
		},
		signInWithLdap(): boolean {
			return this.currentUser.signInType === SignInType.LDAP;
		},
	},
	methods: {
		onInput() {
			this.hasAnyChanges = true;
		},
		onReadyToSubmit(ready: boolean) {
			this.readyToSubmit = ready;
		},
		async onSubmit(form: {firstName: string, lastName: string, email: string}) {
			if (!this.hasAnyChanges || !this.usersStore.currentUserId) {
				return;
			}
			try {
				await this.usersStore.updateUser({
					id: this.usersStore.currentUserId,
					firstName: form.firstName,
					lastName: form.lastName,
					email: form.email,
				});
				this.$showToast({
					title: this.$locale.baseText('settings.personal.personalSettingsUpdated'),
					message: '',
					type: 'success',
				});
				this.hasAnyChanges = false;
			}
			catch (e) {
				this.$showError(e, this.$locale.baseText('settings.personal.personalSettingsUpdatedError'));
			}
		},
		onSaveClick() {
			this.formBus.$emit('submit');
		},
		openPasswordModal() {
			this.uiStore.openModal(CHANGE_PASSWORD_MODAL_KEY);
		},
	},
});
</script>

<style lang="scss" module>
.container {
	> * {
		margin-bottom: var(--spacing-2xl);
	}
	padding-bottom: 100px;
}

.header {
	display: flex;
	align-items: center;
	white-space: nowrap;

	*:first-child {
		flex-grow: 1;
	}
}

.user {
	display: flex;
	align-items: center;

	@media (max-width: $breakpoint-2xs) {
		display: none;
	}
}


.username {
	margin-right: var(--spacing-s);
	text-align: right;

	@media (max-width: $breakpoint-sm) {
		max-width: 100px;
		overflow: hidden;
		text-overflow: ellipsis;
	}
}

.sectionHeader {
	margin-bottom: var(--spacing-s);
}
</style>
<|MERGE_RESOLUTION|>--- conflicted
+++ resolved
@@ -13,17 +13,6 @@
 			<div :class="$style.sectionHeader">
 				<n8n-heading size="large">{{ $locale.baseText('settings.personal.basicInformation') }}</n8n-heading>
 			</div>
-<<<<<<< HEAD
-			<div v-if="!signInWithLdap">
-				<div :class="$style.sectionHeader">
-					<n8n-heading size="large">{{ $locale.baseText('settings.personal.security') }}</n8n-heading>
-				</div>
-				<div>
-					<n8n-input-label :label="$locale.baseText('auth.password')">
-						<n8n-link @click="openPasswordModal">{{ $locale.baseText('auth.changePassword') }}</n8n-link>
-					</n8n-input-label>
-				</div>
-=======
 			<div>
 				<n8n-form-inputs
 					v-if="formInputs"
@@ -35,10 +24,9 @@
 				/>
 			</div>
 		</div>
-		<div>
+		<div v-if="!signInWithLdap">
 			<div :class="$style.sectionHeader">
 				<n8n-heading size="large">{{ $locale.baseText('settings.personal.security') }}</n8n-heading>
->>>>>>> 698d96a6
 			</div>
 			<div>
 				<n8n-input-label :label="$locale.baseText('auth.password')">
@@ -125,7 +113,7 @@
 			return this.usersStore.currentUser;
 		},
 		signInWithLdap(): boolean {
-			return this.currentUser.signInType === SignInType.LDAP;
+			return this.currentUser?.signInType === SignInType.LDAP;
 		},
 	},
 	methods: {
@@ -209,4 +197,4 @@
 .sectionHeader {
 	margin-bottom: var(--spacing-s);
 }
-</style>
+</style>