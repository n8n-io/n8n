--- conflicted
+++ resolved
@@ -109,17 +109,11 @@
 		async onSubmit() {
 			try {
 				this.loading = true;
-<<<<<<< HEAD
-				const token = this.$route.query.token.toString();
-				const userId = this.$route.query.userId.toString();
-				await this.usersStore.changePassword({token, userId, password: this.password});
-=======
 				const token = (!this.$route.query.token || typeof this.$route.query.token !== 'string') ? null : this.$route.query.token;
 				const userId = (!this.$route.query.userId || typeof this.$route.query.userId !== 'string') ? null : this.$route.query.userId;
 
 				if (token && userId) {
 					await this.usersStore.changePassword({token, userId, password: this.password});
->>>>>>> 40e413d9
 
 					this.$showMessage({
 						type: 'success',
