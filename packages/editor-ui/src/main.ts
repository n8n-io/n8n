--- conflicted
+++ resolved
@@ -42,15 +42,11 @@
 }).$mount('#app');
 
 router.afterEach((to, from) => {
-<<<<<<< HEAD
-	void runExternalHook('main.routeChange', useWebhooksStore(), { from, to });
-=======
 	runExternalHook('main.routeChange', useWebhooksStore(), { from, to });
 	const userStore = useUsersStore();
 	if (userStore.currentUser && to.name && to.name !== VIEWS.SIGNOUT && !to.name.includes('Modal')) {
 		userStore.showUserActivationSurveyModal();
 	}
->>>>>>> ee582cc3
 });
 
 if (!import.meta.env.PROD) {
