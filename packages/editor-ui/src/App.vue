--- conflicted
+++ resolved
@@ -27,39 +27,23 @@
 </template>
 
 <script lang="ts">
-<<<<<<< HEAD
-import Modals from './components/Modals.vue';
-import LoadingView from './views/LoadingView.vue';
-import Telemetry from './components/Telemetry.vue';
-import { CLOUD_TRIAL_CHECK_INTERVAL, HIRING_BANNER, LOCAL_STORAGE_THEME, VIEWS } from './constants';
-=======
 import Modals from '@/components/Modals.vue';
 import LoadingView from '@/views/LoadingView.vue';
 import Telemetry from '@/components/Telemetry.vue';
-import { HIRING_BANNER, LOCAL_STORAGE_THEME, VIEWS } from '@/constants';
->>>>>>> 13bcec16
+import { CLOUD_TRIAL_CHECK_INTERVAL, HIRING_BANNER, LOCAL_STORAGE_THEME, VIEWS } from '@/constants';
 
 import mixins from 'vue-typed-mixins';
 import { userHelpers } from '@/mixins/userHelpers';
 import { loadLanguage } from '@/plugins/i18n';
 import { useGlobalLinkActions, useToast } from '@/composables';
 import { mapStores } from 'pinia';
-<<<<<<< HEAD
-import { useUIStore } from './stores/ui.store';
-import { useSettingsStore } from './stores/settings.store';
-import { useUsersStore } from './stores/users.store';
-import { useRootStore } from './stores/n8nRoot.store';
-import { useTemplatesStore } from './stores/templates.store';
-import { useNodeTypesStore } from './stores/nodeTypes.store';
-import { useCloudPlanStore } from './stores/cloudPlan.store';
-=======
 import { useUIStore } from '@/stores/ui.store';
 import { useSettingsStore } from '@/stores/settings.store';
 import { useUsersStore } from '@/stores/users.store';
 import { useRootStore } from '@/stores/n8nRoot.store';
 import { useTemplatesStore } from '@/stores/templates.store';
 import { useNodeTypesStore } from '@/stores/nodeTypes.store';
->>>>>>> 13bcec16
+import { useCloudPlanStore } from './stores/cloudPlan.store';
 import { useHistoryHelper } from '@/composables/useHistoryHelper';
 import { newVersions } from '@/mixins/newVersions';
 import { useRoute } from 'vue-router/composables';
