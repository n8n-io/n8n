--- conflicted
+++ resolved
@@ -9,13 +9,9 @@
 				[$style.sidebarCollapsed]: uiStore.sidebarMenuCollapsed,
 			}"
 		>
-<<<<<<< HEAD
 			<div id="banners" :class="$style.banners">
 				<banner-stack v-if="!isDemoMode" />
 			</div>
-=======
-			<V1Banner />
->>>>>>> 926676e0
 			<div id="header" :class="$style.header">
 				<router-view name="header"></router-view>
 			</div>
@@ -37,11 +33,7 @@
 import { defineComponent } from 'vue';
 import { mapStores } from 'pinia';
 
-<<<<<<< HEAD
 import BannerStack from '@/components/banners/BannerStack.vue';
-=======
-import V1Banner from '@/components/V1Banner.vue';
->>>>>>> 926676e0
 import Modals from '@/components/Modals.vue';
 import LoadingView from '@/views/LoadingView.vue';
 import Telemetry from '@/components/Telemetry.vue';
@@ -80,7 +72,6 @@
 		LoadingView,
 		Telemetry,
 		Modals,
-		V1Banner,
 	},
 	mixins: [newVersions, userHelpers],
 	setup(props) {
@@ -276,6 +267,9 @@
 
 		this.loading = false;
 		this.initBanners();
+		if(this.rootStore.versionCli.startsWith('1.')) {
+			this.uiStore.showBanner(BANNERS.V1);
+		}
 
 		this.trackPage();
 		void this.externalHooks.run('app.mount');
@@ -336,12 +330,7 @@
 
 .sidebar {
 	grid-area: sidebar;
-<<<<<<< HEAD
 	height: 100%;
 	z-index: 999;
-=======
-	height: 100vh;
-	z-index: 99;
->>>>>>> 926676e0
 }
 </style>