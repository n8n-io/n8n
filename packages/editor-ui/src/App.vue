--- conflicted
+++ resolved
@@ -35,12 +35,8 @@
 <script lang="ts">
 import { defineComponent } from 'vue';
 import { mapStores } from 'pinia';
-<<<<<<< HEAD
 import { extendExternalHooks } from '@/mixins/externalHooks';
 import { newVersions } from '@/mixins/newVersions';
-import { useStorage } from '@vueuse/core';
-=======
->>>>>>> 9bdb85c4
 
 import BannerStack from '@/components/banners/BannerStack.vue';
 import Modals from '@/components/Modals.vue';
