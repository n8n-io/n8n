--- conflicted
+++ resolved
@@ -1,32 +1,19 @@
 <template>
 	<div :class="$style.container">
 		<LoadingView v-if="loading" />
-<<<<<<< HEAD
-		<div id="app" :class="$style.container" v-else>
-=======
 		<div v-else id="app" :class="$style.container">
->>>>>>> a1e7bccf
 			<div id="header" :class="$style.header">
 				<router-view name="header"></router-view>
 			</div>
 			<div id="sidebar" :class="$style.sidebar">
 				<router-view name="sidebar"></router-view>
 			</div>
-<<<<<<< HEAD
-			<div id="content" :class="$style.container">
-				<router-view />
-			</div>
-			<Modals />
-		</div>
-		<Telemetry />
-=======
 			<div id="content" :class="$style.content">
 				<router-view />
 			</div>
 			<Modals />
 			<Telemetry />
 		</div>
->>>>>>> a1e7bccf
 	</div>
 </template>
 
@@ -41,20 +28,14 @@
 import { IUser } from './Interface';
 import { mapGetters } from 'vuex';
 
-<<<<<<< HEAD
 export default mixins(
 	showMessage,
 ).extend({
-=======
-export default mixins(showMessage).extend({
->>>>>>> a1e7bccf
 	name: 'App',
 	components: {
 		LoadingView,
 		Telemetry,
 		Modals,
-<<<<<<< HEAD
-=======
 	},
 	computed: {
 		...mapGetters('settings', ['isInternalUser', 'isTemplatesEnabled', 'isTemplatesEndpointReachable', 'isUserManagementEnabled', 'showSetupPage']),
@@ -62,19 +43,12 @@
 		isRootPath(): boolean {
 			return this.$route.path === '/';
 		},
->>>>>>> a1e7bccf
 	},
 	data() {
 		return {
 			loading: true,
 		};
 	},
-<<<<<<< HEAD
-	async mounted() {
-		await this.initialize();
-		this.authenticate();
-		this.$telemetry.page('Editor', this.$route.name);
-=======
 	methods: {
 		async initSettings(): Promise<void> {
 			try {
@@ -189,90 +163,11 @@
 
 		this.trackPage();
 		this.$externalHooks().run('app.mount');
->>>>>>> a1e7bccf
-	},
-	computed: {
-		...mapGetters('settings', ['isUserManagementEnabled', 'showSetupPage']),
-		...mapGetters('users', ['canCurrentUserAccessView', 'currentUser']),
-	},
-	methods: {
-		async initialize(): Promise<void> {
-			try {
-				await this.$store.dispatch('settings/fetchSettings');
-			} catch (e) {
-				this.$showToast({
-					title: 'Error connecting to n8n',
-					message: 'Could not connect to server. <a onclick="window.location.reload(false);">Refresh</a> to try again',
-					type: 'error',
-					duration: 0,
-				});
-
-				throw e;
-			}
-
-			try {
-				await this.$store.dispatch('users/loginWithCookie');
-			} catch (e) {
-			}
-		},
-		authenticate() {
-			// redirect to setup page. user should be redirected to this only once
-			if (this.isUserManagementEnabled && this.showSetupPage) {
-				this.loading = false;
-				if (this.$route.name === 'SetupView') {
-					return;
-				}
-
-				this.$router.push({name: 'SetupView'});
-				setTimeout(() => {
-					this.$store.commit('settings/stopShowingSetupPage');
-				}, 0);
-				return;
-			}
-
-			if (this.$route.name === 'SetupView' && !this.isUserManagementEnabled) {
-				this.$router.push('/');
-
-				this.loading = false;
-				return;
-			}
-
-			if (this.canCurrentUserAccessView(this.$router.currentRoute.name)) {
-				this.loading = false;
-
-				return;
-			}
-
-			const user = this.currentUser as IUser | null;
-			if (!user) {
-				const redirect = this.$route.query.redirect || encodeURIComponent(`${window.location.pathname}${window.location.search}`);
-				this.$router.push({name: 'SigninView', query: { redirect }});
-			}
-			else {
-				if (typeof this.$route.query.redirect === 'string') {
-					const redirect = decodeURIComponent(this.$route.query.redirect);
-					if (redirect.startsWith('/')) { // protect against phishing
-						this.$router.push(redirect);
-					}
-				}
-				else {
-					this.$router.push({name: 'NodeViewNew'});
-				}
-			}
-
-			this.loading = false;
-		},
 	},
 	watch: {
-<<<<<<< HEAD
-		'$route'(route) {
-			this.authenticate();
-			this.$telemetry.page('Editor', route.name);
-=======
 		$route(route) {
 			this.authenticate();
 			this.trackPage();
->>>>>>> a1e7bccf
 		},
 	},
 });
@@ -282,9 +177,6 @@
 .container {
 	height: 100%;
 	width: 100%;
-<<<<<<< HEAD
-}
-=======
 }
 
 .content {
@@ -293,7 +185,6 @@
 	position: relative;
 }
 
->>>>>>> a1e7bccf
 .header {
 	z-index: 10;
 	position: fixed;
@@ -304,8 +195,4 @@
 	z-index: 15;
 	position: fixed;
 }
-<<<<<<< HEAD
 </style>
-=======
-</style>
->>>>>>> a1e7bccf
