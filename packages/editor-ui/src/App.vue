<template>
	<div :class="[$style.app, 'root-container']">
		<LoadingView v-if="loading" />
		<div
			v-else
			id="app"
			:class="{
				[$style.container]: true,
				[$style.sidebarCollapsed]: uiStore.sidebarMenuCollapsed
			}"
		>
			<div id="header" :class="$style.header">
				<router-view name="header"></router-view>
			</div>
			<div id="sidebar" :class="$style.sidebar">
				<router-view name="sidebar"></router-view>
			</div>
			<div id="content" :class="$style.content">
				<keep-alive include="NodeView" :max="1">
					<router-view />
				</keep-alive>
			</div>
			<Modals />
			<Telemetry />
		</div>
	</div>
</template>

<script lang="ts">
import Modals from './components/Modals.vue';
import LoadingView from './views/LoadingView.vue';
import Telemetry from './components/Telemetry.vue';
import { HIRING_BANNER, LOCAL_STORAGE_THEME, VIEWS } from './constants';

import mixins from 'vue-typed-mixins';
import { showMessage } from '@/mixins/showMessage';
import { userHelpers } from '@/mixins/userHelpers';
import { loadLanguage } from './plugins/i18n';
<<<<<<< HEAD
import { restApi } from '@/components/mixins/restApi';
import useGlobalLinkActions from '@/components/composables/useGlobalLinkActions';
=======
import { restApi } from '@/mixins/restApi';
import { globalLinkActions } from '@/mixins/globalLinkActions';
>>>>>>> 92c77127
import { mapStores } from 'pinia';
import { useUIStore } from './stores/ui';
import { useSettingsStore } from './stores/settings';
import { useUsersStore } from './stores/users';
import { useRootStore } from './stores/n8nRootStore';
import { useTemplatesStore } from './stores/templates';
import { useNodeTypesStore } from './stores/nodeTypes';

export default mixins(
	showMessage,
	userHelpers,
	restApi,
).extend({
	name: 'App',
	components: {
		LoadingView,
		Telemetry,
		Modals,
	},
	setup() {
		const { registerCustomAction, unregisterCustomAction } = useGlobalLinkActions();
		return {
			registerCustomAction,
			unregisterCustomAction,
		};
	},
	computed: {
		...mapStores(
				useNodeTypesStore,
				useRootStore,
				useSettingsStore,
				useTemplatesStore,
				useUIStore,
				useUsersStore,
			),
		defaultLocale (): string {
			return this.rootStore.defaultLocale;
		},
	},
	data() {
		return {
			loading: true,
		};
	},
	methods: {
		async initSettings(): Promise<void> {
			try {
				await this.settingsStore.getSettings();
			} catch (e) {
				this.$showToast({
					title: this.$locale.baseText('startupError'),
					message: this.$locale.baseText('startupError.message'),
					type: 'error',
					duration: 0,
				});

				throw e;
			}
		},
		async loginWithCookie(): Promise<void> {
			try {
				await this.usersStore.loginWithCookie();
			} catch (e) {}
		},
		async initTemplates(): Promise<void> {
			if (!this.settingsStore.isTemplatesEnabled) {
				return;
			}
			try {
				await this.settingsStore.testTemplatesEndpoint();
		} catch (e) {
			}
		},
		logHiringBanner() {
			if (this.settingsStore.isHiringBannerEnabled && this.$route.name !== VIEWS.DEMO) {
				console.log(HIRING_BANNER); // eslint-disable-line no-console
			}
		},
		async initialize(): Promise<void> {
			await this.initSettings();
			await Promise.all([this.loginWithCookie(), this.initTemplates()]);
		},
		trackPage(): void {
			this.uiStore.currentView = this.$route.name || '';
			if (this.$route && this.$route.meta && this.$route.meta.templatesEnabled) {
				this.templatesStore.setSessionId();
			}
			else {
				this.templatesStore.resetSessionId(); // reset telemetry session id when user leaves template pages
			}

			this.$telemetry.page(this.$route);
		},
		authenticate() {
			// redirect to setup page. user should be redirected to this only once
			if (this.settingsStore.isUserManagementEnabled && this.settingsStore.showSetupPage) {
				if (this.$route.name === VIEWS.SETUP) {
					return;
				}

				this.$router.replace({ name: VIEWS.SETUP });
				return;
			}

			if (this.canUserAccessCurrentRoute()) {
				return;
			}

			// if cannot access page and not logged in, ask to sign in
			const user = this.usersStore.currentUser;
			if (!user) {
				const redirect =
					this.$route.query.redirect ||
					encodeURIComponent(`${window.location.pathname}${window.location.search}`);
				this.$router.replace({ name: VIEWS.SIGNIN, query: { redirect } });
				return;
			}

			// if cannot access page and is logged in, respect signin redirect
			if (this.$route.name === VIEWS.SIGNIN && typeof this.$route.query.redirect === 'string') {
				const redirect = decodeURIComponent(this.$route.query.redirect);
				if (redirect.startsWith('/')) { // protect against phishing
					this.$router.replace(redirect);
					return;
				}
			}

			// if cannot access page and is logged in
			this.$router.replace({ name: VIEWS.HOMEPAGE });
		},
		redirectIfNecessary() {
			const redirect = this.$route.meta && typeof this.$route.meta.getRedirect === 'function' && this.$route.meta.getRedirect();
			if (redirect) {
				this.$router.replace(redirect);
			}
		},
		setTheme() {
			const theme = window.localStorage.getItem(LOCAL_STORAGE_THEME);
			if (theme) {
				window.document.body.classList.add(`theme-${theme}`);
			}
		},
	},
	async mounted() {
		this.setTheme();
		await this.initialize();
		this.logHiringBanner();
		this.authenticate();
		this.redirectIfNecessary();

		this.loading = false;

		this.trackPage();
		// TODO: Un-comment once front-end hooks are updated to work with pinia store
		this.$externalHooks().run('app.mount');

		if (this.defaultLocale !== 'en') {
			await this.nodeTypesStore.getNodeTranslationHeaders();
		}
	},
	watch: {
		$route(route) {
			this.authenticate();
			this.redirectIfNecessary();

			this.trackPage();
		},
		defaultLocale(newLocale) {
			loadLanguage(newLocale);
		},
	},
});
</script>

<style lang="scss" module>
.app {
	height: 100vh;
	overflow: hidden;
}

.container {
	display: grid;
  grid-template-areas:
    "sidebar header"
    "sidebar content";
  grid-auto-columns: fit-content($sidebar-expanded-width) 1fr;
  grid-template-rows: fit-content($sidebar-width) 1fr;
}

.content {
	grid-area: content;
	overflow: auto;
	height: 100vh;
}

.header {
	grid-area: header;
	z-index: 999;
}

.sidebar {
	grid-area: sidebar;
	height: 100vh;
	z-index: 999;
}
</style><|MERGE_RESOLUTION|>--- conflicted
+++ resolved
@@ -36,13 +36,8 @@
 import { showMessage } from '@/mixins/showMessage';
 import { userHelpers } from '@/mixins/userHelpers';
 import { loadLanguage } from './plugins/i18n';
-<<<<<<< HEAD
-import { restApi } from '@/components/mixins/restApi';
 import useGlobalLinkActions from '@/components/composables/useGlobalLinkActions';
-=======
 import { restApi } from '@/mixins/restApi';
-import { globalLinkActions } from '@/mixins/globalLinkActions';
->>>>>>> 92c77127
 import { mapStores } from 'pinia';
 import { useUIStore } from './stores/ui';
 import { useSettingsStore } from './stores/settings';
