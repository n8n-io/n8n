{
  "name": "@n8n_io/eslint-config",
  "private": true,
  "version": "0.0.1",
  "devDependencies": {
    "@types/eslint": "~8.4",
<<<<<<< HEAD
    "@typescript-eslint/eslint-plugin": "~5.36",
    "@typescript-eslint/parser": "~5.36",
    "@vue/eslint-config-typescript": "~8.0",
    "eslint": "~8.26",
=======
    "@typescript-eslint/eslint-plugin": "~5.45",
    "@typescript-eslint/parser": "~5.45",
    "@vue/eslint-config-typescript": "~8.0",
    "eslint": "~8.28",
>>>>>>> 4af5c2ce
    "eslint-config-airbnb-typescript": "~17.0",
    "eslint-config-prettier": "~8.5",
    "eslint-plugin-diff": "~2.0",
    "eslint-plugin-import": "~2.26",
    "eslint-plugin-n8n-local-rules": "~1.0",
    "eslint-plugin-prettier": "~4.2",
<<<<<<< HEAD
    "eslint-plugin-vue": "~7.17"
=======
    "eslint-plugin-vue": "~7.17",
    "tslint": "^6.1.3"
>>>>>>> 4af5c2ce
  },
  "scripts": {
    "clean": "rimraf .turbo",
    "test": "jest"
  }
}<|MERGE_RESOLUTION|>--- conflicted
+++ resolved
@@ -4,29 +4,18 @@
   "version": "0.0.1",
   "devDependencies": {
     "@types/eslint": "~8.4",
-<<<<<<< HEAD
-    "@typescript-eslint/eslint-plugin": "~5.36",
-    "@typescript-eslint/parser": "~5.36",
-    "@vue/eslint-config-typescript": "~8.0",
-    "eslint": "~8.26",
-=======
     "@typescript-eslint/eslint-plugin": "~5.45",
     "@typescript-eslint/parser": "~5.45",
     "@vue/eslint-config-typescript": "~8.0",
     "eslint": "~8.28",
->>>>>>> 4af5c2ce
     "eslint-config-airbnb-typescript": "~17.0",
     "eslint-config-prettier": "~8.5",
     "eslint-plugin-diff": "~2.0",
     "eslint-plugin-import": "~2.26",
     "eslint-plugin-n8n-local-rules": "~1.0",
     "eslint-plugin-prettier": "~4.2",
-<<<<<<< HEAD
-    "eslint-plugin-vue": "~7.17"
-=======
     "eslint-plugin-vue": "~7.17",
     "tslint": "^6.1.3"
->>>>>>> 4af5c2ce
   },
   "scripts": {
     "clean": "rimraf .turbo",
