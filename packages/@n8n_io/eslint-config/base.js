--- conflicted
+++ resolved
@@ -36,15 +36,11 @@
 		 */
 		'eslint-plugin-n8n-local-rules',
 
-<<<<<<< HEAD
-		/**
-		 * https://github.com/sweepline/eslint-plugin-unused-imports
-		 */
+		/** https://github.com/sweepline/eslint-plugin-unused-imports */
 		'unused-imports',
-=======
+
 		/** https://github.com/sindresorhus/eslint-plugin-unicorn */
 		'eslint-plugin-unicorn',
->>>>>>> f3b47018
 	],
 
 	extends: [
@@ -433,7 +429,6 @@
 		 */
 		'import/prefer-default-export': 'off',
 
-<<<<<<< HEAD
 		// ----------------------------------
 		//         no-unused-imports
 		// ----------------------------------
@@ -442,13 +437,12 @@
 		 * https://github.com/sweepline/eslint-plugin-unused-imports/blob/master/docs/rules/no-unused-imports.md
 		 */
 		'unused-imports/no-unused-imports': process.env.NODE_ENV === 'development' ? 'warn' : 'error',
-=======
+
 		/** https://github.com/sindresorhus/eslint-plugin-unicorn/blob/main/docs/rules/no-unnecessary-await.md */
 		'unicorn/no-unnecessary-await': 'error',
 
 		/** https://github.com/sindresorhus/eslint-plugin-unicorn/blob/main/docs/rules/no-useless-promise-resolve-reject.md */
 		'unicorn/no-useless-promise-resolve-reject': 'error',
->>>>>>> f3b47018
 	},
 
 	overrides: [
