module.exports = {
	root: true,

	env: {
		browser: true,
		es6: true,
		node: true,
	},

	parser: '@typescript-eslint/parser',
	parserOptions: {
		project: ['./packages/*/tsconfig.json'],
		sourceType: 'module',
	},
	ignorePatterns: [
		'.eslintrc.js',
		'**/*.js',
		'**/node_modules/**',
		'**/dist/**',
		'**/test/**',
		'**/templates/**',
		'**/ormconfig.ts',
		'**/migrations/**',
	],

	overrides: [
		{
			files: './packages/*(cli|core|workflow|node-dev)/**/*.ts',
			plugins: [
				/**
				 * Plugin with lint rules for import/export syntax
				 * https://github.com/import-js/eslint-plugin-import
				 */
				'eslint-plugin-import',

				/**
				 * @typescript-eslint/eslint-plugin is required by eslint-config-airbnb-typescript
				 * See step 2: https://github.com/iamturns/eslint-config-airbnb-typescript#2-install-eslint-plugins
				 */
				'@typescript-eslint',

				/**
				 * Plugin to report formatting violations as lint violations
				 * https://github.com/prettier/eslint-plugin-prettier
				 */
				'eslint-plugin-prettier',
			],
			extends: [
				/**
				 * Config for typescript-eslint recommended ruleset (without type checking)
				 *
				 * https://github.com/typescript-eslint/typescript-eslint/blob/1c1b572c3000d72cfe665b7afbada0ec415e7855/packages/eslint-plugin/src/configs/recommended.ts
				 */
				'plugin:@typescript-eslint/recommended',

				/**
				 * Config for typescript-eslint recommended ruleset (with type checking)
				 *
				 * https://github.com/typescript-eslint/typescript-eslint/blob/1c1b572c3000d72cfe665b7afbada0ec415e7855/packages/eslint-plugin/src/configs/recommended-requiring-type-checking.ts
				 */
				'plugin:@typescript-eslint/recommended-requiring-type-checking',

				/**
				 * Config for Airbnb style guide for TS, /base to remove React rules
				 *
				 * https://github.com/iamturns/eslint-config-airbnb-typescript
				 * https://github.com/airbnb/javascript/tree/master/packages/eslint-config-airbnb-base/rules
				 */
				'eslint-config-airbnb-typescript/base',

				/**
				 * Config to disable ESLint rules covered by Prettier
				 *
				 * https://github.com/prettier/eslint-config-prettier
				 */
				'eslint-config-prettier',
			],
			rules: {
				// ******************************************************************
				//                   required by prettier plugin
				// ******************************************************************

				// The following rule enables eslint-plugin-prettier
				// See: https://github.com/prettier/eslint-plugin-prettier#recommended-configuration

				'prettier/prettier': 'error',

				// The following two rules must be disabled when using eslint-plugin-prettier:
				// See: https://github.com/prettier/eslint-plugin-prettier#arrow-body-style-and-prefer-arrow-callback-issue

				/**
				 * https://eslint.org/docs/rules/arrow-body-style
				 */
				'arrow-body-style': 'off',

				/**
				 * https://eslint.org/docs/rules/prefer-arrow-callback
				 */
				'prefer-arrow-callback': 'off',

				// ******************************************************************
				//                     additions to base ruleset
				// ******************************************************************

				// ----------------------------------
				//              ESLint
				// ----------------------------------

				/**
				 * https://eslint.org/docs/rules/id-denylist
				 */
				'id-denylist': [
					'error',
					'err',
					'cb',
					'callback',
					'any',
					'Number',
					'number',
					'String',
					'string',
					'Boolean',
					'boolean',
					'Undefined',
					'undefined',
				],

				'no-void': ['error', { allowAsStatement: true }],

				// ----------------------------------
				//        @typescript-eslint
				// ----------------------------------

				/**
				 * https://github.com/typescript-eslint/typescript-eslint/blob/master/packages/eslint-plugin/docs/rules/array-type.md
				 */
				'@typescript-eslint/array-type': ['error', { default: 'array-simple' }],

				/**
				 * https://github.com/typescript-eslint/typescript-eslint/blob/master/packages/eslint-plugin/docs/rules/ban-ts-comment.md
				 */
				'@typescript-eslint/ban-ts-comment': 'off',

				/**
				 * https://github.com/typescript-eslint/typescript-eslint/blob/master/packages/eslint-plugin/docs/rules/ban-types.md
				 */
				'@typescript-eslint/ban-types': [
					'error',
					{
						types: {
							Object: {
								message: 'Use object instead',
								fixWith: 'object',
							},
							String: {
								message: 'Use string instead',
								fixWith: 'string',
							},
							Boolean: {
								message: 'Use boolean instead',
								fixWith: 'boolean',
							},
							Number: {
								message: 'Use number instead',
								fixWith: 'number',
							},
							Symbol: {
								message: 'Use symbol instead',
								fixWith: 'symbol',
							},
							Function: {
								message: [
									'The `Function` type accepts any function-like value.',
									'It provides no type safety when calling the function, which can be a common source of bugs.',
									'It also accepts things like class declarations, which will throw at runtime as they will not be called with `new`.',
									'If you are expecting the function to accept certain arguments, you should explicitly define the function shape.',
								].join('\n'),
							},
						},
						extendDefaults: false,
					},
				],

				/**
				 * https://github.com/typescript-eslint/typescript-eslint/blob/master/packages/eslint-plugin/docs/rules/consistent-type-assertions.md
				 */
				'@typescript-eslint/consistent-type-assertions': 'error',

				/**
				 * https://github.com/typescript-eslint/typescript-eslint/blob/master/packages/eslint-plugin/docs/rules/explicit-member-accessibility.md
				 */
				'@typescript-eslint/explicit-member-accessibility': [
					'error',
					{ accessibility: 'no-public' },
				],

				/**
				 * https://github.com/typescript-eslint/typescript-eslint/blob/master/packages/eslint-plugin/docs/rules/member-delimiter-style.md
				 */
				'@typescript-eslint/member-delimiter-style': [
					'error',
					{
						multiline: {
							delimiter: 'semi',
							requireLast: true,
						},
						singleline: {
							delimiter: 'semi',
							requireLast: false,
						},
					},
				],

				/**
				 * https://github.com/typescript-eslint/typescript-eslint/blob/master/packages/eslint-plugin/docs/rules/naming-convention.md
				 */
				'@typescript-eslint/naming-convention': [
					'error',
					{
						selector: 'default',
						format: ['camelCase'],
					},
					{
						selector: 'variable',
						format: ['camelCase', 'snake_case', 'UPPER_CASE'],
						leadingUnderscore: 'allowSingleOrDouble',
						trailingUnderscore: 'allowSingleOrDouble',
					},
					{
						selector: 'property',
						format: ['camelCase', 'snake_case'],
						leadingUnderscore: 'allowSingleOrDouble',
						trailingUnderscore: 'allowSingleOrDouble',
					},
					{
						selector: 'typeLike',
						format: ['PascalCase'],
					},
					{
						selector: ['method', 'function'],
						format: ['camelCase'],
						leadingUnderscore: 'allowSingleOrDouble',
					},
				],

				/**
				 * https://github.com/typescript-eslint/typescript-eslint/blob/master/packages/eslint-plugin/docs/rules/no-duplicate-imports.md
				 */
				'@typescript-eslint/no-duplicate-imports': 'error',

				/**
				 * https://github.com/typescript-eslint/typescript-eslint/blob/master/packages/eslint-plugin/docs/rules/no-invalid-void-type.md
				 */
				'@typescript-eslint/no-invalid-void-type': 'error',

				/**
				 * https://github.com/typescript-eslint/typescript-eslint/blob/master/packages/eslint-plugin/docs/rules/no-misused-promises.md
				 */
				'@typescript-eslint/no-misused-promises': ['error', { checksVoidReturn: false }],

				/**
				 * https://github.com/typescript-eslint/typescript-eslint/blob/v4.30.0/packages/eslint-plugin/docs/rules/no-floating-promises.md
				 */
				'@typescript-eslint/no-floating-promises': ['error', { ignoreVoid: true }],

				/**
				 * https://github.com/typescript-eslint/typescript-eslint/blob/v4.33.0/packages/eslint-plugin/docs/rules/no-namespace.md
				 */
				'@typescript-eslint/no-namespace': 'off',

				/**
				 * https://eslint.org/docs/1.0.0/rules/no-throw-literal
				 */
				'@typescript-eslint/no-throw-literal': 'error',

				/**
				 * https://github.com/typescript-eslint/typescript-eslint/blob/master/packages/eslint-plugin/docs/rules/no-unnecessary-boolean-literal-compare.md
				 */
				'@typescript-eslint/no-unnecessary-boolean-literal-compare': 'error',

				/**
				 * https://github.com/typescript-eslint/typescript-eslint/blob/master/packages/eslint-plugin/docs/rules/no-unnecessary-qualifier.md
				 */
				'@typescript-eslint/no-unnecessary-qualifier': 'error',

				/**
				 * https://github.com/typescript-eslint/typescript-eslint/blob/master/packages/eslint-plugin/docs/rules/no-unused-expressions.md
				 */
				'@typescript-eslint/no-unused-expressions': 'error',

				/**
				 * https://github.com/typescript-eslint/typescript-eslint/blob/master/packages/eslint-plugin/docs/rules/no-unused-vars.md
				 */
				'@typescript-eslint/no-unused-vars': ['error', { argsIgnorePattern: '_' }],

				/**
				 * https://github.com/typescript-eslint/typescript-eslint/blob/master/packages/eslint-plugin/docs/rules/prefer-nullish-coalescing.md
				 */
				'@typescript-eslint/prefer-nullish-coalescing': 'error',

				/**
				 * https://github.com/typescript-eslint/typescript-eslint/blob/master/packages/eslint-plugin/docs/rules/prefer-optional-chain.md
				 */
				'@typescript-eslint/prefer-optional-chain': 'error',

				/**
				 * https://github.com/typescript-eslint/typescript-eslint/blob/master/packages/eslint-plugin/docs/rules/promise-function-async.md
				 */
				'@typescript-eslint/promise-function-async': 'error',

				// ----------------------------------
				//       eslint-plugin-import
				// ----------------------------------

				/**
				 * https://github.com/import-js/eslint-plugin-import/blob/master/docs/rules/no-default-export.md
				 */
				'import/no-default-export': 'error',

				/**
				 * https://github.com/import-js/eslint-plugin-import/blob/master/docs/rules/order.md
				 */
				'import/order': 'error',

				// ******************************************************************
				//                    overrides to base ruleset
				// ******************************************************************

				// ----------------------------------
				//              ESLint
				// ----------------------------------

				/**
				 * https://eslint.org/docs/rules/class-methods-use-this
				 */
				'class-methods-use-this': 'off',

				/**
				 * https://eslint.org/docs/rules/eqeqeq
				 */
				eqeqeq: 'error',

				/**
				 * https://eslint.org/docs/rules/no-plusplus
				 */
				'no-plusplus': 'off',

				/**
				 * https://eslint.org/docs/rules/object-shorthand
				 */
				'object-shorthand': 'error',

				/**
				 * https://eslint.org/docs/rules/prefer-const
				 */
				'prefer-const': 'error',

				/**
				 * https://eslint.org/docs/rules/prefer-spread
				 */
				'prefer-spread': 'error',

				// ----------------------------------
				//              import
				// ----------------------------------

				/**
				 * https://github.com/import-js/eslint-plugin-import/blob/main/docs/rules/prefer-default-export.md
				 */
				'import/prefer-default-export': 'off',
<<<<<<< HEAD
			},
		},
		{
			files: ['./packages/nodes-base/nodes/**/*.ts'],
			plugins: ['eslint-plugin-n8n-nodes-base'],
			rules: {
				"n8n-nodes-base/node-param-default-missing": "error",
				"n8n-nodes-base/node-class-description-missing-subtitle": "error",
				"n8n-nodes-base/node-class-description-inputs-wrong-trigger-node": "error",
				"n8n-nodes-base/node-class-description-inputs-wrong-regular-node": "error",
				"n8n-nodes-base/node-class-description-outputs-wrong": "error",
				"n8n-nodes-base/node-execute-block-double-assertion-for-items": "error",
				"n8n-nodes-base/node-param-default-wrong-for-collection": "error",
				"n8n-nodes-base/node-param-default-wrong-for-boolean": "error",
				"n8n-nodes-base/node-param-collection-type-unsorted-items": "error",
				"n8n-nodes-base/node-param-default-wrong-for-fixed-collection": "error",
				"n8n-nodes-base/node-param-default-wrong-for-multi-options": "error",
				"n8n-nodes-base/node-param-description-excess-inner-whitespace": "error",
				"n8n-nodes-base/node-param-description-empty-string": "error",
				"n8n-nodes-base/node-param-description-comma-separated-hyphen": "error",
				"n8n-nodes-base/node-param-default-wrong-for-simplify": "error",
				"n8n-nodes-base/node-param-description-missing-for-return-all": "error",
				"n8n-nodes-base/node-param-description-missing-final-period": "error",
				"n8n-nodes-base/node-param-description-missing-for-simplify": "error",
				"n8n-nodes-base/node-param-description-missing-for-ignore-ssl-issues": "error",
				"n8n-nodes-base/node-param-description-identical-to-display-name": "error",
				"n8n-nodes-base/node-param-description-untrimmed": "error",
			 }
		},
=======
			},
		},
		{
			files: ['./packages/nodes-base/nodes/**/*.ts'],
			plugins: ['eslint-plugin-n8n-nodes-base'],
			rules: {
				'n8n-nodes-base/node-class-description-inputs-wrong-regular-node': 'error',
				'n8n-nodes-base/node-class-description-inputs-wrong-trigger-node': 'error',
				'n8n-nodes-base/node-class-description-missing-subtitle': 'error',
				'n8n-nodes-base/node-class-description-outputs-wrong': 'error',
				'n8n-nodes-base/node-execute-block-double-assertion-for-items': 'error',
				'n8n-nodes-base/node-param-collection-type-unsorted-items': 'error',
				'n8n-nodes-base/node-param-default-missing': 'error',
				'n8n-nodes-base/node-param-default-wrong-for-boolean': 'error',
				'n8n-nodes-base/node-param-default-wrong-for-collection': 'error',
				'n8n-nodes-base/node-param-default-wrong-for-fixed-collection': 'error',
				'n8n-nodes-base/node-param-default-wrong-for-multi-options': 'error',
				'n8n-nodes-base/node-param-default-wrong-for-simplify': 'error',
				'n8n-nodes-base/node-param-description-comma-separated-hyphen': 'error',
				'n8n-nodes-base/node-param-description-empty-string': 'error',
				'n8n-nodes-base/node-param-description-excess-inner-whitespace': 'error',
				'n8n-nodes-base/node-param-description-identical-to-display-name': 'error',
				'n8n-nodes-base/node-param-description-missing-final-period': 'error',
				'n8n-nodes-base/node-param-description-missing-for-ignore-ssl-issues': 'error',
				'n8n-nodes-base/node-param-description-missing-for-return-all': 'error',
				'n8n-nodes-base/node-param-description-missing-for-simplify': 'error',
			},
		},
>>>>>>> b48e9203
	],
};<|MERGE_RESOLUTION|>--- conflicted
+++ resolved
@@ -368,37 +368,6 @@
 				 * https://github.com/import-js/eslint-plugin-import/blob/main/docs/rules/prefer-default-export.md
 				 */
 				'import/prefer-default-export': 'off',
-<<<<<<< HEAD
-			},
-		},
-		{
-			files: ['./packages/nodes-base/nodes/**/*.ts'],
-			plugins: ['eslint-plugin-n8n-nodes-base'],
-			rules: {
-				"n8n-nodes-base/node-param-default-missing": "error",
-				"n8n-nodes-base/node-class-description-missing-subtitle": "error",
-				"n8n-nodes-base/node-class-description-inputs-wrong-trigger-node": "error",
-				"n8n-nodes-base/node-class-description-inputs-wrong-regular-node": "error",
-				"n8n-nodes-base/node-class-description-outputs-wrong": "error",
-				"n8n-nodes-base/node-execute-block-double-assertion-for-items": "error",
-				"n8n-nodes-base/node-param-default-wrong-for-collection": "error",
-				"n8n-nodes-base/node-param-default-wrong-for-boolean": "error",
-				"n8n-nodes-base/node-param-collection-type-unsorted-items": "error",
-				"n8n-nodes-base/node-param-default-wrong-for-fixed-collection": "error",
-				"n8n-nodes-base/node-param-default-wrong-for-multi-options": "error",
-				"n8n-nodes-base/node-param-description-excess-inner-whitespace": "error",
-				"n8n-nodes-base/node-param-description-empty-string": "error",
-				"n8n-nodes-base/node-param-description-comma-separated-hyphen": "error",
-				"n8n-nodes-base/node-param-default-wrong-for-simplify": "error",
-				"n8n-nodes-base/node-param-description-missing-for-return-all": "error",
-				"n8n-nodes-base/node-param-description-missing-final-period": "error",
-				"n8n-nodes-base/node-param-description-missing-for-simplify": "error",
-				"n8n-nodes-base/node-param-description-missing-for-ignore-ssl-issues": "error",
-				"n8n-nodes-base/node-param-description-identical-to-display-name": "error",
-				"n8n-nodes-base/node-param-description-untrimmed": "error",
-			 }
-		},
-=======
 			},
 		},
 		{
@@ -425,8 +394,8 @@
 				'n8n-nodes-base/node-param-description-missing-for-ignore-ssl-issues': 'error',
 				'n8n-nodes-base/node-param-description-missing-for-return-all': 'error',
 				'n8n-nodes-base/node-param-description-missing-for-simplify': 'error',
+				"n8n-nodes-base/node-param-description-untrimmed": "error",
 			},
 		},
->>>>>>> b48e9203
 	],
 };