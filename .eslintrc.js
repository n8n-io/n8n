module.exports = {
	root: true,

	env: {
		browser: true,
		es6: true,
		node: true,
	},

	parser: '@typescript-eslint/parser',
	parserOptions: {
		project: ['./packages/*/tsconfig.json'],
		sourceType: 'module',
	},
	ignorePatterns: [
		'.eslintrc.js',
		'**/*.js',
		'**/node_modules/**',
		'**/dist/**',
		'**/test/**',
		'**/templates/**',
		'**/ormconfig.ts',
		'**/migrations/**',
	],

	overrides: [
		{
			files: './packages/*(cli|core|workflow|node-dev)/**/*.ts',
			plugins: [
				/**
				 * Plugin with lint rules for import/export syntax
				 * https://github.com/import-js/eslint-plugin-import
				 */
				'eslint-plugin-import',

				/**
				 * @typescript-eslint/eslint-plugin is required by eslint-config-airbnb-typescript
				 * See step 2: https://github.com/iamturns/eslint-config-airbnb-typescript#2-install-eslint-plugins
				 */
				'@typescript-eslint',

				/**
				 * Plugin to report formatting violations as lint violations
				 * https://github.com/prettier/eslint-plugin-prettier
				 */
				'eslint-plugin-prettier',
			],
			extends: [
				/**
				 * Config for typescript-eslint recommended ruleset (without type checking)
				 *
				 * https://github.com/typescript-eslint/typescript-eslint/blob/1c1b572c3000d72cfe665b7afbada0ec415e7855/packages/eslint-plugin/src/configs/recommended.ts
				 */
				'plugin:@typescript-eslint/recommended',

				/**
				 * Config for typescript-eslint recommended ruleset (with type checking)
				 *
				 * https://github.com/typescript-eslint/typescript-eslint/blob/1c1b572c3000d72cfe665b7afbada0ec415e7855/packages/eslint-plugin/src/configs/recommended-requiring-type-checking.ts
				 */
				'plugin:@typescript-eslint/recommended-requiring-type-checking',

				/**
				 * Config for Airbnb style guide for TS, /base to remove React rules
				 *
				 * https://github.com/iamturns/eslint-config-airbnb-typescript
				 * https://github.com/airbnb/javascript/tree/master/packages/eslint-config-airbnb-base/rules
				 */
				'eslint-config-airbnb-typescript/base',

				/**
				 * Config to disable ESLint rules covered by Prettier
				 *
				 * https://github.com/prettier/eslint-config-prettier
				 */
				'eslint-config-prettier',
			],
			rules: {
				// ******************************************************************
				//                   required by prettier plugin
				// ******************************************************************

				// The following rule enables eslint-plugin-prettier
				// See: https://github.com/prettier/eslint-plugin-prettier#recommended-configuration

				'prettier/prettier': 'error',

				// The following two rules must be disabled when using eslint-plugin-prettier:
				// See: https://github.com/prettier/eslint-plugin-prettier#arrow-body-style-and-prefer-arrow-callback-issue

				/**
				 * https://eslint.org/docs/rules/arrow-body-style
				 */
				'arrow-body-style': 'off',

				/**
				 * https://eslint.org/docs/rules/prefer-arrow-callback
				 */
				'prefer-arrow-callback': 'off',

				// ******************************************************************
				//                     additions to base ruleset
				// ******************************************************************

				// ----------------------------------
				//              ESLint
				// ----------------------------------

				/**
				 * https://eslint.org/docs/rules/id-denylist
				 */
				'id-denylist': [
					'error',
					'err',
					'cb',
					'callback',
					'any',
					'Number',
					'number',
					'String',
					'string',
					'Boolean',
					'boolean',
					'Undefined',
					'undefined',
				],

				'no-void': ['error', { allowAsStatement: true }],

				// ----------------------------------
				//        @typescript-eslint
				// ----------------------------------

				/**
				 * https://github.com/typescript-eslint/typescript-eslint/blob/master/packages/eslint-plugin/docs/rules/array-type.md
				 */
				'@typescript-eslint/array-type': ['error', { default: 'array-simple' }],

				/**
				 * https://github.com/typescript-eslint/typescript-eslint/blob/master/packages/eslint-plugin/docs/rules/ban-ts-comment.md
				 */
				'@typescript-eslint/ban-ts-comment': 'off',

				/**
				 * https://github.com/typescript-eslint/typescript-eslint/blob/master/packages/eslint-plugin/docs/rules/ban-types.md
				 */
				'@typescript-eslint/ban-types': [
					'error',
					{
						types: {
							Object: {
								message: 'Use object instead',
								fixWith: 'object',
							},
							String: {
								message: 'Use string instead',
								fixWith: 'string',
							},
							Boolean: {
								message: 'Use boolean instead',
								fixWith: 'boolean',
							},
							Number: {
								message: 'Use number instead',
								fixWith: 'number',
							},
							Symbol: {
								message: 'Use symbol instead',
								fixWith: 'symbol',
							},
							Function: {
								message: [
									'The `Function` type accepts any function-like value.',
									'It provides no type safety when calling the function, which can be a common source of bugs.',
									'It also accepts things like class declarations, which will throw at runtime as they will not be called with `new`.',
									'If you are expecting the function to accept certain arguments, you should explicitly define the function shape.',
								].join('\n'),
							},
						},
						extendDefaults: false,
					},
				],

				/**
				 * https://github.com/typescript-eslint/typescript-eslint/blob/master/packages/eslint-plugin/docs/rules/consistent-type-assertions.md
				 */
				'@typescript-eslint/consistent-type-assertions': 'error',

				/**
				 * https://github.com/typescript-eslint/typescript-eslint/blob/master/packages/eslint-plugin/docs/rules/explicit-member-accessibility.md
				 */
				'@typescript-eslint/explicit-member-accessibility': [
					'error',
					{ accessibility: 'no-public' },
				],

				/**
				 * https://github.com/typescript-eslint/typescript-eslint/blob/master/packages/eslint-plugin/docs/rules/member-delimiter-style.md
				 */
				'@typescript-eslint/member-delimiter-style': [
					'error',
					{
						multiline: {
							delimiter: 'semi',
							requireLast: true,
						},
						singleline: {
							delimiter: 'semi',
							requireLast: false,
						},
					},
				],

				/**
				 * https://github.com/typescript-eslint/typescript-eslint/blob/master/packages/eslint-plugin/docs/rules/naming-convention.md
				 */
				'@typescript-eslint/naming-convention': [
					'error',
					{
						selector: 'default',
						format: ['camelCase'],
					},
					{
						selector: 'variable',
						format: ['camelCase', 'snake_case', 'UPPER_CASE'],
						leadingUnderscore: 'allowSingleOrDouble',
						trailingUnderscore: 'allowSingleOrDouble',
					},
					{
						selector: 'property',
						format: ['camelCase', 'snake_case'],
						leadingUnderscore: 'allowSingleOrDouble',
						trailingUnderscore: 'allowSingleOrDouble',
					},
					{
						selector: 'typeLike',
						format: ['PascalCase'],
					},
					{
						selector: ['method', 'function'],
						format: ['camelCase'],
						leadingUnderscore: 'allowSingleOrDouble',
					},
				],

				/**
				 * https://github.com/typescript-eslint/typescript-eslint/blob/master/packages/eslint-plugin/docs/rules/no-duplicate-imports.md
				 */
				'@typescript-eslint/no-duplicate-imports': 'error',

				/**
				 * https://github.com/typescript-eslint/typescript-eslint/blob/master/packages/eslint-plugin/docs/rules/no-invalid-void-type.md
				 */
				'@typescript-eslint/no-invalid-void-type': 'error',

				/**
				 * https://github.com/typescript-eslint/typescript-eslint/blob/master/packages/eslint-plugin/docs/rules/no-misused-promises.md
				 */
				'@typescript-eslint/no-misused-promises': ['error', { checksVoidReturn: false }],

				/**
				 * https://github.com/typescript-eslint/typescript-eslint/blob/v4.30.0/packages/eslint-plugin/docs/rules/no-floating-promises.md
				 */
				'@typescript-eslint/no-floating-promises': ['error', { ignoreVoid: true }],

				/**
				 * https://github.com/typescript-eslint/typescript-eslint/blob/v4.33.0/packages/eslint-plugin/docs/rules/no-namespace.md
				 */
				'@typescript-eslint/no-namespace': 'off',

				/**
				 * https://eslint.org/docs/1.0.0/rules/no-throw-literal
				 */
				'@typescript-eslint/no-throw-literal': 'error',

				/**
				 * https://github.com/typescript-eslint/typescript-eslint/blob/master/packages/eslint-plugin/docs/rules/no-unnecessary-boolean-literal-compare.md
				 */
				'@typescript-eslint/no-unnecessary-boolean-literal-compare': 'error',

				/**
				 * https://github.com/typescript-eslint/typescript-eslint/blob/master/packages/eslint-plugin/docs/rules/no-unnecessary-qualifier.md
				 */
				'@typescript-eslint/no-unnecessary-qualifier': 'error',

				/**
				 * https://github.com/typescript-eslint/typescript-eslint/blob/master/packages/eslint-plugin/docs/rules/no-unused-expressions.md
				 */
				'@typescript-eslint/no-unused-expressions': 'error',

				/**
				 * https://github.com/typescript-eslint/typescript-eslint/blob/master/packages/eslint-plugin/docs/rules/no-unused-vars.md
				 */
				'@typescript-eslint/no-unused-vars': ['error', { argsIgnorePattern: '_' }],

				/**
				 * https://github.com/typescript-eslint/typescript-eslint/blob/master/packages/eslint-plugin/docs/rules/prefer-nullish-coalescing.md
				 */
				'@typescript-eslint/prefer-nullish-coalescing': 'error',

				/**
				 * https://github.com/typescript-eslint/typescript-eslint/blob/master/packages/eslint-plugin/docs/rules/prefer-optional-chain.md
				 */
				'@typescript-eslint/prefer-optional-chain': 'error',

				/**
				 * https://github.com/typescript-eslint/typescript-eslint/blob/master/packages/eslint-plugin/docs/rules/promise-function-async.md
				 */
				'@typescript-eslint/promise-function-async': 'error',

				// ----------------------------------
				//       eslint-plugin-import
				// ----------------------------------

				/**
				 * https://github.com/import-js/eslint-plugin-import/blob/master/docs/rules/no-default-export.md
				 */
				'import/no-default-export': 'error',

				/**
				 * https://github.com/import-js/eslint-plugin-import/blob/master/docs/rules/order.md
				 */
				'import/order': 'error',

				// ******************************************************************
				//                    overrides to base ruleset
				// ******************************************************************

				// ----------------------------------
				//              ESLint
				// ----------------------------------

				/**
				 * https://eslint.org/docs/rules/class-methods-use-this
				 */
				'class-methods-use-this': 'off',

				/**
				 * https://eslint.org/docs/rules/eqeqeq
				 */
				eqeqeq: 'error',

				/**
				 * https://eslint.org/docs/rules/no-plusplus
				 */
				'no-plusplus': 'off',

				/**
				 * https://eslint.org/docs/rules/object-shorthand
				 */
				'object-shorthand': 'error',

				/**
				 * https://eslint.org/docs/rules/prefer-const
				 */
				'prefer-const': 'error',

				/**
				 * https://eslint.org/docs/rules/prefer-spread
				 */
				'prefer-spread': 'error',

				// ----------------------------------
				//              import
				// ----------------------------------

				/**
				 * https://github.com/import-js/eslint-plugin-import/blob/main/docs/rules/prefer-default-export.md
				 */
				'import/prefer-default-export': 'off',
			},
		},
		{
			files: ['./packages/nodes-base/nodes/**/*.ts'],
			plugins: ['eslint-plugin-n8n-nodes-base'],
			rules: {
				'n8n-nodes-base/node-class-description-inputs-wrong-regular-node': 'error',
				'n8n-nodes-base/node-class-description-inputs-wrong-trigger-node': 'error',
				'n8n-nodes-base/node-class-description-missing-subtitle': 'error',
				'n8n-nodes-base/node-class-description-outputs-wrong': 'error',
				'n8n-nodes-base/node-execute-block-double-assertion-for-items': 'error',
				'n8n-nodes-base/node-param-collection-type-unsorted-items': 'error',
				'n8n-nodes-base/node-param-default-missing': 'error',
				'n8n-nodes-base/node-param-default-wrong-for-boolean': 'error',
				'n8n-nodes-base/node-param-default-wrong-for-collection': 'error',
				'n8n-nodes-base/node-param-default-wrong-for-fixed-collection': 'error',
				'n8n-nodes-base/node-param-default-wrong-for-multi-options': 'error',
				'n8n-nodes-base/node-param-default-wrong-for-simplify': 'error',
				'n8n-nodes-base/node-param-description-comma-separated-hyphen': 'error',
				'n8n-nodes-base/node-param-description-empty-string': 'error',
				'n8n-nodes-base/node-param-description-excess-final-period': 'error',
				'n8n-nodes-base/node-param-description-excess-inner-whitespace': 'error',
				'n8n-nodes-base/node-param-description-identical-to-display-name': 'error',
				'n8n-nodes-base/node-param-description-miscased-id': 'error',
				'n8n-nodes-base/node-param-description-miscased-json': 'error',
				'n8n-nodes-base/node-param-description-missing-final-period': 'error',
				'n8n-nodes-base/node-param-description-missing-for-ignore-ssl-issues': 'error',
				'n8n-nodes-base/node-param-description-missing-for-return-all': 'error',
				'n8n-nodes-base/node-param-description-missing-for-simplify': 'error',
				'n8n-nodes-base/node-param-description-missing-from-limit': 'error',
				'n8n-nodes-base/node-param-description-unencoded-angle-brackets': 'error',
				'n8n-nodes-base/node-param-description-unneeded-backticks': 'error',
				'n8n-nodes-base/node-param-description-untrimmed': 'error',
				'n8n-nodes-base/node-param-description-url-missing-protocol': 'error',
				'n8n-nodes-base/node-param-description-weak': 'error',
				'n8n-nodes-base/node-param-description-wrong-for-ignore-ssl-issues': 'error',
				'n8n-nodes-base/node-param-description-wrong-for-limit': 'error',
				'n8n-nodes-base/node-param-description-wrong-for-return-all': 'error',
				'n8n-nodes-base/node-param-description-wrong-for-simplify': 'error',
				'n8n-nodes-base/node-param-description-wrong-for-upsert': 'error',
				'n8n-nodes-base/node-param-display-name-excess-inner-whitespace': 'error',
				'n8n-nodes-base/node-param-display-name-miscased-id': 'error',
				'n8n-nodes-base/node-param-display-name-untrimmed': 'error',
				'n8n-nodes-base/node-param-display-name-wrong-for-simplify': 'error',
				'n8n-nodes-base/node-param-display-name-wrong-for-update-fields': 'error',
				'n8n-nodes-base/node-param-operation-without-no-data-expression': 'error',
				'n8n-nodes-base/node-param-option-description-identical-to-name': 'error',
				'n8n-nodes-base/node-param-option-name-containing-star': 'error',
				'n8n-nodes-base/node-param-option-name-duplicate': 'error',
				'n8n-nodes-base/node-param-option-name-wrong-for-get-all': 'error',
				'n8n-nodes-base/node-param-option-value-duplicate': 'error',
				'n8n-nodes-base/node-param-required-false': 'error',
				'n8n-nodes-base/node-param-resource-with-plural-option': 'error',
				'n8n-nodes-base/node-param-resource-without-no-data-expression': 'error',
				'n8n-nodes-base/node-param-type-options-missing-from-limit': 'error',
				'n8n-nodes-base/node-param-display-name-wrong-for-dynamic-options': 'error',
				'n8n-nodes-base/node-param-min-value-wrong-for-limit': 'error',
				'n8n-nodes-base/node-param-placeholder-miscased-id': 'error',
				'n8n-nodes-base/node-param-description-miscased-url': 'error',
				'n8n-nodes-base/node-param-option-name-wrong-for-upsert': 'error',
<<<<<<< HEAD
				'n8n-nodes-base/node-param-default-wrong-for-string': 'error',
=======
				'n8n-nodes-base/node-param-default-wrong-for-number': 'error',
>>>>>>> 2cdc0d2c
			},
		},
	],
};<|MERGE_RESOLUTION|>--- conflicted
+++ resolved
@@ -428,11 +428,8 @@
 				'n8n-nodes-base/node-param-placeholder-miscased-id': 'error',
 				'n8n-nodes-base/node-param-description-miscased-url': 'error',
 				'n8n-nodes-base/node-param-option-name-wrong-for-upsert': 'error',
-<<<<<<< HEAD
 				'n8n-nodes-base/node-param-default-wrong-for-string': 'error',
-=======
 				'n8n-nodes-base/node-param-default-wrong-for-number': 'error',
->>>>>>> 2cdc0d2c
 			},
 		},
 	],
