--- conflicted
+++ resolved
@@ -395,12 +395,9 @@
 				'n8n-nodes-base/node-param-description-missing-for-return-all': 'error',
 				'n8n-nodes-base/node-param-description-missing-for-simplify': 'error',
 				"n8n-nodes-base/node-param-description-untrimmed": "error",
-<<<<<<< HEAD
 				"n8n-nodes-base/node-param-description-missing-from-limit": "error"
-=======
 				'n8n-nodes-base/node-param-description-unneeded-backticks': 'error',
 				"n8n-nodes-base/node-param-description-wrong-for-return-all": "error",
->>>>>>> 1700eaaa
 			},
 		},
 	],
