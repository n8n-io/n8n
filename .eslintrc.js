--- conflicted
+++ resolved
@@ -394,11 +394,8 @@
 				'n8n-nodes-base/node-param-description-missing-for-ignore-ssl-issues': 'error',
 				'n8n-nodes-base/node-param-description-missing-for-return-all': 'error',
 				'n8n-nodes-base/node-param-description-missing-for-simplify': 'error',
-<<<<<<< HEAD
 				"n8n-nodes-base/node-param-description-excess-final-period": "error",
-=======
 				"n8n-nodes-base/node-param-description-untrimmed": "error",
->>>>>>> 03949a99
 			},
 		},
 	],
