--- conflicted
+++ resolved
@@ -44,18 +44,10 @@
     "cross-env": "^7.0.3",
     "cypress": "^12.8.1",
     "cypress-real-events": "^1.7.6",
-<<<<<<< HEAD
-    "jest": "^29.4.2",
-    "jest-environment-jsdom": "^29.4.2",
-    "jest-expect-message": "^1.1.3",
-    "jest-mock": "^29.4.2",
-    "jest-mock-extended": "^3.0.1",
-=======
     "jest": "^29.5.0",
     "jest-environment-jsdom": "^29.5.0",
     "jest-mock": "^29.5.0",
     "jest-mock-extended": "^3.0.4",
->>>>>>> 82fe6383
     "nock": "^13.2.9",
     "node-fetch": "^2.6.7",
     "p-limit": "^3.1.0",
