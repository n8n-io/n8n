{
  "name": "n8n",
  "version": "1.1.0",
  "private": true,
  "homepage": "https://n8n.io",
  "engines": {
    "node": ">=18.10",
    "pnpm": ">=8.6"
  },
  "packageManager": "pnpm@8.6.1",
  "scripts": {
    "preinstall": "node scripts/block-npm-install.js",
    "build": "turbo run build",
    "typecheck": "turbo run typecheck",
    "dev": "turbo run dev --parallel",
    "clean": "turbo run clean --parallel",
    "format": "turbo run format && node scripts/format.mjs",
    "lint": "turbo run lint",
    "lintfix": "turbo run lintfix",
    "optimize-svg": "find ./packages -name '*.svg' ! -name 'pipedrive.svg' -print0 | xargs -0 -P16 -L20 npx svgo",
    "start": "run-script-os",
    "start:default": "cd packages/cli/bin && ./n8n",
    "start:tunnel": "./packages/cli/bin/n8n start --tunnel",
    "start:windows": "cd packages/cli/bin && n8n",
    "test": "turbo run test",
    "watch": "turbo run watch",
    "webhook": "./packages/cli/bin/n8n webhook",
    "worker": "./packages/cli/bin/n8n worker",
    "cypress:install": "cypress install",
    "cypress:open": "CYPRESS_BASE_URL=http://localhost:8080 cypress open",
    "test:e2e:ui": "cross-env E2E_TESTS=true NODE_OPTIONS=--dns-result-order=ipv4first start-server-and-test start http://localhost:5678/favicon.ico 'cypress open'",
    "test:e2e:dev": "cross-env E2E_TESTS=true NODE_OPTIONS=--dns-result-order=ipv4first  CYPRESS_BASE_URL=http://localhost:8080 start-server-and-test dev http://localhost:8080/favicon.ico 'cypress open'",
    "test:e2e:all": "cross-env E2E_TESTS=true NODE_OPTIONS=--dns-result-order=ipv4first  start-server-and-test start http://localhost:5678/favicon.ico 'cypress run --headless'"
  },
  "dependencies": {
    "n8n": "workspace:*"
  },
  "devDependencies": {
    "@n8n_io/eslint-config": "workspace:*",
    "@ngneat/falso": "^6.4.0",
    "@types/jest": "^29.5.3",
    "@types/supertest": "^2.0.12",
    "@vitest/coverage-v8": "^0.33.0",
    "cross-env": "^7.0.3",
    "cypress": "^12.17.2",
    "cypress-real-events": "^1.9.1",
    "jest": "^29.6.2",
    "jest-environment-jsdom": "^29.6.2",
    "jest-expect-message": "^1.1.3",
    "jest-mock": "^29.6.2",
    "jest-mock-extended": "^3.0.4",
    "nock": "^13.3.2",
    "nodemon": "^3.0.1",
    "p-limit": "^3.1.0",
<<<<<<< HEAD
    "prettier": "^3.0.0",
=======
    "prettier": "^2.8.8",
>>>>>>> adcf5a96
    "rimraf": "^5.0.1",
    "run-script-os": "^1.0.7",
    "start-server-and-test": "^2.0.0",
    "supertest": "^6.3.3",
    "ts-jest": "^29.1.1",
<<<<<<< HEAD
=======
    "tsc-alias": "^1.8.7",
>>>>>>> adcf5a96
    "tsc-watch": "^6.0.4",
    "turbo": "1.10.12",
    "typescript": "*",
    "vite": "^4.4.7",
    "vitest": "^0.33.0",
    "vue-tsc": "^1.8.8"
  },
  "pnpm": {
    "onlyBuiltDependencies": [
      "sqlite3"
    ],
    "overrides": {
      "@types/node": "^18.16.16",
      "chokidar": "3.5.2",
      "jsonwebtoken": "9.0.0",
      "semver": "^7.5.4",
      "tough-cookie": "^4.1.3",
      "tslib": "^2.6.1",
<<<<<<< HEAD
=======
      "tsconfig-paths": "^4.2.0",
>>>>>>> adcf5a96
      "ts-node": "^10.9.1",
      "typescript": "^5.1.6",
      "xml2js": "^0.5.0",
      "cpy@8>globby": "^11.1.0",
      "qqjs>globby": "^11.1.0"
    },
    "patchedDependencies": {
      "typedi@0.10.0": "patches/typedi@0.10.0.patch",
      "@sentry/cli@2.17.0": "patches/@sentry__cli@2.17.0.patch",
      "pkce-challenge@3.0.0": "patches/pkce-challenge@3.0.0.patch",
      "pyodide@0.23.4": "patches/pyodide@0.23.4.patch"
    }
  }
}<|MERGE_RESOLUTION|>--- conflicted
+++ resolved
@@ -52,20 +52,13 @@
     "nock": "^13.3.2",
     "nodemon": "^3.0.1",
     "p-limit": "^3.1.0",
-<<<<<<< HEAD
-    "prettier": "^3.0.0",
-=======
     "prettier": "^2.8.8",
->>>>>>> adcf5a96
     "rimraf": "^5.0.1",
     "run-script-os": "^1.0.7",
     "start-server-and-test": "^2.0.0",
     "supertest": "^6.3.3",
     "ts-jest": "^29.1.1",
-<<<<<<< HEAD
-=======
     "tsc-alias": "^1.8.7",
->>>>>>> adcf5a96
     "tsc-watch": "^6.0.4",
     "turbo": "1.10.12",
     "typescript": "*",
@@ -84,10 +77,7 @@
       "semver": "^7.5.4",
       "tough-cookie": "^4.1.3",
       "tslib": "^2.6.1",
-<<<<<<< HEAD
-=======
       "tsconfig-paths": "^4.2.0",
->>>>>>> adcf5a96
       "ts-node": "^10.9.1",
       "typescript": "^5.1.6",
       "xml2js": "^0.5.0",
