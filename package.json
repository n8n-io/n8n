{
  "name": "n8n",
  "version": "1.1.0",
  "private": true,
  "homepage": "https://n8n.io",
  "engines": {
    "node": ">=18.10",
    "pnpm": ">=8.6"
  },
  "packageManager": "pnpm@8.6.1",
  "scripts": {
    "preinstall": "node scripts/block-npm-install.js",
    "build": "turbo run build",
    "typecheck": "turbo run typecheck",
    "dev": "turbo run dev --parallel",
    "clean": "turbo run clean --parallel",
    "format": "turbo run format && node scripts/format.mjs",
    "lint": "turbo run lint",
    "lintfix": "turbo run lintfix",
    "optimize-svg": "find ./packages -name '*.svg' ! -name 'pipedrive.svg' -print0 | xargs -0 -P16 -L20 npx svgo",
    "start": "run-script-os",
    "start:default": "cd packages/cli/bin && ./n8n",
    "start:tunnel": "./packages/cli/bin/n8n start --tunnel",
    "start:windows": "cd packages/cli/bin && n8n",
    "test": "turbo run test",
    "watch": "turbo run watch",
    "webhook": "./packages/cli/bin/n8n webhook",
    "worker": "./packages/cli/bin/n8n worker",
    "cypress:install": "cypress install",
    "cypress:open": "CYPRESS_BASE_URL=http://localhost:8080 cypress open",
    "test:e2e:ui": "cross-env E2E_TESTS=true NODE_OPTIONS=--dns-result-order=ipv4first start-server-and-test start http://localhost:5678/favicon.ico 'cypress open'",
    "test:e2e:dev": "cross-env E2E_TESTS=true NODE_OPTIONS=--dns-result-order=ipv4first  CYPRESS_BASE_URL=http://localhost:8080 start-server-and-test dev http://localhost:8080/favicon.ico 'cypress open'",
    "test:e2e:all": "cross-env E2E_TESTS=true NODE_OPTIONS=--dns-result-order=ipv4first  start-server-and-test start http://localhost:5678/favicon.ico 'cypress run --headless'"
  },
  "dependencies": {
    "n8n": "workspace:*"
  },
  "devDependencies": {
    "@n8n_io/eslint-config": "workspace:*",
    "@ngneat/falso": "^6.4.0",
    "@types/jest": "^29.5.3",
    "@types/supertest": "^2.0.12",
    "@vitest/coverage-v8": "^0.33.0",
    "cross-env": "^7.0.3",
<<<<<<< HEAD
    "cypress": "^12.8.1",
    "cypress-otp": "^1.0.3",
    "cypress-real-events": "^1.7.6",
    "jest": "^29.5.0",
    "jest-environment-jsdom": "^29.5.0",
=======
    "cypress": "^12.17.2",
    "cypress-real-events": "^1.9.1",
    "jest": "^29.6.2",
    "jest-environment-jsdom": "^29.6.2",
>>>>>>> 50b0dc21
    "jest-expect-message": "^1.1.3",
    "jest-mock": "^29.6.2",
    "jest-mock-extended": "^3.0.4",
    "nock": "^13.3.2",
    "nodemon": "^3.0.1",
    "p-limit": "^3.1.0",
    "prettier": "^3.0.0",
    "rimraf": "^5.0.1",
    "run-script-os": "^1.0.7",
    "start-server-and-test": "^2.0.0",
    "supertest": "^6.3.3",
    "ts-jest": "^29.1.1",
    "tsc-watch": "^6.0.4",
    "turbo": "1.10.12",
    "typescript": "*",
    "vite": "^4.4.7",
    "vitest": "^0.33.0",
    "vue-tsc": "^1.8.8"
  },
  "pnpm": {
    "onlyBuiltDependencies": [
      "sqlite3"
    ],
    "overrides": {
      "@types/node": "^18.16.16",
      "chokidar": "3.5.2",
      "jsonwebtoken": "9.0.0",
      "semver": "^7.5.4",
      "tough-cookie": "^4.1.3",
      "tslib": "^2.6.1",
      "ts-node": "^10.9.1",
      "typescript": "^5.1.6",
      "xml2js": "^0.5.0",
      "cpy@8>globby": "^11.1.0",
      "qqjs>globby": "^11.1.0"
    },
    "patchedDependencies": {
      "typedi@0.10.0": "patches/typedi@0.10.0.patch",
      "@sentry/cli@2.17.0": "patches/@sentry__cli@2.17.0.patch",
      "pkce-challenge@3.0.0": "patches/pkce-challenge@3.0.0.patch",
      "pyodide@0.23.4": "patches/pyodide@0.23.4.patch"
    }
  }
}<|MERGE_RESOLUTION|>--- conflicted
+++ resolved
@@ -42,18 +42,11 @@
     "@types/supertest": "^2.0.12",
     "@vitest/coverage-v8": "^0.33.0",
     "cross-env": "^7.0.3",
-<<<<<<< HEAD
-    "cypress": "^12.8.1",
     "cypress-otp": "^1.0.3",
-    "cypress-real-events": "^1.7.6",
-    "jest": "^29.5.0",
-    "jest-environment-jsdom": "^29.5.0",
-=======
     "cypress": "^12.17.2",
     "cypress-real-events": "^1.9.1",
     "jest": "^29.6.2",
     "jest-environment-jsdom": "^29.6.2",
->>>>>>> 50b0dc21
     "jest-expect-message": "^1.1.3",
     "jest-mock": "^29.6.2",
     "jest-mock-extended": "^3.0.4",
