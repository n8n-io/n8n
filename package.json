--- conflicted
+++ resolved
@@ -118,13 +118,10 @@
       "tmp": "0.2.4",
       "nodemailer": "7.0.10",
       "validator": "13.15.20",
-<<<<<<< HEAD
-      "zod": "3.25.67"
-=======
+      "zod": "3.25.67",
       "js-yaml": "4.1.1",
       "node-forge": "1.3.2",
       "body-parser": "2.2.1"
->>>>>>> 3edb952a
     },
     "patchedDependencies": {
       "bull@4.16.4": "patches/bull@4.16.4.patch",
