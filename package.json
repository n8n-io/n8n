--- conflicted
+++ resolved
@@ -34,11 +34,7 @@
     "test:e2e:all": "cross-env E2E_TESTS=true start-server-and-test start http://localhost:5678/favicon.ico 'cypress run --headless'"
   },
   "dependencies": {
-<<<<<<< HEAD
-    "n8n": "^0.210.1"
-=======
     "n8n": "workspace:*"
->>>>>>> e2514393
   },
   "devDependencies": {
     "@n8n_io/eslint-config": "workspace:*",
